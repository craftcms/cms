--- conflicted
+++ resolved
@@ -13,13 +13,5 @@
         __DIR__ . '/tests',
         __FILE__,
     ]);
-<<<<<<< HEAD
-    $parameters->set(Option::SKIP, [
-        __DIR__ . '/tests/_craft/storage',
-    ]);
-
-    $containerConfigurator->import(SetList::CRAFT_CMS_4);
-=======
-    $ecsConfig->sets([SetList::CRAFT_CMS_3]);
->>>>>>> 43275a63
+    $ecsConfig->sets([SetList::CRAFT_CMS_4]);
 };