--- conflicted
+++ resolved
@@ -56,12 +56,8 @@
     "react": "^16.14.0",
     "react-dom": "^16.14.0",
     "timepicker": "^1.13.18",
-<<<<<<< HEAD
+    "ttf2woff2": "^5.0.0",
     "typescript": "^5.3.3",
-=======
-    "ttf2woff2": "^5.0.0",
-    "typescript": "^4.7.4",
->>>>>>> b9495b2b
     "v-tooltip": "^2.0.3",
     "velocity-animate": "^1.5.0",
     "vue": "^2.6.14",
