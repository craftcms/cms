{
  "name": "craftcms",
  "private": true,
  "main": "webpack.config.js",
  "scripts": {
    "build": "webpack --node-env=production --progress",
    "serve": "webpack-dev-server --node-env=development"
  },
  "devDependencies": {
    "@craftcms/webpack": "./packages/craftcms-webpack",
    "lerna": "^4.0.0"
  },
  "dependencies": {
    "@benmajor/jquery-touch-events": "^2.0.3",
    "@craftcms/sass": "./packages/craftcms-sass",
    "@pixelandtonic/craftui": "~0.3.8",
    "@types/jquery": "^3.5.7",
    "accounting": "^0.4.1",
    "axios": "^0.25.0",
    "blueimp-file-upload": "^10.31.0",
    "d3": "^4.11.0",
    "d3-format": "^1.4.4",
    "d3-time-format": "^2.2.3",
    "element-resize-detector": "^1.2.4",
    "event-stream": "3.3.5",
    "fabric": "^1.7.19",
    "focus-visible": "^5.2.0",
    "graphiql": "^1.5.16",
    "graphiql-explorer": "^0.6.3",
<<<<<<< HEAD
    "graphql": "^15.5.0",
    "htmx.org": "^1.5.0",
=======
    "graphql": "^15.8.0",
>>>>>>> 7b704f90
    "iframe-resizer": "^4.3.2",
    "inputmask": "^5.0.7",
    "jquery": "^3.6.0",
    "jquery-ui": "^1.13.1",
    "jquery.payment": "^3.0.0",
    "lodash": "^4.17.21",
    "picturefill": "^3.0.3",
    "punycode": "1.4.1",
    "react": "^16.14.0",
    "react-dom": "^16.14.0",
    "selectize": "^0.12.6",
    "sortablejs": "^1.14.0",
    "tailwindcss": "^0.7.2",
    "timepicker": "^1.13.18",
    "typescript": "^4.2.4",
    "v-tooltip": "^2.0.3",
    "velocity-animate": "^1.5.0",
    "vue": "^2.6.14",
    "vue-autosuggest": "^2.2.0",
    "vue-awesome-swiper": "^3.1.3",
    "vue-cleave": "^1.2.2",
    "vue-lodash": "^1.0.3",
    "vue-router": "^3.5.1",
    "vuetable-2": "^1.7.5",
    "vuex": "^3.6.2",
    "whatwg-fetch": "^0.11.1",
    "xregexp": "^3.2.0",
    "yii2-pjax": "~2.0.1"
  }
}<|MERGE_RESOLUTION|>--- conflicted
+++ resolved
@@ -27,12 +27,8 @@
     "focus-visible": "^5.2.0",
     "graphiql": "^1.5.16",
     "graphiql-explorer": "^0.6.3",
-<<<<<<< HEAD
-    "graphql": "^15.5.0",
+    "graphql": "^15.8.0",
     "htmx.org": "^1.5.0",
-=======
-    "graphql": "^15.8.0",
->>>>>>> 7b704f90
     "iframe-resizer": "^4.3.2",
     "inputmask": "^5.0.7",
     "jquery": "^3.6.0",
