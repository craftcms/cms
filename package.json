--- conflicted
+++ resolved
@@ -1,23 +1,6 @@
 {
   "private": true,
   "main": "gulpfile.js",
-<<<<<<< HEAD
-  "dependencies": {
-    "axios": "^0.18.1",
-    "vue": "^2.6.11",
-    "vue-autosuggest": "^1.8.1",
-    "vue-cleave": "^1.2.2",
-    "vue-lodash": "^1.0.3",
-    "vue-router": "^3.1.6",
-    "vuex": "^3.4.0"
-  },
-  "devDependencies": {
-    "@babel/core": "^7.9.6",
-    "@babel/preset-env": "^7.9.6",
-    "autoprefixer": "^7.1.4",
-    "blueimp-file-upload": "^10.25.0",
-    "craftcms-sass": "^1.6.7",
-=======
   "scripts": {
     "gulp:cp": "gulp cp",
     "gulp:deps": "gulp deps"
@@ -30,7 +13,6 @@
     "babel-loader": "^8.1.0",
     "blueimp-file-upload": "^10.29.0",
     "craftcms-sass": "^3.4.0",
->>>>>>> 28b01f8a
     "d3": "^4.11.0",
     "d3-format": "^1.4.4",
     "d3-time-format": "^2.2.3",
