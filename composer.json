--- conflicted
+++ resolved
@@ -1,5 +1,4 @@
 {
-<<<<<<< HEAD
   "name": "craftcms/cms",
   "description": "Craft CMS",
   "version": "3.0.0-RC5",
@@ -34,6 +33,7 @@
     "craftcms/server-check": "~1.1.0",
     "creocoder/yii2-nested-sets": "~0.9.0",
     "danielstjules/stringy": "~3.1.0",
+    "elvanto/litemoji": "^1.3.1",
     "enshrined/svg-sanitize": "~0.8.2",
     "guzzlehttp/guzzle": "~6.3.0",
     "league/flysystem": "~1.0.35",
@@ -69,50 +69,6 @@
   "autoload": {
     "psr-4": {
       "craft\\": "src/"
-=======
-    "homepage": "http://craftcms.com",
-    "repositories": [
-        {
-            "type": "vcs",
-            "url": "https://github.com/pixelandtonic/Twig"
-        },
-        {
-            "type": "vcs",
-            "url": "https://github.com/pixelandtonic/guzzle3"
-        },
-        {
-            "type": "vcs",
-            "url": "https://github.com/pixelandtonic/simplepie"
-        },
-        {
-            "type": "vcs",
-            "url": "https://github.com/pixelandtonic/pel"
-        },
-        {
-            "type": "vcs",
-            "url": "https://github.com/pixelandtonic/yii"
-        },
-        {
-            "type": "vcs",
-            "url": "https://github.com/pixelandtonic/pclzip"
-        }
-    ],
-    "require": {
-        "guzzle/guzzle": "3.9.3.1",
-        "twig/twig": "1.35.0.1",
-        "simplepie/simplepie": "1.5.1.1",
-        "phpmailer/phpmailer": "v5.2.26",
-        "pixelandtonic/imagine": "v0.7.1.3",
-        "lsolesen/pel": "0.9.6.1",
-        "yiisoft/yii": "1.1.19.4",
-        "enshrined/svg-sanitize": "0.8.2",
-        "pclzip/pclzip": "2.8.2.1",
-        "elvanto/litemoji": "^1.3"
-    },
-    "require-dev": {
-        "phpunit/phpunit": "4.8.16",
-        "mockery/mockery": "0.9.4"
->>>>>>> c7a9aaf1
     }
   }
 }