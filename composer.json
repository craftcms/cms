{
  "name": "craftcms/cms",
  "description": "Craft CMS",
<<<<<<< HEAD
  "version": "4.0.0-alpha",
=======
  "version": "3.7.18",
>>>>>>> 48c995ff
  "keywords": [
    "cms",
    "craftcms",
    "yii2"
  ],
  "homepage": "https://craftcms.com",
  "license": "proprietary",
  "authors": [
    {
      "name": "Pixel & Tonic",
      "homepage": "https://pixelandtonic.com/"
    }
  ],
  "support": {
    "email": "support@craftcms.com",
    "issues": "https://github.com/craftcms/cms/issues?state=open",
    "forum": "https://craftcms.stackexchange.com/",
    "source": "https://github.com/craftcms/cms",
    "docs": "https://docs.craftcms.com/v3/",
    "rss": "https://github.com/craftcms/cms/releases.atom"
  },
  "require": {
    "php": ">=7.4",
    "ext-curl": "*",
    "ext-dom": "*",
    "ext-json": "*",
    "ext-mbstring": "*",
    "ext-openssl": "*",
    "ext-pcre": "*",
    "ext-pdo": "*",
    "ext-zip": "*",
    "composer/composer": "2.1.9",
    "craftcms/oauth2-craftid": "~1.0.0",
    "craftcms/plugin-installer": "~1.5.6",
    "craftcms/server-check": "~2.0.0",
    "creocoder/yii2-nested-sets": "~0.9.0",
    "elvanto/litemoji": "^3.0.1",
    "enshrined/svg-sanitize": "~0.14.0",
    "guzzlehttp/guzzle": "^7.2.0",
    "illuminate/collections": "^8.55",
    "league/oauth2-client": "^2.6.0",
    "mikehaertl/php-shellcommand": "^1.6.3",
    "pixelandtonic/imagine": "~1.2.4.1",
    "seld/cli-prompt": "^1.0.4",
    "symfony/yaml": "^5.2.3",
    "true/punycode": "^2.1.1",
    "twig/twig": "~3.3.0",
    "voku/portable-utf8": "^5.4.51",
    "voku/stringy": "^6.4.0",
    "webonyx/graphql-php": "~14.4.1",
    "yii2tech/ar-softdelete": "^1.0.4",
    "yiisoft/yii2": "~2.0.43",
    "yiisoft/yii2-debug": "^2.1.16",
    "yiisoft/yii2-queue": "~2.3.2",
    "yiisoft/yii2-swiftmailer": "^2.1.2"
  },
  "require-dev": {
    "codeception/codeception": "^4.0.0",
    "codeception/module-asserts": "^1.0.0",
    "codeception/module-datafactory": "^1.0.0",
    "codeception/module-phpbrowser": "^1.0.0",
    "codeception/module-rest": "^1.0.0",
    "codeception/module-yii2": "^1.0.0",
    "fakerphp/faker": "^1.13.0",
    "league/factory-muffin": "^3.0",
    "phpstan/phpstan": "^0.12.91",
    "vlucas/phpdotenv": "^3.0"
  },
  "provide": {
    "bower-asset/inputmask": "~3.2.2 | ~3.3.5",
    "bower-asset/jquery": "3.5.*@stable | 3.4.*@stable | 3.3.*@stable | 3.2.*@stable | 3.1.*@stable | 2.2.*@stable | 2.1.*@stable | 1.11.*@stable | 1.12.*@stable",
    "bower-asset/punycode": "1.3.*",
    "bower-asset/yii2-pjax": "~2.0.1"
  },
  "conflict": {
    "league/oauth2-client": "2.4.0"
  },
  "suggest": {
    "ext-imagick": "Adds support for more image processing formats and options.",
    "ext-iconv": "Adds support for more character encodings than PHP’s built-in mb_convert_encoding() function, which Craft will take advantage of when converting strings to UTF-8.",
    "ext-intl": "Adds rich internationalization support."
  },
  "autoload": {
    "psr-4": {
      "craft\\": "src/",
      "crafttests\\fixtures\\": "tests/fixtures/"
    }
  },
  "scripts": {
    "codecept-build": "codecept build",
    "phpstan": "phpstan --memory-limit=1G"
  },
  "config": {
    "sort-packages": true,
    "platform": {
      "php":  "7.4"
    }
  }
}<|MERGE_RESOLUTION|>--- conflicted
+++ resolved
@@ -1,11 +1,7 @@
 {
   "name": "craftcms/cms",
   "description": "Craft CMS",
-<<<<<<< HEAD
   "version": "4.0.0-alpha",
-=======
-  "version": "3.7.18",
->>>>>>> 48c995ff
   "keywords": [
     "cms",
     "craftcms",
