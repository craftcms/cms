--- conflicted
+++ resolved
@@ -1,11 +1,7 @@
 {
   "name": "craftcms/cms",
   "description": "Craft CMS",
-<<<<<<< HEAD
-  "version": "3.1-alpha.1",
-=======
   "version": "3.1.0-alpha.1",
->>>>>>> 6cec57bc
   "keywords": [
     "cms",
     "craftcms",
