{
  "name": "craftcms/cms",
  "description": "Craft CMS",
<<<<<<< HEAD
  "version": "3.6.0-alpha",
=======
  "version": "3.6.0-beta.2",
>>>>>>> 4008560f
  "keywords": [
    "cms",
    "craftcms",
    "yii2"
  ],
  "homepage": "https://craftcms.com",
  "license": "proprietary",
  "support": {
    "email": "support@craftcms.com",
    "issues": "https://github.com/craftcms/cms/issues?state=open",
    "forum": "https://craftcms.stackexchange.com/",
    "source": "https://github.com/craftcms/cms",
    "docs": "https://docs.craftcms.com/v3/",
    "rss": "https://github.com/craftcms/cms/releases.atom"
  },
  "require": {
<<<<<<< HEAD
    "php": ">=7.4",
=======
    "php": ">=7.2.5",
>>>>>>> 4008560f
    "ext-curl": "*",
    "ext-dom": "*",
    "ext-json": "*",
    "ext-mbstring": "*",
    "ext-openssl": "*",
    "ext-pcre": "*",
    "ext-pdo": "*",
    "ext-zip": "*",
<<<<<<< HEAD
    "composer/composer": "1.10.9",
=======
    "composer/composer": "2.0.4",
>>>>>>> 4008560f
    "craftcms/oauth2-craftid": "~1.0.0",
    "craftcms/plugin-installer": "~1.5.6",
    "craftcms/server-check": "~1.2.0",
    "creocoder/yii2-nested-sets": "~0.9.0",
    "elvanto/litemoji": "^2.0.2",
    "enshrined/svg-sanitize": "~0.13.3",
<<<<<<< HEAD
    "guzzlehttp/guzzle": "^7.2.0",
    "league/flysystem": "^1.1.3",
    "league/oauth2-client": "^2.5.0",
    "mikehaertl/php-shellcommand": "^1.6.2",
    "pixelandtonic/imagine": "~1.2.2.1",
    "sebastian/diff": "^4.0.3",
    "seld/cli-prompt": "^1.0.3",
    "symfony/yaml": "^5.1.7",
    "true/punycode": "^2.1.1",
    "twig/twig": "~3.1.0",
=======
    "guzzlehttp/guzzle": "^6.5.5|^7.2.0",
    "league/flysystem": "^1.1.3",
    "league/oauth2-client": "^2.6.0",
    "mikehaertl/php-shellcommand": "^1.6.2",
    "pixelandtonic/imagine": "~1.2.4.1",
    "sebastian/diff": "^3.0.2|^4.0.4",
    "seld/cli-prompt": "^1.0.3",
    "symfony/yaml": "^5.1.8",
    "true/punycode": "^2.1.1",
    "twig/twig": "~2.14.1",
>>>>>>> 4008560f
    "voku/portable-utf8": "^5.4.47",
    "voku/stringy": "^6.4.0",
    "webonyx/graphql-php": "^14.3.0",
    "yii2tech/ar-softdelete": "^1.0.4",
    "yiisoft/yii2": "~2.0.38.0",
    "yiisoft/yii2-debug": "^2.1.13",
    "yiisoft/yii2-queue": "~2.3.0",
    "yiisoft/yii2-swiftmailer": "^2.1.2",
    "laminas/laminas-feed": "^2.12.3"
  },
  "require-dev": {
    "codeception/codeception": "^4.0.0",
    "vlucas/phpdotenv": "^3.0",
    "league/factory-muffin": "^3.0",
    "fzaninotto/faker": "^1.8",
    "codeception/module-phpbrowser": "^1.0.0",
    "codeception/module-asserts": "^1.0.0",
    "codeception/module-rest": "^1.0.0",
    "codeception/module-datafactory": "^1.0.0",
    "codeception/module-yii2": "^1.0.0"
  },
  "provide": {
    "bower-asset/inputmask": "~3.2.2 | ~3.3.5",
    "bower-asset/jquery": "3.5.*@stable | 3.4.*@stable | 3.3.*@stable | 3.2.*@stable | 3.1.*@stable | 2.2.*@stable | 2.1.*@stable | 1.11.*@stable | 1.12.*@stable",
    "bower-asset/punycode": "1.3.*",
    "bower-asset/yii2-pjax": "~2.0.1"
  },
  "conflict": {
    "league/oauth2-client": "2.4.0"
  },
  "suggest": {
    "ext-imagick": "Adds support for more image processing formats and options.",
    "ext-iconv": "Adds support for more character encodings than PHP’s built-in mb_convert_encoding() function, which Craft will take advantage of when converting strings to UTF-8.",
    "ext-intl": "Adds rich internationalization support."
  },
  "autoload": {
    "psr-4": {
      "craft\\": "src/",
      "crafttests\\fixtures\\": "tests/fixtures/"
    }
  },
  "config": {
    "sort-packages": true,
    "platform": {
<<<<<<< HEAD
      "php":  "7.4"
=======
      "php":  "7.2.5"
>>>>>>> 4008560f
    }
  }
}<|MERGE_RESOLUTION|>--- conflicted
+++ resolved
@@ -1,11 +1,7 @@
 {
   "name": "craftcms/cms",
   "description": "Craft CMS",
-<<<<<<< HEAD
-  "version": "3.6.0-alpha",
-=======
   "version": "3.6.0-beta.2",
->>>>>>> 4008560f
   "keywords": [
     "cms",
     "craftcms",
@@ -22,11 +18,7 @@
     "rss": "https://github.com/craftcms/cms/releases.atom"
   },
   "require": {
-<<<<<<< HEAD
     "php": ">=7.4",
-=======
-    "php": ">=7.2.5",
->>>>>>> 4008560f
     "ext-curl": "*",
     "ext-dom": "*",
     "ext-json": "*",
@@ -35,40 +27,23 @@
     "ext-pcre": "*",
     "ext-pdo": "*",
     "ext-zip": "*",
-<<<<<<< HEAD
-    "composer/composer": "1.10.9",
-=======
     "composer/composer": "2.0.4",
->>>>>>> 4008560f
     "craftcms/oauth2-craftid": "~1.0.0",
     "craftcms/plugin-installer": "~1.5.6",
     "craftcms/server-check": "~1.2.0",
     "creocoder/yii2-nested-sets": "~0.9.0",
     "elvanto/litemoji": "^2.0.2",
     "enshrined/svg-sanitize": "~0.13.3",
-<<<<<<< HEAD
     "guzzlehttp/guzzle": "^7.2.0",
-    "league/flysystem": "^1.1.3",
-    "league/oauth2-client": "^2.5.0",
-    "mikehaertl/php-shellcommand": "^1.6.2",
-    "pixelandtonic/imagine": "~1.2.2.1",
-    "sebastian/diff": "^4.0.3",
-    "seld/cli-prompt": "^1.0.3",
-    "symfony/yaml": "^5.1.7",
-    "true/punycode": "^2.1.1",
-    "twig/twig": "~3.1.0",
-=======
-    "guzzlehttp/guzzle": "^6.5.5|^7.2.0",
     "league/flysystem": "^1.1.3",
     "league/oauth2-client": "^2.6.0",
     "mikehaertl/php-shellcommand": "^1.6.2",
     "pixelandtonic/imagine": "~1.2.4.1",
-    "sebastian/diff": "^3.0.2|^4.0.4",
+    "sebastian/diff": "^4.0.4",
     "seld/cli-prompt": "^1.0.3",
     "symfony/yaml": "^5.1.8",
     "true/punycode": "^2.1.1",
-    "twig/twig": "~2.14.1",
->>>>>>> 4008560f
+    "twig/twig": "~3.1.0",
     "voku/portable-utf8": "^5.4.47",
     "voku/stringy": "^6.4.0",
     "webonyx/graphql-php": "^14.3.0",
@@ -113,11 +88,7 @@
   "config": {
     "sort-packages": true,
     "platform": {
-<<<<<<< HEAD
       "php":  "7.4"
-=======
-      "php":  "7.2.5"
->>>>>>> 4008560f
     }
   }
 }