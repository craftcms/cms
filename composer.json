{
  "name": "craftcms/cms",
  "description": "Craft CMS",
  "version": "3.6.0-RC1",
  "keywords": [
    "cms",
    "craftcms",
    "yii2"
  ],
  "homepage": "https://craftcms.com",
  "license": "proprietary",
  "support": {
    "email": "support@craftcms.com",
    "issues": "https://github.com/craftcms/cms/issues?state=open",
    "forum": "https://craftcms.stackexchange.com/",
    "source": "https://github.com/craftcms/cms",
    "docs": "https://docs.craftcms.com/v3/",
    "rss": "https://github.com/craftcms/cms/releases.atom"
  },
  "require": {
    "php": ">=7.4",
    "ext-curl": "*",
    "ext-dom": "*",
    "ext-json": "*",
    "ext-mbstring": "*",
    "ext-openssl": "*",
    "ext-pcre": "*",
    "ext-pdo": "*",
    "ext-zip": "*",
    "composer/composer": "2.0.7",
    "craftcms/oauth2-craftid": "~1.0.0",
    "craftcms/plugin-installer": "~1.5.6",
    "craftcms/server-check": "~1.2.0",
    "creocoder/yii2-nested-sets": "~0.9.0",
    "elvanto/litemoji": "^2.0.4",
    "enshrined/svg-sanitize": "~0.13.3",
<<<<<<< HEAD
    "guzzlehttp/guzzle": "^7.2.0",
=======
    "guzzlehttp/guzzle": "^6.5.5|^7.2.0",
>>>>>>> a947ba58
    "laminas/laminas-feed": "^2.12.3",
    "league/flysystem": "^1.1.3",
    "league/oauth2-client": "^2.6.0",
    "mikehaertl/php-shellcommand": "^1.6.2",
    "pixelandtonic/imagine": "~1.2.4.1",
<<<<<<< HEAD
    "sebastian/diff": "^4.0.4",
    "seld/cli-prompt": "^1.0.3",
    "symfony/yaml": "^5.1.8",
    "true/punycode": "^2.1.1",
    "twig/twig": "~3.1.0",
    "voku/portable-utf8": "^5.4.47",
=======
    "seld/cli-prompt": "^1.0.3",
    "symfony/yaml": "^5.1.8",
    "true/punycode": "^2.1.1",
    "twig/twig": "~2.14.1",
    "voku/portable-utf8": "^5.4.50",
>>>>>>> a947ba58
    "voku/stringy": "^6.4.0",
    "webonyx/graphql-php": "^14.3.0",
    "yii2tech/ar-softdelete": "^1.0.4",
    "yiisoft/yii2": "~2.0.39.3",
    "yiisoft/yii2-debug": "^2.1.15",
    "yiisoft/yii2-queue": "~2.3.0",
    "yiisoft/yii2-swiftmailer": "^2.1.2"
  },
  "require-dev": {
    "codeception/codeception": "^4.0.0",
    "codeception/module-asserts": "^1.0.0",
    "codeception/module-datafactory": "^1.0.0",
    "codeception/module-phpbrowser": "^1.0.0",
    "codeception/module-rest": "^1.0.0",
    "codeception/module-yii2": "^1.0.0",
    "fzaninotto/faker": "^1.8",
    "league/factory-muffin": "^3.0",
    "vlucas/phpdotenv": "^3.0"
  },
  "provide": {
    "bower-asset/inputmask": "~3.2.2 | ~3.3.5",
    "bower-asset/jquery": "3.5.*@stable | 3.4.*@stable | 3.3.*@stable | 3.2.*@stable | 3.1.*@stable | 2.2.*@stable | 2.1.*@stable | 1.11.*@stable | 1.12.*@stable",
    "bower-asset/punycode": "1.3.*",
    "bower-asset/yii2-pjax": "~2.0.1"
  },
  "conflict": {
    "league/oauth2-client": "2.4.0"
  },
  "suggest": {
    "ext-imagick": "Adds support for more image processing formats and options.",
    "ext-iconv": "Adds support for more character encodings than PHP’s built-in mb_convert_encoding() function, which Craft will take advantage of when converting strings to UTF-8.",
    "ext-intl": "Adds rich internationalization support."
  },
  "autoload": {
    "psr-4": {
      "craft\\": "src/",
      "crafttests\\fixtures\\": "tests/fixtures/"
    }
  },
  "config": {
    "sort-packages": true,
    "platform": {
      "php":  "7.4"
    }
  }
}<|MERGE_RESOLUTION|>--- conflicted
+++ resolved
@@ -34,30 +34,17 @@
     "creocoder/yii2-nested-sets": "~0.9.0",
     "elvanto/litemoji": "^2.0.4",
     "enshrined/svg-sanitize": "~0.13.3",
-<<<<<<< HEAD
     "guzzlehttp/guzzle": "^7.2.0",
-=======
-    "guzzlehttp/guzzle": "^6.5.5|^7.2.0",
->>>>>>> a947ba58
     "laminas/laminas-feed": "^2.12.3",
     "league/flysystem": "^1.1.3",
     "league/oauth2-client": "^2.6.0",
     "mikehaertl/php-shellcommand": "^1.6.2",
     "pixelandtonic/imagine": "~1.2.4.1",
-<<<<<<< HEAD
-    "sebastian/diff": "^4.0.4",
     "seld/cli-prompt": "^1.0.3",
     "symfony/yaml": "^5.1.8",
     "true/punycode": "^2.1.1",
     "twig/twig": "~3.1.0",
-    "voku/portable-utf8": "^5.4.47",
-=======
-    "seld/cli-prompt": "^1.0.3",
-    "symfony/yaml": "^5.1.8",
-    "true/punycode": "^2.1.1",
-    "twig/twig": "~2.14.1",
     "voku/portable-utf8": "^5.4.50",
->>>>>>> a947ba58
     "voku/stringy": "^6.4.0",
     "webonyx/graphql-php": "^14.3.0",
     "yii2tech/ar-softdelete": "^1.0.4",
