--- conflicted
+++ resolved
@@ -43,12 +43,8 @@
     "seld/cli-prompt": "^1.0.3",
     "symfony/yaml": "^3.2|^4.0",
     "true/punycode": "^2.1.0",
-<<<<<<< HEAD
-    "twig/twig": "^2.7.2",
+    "twig/twig": "~2.8.1",
     "webonyx/graphql-php": "^0.12.0",
-=======
-    "twig/twig": "~2.8.1",
->>>>>>> cd3640ae
     "yii2tech/ar-softdelete": "^1.0.2",
     "yiisoft/yii2": "~2.0.19.0",
     "yiisoft/yii2-debug": "^2.0.10",
