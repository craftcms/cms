{
  "name": "craftcms/cms",
  "description": "Craft CMS",
<<<<<<< HEAD
  "version": "4.0.0-alpha.1",
=======
  "version": "4.0.0-alpha",
>>>>>>> 407f08fc
  "keywords": [
    "cms",
    "craftcms",
    "yii2"
  ],
  "homepage": "https://craftcms.com",
  "license": "proprietary",
  "support": {
    "email": "support@craftcms.com",
    "issues": "https://github.com/craftcms/cms/issues?state=open",
    "forum": "https://craftcms.stackexchange.com/",
    "source": "https://github.com/craftcms/cms",
    "docs": "https://docs.craftcms.com/v3/",
    "rss": "https://github.com/craftcms/cms/releases.atom"
  },
  "require": {
    "php": ">=7.4",
    "ext-curl": "*",
    "ext-dom": "*",
    "ext-json": "*",
    "ext-mbstring": "*",
    "ext-openssl": "*",
    "ext-pcre": "*",
    "ext-pdo": "*",
    "ext-zip": "*",
<<<<<<< HEAD
    "bacon/bacon-qr-code": "^2.0.0",
    "composer/composer": "2.0.12",
=======
    "composer/composer": "2.0.13",
>>>>>>> 407f08fc
    "craftcms/oauth2-craftid": "~1.0.0",
    "craftcms/plugin-installer": "~1.5.6",
    "craftcms/server-check": "~1.2.0",
    "creocoder/yii2-nested-sets": "~0.9.0",
    "elvanto/litemoji": "^3.0.1",
    "enshrined/svg-sanitize": "~0.14.0",
    "guzzlehttp/guzzle": "^7.2.0",
    "laminas/laminas-feed": "~2.12.3|^2.13.1",
    "league/oauth2-client": "^2.6.0",
    "mikehaertl/php-shellcommand": "^1.6.3",
    "pixelandtonic/imagine": "~1.2.4.1",
    "pragmarx/google2fa": "^8.0.0",
    "pragmarx/google2fa-qrcode": "^2.0.0",
    "seld/cli-prompt": "^1.0.4",
    "symfony/yaml": "^5.2.3",
    "true/punycode": "^2.1.1",
    "twig/twig": "~3.3.0",
    "voku/portable-utf8": "^5.4.51",
    "voku/stringy": "^6.4.0",
    "web-auth/webauthn-lib": "^3.3.0",
    "webonyx/graphql-php": "~14.4.1",
    "yii2tech/ar-softdelete": "^1.0.4",
    "yiisoft/yii2": "~2.0.41.1",
    "yiisoft/yii2-debug": "^2.1.16",
    "yiisoft/yii2-queue": "~2.3.1",
    "yiisoft/yii2-swiftmailer": "^2.1.2"
  },
  "require-dev": {
    "codeception/codeception": "^4.0.0",
    "codeception/module-asserts": "^1.0.0",
    "codeception/module-datafactory": "^1.0.0",
    "codeception/module-phpbrowser": "^1.0.0",
    "codeception/module-rest": "^1.0.0",
    "codeception/module-yii2": "^1.0.0",
    "fakerphp/faker": "^1.13.0",
    "league/factory-muffin": "^3.0",
    "vlucas/phpdotenv": "^3.0"
  },
  "provide": {
    "bower-asset/inputmask": "~3.2.2 | ~3.3.5",
    "bower-asset/jquery": "3.5.*@stable | 3.4.*@stable | 3.3.*@stable | 3.2.*@stable | 3.1.*@stable | 2.2.*@stable | 2.1.*@stable | 1.11.*@stable | 1.12.*@stable",
    "bower-asset/punycode": "1.3.*",
    "bower-asset/yii2-pjax": "~2.0.1"
  },
  "conflict": {
    "league/oauth2-client": "2.4.0"
  },
  "suggest": {
    "ext-imagick": "Adds support for more image processing formats and options.",
    "ext-iconv": "Adds support for more character encodings than PHP’s built-in mb_convert_encoding() function, which Craft will take advantage of when converting strings to UTF-8.",
    "ext-intl": "Adds rich internationalization support."
  },
  "autoload": {
    "psr-4": {
      "craft\\": "src/",
      "crafttests\\fixtures\\": "tests/fixtures/"
    }
  },
  "config": {
    "sort-packages": true,
    "platform": {
      "php":  "7.4"
    }
  }
}<|MERGE_RESOLUTION|>--- conflicted
+++ resolved
@@ -1,11 +1,7 @@
 {
   "name": "craftcms/cms",
   "description": "Craft CMS",
-<<<<<<< HEAD
-  "version": "4.0.0-alpha.1",
-=======
   "version": "4.0.0-alpha",
->>>>>>> 407f08fc
   "keywords": [
     "cms",
     "craftcms",
@@ -31,12 +27,8 @@
     "ext-pcre": "*",
     "ext-pdo": "*",
     "ext-zip": "*",
-<<<<<<< HEAD
     "bacon/bacon-qr-code": "^2.0.0",
-    "composer/composer": "2.0.12",
-=======
     "composer/composer": "2.0.13",
->>>>>>> 407f08fc
     "craftcms/oauth2-craftid": "~1.0.0",
     "craftcms/plugin-installer": "~1.5.6",
     "craftcms/server-check": "~1.2.0",
