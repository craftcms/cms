--- conflicted
+++ resolved
@@ -32,24 +32,13 @@
     "craftcms/plugin-installer": "~1.5.6",
     "craftcms/server-check": "~1.2.0",
     "creocoder/yii2-nested-sets": "~0.9.0",
-<<<<<<< HEAD
     "elvanto/litemoji": "^2.0.2",
     "enshrined/svg-sanitize": "~0.13.3",
     "guzzlehttp/guzzle": "^6.5.5|^7.2.0",
+    "laminas/laminas-feed": "^2.12.3",
     "league/flysystem": "^1.1.3",
     "league/oauth2-client": "^2.6.0",
     "mikehaertl/php-shellcommand": "^1.6.2",
-=======
-    "elvanto/litemoji": "^1.3.1",
-    "enshrined/svg-sanitize": "~0.13.2",
-    "guzzlehttp/guzzle": ">=6.3.0 <6.5.0 || ^6.5.1",
-    "laminas/laminas-feed": "^2.12.0",
-    "league/flysystem": "^1.0.35",
-    "league/oauth2-client": "^2.2.1",
-    "mikehaertl/php-shellcommand": "^1.2.5",
-    "mrclay/jsmin-php": "^2.4",
-    "mrclay/minify": "^3.0.7",
->>>>>>> 128297ac
     "pixelandtonic/imagine": "~1.2.4.1",
     "sebastian/diff": "^3.0.2|^4.0.4",
     "seld/cli-prompt": "^1.0.3",
@@ -61,16 +50,9 @@
     "webonyx/graphql-php": "^14.3.0",
     "yii2tech/ar-softdelete": "^1.0.4",
     "yiisoft/yii2": "~2.0.38.0",
-<<<<<<< HEAD
     "yiisoft/yii2-debug": "^2.1.13",
     "yiisoft/yii2-queue": "~2.3.0",
-    "yiisoft/yii2-swiftmailer": "^2.1.2",
-    "laminas/laminas-feed": "^2.12.3"
-=======
-    "yiisoft/yii2-debug": "^2.1.14",
-    "yiisoft/yii2-queue": "~2.3.0",
-    "yiisoft/yii2-swiftmailer": "^2.1.0"
->>>>>>> 128297ac
+    "yiisoft/yii2-swiftmailer": "^2.1.2"
   },
   "require-dev": {
     "codeception/codeception": "^4.0.0",
