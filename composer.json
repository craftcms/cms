{
  "name": "craftcms/cms",
  "description": "Craft CMS",
<<<<<<< HEAD
  "version": "3.1.25",
=======
  "version": "3.1.26",
>>>>>>> 1fc42f8c
  "keywords": [
    "cms",
    "craftcms",
    "yii2"
  ],
  "homepage": "https://craftcms.com",
  "license": "proprietary",
  "support": {
    "email": "support@craftcms.com",
    "issues": "https://github.com/craftcms/cms/issues?state=open",
    "forum": "https://craftcms.stackexchange.com/",
    "source": "https://github.com/craftcms/cms",
    "docs": "https://docs.craftcms.com/v3/",
    "rss": "https://github.com/craftcms/cms/releases.atom"
  },
  "require": {
    "php": ">=7.0.0",
    "ext-curl": "*",
    "ext-dom": "*",
    "ext-json": "*",
    "ext-mbstring": "*",
    "ext-openssl": "*",
    "ext-pcre": "*",
    "ext-pdo": "*",
    "ext-zip": "*",
    "composer/composer": "1.6.3",
    "craftcms/oauth2-craftid": "~1.0.0",
    "craftcms/plugin-installer": "~1.5.0",
    "craftcms/server-check": "~1.1.0",
    "creocoder/yii2-nested-sets": "~0.9.0",
    "danielstjules/stringy": "^3.1.0",
    "elvanto/litemoji": "^1.3.1",
    "enshrined/svg-sanitize": "~0.9.0",
    "guzzlehttp/guzzle": "^6.3.0",
    "league/flysystem": "^1.0.35",
    "league/oauth2-client": "^2.2.1",
    "mikehaertl/php-shellcommand": "^1.2.5",
    "pixelandtonic/imagine": "~0.7.1.2",
    "seld/cli-prompt": "^1.0.3",
    "symfony/yaml": "^3.2|^4.0",
    "true/punycode": "^2.1.0",
    "twig/twig": "~2.8.1",
    "yii2tech/ar-softdelete": "^1.0.2",
    "yiisoft/yii2": "~2.0.17.0",
    "yiisoft/yii2-debug": "^2.0.10",
    "yiisoft/yii2-swiftmailer": "^2.1.0",
    "yiisoft/yii2-queue": "2.1.0",
    "zendframework/zend-feed": "^2.8.0"
  },
  "require-dev": {
    "codeception/codeception": "^2.4",
    "codeception/mockery-module": "~0.2.2",
    "codeception/specify": "~0.4.6",
    "codeception/verify": "~0.3.3",
    "vlucas/phpdotenv": "^2.4.0"
  },
  "provide": {
    "bower-asset/bootstrap": "3.3.* | 3.2.* | 3.1.*",
    "bower-asset/jquery": "3.3.*@stable | 3.2.*@stable | 3.1.*@stable | 2.2.*@stable | 2.1.*@stable | 1.11.*@stable | 1.12.*@stable",
    "bower-asset/inputmask": "~3.2.2 | ~3.3.5",
    "bower-asset/punycode": "1.3.*",
    "bower-asset/yii2-pjax": "~2.0.1"
  },
  "conflict": {
    "league/oauth2-client": "2.4.0"
  },
  "suggest": {
    "ext-imagick": "Adds support for more image processing formats and options.",
    "ext-iconv": "Adds support for more character encodings than PHP’s built-in mb_convert_encoding() function, which Craft will take advantage of when converting strings to UTF-8.",
    "ext-intl": "Adds rich internationalization support."
  },
  "autoload": {
    "psr-4": {
      "craft\\": "src/"
    }
  }
}<|MERGE_RESOLUTION|>--- conflicted
+++ resolved
@@ -1,11 +1,7 @@
 {
   "name": "craftcms/cms",
   "description": "Craft CMS",
-<<<<<<< HEAD
-  "version": "3.1.25",
-=======
   "version": "3.1.26",
->>>>>>> 1fc42f8c
   "keywords": [
     "cms",
     "craftcms",
@@ -59,8 +55,7 @@
     "codeception/codeception": "^2.4",
     "codeception/mockery-module": "~0.2.2",
     "codeception/specify": "~0.4.6",
-    "codeception/verify": "~0.3.3",
-    "vlucas/phpdotenv": "^2.4.0"
+    "codeception/verify": "~0.3.3"
   },
   "provide": {
     "bower-asset/bootstrap": "3.3.* | 3.2.* | 3.1.*",
