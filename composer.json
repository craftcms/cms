--- conflicted
+++ resolved
@@ -1,11 +1,7 @@
 {
   "name": "craftcms/cms",
   "description": "Craft CMS",
-<<<<<<< HEAD
-  "version": "4.0.0-alpha.1",
-=======
   "version": "4.0.0-alpha",
->>>>>>> a039c375
   "keywords": [
     "cms",
     "craftcms",
