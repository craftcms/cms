--- conflicted
+++ resolved
@@ -50,12 +50,8 @@
     "moneyphp/money": "^4.0",
     "monolog/monolog": "^2.3",
     "pixelandtonic/imagine": "~1.3.3.1",
-<<<<<<< HEAD
     "pragmarx/google2fa": "^8.0",
-    "samdark/yii2-psr-log-target": "^1.1",
-=======
     "samdark/yii2-psr-log-target": "^1.1.3",
->>>>>>> a5d0159e
     "seld/cli-prompt": "^1.0.4",
     "symfony/http-client": "^6.0.3",
     "symfony/var-dumper": "^5.0|^6.0",
