{
  "name": "craftcms/cms",
  "description": "Craft CMS",
  "keywords": [
    "cms",
    "craftcms",
    "yii2"
  ],
  "homepage": "https://craftcms.com",
  "license": "proprietary",
  "authors": [
    {
      "name": "Pixel & Tonic",
      "homepage": "https://pixelandtonic.com/"
    }
  ],
  "support": {
    "email": "support@craftcms.com",
    "issues": "https://github.com/craftcms/cms/issues?state=open",
    "forum": "https://craftcms.stackexchange.com/",
    "source": "https://github.com/craftcms/cms",
    "docs": "https://docs.craftcms.com/v3/",
    "rss": "https://github.com/craftcms/cms/releases.atom"
  },
  "require": {
    "php": "^8.0.2",
    "ext-bcmath": "*",
    "ext-curl": "*",
    "ext-dom": "*",
    "ext-intl": "*",
    "ext-json": "*",
    "ext-mbstring": "*",
    "ext-openssl": "*",
    "ext-pcre": "*",
    "ext-pdo": "*",
    "ext-zip": "*",
    "commerceguys/addressing": "^1.2",
    "composer/composer": "2.2.15",
    "craftcms/oauth2-craftid": "~1.0.0",
    "craftcms/plugin-installer": "~1.5.6",
    "craftcms/server-check": "~2.1.2",
    "creocoder/yii2-nested-sets": "~0.9.0",
    "elvanto/litemoji": "^3.0.1",
    "enshrined/svg-sanitize": "~0.15.0",
    "guzzlehttp/guzzle": "^7.2.0",
    "illuminate/collections": "^9.1.0",
    "league/oauth2-client": "^2.6.0",
    "mikehaertl/php-shellcommand": "^1.6.3",
<<<<<<< HEAD
    "moneyphp/money": "^4.0",
    "monolog/monolog": "^2.3",
    "pixelandtonic/imagine": "~1.2.4.1",
    "samdark/yii2-psr-log-target": "^1.1",
=======
    "pixelandtonic/imagine": "~1.3.3.1",
>>>>>>> d7ee2e20
    "seld/cli-prompt": "^1.0.4",
    "symfony/http-client": "^6.0.3",
    "symfony/var-dumper": "^5.0|^6.0",
    "symfony/yaml": "^5.2.3",
    "theiconic/name-parser": "^1.2",
    "twig/twig": "~3.4.3",
    "voku/stringy": "^6.4.0",
    "webonyx/graphql-php": "~14.11.5",
    "yiisoft/yii2": "~2.0.47.0",
    "yiisoft/yii2-debug": "~2.1.19.0",
    "yiisoft/yii2-queue": "~2.3.2",
    "yiisoft/yii2-symfonymailer": "^2.0.0"
  },
  "require-dev": {
    "codeception/codeception": "^4.1.29",
    "codeception/module-asserts": "^1.3.1",
    "codeception/module-datafactory": "^1.1.0",
    "codeception/module-phpbrowser": "^1.0.2",
    "codeception/module-rest": "^1.4.2",
    "codeception/module-yii2": "^1.1.5",
    "craftcms/ecs": "dev-main",
    "fakerphp/faker": "^1.19.0",
    "league/factory-muffin": "^3.3.0",
    "phpstan/phpstan": "^1.8.5",
    "vlucas/phpdotenv": "^5.4.1"
  },
  "provide": {
    "bower-asset/inputmask": "~3.2.2|~3.3.5",
    "bower-asset/jquery": "3.5.*@stable|3.4.*@stable|3.3.*@stable|3.2.*@stable|3.1.*@stable|2.2.*@stable|2.1.*@stable|1.11.*@stable|1.12.*@stable",
    "bower-asset/punycode": "1.3.*",
    "bower-asset/yii2-pjax": "~2.0.1",
    "yii2tech/ar-softdelete": "1.0.4"
  },
  "conflict": {
    "league/oauth2-client": "2.4.0",
    "webonyx/graphql-php": "14.11.7"
  },
  "suggest": {
    "ext-exif": "Adds support for parsing image EXIF data.",
    "ext-imagick": "Adds support for more image processing formats and options.",
    "ext-iconv": "Adds support for more character encodings than PHP’s built-in mb_convert_encoding() function, which Craft will take advantage of when converting strings to UTF-8."
  },
  "autoload": {
    "psr-4": {
      "craft\\": "src/",
      "yii2tech\\ar\\softdelete\\": "lib/ar-softdelete/src/"
    }
  },
  "autoload-dev": {
    "psr-4": {
      "crafttests\\": "tests/"
    }
  },
  "scripts": {
    "check-cs": "ecs check --ansi",
    "fix-cs": "ecs check --ansi --fix",
    "codecept-build": "codecept build",
    "phpstan": "phpstan --memory-limit=1G"
  },
  "config": {
    "sort-packages": true,
    "platform": {
      "php": "8.0.2"
    },
    "allow-plugins": {
      "yiisoft/yii2-composer": true,
      "craftcms/plugin-installer": true
    }
  }
}<|MERGE_RESOLUTION|>--- conflicted
+++ resolved
@@ -46,14 +46,10 @@
     "illuminate/collections": "^9.1.0",
     "league/oauth2-client": "^2.6.0",
     "mikehaertl/php-shellcommand": "^1.6.3",
-<<<<<<< HEAD
     "moneyphp/money": "^4.0",
     "monolog/monolog": "^2.3",
-    "pixelandtonic/imagine": "~1.2.4.1",
+    "pixelandtonic/imagine": "~1.3.3.1",
     "samdark/yii2-psr-log-target": "^1.1",
-=======
-    "pixelandtonic/imagine": "~1.3.3.1",
->>>>>>> d7ee2e20
     "seld/cli-prompt": "^1.0.4",
     "symfony/http-client": "^6.0.3",
     "symfony/var-dumper": "^5.0|^6.0",
