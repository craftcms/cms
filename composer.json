--- conflicted
+++ resolved
@@ -1,11 +1,7 @@
 {
   "name": "craftcms/cms",
   "description": "Craft CMS",
-<<<<<<< HEAD
   "version": "3.2.0-beta.2",
-=======
-  "version": "3.1.31",
->>>>>>> 2c2447ca
   "keywords": [
     "cms",
     "craftcms",
