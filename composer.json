{
  "name": "craftcms/cms",
  "description": "Craft CMS",
<<<<<<< HEAD
  "version": "3.6.0-alpha",
=======
  "version": "3.5.14",
>>>>>>> b878807d
  "keywords": [
    "cms",
    "craftcms",
    "yii2"
  ],
  "homepage": "https://craftcms.com",
  "license": "proprietary",
  "support": {
    "email": "support@craftcms.com",
    "issues": "https://github.com/craftcms/cms/issues?state=open",
    "forum": "https://craftcms.stackexchange.com/",
    "source": "https://github.com/craftcms/cms",
    "docs": "https://docs.craftcms.com/v3/",
    "rss": "https://github.com/craftcms/cms/releases.atom"
  },
  "require": {
    "php": ">=7.3",
    "ext-curl": "*",
    "ext-dom": "*",
    "ext-json": "*",
    "ext-mbstring": "*",
    "ext-openssl": "*",
    "ext-pcre": "*",
    "ext-pdo": "*",
    "ext-zip": "*",
    "composer/composer": "1.10.9",
    "craftcms/oauth2-craftid": "~1.0.0",
    "craftcms/plugin-installer": "~1.5.3",
    "craftcms/server-check": "~1.1.0",
    "creocoder/yii2-nested-sets": "~0.9.0",
    "elvanto/litemoji": "^1.3.1",
    "enshrined/svg-sanitize": "~0.13.2",
    "guzzlehttp/guzzle": ">=6.3.0 <6.5.0 || ^6.5.1",
    "league/flysystem": "^1.0.35",
    "league/oauth2-client": "^2.2.1",
    "mikehaertl/php-shellcommand": "^1.2.5",
    "mrclay/jsmin-php": "^2.4",
    "mrclay/minify": "^3.0.7",
    "pixelandtonic/imagine": "~1.2.2.1",
    "sebastian/diff": "^2.0 || ^3.0 || ^4.0",
    "seld/cli-prompt": "^1.0.3",
    "symfony/yaml": "^3.2|^4.0",
    "true/punycode": "^2.1.0",
<<<<<<< HEAD
    "twig/twig": "~2.13.0",
=======
    "twig/twig": "~2.12.5 || ~2.13.1 || ~2.14.0",
>>>>>>> b878807d
    "voku/portable-utf8": "^5.4.28",
    "voku/stringy": "^6.2.2",
    "webonyx/graphql-php": "^14.0",
    "yii2tech/ar-softdelete": "^1.0.2",
    "yiisoft/yii2": "~2.0.38.0",
    "yiisoft/yii2-debug": "^2.1.0",
    "yiisoft/yii2-queue": "~2.3.0",
    "yiisoft/yii2-swiftmailer": "^2.1.0",
    "laminas/laminas-feed": "^2.12.0"
  },
  "require-dev": {
    "codeception/codeception": "^4.0.0",
    "vlucas/phpdotenv": "^3.0",
    "league/factory-muffin": "^3.0",
    "fzaninotto/faker": "^1.8",
    "codeception/module-phpbrowser": "^1.0.0",
    "codeception/module-asserts": "^1.0.0",
    "codeception/module-rest": "^1.0.0",
    "codeception/module-datafactory": "^1.0.0",
    "codeception/module-yii2": "^1.0.0"
  },
  "provide": {
    "bower-asset/inputmask": "~3.2.2 | ~3.3.5",
    "bower-asset/jquery": "3.5.*@stable | 3.4.*@stable | 3.3.*@stable | 3.2.*@stable | 3.1.*@stable | 2.2.*@stable | 2.1.*@stable | 1.11.*@stable | 1.12.*@stable",
    "bower-asset/punycode": "1.3.*",
    "bower-asset/yii2-pjax": "~2.0.1"
  },
  "conflict": {
    "league/oauth2-client": "2.4.0"
  },
  "suggest": {
    "ext-imagick": "Adds support for more image processing formats and options.",
    "ext-iconv": "Adds support for more character encodings than PHP’s built-in mb_convert_encoding() function, which Craft will take advantage of when converting strings to UTF-8.",
    "ext-intl": "Adds rich internationalization support."
  },
  "autoload": {
    "psr-4": {
      "craft\\": "src/",
      "crafttests\\fixtures\\": "tests/fixtures/"
    }
  },
  "config": {
    "sort-packages": true,
    "platform": {
      "php":  "7.3"
    }
  }
}<|MERGE_RESOLUTION|>--- conflicted
+++ resolved
@@ -1,11 +1,7 @@
 {
   "name": "craftcms/cms",
   "description": "Craft CMS",
-<<<<<<< HEAD
   "version": "3.6.0-alpha",
-=======
-  "version": "3.5.14",
->>>>>>> b878807d
   "keywords": [
     "cms",
     "craftcms",
@@ -49,11 +45,7 @@
     "seld/cli-prompt": "^1.0.3",
     "symfony/yaml": "^3.2|^4.0",
     "true/punycode": "^2.1.0",
-<<<<<<< HEAD
-    "twig/twig": "~2.13.0",
-=======
-    "twig/twig": "~2.12.5 || ~2.13.1 || ~2.14.0",
->>>>>>> b878807d
+    "twig/twig": "~2.14.0",
     "voku/portable-utf8": "^5.4.28",
     "voku/stringy": "^6.2.2",
     "webonyx/graphql-php": "^14.0",
