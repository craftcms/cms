--- conflicted
+++ resolved
@@ -18,9 +18,6 @@
     "rss": "https://github.com/craftcms/cms/releases.atom"
   },
   "require": {
-<<<<<<< HEAD
-    "craftcms/oauth2-craftid": "^1.0",
-=======
     "php": ">=7.0.0",
     "ext-curl": "*",
     "ext-dom": "*",
@@ -30,7 +27,7 @@
     "ext-pcre": "*",
     "ext-pdo": "*",
     "ext-zip": "*",
->>>>>>> 24a4d14d
+    "craftcms/oauth2-craftid": "^1.0",
     "composer/composer": "~1.4.2",
     "craftcms/plugin-installer": "~1.5.0",
     "craftcms/server-check": "~1.0.17",
