--- conflicted
+++ resolved
@@ -1,11 +1,7 @@
 {
   "name": "craftcms/cms",
   "description": "Craft CMS",
-<<<<<<< HEAD
-  "version": "3.1.17.1",
-=======
-  "version": "3.0.41.1",
->>>>>>> 5468e289
+  "version": "3.1.17.2",
   "keywords": [
     "cms",
     "craftcms",
@@ -47,14 +43,9 @@
     "seld/cli-prompt": "^1.0.3",
     "symfony/yaml": "^3.2|^4.0",
     "true/punycode": "^2.1.0",
-<<<<<<< HEAD
-    "twig/twig": "^2.5.0",
+    "twig/twig": "~2.6.2",
     "yii2tech/ar-softdelete": "^1.0.2",
     "yiisoft/yii2": "~2.0.16.1",
-=======
-    "twig/twig": "~2.6.2",
-    "yiisoft/yii2": "~2.0.15.1",
->>>>>>> 5468e289
     "yiisoft/yii2-debug": "^2.0.10",
     "yiisoft/yii2-swiftmailer": "^2.1.0",
     "yiisoft/yii2-queue": "2.1.0",
