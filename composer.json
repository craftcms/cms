{
  "name": "craftcms/cms",
  "description": "Craft CMS",
  "keywords": [
    "cms",
    "craftcms",
    "yii2"
  ],
  "homepage": "https://craftcms.com",
  "license": "proprietary",
  "authors": [
    {
      "name": "Pixel & Tonic",
      "homepage": "https://pixelandtonic.com/"
    }
  ],
  "support": {
    "email": "support@craftcms.com",
    "issues": "https://github.com/craftcms/cms/issues?state=open",
    "forum": "https://craftcms.stackexchange.com/",
    "source": "https://github.com/craftcms/cms",
    "docs": "https://craftcms.com/docs/5.x/",
    "rss": "https://github.com/craftcms/cms/releases.atom"
  },
  "require": {
    "php": "^8.2",
    "ext-bcmath": "*",
    "ext-curl": "*",
    "ext-dom": "*",
    "ext-intl": "*",
    "ext-json": "*",
    "ext-mbstring": "*",
    "ext-openssl": "*",
    "ext-pcre": "*",
    "ext-pdo": "*",
    "ext-zip": "*",
    "bacon/bacon-qr-code": "^2.0",
    "commerceguys/addressing": "^2.1.1",
    "composer/semver": "^3.3.2",
    "craftcms/plugin-installer": "~1.6.0",
    "craftcms/server-check": "~5.0.1",
    "creocoder/yii2-nested-sets": "~0.9.0",
    "elvanto/litemoji": "~4.3.0",
    "enshrined/svg-sanitize": "~0.19.0",
    "guzzlehttp/guzzle": "^7.2.0",
    "illuminate/collections": "^v10.42.0",
    "mikehaertl/php-shellcommand": "^1.6.3",
    "moneyphp/money": "^4.0",
    "monolog/monolog": "^3.0",
    "phpdocumentor/reflection-docblock": "^5.3",
    "pixelandtonic/imagine": "~1.3.3.1",
    "pragmarx/google2fa": "^8.0",
    "pragmarx/recovery": "^0.2.1",
    "samdark/yii2-psr-log-target": "^1.1.3",
    "seld/cli-prompt": "^1.0.4",
    "symfony/filesystem": "^6.3",
    "symfony/http-client": "^6.0.3",
    "symfony/property-access": "^7.0",
    "symfony/property-info": "^7.0",
    "symfony/serializer": "^6.4",
    "symfony/var-dumper": "^5.0|^6.0",
    "symfony/yaml": "^5.2.3",
    "theiconic/name-parser": "^1.2",
    "twig/twig": "~3.8.0",
    "voku/stringy": "^6.4.0",
    "web-auth/webauthn-lib": "~4.9.0",
    "webonyx/graphql-php": "~14.11.5",
<<<<<<< HEAD
    "yiisoft/yii2": "~2.0.51",
=======
    "yiisoft/yii2": "~2.0.51.0",
>>>>>>> e30f51b2
    "yiisoft/yii2-debug": "~2.1.25.0",
    "yiisoft/yii2-queue": "~2.3.2",
    "yiisoft/yii2-symfonymailer": "^4.0.0"
  },
  "require-dev": {
    "codeception/codeception": "^5.0.11",
    "codeception/module-asserts": "^3.0.0",
    "codeception/module-datafactory": "^3.0.0",
    "codeception/module-phpbrowser": "^3.0.0",
    "codeception/module-rest": "^3.3.2",
    "codeception/module-yii2": "^1.1.9",
    "codeception/lib-innerbrowser": "4.0.1",
    "craftcms/ecs": "dev-main",
    "fakerphp/faker": "^1.19.0",
    "league/factory-muffin": "^3.3.0",
    "phpstan/phpstan": "^1.10.56",
    "vlucas/phpdotenv": "^5.4.1",
    "yiisoft/yii2-redis": "^2.0"
  },
  "provide": {
    "bower-asset/inputmask": "5.0.9",
    "bower-asset/jquery": "3.6.1",
    "bower-asset/punycode": "2.3.1",
    "bower-asset/yii2-pjax": "2.0.8",
    "yii2tech/ar-softdelete": "1.0.4"
  },
  "conflict": {
    "webonyx/graphql-php": "14.11.7"
  },
  "suggest": {
    "ext-exif": "Adds support for parsing image EXIF data.",
    "ext-imagick": "Adds support for more image processing formats and options.",
    "ext-iconv": "Adds support for more character encodings than PHP’s built-in mb_convert_encoding() function, which Craft will take advantage of when converting strings to UTF-8."
  },
  "autoload": {
    "psr-4": {
      "craft\\": "src/",
      "yii2tech\\ar\\softdelete\\": "lib/ar-softdelete/src/"
    }
  },
  "autoload-dev": {
    "psr-4": {
      "crafttests\\": "tests/"
    }
  },
  "scripts": {
    "copy-icons": "php ./scripts/copyicons.php && ecs check src/icons/index.php --fix",
    "check-cs": "ecs check --ansi",
    "fix-cs": "ecs check --ansi --fix",
    "codecept-build": "codecept build",
    "phpstan": "phpstan --memory-limit=1G"
  },
  "config": {
    "sort-packages": true,
    "platform": {
      "php": "8.2"
    },
    "platform-check": false,
    "allow-plugins": {
      "yiisoft/yii2-composer": true,
      "craftcms/plugin-installer": true
    }
  }
}<|MERGE_RESOLUTION|>--- conflicted
+++ resolved
@@ -65,11 +65,7 @@
     "voku/stringy": "^6.4.0",
     "web-auth/webauthn-lib": "~4.9.0",
     "webonyx/graphql-php": "~14.11.5",
-<<<<<<< HEAD
-    "yiisoft/yii2": "~2.0.51",
-=======
     "yiisoft/yii2": "~2.0.51.0",
->>>>>>> e30f51b2
     "yiisoft/yii2-debug": "~2.1.25.0",
     "yiisoft/yii2-queue": "~2.3.2",
     "yiisoft/yii2-symfonymailer": "^4.0.0"
