{
  "name": "craftcms/cms",
  "description": "Craft CMS",
<<<<<<< HEAD
  "version": "3.5.0-beta.2",
=======
  "version": "3.5.0-beta.3",
>>>>>>> 28b01f8a
  "keywords": [
    "cms",
    "craftcms",
    "yii2"
  ],
  "homepage": "https://craftcms.com",
  "license": "proprietary",
  "support": {
    "email": "support@craftcms.com",
    "issues": "https://github.com/craftcms/cms/issues?state=open",
    "forum": "https://craftcms.stackexchange.com/",
    "source": "https://github.com/craftcms/cms",
    "docs": "https://docs.craftcms.com/v3/",
    "rss": "https://github.com/craftcms/cms/releases.atom"
  },
  "require": {
    "php": ">=7.0.0",
    "ext-curl": "*",
    "ext-dom": "*",
    "ext-json": "*",
    "ext-mbstring": "*",
    "ext-openssl": "*",
    "ext-pcre": "*",
    "ext-pdo": "*",
    "ext-zip": "*",
    "composer/composer": "1.10.5",
    "craftcms/oauth2-craftid": "~1.0.0",
    "craftcms/plugin-installer": "~1.5.3",
    "craftcms/server-check": "~1.1.0",
    "creocoder/yii2-nested-sets": "~0.9.0",
    "elvanto/litemoji": "^1.3.1",
    "enshrined/svg-sanitize": "~0.13.2",
    "guzzlehttp/guzzle": ">=6.3.0 <6.5.0 || ^6.5.1",
    "league/flysystem": "^1.0.35",
    "league/oauth2-client": "^2.2.1",
    "mikehaertl/php-shellcommand": "^1.2.5",
    "mrclay/jsmin-php": "^2.4",
    "mrclay/minify": "^3.0.7",
    "pixelandtonic/imagine": "~1.2.2.1",
    "seld/cli-prompt": "^1.0.3",
    "symfony/yaml": "^3.2|^4.0",
    "true/punycode": "^2.1.0",
    "twig/twig": "~2.12.0",
    "voku/portable-utf8": "^5.4.28",
    "voku/stringy": "^6.2.2",
    "webonyx/graphql-php": "^0.12.0",
    "yii2tech/ar-softdelete": "^1.0.2",
    "yiisoft/yii2": "~2.0.35.0",
    "yiisoft/yii2-debug": "^2.1.0",
    "yiisoft/yii2-queue": "~2.3.0",
    "yiisoft/yii2-swiftmailer": "^2.1.0",
    "laminas/laminas-feed": "^2.12.0"
  },
  "require-dev": {
    "codeception/codeception": "^4.0.0",
    "vlucas/phpdotenv": "^3.0",
    "league/factory-muffin": "^3.0",
    "fzaninotto/faker": "^1.8",
    "codeception/module-phpbrowser": "^1.0.0",
    "codeception/module-asserts": "^1.0.0",
    "codeception/module-rest": "^1.0.0",
    "codeception/module-datafactory": "^1.0.0",
    "codeception/module-yii2": "^1.0.0"
  },
  "provide": {
    "bower-asset/inputmask": "~3.2.2 | ~3.3.5",
    "bower-asset/jquery": "3.5.*@stable | 3.4.*@stable | 3.3.*@stable | 3.2.*@stable | 3.1.*@stable | 2.2.*@stable | 2.1.*@stable | 1.11.*@stable | 1.12.*@stable",
    "bower-asset/punycode": "1.3.*",
    "bower-asset/yii2-pjax": "~2.0.1"
  },
  "conflict": {
    "league/oauth2-client": "2.4.0"
  },
  "suggest": {
    "ext-imagick": "Adds support for more image processing formats and options.",
    "ext-iconv": "Adds support for more character encodings than PHP’s built-in mb_convert_encoding() function, which Craft will take advantage of when converting strings to UTF-8.",
    "ext-intl": "Adds rich internationalization support."
  },
  "autoload": {
    "psr-4": {
      "craft\\": "src/",
      "crafttests\\fixtures\\": "tests/fixtures/"
    }
  },
  "config": {
    "sort-packages": true,
    "platform": {
      "php":  "7.1.30"
    }
  }
}<|MERGE_RESOLUTION|>--- conflicted
+++ resolved
@@ -1,11 +1,7 @@
 {
   "name": "craftcms/cms",
   "description": "Craft CMS",
-<<<<<<< HEAD
-  "version": "3.5.0-beta.2",
-=======
   "version": "3.5.0-beta.3",
->>>>>>> 28b01f8a
   "keywords": [
     "cms",
     "craftcms",
