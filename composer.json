{
  "name": "craftcms/cms",
  "description": "Craft CMS",
  "version": "4.0.0-alpha.1",
  "keywords": [
    "cms",
    "craftcms",
    "yii2"
  ],
  "homepage": "https://craftcms.com",
  "license": "proprietary",
  "authors": [
    {
      "name": "Pixel & Tonic",
      "homepage": "https://pixelandtonic.com/"
    }
  ],
  "support": {
    "email": "support@craftcms.com",
    "issues": "https://github.com/craftcms/cms/issues?state=open",
    "forum": "https://craftcms.stackexchange.com/",
    "source": "https://github.com/craftcms/cms",
    "docs": "https://docs.craftcms.com/v3/",
    "rss": "https://github.com/craftcms/cms/releases.atom"
  },
  "require": {
    "php": "^8.0.2",
    "ext-bcmath": "*",
    "ext-curl": "*",
    "ext-dom": "*",
    "ext-intl": "*",
    "ext-json": "*",
    "ext-mbstring": "*",
    "ext-openssl": "*",
    "ext-pcre": "*",
    "ext-pdo": "*",
    "ext-zip": "*",
    "bacon/bacon-qr-code": "^2.0.0",
    "composer/composer": "2.1.9",
    "craftcms/oauth2-craftid": "~1.0.0",
    "craftcms/plugin-installer": "~1.5.6",
    "craftcms/server-check": "~2.1.2",
    "creocoder/yii2-nested-sets": "~0.9.0",
    "elvanto/litemoji": "^3.0.1",
    "enshrined/svg-sanitize": "~0.15.0",
    "guzzlehttp/guzzle": "^7.2.0",
    "illuminate/collections": "^9.1.0",
    "league/oauth2-client": "^2.6.0",
    "mikehaertl/php-shellcommand": "^1.6.3",
    "moneyphp/money": "^4.0",
    "pixelandtonic/imagine": "~1.2.4.1",
    "pragmarx/google2fa": "^8.0.0",
    "pragmarx/google2fa-qrcode": "^2.0.0",
    "seld/cli-prompt": "^1.0.4",
    "symfony/http-client": "^6.0.3",
    "symfony/var-dumper": "^5.0|^6.0",
    "symfony/yaml": "^5.2.3",
    "true/punycode": "^2.1.1",
    "twig/twig": "~3.3.0",
    "voku/stringy": "^6.4.0",
<<<<<<< HEAD
    "web-auth/webauthn-lib": "^3.3.0",
    "webonyx/graphql-php": "~14.4.1",
    "yiisoft/yii2": "~2.0.44.0",
=======
    "webonyx/graphql-php": "~14.11.5",
    "yiisoft/yii2": "~2.0.45.0",
>>>>>>> 0aa152a9
    "yiisoft/yii2-debug": "^2.1.16",
    "yiisoft/yii2-queue": "~2.3.2",
    "yiisoft/yii2-symfonymailer": "^2.0.0"
  },
  "require-dev": {
    "codeception/codeception": "^4.1.29",
    "codeception/module-asserts": "^1.3.1",
    "codeception/module-datafactory": "^1.1.0",
    "codeception/module-phpbrowser": "^1.0.2",
    "codeception/module-rest": "^1.4.2",
    "codeception/module-yii2": "^1.1.5",
    "fakerphp/faker": "^1.19.0",
    "league/factory-muffin": "^3.3.0",
    "phpstan/phpstan": "^1.4.6",
    "vlucas/phpdotenv": "^5.4.1"
  },
  "provide": {
    "bower-asset/inputmask": "~3.2.2|~3.3.5",
    "bower-asset/jquery": "3.5.*@stable|3.4.*@stable|3.3.*@stable|3.2.*@stable|3.1.*@stable|2.2.*@stable|2.1.*@stable|1.11.*@stable|1.12.*@stable",
    "bower-asset/punycode": "1.3.*",
    "bower-asset/yii2-pjax": "~2.0.1",
    "yii2tech/ar-softdelete": "1.0.4"
  },
  "conflict": {
    "league/oauth2-client": "2.4.0"
  },
  "suggest": {
    "ext-imagick": "Adds support for more image processing formats and options.",
    "ext-iconv": "Adds support for more character encodings than PHP’s built-in mb_convert_encoding() function, which Craft will take advantage of when converting strings to UTF-8."
  },
  "autoload": {
    "psr-4": {
      "craft\\": "src/",
      "crafttests\\fixtures\\": "tests/fixtures/",
      "yii2tech\\ar\\softdelete\\": "lib/ar-softdelete/src/"
    }
  },
  "scripts": {
    "codecept-build": "codecept build",
    "phpstan": "phpstan --memory-limit=1G"
  },
  "config": {
    "sort-packages": true,
    "platform": {
      "php": "8.0.2"
    },
    "allow-plugins": {
      "yiisoft/yii2-composer": true,
      "craftcms/plugin-installer": true
    }
  }
}<|MERGE_RESOLUTION|>--- conflicted
+++ resolved
@@ -58,14 +58,9 @@
     "true/punycode": "^2.1.1",
     "twig/twig": "~3.3.0",
     "voku/stringy": "^6.4.0",
-<<<<<<< HEAD
     "web-auth/webauthn-lib": "^3.3.0",
-    "webonyx/graphql-php": "~14.4.1",
-    "yiisoft/yii2": "~2.0.44.0",
-=======
     "webonyx/graphql-php": "~14.11.5",
     "yiisoft/yii2": "~2.0.45.0",
->>>>>>> 0aa152a9
     "yiisoft/yii2-debug": "^2.1.16",
     "yiisoft/yii2-queue": "~2.3.2",
     "yiisoft/yii2-symfonymailer": "^2.0.0"
