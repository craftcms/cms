--- conflicted
+++ resolved
@@ -64,29 +64,17 @@
     "yiisoft/yii2-symfonymailer": "^2.0.0"
   },
   "require-dev": {
-<<<<<<< HEAD
     "codeception/codeception": "^4.1.29",
     "codeception/module-asserts": "^1.3.1",
     "codeception/module-datafactory": "^1.1.0",
     "codeception/module-phpbrowser": "^1.0.2",
     "codeception/module-rest": "^1.4.2",
     "codeception/module-yii2": "^1.1.5",
+    "craftcms/ecs": "dev-main",
     "fakerphp/faker": "^1.19.0",
     "league/factory-muffin": "^3.3.0",
     "phpstan/phpstan": "^1.4.6",
     "vlucas/phpdotenv": "^5.4.1"
-=======
-    "codeception/codeception": "^4.0.0",
-    "codeception/module-asserts": "^1.0.0",
-    "codeception/module-datafactory": "^1.0.0",
-    "codeception/module-phpbrowser": "^1.0.0",
-    "codeception/module-rest": "^1.0.0",
-    "codeception/module-yii2": "^1.0.0",
-    "craftcms/ecs": "dev-main",
-    "fzaninotto/faker": "^1.8",
-    "league/factory-muffin": "^3.0",
-    "vlucas/phpdotenv": "^3.0"
->>>>>>> 9aa883ea
   },
   "provide": {
     "bower-asset/inputmask": "~3.2.2|~3.3.5",
@@ -110,13 +98,10 @@
     }
   },
   "scripts": {
-<<<<<<< HEAD
+    "check-cs": "ecs check --ansi",
+    "fix-cs": "ecs check --ansi --fix",
     "codecept-build": "codecept build",
     "phpstan": "phpstan --memory-limit=1G"
-=======
-    "check-cs": "ecs check --ansi",
-    "fix-cs": "ecs check --ansi --fix"
->>>>>>> 9aa883ea
   },
   "config": {
     "sort-packages": true,
