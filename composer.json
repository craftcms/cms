--- conflicted
+++ resolved
@@ -51,17 +51,11 @@
     "pixelandtonic/imagine": "~1.2.4.1",
     "samdark/yii2-psr-log-target": "^1.1",
     "seld/cli-prompt": "^1.0.4",
-<<<<<<< HEAD
     "symfony/http-client": "^6.0.3",
     "symfony/var-dumper": "^5.0|^6.0",
     "symfony/yaml": "^5.2.3",
     "theiconic/name-parser": "^1.2",
-    "true/punycode": "^2.1.1",
     "twig/twig": "~3.3.0",
-=======
-    "symfony/yaml": "^5.2.1",
-    "twig/twig": "~2.14.3",
->>>>>>> ac575cb6
     "voku/stringy": "^6.4.0",
     "webonyx/graphql-php": "~14.11.5",
     "yiisoft/yii2": "~2.0.45.0",
