{
    "name": "craftcms/craft",
<<<<<<< HEAD
    "homepage": "https://craftcms.com",
    "minimum-stability": "rc",
    "repositories": [
        {
            "type": "vcs",
            "url": "https://github.com/pixelandtonic/Twig"
        },
        {
            "type": "vcs",
            "url": "https://github.com/pixelandtonic/Imagine"
        },
        {
            "type": "vcs",
            "url": "https://github.com/pixelandtonic/simplepie"
        },
        {
            "type": "vcs",
            "url": "https://github.com/pixelandtonic/pel"
        }
=======
    "description": "Craft CMS",
    "keywords": [
        "craft",
        "cms",
        "craftcms",
        "content management system"
>>>>>>> 487f9b8c
    ],
    "homepage": "https://craftcms.com",
    "license": "proprietary",
    "support": {
        "email": "support@craftcms.com",
        "issues": "https://github.com/craftcms/craft/issues?state=open",
        "forum": "https://craftcms.stackexchange.com/",
        "source": "https://github.com/craftcms/craft",
        "docs": "https://craftcms.com/docs",
        "rss": "https://craftcms.com/changelog.rss"
    },
    "minimum-stability": "stable",
    "require": {
        "php": ">=5.6.0",
        "yiisoft/yii2": "2.0.10",
        "yiisoft/yii2-debug": "2.0.7",
        "yiisoft/yii2-authclient": "2.1.1",
        "yiisoft/yii2-swiftmailer": "2.0.6",
        "simplepie/simplepie": "1.4.3",
        "guzzlehttp/guzzle": "6.2.2",
        "danielstjules/stringy": "2.3.2",
        "creocoder/yii2-nested-sets": "0.9.0",
        "pixelandtonic/imagine": "0.6.3.1",
        "league/flysystem": "1.0.32",
<<<<<<< HEAD
        "league/flysystem-ziparchive": "1.0.2",
        "pclzip/pclzip": "2.8.2",
=======
        "league/flysystem-aws-s3-v3": "1.0.13",
        "league/flysystem-rackspace": "1.0.5",
        "league/flysystem-ziparchive": "1.0.2",
        "pixelandtonic/flysystem-google-cloud": "1.0.1",
>>>>>>> 487f9b8c
        "php-http/guzzle6-adapter": "^1.1",
        "mikehaertl/php-shellcommand": "1.2.2",
        "twig/twig": "1.28.2"
    },
    "autoload": {
        "psr-4": {
            "craft\\": "src/"
        },
        "classmap": [
            "lib/"
        ]
    },
    "repositories": [
        {
            "type": "vcs",
            "url": "https://github.com/pixelandtonic/flysystem-google-cloud"
        },
        {
            "type": "composer",
            "url": "https://asset-packagist.org"
        }
    ]
}<|MERGE_RESOLUTION|>--- conflicted
+++ resolved
@@ -1,33 +1,11 @@
 {
     "name": "craftcms/craft",
-<<<<<<< HEAD
-    "homepage": "https://craftcms.com",
-    "minimum-stability": "rc",
-    "repositories": [
-        {
-            "type": "vcs",
-            "url": "https://github.com/pixelandtonic/Twig"
-        },
-        {
-            "type": "vcs",
-            "url": "https://github.com/pixelandtonic/Imagine"
-        },
-        {
-            "type": "vcs",
-            "url": "https://github.com/pixelandtonic/simplepie"
-        },
-        {
-            "type": "vcs",
-            "url": "https://github.com/pixelandtonic/pel"
-        }
-=======
     "description": "Craft CMS",
     "keywords": [
         "craft",
         "cms",
         "craftcms",
         "content management system"
->>>>>>> 487f9b8c
     ],
     "homepage": "https://craftcms.com",
     "license": "proprietary",
@@ -52,15 +30,7 @@
         "creocoder/yii2-nested-sets": "0.9.0",
         "pixelandtonic/imagine": "0.6.3.1",
         "league/flysystem": "1.0.32",
-<<<<<<< HEAD
         "league/flysystem-ziparchive": "1.0.2",
-        "pclzip/pclzip": "2.8.2",
-=======
-        "league/flysystem-aws-s3-v3": "1.0.13",
-        "league/flysystem-rackspace": "1.0.5",
-        "league/flysystem-ziparchive": "1.0.2",
-        "pixelandtonic/flysystem-google-cloud": "1.0.1",
->>>>>>> 487f9b8c
         "php-http/guzzle6-adapter": "^1.1",
         "mikehaertl/php-shellcommand": "1.2.2",
         "twig/twig": "1.28.2"
@@ -75,10 +45,6 @@
     },
     "repositories": [
         {
-            "type": "vcs",
-            "url": "https://github.com/pixelandtonic/flysystem-google-cloud"
-        },
-        {
             "type": "composer",
             "url": "https://asset-packagist.org"
         }
