--- conflicted
+++ resolved
@@ -46,13 +46,8 @@
     "twig/twig": "~2.12.0",
     "webonyx/graphql-php": "^0.12.0",
     "yii2tech/ar-softdelete": "^1.0.2",
-<<<<<<< HEAD
     "yiisoft/yii2": "~2.0.29.0",
-    "yiisoft/yii2-debug": "^2.0.10",
-=======
-    "yiisoft/yii2": "~2.0.21.0",
     "yiisoft/yii2-debug": "^2.1.0",
->>>>>>> 95d12cef
     "yiisoft/yii2-swiftmailer": "^2.1.0",
     "yiisoft/yii2-queue": "2.1.0",
     "zendframework/zend-feed": "^2.8.0"
