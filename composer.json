{
  "name": "craftcms/cms",
  "description": "Craft CMS",
  "version": "3.0.0-beta.23",
  "keywords": [
    "cms",
    "craftcms",
    "yii2"
  ],
  "homepage": "https://craftcms.com",
  "license": "proprietary",
  "support": {
    "email": "support@craftcms.com",
    "issues": "https://github.com/craftcms/cms/issues?state=open",
    "forum": "https://craftcms.stackexchange.com/",
    "source": "https://github.com/craftcms/cms",
    "docs": "https://github.com/craftcms/docs",
    "rss": "https://github.com/craftcms/cms/releases.atom"
  },
  "require": {
<<<<<<< HEAD
    "craftcms/oauth2-craftid": "^1.0",
    "craftcms/server-check": "~1.0.13",
=======
    "composer/composer": "~1.4.2",
    "craftcms/plugin-installer": "~1.5.0",
    "craftcms/server-check": "~1.0.17",
>>>>>>> 87a0f681
    "creocoder/yii2-nested-sets": "~0.9.0",
    "danielstjules/stringy": "~3.0.0",
    "enshrined/svg-sanitize": "~0.6.0",
    "guzzlehttp/guzzle": "~6.2.2",
    "league/flysystem": "~1.0.35",
    "mikehaertl/php-shellcommand": "~1.2.5",
    "pixelandtonic/imagine": "0.7.1.1",
    "twig/twig": "~2.3.0",
    "yiisoft/yii2": "~2.0.12.0",
    "yiisoft/yii2-debug": "2.0.8",
    "yiisoft/yii2-swiftmailer": "~2.0.6",
    "yiisoft/yii2-queue": "~2.0.0",
    "zendframework/zend-feed": "~2.8.0"
  },
  "require-dev": {
    "codeception/codeception": "~2.3.3",
    "codeception/mockery-module": "~0.2.2",
    "codeception/specify": "~0.4.6",
    "codeception/verify": "~0.3.3"
  },
  "provide": {
    "bower-asset/bootstrap": "3.3.* | 3.2.* | 3.1.*",
    "bower-asset/jquery": "2.2.*@stable | 2.1.*@stable | 1.11.*@stable | 1.12.*@stable",
    "bower-asset/jquery.inputmask": "~3.2.2 | ~3.3.5",
    "bower-asset/punycode": "1.3.*",
    "bower-asset/yii2-pjax": "~2.0.1"
  },
  "suggest": {
    "ext-imagick": "Adds support for more image processing formats and options.",
    "ext-iconv": "Adds support for more character encodings than PHP’s built-in mb_convert_encoding() function, which Craft will take advantage of when converting strings to UTF-8.",
    "ext-intl": "Adds rich internationalization support."
  },
  "autoload": {
    "psr-4": {
      "craft\\": "src/"
    }
<<<<<<< HEAD
  },
  "repositories": [
    {
      "type": "composer",
      "url": "https://asset-packagist.org"
    },
    {
      "type": "path",
      "url": "../oauth2-craftid"
    }
  ]
=======
  }
>>>>>>> 87a0f681
}<|MERGE_RESOLUTION|>--- conflicted
+++ resolved
@@ -18,14 +18,10 @@
     "rss": "https://github.com/craftcms/cms/releases.atom"
   },
   "require": {
-<<<<<<< HEAD
     "craftcms/oauth2-craftid": "^1.0",
-    "craftcms/server-check": "~1.0.13",
-=======
     "composer/composer": "~1.4.2",
     "craftcms/plugin-installer": "~1.5.0",
     "craftcms/server-check": "~1.0.17",
->>>>>>> 87a0f681
     "creocoder/yii2-nested-sets": "~0.9.0",
     "danielstjules/stringy": "~3.0.0",
     "enshrined/svg-sanitize": "~0.6.0",
@@ -62,19 +58,11 @@
     "psr-4": {
       "craft\\": "src/"
     }
-<<<<<<< HEAD
   },
   "repositories": [
-    {
-      "type": "composer",
-      "url": "https://asset-packagist.org"
-    },
     {
       "type": "path",
       "url": "../oauth2-craftid"
     }
   ]
-=======
-  }
->>>>>>> 87a0f681
 }