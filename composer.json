--- conflicted
+++ resolved
@@ -1,11 +1,7 @@
 {
   "name": "craftcms/cms",
   "description": "Craft CMS",
-<<<<<<< HEAD
   "version": "4.0.0-alpha",
-=======
-  "version": "3.7.26",
->>>>>>> cee3fc7d
   "keywords": [
     "cms",
     "craftcms",
@@ -52,12 +48,7 @@
     "seld/cli-prompt": "^1.0.4",
     "symfony/yaml": "^5.2.3",
     "true/punycode": "^2.1.1",
-<<<<<<< HEAD
     "twig/twig": "~3.3.0",
-    "voku/portable-utf8": "^5.4.51",
-=======
-    "twig/twig": "~2.14.3",
->>>>>>> cee3fc7d
     "voku/stringy": "^6.4.0",
     "webonyx/graphql-php": "~14.4.1",
     "yii2tech/ar-softdelete": "^1.0.4",
