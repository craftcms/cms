--- conflicted
+++ resolved
@@ -39,12 +39,7 @@
     "bower-asset/picturefill": "3.0.2",
     "bower-asset/selectize": "0.12.4",
     "bower-asset/timepicker": "1.11.8",
-<<<<<<< HEAD
     "bower-asset/velocity": "1.4.1",
-    "hampel/helpspot": "0.1.0",
-=======
-    "bower-asset/velocity": "1.4.0",
->>>>>>> 7081816e
     "zendframework/zend-feed": "2.7.0"
   },
   "autoload": {
