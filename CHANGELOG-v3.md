--- conflicted
+++ resolved
@@ -13,11 +13,8 @@
 ### Fixed
 - Fixed a bug where Lightswitch element query params were filtering out entries that hadn’t been saved since the Lightswitch field was added, if the field’s default value was enabled. ([#5866](https://github.com/craftcms/cms/issues/5866))
 - Fixed an error that could occur if the `graphql/api` controller action wasn’t able to determine which GraphQL schema to use.
-<<<<<<< HEAD
+- Fixed an error that could occur when transforming images to exactly the same size. ([#5772](https://github.com/craftcms/cms/issues/5772))
 - Fixed an error that occurred when adding “Updating search indexes” jobs to the queue, if the queue didn’t support custom push priorities. ([#5876](https://github.com/craftcms/cms/issues/5876))
-=======
-- Fixed an error that could occur when transforming images to exactly the same size. ([#5772](https://github.com/craftcms/cms/issues/5772))
->>>>>>> 3120036f
 
 ## 3.4.12 - 2020-03-31
 
