--- conflicted
+++ resolved
@@ -1,6 +1,5 @@
 # Release Notes for Craft CMS 3.x
 
-<<<<<<< HEAD
 ## Unreleased
 
 ### Changed
@@ -15,10 +14,7 @@
 ### Security
 - Fixed an XSS vulnerability.
 
-## 3.1.0 - 2018-01-15
-=======
 ## 3.1.0 - 2019-01-15
->>>>>>> 8b94fee4
 
 ### Added
 - Added the Project Config, a portable and centralized configuration for system settings. ([#1429](https://github.com/craftcms/cms/issues/1429)) 
