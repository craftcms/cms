# Release Notes for Craft CMS 3.x

## Unreleased

### Fixed
- Fixed a bug where it was impossible to apply project config changes that removed a Matrix block type which contained a nested SuperTable field if the `allowAdminChanges` was set to `true`. ([#5078](https://github.com/craftcms/cms/issues/5078))
- Fixed a bug where the nag alert that was shown when the wrong Craft edition was installed was including a “Resolve” link even if the user didn’t have access to the Plugin Store. ([#5190](https://github.com/craftcms/cms/issues/5190))
- Fixed a PHP error that could occur when saving an element, if it had a Dropdown field that had been programmatically saved with integer option values. ([#5172](https://github.com/craftcms/cms/issues/5172))
- Fixed a bug where “Updating search indexes” jobs could fail. ([#5191](https://github.com/craftcms/cms/issues/5191))
- Fixed an error that could occur if an invalid PHP interval string was passed to `craft\helpers\DateTimeHelper::isValidIntervalString()`. ([#5193](https://github.com/craftcms/cms/issues/5193))
- Fixed a bug where accessing group id was not possible on Category and Tag GraphQL types. ([#5199](https://github.com/craftcms/cms/issues/5199))

## 3.3.14 - 2019-10-30

### Added
- GraphQL entry queries now support an `authorGroupId` argument.
- Added `craft\gql\types\QueryArgument`.

### Changed
- It’s now possible to provide multiple values for the `height`, `width`, and `size` arguments when querying or filtering assets via GraphQL.
- It’s now possible to provide multiple values for the `expiryDate` and `postDate` arguments when querying for elements via GraphQL.
- It’s now possible to use the `not` keyword in the `id` argument when querying for elements via GraphQL.
- It’s now possible to use the `not` keyword in the `folderId` and `volumeId` arguments when querying or filtering assets via GraphQL.
- It’s now possible to use the `not` keyword in the `groupId` argument when querying or filtering tags or categories via GraphQL.
- It’s now possible to use the `not` keyword in the `sectionId`, `typeId`, and `authorId` arguments when querying or filtering entries via GraphQL.
- It’s now possible to use the `not` keyword in the `fieldId`, `ownerId`, and `typeId` when filtering Matrix blocks via GraphQL.
- Craft no longer bundles Bootstrap, as the Debug Extension now provides its own copy.
- Updated the bundled locale data based on ICU 64.1.
- Formatted dates now include two-digit months and days if that’s what’s called for by the ICU date formats. ([#5186](https://github.com/craftcms/cms/issues/5186))

### Fixed
- Fixed a bug where Edit Entry pages would often warn authors when leaving the page even if nothing had changed, if there was a Redactor field or other field that was doing its own value normalization on page load. ([craftcms/redactor#161](https://github.com/craftcms/redactor/issues/161))
<<<<<<< HEAD
- Fixed a bug where sometimes Assets would not be moved to the correct folders when using the `Restrict uploads to a single folder` setting in a multi-site setup. ([#5139](https://github.com/craftcms/cms/issues/5139)
- Fixed a bug where updating from the command line could run sometimes hit a memory limit error.
- Fixed a bug where saving a new GraphQL schema would not populate the UID property.
=======
- Fixed a bug where assets could remain in their temporary upload location after an entry was first published. ([#5139](https://github.com/craftcms/cms/issues/5139)
- Fixed a bug where the `update` command could run out of memory. ([#1852](https://github.com/craftcms/cms/issues/1852))
- Fixed a bug where saving a new GraphQL schema would not populate the UID property.
- Fixed a bug where Craft wasn’t clearing search keywords for custom fields that weren’t searchable anymore. ([#5168](https://github.com/craftcms/cms/issues/5168))
- Fixed a bug where `relatedTo` element query params weren’t returning elements that were related to the source element when previewing a draft or revision.
- Fixed a bug where importing project config changes would break if they contained a changed global set and orphaned Matrix block types. ([#4789](https://github.com/craftcms/cms/issues/4789)
>>>>>>> b045a1d9

## 3.3.13 - 2019-10-23

### Added
- It’s now possible to pass arrow functions to the `|group` filter. ([#5156](https://github.com/craftcms/cms/issues/5156))

### Changed
- Underscores are now stripped from search keywords before being saved to the database.

### Fixed
- Fixed a bug where translation message parameters weren’t getting parsed correctly if the installed ICU library was less than version 4.8. ([#4995](https://github.com/craftcms/cms/issues/4995))
- Fixed a bug where GraphQL caches were not being invalidated on element save. ([#5148](https://github.com/craftcms/cms/issues/5148))
- Fixed a bug where GraphQL type generators provided by plugins were not getting invoked when building introspection schemas. ([#5149](https://github.com/craftcms/cms/issues/5149))
- Fixed an error that occurred when using the `|json_encode` Twig filter on console requests. ([#5150](https://github.com/craftcms/cms/issues/5150))
- Fixed a bug where editable table rows could get taller than they should. ([#5159](https://github.com/craftcms/cms/issues/5159))

## 3.3.12 - 2019-10-22

### Added
- GraphQL query results are now cached.
- The GraphQL → Explore page now lists a “Full Schema” option before the Public Schema and any custom-defined schemas.
- Added the “GraphQL caches” option for the Clear Caches utility.
- Added the `gql()` Twig function, which executes a GraphQL query and returns the result.
- Added the `enableGraphQlCaching` config setting.
- Added the `transform` GraphQL parameter for asset URLs (alias of `handle`).
- Added the `url` field to the `EntryInterface` GraphQL type. ([#5113](https://github.com/craftcms/cms/issues/5113))
- Added the `relatedTo` and `relatedToAll` arguments for all GraphQL element queries. ([#5071](https://github.com/craftcms/cms/issues/5071))
- Added support for multi-site GraphQL element queries. ([#5079](https://github.com/craftcms/cms/issues/5079))
- Added `craft\helpers\Gql::createFullAccessSchema()`.
- Added `craft\models\GqlSchema::$isTemporary`.
- Added the `$invalidateCaches` argument to `craft\services\Gql::saveSchema()`.

### Changed
- Matrix blocks now maintain the same `display` style when expanded as they had before they were initially collapsed. ([#5075](https://github.com/craftcms/cms/issues/5075))
- It’s no longer necessary to register GraphQL type loaders when creating types.
- Improved the performance of downloading remote assets. ([#5134](https://github.com/craftcms/cms/pull/5134))
- The `craft\services\Gql::executeQuery()` method now expects an active schema object, instead of a GraphQL Schema object.
- The `users/save-user` action no longer copies `unverifiedEmail` validation errors over to the `email` attribute if the `email` attribute already has its own errors.
- `users/set-password` requests now respond with JSON if the request accepts a JSON response. ([#5138](https://github.com/craftcms/cms/pull/5138))

### Deprecated
- Deprecated the `$checkToken` argument for `craft\gql\base\Query::getQueries()`. `craft\helpers\Gql::getFullAccessSchema()` should be used instead to ensure all queries are returned.

### Fixed
- Fixed a bug that could occur when using plugin specific config files while running functional tests. ([#5137](https://github.com/craftcms/cms/pull/5137))
- Fixed an error that occurred when loading a relational field’s selection modal, if no sources were visible.
- Fixed a bug where required relational fields would get a validation error if only elements from other sites were selected. ([#5116](https://github.com/craftcms/cms/issues/5116))
- Fixed a bug where the “Profile Twig templates when Dev Mode is disabled” admin preference wasn’t saving. ([#5118](https://github.com/craftcms/cms/pull/5118))
- Fixed a bug where failed queue jobs were losing their `dateReserved`, `timeUpdated`, `progress`, and `progressLabel` values.
- Fixed a PHP error occurred when viewing the PHP Info utility if `register_argc_argv` was set to `On` in `php.ini`. ([#4878](https://github.com/craftcms/cms/issues/4878))
- Fixed a bug where the `craft\queue\jobs\UpdateSearchIndex` was ignorning the `siteId` property.
- Fixed a bug where Craft could attempt to perform transforms on element URLs for elements that were not Assets when using GraphQL.

## 3.3.11 - 2019-10-16

### Added
- Added `craft\events\ExecuteGqlQueryEvent`.
- Added `craft\services\Gql::EVENT_BEFORE_EXECUTE_GQL_QUERY`.
- Added `craft\services\Gql::EVENT_AFTER_EXECUTE_GQL_QUERY`.
- Added `craft\services\Gql::executeQuery()`.

### Changed
- Dropdown and Multi-select fields can now have duplicate option labels, as long as they are in different optgroups. ([#5105](https://github.com/craftcms/cms/issues/5105))

### Fixed
- Fixed a bug where user email changes were going through email verification even if someone with permission to administrate users was making the change. ([#5088](https://github.com/craftcms/cms/issues/5088))
- Fixed an error that could occur when duplicating entries with Matrix blocks. ([#5097](https://github.com/craftcms/cms/issues/5097))

## 3.3.10 - 2019-10-15

### Added
- Added the `allowOwnerDrafts` and `allowOwnerRevisions` Matrix block query params.
- Added the ability to skip refreshing the project config before running individual tests. ([#5072](https://github.com/craftcms/cms/pull/5072))
- Added `craft\test\Craft::resetProjectConfig()`.

### Fixed
- Fixed a bug where Craft wasn’t passing assets’ MIME types to cloud storage services when saving them. ([#5052](https://github.com/craftcms/cms/issues/5052))
- Fixed a bug where Assets fields’ image thumbnails weren’t getting refreshed after images were edited. ([#4212](https://github.com/craftcms/cms/issues/4212))
- Fixed a bug where the `index-assets` command would bail as soon as it came across a file with a disallowed file extension. ([#5086](https://github.com/craftcms/cms/issues/5086))
- Fixed a bug where it wasn’t possible to eager-load Matrix blocks that belong to a draft or revision. ([#5031](https://github.com/craftcms/cms/issues/5031))
- Fixed a bug where the `setup` command would think that Craft was installed when it wasn’t. ([#5093](https://github.com/craftcms/cms/issues/5093))
- Fixed an error that could occur when syncing the project config if a Matrix field had been changed to something else. ([#4015](https://github.com/craftcms/cms/issues/4015))
- Fixed a bug where Assets fields weren’t always showing the “Edit” button for images when they should. ([#4618](https://github.com/craftcms/cms/issues/4618))
- Fixed a bug where `craft\services\Elements::duplicateElement()` wasn’t ensuring that the duplicate had a valid slug on all sites. ([#5097](https://github.com/craftcms/cms/issues/5097))
- Fixed a bug where querying for elements by their Lightswitch field value could only return elements that had been saved since the Lightswitch field was added, when using PostgreSQL. ([#5073](https://github.com/craftcms/cms/issues/5073))
- Fixed a SQL error that could occur when querying for Matrix blocks.
- Fixed a bug where entries that were disabled globally would still get a green status indicator within the entry context menu on Edit Entry pages.

## 3.3.9 - 2019-10-10

### Changed
- The `project-config/sync` command now correctly returns an error code on failure. ([#4153](https://github.com/craftcms/cms/issues/4153))
- User queries now include the `unverifiedEmail` value by default. ([#5019](https://github.com/craftcms/cms/issues/5019))

### Fixed
- Fixed a bug where updating a draft might delete content on other sites in a multisite setup on certain PHP versions. ([#5048](https://github.com/craftcms/cms/issues/5048))
- Fixed an error that occurred when running console commands before Craft was installed. ([#5083](https://github.com/craftcms/cms/issues/5083))

## 3.3.8 - 2019-10-09

### Added
- Added `craft\web\Request::getNormalizedContentType()`.

### Changed
- Eliminated a `SHOW TABLES` SQL query that was getting executed on every request.
- Craft no longer routes requests based on `action` params in the request body, if the request’s content type is `application/json`.
- Added support for the `text/vtt` MIME type. ([#5052](https://github.com/craftcms/cms/issues/5052))
- Updated Twig to 2.12.

### Fixed
- Fixed a SQL error that could occur when deleting an entry or category with three or more nested levels of elements. ([#3456](https://github.com/craftcms/cms/issues/3456))
- Fixed a bug where querying for elements by their Lightswitch field value wasn’t working properly on PostgreSQL. ([#5046](https://github.com/craftcms/cms/issues/5046))
- Fixed a bug where deleting an entry or category with nested elements could leave the structure in a jumbled state.
- Fixed a bug where Assets fields would attempt to handle the same uploaded files multiple times if an element was saved multiple times in the same request. ([#5061](https://github.com/craftcms/cms/issues/5061))
- Fixed a PHP error occurred when viewing the PHP Info utility if `register_argc_argv` was set to `On` in `php.ini`. ([#4878](https://github.com/craftcms/cms/issues/4878))
- Fixed a bug where the `resave/matrix-blocks` command would wittingly resave Matrix blocks even if they hadn’t been loaded with their content, resulting in lost content. ([#5030](https://github.com/craftcms/cms/issues/5030))
- Fixed some RTL display issues. ([#5051](https://github.com/craftcms/cms/issues/5051))

### Security
- Fixed an XSS vulnerability.

## 3.3.7 - 2019-10-03

### Changed
- When saving a user, email validation errors are now copied over to the `email` attribute from the `unverifiedEmail` attribute. ([#5019](https://github.com/craftcms/cms/issues/5019))
- `craft\web\View::renderString()` and `renderObjectTemplate()` now have `$templateMode` arguments. ([#5020](https://github.com/craftcms/cms/issues/5020))

### Fixed
- Fixed a bug where the Edit User page would list a “Copy activation URL” action for publicly-registered users who already had a password set.
- Fixed a bug where the list and structure icons were missing on element index pages for RTL languages. ([#5018](https://github.com/craftcms/cms/issues/5018))
- Fixed a bug where the `prevSiblingOf` and `nextSiblingOf` element query params weren’t working reliably. ([#4997](https://github.com/craftcms/cms/issues/4997))
- Fixed a bug where the `descendantOf` element query param wasn’t working when previewing a draft or revision. ([#5021](https://github.com/craftcms/cms/issues/5021))
- Fixed a PHP error that occurred when saving a Dropdown or Multi-select field with optgroups. ([#5014](https://github.com/craftcms/cms/issues/5014))
- Fixed a bug where relational fields that were managing relations on a per-site basis would forget other sites’ relations when duplicated. ([#5038](https://github.com/craftcms/cms/issues/5038))

## 3.3.6 - 2019-09-27

### Added
- Added `craft\base\ElementInterface::getIsHomepage()`. ([#4993](https://github.com/craftcms/cms/issues/4993))
- Added `craft\base\Element::HOMEPAGE_URI`.

### Changed
- Updated Garnish to 0.1.31.

### Fixed
- Fixed a bug where some HTML in the Control Panel was getting improperly encoded. ([#5002](https://github.com/craftcms/cms/issues/5002))
- Fixed a bug where `craft\helper\UrlHelper` wasn’t encoding `+` and `&` characters in query param values.
- Fixed an error where GraphQL would sometimes not return a proper error message. ([#4999](https://github.com/craftcms/cms/issues/4999))
- Fixed a bug where HUDs could be positioned incorrectly when first opened. ([#5004](https://github.com/craftcms/cms/issues/5004))
- Fixed a bug where HUD tip images could be pointing the wrong way for RTL languages.

## 3.3.5 - 2019-09-25

### Added
- The Control Panel is now translated into Persian. ([#4969](https://github.com/craftcms/cms/pull/4969))
- Added `craft\test\fixtures\elements\ElementFixture::$unload`.

### Changed
- All users with permission to register users can now choose to not have an activation email sent immediately, when registering a new user. ([#4981](https://github.com/craftcms/cms/pull/4981))
- Craft now shows validation errors when attempting to save a Dropdown, Radio Buttons, Checkboxes, or Multi-select field with duplicate option labels or values. ([#4983](https://github.com/craftcms/cms/issues/4983))
- Live Preview requests now have an `x-craft-live-preview` query string param, rather than `x-craft-preview`. ([#4950](https://github.com/craftcms/cms/issues/4950))
- The `_includes/pagination.html` template can now be passed `itemLabel` and `itemsLabel` variables.
- Any migrations applied during testing are now recorded as content migrations.
- Added the option to automatically apply all content migrations when setting up the test environment. ([#4904](https://github.com/craftcms/cms/issues/4904))
- `craft\helpers\Html::parseTagAttributes()` now has a `$decode` argument.
- `craft\test\fixtures\elements\GlobalSetFixture` now has the option to load the active record instance. ([#4947](https://github.com/craftcms/cms/pull/4947))

### Fixed
- Fixed a bug where checkbox inputs were positioned incorrectly for RTL languages.
- Fixed a bug where the updater and `project.yaml` sync pages weren’t always handling error responses correctly. ([#4988](https://github.com/craftcms/cms/issues/4988))
- Fixed an error that could occur when syncing the project config, if a volume was being deleted that didn’t exist in the database to begin with. ([#4990](https://github.com/craftcms/cms/pull/4990))
- Fixed an error that could occur if a project config value changed from scalar to an array. ([#4932](https://github.com/craftcms/cms/issues/4932))
- Fixed a bug where Craft would not recognize certain block types when using the GraphQL API. ([#4961](https://github.com/craftcms/cms/issues/4961))
- Fixed a bug where `craft\helpers\Html::renderTagAttributes()` was double-encoding preexisting attributes. ([#4984](https://github.com/craftcms/cms/issues/4984))

## 3.3.4.1 - 2019-09-17

### Fixed
- Fixed a bug where elements with enabled Lightswitch fields weren’t getting returned in element queries. ([#4951](https://github.com/craftcms/cms/issues/4951))

## 3.3.4 - 2019-09-17

### Changed
- It’s now possible to run the `migrate/create install` command for uninstalled plugins.
- Improved the button labels in the confirmation dialog that can appear after running the Asset Indexes utility. ([#4943](https://github.com/craftcms/cms/issues/4943))

### Fixed
- Fixed a bug where asset queries’ `withTransforms` param wasn’t working for eager-loaded assets. ([#4931](https://github.com/craftcms/cms/issues/4931))
- Fixed a bug where the “Edit Image” asset action could be missing even if the user had the required permissions. ([#3349](https://github.com/craftcms/cms/issues/3349))
- Fixed a bug where querying for elements by their Lightswitch field value could only return elements that had been saved since the Lightswitch field was added. ([#4939](https://github.com/craftcms/cms/issues/4939))
- Fixed a bug where the Updates utility wasn’t showing the “Update all” button when multiple updates were available. ([#4938](https://github.com/craftcms/cms/issues/4938))
- Fixed a bug where the “Updating search indexes” job could fail when updating search indexes for a Matrix block that contained a relational field.
- Fixed a bug where category groups’ site settings weren’t being added to the project config when a new site was created.
- Fixed a bug where the Translation Method setting wasn’t immediately shown for Matrix sub-fields, if the field type was changed from one that didn’t have multiple translation methods to one that does. ([#4949](https://github.com/craftcms/cms/issues/4949))
- Fixed a bug where it wasn’t possible to query for entries by author ID using the GraphQL API.
- Fixed a bug where it wasn’t possible to query for Matrix blocks directly using the GraphQL API.

## 3.3.3 - 2019-09-12

### Changed
- The GraphQL API now prebuilds the schema for all introspection queries, regardless of whether Dev Mode is enabled.

### Fixed
- Fixed a bug where Craft was ignoring the `invalidUserTokenPath` request when it was set to an empty string. ([#1998](https://github.com/craftcms/cms/issues/1998))
- Fixed a bug where the `invalidUserTokenPath` was affecting Control Panel requests.
- Fixed a bug where revisions weren’t being sorted correctly in Structure sections.
- Fixed a bug where Edit Entry pages weren’t working with certain versions of PHP if the user’s preferred language was set to French. ([#4930](https://github.com/craftcms/cms/issues/4930))

## 3.3.2 - 2019-09-11

### Added
- Added the `graphql/dump-schema` and `graphql/print-schema` commands. ([#4834](https://github.com/craftcms/cms/pull/4834))
- It’s now possible to access a `parent` field on entries and categories when querying the GraphQL API. ([#4880](https://github.com/craftcms/cms/issues/4880))
- It’s now possible to apply transforms to assets via `url` field arguments when querying the GraphQL API.

### Changed
- Craft now resets the `dateCreated` attribute when duplicating elements. ([#4906](https://github.com/craftcms/cms/issues/4906))
- It’s no longer possible to access the `author` field for entries when querying the GraphQL API, if the schema doesn’t include user data.
- It’s no longer possible to access the `photo` field for users when querying the GraphQL API, if the schema doesn’t include the user photo volume.

### Fixed
- Fixed a bug where Lightswitch fields weren’t returning a boolean value for the GraphQL API.
- Fixed a bug where `craft\web\View::renderString()` and `renderObjectTemplate()` could leave Craft set to the `site` template mode if an error occurred when preparing or rendering the template. ([#4912](https://github.com/craftcms/cms/issues/4912))
- Fixed a bug where the Plugin Store wasn’t applying edition upgrade pricing for plugins if the higher edition was already installed as a trial.

## 3.3.1.2 - 2019-09-08

### Fixed
- Fixed an error that occurred after saving an element with a validation error. ([#4898](https://github.com/craftcms/cms/issues/4898))

## 3.3.1.1 - 2019-09-06

### Changed
- `graphql/api` preflight responses now explicitly allow `Authorization` headers. ([#4830](https://github.com/craftcms/cms/issues/4830))
- Updated Garnish to 0.1.30.

### Fixed
- Fixed a bug where selecting Matrix blocks would cause the content container to scroll. ([#3762](https://github.com/craftcms/cms/issues/3762))
- Fixed an error that occurred if Stringy 5.2 was installed.

## 3.3.1 - 2019-09-06

### Added
- Added support for setting `offset` and `limit` params to individual paths’ criteria when eager-loading elements.
- Added the `enableGql` config setting. ([#4836](https://github.com/craftcms/cms/issues/4836))
- Added the `children` field to the `EntryInterface` and `CategoryInterface` GraphQL types. ([#4843](https://github.com/craftcms/cms/issues/4843))
- Added the `markdown` GraphQL directive. ([#4832](https://github.com/craftcms/cms/issues/4832))

### Changed
- Preview target URIs can now be set to environment variables (e.g. `$NEWS_INDEX`) or URLs that begin with an alias (e.g. `@rootUrl/news` or `@rootUrl/news/{slug}`).
- Templates passed to `craft\web\View::renderString()` and `renderObjectTemplate()` can now include front-end templates.
- Element queries with the `revisions` param set will now return revisions ordered by `num DESC` by default. ([#4825](https://github.com/craftcms/cms/issues/4825))
- `graphql/api` responses now set the `Access-Control-Allow-Headers: Content-Type` header for preflight requests.
- Craft no longer forces preview target URLs to use `https` if the current request is over SSL. ([#4867](https://github.com/craftcms/cms/issues/4867))

### Removed
- Removed `craft\elements\MatrixBlock::getField()`. ([#4882](https://github.com/craftcms/cms/issues/4882))

### Fixed
- Fixed a bug where Number fields weren’t showing validation errors when non-numeric values were entered. ([#4849](https://github.com/craftcms/cms/issues/4849))
- Fixed an error that occurred when accessing the GraphQL section in the Control Panel if the `allowAdminChanges` config setting was disabled. ([#4884](https://github.com/craftcms/cms/issues/4884))
- Fixed an error that could occur when executing a GraphQL query if a Matrix field had been converted to a different field type. ([#4848](https://github.com/craftcms/cms/issues/4848))
- Fixed a deprecation warning when running tests in PhpStorm. ([#4772](https://github.com/craftcms/cms/pull/4772))
- Fixed an SQL error that occurred when eager-loading children for an element that wasn’t in a structure.
- Fixed a bug that could cause queue jobs to fail when they were run automatically by Craft, if the `enableCsrfProtection` config setting was disabled. ([#4854](https://github.com/craftcms/cms/issues/4854))
- Fixed an error that could occur if the `select` clause had been completely overridden on an element query, but the `asArray` param wasn’t enabled. ([#4886](https://github.com/craftcms/cms/issues/4886))
- Fixed a bug where Craft wasn’t always respecting the site-specific status when saving new entries. ([#4892](https://github.com/craftcms/cms/issues/4892))

## 3.3.0.1 - 2019-08-27

### Changed
- `graphql/api` responses now send CORS headers to allow crossdomain requests. ([#4830](https://github.com/craftcms/cms/issues/4830))

### Fixed
- Fixed a PHP error that could occur when editing an existing GraphQL schema. ([#4827](https://github.com/craftcms/cms/issues/4827))
- Fixed a PHP error that could occur when using PostgreSQL. ([#4828](https://github.com/craftcms/cms/issues/4828))

## 3.3.0 - 2019-08-27

### Added
- Added a built-in, autogenerated GraphQL API for content (Craft Pro only). ([#4540](https://github.com/craftcms/cms/pull/4540)) 
- Added “Headless Mode”, which optimizes the system and Control Panel for headless CMS implementations.
- It’s now possible to create Single sections without URLs. ([#3883](https://github.com/craftcms/cms/issues/3883))
- Added the `hiddenInput()` Twig function, which generates a hidden input tag.
- Added the `input()` Twig function, which generates an input tag.
- Added the `tag()` Twig function, which generates an HTML tag.
- Added the `|attr` Twig filter, which modifies the attributes on an HTML tag. ([#4660](https://github.com/craftcms/cms/issues/4660))
- Added the `|append` and `|prepend` Twig filters, which add new HTML elements as children of an HTML tag. ([#3937](https://github.com/craftcms/cms/issues/3937))
- Added the `headlessMode` config setting.
- Added the `purgeStaleUserSessionDuration` config setting.
- Admin users can now opt into getting the full stack trace view when an uncaught exception occurs when Dev Mode isn’t enabled. ([#4765](https://github.com/craftcms/cms/issues/4765))
- Admin users can now opt into having Twig templates profiled when Dev Mode isn’t enabled.
- Added the `graphql/api` controller action.
- Added `craft\base\ApplicationTrait::getGql()`.
- Added `craft\base\EagerLoadingFieldInterface::getEagerLoadingGqlConditions()`.
- Added `craft\base\ElementInterface::getGqlTypeName()`.
- Added `craft\base\ElementInterface::gqlScopesByContext()`.
- Added `craft\base\ElementInterface::gqlTypeNameByContext()`.
- Added `craft\base\Field::getEagerLoadingGqlConditions()`.
- Added `craft\base\FieldInterface::getContentGqlType()`.
- Added `craft\base\GqlInlineFragmentFieldInterface`.
- Added `craft\base\GqlInlineFragmentInterface`.
- Added `craft\controllers\GraphqlController`.
- Added `craft\errors\GqlException`.
- Added `craft\events\RegisterGqlDirectivesEvent`.
- Added `craft\events\RegisterGqlQueriesEvent`.
- Added `craft\events\RegisterGqlTypesEvent`.
- Added `craft\gql\arguments\elements\Asset`.
- Added `craft\gql\arguments\elements\Category`.
- Added `craft\gql\arguments\elements\Entry`.
- Added `craft\gql\arguments\elements\GlobalSet`.
- Added `craft\gql\arguments\elements\MatrixBlock`.
- Added `craft\gql\arguments\elements\Tag`.
- Added `craft\gql\arguments\elements\User`.
- Added `craft\gql\base\Arguments`.
- Added `craft\gql\base\Directive`.
- Added `craft\gql\base\ElementArguments`.
- Added `craft\gql\base\ElementResolver`.
- Added `craft\gql\base\GeneratorInterface`.
- Added `craft\gql\base\GqlTypeTrait`.
- Added `craft\gql\base\InterfaceType`.
- Added `craft\gql\base\ObjectType`.
- Added `craft\gql\base\Query`.
- Added `craft\gql\base\Resolver`.
- Added `craft\gql\base\StructureElementArguments`.
- Added `craft\gql\directives\FormatDateTime`.
- Added `craft\gql\directives\Transform`.
- Added `craft\gql\GqlEntityRegistry`.
- Added `craft\gql\interfaces\Element`.
- Added `craft\gql\interfaces\elements\Asset`.
- Added `craft\gql\interfaces\elements\Category`.
- Added `craft\gql\interfaces\elements\Entry`.
- Added `craft\gql\interfaces\elements\GlobalSet`.
- Added `craft\gql\interfaces\elements\MatrixBlock`.
- Added `craft\gql\interfaces\elements\Tag`.
- Added `craft\gql\interfaces\elements\User`.
- Added `craft\gql\interfaces\Structure`.
- Added `craft\gql\queries\Asset`.
- Added `craft\gql\queries\Category`.
- Added `craft\gql\queries\Entry`.
- Added `craft\gql\queries\GlobalSet`.
- Added `craft\gql\queries\Ping`.
- Added `craft\gql\queries\Tag`.
- Added `craft\gql\queries\User`.
- Added `craft\gql\resolvers\elements\Asset`.
- Added `craft\gql\resolvers\elements\Category`.
- Added `craft\gql\resolvers\elements\Entry`.
- Added `craft\gql\resolvers\elements\GlobalSet`.
- Added `craft\gql\resolvers\elements\MatrixBlock`.
- Added `craft\gql\resolvers\elements\Tag`.
- Added `craft\gql\resolvers\elements\User`.
- Added `craft\gql\TypeLoader`.
- Added `craft\gql\types\DateTime`.
- Added `craft\gql\types\elements\Asset`.
- Added `craft\gql\types\elements\Category`.
- Added `craft\gql\types\elements\Element`.
- Added `craft\gql\types\elements\Entry`.
- Added `craft\gql\types\elements\GlobalSet`.
- Added `craft\gql\types\elements\MatrixBlock`.
- Added `craft\gql\types\elements\Tag`.
- Added `craft\gql\types\elements\User`.
- Added `craft\gql\types\generators\AssetType`.
- Added `craft\gql\types\generators\CategoryType`.
- Added `craft\gql\types\generators\ElementType`.
- Added `craft\gql\types\generators\EntryType`.
- Added `craft\gql\types\generators\GlobalSetType`.
- Added `craft\gql\types\generators\MatrixBlockType`.
- Added `craft\gql\types\generators\TableRowType`.
- Added `craft\gql\types\generators\TagType`.
- Added `craft\gql\types\generators\UserType`.
- Added `craft\gql\types\Query`.
- Added `craft\gql\types\TableRow`.
- Added `craft\helpers\App::webResponseConfig()`.
- Added `craft\helpers\ArrayHelper::whereMultiple()`.
- Added `craft\helpers\ElementHelper::sourceElement()`.
- Added `craft\helpers\Gql`.
- Added `craft\helpers\Html::a()`.
- Added `craft\helpers\Html::actionInput()`.
- Added `craft\helpers\Html::appendToTag()`.
- Added `craft\helpers\Html::csrfInput()`.
- Added `craft\helpers\Html::modifyTagAttributes()`.
- Added `craft\helpers\Html::normalizeTagAttributes()`.
- Added `craft\helpers\Html::parseTag()`.
- Added `craft\helpers\Html::parseTagAttributes()`.
- Added `craft\helpers\Html::prependToTag()`.
- Added `craft\helpers\Html::redirectInput()`.
- Added `craft\helpers\StringHelper::afterFirst()`.
- Added `craft\helpers\StringHelper::afterLast()`.
- Added `craft\helpers\StringHelper::append()`.
- Added `craft\helpers\StringHelper::appendRandomString()`.
- Added `craft\helpers\StringHelper::appendUniqueIdentifier()`.
- Added `craft\helpers\StringHelper::at()`.
- Added `craft\helpers\StringHelper::beforeFirst()`.
- Added `craft\helpers\StringHelper::beforeLast()`.
- Added `craft\helpers\StringHelper::capitalizePersonalName()`.
- Added `craft\helpers\StringHelper::count()`.
- Added `craft\helpers\StringHelper::dasherize()`.
- Added `craft\helpers\StringHelper::endsWithAny()`.
- Added `craft\helpers\StringHelper::escape()`.
- Added `craft\helpers\StringHelper::extractText()`.
- Added `craft\helpers\StringHelper::htmlDecode()`.
- Added `craft\helpers\StringHelper::htmlEncode()`.
- Added `craft\helpers\StringHelper::humanize()`.
- Added `craft\helpers\StringHelper::is()`.
- Added `craft\helpers\StringHelper::isBase64()`.
- Added `craft\helpers\StringHelper::isBlank()`.
- Added `craft\helpers\StringHelper::isHexadecimal()`.
- Added `craft\helpers\StringHelper::isHtml()`.
- Added `craft\helpers\StringHelper::isJson()`.
- Added `craft\helpers\StringHelper::isSerialized()`.
- Added `craft\helpers\StringHelper::isUtf8()`.
- Added `craft\helpers\StringHelper::isWhitespace()`.
- Added `craft\helpers\StringHelper::lastSubstringOf()`.
- Added `craft\helpers\StringHelper::lineWrapAfterWord()`.
- Added `craft\helpers\StringHelper::pad()`.
- Added `craft\helpers\StringHelper::padBoth()`.
- Added `craft\helpers\StringHelper::padLeft()`.
- Added `craft\helpers\StringHelper::padRight()`.
- Added `craft\helpers\StringHelper::removeHtml()`.
- Added `craft\helpers\StringHelper::removeHtmlBreak()`.
- Added `craft\helpers\StringHelper::repeat()`.
- Added `craft\helpers\StringHelper::replaceAll()`.
- Added `craft\helpers\StringHelper::replaceBeginning()`.
- Added `craft\helpers\StringHelper::replaceEnding()`.
- Added `craft\helpers\StringHelper::replaceFirst()`.
- Added `craft\helpers\StringHelper::replaceLast()`.
- Added `craft\helpers\StringHelper::safeTruncate()`.
- Added `craft\helpers\StringHelper::shortenAfterWord()`.
- Added `craft\helpers\StringHelper::shuffle()`.
- Added `craft\helpers\StringHelper::slice()`.
- Added `craft\helpers\StringHelper::slugify()`.
- Added `craft\helpers\StringHelper::split()`.
- Added `craft\helpers\StringHelper::startsWithAny()`.
- Added `craft\helpers\StringHelper::stripCssMediaQueries()`.
- Added `craft\helpers\StringHelper::stripEmptyHtmlTags()`.
- Added `craft\helpers\StringHelper::stripHtml()`.
- Added `craft\helpers\StringHelper::stripWhitespace()`.
- Added `craft\helpers\StringHelper::substringOf()`.
- Added `craft\helpers\StringHelper::surround()`.
- Added `craft\helpers\StringHelper::tidy()`.
- Added `craft\helpers\StringHelper::titleizeForHumans()`.
- Added `craft\helpers\StringHelper::toBoolean()`.
- Added `craft\helpers\StringHelper::toSpaces()`.
- Added `craft\helpers\StringHelper::toTabs()`.
- Added `craft\helpers\StringHelper::toTransliterate()`.
- Added `craft\helpers\StringHelper::trimLeft()`.
- Added `craft\helpers\StringHelper::trimRight()`.
- Added `craft\helpers\StringHelper::upperCamelize()`.
- Added `craft\helpers\StringHelper::upperCaseFirst()`.
- Added `craft\helpers\Template::beginProfile()`.
- Added `craft\helpers\Template::endProfile()`.
- Added `craft\helpers\UrlHelper::buildQuery()`.
- Added `craft\model\MatrixBlockType::getField()`.
- Added `craft\models\GqlSchema`.
- Added `craft\records\GqlSchema`.
- Added `craft\services\Fields::getGroupByUid()`.
- Added `craft\services\Gql`.
- Added `craft\services\Matrix::getAllBlockTypes()`.
- Added `craft\services\Sections::getAllEntryTypes()`.
- Added `craft\web\assets\graphiql\GraphiqlAsset`.
- Added `craft\web\assets\graphiql\VendorAsset`.
- Added `craft\web\twig\nodes\ProfileNode`.
- Added `craft\web\twig\nodevisitors\Profiler`.

### Changed
- Relational fields without a specific target site will now only return related elements from the same site as the source element by default, as they did before Craft 3.2. ([#4751](https://github.com/craftcms/cms/issues/4751))
- Element arrays no longer include `hasDescendants` or `totalDescendants` keys by default. ([#4820](https://github.com/craftcms/cms/issues/4820))
- Matrix block queries no longer include blocks owned by drafts or revisions by default. ([#4790](https://github.com/craftcms/cms/issues/4790))
- Entries’ drafts and revisions are now soft-deleted and restored along with their source elements. ([#4797](https://github.com/craftcms/cms/issues/4797))
- Global set reference tags can now refer to the global set by its handle. ([#4645](https://github.com/craftcms/cms/issues/4645))
- Improved Twig template profiling to include blocks and macros.
- Twig template profiling no longer occurs when Dev Mode isn’t enabled, unless an admin user is logged in and has opted into it.
- The `actionInput()`, `csrfInput()`, and `redirectInput()` Twig functions now support an `options` argument for customizing the HTML tag attributes.
- The `_layouts/forms/field.html` template now supports `label`, `instructions`, `tip`, `warning`, and `input` blocks that can be overridden when including the template with an `{% embed %}` tag.
- Editable tables now support a `fullWidth` setting, which can be set to `false` to prevent the table from spanning the full width of the page.
- Editable tables now support `thin` column settings.
- Editable tables now support `headingHtml` column settings.
- Craft no longer overrides the base Twig template class, unless the now-deprecated `suppressTemplateErrors` config setting is enabled. ([#4755](https://github.com/craftcms/cms/issues/4755))
- Edit Entry pages now get updated preview target URLs after saving a draft, in case the URLs have changed.
- The confirmation dialog that can appear after running the Asset Indexes utility no longer will close by pressing the <kbd>Esc</kbd> key or clicking outside of the modal. ([#4795](https://github.com/craftcms/cms/issues/4795))
- Section and Matrix “Propagation Method” settings now display warnings about the potential for data loss when appropriate.
- Site group settings now display a warning about the potential for data loss.
- Control Panel subnav items can now have badge counts. ([#4756](https://github.com/craftcms/cms/issues/4756))
- Improved the performance of element duplication on multi-site installs.
- Improved the performance of `craft\web\View::renderString()` for templates that don’t contain any Twig code.
- `craft\behaviors\DraftBehavior::getCreator()` can now return `null`.
- `craft\helpers\Db::parseParam()` now has an optional `$columnType` argument. ([#4807](https://github.com/craftcms/cms/pull/4807))
- `craft\test\TestSetup::setupCraftDb()` no longer accepts a second argument. Ensure that `craft\test\Craft::$testConfig` is set before calling this function. ([#4804](https://github.com/craftcms/cms/pull/4804))
- `craft\web\Request::post()` and `getBodyParam()` will now work with posted JSON data, if the request’s content type is set to `application/json`.
- Switched from the `stringy/stringy` library to `voku/stringy`. ([#4753](https://github.com/craftcms/cms/issues/4753))

### Deprecated
- Deprecated the `suppressTemplateErrors` config setting.
- Deprecated `craft\services\Sections::isSectionTemplateValid()`.
- Deprecated `craft\web\twig\Template`.

### Removed
- Removed `craft\base\ElementInterface::getSource()`. ([#4754](https://github.com/craftcms/cms/issues/4754))
- Removed `craft\web\twig\Extension::actionInputFunction()`.
- Removed `craft\web\twig\Extension::csrfInputFunction()`.
- Removed `craft\web\twig\Extension::redirectInputFunction()`.

### Fixed
- Fixed an error that could occur if garbage collection was run while Craft 3.2 migrations were pending. ([#4720](https://github.com/craftcms/cms/issues/4720))
- Fixed a validation error that occurred when duplicating an entry, if the URI format was based on a custom field value. ([#4759](https://github.com/craftcms/cms/issues/4759))
- Fixed a bug where the “Publish live changes for other authors’ entries” permission was being enforced when saving another author’s entry as a new entry. ([#4758](https://github.com/craftcms/cms/issues/4758))
- Fixed a bug where `craft\helpers\UrlHelper` methods would strip out array params in the query string. ([#4778](https://github.com/craftcms/cms/issues/4778))
- Fixed a SQL error that occurred when a `{% cache %}` tag was used on a page with a 4-byte character in the URI. ([#4780](https://github.com/craftcms/cms/issues/4780))
- Fixed a bug where Craft could show a nondescript error when navigating away from a Control Panel page if an Ajax request was currently in progress. ([#4796](https://github.com/craftcms/cms/issues/4796))
- Fixed an error that occurred when editing an entry with a draft that was created by a soft-deleted user. ([#4800](https://github.com/craftcms/cms/issues/4800))
- Fixed a bug where entry revisions and drafts would be deleted when the user that created them was hard-deleted.
- Fixed a SQL error that could occur when executing an element query that had custom `JOIN` and `WHERE` clauses if the `search` param was also set. ([#4788](https://github.com/craftcms/cms/issues/4788))
- Fixed a bug where default field values weren’t being applied to Matrix blocks that were autocreated per the Min Blocks setting. ([#4806](https://github.com/craftcms/cms/issues/4806))
- Fixed Plugin Store dropdowns which were not working properly with Windows Edge browsers.
- Fixed a SQL error that could occur when `:empty:` or `not :empty:` was passed to a date param on an element query when running MySQL 8. ([#4808](https://github.com/craftcms/cms/issues/4808))
- Fixed a bug where Dropdown and Multi-select fields’ Dropdown Options settings weren’t autofocussing on the first input when adding a new row with the keyboard. ([#4823](https://github.com/craftcms/cms/issues/4823))

## 3.2.10 - 2019-08-13

### Added
- Added `craft\fields\BaseRelationField::settingsTemplateVariables()`. ([#4732](https://github.com/craftcms/cms/issues/4732))
- Added `craft\services\Search::deleteOrphanedIndexes()`.
- Added `craft\validators\UriFormatValidator::$disallowTriggers`.
- Added the `Craft.startsWith()` JavaScript method.

### Changed
- Improved garbage collection performance when hard-deleting hundreds of thousands of elements. ([#4735](https://github.com/craftcms/cms/issues/4735))
- Element queries’ `title` param will now accept a value of `'0'`.
- `craft\services\Elements::deleteElementById()` now has a `$hardDelete` argument. ([#4747](https://github.com/craftcms/cms/pull/4747))
- It’s no longer possible to save routes or URI formats that begin with the `actionTrigger` or `cpTrigger` config settings. ([#4154](https://github.com/craftcms/cms/issues/4154))
- Categories fields’ selection modals now show the site menu. ([#4749](https://github.com/craftcms/cms/issues/4749))

### Removed
- Removed `craft\records\Route`.

### Fixed
- Fixed a bug where Entry fixtures wouldn’t get unloaded. ([#4663](https://github.com/craftcms/cms/issues/4663))
- Fixed a bug where entry content wouldn’t get propagated to other sites if an entry was created and then saved before Craft had finished autosaving the draft. ([#4423](https://github.com/craftcms/cms/issues/4423))
- Fixed a bug where entry forms could miss the fact that a Matrix block had been deleted. ([#4727](https://github.com/craftcms/cms/issues/4727))
- Fixed a PHP error that could occur on environments where the Intl PHP extension was installed but the `IDNA_NONTRANSITIONAL_TO_ASCII` or `INTL_IDNA_VARIANT_UTS46` constants weren’t defined. ([#4722](https://github.com/craftcms/cms/issues/4722))
- Fixed a PHP error that could occur if a plugin was configured with settings even though it didn’t support settings. ([#4706](https://github.com/craftcms/cms/issues/4706))
- Fixed an error that occurred when a validation error occurred on an entry while it was being created or updated from a draft. ([#4733](https://github.com/craftcms/cms/issues/4733))
- Fixed an infinite recursion bug that could occur when validating circular relations. ([#4482](https://github.com/craftcms/cms/issues/4482))
- Fixed a bug where elements with a title of “0” would show their ID instead of their title in element indexes and relational fields. ([#4745](https://github.com/craftcms/cms/issues/4745))
- Fixed a bug where Craft was redirecting to the Dashboard when attempting to export elements, if the `tokenParam` config setting was set to something besides `token`. ([#4737](https://github.com/craftcms/cms/issues/4737))

## 3.2.9 - 2019-08-06

### Added
- Added the `ignorePlaceholders` element query param.
- Added the `cp.entries.edit.meta` and `cp.entries.edit.settings` template hooks to the Edit Entry page.
- Added `craft\base\ElementInterface::getSource()`.
- Added `craft\base\ElementTrait::$newSiteIds`.
- Added `craft\models\Site::$dateCreated` and `$dateUpdated`. ([#4703](https://github.com/craftcms/cms/issues/4703))

### Changed
- Improved the Control Panel header styling for mobile and on pages with long titles. ([#4548](https://github.com/craftcms/cms/issues/4548))
- Element references in the Control Panel now reveal the site the element was fetched from in their tooltips, on multi-site installs. ([#4690](https://github.com/craftcms/cms/issues/4690))
- Element editor HUDs now always show a header with the element’s site name on multi-site installs, even if the element is only editable in one site. ([#4690](https://github.com/craftcms/cms/issues/4690))
- Entry preview tokens now respect the `defaultTokenDuration` config setting, rather than always expiring after 24 hours. ([#4683](https://github.com/craftcms/cms/pull/4683))
- Improved disabled select field styling. ([#4709](https://github.com/craftcms/cms/pull/4709))

### Deprecated
- Deprecated `craft\behaviors\DraftBehavior::getSource()`.
- Deprecated `craft\behaviors\RevisionBehavior::getSource()`.

### Fixed
- Fixed a bug where elements listed in a Structure view could be missing their descendant toggles even if all of their descendants were disabled. ([#4685](https://github.com/craftcms/cms/issues/4685))
- Fixed a bug where element CSV exports were limited to 50 elements if no limit was set. ([#4692](https://github.com/craftcms/cms/issues/4692))
- Fixed a 400 error that occurred when submitting an entry form that didn’t have an `entryId` param. ([#4693](https://github.com/craftcms/cms/issues/4693))
- Fixed a bug where `craft\base\Element::getDescendants()` and other structure methods could return the wrong results when called on a draft. ([#4694](https://github.com/craftcms/cms/issues/4694))
- Fixed a bug where Matrix blocks weren’t getting duplicated to newly-enabled sites for elements if the field’s Propagation Method setting wasn’t set to “Save blocks to all sites the owner element is saved in”. ([#4698](https://github.com/craftcms/cms/issues/4698))
- Fixed a bug where the Database Backup could result in a 404 error on load-balanced environments. ([#4699](https://github.com/craftcms/cms/issues/4699))
- Fixed a bug where the “Current” entry revision link wouldn’t always work. ([#4705](https://github.com/craftcms/cms/issues/4705))
- Fixed a bug where the `craft\services\Search::EVENT_AFTER_SEARCH` event wasn’t always firing. ([#4710](https://github.com/craftcms/cms/issues/4710))
- Fixed a bug where `craft\services\Users::purgeExpiredPendingUsers()` was attempting to delete already-trashed users.

### Security
- Fixed an XSS vulnerability.

## 3.2.8 - 2019-07-30

### Added
- Element indexes with unsaved drafts now show a “Drafts” option in the status menu.
- Added the `utils/fix-element-uids` command, which ensures all elements have unique UIDs. ([#4653](https://github.com/craftcms/cms/issues/4653))

### Fixed
- Fixed a bug where it wasn’t possible to create a homepage Single section if a prior entry revisions’ URI had been set to `__home__`. ([#4657](https://github.com/craftcms/cms/issues/4657))
- Fixed a bug where the user deletion confirmation dialog was including revisions and drafts when counting entries for the content summary.
- Fixed an error that occurred when deleting a user, if another user had been chosen to inherit their content. ([#4670](https://github.com/craftcms/cms/issues/4670))
- Fixed a bug where users could be warned about losing unsaved changes when updating an entry from a draft, while the draft was being autosaved. ([#4614](https://github.com/craftcms/cms/issues/4614))
- Fixed a bug where Categories fields weren’t always getting updated when a category they were related to got moved under another category. ([#4672](https://github.com/craftcms/cms/issues/4672))
- Fixed an error that occurred on the Settings → Routes page, if one of the routes didn’t have a URI pattern. ([#4676](https://github.com/craftcms/cms/issues/4676))
- Fixed some styling and behavior issues on the Settings → Routes page.

## 3.2.7 - 2019-07-25

### Fixed
- Fixed an error where it wasn’t possible to scale SVGs using only height. ([#4643](https://github.com/craftcms/cms/pull/4643))
- Fixed a bug where the content area of some Control Panel pages weren’t getting any bottom padding. ([#4644](https://github.com/craftcms/cms/issues/4644))
- Fixed a bug where installing a plugin immediately after installing Craft from the console could corrupt the project config if `useProjectConfigFile` was enabled. ([#3870](https://github.com/craftcms/cms/issues/3870))
- Fixed a bug where entry forms could overlook changes made to Categories fields. ([#4648](https://github.com/craftcms/cms/issues/4648))
- Fixed a bug where element search indexes weren’t being updated right away after an element was created or updated from an element editor HUD.
- Fixed a bug where back-end slug validation wasn’t working correctly for slugs with some Unicode characters. ([#1535](https://github.com/craftcms/cms/issues/1535))
- Fixed a bug where Craft was attempting to delete template caches even when saving a draft or revision.

## 3.2.6 - 2019-07-23

### Changed
- When enabling a new site for a Single section, Craft now uses the primary site’s content as the starting point for the new site’s content, if the section was already enabled for it.
- Swapped the position of the “Save as a Draft” and “Save Entry” buttons. ([#4622](https://github.com/craftcms/cms/issues/4622))
- `craft\helpers\DateTimeHelper::toDateTime()` now supports arrays created from `DateTime` objects. ([#4627](https://github.com/craftcms/cms/issues/4627))
- Plugin license key inputs are no longer limited to 29 characters, to make room for long environment variable names. ([#4393](https://github.com/craftcms/cms/issues/4393))
- Updated Imagine to 1.2.2.1.

### Fixed
- Fixed a bug where Craft could load the same JavaScript and CSS files multiple times when opening element editor HUDs. ([#4620](https://github.com/craftcms/cms/issues/4620))
- Fixed a bug where each animated GIF frame would still be parsed when generating a thumbnail, even if the `transformGifs` setting was set to `false`. ([#4588](https://github.com/craftcms/cms/issues/4588))
- Fixed a bug where back-end slug validation wasn’t working correctly for slugs with Unicode characters. ([#4628](https://github.com/craftcms/cms/issues/4628))
- Fixed a bug where it wasn’t possible to create new entries if the section handle matched the `pageTrigger` config setting, and the `pageTrigger` config setting had a trailing slash. ([#4631](https://github.com/craftcms/cms/issues/4631))
- Fixed a bug where the `sections.previewTargets` database column was getting created as a `varchar` instead of `text` column for new Craft installs. ([#4638](https://github.com/craftcms/cms/issues/4638))

### Security
- Fixed a bug where the `preserveExifData` config setting wasn’t being respected on image upload.

## 3.2.5.1 - 2019-07-19

### Fixed
- Fixed an error that occurred if a plugin license key was set to an environment variable, which was set to an invalid key. ([#4604](https://github.com/craftcms/cms/issues/4604))
- Fixed an error that prevented image thumbnails from generating in the Control Panel when using ImageMagick. ([#4609](https://github.com/craftcms/cms/issues/4609))

## 3.2.5 - 2019-07-19

### Added
- Added `craft\services\Elements::getPlaceholderElements()`.

### Changed
- If an invalid entry draft or revision edit URL is accessed, but the source entry does exist, Craft now redirects the browser to the source entry’s edit page. ([#4574](https://github.com/craftcms/cms/issues/4574))
- Preview requests now include the previewed entry in element queries even if the `status`, `drafts`, or `revisions` parameters are set to exclude it. ([#4581](https://github.com/craftcms/cms/issues/4581))
- Back-end slug generation now follows the same rules as JavaScript. ([#4607](https://github.com/craftcms/cms/issues/4607))
- Unsaved entry drafts now get assigned a new ID when they are fully saved, so they are treated as new elements. ([#4589](https://github.com/craftcms/cms/issues/4589))

### Fixed
- Fixed some bugs with the “Save Entry” menu options, when editing an unsaved draft. ([#4614](https://github.com/craftcms/cms/issues/4614))
- Fixed a bug where Craft could forget which site was being edited when updating an entry from a draft. ([#4615](https://github.com/craftcms/cms/issues/4615))

## 3.2.4.1 - 2019-07-17

### Fixed
- Fixed an error that occurred when attempting to share a disabled entry. ([#4596](https://github.com/craftcms/cms/issues/4596))
- Fixed a bug where new Email and URL cells in Table fields weren’t getting the correct input type. ([#4595](https://github.com/craftcms/cms/issues/4595))

## 3.2.4 - 2019-07-17

### Changed
- Brought back the “Preview” button for the Current revision of entries, which now creates a draft before activating the entry preview. ([#4584](https://github.com/craftcms/cms/issues/4584))
- The “Save as a Draft” button now creates the draft over Ajax, when it’s not the primary submit button for the page.
- When Craft isn’t able to sync incoming `project.yaml` changes due to schema version conflicts, Craft now lists which packages are conflicting.. ([#4568](https://github.com/craftcms/cms/issues/4568))

### Fixed
- Fixed a JavaScript error that could occur after uploading a file directly onto an Assets field when editing the Current revision of an entry.
- Fixed a bug where draft forms could become unresponsive if the user attempted to navigate away from the page or submit the form in the middle of an autosave. ([#4578](https://github.com/craftcms/cms/issues/4578))
- Fixed a SQL error that could occur when passing `:empty:` or `:notempty:` to a relational field’s element query param. ([#4529](https://github.com/craftcms/cms/issues/4529))
- Fixed a bug where Number fields weren’t getting set to their default values for new entries. ([#4586](https://github.com/craftcms/cms/issues/4586))
- Fixed a bug query string parameters were getting URL-encoded when applied to generated pagination URLs.
- Fixed a bug where Single entries had the option to be duplicated or deleted. ([#4590](https://github.com/craftcms/cms/issues/4590))

## 3.2.3 - 2019-07-16

### Added
- Added `craft\controllers\EntriesController::actionDuplicateEntry()`.
- Added `craft\web\UrlManager::setMatchedElement()`.

### Changed
- Craft no longer creates drafts automatically when editing entries. The user must click a “Save as a Draft” button to create one. ([#4549](https://github.com/craftcms/cms/issues/4549))
- Entries are now immediately savable, whether or not any changes were made. ([#4535](https://github.com/craftcms/cms/issues/4535))
- The “Save Entry” button now redirects the user to the Entries index page. ([#4575](https://github.com/craftcms/cms/issues/4575))
- Brought back the “Save and continue editing” and “Save and add another” options for entries.
- It’s no longer possible to preview entries’ Current revision. A draft must be created first.

### Fixed
- Fixed a bug where it wasn’t possible to delete Matrix blocks if Min Blocks and Max Blocks were set to the same value, and an element already had more than that many blocks. ([#4562](https://github.com/craftcms/cms/issues/4562))
- Fixed a bug where `craft\web\UrlManager::getMatchedElement()` could return the incorrect result on preview requests. ([#4542](https://github.com/craftcms/cms/issues/4542))
- Fixed an error that occurred on the Settings → Email page if email settings were missing from the project config. ([#4552](https://github.com/craftcms/cms/issues/4552))
- Fixed a bug where it wasn’t possible to toggle site-specific entry statuses when editing drafts. ([#4577](https://github.com/craftcms/cms/issues/4577))

## 3.2.2 - 2019-07-14

### Added
- Added `craft\helpers\ElementHelper::isTempSlug()`.
- Added `craft\helpers\ElementHelper::tempSlug()`.
- Added `craft\helpers\UrlHelper::removeParam()`.

### Changed
- Craft no longer ensures a recent revision exists before creating a draft for an element.
- Element exports are limited to CSV files now, to avoid the GD requirement imposed by the PHPSpreadsheet library. ([#4553](https://github.com/craftcms/cms/issues/4553))

### Fixed
- Fixed a bug where multi-site element queries with the `unique` and `offset` params set weren’t returning any results. ([#4560](https://github.com/craftcms/cms/issues/4560))
- Fixed an error that could occur when creating a draft. ([#4515](https://github.com/craftcms/cms/issues/4515))
- Fixed a bug where Craft wasn’t generating a new slug for entries that were saved with a blank Slug field. ([#4518](https://github.com/craftcms/cms/issues/4518))
- Fixed a bug where disabled select options could lose their disabled text styling in Firefox. ([#4526](https://github.com/craftcms/cms/issues/4526))
- Fixed a bug where entry forms could miss the fact that a file had been uploaded to an Assets field. ([#4534](https://github.com/craftcms/cms/issues/4534))
- Fixed a bug where selecting “Create a new child entry” in a Structure section on a multi-site install would result in a 404 error. ([#4541](https://github.com/craftcms/cms/issues/4541))
- Fixed a bug where it wasn’t possible to set test-specific config settings. ([#4539](https://github.com/craftcms/cms/pull/4539))
- Fixed an error that occurred when exporting elements if Limit was set to `0`. ([#4547](https://github.com/craftcms/cms/issues/4547))
- Fixed a bug where the `{% paginate %}` tag wouldn’t generate links to the first page correctly when using query string pagination. ([#4550](https://github.com/craftcms/cms/issues/4550))
- Fixed an error that occurred when indexing assets from a console request, if no volumes were defined yet. ([#2798](https://github.com/craftcms/cms/issues/2798))
- Fixed a bug where the “Delete” link could show up in the draft meta HUD for unsaved drafts. ([#4557](https://github.com/craftcms/cms/issues/4557))

## 3.2.1 - 2019-07-11

### Added
- Added `craft\console\Request::getIsPreview()`.
- Added `craft\web\Request::getIsPreview()`.

### Changed
- If a draft can’t be saved, an alert icon is now shown in the Control Panel header, which can be clicked on to reveal more information.
- Element revisions no longer store snapshot data.

### Fixed
- Fixed a bug where Feed widget items weren’t getting hyperlinked.
- Fixed a bug where the `app/migrate` controller wasn’t applying new `project.yaml` changes if there were no pending migrations.
- Fixed a SQL error that could occur when saving an entry or entry draft. ([#4508](https://github.com/craftcms/cms/issues/4508))
- Fixed a bug where Assets fields set to restrict uploads to a single folder could have empty selector modals. ([#4522](https://github.com/craftcms/cms/issues/4522))
- Fixed an error that could occur if a template was accessing the deprecated `locale` property of an element query, but `siteId` wasn’t set to an integer. ([#4531](https://github.com/craftcms/cms/issues/4531))
- Fixed a bug where users without the “Publish live changes” permission for a section weren’t able to create new entries. ([#4528](https://github.com/craftcms/cms/issues/4529))
- Fixed a PHP error that could occur when uploading files to Assets fields on the front-end. ([#4382](https://github.com/craftcms/cms/issues/4382))
- Fixed a bug where elements listed in a Structure view could show descendant toggles even if they had no descendants. ([#4504](https://github.com/craftcms/cms/issues/4504))
- Fixed a backwards compatibility issue. ([#4523](https://github.com/craftcms/cms/issues/4523))

## 3.2.0 - 2019-07-09

> {warning} If you’ve ever run the `project-config/rebuild` command, it’s highly recommended that you run it again with Craft 3.1.34.2, before updating to Craft 3.2.

> {warning} Custom login controllers must now explicitly set their `$allowAnonymous` values to include `self::ALLOW_ANONYMOUS_OFFLINE` if they wish to be available when the system is offline.

> {tip} If you have Super Table or Neo installed, you should update those **at the same time** as Craft, to avoid unnecessary search index jobs from being added to the queue.

### Added
- All element types now have the option to support drafts and revisions.
- Drafts are now autocreated when content is modified, and autosaved whenever the content changes. ([#1034](https://github.com/craftcms/cms/issues/1034))
- Drafts and revisions now store content across all sites supported by the element. ([#2669](https://github.com/craftcms/cms/issues/2669))
- Content previewing is now draft-based, and drafts are stored as specialized elements, so it’s no longer necessary to add special cases in templates for preview requests. ([#1787](https://github.com/craftcms/cms/issues/1787), [#2801](https://github.com/craftcms/cms/issues/2801))
- Sections now have a “Preview Targets” setting when running Craft Pro, which can be used to configure additional locations that entries can be previewed from. ([#1489](https://github.com/craftcms/cms/issues/1489))
- Sections now have a “Propagation Method” setting, enabling entries to only be propagated to other sites in the same site group, or with the same language. ([#3554](https://github.com/craftcms/cms/issues/3554))
- Matrix fields now have a “Propagation Method” setting, enabling blocks to only be propagated to other sites in the same site group, or with the same language. ([#3554](https://github.com/craftcms/cms/issues/3554))
- Single entries now have editable slugs. ([#3368](https://github.com/craftcms/cms/issues/3368))
- Headless content previewing is now possible by forwarding request tokens off to content API requests. ([#1231](https://github.com/craftcms/cms/issues/1231))
- Preview iframes are now created with a `src` attribute already in place, improving SPA support. ([#2120](https://github.com/craftcms/cms/issues/2120))
- Entry “Share” buttons are now visible on mobile. ([#4408](https://github.com/craftcms/cms/issues/4408))
- Added the “Temp Uploads Location” system setting (available from Settings → Assets → Settings), which makes it possible to choose the volume and path that temporary asset uploads should be stored. ([#4010](https://github.com/craftcms/cms/issues/4010))
- Added the `maxRevisions` config setting. ([#926](https://github.com/craftcms/cms/issues/926))
- Added the `purgeUnsavedDraftsDuration` config setting, which determines how long unsaved drafts should be allowed to exist before getting deleted via garbage collection.
- Added the “Edit images” permission. ([#3349](https://github.com/craftcms/cms/issues/3349))
- Added the “Impersonate users” permission. ([#3501](https://github.com/craftcms/cms/issues/3501))
- Added the `drafts`, `draftId`, `draftOf`, `draftCreator`, `revisions`, `revisionId`, `revisionOf`, and `revisionCreator` element query params.
- The `site` element query params now support passing multiple site handles, or `'*'`, to query elements across multiple sites at once. ([#2854](https://github.com/craftcms/cms/issues/2854))
- Relational fields now have a “Validate related elements” setting, which ensures that the related elements pass validation before the source element can be saved with them selected. ([#4095](https://github.com/craftcms/cms/issues/4095))
- Table fields can now have Dropdown, Email, and URL columns. ([#811](https://github.com/craftcms/cms/issues/811), [#4180](https://github.com/craftcms/cms/pull/4180))
- Dropdown and Multi-select fields can now have optgroups. ([#4236](https://github.com/craftcms/cms/issues/4236))
- Date/Time, Dropdown, Lightswitch, Number, and Radio Buttons fields are now listed as sort options in element indexes. ([#2818](https://github.com/craftcms/cms/issues/2818))
- Asset, category, entry, and user indexes can now have “UID” columns. ([#4433](https://github.com/craftcms/cms/issues/4433))
- Added the `unique` element query param, which can be used to prevent duplicate elements when querying elements across multiple sites.
- Added the `preferSites` element query param, which can be used to set the preferred sites that should be used for multi-site element queries, when the `unique` param is also enabled.
- Element index pages are now paginated for non-Structure views. ([#818](https://github.com/craftcms/cms/issues/818))
- Element index pages now have an “Export…” button that will export all of the elements in the current view (across all pages) or up to a custom limit, in either CSV, XLS, XLSX, or ODS format. ([#994](https://github.com/craftcms/cms/issues/994))
- Added the `{% dd %}` Twig tag. ([#4399](https://github.com/craftcms/cms/issues/4399))
- Added the `attr()` Twig function, which can generate a list of HTML/XML attributes. ([#4237](https://github.com/craftcms/cms/pull/4237))
- Added the `|withoutKey` Twig filter.
- Added the `resave/matrix-blocks` console command.
- The `index-assets/*` commands now support a `--create-missing-assets=0` option, which prevents Craft from creating asset records when they don’t exist yet, and offers an opportunity to fix the location of any asset records that are missing their associated files, when the filename matches one of the files missing an index.
- Added the `mailer/test` command. ([#4020](https://github.com/craftcms/cms/issues/4020))
- Added the `tests/setup` command, which generates a test suite for the current Craft project.
- Jobs can now set progress labels, which will be shown below their description and progress bar in the queue HUD. ([#1931](https://github.com/craftcms/cms/pull/1931))
- Added the `_layouts/element` template, which can be extended by element edit pages that wish to support drafts, revisions, and content previewing.
- Added the `_special/sitepicker` template.
- It’s now possible for plugins and modules to define custom actions on console controllers.
- Added a testing framework for Craft and plugins, powered by Codeception. ([#3382](https://github.com/craftcms/cms/pull/3382), [#1485](https://github.com/craftcms/cms/issues/1485), [#944](https://github.com/craftcms/cms/issues/944))
- Added `craft\base\ApplicationTrait::getInstalledSchemaVersion()`.
- Added `craft\base\BlockElementInterface`.
- Added `craft\base\Element::EVENT_AFTER_PROPAGATE`.
- Added `craft\base\Element::EVENT_REGISTER_PREVIEW_TARGETS`.
- Added `craft\base\Element::previewTargets()`.
- Added `craft\base\ElementInterface::afterPropagate()`.
- Added `craft\base\ElementInterface::getCurrentRevision()`.
- Added `craft\base\ElementInterface::getIsDraft()`.
- Added `craft\base\ElementInterface::getIsRevision()`.
- Added `craft\base\ElementInterface::getIsUnsavedDraft()`.
- Added `craft\base\ElementInterface::getPreviewTargets()`.
- Added `craft\base\ElementInterface::getSourceId()`.
- Added `craft\base\ElementInterface::getSourceUid()`.
- Added `craft\base\ElementInterface::getUiLabel()`, which is now used to define what an element will be called in the Control Panel. ([#4211](https://github.com/craftcms/cms/pull/4211))
- Added `craft\base\ElementInterface::pluralDisplayName()`, which element type classes can use to define the plural of their display name.
- Added `craft\base\ElementInterface::setRevisionCreatorId()`.
- Added `craft\base\ElementInterface::setRevisionNotes()`.
- Added `craft\base\ElementTrait::$dateDeleted`. ([#4493](https://github.com/craftcms/cms/issues/4493))
- Added `craft\base\ElementTrait::$draftId`.
- Added `craft\base\ElementTrait::$hardDelete`.
- Added `craft\base\ElementTrait::$previewing`.
- Added `craft\base\ElementTrait::$propagateAll`.
- Added `craft\base\ElementTrait::$revisionId`.
- Added `craft\base\Field::EVENT_AFTER_ELEMENT_PROPAGATE`.
- Added `craft\base\Field::getSortOption()`.
- Added `craft\base\FieldInterface::afterElementPropagate()`.
- Added `craft\base\FieldInterface::valueType()`. ([#3894](https://github.com/craftcms/cms/issues/3894))
- Added `craft\base\SortableFieldInterface`, which can be implemented by field classes that should be sortable in element indexes.
- Added `craft\behaviors\DraftBehavior`.
- Added `craft\behaviors\RevisionBehavior`.
- Added `craft\console\CallableAction`.
- Added `craft\console\Controller`.
- Added `craft\console\controllers\ResaveController::saveElements()`.
- Added `craft\console\ControllerTrait`.
- Added `craft\console\Request::getToken()`.
- Added `craft\controllers\PreviewController`.
- Added `craft\errors\MissingAssetException`.
- Added `craft\events\BatchElementActionEvent`.
- Added `craft\events\DefineConsoleActionsEvent`.
- Added `craft\events\ElementQueryEvent`.
- Added `craft\events\RegisterPreviewTargetsEvent`.
- Added `craft\events\RevisionEvent`.
- Added `craft\helpers\Component::validateComponentClass()`.
- Added `craft\helpers\ElementHelper::isDraftOrRevision()`.
- Added `craft\helpers\ElementHelper::rootElement()`.
- Added `craft\models\Section::$propagationMethod`.
- Added `craft\queue\jobs\UpdateSearchIndex`.
- Added `craft\services\Drafts`, accessible via `Craft::$app->drafts`.
- Added `craft\services\Elements::propagateElements()` along with `EVENT_BEFORE_PROPAGATE_ELEMENTS`, `EVENT_AFTER_PROPAGATE_ELEMENTS`, `EVENT_BEFORE_PROPAGATE_ELEMENT`, and `EVENT_AFTER_PROPAGATE_ELEMENT` events. ([#4139](https://github.com/craftcms/cms/issues/4139))
- Added `craft\services\Elements::resaveElements()` along with `EVENT_BEFORE_RESAVE_ELEMENTS`, `EVENT_AFTER_RESAVE_ELEMENTS`, `EVENT_BEFORE_RESAVE_ELEMENT`, and `EVENT_AFTER_RESAVE_ELEMENT` events. ([#3482](https://github.com/craftcms/cms/issues/3482))
- Added `craft\services\Matrix::duplicateBlocks()`.
- Added `craft\services\Matrix::getSupportedSiteIdsForField()`.
- Added `craft\services\Revisions`, accessible via `Craft::$app->revisions`.
- Added `craft\services\Users::canImpersonate()`.
- Added `craft\web\Request::getIsLoginRequest()` and `craft\console\Request::getIsLoginRequest()`.
- Added `craft\web\UrlManager::$checkToken`.
- Added the `Craft.isSameHost()` JavaScript method.
- Added the `Craft.parseUrl()` JavaScript method.
- Added the `Craft.randomString()` JavaScript method.
- Added the `Craft.DraftEditor` JavaScript class.
- Added the `Craft.Preview` JavaScript class.

### Changed
- Relational fields are now capable of selecting elements from multiple sites, if they haven’t been locked down to only related elements from a single site. ([#3584](https://github.com/craftcms/cms/issues/3584))
- Element selector modals now always show source headings, and list sources in the configured order. ([#4494](https://github.com/craftcms/cms/issues/4494))
- Reference tags can now specify the site to load the element from. ([#2956](https://github.com/craftcms/cms/issues/2956))
- Improved the button layout of Edit Entry pages. ([#2325](https://github.com/craftcms/cms/issues/2325))
- Improved the performance of saving elements.
- The Control Panel now shows the sidebar on screens that are at least 1,000 pixels wide. ([#4079](https://github.com/craftcms/cms/issues/4079))
- The `_layouts/cp` template now supports a `showHeader` variable that can be set to `false` to remove the header.
- The `_layouts/cp` Control Panel template now supports a `footer` block, which will be output below the main content area.
- Renamed `craft\helpers\ArrayHelper::filterByValue()` to `where()`.
- Anonymous/offline/Control Panel access validation now takes place from `craft\web\Controller::beforeAction()` rather than `craft\web\Application::handleRequest()`, giving controllers a chance to do things like set CORS headers before a `ForbiddenHttpException` or `ServiceUnavailableHttpException` is thrown. ([#4008](https://github.com/craftcms/cms/issues/4008))
- Controllers can now set `$allowAnonymous` to a combination of bitwise integers `self::ALLOW_ANONYMOUS_LIVE` and `self::ALLOW_ANONYMOUS_OFFLINE`, or an array of action ID/bitwise integer pairs, to define whether their actions should be accessible anonymously even when the system is offline.
- Improved the error message when Project Config reaches the maximum deferred event count.
- Craft now deletes expired template caches as part of its garbage collection routine.
- Craft no longer warns about losing unsaved changes when leaving the page while previewing entries, if the changes were autosaved. ([#4439](https://github.com/craftcms/cms/issues/4439))
- `fieldValues` is a now reserved field handle. ([#4453](https://github.com/craftcms/cms/issues/4453))
- Improved the reliability of `craft\helpers\UrlHelper::rootRelativeUrl()` and `cpUrl()`.
- `craft\base\ElementInterface::eagerLoadingMap()` and `craft\base\EagerLoadingFieldInterface::getEagerLoadingMap()` can now return `null` to opt out of eager-loading. ([#4220](https://github.com/craftcms/cms/pull/4220))
- `craft\db\ActiveRecord` no longer sets the `uid`, `dateCreated`, or `dateUpdated` values for new records if they were already explicitly set.
- `craft\db\ActiveRecord` no longer updates the `dateUpdated` value for existing records if nothing else changed or if `dateUpdated` had already been explicitly changed.
- `craft\helpers\UrlHelper::siteUrl()` and `url()` will now include the current request’s token in the generated URL’s query string, for site URLs.
- `craft\events\MoveElementEvent` now extends `craft\events\ElementEvent`. ([#4315](https://github.com/craftcms/cms/pull/4315))
- `craft\queue\BaseJob::setProgress()` now has a `$label` argument.
- `craft\queue\jobs\PropagateElements` no longer needs to be configured with a `siteId`, and no longer propagates elements to sites if they were updated in the target site more recently than the source site.
- `craft\queue\QueueInterface::setProgress()` now has a `$label` argument.
- `craft\services\Assets::getUserTemporaryUploadFolder()` now returns the current user’s temporary upload folder by default if no user is provided.
- `craft\services\Elements::deleteElement()` now has a `$hardDelete` argument.
- `craft\services\Elements::deleteElement()` now has a `$hardDelete` argument. ([#3392](https://github.com/craftcms/cms/issues/3392))
- `craft\services\Elements::getElementById()` now has a `$criteria` argument.
- `craft\services\Elements::propagateElement()` now has a `$siteElement` argument.
- `craft\services\Elements::saveElement()` now preserves existing elements’ current `dateUpdated` value when propagating or auto-resaving elements.
- `craft\services\Elements::saveElement()` now preserves the `uid`, `dateCreated`, and `dateUpdated` values on new elements if they were explicitly set. ([#2909](https://github.com/craftcms/cms/issues/2909))
- `craft\services\Elements::setPlaceholderElement()` now throws an exception if the element that was passed in doesn’t have an ID.
- `craft\services\Matrix::saveField()` is no longer is responsible for duplicating blocks from other elements.
- `craft\web\twig\variables\CraftVariable` no longer triggers the `defineComponents` event. ([#4416](https://github.com/craftcms/cms/issues/4416))
- `craft\web\UrlManager::setRouteParams()` now has a `$merge` argument, which can be set to `false` to completely override the route params.
- It’s now possible to pass a `behaviors` key to the `$newAttributes` argument of `craft\services\Elements::duplicateElement()`, to preattach behaviors to the cloned element before it’s saved.

### Removed
- Removed the Search Indexes utility. ([#3698](https://github.com/craftcms/cms/issues/3698))
- Removed the `--batch-size` option from `resave/*` actions.
- Removed the `craft.entryRevisions` Twig component.
- Removed `craft\controllers\EntriesController::actionPreviewEntry()`.
- Removed `craft\controllers\EntriesController::actionShareEntry()`.
- Removed `craft\controllers\EntriesController::actionViewSharedEntry()`.
- Removed `craft\events\VersionEvent`.
- Removed `craft\records\Entry::getVersions()`.
- Removed `craft\records\EntryDraft`.
- Removed `craft\records\EntryVersion`.
- Removed `craft\services\EntryRevisions::saveDraft()`.
- Removed `craft\services\EntryRevisions::publishDraft()`.
- Removed `craft\services\EntryRevisions::deleteDraft()`.
- Removed `craft\services\EntryRevisions::saveVersion()`.
- Removed `craft\services\EntryRevisions::revertEntryToVersion()`.
- Removed the `Craft.EntryDraftEditor` JavaScript class.

### Deprecated
- Deprecated the `ownerSite` and `ownerSiteId` Matrix block query params.
- Deprecated `craft\controllers\EntriesController::EVENT_PREVIEW_ENTRY`.
- Deprecated `craft\controllers\LivePreviewController`.
- Deprecated `craft\elements\MatrixBlock::$ownerSiteId`.
- Deprecated `craft\events\DefineComponentsEvent`.
- Deprecated `craft\helpers\ArrayHelper::filterByValue()`. Use `where()` instead.
- Deprecated `craft\models\BaseEntryRevisionModel`.
- Deprecated `craft\models\EntryDraft`.
- Deprecated `craft\models\EntryVersion`.
- Deprecated `craft\models\Section::$propagateEntries`. Use `$propagationMethod` instead.
- Deprecated `craft\services\Assets::getCurrentUserTemporaryUploadFolder()`.
- Deprecated `craft\services\EntryRevisions`.
- Deprecated `craft\web\Request::getIsLivePreview()`.
- Deprecated `craft\web\Request::getIsSingleActionRequest()` and `craft\console\Request::getIsSingleActionRequest()`.
- Deprecated the `Craft.LivePreview` JavaScript class.

### Fixed
- Fixed a bug where `craft\helpers\UrlHelper` methods could add duplicate query params on generated URLs.
- Fixed a bug where Matrix blocks weren’t getting duplicated for other sites when creating a new element. ([#4449](https://github.com/craftcms/cms/issues/4449))

## 3.1.34.3 - 2019-08-21

### Fixed
- Fixed a bug where the `project-config/rebuild` command wasn’t discarding unused user groups or user field layouts in the project config. ([#4781](https://github.com/craftcms/cms/pull/4781))

## 3.1.34.2 - 2019-07-23

### Fixed
- Fixed a bug where the `project-config/rebuild` command was discarding email and user settings.

## 3.1.34.1 - 2019-07-22

### Fixed
- Fixed a bug where the `project-config/rebuild` command was ignoring entry types that didn’t have a field layout. ([#4600](https://github.com/craftcms/cms/issues/4600))

## 3.1.34 - 2019-07-09

### Changed
- The `project-config/rebuild` command now rebuilds the existing project config wherever possible, instead of merging database data with the existing project config.

## 3.1.33 - 2019-07-02

### Added
- Added `craft\base\ApplicationTrait::saveInfoAfterRequest()`.

### Changed
- Craft no longer strips some punctuation symbols from slugs.
- Improved the performance of saving project config updates. ([#4459](https://github.com/craftcms/cms/issues/4459))
- Improved the performance of saving fields. ([#4459](https://github.com/craftcms/cms/issues/4459))
- The `craft update` command no longer updates Craft or plugins if not specified.

### Removed
- Removed `craft\services\ProjectConfig::saveDataAfterRequest()`.
- Removed `craft\services\ProjectConfig::preventSavingDataAfterRequest()`.

### Fixed
- Fixed a PHP error that occurred when deleting an asset transform. ([#4473](https://github.com/craftcms/cms/issues/4473))

### Security
- Fixed an XSS vulnerability.
- Fixed a path disclosure vulnerability. ([#4468](https://github.com/craftcms/cms/issues/4468))
- Added the `sameSiteCookieValue` config setting. ([#4462](https://github.com/craftcms/cms/issues/4462))

## 3.1.32.1 - 2019-06-25

### Fixed
- Fixed a couple Windows compatibility issues.

## 3.1.32 - 2019-06-25

### Changed
- Project Config now sorts arrays when all of the keys are UIDs. ([#4425](https://github.com/craftcms/cms/issues/4425))

### Fixed
- Fixed a bug where Craft might not match a domain to the proper site if it had a non-ASCII character in the host name.
- Fixed an error that could occur when using the `|filter` Twig filter. ([#4437](https://github.com/craftcms/cms/issues/4437))
- Fixed a bug where pagination URL could get repeated page params added to the query string if using query string-based pagination.

## 3.1.31 - 2019-06-18

### Added
- It’s now possible to set plugin license keys to environment variables using the `$VARIABLE_NAME` syntax. ([#4393](https://github.com/craftcms/cms/issues/4393))
- Added `craft\services\Elements::mergeElements()`. ([#4404](https://github.com/craftcms/cms/pull/4404))

### Changed
- Pagination URLs now include any query string parameters set on the current request.
- The default email template no longer sets text or background colors, so emails look better in dark mode. ([#4396](https://github.com/craftcms/cms/pull/4396))
- Improved the error message that gets logged when Craft isn’t able to finish processing project config changes, due to unresolved dependencies.
- Craft will no longer log errors and warnings arising from `yii\i18n\PhpMessageSource`. ([#4109](https://github.com/craftcms/cms/issues/4109))
- Improved the performance and reliability of user queries when the `group` param is set to a user group with a large number of users.
- Updated Yii to 2.0.21.

### Fixed
- Fixed a bug where `Craft::dd()` wouldn’t work properly if output buffering was enabled. ([#4399](https://github.com/craftcms/cms/issues/4399))
- Fixed a bug where `Craft::alias()` wasn’t working on Windows servers. ([#4405](https://github.com/craftcms/cms/issues/4405))
- Fixed a bug where Craft wasn’t parsing the `dsn` DB connection setting properly if it was supplied.

### Security
- Fixed an XSS vulnerability.

## 3.1.30 - 2019-06-11

### Changed
- Improved query performance. ([yiisoft/yii2#17344](https://github.com/yiisoft/yii2/pull/17344), [yiisoft/yii2#17345](https://github.com/yiisoft/yii2/pull/17345), [yiisoft/yii2#17348](https://github.com/yiisoft/yii2/pull/17348))
- `craft\services\Elements::saveElement()` now always propagates elements regardless of the `$propagate` argument value, when saving new elements. ([#4370](https://github.com/craftcms/cms/issues/4370))

### Fixed
- Fixed a bug where new elements weren’t assigned a UID in time if their URI format contained a `{uid}` token. ([#4364](https://github.com/craftcms/cms/issues/4364))
- Fixed a bug where Craft was modifying custom log target configs before executing queue jobs. ([#3766](https://github.com/craftcms/cms/issues/3766))
- Fixed a bug where `craft\helpers\ChartHelper::getRunChartDataFromQuery()` assumed that the value would be integers. ([craftcms/commerce#849](https://github.com/craftcms/commerce/issues/849))
- Fixed a bug where `craft\services\Security::validateData()` was returning an empty string instead of `false` when the data didn’t validate. ([#4387](https://github.com/craftcms/cms/issues/4387))
- Fixed a bug where Craft could inject unexpected JavaScript into front-end requests. ([#4390](https://github.com/craftcms/cms/issues/4390))

## 3.1.29 - 2019-06-04

### Added
- Added the `restore` command, which restores a database backup.
- Added the `Craft.escapeRegex()` JavaScript method.

### Changed
- Asset indexes now sort assets by Date Uploaded in descending order by default. ([#1153](https://github.com/craftcms/cms/issues/1153))
- `craft\db\Paginator` no longer assumes that the application’s database connection should be used.
- Updated Twig to 2.11. ([#4342](https://github.com/craftcms/cms/issues/4342))

### Fixed
- Fixed a bug where the Status menu wasn’t visible for the “All users” source on user indexes. ([#4306](https://github.com/craftcms/cms/pull/4306))
- Fixed a bug where pressing the <kbd>Esc</kbd> key in the setup wizard would close the modal window. ([#4307](https://github.com/craftcms/cms/issues/4307))
- Fixed a bug where `craft\validators\ArrayValidator::validate()` didn’t work. ([#4309](https://github.com/craftcms/cms/pull/4309))
- Fixed an error that could occur when rendering templates with a `loop.parent.loop` reference in a nested for-loop. ([#4271](https://github.com/craftcms/cms/issues/4271))
- Fixed a bug where publishing a Single entry’s draft, or reverting a Single entry to a prior version, would overwrite its title to the section name. ([#4323](https://github.com/craftcms/cms/pull/4323))
- Fixed a bug where Craft wasn’t invalidating existing asset transforms when changing the dimensions of a named transform.
- Fixed a bug where `craft\services\Fields::getFieldsByElementType()` would return duplicate results if a field was used in more than one field layout for the element type. ([#4336](https://github.com/craftcms/cms/issues/4336))
- Fixed a bug where Craft wasn’t respecting the `allowUppercaseInSlug` config setting when generating slugs in the Control Panel. ([#4330](https://github.com/craftcms/cms/issues/4330))
- Fixed a bug where Control Panel Ajax requests weren’t working if a custom `pathParam` config setting value was set. ([#4334](https://github.com/craftcms/cms/issues/4334))
- Fixed a JavaScript error that could occur when saving a new entry, if the selected entry type didn’t have a Title field. ([#4353](https://github.com/craftcms/cms/issues/4353))

## 3.1.28 - 2019-05-21

### Added
- Added the “Customize element sources” user permission. ([#4282](https://github.com/craftcms/cms/pull/4282))
- Matrix sub-fields now have a “Use this field’s values as search keywords?” setting. ([#4291](https://github.com/craftcms/cms/issues/4291))
- Added `craft\web\twig\variables\Paginate::setBasePath()`. ([#4286](https://github.com/craftcms/cms/issues/4286))

### Changed
- Craft now requires Yii 2.0.19.

### Fixed
- Fixed a bug where slugs could get double-hyphenated. ([#4266](https://github.com/craftcms/cms/issues/4266))
- Fixed an error that would occur when installing Craft if the `allowAdminChanges` config setting was disabled. ([#4267](https://github.com/craftcms/cms/issues/4267))
- Fixed a bug where Matrix fields would return the wrong set of Matrix blocks on new or duplicated elements, immediately after they were saved.
- Fixed a bug where users could not assign additional user groups to their own account if their permission to do so was granted by another user group they belonged to.
- Fixed a bug where Number fields would attempt to save non-numeric values. ([craftcms/feed-me#527](https://github.com/craftcms/feed-me/issues/527))
- Fixed a bug where it was possible to assign a Structure entry or category to a new parent, even if that would cause its descendants to violate the Max Levels setting. ([#4279](https://github.com/craftcms/cms/issues/4279))
- Fixed an error that could occur when rendering a template from a console request, if the template contained any non-global `{% cache %}` tags. ([#4284](https://github.com/craftcms/cms/pull/4284))

## 3.1.27 - 2019-05-14

### Added
- Added `craft\fields\Matrix::EVENT_SET_FIELD_BLOCK_TYPES`. ([#4252](https://github.com/craftcms/cms/issues/4252))

### Changed
- Pressing <kbd>Shift</kbd> + <kbd>Return</kbd> (or <kbd>Shift</kbd> + <kbd>Ctrl</kbd>/<kbd>Command</kbd> + <kbd>Return</kbd>) when a textual cell is focused in an editable table will now change the focus to the same cell in the previous row (after creating a new row if necessary.) ([#4259](https://github.com/craftcms/cms/issues/4259))
- Craft no longer shows the status menu for element sources that define a status. ([#4249](https://github.com/craftcms/cms/issues/4249))
- Element URI formats can now conditionally output an empty string, opting the element out of getting its own system URI. ([#4254](https://github.com/craftcms/cms/issues/4254))
- Table fields now get validation errors if any column handles are entered in the format of “colX”.
- Craft no longer clear out users’ verification codes after login. ([#4257](https://github.com/craftcms/cms/issues/4257))
- The `users/upload-user-photo` and `users/delete-user-photo` actions are now available to front-end requests. ([#3932](https://github.com/craftcms/cms/issues/3932))

### Fixed
- Fixed a bug where rebuilding the project config could set an incorrect value for the user field layout.
- Fixed a bug Craft wouldn’t allow users to edit their own photos if they didn’t have upload/remove asset permissions.
- Fixed a bug where Craft wasn’t removing newline characters when pasting text into some single-line Table column types.
- Fixed a bug where project config syncing could have inconsistent results on load-balanced environments. ([#4136](https://github.com/craftcms/cms/issues/4136))
- Fixed a bug where the Plugin Store was not able to load developer details. ([#4241](https://github.com/craftcms/cms/issues/4241))
- Fixed a bug that could occur when Craft generated URLs with multi-byte characters in the query string.
- Fixed a bug where you could get some character encoding issues in some environments when using PHP 7.3.
- Fixed a bug where Craft wasn’t attempting to set a unique URI on duplicated elements. ([#4253](https://github.com/craftcms/cms/issues/4253))
- Fixed a bug where Table fields could copy cell values to other cells if a column had a handle in the format of “colX”. ([#4200](https://github.com/craftcms/cms/issues/4200))
- Fixed an error that could occur on the Login page if a custom Login Page Logo was selected. ([#4261](https://github.com/craftcms/cms/issues/4261))

## 3.1.26 - 2019-05-08

### Changed
- The “Update all” button on the Updates utility is now shown even if the page contains some uninstallable updates. ([#4230](https://github.com/craftcms/cms/issues/4230))
- Craft now stores the Default User Group’s UID in the project config, in case the group’s ID is different across environments.
- `craft\services\Assets::EVENT_BEFORE_REPLACE_ASSET` event handlers can now change the filename of the replaced asset before it is saved.
- Improved the performance of background jobs. ([#4219](https://github.com/craftcms/cms/pull/4219))
- Improved the Plugin Store’s screenshots with arrows for navigation and pinch-to-zoom capability for touch devices.

### Fixed
- Fixed an error that could occur when saving a Single section if one of its sites had been disabled.
- Fixed an error that could occur when deleting a site.
- Fixed a PHP compile error that could occur when paginating a query. ([#4208](https://github.com/craftcms/cms/pull/4208))
- Fixed an error that could occur on the Settings → Users → Settings page if the project config was missing its `users` key. ([#4206](https://github.com/craftcms/cms/issues/4206))
- Fixed a bug where Craft wasn’t requiring email verification for new user accounts if the project config was missing its `users` key.
- Fixed a bug where Craft wasn’t eager-loading elements in the same site as the source element, if that was different than the currently requested site. ([#3954](https://github.com/craftcms/cms/issues/3954))

## 3.1.25 - 2019-04-30

### Added
- Added the `|ascii` Twig filter. ([#4193](https://github.com/craftcms/cms/issues/4193))

### Changed
- Craft now registers its project config event handlers before loading plugins. ([#3943](https://github.com/craftcms/cms/issues/3943))
- The Control Panel now uses jQuery 3.4.0. ([#4183](https://github.com/craftcms/cms/issues/4183))
- `behavior` and `behaviors` are now reserved field handles. ([#4184](https://github.com/craftcms/cms/issues/4184))
- The Updates utility no longer shows notices for expired plugins if no updates are actually available. ([#4186](https://github.com/craftcms/cms/issues/4186))

### Fixed
- Fixed an error where rebuilding the project config would not typecast the `propagateEntries` and `enableVersioning` section settings correctly. ([#3695](https://github.com/craftcms/cms/issues/3695))
- Fixed a bug where the Edit Draft HUD would include the current site name in the default Draft Name value for multi-site entries. ([#4171](https://github.com/craftcms/cms/issues/4171))
- Fixed a bug where resource requests could send a 500 response if the resource didn’t exist. ([#4197](https://github.com/craftcms/cms/pull/4197))

## 3.1.24 - 2019-04-23

### Added
- Added `craft\services\Fields::getFieldIdsByLayoutId()`.

### Changed
- Craft now correctly typecasts all core boolean and integer values saved to the project config. ([#3695](https://github.com/craftcms/cms/issues/3695))
- Craft now saves new entry versions every time an entry is saved, unless it’s being propagated or resaved.
- `users/save-user` and `users/start-elevated-session` requests now check for a `currentPassword` body param in addition to `password`, when looking for the user’s current password. ([#4169](https://github.com/craftcms/cms/issues/4169))
- `craft\services\Path::getStoragePath()` now has a `$create` argument.
- Updated Twig to 2.8.

### Fixed
- Fixed an error where re-saving a site would reset its sorting order. ([#4147](https://github.com/craftcms/cms/issues/4147))
- Fixed a SQL error that could occur when updating to Craft 3.1. ([#3663](https://github.com/craftcms/cms/issues/3663))
- Fixed an error that occurred when an SVG with `/` characters in its `id` attributes was passed to the `svg()` Twig function. ([#4155](https://github.com/craftcms/cms/issues/4155))
- Fixed a bug where passing `:empty:` or `:notempty:` to a Matrix field param on an element query could return incorrect results for fields that had soft-deleted blocks. ([#4161](https://github.com/craftcms/cms/issues/4161))
- Fixed a bug where Craft wasn’t returning a `1` exit code for console requests if the server was running under PHP 7. ([#4153](https://github.com/craftcms/cms/issues/4153))
- Fixed a “World-writable config file 'my.cnf' is ignored” warning that could occur when creating a database backup. ([#4163](https://github.com/craftcms/cms/pull/4163))
- Fixed a bug where `craft\services\Elements::duplicateElements()` would only ignore non-safe attributes passed to the `$newAttributes` argument.
- Fixed a bug where `craft\elements\db\ElementQuery::exists()` and `offsetExists()` were ignoring cached query results.

## 3.1.23 - 2019-04-16

### Added
- The `project-config/sync` command now has a `--force` option, which forces the project config to treat all preexisting config values as new. ([#4126](https://github.com/craftcms/cms/issues/4126))
- Added `craft\base\LogTargetTrait`, which can be used by custom `log` components, to gain security and privacy features provided by Craft’s built-in file target. ([#4127](https://github.com/craftcms/cms/pull/4127))

### Changed
- When creating a new site, global sets are now propagated to it before other element types. ([#3446](https://github.com/craftcms/cms/issues/3446))
- Locked Twig down to 2.7, to avoid a bug in 2.8.0. ([twigphp/Twig#2942](https://github.com/twigphp/Twig/issues/2942))

### Fixed
- Fixed an error that occurred when installing a missing plugin from the Settings → Plugins page. ([#4140](https://github.com/craftcms/cms/issues/4140))
- Fixed PHP type errors that could occur when calling some deprecated `craft.request` methods in templates. ([#4124](https://github.com/craftcms/cms/issues/4124))
- Fixed performance issues that could occur where uploading GIFs in the Control Panel. ([#4131](https://github.com/craftcms/cms/pull/4131))
- Fixed a bug where it wasn’t possible to create a new global set with the same name or handle as a soft-deleted one. ([#4091](https://github.com/craftcms/cms/issues/4091))
- Fixed a bug where pending users’ verification codes were getting deleted if they were impersonated by an admin. ([#4130](https://github.com/craftcms/cms/issues/4130))

## 3.1.22 - 2019-04-10

### Added
- Added `craft\base\ElementTrait::$resaving`, which indicates whether the element is currently being resaved via a `ResaveElements` job or a `resave` command. ([#3482](https://github.com/craftcms/cms/issues/3482))
- Added `craft\db\Paginator::setPageResults()`. ([#4120](https://github.com/craftcms/cms/issues/4120))

### Changed
- Changed the way Craft updates search indexes, to reduce the likelihood of a deadlock. ([#3197](https://github.com/craftcms/cms/issues/3197))
- Improved styles and behavior of the Plugin Store.
- The Settings → Plugins page now notes which plugins are expired, with links to renew them on [id.craftcms.com](https://id.craftcms.com).
- Improved the styling of info HUDs that contain long text or tables. ([#4107](https://github.com/craftcms/cms/pull/4107))

### Fixed
- Fixed a PHP error that could occur during asset indexing in some cases.
- Fixed a bug where entry drafts weren’t showing previous changes to Matrix fields on the draft. ([#4105](https://github.com/craftcms/cms/issues/4105))
- Fixed a bug where `project.yaml` changes weren’t always getting picked up. ([#4028](https://github.com/craftcms/cms/issues/4028))
- Fixed a bug where the `project-config/rebuild` command would restore soft-deleted components. ([#4100](https://github.com/craftcms/cms/issues/4100))
- Fixed a bug where the `project-config/sync` command was not performing schema checks.
- Fixed an error that occurred when backing up the database if the database password contained a `$` character. ([#4115](https://github.com/craftcms/cms/issues/4115))

## 3.1.21.1 - 2019-04-04

### Fixed
- Fixed a bug where underscores were getting stripped from element slugs. ([#4096](https://github.com/craftcms/cms/issues/4096))

## 3.1.21 - 2019-04-03

### Added
- Added the `backup` command, which creates a new database backup. ([#4075](https://github.com/craftcms/cms/issues/4075))
- Added the `queue/retry` command, which can be passed a failed job ID, or `all` to retry all failed jobs. ([#4072](https://github.com/craftcms/cms/issues/4072))
- Added `craft\queue\Queue::retryAll()`.
- Added `craft\services\Sections::$autoResaveEntries`, which can be set to `false` from `config/app.php` to prevent Craft from auto-resaving entries after sections and entry types are updated. ([#3482](https://github.com/craftcms/cms/issues/3482))

### Changed
- It’s now possible to double-click on asset sources to expand/collapse their subfolders. ([#4070](https://github.com/craftcms/cms/issues/4070))
- Craft no longer auto-resaves entries after saving a section or entry type if nothing changed of any significance to entries. ([#3482](https://github.com/craftcms/cms/issues/3482))
- Craft now formats filesizes using metric units (e.g. MB instead of MiB).
- The updater is now capable of handling package name changes.
- Craft now requires Yii 2.0.17.

### Fixed
- Fixed a bug where the Asset Indexes utility wasn’t logging exceptions.
- Fixed a SQL error that could occur when using the Asset Indexes utility, if any filenames contained 4+ byte characters.
- Fixed a bug where entry queries could return duplicate results for any entries that belong to a section that has soft-deleted structures associated with it. ([#4066](https://github.com/craftcms/cms/issues/4066))
- Fixed a bug where rebuilding project config would not work with Matrix fields with no block types. ([#4074](https://github.com/craftcms/cms/issues/4074)
- Fixed an error that occurred when sending emails if the `testToEmailAddress` config setting was set. ([#4076](https://github.com/craftcms/cms/issues/4076))
- Fixed a bug where it wasn’t possible to pass the `--element-id` option on `resave/*` commands.
- Fixed a bug where Matrix fields were including disabled blocks if any changes had been made to the Matrix block query params.
- Fixed SQL errors that could occur if the table prefix had ever changed.

## 3.1.20.1 - 2019-03-27

### Fixed
- Fixed an error that occurred when regenerating the project config, if there were any fields without settings. ([#4062](https://github.com/craftcms/cms/issues/4062))
- Fixed an error that occurred when loading the `_includes/forms/date` template without passing a `value` variable. ([#4063](https://github.com/craftcms/cms/issues/4063))

## 3.1.20 - 2019-03-27

### Added
- Added the `project-config/rebuild` console command.
- Added the `verifyEmailSuccessPath` config setting.
- Added the “Prefix” and “Suffix” settings for Number fields. ([#4055](https://github.com/craftcms/cms/issues/4055))
- Added the “Max Length” setting for URL fields. ([#4019](https://github.com/craftcms/cms/issues/4019))
- Added the `devMode` global Twig variable. ([#4038](https://github.com/craftcms/cms/issues/4038))
- Added `craft\config\GeneralConfig::getVerifyEmailSuccessPath()`.
- Added `craft\events\RebuildConfigEvent`.
- Added `craft\services\ProjectConfig::rebuild()`.
- Added `craft\services\Sections::pruneDeletedField()`.

### Changed
- Textareas within the Control Panel can now be manually vertically resized. ([#4030](https://github.com/craftcms/cms/issues/4030))
- The Craft Support widget now includes a “More Resources” section. ([#4058](https://github.com/craftcms/cms/issues/4058))
- The `_includes/forms/text` Control Panel template now supports `step`, `min`, and `max` attributes.
- Users without access to the Control Panel are now redirected according to the `verifyEmailSuccessPath` config setting after verifying a new email address. ([#1998](https://github.com/craftcms/cms/issues/1998))
- The `_includes/forms/text` Control Panel template now supports passing `autocorrect: false` and `autocapitalize: false`, to disable autocorrect and auto-capitalization on iOS devices.
- iOS autocorrect and auto-capitalization has been disabled for all core “Handle” and “Slug” fields in the Control Panel. ([#4009](https://github.com/craftcms/cms/issues/4009))
- Number fields now format their values for element index tables. ([#4059](https://github.com/craftcms/cms/issues/4059))
- When installing Craft using a `project.yaml`, Craft now backups the existing config to the config backup folder if there are errors. ([#4017](https://github.com/craftcms/cms/issues/4017))
- Craft now prunes entry type layouts when deleting a field.
- Craft no longer modifies the DSN string if set explicitly with the `dsn` database config setting.
- Craft no longer throws an `InvalidConfigException` when the `dsn` database config setting is set and contains an unexpected parameter.

### Fixed
- Fixed a bug where Craft wasn’t removing hyphens and other symbols from auto-generated asset titles. ([#4011](https://github.com/craftcms/cms/issues/4011))
- Fixed a PHP error that occurred when calling `craft\services\EntryRevisions::getDraftById()` or `getVersionById()` for a draft/version that belonged to a soft-deleted entry. ([#4013](https://github.com/craftcms/cms/issues/4013))
- Fixed a bug where Craft wasn’t respecting the site selection for routes defined in Settings → Routes. ([#4021](https://github.com/craftcms/cms/issues/4021))
- Fixed a bug where the `project-config/sync` command wasn’t logging exceptions. ([#4015](https://github.com/craftcms/cms/issues/4015))
- Fixed an error that occurred when attempting to use Live Preview with a pending user account. ([#4025](https://github.com/craftcms/cms/issues/4025))
- Fixed an error when displaying a date input in the Control Panel if the value passed wasn’t a `DateTime` object. ([#4041](https://github.com/craftcms/cms/issues/4041))
- Fixed a PHP error that occurred when passing an array of `craft\elements\User` objects to `craft\mail\Message::setTo()`. ([#4048](https://github.com/craftcms/cms/issues/4048))
- Fixed a bug where Craft was applying the `offset` param to both ends of the result set when paginating queries. ([#4052](https://github.com/craftcms/cms/issues/4052))
- Fixed a PHP error that occurred if `true` or `false` was passed to the third argument of `craft\db\Command::upsert()`. ([#4054](https://github.com/craftcms/cms/pull/4054))
- Fixed a bug where deleting fields via `project.yaml` could prevent other changes from being applied.
- Fixed a bug where field UIDs could be overwritten in some cases.

## 3.1.19 - 2019-03-19

### Added
- Added the `_includes/pagination` Control Panel template.
- Added `craft\db\Paginator`.
- Added `craft\web\twig\variables\Paginate::create()`.

### Changed
- The `{% paginate %}` tag now accepts any query object, not just element queries.
- The `_includes/forms/autosuggest` template now has `data` and `methods` blocks that can be overridden by sub-templates to customize the autosuggest behavior.

### Fixed
- Fixed a bug where sidebar badge counts in the Control Panel were getting formatted with two decimals if the Intl extension wasn’t loaded. ([#4002](https://github.com/craftcms/cms/issues/4002))
- Fixed a bug where entry drafts would forget that certain field values had been cleared out, and continue using the live revision’s content instead. ([#3981](https://github.com/craftcms/cms/issues/3981))
- Fixed an error that occurred if a Table field was created with a Date or Time column and no rows in the Default Values setting. ([#4005](https://github.com/craftcms/cms/issues/4005))
- Fixed a bug where Table fields would forget that they had been saved without any rows in the Default Values setting.
- Fixed a SQL error that could occur when saving non-UTF-8 characters to the project config. ([#4007](https://github.com/craftcms/cms/issues/4007))

## 3.1.18 - 2019-03-14

### Added
- Added `craft\services\Deprecator::$throwExceptions`. ([#3972](https://github.com/craftcms/cms/pull/3972))

### Changed
- `Craft::parseEnv()` will now boolean values for environment variables set to `true` or `false`. ([#3975](https://github.com/craftcms/cms/issues/3975))
- Nested project config keys are no longer sorted alphabetically.
- Craft now requires Twig 2.7+.

### Fixed
- Fixed a SQL error that occurred when using a token with a usage limit, if using PostgreSQL. ([#3969](https://github.com/craftcms/cms/issues/3969))
- Fixed a bug where the Edit User page would forget user group selection changes if there was a validation error. ([#3971](https://github.com/craftcms/cms/issues/3971))
- Fixed a bug where the updater would get an unexpected response when updating from 3.1.14 - 3.1.16 to 3.1.17+.
- Fixed a bug where it wasn’t possible to switch plugin editions when the `allowUpdates` config setting was disabled. ([#3987](https://github.com/craftcms/cms/issues/3987))
- Fixed a bug where multiple consecutive newlines in field instructions would result in multiple `<br>` tags rather than new paragraphs.
- Fixed a bug where Table fields weren’t always remembering the sort order for their Default Values settings. ([#3947](https://github.com/craftcms/cms/issues/3947))
- Fixed a bug where Table fields weren’t always remembering the sort order for their Table Columns settings. ([#3997](https://github.com/craftcms/cms/issues/3997))

## 3.1.17.2 - 2019-03-12

### Changed
- Craft now requires Twig 2.6.

## 3.1.17.1 - 2019-03-08

### Added
- Added `craft\helpers\ArrayHelper::ensureNonAssociative()`.

### Fixed
- Fixed a bug where commercial plugin editions weren’t showing up in the Plugin Store.
- Fixed a bug where installing a plugin from the Plugin Store would not respect the selected edition.
- Fixed a bug where plugins with free and commercial editions weren’t getting license key inputs on the Setting → Plugins page.
- Fixed a bug where the Setting → Plugins page wasn’t linking plugins’ edition badge to their page in the Plugin Store for plugins with free and commercial editions, if the free edition was currently active.

## 3.1.17 - 2019-03-08

### Changed
- When installing Craft using a `project.yaml`, Craft now processes all sites before installing any plugins. ([craftcms/commerce#752](https://github.com/craftcms/commerce/issues/752))
- The Plugin Store now shows “Report an issue” links on plugin screens.
- The Plugin Store now includes a “Package Name” section on plugin screens. ([#2757](https://github.com/craftcms/cms/issues/2757))
- The Plugin Store now shows discounted upgrade prices for plugins when a lower edition is already licensed.
- Craft now requires Yii 2.0.16.1.

### Fixed
- Fixed a bug where the `positionedBefore` element query param was not including direct ancestors in the results.
- Fixed a bug where HTML in plugin-supplied field instructions was getting encoded. ([#3928](https://github.com/craftcms/cms/issues/3928))
- Fixed a bug where Craft would prompt for a user’s current password when registering a new user, even if they weren’t assigning any groups or permissions to that user
- Fixed a bug where asset indexing could yield inconsistent results in some cases. ([#3450](https://github.com/craftcms/cms/issues/3450))
- Fixed a bug where the Plugin Store was showing info icons in the feature matrix of multi-edition plugins, even for features that didn’t have an extended description.
- Fixed a bug where entries weren’t getting new versions when edited from element editor HUDs. ([#3959](https://github.com/craftcms/cms/issues/3959))

## 3.1.16 - 2019-03-05

### Added
- The Plugin Store now shows Repository links on plugin screens.
- Added the `create()` Twig function. ([#3921](https://github.com/craftcms/cms/pull/3921))
- Added the `--type` option to the `resave/entries` command. ([#3939](https://github.com/craftcms/cms/issues/3939))
- Added `craft\helers\Assets::getAllowedFileKinds()`.

### Changed
- Line breaks in field instructions now get converted to `<br>` tags. ([#3928](https://github.com/craftcms/cms/issues/3928))
- Assets field settings no longer list file kinds that aren’t allowed to be uploaded, per the `allowedFileExtensions` and `extraAllowedFileExtensions` config settings. ([#3917](https://github.com/craftcms/cms/issues/3917))
- The `{% exit %}` tag now throws a more specific exception depending on the status code passed to it (e.g. `yii\web\NotFoundHttpException` for 404s). ([#3915](https://github.com/craftcms/cms/issues/3915))
- `craft\helpers\MigrationHelper::dropAllIndexesOnTable()` is no longer deprecated.
- The `--id` option on `resave/*` console commands is now named `--element-id`. ([#3940](https://github.com/craftcms/cms/issues/3940))
- The `_includes/forms/autosuggest.html` template now supports passing `disabled: true`. ([#3925](https://github.com/craftcms/cms/issues/3925))

### Fixed
- Fixed a bug where Control Panel content areas weren’t getting their bottom padding applied in Firefox. ([#3874](https://github.com/craftcms/cms/issues/3874))
- Fixed a PHP error that occurred on the front-end if two routes defined in Settings → Routes had the same URI pattern. ([#3922](https://github.com/craftcms/cms/issues/3922))
- Fixed a bug where Craft wasn’t always preselecting the correct tab on Control Panel pages if the tab name contained non-ASCII characters. ([#3923](https://github.com/craftcms/cms/issues/3923))
- Fixed a bug where the `--uid` option on `resave/*` console commands wasn’t working. ([#3941](https://github.com/craftcms/cms/issues/3941))
- Fixed a SQL error that could occur when running `resave/*` console commands.
- Fixed a PHP error that occurred when calling the deprecated `getError()` method on a model that had no errors. ([#3934](https://github.com/craftcms/cms/issues/3934))
- Fixed a bug where Craft wasn’t sanitizing new asset subfolder names. ([#3689](https://github.com/craftcms/cms/issues/3689))
- Fixed a bug where Table fields weren’t remembering the sort order for their Default Values settings. ([#3947](https://github.com/craftcms/cms/issues/3947))

## 3.1.15 - 2019-02-26

### Added
- Added the `resave/assets`, `resave/categories`, `resave/entries`, `resave/tags`, and `resave/users` console commands.

### Changed
- Craft now sends system messages authored for the same root language as the requested language, if an exact language match can’t be found. ([#3888](https://github.com/craftcms/cms/issues/3888))
- Element source definitions can now include a `badgeCount` key.
- Login requests no longer enforce CSRF validation if someone is already logged in.
- Craft now throws an `InvalidConfigException` when updating the project config if any unexpected data types are encountered.
- The `testToEmailAddress` config setting can now be set to `false`. ([#3910](https://github.com/craftcms/cms/pull/3910))

### Fixed
- Fixed a bug where the System Messages utility wouldn’t update message previews after editing a message for the primary site’s language, if the user had a different preferred language selected.
- Fixed a bug where structures weren’t getting deleted and unassigned from their sections properly after converting a Structure section to a Channel or Single. ([#3895](https://github.com/craftcms/cms/issues/3895))
- Really fixed a bug where Craft could update the `dateModified` value in the project config even when nothing had changed. ([#3792](https://github.com/craftcms/cms/issues/3792))
- Fixed a bug where the Settings → Routes page wasn’t listing routes in the user-defined order. ([#3892](https://github.com/craftcms/cms/issues/3892))
- Fixed an error that occurred when viewing trashed entries, if the “Entry Type” column was shown and one of the trashed entries’ entry types had been deleted. ([#3899](https://github.com/craftcms/cms/issues/3899))

## 3.1.14 - 2019-02-21

### Added
- Added `craft\helpers\ProjectConfig::cleanupConfig()`.
- Added `craft\web\Request::$maxPageNum`, which determines the maximum page number Craft should accept (100,000 by default). ([#3880](https://github.com/craftcms/cms/issues/3880))

### Deprecated
- Deprecated `craft\mutex\FileMutex`.

### Fixed
- Fixed a bug where Craft could update the `dateModified` value in the project config even when nothing had changed. ([#3792](https://github.com/craftcms/cms/issues/3792))
- Fixed a SQL error that occurred when running the “Localizing relations” task if using PostgreSQL. ([#3877](https://github.com/craftcms/cms/issues/3877))
- Fixed a bug where file locking wasn’t working on Windows. ([#3879](https://github.com/craftcms/cms/issues/3879))

### Security
- Fixed a bug where sensitive environment variable values weren’t getting redacted correctly.

## 3.1.13 - 2019-02-20

### Added
- Added `craft\helpers\StringHelper::replaceMb4()`.
- Added `craft\services\ProjectConfig::defer()`.

### Changed
- The `users/login` and `users/logout` actions now include a `csrfTokenValue` key in JSON responses. ([#3858](https://github.com/craftcms/cms/issues/3858))
- Craft no longer deletes search indexes when soft-deleting an element, until the element gets hard-deleted. ([#3863](https://github.com/craftcms/cms/issues/3863))
- Updated Yii to 2.0.16.

### Fixed
- Fixed a bug where Craft could auto-place the `{{ beginBody() }}` and `{{ endBody() }}` tags in the wrong places.
- Fixed a bug where Craft wasn’t storing custom volume sort orders. ([#3764](https://github.com/craftcms/cms/issues/3764))
- Fixed a SQL error that would occur when uploading a file with emojis in its name, if using MySQL. ([#3852](https://github.com/craftcms/cms/issues/3852))
- Fixed a bug where Assets fields weren’t respecting their View Mode setting when files were drag-uploaded to them. ([#3578](https://github.com/craftcms/cms/issues/3578))
- Fixed a bug where asset queries’ `kind` param wasn’t working for custom file kinds defined by the `extraFileKinds` config setting, for file extensions that were already associated with another file kind. ([#3869](https://github.com/craftcms/cms/issues/3869))
- Fixed a bug where `craft\helpers\FileHelper::sanitizeFilename()` could return inconsistent results.
- Fixed an error that could occur when syncing `project.yaml` if it introduced a new Super Table field with a nested Matrix field.

## 3.1.12 - 2019-02-15

### Fixed
- Fixed a bug where the `relatedTo` element query param could include results for elements that were related via soft-deleted Matrix blocks. ([#3846](https://github.com/craftcms/cms/issues/3846))
- Fixed a bug where some search queries were not returning results when they should, if using MySQL.
- Fixed an error that could occur when syncing `project.yaml` changes if the `allowAdminChanges` config setting was disabled. ([#3823](https://github.com/craftcms/cms/issues/3823))
- Fixed an `InvalidConfigException` that was thrown if a user’s photo was soft-deleted. ([#3849](https://github.com/craftcms/cms/issues/3849))

## 3.1.11 - 2019-02-14

### Added
- Added `craft\helpers\UrlHelper::rootRelativeUrl()`.

### Fixed
- Fixed a bug where the Plugin Store wouldn’t load if the `baseCpUrl` config setting was set to a URL with a different scheme than Craft believed the request had.
- Fixed a validation error that would occur on non-required Checkboxes and Multi-select fields if no options were selected. ([#3844](https://github.com/craftcms/cms/issues/3844))
- Fixed a validation error that would occur on Dropdown and Radio Buttons fields if the selected option’s value was `0`. ([#3842](https://github.com/craftcms/cms/issues/3842))
- Fixed a bug where the Value column for Checkboxes, Dropdown, Multi-select, and Radio Buttons fields’ Options settings weren’t auto-populating if the Option Label column was set to a number.
- Fixed an error on the Settings → Users page if `users.photoVolumeUid` was not defined in the project config. ([#3303](https://github.com/craftcms/cms/issues/3303))

## 3.1.10 - 2019-02-13

### Changed
- `craft\helpers\FileHelper::writeToFile()` now invalidates the OPcache for the file. ([#3838](https://github.com/craftcms/cms/pull/3838))
- The `serve` command now uses `@webroot` as the default `docroot` option value. ([#3770](https://github.com/craftcms/cms/pull/3770))

### Fixed
- Fixed a bug where the `users/save-user` action wasn’t deleting user photos properly.
- Fixed a bug where changes to Matrix block type fields’ settings weren’t always saving. ([#3832](https://github.com/craftcms/cms/issues/3832))
- Fixed a bug where non-searchable fields were still getting search keywords stored when using the Search Indexes utility. ([#3837](https://github.com/craftcms/cms/issues/3837))

## 3.1.9.1 - 2019-02-12

### Fixed
- Fixed a bug where `Craft::alias()` wasn’t beginning the response string with an `@` character if no `@` was passed into `Craft::setAlias()` to begin with.
- Fixed an error that could occur if there were any HTML entities in the project config.

## 3.1.9 - 2019-02-12

### Added
- Added the `disabledPlugins` config setting. ([craftcms/webhooks#4](https://github.com/craftcms/webhooks/issues/4))
- Added the `$language` argument to `craft\helpers\StringHelper::toAscii()`.
- Added `craft\validators\SlugValidator::$language`.
- Added `craft\web\twig\variables\Cp::getAsciiCharMap()`.

### Changed
- The operating system name & version are now shown in the System Report utility. ([#3784](https://github.com/craftcms/cms/issues/3784))
- Craft’s installer no longer applies the current `project.yaml` file if the installed schema version doesn’t match the one in the file. ([#3783](https://github.com/craftcms/cms/issues/3783))
- Control Panel settings no longer warn about using the `@web` alias, if it was defined by the `aliases` config setting. ([#3798](https://github.com/craftcms/cms/pull/3798))
- The `clear-caches` console command now clears CP resource files if the `@webroot` alias was defined by the `aliases` config setting. ([#3787](https://github.com/craftcms/cms/issues/3787))
- `craft\models\VolumeFolder::getVolume()` now throws an `InvalidConfigException` if its `$volumeId` property is set to an invalid volume ID, rather than returning `null`.
- Craft now checks if all files in project config mapping are valid and regenerates the map if they are not.
- Craft now auto-generates slugs using an ASCII char map based on the language of the current entry/category, rather than the logged-in user. ([#3820](https://github.com/craftcms/cms/issues/3820))

### Fixed
- Fixed a SQL error that could occur when deleting an asset. ([#3786](https://github.com/craftcms/cms/issues/3786))
- Fixed an error that occurred when customizing element indexes if the `allowAdminChanges` config setting was disabled. ([#3788](https://github.com/craftcms/cms/issues/3788))
- Fixed a bug where Checkboxes, Dropdown, Multi-select, and Radio Buttons fields wouldn’t pass validation if the selected option value was `true` or `false`.
- Fixed an error that occurred on the Settings → Plugins page, if there were any plugins in the database that weren’t Composer-installed.
- Fixed an error that could occur if an Assets field was configured to upload to a deleted volume. ([#3799](https://github.com/craftcms/cms/issues/3799))
- Fixed a bug where sections’ Default Status settings weren’t always being respected. ([#3791](https://github.com/craftcms/cms/issues/3791))
- Fixed a bug where only users with the “Edit users” user permission were allowed to upload a new user photo. ([#3735](https://github.com/craftcms/cms/issues/3735))
- Fixed a bug where renaming a Matrix block type’s handle would result in new content columns being created in the database, and existing Matrix blocks losing their content. ([#3809](https://github.com/craftcms/cms/issues/3809))
- Fixed a SQL error that could occur when updating to Craft 3.1 if any system messages contained emoji characters.
- Fixed an error that could occur when working with elements, if a site had been created earlier in the same request. ([#3824](https://github.com/craftcms/cms/issues/3824))

## 3.1.8 - 2019-02-05

### Changed
- Craft now automatically logs users in after resetting their password, if the `autoLoginAfterAccountActivation` config setting is enabled.

### Fixed
- Fixed a bug where pressing the <kbd>Return</kbd> key on editable tables with a static number of rows would add a new row. ([#3765](https://github.com/craftcms/cms/issues/3765))
- Fixed a bug where pressing the <kbd>Return</kbd> key on editable tables would select the next row’s cell even if the cell was disabled.
- Fixed a bug where pressing the <kbd>Return</kbd> key on an editable table wouldn’t move the focus to the next row’s sell if it had an `<input>` instead of a `<textarea>`.
- Fixed an error that could occur in the Control Panel if any environment variable values began with an `@` character. ([#3769](https://github.com/craftcms/cms/issues/3769))
- Fixed a bug where `craft\helpers\DateTimeHelper::toDateTime()` was mistaking year-only values for Unix timestamps. ([#3772](https://github.com/craftcms/cms/issues/3772))
- Fixed an error that occurred when a non-admin user attempted to edit a system message, or when the `allowAdminChanges` config setting was disabled. ([#3775](https://github.com/craftcms/cms/issues/3775))
- Fixed a bug where it was hard to see error notifications on pages with a licensing alert. ([#3776](https://github.com/craftcms/cms/issues/3776))
- Fixed a JavaScript error that occurred when adding a new row to a custom editable table that contained a `time` column, if no rows existed on page load. ([#3780](https://github.com/craftcms/cms/issues/3780))

## 3.1.7 - 2019-01-31

### Added
- Added all the things that came in [Craft 3.0.40](https://github.com/craftcms/cms/blob/master/CHANGELOG-v3.md#3040---2019-01-31).
- Added `craft\helpers\FileHelper::canTrustMimeType()`.
- Added `craft\web\UploadedFile::getMimeType()`.

### Changed
- The “Port” SMTP mail transport setting can now be set to an environment variable. ([#3740](https://github.com/craftcms/cms/issues/3740))
- `craft\web\Controller::requireAdmin()` now has a `$requireAdminChanges` argument, which dictates whether the `allowAdminChanges` config setting must also be enabled (`true` by default).
- The `project-config/sync` console command now creates a `project.yaml` file, if it’s missing. ([#3736](https://github.com/craftcms/cms/issues/3736))
- Querying for active users no longer excludes locked users.
- `craft\helpers\FileHelper::getMimeType()` now returns `application/x-yaml` for `.yaml` and `.yml` files.
- Updated Craft UI to 0.2.0.

### Fixed
- Fixed an error that occurred when updating to Craft 3.1 if a plugin or module was calling `craft\records\User::find()`.
- Fixed a bug where cross-domain Live Preview requests could fail due to CORS restrictions.
- Fixed a 403 error that would occur when an admin attempted to log in as another user on an environment where the `allowAdminChanges` config setting was disabled. ([#3749](https://github.com/craftcms/cms/issues/3749))
- Fixed a bug where asset index toolbar items would be misaligned when searching in a volume or folder with subfolders.
- Fixed a bug where asset indexes could show multiple view mode toggles if a different volume or subfolder was selected while at least one asset was checked. ([#3702](https://github.com/craftcms/cms/issues/3702))
- Fixed a bug where Plugin Store screenshots were not showing properly. ([#3709](https://github.com/craftcms/cms/issues/3709))
- Fixed a bug where zoomed Plugin Store screenshots would not close when hitting the browser’s Back button. ([#3754](https://github.com/craftcms/cms/issues/3754))
- Fixed a bug where the Plugin Store was not working properly when Dev Mode was enabled.

### Security
- User accounts are now locked after multiple failed password attempts in current-password modals, per the `maxInvalidLogins` config setting.
- Users are no longer signed out of active sessions when their account becomes locked.
- Database backup/restore exception messages now redact the database password when using PostgreSQL.

## 3.1.6.1 - 2019-01-29

### Fixed
- Fixed an error that occurred when creating a Table field with a Date column. ([#3748](https://github.com/craftcms/cms/issues/3748))

## 3.1.6 - 2019-01-29

### Added
- It’s now possible to update disabled plugins.

### Changed
- `craft\web\Controller::requireAdmin()` now sends a 403 (Forbidden) response if the `allowAdminChanges` config setting has been set to `false`. ([#3728](https://github.com/craftcms/cms/issues/3728))
- `craft\helpers\DateTimeHelper::toDateTime()` now supports passing an array with a `date` key set to the `YYYY-MM-DD` format, in addition to the current locale’s short date format.
- `craft\helpers\DateTimeHelper::toDateTime()` now supports passing an array with a `time` key set to the `HH:MM` format, in addition to the current locale’s short time format.
- `craft\helpers\DateTimeHelper::toDateTime()` now supports passing an array with a `datetime` key, which will be handled the same way strings passed to the method are handled (except that the `datetime` key can be paired with a `timezone` key).

### Fixed
- Fixed an error that occurred when using the `json_decode` filter. ([#3722](https://github.com/craftcms/cms/pull/3722))
- Fixed a bug a bug where plugin screenshots in the Plugin Store were not rendering correctly. ([#3709](https://github.com/craftcms/cms/issues/3709))
- Fixed an error where the `index-assets/one` and `index-assets/all` console commands were creating `.` folders in each volume.
- Fixed a bug where the Settings → Plugins page was showing extra “Missing” rows for any unlicensed plugins that were Composer-installed but not Craft-installed. ([#3726](https://github.com/craftcms/cms/issues/3726))
- Fixed an error that could occur when viewing trashed elements.
- Fixed a bug where many system message translations were missing line breaks. ([#3737](https://github.com/craftcms/cms/issues/3737))
- Fixed a bug where unparsed markdown code was present in the Control Panel error message displayed when the system was offline. ([#3746](https://github.com/craftcms/cms/issues/3746))

## 3.1.5 - 2019-01-25

### Changed
- Control Panel settings that can be set to environment variables now show a tip about that if the value is not already set to an environment variable or alias.
- Control Panel form fields can now be configured with a `tip` property, which will be displayed below the field.
- Control Panel templates can now pass `suggestEnvVars: true` and `suggestAliases: true` to autosuggest fields, rather that supplying the `suggestions` array.

### Fixed
- Fixed a bug where the “Duplicate” action wasn’t available on the Entries index page for non-admin users. ([#3705](https://github.com/craftcms/cms/issues/3705))
- Fixed a bug where it wasn’t possible to rename an asset’s filename from the Assets index page. ([#3707](https://github.com/craftcms/cms/issues/3707))
- Fixed an error that occurred when saving a user that had a first or last name set.
- Fixed a bug where it wasn’t possible to apply project config changes. ([#3713](https://github.com/craftcms/cms/issues/3713))
- Fixed a bug where the Password field on SMTP and Gmail mail transport settings could be set to an encoded and encrypted password. ([#3699](https://github.com/craftcms/cms/issues/3699))
- Fixed a bug where it was possible to remove the Primary Site status from the primary site, without offering a new primary site. ([#3720](https://github.com/craftcms/cms/issues/3720))
- Fixed an error that could occur if PHP’s `memory_limit` was set to a higher size (in bytes) than `PHP_INT_MAX`. ([#3717](https://github.com/craftcms/cms/issues/3717))

### Security
- Control Panel settings that can be set to an alias now show a warning if the current value begins with the `@web` alias.

## 3.1.4 - 2019-01-24

### Added
- Added all the things that came in [Craft 3.0.38](https://github.com/craftcms/cms/blob/master/CHANGELOG-v3.md#3038---2019-01-24).
- The System Name setting can now be set to an environment variable. ([#3529](https://github.com/craftcms/cms/issues/3529))
- Added the `index-assets/one` console command, which can now be used to index a single subfolder.
- Added `craft\base\ApplicationTrait::getSystemName()`.

### Changed
- Craft now ensures that installed schema versions match the schema versions in `project.yaml` before syncing project config changes.
- The `project-config/sync` console command now bails if there are pending Craft or plugin migrations.

### Fixed
- Fixed a bug where `site` translations were falling back to English if the translated message was identical to the source message. ([#3692](https://github.com/craftcms/cms/issues/3692))
- Fixed a bug where syncing Matrix field changes to the project config would result in new changes to the project config. ([#3695](https://github.com/craftcms/cms/issues/3695))
- Fixed an error that occurred when indexing assets in an empty volume.
- Fixed a bug where soft-deleted assets would show up as missing after indexing.
- Fixed a JavaScript error that could occur on the Settings → Plugins page.
- Fixed a bug where `Craft::parseEnv()` was throwing an `InvalidConfigException` if the given string began with `@` but was not an alias. ([#3700](https://github.com/craftcms/cms/issues/3700))

### Security
- URLs are no longer allowed in users’ first or last names.

## 3.1.3 - 2019-01-21

### Added
- Added the `|json_decode` Twig filter.  ([#3678](https://github.com/craftcms/cms/pull/3678))

### Fixed
- Fixed an error that occurred when updating to Craft 3.1 if a plugin or module was calling any soft-deletable records’ `find()` methods.
- Fixed an error that occurred when updating from Craft 2 to Craft 3.1 if there were any RichText fields. ([#3677](https://github.com/craftcms/cms/issues/3677))
- Fixed a bug where it was possible to create duplicate tags by searching for and selecting the same tag name twice in the same Tags field. ([#3676](https://github.com/craftcms/cms/issues/3676))
- Fixed a bug where system messages were getting sent with the message keys (e.g. “forgot_password_subject” and “forgot_password_body”) if Craft didn’t provide a default message translation for the site language, and the message hadn’t been translated for the user’s preferred language. ([#3673](https://github.com/craftcms/cms/issues/3673))
- Fixed a bug where `craft\web\Request::getIsLivePreview()` was returning `false` on Live Preview requests when called from an `yii\base\Controller::EVENT_BEFORE_ACTION` event handler. ([#3680](https://github.com/craftcms/cms/issues/3680))

## 3.1.2.2 - 2019-01-19

### Fixed
- Fixed an error that occurred when updating to Craft 3.1 if a plugin or module was calling any `craft\services\Sections` methods.

## 3.1.2.1 - 2019-01-19

### Fixed
- Fixed an error that occurred when updating to Craft 3.1 if there were any Matrix sub-fields that had their type set to a non-existing class. ([#3662](https://github.com/craftcms/cms/issues/3662))
- Fixed a bug where the project config could be in an unexpected state if a `project.yaml` file existed already when initially updating to Craft 3.1.

## 3.1.2 - 2019-01-18

### Added
- Added the `index-assets <volume>` and `index-assets/all` console commands. ([#3595](https://github.com/craftcms/cms/pull/3595))
- Added `craft\base\FieldTrait::$oldSettings`.
- Added `craft\helpers\Install`.
- Added `craft\services\Fields::prepFieldForSave()`.
- Added `craft\services\Path::getProjectConfigFilePath()`.
- Added `craft\services\ProjectConfig::$muteEvents`.

### Changed
- The installer now checks `project.yaml` when determining the default site name, handle, base URL, and language values. ([#3661](https://github.com/craftcms/cms/issues/3661))
- The Base URL field in the web-based installer now autouggests environment variable names and aliases.
- Craft now creates a `.gitignore` file in the `storage/config-backups/` folder, preventing any other files within it from getting tracked by Git.
- Craft no longer prevents changes in `project.yaml` from being synced if a plugins’ schema version in `project.yaml` doesn’t match up with its installed schema version, if one of them is blank.

### Deprecated
- Deprecated `craft\services\Fields::$ignoreProjectConfigChanges`.
- Deprecated `craft\services\Matrix::$ignoreProjectConfigChanges`.

### Fixed
- Fixed a PHP notice that occurred when updating to Craft 3.1 if there were any plugins installed without settings.
- Fixed a SQL error that occurred when updating to Craft 3.1 if a plugin or module was calling any `craft\services\Fields` methods. ([#3663](https://github.com/craftcms/cms/issues/3663))
- Fixed a bug where element indexes would forget their source settings after updating to Craft 3.1. ([#3659](https://github.com/craftcms/cms/issues/3659))
- Fixed a bug where commercial plugins weren’t installable from the Plugin Store.
- Fixed a bug where Matrix block type fields’ `beforeSave()` methods weren’t getting called.
- Fixed a bug where Matrix fields could forget their content table name if they were created with a non-global context.
- Fixed a bug where links to the Plugin Store from Settings → Plugins were 404ing. ([#3664](https://github.com/craftcms/cms/issues/3664))
- Fixed a bug where soft-deleted sections and entry types were still showing up in the Control Panel. ([#3648](https://github.com/craftcms/cms/issues/3648))
- Fixed a bug where an update to Craft 3.1 would fail with a database error in some scenarios.
- Fixed a bug where Plugin Store’s Try buttons would appear as disabled when they should be enabled. ([#3619](https://github.com/craftcms/cms/issues/3619))
- Fixed an error that occurred when updating to Craft 3.1 if there were any relational fields that were missing some expected settings. ([#3641](https://github.com/craftcms/cms/issues/3641))

### Security
- Fixed two XSS vulnerabilities.

## 3.1.1 - 2019-01-16

### Added
- Added support for the `CRAFT_LOG_PHP_ERRORS` PHP constant. ([#3619](https://github.com/craftcms/cms/issues/3619))
- Added `craft\web\User::generateToken()`.

### Changed
- System error message templates no longer parse exception messages as Markdown.

### Fixed
- Fixed a bug where `craft\services\Volumes::getVolumeByHandle()` wasn’t working. ([#3633](https://github.com/craftcms/cms/pull/3633))
- Fixed a bug where the `clear-caches/cp-resources` command could clear out the wrong directory if the `resourceBasePath` config setting began with `@webroot`. ([#3637](https://github.com/craftcms/cms/issues/3637))
- Fixed a bug where eager-loading Matrix blocks would come up empty. ([#3644](https://github.com/craftcms/cms/issues/3644))
- Fixed an error that occurred when updating to Craft 3.1 if there were any Matrix blocks without any sub-fields. ([#3635](https://github.com/craftcms/cms/pull/3635))
- Fixed an error that occurred when updating to Craft 3.1 if there were any Matrix block types left over from a Matrix field that had been converted to something else.
- Fixed an error that occurred when updating to Craft 3.1 if there were any Assets fields that were missing some expected field settings. ([#3641](https://github.com/craftcms/cms/issues/3641))
- Fixed an error that occurred when updating to Craft 3.1 if anything was calling `craft\services\Fields::getLayoutById()` or `getLayoutByType()` before the update was applied.
- Fixed an error that could occur when logging deprecation errors on PostgreSQL. ([#3638](https://github.com/craftcms/cms/issues/3638))
- Fixed a bug where users would get logged out while updating to Craft 3.1, causing a “User is not permitted to perform this action” error.
- Fixed a bug where “JavaScript must be enabled” and “Cookies must be enabled” messages weren’t getting positioned correctly. ([#3639](https://github.com/craftcms/cms/issues/3639))
- Fixed a “Variable "message" does not exist.” error that could occur in the Control Panel.
- Fixed a bug where free plugins weren’t installable from the Plugin Store. ([#3642](https://github.com/craftcms/cms/issues/3642))

### Security
- The Request panel in the Debug Toolbar now redacts any sensitive information. ([#3619](https://github.com/craftcms/cms/issues/3619))
- Fixed two XSS vulnerabilities.

## 3.1.0 - 2019-01-15

> {warning} This is a more complex update than usual, and failed update attempts are not uncommon. Please ensure you have a recent database backup, and we recommend you test the update on a local/staging environment before updating your production server.

### Added
- Added the Project Config, a portable and centralized configuration for system settings. ([#1429](https://github.com/craftcms/cms/issues/1429)) 
- Category groups, elements, entry types, field layouts, global sets, sections, sites, site groups, structures, tag groups, and volumes are now soft-deleted. ([#867](https://github.com/craftcms/cms/issues/867))
- Entries, categories, and users can now be restored within the Control Panel by selecting “Trashed” from the status menu on element index pages, and clicking the “Restore” button.
- Added the System Messages utility for editing system messages, replacing the Settings → Email → System Messages page. ([#3421](https://github.com/craftcms/cms/issues/3421))
- Some Site settings (Base URL), volume settings (Base URL and File System Path), and email settings (System Email Address, Sender Name, HTML Email Template, Username, Password, and Host Name) can now be set to environment variables using a `$VARIABLE_NAME` syntax. ([#3219](https://github.com/craftcms/cms/issues/3219))
- The installer now checks whether a `project.yaml` file exists and applies any changes in it. ([#3291](https://github.com/craftcms/cms/issues/3291))
- Control Panel settings that support environment variables now autosuggest environment variable names (and aliases when applicable) while typing.
- Control Panel settings that define a template path now autosuggest existing template files.
- Added cross-domain support for Live Preview. ([#1521](https://github.com/craftcms/cms/issues/1521))
- Plugins can now have multiple editions.
- Custom fields can now opt out of being included in elements’ search keywords. ([#2600](https://github.com/craftcms/cms/issues/2600))
- Added the `allowAdminChanges` config setting.
- Added the `softDeleteDuration` config setting.
- Added the `storeUserIps` config setting. ([#3311](https://github.com/craftcms/cms/issues/3311))
- Added the `useProjectConfigFile` config setting.
- Added the `gc` console command, which can be used to run garbage collection tasks.
- Added the `project-config/sync` console command. ([#3510](https://github.com/craftcms/cms/issues/3510))
- Added the `trashed` element query param, which can be used to query for elements that have been soft-deleted.
- Added the `expression()` Twig function, for creating new `yii\db\Expression` objects in templates. ([#3289](https://github.com/craftcms/cms/pull/3289))
- Added the `parseEnv()` Twig function.
- Added the `plugin()` Twig function.
- Added the `_includes/forms/autosuggest.html` include template for the Control Panel. 
- Added `Craft::parseEnv()`.
- Added `craft\base\ApplicationTrait::getIsLive()`.
- Added `craft\base\Element::EVENT_AFTER_RESTORE`.
- Added `craft\base\Element::EVENT_BEFORE_RESTORE`.
- Added `craft\base\Element::EVENT_DEFINE_EAGER_LOADING_MAP`.
- Added `craft\base\ElementInterface::afterRestore()`.
- Added `craft\base\ElementInterface::beforeRestore()`.
- Added `craft\base\Field::EVENT_AFTER_ELEMENT_RESTORE`.
- Added `craft\base\Field::EVENT_BEFORE_ELEMENT_RESTORE`.
- Added `craft\base\FieldInterface::afterElementRestore()`.
- Added `craft\base\FieldInterface::beforeElementRestore()`.
- Added `craft\base\Model::EVENT_DEFINE_RULES`.
- Added `craft\base\Plugin::editions()`.
- Added `craft\base\Plugin::is()`.
- Added `craft\base\SavableComponentInterface::beforeApplyDelete()`.
- Added `craft\behaviors\EnvAttributeParserBehavior`.
- Added `craft\controllers\LivePreviewController`.
- Added `craft\db\ActiveRecord::prepareForDb()`.
- Added `craft\db\Command::restore()`.
- Added `craft\db\Command::softDelete()`.
- Added `craft\db\Migration::restore()`.
- Added `craft\db\Migration::softDelete()`.
- Added `craft\db\SoftDeleteTrait`, which can be used by Active Record classes that wish to support soft deletes.
- Added `craft\db\Table`.
- Added `craft\elements\actions\Restore`, which can be included in elements’ `defineActions()` methods to opt into element restoration.
- Added `craft\events\ConfigEvent`.
- Added `craft\events\DeleteElementEvent`, which provides a `$hardDelete` property that can be set to `true` to force an element to be immediately hard-deleted. ([#3403](https://github.com/craftcms/cms/pull/3403))
- Added `craft\helpers\App::editionHandle()`.
- Added `craft\helpers\App::editionIdByHandle()`.
- Added `craft\helpers\App::mailSettings()`.
- Added `craft\helpers\ArrayHelper::firstWhere()`.
- Added `craft\helpers\Db::idByUid()`.
- Added `craft\helpers\Db::idsByUids()`.
- Added `craft\helpers\Db::uidById()`.
- Added `craft\helpers\Db::uidsByIds()`.
- Added `craft\helpers\ProjectConfig`.
- Added `craft\helpers\StringHelper::toWords()`.
- Added `craft\models\FieldLayout::createFromConfig()`.
- Added `craft\models\FieldLayout::getConfig()`.
- Added `craft\models\Section::setEntryTypes()`.
- Added `craft\models\Site::getBaseUrl()`.
- Added `craft\services\AssetTransforms::getTransformByUid()`.
- Added `craft\services\AssetTransforms::EVENT_BEFORE_APPLY_TRANSFORM_DELETE`.
- Added `craft\services\Categories::getGroupByUid()`.
- Added `craft\services\Categories::EVENT_BEFORE_APPLY_GROUP_DELETE`.
- Added `craft\services\Elements::restoreElement()`.
- Added `craft\services\Elements::EVENT_AFTER_RESTORE_ELEMENT`.
- Added `craft\services\Elements::EVENT_BEFORE_RESTORE_ELEMENT`.
- Added `craft\services\Fields::applyFieldDelete()`.
- Added `craft\services\Fields::applyFieldSave()`.
- Added `craft\services\Fields::createFieldConfig()`.
- Added `craft\services\Fields::deleteFieldInternal()`.
- Added `craft\services\Fields::restoreLayoutById()`.
- Added `craft\services\Fields::saveFieldInternal()`.
- Added `craft\services\Fields::EVENT_BEFORE_APPLY_FIELD_DELETE`.
- Added `craft\services\Fields::EVENT_BEFORE_APPLY_GROUP_DELETE`.
- Added `craft\services\Gc` for handling garbage collection tasks.
- Added `craft\services\Path::getConfigBackupPath()`.
- Added `craft\services\ProjectConfig`.
- Added `craft\services\Routes::deleteRouteByUid()`
- Added `craft\services\Sections::getSectionByUid()`.
- Added `craft\services\Sections::EVENT_BEFORE_APPLY_ENTRY_TYPE_DELETE`.
- Added `craft\services\Sections::EVENT_BEFORE_APPLY_SECTION_DELETE`.
- Added `craft\services\Sites::restoreSiteById()`.
- Added `craft\services\Sites::EVENT_BEFORE_APPLY_GROUP_DELETE`.
- Added `craft\services\Sites::EVENT_BEFORE_APPLY_SITE_DELETE`.
- Added `craft\services\Tags::EVENT_BEFORE_APPLY_GROUP_DELETE`.
- Added `craft\services\UserGroups::EVENT_BEFORE_APPLY_GROUP_DELETE`.
- Added `craft\services\Volumes::EVENT_BEFORE_APPLY_VOLUME_DELETE`.
- Added `craft\validators\TemplateValidator`.
- Added `craft\web\Controller::requireCpRequest()`.
- Added `craft\web\Controller::requireSiteRequest()`.
- Added `craft\web\twig\variables\Cp::EVENT_REGISTER_CP_SETTINGS`. ([#3314](https://github.com/craftcms/cms/issues/3314))
- Added `craft\web\twig\variables\Cp::getEnvSuggestions()`.
- Added `craft\web\twig\variables\Cp::getTemplateSuggestions()`.
- Added the ActiveRecord Soft Delete Extension for Yii2.
- Added the Symfony Yaml Component.
- The bundled Vue asset bundle now includes Vue-autosuggest.

### Changed
- The `defaultWeekStartDay` config setting is now set to `1` (Monday) by default, to conform with the ISO 8601 standard.
- Renamed the `isSystemOn` config setting to `isSystemLive`.
- The `app/migrate` web action now applies pending `project.yaml` changes, if the `useProjectConfigFile` config setting is enabled.
- The `svg()` function now strips `<title>`, `<desc>`, and comments from the SVG document as part of its sanitization process.
- The `svg()` function now supports a `class` argument, which will add a class name to the root `<svg>` node. ([#3174](https://github.com/craftcms/cms/issues/3174))
- The `{% redirect %}` tag now supports `with notice` and `with error` params for setting flash messages. ([#3625](https://github.com/craftcms/cms/pull/3625))
- `info` buttons can now also have a `warning` class.
- User permission definitions can now include `info` and/or `warning` keys.
- The old “Administrate users” permission has been renamed to “Moderate users”.
- The old “Change users’ emails” permission has been renamed to “Administrate users”, and now comes with the ability to activate user accounts and reset their passwords. ([#942](https://github.com/craftcms/cms/issues/942))  
- All users now have the ability to delete their own user accounts. ([#3013](https://github.com/craftcms/cms/issues/3013))
- System user permissions now reference things by their UIDs rather than IDs (e.g. `editEntries:<UID>` rather than `editEntries:<ID>`).
- Animated GIF thumbnails are no longer animated. ([#3110](https://github.com/craftcms/cms/issues/3110))
- Craft Tokens can now be sent either as a query string param (named after the `tokenParam` config setting) or an `X-Craft-Token` header.
- Element types that support Live Preview must now hash the `previewAction` value for `Craft.LivePreview`.
- Live Preview now loads each new preview into its own `<iframe>` element. ([#3366](https://github.com/craftcms/cms/issues/3366))
- Assets’ default titles now only capitalize the first word extracted from the filename, rather than all the words. ([#2339](https://github.com/craftcms/cms/issues/2339))
- All console commands besides `setup/*` and `install/craft` now output a warning if Craft isn’t installed yet. ([#3620](https://github.com/craftcms/cms/issues/3620))
- All classes that extend `craft\base\Model` now have `EVENT_INIT` and `EVENT_DEFINE_BEHAVIORS` events; not just classes that extend `craft\base\Component`.
- `craft\db\mysql\Schema::findIndexes()` and `craft\db\pgsql\Schema::findIndexes()` now return arrays with `columns` and `unique` keys.
- `craft\helpers\ArrayHelper::filterByValue()` now defaults its `$value` argument to `true`.
- `craft\helpers\MigrationHelper::doesIndexExist()` no longer has a `$foreignKey` argument, and now has an optional `$db` argument.
- `craft\mail\Mailer::send()` now swallows any exceptions that are thrown when attempting to render the email HTML body, and sends the email as plain text only. ([#3443](https://github.com/craftcms/cms/issues/3443))
- `craft\mail\Mailer::send()` now fires an `afterSend` event with `yii\mail\MailEvent::$isSuccessful` set to `false` if any exceptions were thrown when sending the email, and returns `false`. ([#3443](https://github.com/craftcms/cms/issues/3443))
- `craft\services\Routes::saveRoute()` now expects site and route UIDs instead of IDs.
- `craft\services\Routes::updateRouteOrder()` now expects route UIDs instead of IDs.
- The `craft\helpers\Assets::EVENT_SET_FILENAME` event is now fired after sanitizing the filename.

### Removed
- Removed `craft\elements\User::authData()`.
- Removed `craft\fields\Matrix::getOldContentTable()`.
- Removed `craft\services\Routes::deleteRouteById()`

### Deprecated
- Deprecated `craft\base\ApplicationTrait::getIsSystemOn()`. `getIsLive()` should be used instead.
- Deprecated `craft\helpers\MigrationHelper::dropAllIndexesOnTable()`.
- Deprecated `craft\helpers\MigrationHelper::dropAllUniqueIndexesOnTable()`.
- Deprecated `craft\helpers\MigrationHelper::dropIndex()`.
- Deprecated `craft\helpers\MigrationHelper::restoreForeignKey()`.
- Deprecated `craft\helpers\MigrationHelper::restoreIndex()`.
- Deprecated `craft\models\Info::getEdition()`. `Craft::$app->getEdition()` should be used instead.
- Deprecated `craft\models\Info::getName()`. `Craft::$app->projectConfig->get('system.name')` should be used instead.
- Deprecated `craft\models\Info::getOn()`. `Craft::$app->getIsLive()` should be used instead.
- Deprecated `craft\models\Info::getTimezone()`. `Craft::$app->getTimeZone()` should be used instead.
- Deprecated `craft\services\Routes::getDbRoutes()`. `craft\services\Routes::getProjectConfigRoutes()` should be used instead.
- Deprecated `craft\services\SystemSettings`. `craft\services\ProjectConfig` should be used instead.
- Deprecated `craft\validators\UrlValidator::$allowAlias`. `craft\behaviors\EnvAttributeParserBehavior` should be used instead.

### Fixed
- Fixed a bug where the Dashboard could rapidly switch between two column sizes at certain browser sizes. ([#2438](https://github.com/craftcms/cms/issues/2438))
- Fixed a bug where ordered and unordered lists in field instructions didn’t have numbers or bullets.
- Fixed a bug where switching an entry’s type could initially show the wrong field layout tab. ([#3600](https://github.com/craftcms/cms/issues/3600))
- Fixed an error that occurred when updating to Craft 3 if there were any Rich Text fields without any stored settings.
- Fixed a bug where Craft wasn’t saving Dashboard widget sizes properly on PostgreSQL. ([#3609](https://github.com/craftcms/cms/issues/3609))
- Fixed a PHP error that could occur if the primary site didn’t have a base URL. ([#3624](https://github.com/craftcms/cms/issues/3624))
- Fixed a bug where `craft\helpers\MigrationHelper::dropIndexIfExists()` wasn’t working if the index had an unexpected name.
- Fixed an error that could occur if a plugin attempted to register the same Twig extension twice in the same request.

### Security
- The web and CLI installers no longer suggest `@web` for the site URL, and now attempt to save the entered site URL as a `DEFAULT_SITE_URL` environment variable in `.env`. ([#3559](https://github.com/craftcms/cms/issues/3559))
- Craft now destroys all other sessions associated with a user account when a user changes their password.
- It’s no longer possible to spoof Live Preview requests.

## 3.0.41.1 - 2019-03-12

### Changed
- Craft now requires Twig 2.6.

## 3.0.41 - 2019-02-22

### Changed
- System error message templates no longer parse exception messages as Markdown.

### Security
- Database backup/restore exception messages now redact the database password when using PostgreSQL.
- URLs are no longer allowed in users’ first or last names.
- The Request panel in the Debug Toolbar now redacts any sensitive information. ([#3619](https://github.com/craftcms/cms/issues/3619))
- Fixed XSS vulnerabilities.

## 3.0.40.1 - 2019-02-21

### Fixed
- Fixed a bug where Craft wasn’t always aware of plugin licensing issues. ([#3876](https://github.com/craftcms/cms/issues/3876))

## 3.0.40 - 2019-01-31

### Added
- Added `craft\helpers\App::testIniSet()`.

### Changed
- Craft now warns if `ini_set()` is disabled and [memory_limit](http://php.net/manual/en/ini.core.php#ini.memory-limit) is less than `256M` or [max_execution_time](http://php.net/manual/en/info.configuration.php#ini.max-execution-time) is less than `120` before performing Composer operations.
- `craft\helpers\App::maxPowerCaptain()` now attempts to set the `memory_limit` to `1536M` rather than `-1`.

## 3.0.39 - 2019-01-29

### Changed
- It’s now possible to update disabled plugins.

### Fixed
- Fixed an error that could occur if PHP’s `memory_limit` was set to a higher size (in bytes) than `PHP_INT_MAX`. ([#3717](https://github.com/craftcms/cms/issues/3717))

## 3.0.38 - 2019-01-24

### Added
- Added the `update` command, which can be used to [update Craft from the terminal](https://docs.craftcms.com/v3/updating.html#updating-from-the-terminal).
- Craft now warns if PHP is running in Safe Mode with a [max_execution_time](http://php.net/manual/en/info.configuration.php#ini.max-execution-time) of less than 120 seconds, before performing Composer operations.
- Craft now stores backups of `composer.json` and `composer.lock` files in `storage/composer-backups/` before running Composer operations.
- Added `craft\db\Connection::getBackupFilePath()`.
- Added `craft\helpers\App::phpConfigValueInBytes()`.
- Added `craft\helpers\Console::isColorEnabled()`.
- Added `craft\helpers\Console::outputCommand()`.
- Added `craft\helpers\Console::outputWarning()`.
- Added `craft\helpers\FileHelper::cycle()`.
- Added `craft\services\Composer::$maxBackups`.
- Added `craft\services\Path::getComposerBackupsPath()`.

### Changed
- The `migrate/all` console command now supports a `--no-content` argument that can be passed to ignore pending content migrations.
- Craft now attempts to disable PHP’s memory and time limits before running Composer operations.
- Craft no longer respects the `phpMaxMemoryLimit` config setting if PHP’s `memory_limit` setting is already set to `-1` (no limit).
- Craft now respects Composer’s [classmap-authoritative](https://getcomposer.org/doc/06-config.md#classmap-authoritative) config setting.
- Craft now links to the [Troubleshooting Failed Updates](https://craftcms.com/guides/failed-updates) guide when an update fails.
- `craft\services\Composer::install()` can now behave like the `composer install` command, if `$requirements` is `null`.
- `craft\services\Composer::install()` now has a `$whitelist` argument, which can be set to an array of packages to whitelist, or `false` to disable the whitelist.

## 3.0.37 - 2019-01-08

### Added
- Routes defined in the Control Panel can now have a `uid` token, and URL rules defined in `config/routes.php` can now have a `{uid}` token. ([#3583](https://github.com/craftcms/cms/pull/3583))
- Added the `extraFileKinds` config setting. ([#1584](https://github.com/craftcms/cms/issues/1584))
- Added the `clear-caches` console command. ([#3588](https://github.com/craftcms/cms/pull/3588))
- Added `craft\feeds\Feeds::getFeed()`.
- Added `craft\helpers\StringHelper::UUID_PATTERN`.

### Changed
- Pressing the <kbd>Return</kbd> key (or <kbd>Ctrl</kbd>/<kbd>Command</kbd> + <kbd>Return</kbd>) when a textual cell is focused in an editable table will now change the focus to the same cell in the next row (after creating a new row if necessary.) ([#3576](https://github.com/craftcms/cms/issues/3576))
- The Password input in the web-based Craft setup wizard now has a “Show” button like other password inputs.
- The Feed widget now sets the items’ text direction based on the feed’s language.
- Matrix blocks that contain validation errors now have red titles and alert icons, to help them stand out when collapsed. ([#3599](https://github.com/craftcms/cms/issues/3599))

### Fixed
- Fixed a bug where the “Edit” button on asset editor HUDs didn’t launch the Image Editor if the asset was being edited on another element type’s index page. ([#3575](https://github.com/craftcms/cms/issues/3575))
- Fixed an exception that would be thrown when saving a user from a front-end form with a non-empty `email` or `newPassword` param, if the `password` param was missing or empty. ([#3585](https://github.com/craftcms/cms/issues/3585))
- Fixed a bug where global set, Matrix block, tag, and user queries weren’t respecting `fixedOrder` params.
- Fixed a bug where `craft\helpers\MigrationHelper::renameColumn()` was only restoring the last foreign key for each table that had multiple foreign keys referencing the table with the renamed column.
- Fixed a bug where Date/Time fields could output the wrong date in Live Preview requests. ([#3594](https://github.com/craftcms/cms/issues/3594))
- Fixed a few RTL language styling issues.
- Fixed a bug where drap-and-drop uploading would not work for custom asset selector inputs. ([#3590](https://github.com/craftcms/cms/pull/3590))
- Fixed a bug where Number fields weren’t enforcing thein Min Value and Max Value settings if set to 0. ([#3598](https://github.com/craftcms/cms/issues/3598))
- Fixed a SQL error that occurred when uploading assets with filenames that contained emoji characters, if using MySQL. ([#3601](https://github.com/craftcms/cms/issues/3601))

### Security
- Fixed a directory traversal vulnerability.
- Fixed a remote code execution vulnerability.

## 3.0.36 - 2018-12-18

### Added
- Added the `{{ actionInput() }}` global Twig function. ([#3566](https://github.com/craftcms/cms/issues/3566))

### Changed
- Suspended users are no longer shown when viewing pending or locked users. ([#3556](https://github.com/craftcms/cms/issues/3556))
- The Control Panel’s Composer installer now prevents scripts defined in `composer.json` from running. ([#3574](https://github.com/craftcms/cms/issues/3574))

### Fixed
- Fixed a bug where elements that belonged to more than one structure would be returned twice in element queries.

### Security
- Fixed a self-XSS vulnerability in the Recent Entries widget.
- Fixed a self-XSS vulnerability in the Feed widget.

## 3.0.35 - 2018-12-11

### Added
- Added `craft\models\Section::getHasMultiSiteEntries()`.

### Changed
- Field types that extend `craft\fields\BaseRelationField` now pass their `$sortable` property value to the `BaseElementSelectInput` JavaScript class by default. ([#3542](https://github.com/craftcms/cms/pull/3542))

### Fixed
- Fixed a bug where the “Disabled for Site” entry status option was visible for sections where site propagation was disabled. ([#3519](https://github.com/craftcms/cms/issues/3519))
- Fixed a bug where saving an entry that was disabled for a site would retain its site status even if site propagation had been disabled for the section.
- Fixed a SQL error that occurred when saving a field layout with 4-byte characters (like emojis) in a tab name. ([#3532](https://github.com/craftcms/cms/issues/3532))
- Fixed a bug where autogenerated Post Date values could be a few hours off when saving new entries with validation errors. ([#3528](https://github.com/craftcms/cms/issues/3528))
- Fixed a bug where plugins’ minimum version requirements could be enforced even if a development version of a plugin had been installed previously.

## 3.0.34 - 2018-12-04

### Fixed
- Fixed a bug where new Matrix blocks wouldn’t remember that they were supposed to be collapsed if “Save and continue editing” was clicked. ([#3499](https://github.com/craftcms/cms/issues/3499))
- Fixed an error that occurred on the System Report utility if any non-bootstrapped modules were configured with an array or callable rather than a string. ([#3507](https://github.com/craftcms/cms/issues/3507))
- Fixed an error that occurred on pages with date or time inputs, if the user’s preferred language was set to Arabic. ([#3509](https://github.com/craftcms/cms/issues/3509))
- Fixed a bug where new entries within sections where site propagation was disabled would show both “Enabled Globally” and “Enabled for [Site Name]” settings. ([#3519](https://github.com/craftcms/cms/issues/3519))
- Fixed a bug where Craft wasn’t reducing the size of elements’ slugs if the resulting URI was over 255 characters. ([#3514](https://github.com/craftcms/cms/issues/3514))

## 3.0.33 - 2018-11-27

### Changed
- Table fields with a fixed number of rows no longer show Delete buttons or the “Add a row” button. ([#3488](https://github.com/craftcms/cms/issues/3488))
- Table fields that are fixed to a single row no longer show the Reorder button. ([#3488](https://github.com/craftcms/cms/issues/3488))
- Setting `components.security.sensitiveKeywords` in `config/app.php` will now append keywords to the default array `craft\services\Security::$sensitiveKeywords` array, rather than completely overriding it.
- When performing an action that requires an elevated session while impersonating another user, admin must now enter their own password instead of the impersonated user’s. ([#3487](https://github.com/craftcms/cms/issues/3487))
- The System Report utility now lists any custom modules that are installed. ([#3490](https://github.com/craftcms/cms/issues/3490))
- Control Panel charts now give preference to `ar-SA` for Arabic locales, `de-DE` for German locales, `en-US` for English locales, `es-ES` for Spanish locales, or `fr-FR` for French locales, if data for the exact application locale doesn’t exist. ([#3492](https://github.com/craftcms/cms/pull/3492))
- “Create a new child entry” and “Create a new child category” element actions now open an edit page for the same site that was selected on the index page. ([#3496](https://github.com/craftcms/cms/issues/3496))
- The default `allowedFileExtensions` config setting value now includes `webp`.
- The Craft Support widget now sends `composer.json` and `composer.lock` files when contacting Craft Support.
- It’s now possible to create element select inputs that include a site selection menu by passing `showSiteMenu: true` when including the `_includes/forms/elementSelect.html` Control Panel include template. ([#3494](https://github.com/craftcms/cms/pull/3494))

### Fixed
- Fixed a bug where a Matrix fields’ block types and content table could be deleted even if something set `$isValid` to `false` on the `beforeDelete` event.
- Fixed a bug where a global sets’ field layout could be deleted even if something set `$isValid` to `false` on the `beforeDelete` event.
- Fixed a bug where after impersonating another user, the Login page would show the impersonated user’s username rather than the admin’s.
- Fixed a bug where `craft\services\Sections::getAllSections()` could return stale results if a new section had been added recently. ([#3484](https://github.com/craftcms/cms/issues/3484))
- Fixed a bug where “View entry” and “View category” element actions weren’t available when viewing a specific section or category group.
- Fixed a bug where Craft would attempt to index image transforms.
- Fixed a bug where the Asset Indexes utility could report that asset files were missing even though they weren’t. ([#3450](https://github.com/craftcms/cms/issues/3450))

### Security
- Updated jQuery File Upload to 9.28.0.

## 3.0.32 - 2018-11-20

### Added
- The `seq()` Twig function now has a `next` argument, which can be set to `false` to have it return the current number in the sequence without incrementing it. ([#3466](https://github.com/craftcms/cms/issues/3466))
- Added `craft\db\MigrationManager::truncateHistory()`.
- Added `craft\helpers\Sequence::current()`.

### Changed
- Edit Entry pages now show the entry’s site in the revision menu label so long as the section is enabled for multiple sites, even if “Propagate entries across all enabled sites?” isn’t checked. ([#3471](https://github.com/craftcms/cms/issues/3471))
- Exact-match search terms (using `::`) now disable `subLeft` and `subRight` attributes by default, regardless of the `defaultSearchTermOptions` config setting says. ([#3474](https://github.com/craftcms/cms/issues/3474))

### Deprecated
- Deprecated `craft\validators\StringValidator::$trim`. Yii’s `'trim'` validator should be used instead.

### Fixed
- Fixed an error that occurred when querying for Matrix blocks if both the `with` and `indexBy` parameters were set.
- Fixed an error that occurred when running the `migrate/fresh` console command. ([#3472](https://github.com/craftcms/cms/issues/3472))

## 3.0.31 - 2018-11-13

### Added
- Added the `seq()` Twig function, for outputting sequential numbers.
- Added `craft\helpers\Sequence`.

### Changed
- Control Panel templates can now customize `#main-form` HTML attributes by overriding the `mainFormAttributes` block. ([#1665](https://github.com/craftcms/cms/issues/1665))
- The default PostgreSQL backup command no longer includes database owner, privilege or ACL information in the backup.
- Craft now attempts to reset OPcache after installing/uninstalling things with Composer. ([#3460](https://github.com/craftcms/cms/issues/3460))
- Gmail and SMTP mail transport types now trim whitespace off of their Username, Password, and Host Name settings. ([#3459](https://github.com/craftcms/cms/issues/3459))

### Fixed
- Fixed an error that could occur when duplicating an element with a Matrix field with “Manage blocks on a per-site basis” disabled.
- Fixed a bug where Matrix blocks wouldn’t retain their content translations when an entry was duplicated from the Edit Entry page.
- Fixed a bug where system message modals could have the wrong language selected by default. ([#3440](https://github.com/craftcms/cms/issues/3440))
- Fixed a bug where an Internal Server Error would occur if a `users/login` request was missing the `loginName` or `password` parameters. ([#3458](https://github.com/craftcms/cms/issues/3458))
- Fixed a bug where `craft\validators\StringValidator` was trimming whitespace off of strings _after_ performing string length validation.
- Fixed an infinite recursion bug that could occur if `config/general.php` had any deprecated config settings, and the database connection settings were invalid.
- Fixed an error that occurred when saving a new entry or category, if its URI format referenced the `level` attribute. ([#3465](https://github.com/craftcms/cms/issues/3465))

## 3.0.30.2 - 2018-11-08

### Fixed
- Fixed an error that could occur on servers running PHP 7.0.32. ([#3453](https://github.com/craftcms/cms/issues/3453))

## 3.0.30.1 - 2018-11-07

### Fixed
- Fixed an error that occurred when saving an element with a new Matrix block, if the Matrix field was set to manage blocks on a per-site basis. ([#3445](https://github.com/craftcms/cms/issues/3445))

## 3.0.30 - 2018-11-06

### Added
- Added “Duplicate” and “Duplicate (with children)” actions to the Entries and Categories index pages. ([#1291](https://github.com/craftcms/cms/issues/1291))
- Added `craft\base\ElementAction::$elementType`, which element action classes can use to reference their associated element type.
- Added `craft\elements\actions\DeepDuplicate`.
- Added `craft\elements\actions\Duplicate`.
- Added `craft\elements\actions\SetStatus::$allowDisabledForSite`, which can be used by localizable element types to enable a “Disabled for Site” status option.

### Changed
- Entries’ “Enabled” setting is now labeled “Enabled Globally” on multi-site installs. ([#2899](https://github.com/craftcms/cms/issues/2899))
- Entries’ “Enabled for site” setting now includes the site name in its label, and only shows up if the “Enabled Globally” setting is checked. ([#2899](https://github.com/craftcms/cms/issues/2899))
- The Set Status action on the Entries index page now includes a “Disabled for Site” option. ([#2899](https://github.com/craftcms/cms/issues/2899))
- Edit Category pages now have `edit-category` and `site--<SiteHandle>` classes on the `<body>`. ([#3439](https://github.com/craftcms/cms/issues/3439))
- Edit Entry pages now have `edit-entry` and `site--<SiteHandle>` classes on the `<body>`. ([#3439](https://github.com/craftcms/cms/issues/3439))
- Edit Global Set pages now have `edit-global-set` and `site--<SiteHandle>` classes on the `<body>`. ([#3439](https://github.com/craftcms/cms/issues/3439))
- Edit User pages now have an `edit-user` class on the `<body>`. ([#3439](https://github.com/craftcms/cms/issues/3439))

### Fixed
- Fixed a bug where the Edit User page could forget which permissions were selected when saving a user with validation errors, if the Username, First Name, and Last name fields were all blank. ([#3412](https://github.com/craftcms/cms/issues/3412))
- Fixed a bug where the Edit User Group page could forget which permissions were selected when saving a user group with validation errors, if the Name field was blank.
- Fixed a bug where the `{% paginate %}` tag wasn’t factoring the `offset` element query param into its total page calculation. ([#3420](https://github.com/craftcms/cms/issues/3420))

### Security
- Fixed a bug where sensitive info could be displayed in the Craft log files if there was a problem connecting to the email server.

## 3.0.29 - 2018-10-30

### Added
- Email and URL fields now have “Placeholder Text” settings. ([#3397](https://github.com/craftcms/cms/issues/3397))

### Changed
- The default HTML Purifier configuration now allows `download` attributes in `<a>` tags. ([craftcms/redactor#86](https://github.com/craftcms/redactor/issues/86))

### Fixed
- Fixed a bug where the `ContentBehaviour` and `ElementQueryBehavior` classes could be missing some field properties. ([#3400](https://github.com/craftcms/cms/issues/3400))
- Fixed a bug where some fields within Matrix fields could lose their values after enabling the “Manage blocks on a per-site basis” setting. ([verbb/super-table#203](https://github.com/verbb/super-table/issues/203))
- Fixed a bug where HTML Purifier wasn’t being initialized with HTML 5 element support.
- Fixed a bug where it was possible to save Assets fields with the “Restrict allowed file types?” setting enabled, but no specific file types selected. ([#3410](https://github.com/craftcms/cms/issues/3410))

## 3.0.28 - 2018-10-23

### Added
- Structure sections now have the ability to disable entry propagation, like Channel sections. ([#2386](https://github.com/craftcms/cms/issues/2386))

### Changed
- `craft\base\Field::supportedTranslationMethods()` now defaults to only returning `none` if the field type doesn’t have a content column. ([#3385](https://github.com/craftcms/cms/issues/3385))
- Craft.EntryTypeSwitcher now fires a `beforeTypeChange` event before swapping the Edit Entry form tabs. ([#3375](https://github.com/craftcms/cms/pull/3375))
- Craft.MatrixInput now fires an `afterInit` event after initialization. ([#3375](https://github.com/craftcms/cms/pull/3375))
- Craft.MatrixInput now fires an `blockAdded` event after adding a new block. ([#3375](https://github.com/craftcms/cms/pull/3375))
- System messages sent from front-end requests are now sent using the current site’s language. ([#3388](https://github.com/craftcms/cms/issues/3388))

### Fixed
- Fixed an error that could occur when acquiring a lock for a file path, if the `mutex` component was swapped out with `yii\mutex\MysqlMutex`.

## 3.0.27.1 - 2018-10-12

### Fixed
- Fixed an error that occurred when deleting an entry from the Edit Entry page. ([#3372](https://github.com/craftcms/cms/issues/3372))
- Fixed an error that could occur when changing a Channel section to Structure. ([#3373](https://github.com/craftcms/cms/issues/3373))
- Fixed an error that occurred when saving Matrix content from console requests.

## 3.0.27 - 2018-10-11

### Added
- Added `craft\helpers\MigrationHelper::findForeignKey()`.
- Added the `cp.globals.edit` and `cp.globals.edit.content` template hooks to the Edit Global Set page. ([#3356](https://github.com/craftcms/cms/pull/3356))

### Changed
- It’s now possible to load a Create Entry page with a specific user preselected in the Author field, using a new `authorId` query string param. ([#3326](https://github.com/craftcms/cms/pull/3326))
- Matrix fields that are set to manage blocks on a per-site basis will now duplicate Matrix blocks across all of the owner element’s supported sites when the element is first created. ([#3082](https://github.com/craftcms/cms/issues/3082))
- Disabled Matrix blocks are no longer visible when sharing an entry draft or version. ([#3338](https://github.com/craftcms/cms/issues/3338))
- Control Panel tabs that have errors now have alert icons.
- The Debug Toolbar is no longer shown in Live Preview iframes.
- The Plugin Store now requires browsers with ES6 support.
- Updated jQuery Touch Events to 2.0.0.
- Updated Garnish to 0.1.29.

### Fixed
- Fixed a bug where enabling the “Propagate entries across all enabled sites?” setting for an existing Channel section (or converting the section to a Structure) wouldn’t update entries that had been created for the non-primary site.
- Fixed a bug where Craft wasn’t detecting and retrying queue jobs that had timed out.
- Fixed a bug where `Craft::$app->locale` could return the wrong locale during Live Preview requests. ([#3336](https://github.com/craftcms/cms/issues/3336))
- Fixed a SQL error that could occur when upgrading to Craft 3, if a foreign key had an unexpected name.
- Fixed a bug where page titles in the Control Panel could be blank when showing validation errors for things that were missing their name or title. ([#3344](https://github.com/craftcms/cms/issues/3344))
- Fixed an error that could occur if a component’s settings were stored as `null`. ([#3342](https://github.com/craftcms/cms/pull/3342))
- Fixed a bug where details panes weren’t visible on browser windows sized between 999 and 1,223 pixels wide.
- Fixed an error that occurred if a Quick Post widget contained a Matrix field that had Min Blocks set and only had one block type.
- Fixed a bug where disabled Matrix blocks were getting validated as live. ([#3354](https://github.com/craftcms/cms/issues/3354))
- Fixed a bug where the `EVENT_AFTER_ACTIVATE_USER` event wasn’t getting triggered on user registration when email verification isn’t required. ([craftcms/commerce-digital-products#18](https://github.com/craftcms/commerce-digital-products/issues/18))
- Added garbage collection for offline storage of remote assets. ([#3335](https://github.com/craftcms/cms/pull/3335))
- Fixed a bug where Twig could end up in a strange state if an error occurred when preparing to render an object template. ([#3364](https://github.com/craftcms/cms/issues/3364))

### Security
- The `svg()` Twig function no longer sanitizes SVGs or namespaces their IDs or class names by default when a file path (or alias) was passed in. ([#3337](https://github.com/craftcms/cms/issues/3337))

## 3.0.26.1 - 2018-09-29

### Changed
- Changed the `yiisoft/yii2-queue` version requirement to `2.1.0`. ([#3332](https://github.com/craftcms/cms/issues/3332))

## 3.0.26 - 2018-09-29

### Changed
- `ancestors`, `descendants`, `nextSibling`, `parent`, and `prevSibling` are now reserved field handles.
- The `svg()` Twig function namespaces class names in addition to IDs now.
- Changed the `yiisoft/yii2-queue` version requirement to `2.0.1`. ([#3332](https://github.com/craftcms/cms/issues/3332))

### Fixed
- Fixed a validation error that could occur when saving an entry as a new entry if the URI format didn’t contain a `{slug}` tag. ([#3320](https://github.com/craftcms/cms/issues/3320))
- Fixed a SQL error that could occur if a deprecation error occurred when attempting to upgrade a Craft 2 project. ([#3324](https://github.com/craftcms/cms/issues/3324))

## 3.0.25 - 2018-09-18

### Added
- Added `craft\log\FileTarget::$includeUserIp` which determines whether users’ IP addresses should be included in the logs (`false` by default). ([#3310](https://github.com/craftcms/cms/pull/3310))

### Fixed
- Fixed an error that could occur when installing or updating something within the Control Panel if `composer.json` required the `roave/security-advisories` package.
- Fixed a SQL error that could occur when searching elements on PostgreSQL installs.
- Fixed a bug where Craft would ignore the last segment of template paths that ended in `/0`. ([#3304](https://github.com/craftcms/cms/issues/3304))
- Fixed a Twig Template Loading Error that would occur when testing email settings, if a custom email template was used and an error occurred when rendering it. ([#3309](https://github.com/craftcms/cms/issues/3309))

## 3.0.24 - 2018-09-11

### Added
- Added the `extraAppLocales` config setting.

### Changed
- The `defaultCpLanguage` config setting no longer needs to be a language that Craft is translated into, as long as it is a valid locale ID.
- Resave Elements jobs that are queued up after saving an entry type now include the section name in the job description. ([#3290](https://github.com/craftcms/cms/issues/3290))
- Updated Garnish to 0.1.28.

### Fixed
- Fixed a SQL error that could occur when an element query’s `orderBy` parameter was set to `dateCreated` or `dateUpdated`.
- Fixed an error that could occur when updating to v3.0.23+ if multiple Matrix fields existed with the same handle, but they had no content tables, somehow.
- Fixed a bug where links in activation and forgot-password emails weren’t hyperlinked, leaving it up to the mail client to hopefully be smart about it. ([#3288](https://github.com/craftcms/cms/issues/3288))

## 3.0.23.1 - 2018-09-04

### Fixed
- Fixed a bug where Matrix fields would get new content tables each time they were saved.

## 3.0.23 - 2018-09-04

### Changed
- Browser-based form validation is now disabled for page forms. ([#3247](https://github.com/craftcms/cms/issues/3247))
- `craft\base\Model::hasErrors()` now supports passing an attribute name with a `.*` suffix, which will return whether any errors exist for the given attribute or any nested model attributes.
- Added `json` to the default `allowedFileExtensions` config setting value. ([#3254](https://github.com/craftcms/cms/issues/3254))
- Exception call stacks now collapse internal Twig methods by default.
- Twig exception call stacks now show all of the steps leading up to the error.
- Live Preview now reloads the preview pane automatically after an asset is saved from the Image Editor. ([#3265](https://github.com/craftcms/cms/issues/3265))

### Deprecated
- Deprecated `craft\services\Matrix::getContentTableName()`. `craft\fields\Matrix::$contentTable` should be used instead.

### Removed
- Removed `craft\services\Matrix::getParentMatrixField()`.

### Fixed
- Fixed a bug where element selection modals could be initialized without a default source selected, if some of the sources were hidden for not being available on the currently-selected site. ([#3227](https://github.com/craftcms/cms/issues/3227))
- Fixed a bug where edit pages for categories, entries, global sets, and users weren’t revealing which tab(s) had errors on it, if the errors occurred within a Matrix field. ([#3248](https://github.com/craftcms/cms/issues/3248))
- Fixed a SQL error that occurred when saving a Matrix field with new sub-fields on PostgreSQL. ([#3252](https://github.com/craftcms/cms/issues/3252))
- Fixed a bug where custom user fields weren’t showing up on the My Account page when running Craft Solo edition. ([#3228](https://github.com/craftcms/cms/issues/3228))
- Fixed a bug where multiple Matrix fields could share the same content table. ([#3249]())
- Fixed a “cache is corrupted” Twig error that could occur when editing or saving an element if it had an Assets field with an unresolvable subfolder path template. ([#3257](https://github.com/craftcms/cms/issues/3257))
- Fixed a bug where the Dev Mode indicator strip wasn’t visible on Chrome/Windows when using a scaled display. ([#3259](https://github.com/craftcms/cms/issues/3259))
- Fixed a SQL error that could occur when validating an attribute using `craft\validators\UniqueValidator`, if the target record’s `find()` method joined in another table.

## 3.0.22 - 2018-08-28

### Changed
- The “Deleting stale template caches” job now ensures all expired template caches have been deleted before it begins processing the caches.
- Text inputs’ `autocomplete` attributes now get set to `off` by default, and they will only not be added if explicitly set to `null`.
- Improved the error response when Composer is unable to perform an update due to a dependency conflict.
- Email fields in the Control Panel now have `type="email"`.
- `craft\helpers\Db::parseParam()` now has a `$caseInnensitive` argument, which can be set to `true` to force case-insensitive conditions on PostgreSQL installs.
- `craft\validators\UniqueValidator` now has a `$caseInsensitive` property, which can be set to `true` to cause the unique validation to be case-insensitive on PostgreSQL installs.
- The CLI setup wizard now detects common database connection errors that occur with MAMP, and automatically retests with adjusted settings.
- The CLI setup wizard now detects common database authentication errors, and lets the user retry the username and password settings, skipping the others.
- Updated Garnish to 0.1.27.

### Fixed
- Fixed a bug where Craft wasn’t reverting `composer.json` to its original state if something went wrong when running a Composer update.
- Fixed a bug where string casing functions in `craft\helpers\StringHelper` were adding extra hyphens to strings that came in as `Upper-Kebab-Case`.
- Fixed a bug where unique validation for element URIs, usernames, and user email address was not case-insensitive on PostgreSQL installs.
- Fixed a bug where element queries’ `uri` params, and user queries’ `firstName`, `lastName`, `username`, and `email` params, were not case-insensitive on PostgreSQL installs.
- Fixed a bug where the CLI setup wizard was allowing empty database names.
- Fixed a bug where it wasn’t possible to clear template caches if template caching was disabled by the `enableTemplateCaching` config setting. ([#3229](https://github.com/craftcms/cms/issues/3229))
- Fixed a bug where element index toolbars weren’t staying fixed to the top of the content area when scrolling down the page. ([#3233](https://github.com/craftcms/cms/issues/3233))
- Fixed an error that could occur when updating Craft if the system was reliant on the SSL certificate provided by the`composer/ca-bundle` package.

## 3.0.21 - 2018-08-21

### Added
- Most element query parameters can now be set to `['not', 'X', 'Y']`, as a shortcut for `['and', 'not X', 'not Y']`.

### Changed
- The “New Password” input on the My Account page now has a “Show” button, like other password inputs in the Control Panel.
- Plugin settings pages now redirect to the Settings index page after save. ([#3216](https://github.com/craftcms/cms/issues/3216))
- It’s now possible to set [autofill detail tokens](https://html.spec.whatwg.org/multipage/form-control-infrastructure.html#autofill-detail-tokens) on the `autocomplete` variable when including the `_includes/forms/text.html` template (e.g. `'name'`).
- Username and password inputs now have the correct `autocomplete` values, increasing the likelihood that tools like 1Password will handle the form correctly. ([#3207](https://github.com/craftcms/cms/issues/3207))

### Fixed
- Fixed a SQL error that occurred when saving a user if a `craft\elements\User::EVENT_BEFORE_SAVE` event listener was setting `$event->isValid = false`. ([#3206](https://github.com/craftcms/cms/issues/3206))
- Fixed a bug where password inputs’ jQuery data was getting erased when the “Show” button was clicked.
- Fixed an error that could occur when upgrading to Craft 3. ([#3208](https://github.com/craftcms/cms/pull/3208))
- Fixed a bug where non-image assets’ file extension icons could bleed out of the preview area within asset editor HUDs. ([#3209](https://github.com/craftcms/cms/issues/3209))
- Fixed a bug where Craft wasn’t saving a new entry version when reverting an entry to a previous version. ([#3210](https://github.com/craftcms/cms/issues/3210))
- Fixed an error that could occur when a Matrix block was saved by a queue job. ([#3217](https://github.com/craftcms/cms/pull/3217))

### Security
- External links in the Control Panel now set `rel="noopener"`. ([#3201](https://github.com/craftcms/cms/issues/3201))

## 3.0.20 - 2018-08-14

### Added
- Added `craft\services\Fields::refreshFields()`.

### Fixed
- Fixed a bug where `DateTime` model attributes were getting converted to ISO-8601 date strings for `craft\web\View::renderObjectTemplate()`. ([#3185](https://github.com/craftcms/cms/issues/3185))
- Fixed a bug where timepicker menus had a higher z-index than session expiration modal shades. ([#3186](https://github.com/craftcms/cms/issues/3186))
- Fixed a bug where users could not log in after upgrading to Craft 3, if there was a custom field named `owner`.
- Fixed a bug where it was not possible to set non-integer values on asset queries’ `width`, `height`, or `size` params. ([#3195](https://github.com/craftcms/cms/issues/3195))
- Fixed a bug where all Asset folders were being initiated at once, resulting in performance issues.

## 3.0.19 - 2018-08-07

### Added
- Added the `craft.query()` template function, for creating new database queries.
- Added `craft\services\Structures::$mutexTimeout`. ([#3148](https://github.com/craftcms/cms/issues/3148))
- Added `craft\services\Api::getComposerWhitelist()`.

### Removed
- Removed `craft\services\Api::getOptimizedComposerRequirements()`.

### Fixed
- Craft’s console commands now return the correct exit codes. ([#3175](https://github.com/craftcms/cms/issues/3175))
- Fixed the appearance of checkboxes in IE11 on element index pages. ([#3177](https://github.com/craftcms/cms/issues/3177))
- Fixed a bug where `composer.json` could end up with a bunch of extra dependencies in the `require` object after a failed update or plugin installation.
- Fixed an error that could occur when viewing an entry revision, if it had a Matrix field and one of the sub-fields within the Matrix field had been deleted. ([#3183](https://github.com/craftcms/cms/issues/3183))
- Fixed a bug where thumbnails weren’t loading in relational fields when viewing an entry version.

## 3.0.18 - 2018-07-31

### Added
- Added `craft\helpers\App::assetManagerConfig()`.
- Added `craft\helpers\App::cacheConfig()`.
- Added `craft\helpers\App::dbConfig()`.
- Added `craft\helpers\App::mailerConfig()`.
- Added `craft\helpers\App::mutexConfig()`.
- Added `craft\helpers\App::logConfig()`.
- Added `craft\helpers\App::sessionConfig()`.
- Added `craft\helpers\App::userConfig()`.
- Added `craft\helpers\App::viewConfig()`.
- Added `craft\helpers\App::webRequestConfig()`.
- Added `craft\validators\StringValidator::$trim`, which will cause leading/trailing whitespace to be stripped from model attributes.

### Changed
- User verification and password-reset emails now link them back to the same site they were on when the email was sent, if it was sent from a front-end request. ([#3029](https://github.com/craftcms/cms/issues/3029))
- Dynamic app component configs are now defined by methods on `craft\helpers\App`, making it easier to modify them from `config/app.php`. ([#3152](https://github.com/craftcms/cms/issues/3152))
- Structure operations now ensure that no other operations are being performed on the same structure, reducing the risk of corrupting the structure. ([#3148](https://github.com/craftcms/cms/issues/3148))
- The `{% js %}` tag now supports the following position params: `at POS_HEAD`, `at POS_BEGIN`, `at POS_END`, `on POS_READY`, and `on POS_LOAD` (e.g. `{% js at POS_END %}`).
- Craft once again checks for `X-Forwarded-For` headers when determining the user’s IP. ([#3036](https://github.com/craftcms/cms/issues/3036))
- Leading/trailing whitespace characters are now stripped from element titles on save. ([#3020](https://github.com/craftcms/cms/issues/3020))
- Updated svg-sanitize to 0.9.

### Deprecated
- Deprecated `craft\db\Connection::createFromConfig()`. `craft\helpers\App::dbConfig()` should be used instead.
- Deprecated `craft\helpers\MailerHelper::createMailer()`. `craft\helpers\App::mailerConfig()` should be used instead.

### Fixed
- Fixed a bug where collapsing structure elements would only hide up to 50 of their descendants.
- Fixed a bug where Date/Time fields could lose their value if they were used in an entry type’s Title Format, and the entry’s site’s language was different than the user’s preferred language. ([#3151](https://github.com/craftcms/cms/issues/3151))
- Fixed a bug where Dropdown fields could show an incorrect selected value in limited circumstances.
- Fixed a bug where Dropdown fields on an element index view could show an incorrect selected value in limited circumstances.

## 3.0.17.1 - 2018-07-24

### Fixed
- Really fixed a PHP error that could occur if the PHP’s `set_time_limit()` was added to the php.ini `disable_functions` list.

## 3.0.17 - 2018-07-24

### Added
- The Control Panel is now translated for Norwegian Nynorsk. ([#3135](https://github.com/craftcms/cms/pull/3135))
- Added `craft\elements\db\ElementQuery::anyStatus()`, which can be called when the default `status` and `enabledForSite` filters aren’t desired. ([#3117](https://github.com/craftcms/cms/issues/3117))

### Changed
- The `addTrailingSlashesToUrls` config setting no longer applies to URLs that end with a segment that has a dot (`.`). ([#3123](https://github.com/craftcms/cms/issues/3123))
- Craft now redirects install requests back to the Dashboard if it’s already installed. ([#3143](https://github.com/craftcms/cms/issues/3143))

### Fixed
- Fixed a bug where the Settings → Email → System Messages page would show messages in the current application language rather than the primary site’s language.
- Fixed a bug where system message modals on the Settings → Email → System Messages page would initially show messages in the current application language rather than the primary site’s language, even if the application language wasn’t in use by any sites. ([#3115](https://github.com/craftcms/cms/issues/3115))
- Fixed an error that could occur if `craft\web\View::registerAssetFlashes()` was called on a console request. ([#3124](https://github.com/craftcms/cms/issues/3124))
- Fixed a PHP error that could occur if the PHP’s `set_time_limit()` was added to the php.ini `disable_functions` list.
- Fixed a bug where expanding a disabled element within a structure index view in the Control Panel wouldn’t reveal any descendants. ([#3126](https://github.com/craftcms/cms/issues/3126))
- Fixed a bug thumbnails weren’t loading for element index rows that were revealed after expanding a parent element.
- Fixed an error that occurred if an element’s `getRoute()` method returned a string. ([#3128](https://github.com/craftcms/cms/issues/3128))
- Fixed a bug where the `|without` filter wasn’t working if an object was passed in. ([#3137](https://github.com/craftcms/cms/issues/3137))
- Fixed a bug where users’ Language preference would default to Deutsch if the current application language wasn’t one of the available language options. ([#3142](https://github.com/craftcms/cms/issues/3142))

## 3.0.16.1 - 2018-07-18

### Fixed
- Fixed a bug where the `orderBy` element query param wasn’t being respected when used in conjunction with a `with` param to eager-load elements in a specific order. ([#3109](https://github.com/craftcms/cms/issues/3109))
- Fixed a bug where underscores were getting removed from slugs. ([#3111](https://github.com/craftcms/cms/issues/3111))

## 3.0.16 - 2018-07-17

### Added
- The progress bar on the Asset Indexes utility now shows how many files have been indexed, and how many there are in total. ([#2934](https://github.com/craftcms/cms/issues/2934))
- Added `craft\base\PluginInterface::beforeSaveSettings()`.
- Added `craft\base\PluginInterface::afterSaveSettings()`.
- Added `craft\base\Plugin::EVENT_AFTER_SAVE_SETTINGS`.
- Added `craft\base\Plugin::EVENT_BEFORE_SAVE_SETTINGS`.

### Changed
- Craft no longer relies on ImageMagick or GD to define the image formats that should be considered manipulatable. ([#2408](https://github.com/craftcms/cms/issues/2408))
- Removed the `showBetaUpdates` config setting as it’s no longer being used.
- When uploading a file to an Assets field, Craft will automatically sort the file list to show the latest uploads first. ([#2812](https://github.com/craftcms/cms/issues/2812))
- `dateCreated`, `dateUpdated`, `postDate`, `expiryDate`, `after`, and  `before` element query params can new be set to `DateTime` objects.
- Matrix fields now auto-focus the first text input within newly-created Matrix blocks. ([#3104](https://github.com/craftcms/cms/issues/3104))
- Updated Twig to 2.5.0.
- Updated Garnish to 0.1.26.
- Updated Selectize to 0.12.6.

### Fixed
- Fixed an error that could occur when sending emails to international domains if the Intl extension wasn’t enabled.
- Fixed an exception that was thrown if the `securityKey` config setting was changed and Craft was set to use either the SMTP or Gmail mailer transport type. ([#3083](https://github.com/craftcms/cms/issues/3083))
- Fixed a bug where Asset view was not being refreshed in some cases after using Image Editor. ([#3035](https://github.com/craftcms/cms/issues/3035))
- Fixed a bug where Craft wouldn’t warn before leaving an edit page with unsaved changes, if Live Preview was active. ([#3092](https://github.com/craftcms/cms/issues/3092))
- Fixed a bug where entries, categories, and global sets’ `getCpEditUrl()` methods could omit the site handle on multi-site installs. ([#3089](https://github.com/craftcms/cms/issues/3089))
- Fixed a JavaScript error that occurred when closing Live Preview. ([#3098](https://github.com/craftcms/cms/issues/3098))
- Fixed a bug where Dashboard widgets could be spaced incorrectly if there was only one grid column. ([#3100](https://github.com/craftcms/cms/issues/3100))
- Fixed a bug where modal windows with Field Layout Designers could cause the browser to crash. ([#3096](https://github.com/craftcms/cms/pull/3096))
- Fixed a bug where `craft\services\Fields::getAllGroups()` and `getGroupById()` could return incorrect results. ([#3102](https://github.com/craftcms/cms/issues/3102))

## 3.0.15 - 2018-07-09

### Changed
- It’s now possible to fetch only non-admin users by setting `craft\elements\db\UserQuery::$admin` to `false`.
- `Craft.EntryTypeSwitcher` now triggers a `typeChange` event after switching the entry type. ([#3067](https://github.com/craftcms/cms/pull/3067))
- Reduced the left and right padding in the Control Panel for screens less than 768 pixels wide. ([#3073](https://github.com/craftcms/cms/issues/3073))
- Removed the `useXSendFile` config setting as it’s no longer being used.
- `craft\helpers\StringHelper::toKebabCase()`, `toCamelCase()`, `toPascalCase()`, and `toSnakeCase()` now treat camelCase’d and PascalCale’d strings as multiple words. ([#3090](https://github.com/craftcms/cms/issues/3090))

### Fixed
- Fixed a bug where `craft\i18n\I18N::getPrimarySiteLocale()` and `getPrimarySiteLocaleId()` were returning locale info for the _first_ site, rather than the primary one. ([#3063](https://github.com/craftcms/cms/issues/3063))
- Fixed a bug where element index pages were loading all elements in the view, rather than waiting for the user to scroll to the bottom of the page before loading the next batch. ([#3068](https://github.com/craftcms/cms/issues/3068))
- Fixed a bug where sites listed in the Control Panel weren’t always in the correct sort order. ([#3065](https://github.com/craftcms/cms/issues/3065))
- Fixed an error that occurred when users attempted to create new entries within entry selector modals, for a section they didn’t have permission to publish peer entries in. ([#3069](https://github.com/craftcms/cms/issues/3069))
- Fixed a bug where the “Save as a new asset” button label wasn’t getting translated in the Image Editor. ([#3070](https://github.com/craftcms/cms/pull/3070))
- Fixed a bug where it was impossible to set the filename of assets when uploading them as data strings. ([#2973](https://github.com/craftcms/cms/issues/2973))
- Fixed a bug where the Field Type menu’s options within new Matrix block type settings weren’t getting sorted alphabetically. ([#3072](https://github.com/craftcms/cms/issues/3072))
- Fixed an exception that was thrown when testing email settings if the Template setting was invalid. ([#3074](https://github.com/craftcms/cms/issues/3074))
- Fixed a bug where Dropdown fields’ bottom margin could jump up a bit when an empty option was selected. ([#3075](https://github.com/craftcms/cms/issues/3075))
- Fixed a bug where main content containers in the Control Panel could become too wide in Firefox. ([#3071](https://github.com/craftcms/cms/issues/3071))

## 3.0.14 - 2018-07-03

### Changed
- `craft\events\SiteEvent` now has a `$oldPrimarySiteId` property, which will be set to the previous primary site ID (which may stil be the current site ID, if it didn’t just change).
- `craft\helpers\Search::normalizeKeywords()` now has a `$language` argument, which can be set if the character mappings should be pulled from a different language than the current app language.
- `craft\services\Sites::getEditableSiteIds()` and `getEditableSites()` now return the same things as `getAllSiteIds()` and `getAllSites()` when there’s only one site. ([#3049](https://github.com/craftcms/cms/issues/3049))

### Fixed
- Fixed a bug where user verification links could get mangled when emails were parsed as Markdown, if the verification code contained two or more underscores.
- Fixed a bug where Craft was misinterpreting `X-Forwarded-For` headers as the user’s IP instead of the server’s IP. ([#3036](https://github.com/craftcms/cms/issues/3036))
- Fixed a bug where Craft wasn’t auto-scrolling the content container when dragging items near a window edge. ([#3048](https://github.com/craftcms/cms/issues/3048))
- Fixed a PHP error that occurred when loading a Debug Toolbar panel on a page that contained serialized Checkboxes or Multi-Select field data. ([#3034](https://github.com/craftcms/cms/issues/3034))
- Fixed a bug where elements’ normalized search keywords weren’t always using the correct language-specific character mappings. ([#3046](https://github.com/craftcms/cms/issues/3046))
- Fixed a bug where the `<html lang>` attribute was hard-set to `en-US` rather than the current application language. ([#3053](https://github.com/craftcms/cms/pull/3053))
- Fixed a PHP error that occurred when entering an invalid number into a Number field that was set to have decimal digits. ([#3059](https://github.com/craftcms/cms/issues/3059))

### Security
- Craft no longer shows the installer when it can’t establish a database connection if Dev Mode isn’t enabled.

## 3.0.13.2 - 2018-06-27

### Fixed
- Fixed an error that occurred when deleting users from the Users index page.

## 3.0.13.1 - 2018-06-26

### Fixed
- Fixed a bug where Delete User modals weren’t showing the total number of entries that will be transferred/deleted.

## 3.0.13 - 2018-06-26

### Added
- Craft now includes a summary of the content that will be transferred/deleted in Delete User modals. ([#875](https://github.com/craftcms/cms/issues/875))
- `|date`, `|time`, and `|datetime` filters now support a `locale` argument, for specifying which locale’s formatter should be doing the date/time formatting. ([#3006](https://github.com/craftcms/cms/issues/3006))
- Added `craft\base\ApplicationTrait::getIsInitialized()`.
- Added `craft\base\ClonefixTrait`.
- Added `craft\controllers\AssetsController::actionThumb()`.
- Added `craft\controllers\UsersController::actionUserContentSummary()`.
- Added `craft\controllers\UsersController::EVENT_DEFINE_CONTENT_SUMMARY`.
- Added `craft\helpers\App::backtrace()`.
- Added `craft\queue\jobs\PropagateElements`.
- Added `craft\services\Elements::propagateElement()`.

### Changed
- Editable tables now submit an empty string when they have no rows.
- Reduced the overhead when adding a new site by only resaving existing assets, categories, global sets, and tags once for the newly-created site, rather than for all sites.
- Web-based queue workers now call `craft\helpers\App::maxPowerCaptain()` before running the queue. ([#3011](https://github.com/craftcms/cms/issues/3011))
- The PHP Info utility no longer displays the original values for settings and only the current environment value. ([#2990](https://github.com/craftcms/cms/issues/2990))
- Loosened up most of Craft’s Composer dependency constraints.
- Craft no longer publishes asset thumbnails to the `cpresources/` folder.
- `attributes`, `error`, `errors`, and `scenario` are now reserved field handles. ([#3032](https://github.com/craftcms/cms/issues/3032))
- Improved the look of Control Panel tabs.
- `craft\web\UrlManager::createUrl()`, `createAbsoluteUrl()`, and `getMatchedElement()` now log warnings if they’re called before Craft has been fully initialized. ([#3028](https://github.com/craftcms/cms/issues/3028))

### Deprecated
- Deprecated `craft\controllers\AssetsController::actionGenerateThumb()`.

### Fixed
- Fixed a bug where sidebar meta info on Edit User pages was bleeding over the edge of the page’s content area.
- Fixed a bug where Table fields wouldn’t remember if they had no rows in their Default Values setting. ([#2979](https://github.com/craftcms/cms/issues/2979))
- Fixed a bug where passing `timezone=false` to the `|date`, `|time`, and `|datetime` filters would not preserve the given date’s time zone.
- Fixed a bug where AM/PM strings in formatted dates weren’t respecting the casing specified by the `A`/`a` character in the date format. ([#3007](https://github.com/craftcms/cms/issues/3007))
- Fixed a bug you could get an invalid license warning in cases where web API calls returned a 500 response code.
- Fixed a bug where cloning models and queries would lose any associated behaviors. ([#2857](https://github.com/craftcms/cms/issues/2857))
- Fixed a bug where custom field params were getting forgotten when calling `getNext()` and `getPrev()`, if an element query object was passed in. ([#3019](https://github.com/craftcms/cms/issues/3019))
- Fixed a bug where datepickers were getting scrollbars.
- Fixed a bug where volumes’ field layouts weren’t getting deleted when volumes were deleted. ([#3022](https://github.com/craftcms/cms/pull/3022))
- Fixed a bug where deleting a section or an entry type wouldn’t delete any associated entries that didn’t exist in the primary site. ([#3023](https://github.com/craftcms/cms/issues/3023))
- Fixed a bug where the `svg()` Twig function could convert `id` attributes within the SVG contents to invalid IDs. ([#3025](https://github.com/craftcms/cms/issues/3025))
- Fixed a bug where asset thumbnails wouldn’t load reliably in the Control Panel on load-balanced environments. ([#3026](https://github.com/craftcms/cms/issues/3026))
- Fixed a PHP error that could occur when validating Assets fields if a file was uploaded but no longer exists at the temp location. ([#3033](https://github.com/craftcms/cms/pull/3033))

## 3.0.12 - 2018-06-18

### Added
- Added a `leaves` element query param that limits the selected elements to just the leaves in the structure (elements without children).
- Added `craft\helpers\Db::deleteIfExists()`.
- Added `craft\services\Categories::deleteGroup()`. ([#3000](https://github.com/craftcms/cms/pull/3000))
- Added `craft\services\Tags::deleteTagGroup()`. ([#3000](https://github.com/craftcms/cms/pull/3000))
- Added `craft\services\UserGroups::deleteGroup()`. ([#3000](https://github.com/craftcms/cms/pull/3000))

### Changed
- Improved Control Panel styling. ([#2883](https://github.com/craftcms/cms/issues/2883))

### Removed
- Removed `craft\services\Fields::updateFieldVersionAfterRequest()`.

### Fixed
- Fixed a caching bug where the Fields service could still think a field existed after it had been deleted. ([#2985](https://github.com/craftcms/cms/issues/2985))
- Fixed a bug where Craft would not invalidate the dynamically-generated `craft\behaviors\ContentBehavior` and `craft\behaviors\ElementQueryBehavior` after saving/deleting a custom field, if the request didn’t end normally. ([#2999](https://github.com/craftcms/cms/issues/2999))
- Fixed a PHP error that could occur when saving entries with a URI format that contained certain Twig filters. ([#2995](https://github.com/craftcms/cms/issues/2995))
- Fixed a bug where `{shorthand}` variables in templates rendered by `craft\web\View::renderObjectTemplate()` could end up referencing global variables, if the variable wasn’t a property of the object. ([#3002](https://github.com/craftcms/cms/issues/3002))
- Fixed a bug where the Find and Replace utility wasn’t updating element titles. ([#2996](https://github.com/craftcms/cms/issues/2996))
- Fixed some wonky behavior if one of the custom user profile tabs was called “Account”. ([#2998](https://github.com/craftcms/cms/issues/2998))
- Fixed a bug where dragging a folder on the Assets index page could have unexpected results. ([#2873](https://github.com/craftcms/cms/issues/2873))
- Reduced the likelihood of SQL deadlock errors when saving elements. ([#3003](https://github.com/craftcms/cms/issues/3003))

## 3.0.11 - 2018-06-12

### Changed
- Sort options defined by element types’ `sortOptions()` / `defineSortOptions()` methods can now be specified as sub-arrays with `label`, `orderBy`, and `attribute` keys.
- Entries and categories can now be sorted by their slugs.
- The “Cache remote images?” option in the Asset Indexes utility is now enabled by default. ([#2977](https://github.com/craftcms/cms/issues/2977))

### Fixed
- Fixed a bug where it was not possible to order search results by search score, if the element type didn’t specify any sort options.
- Fixed a bug where clicking on “Date Created” and “Date Updated” column headers on element indexes wouldn’t update the sort order. ([#2975](https://github.com/craftcms/cms/issues/2975))
- Fixed a bug where Edit Entry pages were listing more than the 10 most recent versions. ([#2976](https://github.com/craftcms/cms/issues/2976))
- Fixed a SQL error that occurred when upgrading from Craft 2 to 3 via the terminal. ([#1347](https://github.com/craftcms/cms/issues/1347))
- Fixed the alignment of expand/collapse toggles in asset index sidebars. ([#2981](https://github.com/craftcms/cms/issues/2981))

## 3.0.10.3 - 2018-06-07

### Fixed
- Fixed a bug where the “New Entry” menu on the Entries index page would not contain any options on single-site installs, running MySQL. ([#2961](https://github.com/craftcms/cms/issues/2961))
- Fixed a bug where the `siteName` config setting wasn’t working as expected when set to an array. ([#2968](https://github.com/craftcms/cms/issues/2968))

## 3.0.10.2 - 2018-06-07

### Changed
- Improved the output of `craft\helpers\DateTimeHelper::humanDurationFromInterval()`.
- Updated Garnish to 0.1.24.

### Fixed
- Fixed JavaScript errors that could occur in the Control Panel on pages with Ajax requests. ([#2966](https://github.com/craftcms/cms/issues/2966))
- Fixed a bug where the “New Entry” menu on the Entries index page would not contain any options on single-site installs. ([#2961](https://github.com/craftcms/cms/issues/2961))
- Fixed a bug where JavaScript files registered with `craft\web\View::registerJsFile()` would be ignored if the `depends` option was set. ([#2965](https://github.com/craftcms/cms/issues/2965))

## 3.0.10.1 - 2018-06-06

### Fixed
- Fixed a bug where Craft wasn’t converting empty strings to `null` when saving data to non-textual columns.
- Fixed a bug where Craft would show a Database Connection Error on Install requests, if it couldn’t connect to the database.
- Fixed a bug where Craft wasn’t keeping track of element queries that were executed within `{% cache %}` tags. ([#2959](https://github.com/craftcms/cms/issues/2959))

## 3.0.10 - 2018-06-05

### Added
- Added support for a `CRAFT_LICENSE_KEY` PHP constant, which can be set to the project’s license key, taking precedence over the `license.key` file.
- Added `craft\helpers\Stringy::getLangSpecificCharsArray()`.
- Added `craft\web\View::setRegisteredAssetBundles()`.
- Added `craft\web\View::setRegisteredJsFiles()`.

### Changed
- Generated site URLs now always include full host info, even if the base site URL is root/protocol-relative. ([#2919](https://github.com/craftcms/cms/issues/2919))
- Variables passed into `craft\web\View::renderObjectTemplate()` can now be referenced using the shorthand syntax (e.g. `{foo}`).
- `craft\helpers\StringHelper::asciiCharMap()` now has `$flat` and `$language` arguments.
- Craft no longer saves new versions of entries when absolutely nothing changed about them in the save request. ([#2923](https://github.com/craftcms/cms/issues/2923))
- Craft no longer enforces plugins’ `minVersionRequired` settings if the currently-installed version begins with `dev-`.
- Improved the performance of element queries when a lot of values were passed into a param, such as `id`, by using `IN()` and `NOT IN()` conditions when possible. ([#2937](https://github.com/craftcms/cms/pull/2937))
- The Asset Indexes utility no longer skips files with leading underscores. ([#2943](https://github.com/craftcms/cms/issues/2943))
- Updated Garnish to 0.1.23.

### Deprecated
- Deprecated the `customAsciiCharMappings` config setting. (Any corrections to ASCII char mappings should be submitted to [Stringy](https://github.com/danielstjules/Stringy).)

### Fixed
- Fixed a PHP error that could occur when `craft\fields\Number::normalizeValue()` was called without passing an `$element` argument. ([#2913](https://github.com/craftcms/cms/issues/2913))
- Fixed a bug where it was not possible to fetch Matrix blocks with the `relatedTo` param if a specific custom field was specified.
- Fixed a bug where `craft\helpers\UrlHelper::url()` and `siteUrl()` were not respecting the `$scheme` argument for site URLs.
- Fixed a bug where `{id}` tags within element URI formats weren’t getting parsed correctly on first save. ([#2922](https://github.com/craftcms/cms/issues/2922))
- Fixed a bug where `craft\helpers\MigrationHelper::dropAllForeignKeysToTable()` wasn’t working correctly. ([#2897](https://github.com/craftcms/cms/issues/2897))
- Fixed a “Craft is not defined” JavaScript error that could occur on the Forgot Password page in the Control Panel and Dev Toolbar requests.
- Fixed a bug where rotating the screen on iOS would change how the page was zoomed.
- Fixed a bug where `craft\helpers\StringHelper::toAscii()` and the `Craft.asciiString()` JS method weren’t using language-specific character replacements, or any custom replacements defined by the `customAsciiCharMappings` config setting.
- Fixed a bug where the number `0` would not save in a Plain Text field.
- Fixed a bug where Craft could pick the wrong current site if the primary site had a root-relative or protocol-relative URL, and another site didn’t, but was otherwise an equal match.
- Fixed a bug where Control Panel Ajax requests could cause some asset bundles and JavaScript files to be double-registered in the browser.
- Fixed a bug where the “New entry” menu on the Entries index page was including sections that weren’t available in the selected site, and they weren’t linking to Edit Entry pages for the selected site. ([#2925](https://github.com/craftcms/cms/issues/2925))
- Fixed a bug where the `|date`, `|time`, and `|datetime` filters weren’t respecting their `$timezone` arguments. ([#2926](https://github.com/craftcms/cms/issues/2926))
- Fixed a bug where element queries weren’t respecting the `asArray` param when calling `one()`. ([#2940](https://github.com/craftcms/cms/issues/2940))
- Fixed a bug where the Asset Indexes utility wouldn’t work as expected if all of a volume’s assets had been deleted from the file system. ([#2955](https://github.com/craftcms/cms/issues/2955))
- Fixed a SQL error that could occur when a `{% cache %}` tag had no body. ([#2953](https://github.com/craftcms/cms/issues/2953))

## 3.0.9 - 2018-05-22

### Added
- Added a default plugin icon to plugins without an icon in the Plugin Store.
- Added `craft\helpers\ArrayHelper::without()` and `withoutValue()`.
- Added `craft\base\FieldInterface::modifyElementIndexQuery()`.
- Added `craft\elements\db\ElementQueryInterface::andWith()`.

### Changed
- Fixed a bug where Craft was checking the file system when determining if an asset was a GIF, when it should have just been checking the file extension.
- `craft\base\Plugin` now sets the default `$controllerNamespace` value to the plugin class’ namespace + `\controllers` or `\console\controllers`, depending on whether it’s a web or console request.
- Improved the contrast of success and error notices in the Control Panel to meet WCAG AA requirements. ([#2885](https://github.com/craftcms/cms/issues/2885))
- `fieldValue` is now a protected field handle. ([#2893](https://github.com/craftcms/cms/issues/2893))
- Craft will no longer discard any preloaded elements when setting the `with` param on an element query, fixing a bug where disabled Matrix blocks could show up in Live Preview if any nested fields were getting eager-loaded. ([#1576](https://github.com/craftcms/cms/issues/1576))
- Improved memory usage when using the `{% cache %}` tag. ([#2903](https://github.com/craftcms/cms/issues/2903))

### Fixed
- Fixed a bug where the Plugin Store was listing featured plugins (e.g. “Recently Added”) in alphabetical order rather than the API-defined order. ([pixelandtonic/craftnet#83](https://github.com/pixelandtonic/craftnet/issues/83))
- Fixed a SQL error that occurred when programmatically saving a field layout, if the field’s `required` property wasn’t set.
- Fixed a JavaScript error that could occur when multiple Assets fields were present on the same page.
- Fixed an error that could occur when running the `setup` command on some environments.
- Fixed a PHP error that could occur when calling `craft\elements\db\ElementQuery::addOrderBy()` if `$columns` normalized to an empty array. ([#2896](https://github.com/craftcms/cms/issues/2896))
- Fixed a bug where it wasn’t possible to access custom field values on Matrix blocks via `matrixblock` reference tags.
- Fixed a bug where relational fields with only disabled elements selected would get empty table cells on element indexes. ([#2910](https://github.com/craftcms/cms/issues/2910))

## 3.0.8 - 2018-05-15

### Added
- Number fields now have a “Default Value” setting. ([#927](https://github.com/craftcms/cms/issues/927))
- Added the `preserveCmykColorspace` config setting, which can be set to `true` to prevent images’ color spaces from getting converted to sRGB on environments running ImageMagick.

### Changed
- Error text is now orange instead of red. ([#2885](https://github.com/craftcms/cms/issues/2885))
- Detail panes now have a lighter, more saturated background color.

### Fixed
- Fixed a bug where Craft’s default MySQL backup command would not respect the `unixSocket` database config setting. ([#2794](https://github.com/craftcms/cms/issues/2794))
- Fixed a bug where some SVG files were not recognized as SVG files.
- Fixed a bug where Table fields could add the wrong number of default rows if the Min Rows setting was set, and the Default Values setting had something other than one row. ([#2864](https://github.com/craftcms/cms/issues/2864))
- Fixed an error that could occur when parsing asset reference tags. ([craftcms/redactor#47](https://github.com/craftcms/redactor/issues/47))
- Fixed a bug where “Try” and “Buy” buttons in the Plugin Store were visible when the `allowUpdates` config setting was disabled. ([#2781](https://github.com/craftcms/cms/issues/2781))
- Fixed a bug where Number fields would forget their Min/Max Value settings if they were set to 0.
- Fixed a bug where entry versions could be displayed in the wrong order if multiple versions had the same creation date. ([#2889](https://github.com/craftcms/cms/issues/2889))
- Fixed an error that occurred when installing Craft on a domain with an active user session.
- Fixed a bug where email verification links weren’t working for publicly-registered users if the registration form contained a Password field and the default user group granted permission to access the Control Panel.

### Security
- Login errors for locked users now factor in whether the `preventUserEnumeration` config setting is enabled.

## 3.0.7 - 2018-05-10

### Added
- Added the `transformGifs` config setting, which can be set to `false` to prevent GIFs from getting transformed or cleansed. ([#2845](https://github.com/craftcms/cms/issues/2845))
- Added `craft\helpers\FileHelper::isGif()`.

### Changed
- Craft no longer logs warnings about missing translation files when Dev Mode isn’t enabled. ([#1531](https://github.com/craftcms/cms/issues/1531))
- Added `craft\services\Deprecator::$logTarget`. ([#2870](https://github.com/craftcms/cms/issues/2870))
- `craft\services\Deprecator::log()` no longer returns anything.

### Fixed
- Fixed a bug where it was impossible to upload new assets to Assets fields using base64-encoded strings. ([#2855](https://github.com/craftcms/cms/issues/2855))
- Fixed a bug where Assets fields would ignore all submitted asset IDs if any new assets were uploaded as well.
- Fixed a bug where SVG files that were using single quotes instead of double quotes would not be recognized as SVGs.
- Fixed a bug where translated versions of the “It looks like someone is currently performing a system update.” message contained an HTML-encoded `<br/>` tag.
- Fixed a bug where changing an entry’s type could skip adding the new entry type’s tabs, if the previous entry type didn’t have any tabs. ([#2859](https://github.com/craftcms/cms/issues/2859))
- Fixed warnings about missing SVG files that were logged by Control Panel requests.
- Fixed a bug where the `|date` filter would ignore date formatting characters that don’t have ICU counterparts. ([#2867](https://github.com/craftcms/cms/issues/2867))
- Fixed a bug where the global `currentUser` Twig variable could be set to `null` and global sets and could be missing some custom field values when a user was logged-in, if a plugin was loading Twig during or immediately after plugin instantiation. ([#2866](https://github.com/craftcms/cms/issues/2866))

## 3.0.6 - 2018-05-08

### Added
- Error messages about missing plugin-supplied field and volume types now show an Install button when possible.
- Added `craft\base\MissingComponentTrait::getPlaceholderHtml()`.
- Added `craft\db\Migration::EVENT_AFTER_UP` and `EVENT_AFTER_DOWN` events.
- Added `craft\elements\Asset::getContents()`.

### Changed
- Edit User pages will now warn editors when leaving the page with unsaved changes. ([#2832](https://github.com/craftcms/cms/issues/2832))
- Modules are once again loaded before plugins, so they have a chance to register Twig initialization events before a plugin initializes Twig. ([#2831](https://github.com/craftcms/cms/issues/2831))
- `craft\helpers\FileHelper::isSvg()` now returns `true` for files with an `image/svg` MIME type (missing the `+xml`). ([#2837](https://github.com/craftcms/cms/pull/2837))
- The `svg()` Twig function now accepts assets to be passed directly into it. ([#2838](https://github.com/craftcms/cms/pull/2838))
- The “Save and add another” save menu option on Edit Entry and Edit Categories pages now maintain the currently-selected site. ([#2844](https://github.com/craftcms/cms/issues/2844))
- PHP date patterns that are *only* a month name or week day name character will now format the date using the stand-alone month/week day name value. (For example, `'F'` will format a date as “Maggio” instead of “maggio”.)
- Servers without the Intl extension will now use location-agnostic locale data as a fallback if locale data for the specific locale isn’t available.
- The `|date` Twig filter always goes through `craft\i18n\Formatter::asDate()` now, unless formatting a `DateInterval` object.
- The Settings → Plugins page now shows “Buy now” buttons for any commercial plugins that don’t have a license key yet.

### Deprecated
- Deprecated `craft\helpers\DateTimeHelper::translateDate()`. `craft\i18n\Formatter::asDate()` should be used instead.

### Removed
- Removed the `translate` argument from the `|date`, `|time`, and `|datetime` Twig filters; the resulting formatted dates will always be translated now. (Use `myDate.format()` to avoid translations.)

### Fixed
- Fixed an error that could occur in the Plugin Store.
- Fixed a bug where `myDate|date('F')` was returning the short “May” translation rather than the full-length one. ([#2848](https://github.com/craftcms/cms/issues/2848))

## 3.0.5 - 2018-05-01

### Changed
- Fields’ translation icons now reveal the chosen Translation Method in their tooltip. ([#2808](https://github.com/craftcms/cms/issues/2808))
- Improved the error messages displayed when an Assets field has an invalid Upload Location setting. ([#2803](https://github.com/craftcms/cms/issues/2803))
- Craft now logs errors that occur when saving and replacing assets. ([#2814](https://github.com/craftcms/cms/issues/2814))
- Single sections’ entry types’ handles are now updated to match their section’s handle whenever the section is saved. ([#2824](https://github.com/craftcms/cms/issues/2824))
- The Control Panel background color was lightened up a bit.

### Fixed
- Fixed an error that would occur on servers without the Phar PHP extension enabled.
- Fixed an error that could occur if a Matrix block was deleted by a queue job. ([#2813](https://github.com/craftcms/cms/issues/2813))
- Fixed a bug where Twig could be configured to output times in UTC rather than the system timezone, if a bootstrapped module was loading Twig. ([#2761](https://github.com/craftcms/cms/issues/2761))
- Fixed a SQL error that could occur when upgrading from Craft 2 to Craft 3 with an active user session.
- Fixed various SQL errors that could occur when upgrading from Craft 2 to Craft 3, if there were any lingering Craft 3 database tables from a previous upgrade attempt.
- Fixed a bug where the Clear Caches tool was deleting the `.gitignore` file inside `web/cpresources/`. ([#2823](https://github.com/craftcms/cms/issues/2823))
- Fixed the vertical positioning of checkboxes in the Control Panel. ([#2825](https://github.com/craftcms/cms/issues/2825))
- Fixed a JavaScript error that could occur if an element type’s class name contained `\u`. ([#2826](https://github.com/craftcms/cms/issues/2826))

## 3.0.4 - 2018-04-24

### Added
- Added the `craft.globalSets()` template function. ([#2790](https://github.com/craftcms/cms/issues/2790))
- Added the `hasDescendants` element query param. ([#2786](https://github.com/craftcms/cms/issues/2786))
- Added `craft\elements\User::$hasDashboard`.

### Changed
- Sections and category groups now ignore posted Template settings for sites that don’t have URI Formats.
- Control Panel resources are once again eager-published. ([#2763](https://github.com/craftcms/cms/issues/2763))
- `entries/save-entries` and `categories/save-category` actions now include the `slug` for responses that accept JSON. ([#2792](https://github.com/craftcms/cms/issues/2792))
- Most `craft\services\Path` methods now have a `$create` argument, which can be set to `false` to prevent the directory from being created if it doesn’t exist yet.
- Craft no longer creates directories when it just needed to clear it. ([#2771](https://github.com/craftcms/cms/issues/2771))
- `craft\services\Config::setDotEnvVar()` now sets the environment variable for the current request, in addition to updating the `.env` file.
- Removed `craft\controllers\AssetsController::actionDownloadTempAsset()`.
- User now must be logged in to use the Asset Preview File functionality.

### Fixed
- Fixed a bug where users would regain all default Dashboard widgets if all widgets were removed. ([#2769](https://github.com/craftcms/cms/issues/2769))
- Fixed a bug where you would get a “not a valid language” error message when creating a new site using certain languages.
- Fixed a bug where database connection settings that were set by the `setup` command weren’t always taking effect in time for the CLI installer. ([#2774](https://github.com/craftcms/cms/issues/2774))
- Fixed a bug where empty Plain Text fields were getting empty string values rather than `null`.
- Fixed a bug where elements within relational fields could have two thumbnails. ([#2785](https://github.com/craftcms/cms/issues/2785))
- Fixed a bug where it was not possible to pass a `--table-prefix` argument to the `setup/db-creds` command. ([#2791](https://github.com/craftcms/cms/pull/2791))
- Fixed an error that occurred for users without permission to perform updates, if available update info wasn’t cached.
- Fixed an error that occurred when `craft\elements\Asset::sources()` was called in a console request. ([#2798](https://github.com/craftcms/cms/issues/2798))
- Fixed JavaScript errors that could occur on the front-end after deleting Matrix blocks. ([#2799](https://github.com/craftcms/cms/pull/2799))

## 3.0.3.1 - 2018-04-18

### Fixed
- Fixed an error that occurred when editing an entry if any of the entry’s revisions were created with an entry type that no longer exists.
- Fixed an error that could occur when saving an asset. ([#2764](https://github.com/craftcms/cms/issues/2764))
- Fixed a bug where Craft assumed an asset was missing if there was an error when indexing it. ([#2763](https://github.com/craftcms/cms/issues/2763))

## 3.0.3 - 2018-04-17

### Added
- Added `craft\elements\Entry::updateTitle()`.
- Added `Yii::alias()`.

### Changed
- New sites’ Base URLs now default to `@web/`.
- Textual custom fields now ensure that they don’t contain 4+ byte characters. ([#2725](https://github.com/craftcms/cms/issues/2725))
- It is no longer expected that all of the `defaultSearchTermOptions` config setting options will be set if any of the default option values need to be overridden. ([#2737](https://github.com/craftcms/cms/issues/2737))
- Control Panel panes now have at least 48 pixels of bottom padding. ([#2744](https://github.com/craftcms/cms/issues/2744))
- Craft now intercepts 404-ing resource requests, and publishes the resources on the fly.
- The Clear Caches utility now has a “Control Panel resources” option.
- The Clear Caches utility now sorts the cache options alphabetically.
- When enabling new sites for a section, the new sites’ content is now based on the primary site’s content, if the section was and still is enabled for the primary site. ([#2748](https://github.com/craftcms/cms/issues/2748))
- Improved the responsiveness of element indexes.
- `Craft.BaseElementIndexView` now has a `loadMoreElementsAction` setting. ([#2762](https://github.com/craftcms/cms/pull/2762))

### Fixed
- Fixed a bug where the Clear Caches utility was not deleting template caches. ([#2720](https://github.com/craftcms/cms/issues/2720))
- Fixed a bug where the Plugin Store was not displaying payment errors on checkout.
- Fixed a bug where Control Panel-defined routes that contained special regular expression characters weren’t working. ([#2721](https://github.com/craftcms/cms/issues/2721))
- Fixed a bug where it was not possible to save system messages in some cases.
- Fixed a bug where static translations within dynamic entry title formats were getting translated using the current site’s language, rather than the entry’s language. ([#2722](https://github.com/craftcms/cms/issues/2722))
- Fixed a bug where deprecation errors for some date formatting methods were not escaping backslashes.
- Fixed a bug where plugins’ “Last update” timestamps in the Plugin Store weren’t getting formatted correctly in Safari. ([#2733](https://github.com/craftcms/cms/issues/2733))
- Fixed references to a nonexistent `Craft.eot` file in the Control Panel CSS. ([#2740](https://github.com/craftcms/cms/issues/2740))
- Fixed a bug where the default PostgreSQL database restore command wasn’t setting the `PGPASSWORD` environment variable. ([#2741](https://github.com/craftcms/cms/pull/2741))
- Fixed an error that could occur if the system time zone was not supported by the ICU library, on environments with the Intl extension loaded.
- Fixed a bug where several administrative fields had translatable icons. ([#2742](https://github.com/craftcms/cms/issues/2742))
- Fixed a bug where `craft\controllers\PluginStoreController::actionSavePluginLicenseKeys()` was trying to set a plugin license key for plugins which were not installed.

### Security
- Fixed a bug assets were not getting cleansed on upload. ([#2709](https://github.com/craftcms/cms/issues/2709))

## 3.0.2 - 2018-04-10

### Added
- Added the `EVENT_BEFORE_DELETE_CACHES` and `EVENT_AFTER_DELETE_CACHES` events to `craft\services\TemplateCaches`.
- Added `craft\events\DeleteTemplateCachesEvent`.

### Changed
- Craft now deletes all compiled templates whenever Craft or a plugin is updated. ([#2686](https://github.com/craftcms/cms/issues/2686))
- The Plugin Store now displays commercial plugins’ renewal prices. ([#2690](https://github.com/craftcms/cms/issues/2690))
- The Plugin Store no longer shows the “Upgrade Craft CMS” link if Craft is already running (and licensed to run) the Pro edition. ([#2713](https://github.com/craftcms/cms/issues/2713))
- Matrix fields now set `$propagating` to `true` when saving Matrix blocks, if the owner element is propagating.
- `craft\helpers\ArrayHelper::toArray()` no longer throws a deprecation error when a string without commas is passed to it. ([#2711](https://github.com/craftcms/cms/issues/2711))
- Editable tables now support an `html` column type, which will output cell values directly without encoding HTML entities. ([#2716](https://github.com/craftcms/cms/pull/2716))
- `Craft.EditableTable` instances are now accessible via `.data('editable-table')` on their `<table>` element. ([#2694](https://github.com/craftcms/cms/issues/2694))
- Updated Composer to 1.6.3. ([#2707](https://github.com/craftcms/cms/issues/2707))
- Updated Garnish to 0.1.22. ([#2689](https://github.com/craftcms/cms/issues/2689))

### Fixed
- Fixed an error that could occur in the Control Panel if any plugins with licensing issues were installed. ([#2691](https://github.com/craftcms/cms/pull/2691))
- Fixed a bug on the Plugin Store’s Payment screen where the “Use a new credit card” radio option would not get selected automatically even if it was the only one available.
- Fixed a bug where `craft\web\assets\vue\VueAsset` didn’t respect the `useCompressedJs` config setting.
- Fixed an error that occurred when saving a Single entry over Ajax. ([#2687](https://github.com/craftcms/cms/issues/2687))
- Fixed an error that could occur when disabling a site on a Single section. ([#2695](https://github.com/craftcms/cms/issues/2695))
- Fixed an error that could occur on requests without a content type on the response. ([#2704](https://github.com/craftcms/cms/issues/2704))
- Fixed a bug where the `includeSubfolders` asset query param wasn’t including results in the parent folder. ([#2706](https://github.com/craftcms/cms/issues/2706))
- Fixed an error that could occur when querying for users eager-loaded with their photos, if any of the resulting users didn’t have a photo. ([#2708](https://github.com/craftcms/cms/issues/2708))
- Fixed a bug where relational fields within Matrix fields wouldn’t save relations to elements that didn’t exist on all of the sites the owner element existed on. ([#2683](https://github.com/craftcms/cms/issues/2683))
- Fixed a bug where relational fields were ignoring disabled related elements in various functions, including required field validation and value serialization.
- Fixed an error that would occur if a new custom field was created and added to an element’s field layout, and its value was accessed, all in the same request. ([#2705](https://github.com/craftcms/cms/issues/2705))
- Fixed a bug where the `id` param was ignored when used on an eager-loaded elements’ criteria. ([#2717](https://github.com/craftcms/cms/issues/2717))
- Fixed a bug where the default restore command for MySQL wouldn’t actually restore the database. ([#2714](https://github.com/craftcms/cms/issues/2714))

## 3.0.1 - 2018-04-04

### Deprecated
- Brought back and deprecated the `Craft::Personal` and `Craft::Client` constants.

### Fixed
- Fixed a bug where elements’ `getNext()` and `getPrev()` methods were modifying the element query passed into them. ([#2160](https://github.com/craftcms/cms/issues/2160))
- Fixed a bug where Table fields could be pre-populated with one too many rows. ([#2680](https://github.com/craftcms/cms/pull/2680))

### Security
- Craft no longer sends exception messages to error templates, unless the exception is an instance of `yii\base\UserException`.

## 3.0.0.2 - 2018-04-04

### Fixed
- Fixed a bug where Craft Pro installs were getting identified as Craft Solo in the Control Panel.

## 3.0.0 - 2018-04-04

### Added
- The codebase has been completely rewritten and refactored to improve performance, maintainability, and extensibility.
- Craft can now be [installed](https://docs.craftcms.com/v3/installation.html) via Composer in addition to a zip file. ([#895](https://github.com/craftcms/cms/issues/895))
- Craft’s setup wizard is now available as a CLI tool in addition to the web-based one.
- [Plugins](https://docs.craftcms.com/v3/plugin-intro.html) are now loaded as Composer dependencies, and implemented as extensions of [Yii modules](http://www.yiiframework.com/doc-2.0/guide-structure-modules.html).
- Added [multi-site](https://docs.craftcms.com/v3/sites.html) support.
- Added the Plugin Store, where plugins can be discovered, trialled, and purchased. ([#808](https://github.com/craftcms/cms/issues/808))
- Plugins can now be updated and removed from within the Control Panel.
- Asset sources are now called “volumes”, and plugins can supply their own volume types.
- Added the Image Editor, which can be used to rotate, crop, and flip images, as well as set focal points on them.
- Added asset previews, which can be triggered via a “Preview file” action on the Assets index, or with a `shift` + `spacebar` keyboard shortcut throughout the Control Panel.
- Asset editor HUDs now show image previews. ([#837](https://github.com/craftcms/cms/issues/837))
- Added the “Utilities” section to the Control Panel, replacing the Tools area of the Settings page.
- Added the Debug Toolbar, powered by the [Debug Extension for Yii 2](http://www.yiiframework.com/doc-2.0/guide-tool-debugger.html).
- Added support for [Content Migrations](https://docs.craftcms.com/v3/content-migrations.html).
- Added support for PostgreSQL.

### Changed
- The Control Panel has been redesigned for better usability, readability and responsiveness.
- Renamed all “URL Format” things to “URI Format”, in the Control Panel UI and in the code.
- Added the “Propagate entries across all enabled sites?” section setting. If disabled, entries will only be associated with the site they were created on. ([#2330](https://github.com/craftcms/cms/issues/2330))
- Structure sections and category groups no longer have Nested URL Format settings. (It’s still possible to achieve the same result with a single URI Format setting.)
- When an entry type is updated, Craft now re-saves all entries of that type.
- When a category is deleted, its nested categories are no longer deleted with it.
- Craft no longer re-saves *all* localizable elements after a new site is created; entries and Matrix blocks are skipped, and plugins that supply custom element types must now re-save their elements manually as well.
- The “New entry” and “New category” buttons on Entries and Categories index pages now load the Edit page for the currently-selected site. ([#2236](https://github.com/craftcms/cms/issues/2236))
- Elements now validate that custom field values will fit within their database columns, for fields with textual or numeric column types.
- User photos are now assets. ([#933](https://github.com/craftcms/cms/issues/933))
- Assets now have a “Link” table attribute option.
- Volumes’ “Base URL” settings can now begin with `@web`, which is an alias for the root URL that Craft is running from.
- Local volumes’ “File System Path” settings can now begin with `@webroot`, which is an alias for the path to the directory that `index.php` lives in.
- Global Sets’ field layouts can now have custom tabs.
- Color inputs can now be left blank.
- Color values within Table fields are now represented by `craft\fields\data\ColorData` objects.
- Element titles now get a validation error if they contain any 4+ byte characters (like emoji), on servers running MySQL. ([#2513](https://github.com/craftcms/cms/issues/2513))
- Lightswitch fields that don’t have a value yet will now be assigned the default field value, even for existing elements. ([#2404](https://github.com/craftcms/cms/issues/2404))
- The system installer now sets the initial admin account’s preferred language to the site language selected in the installation wizard. ([#2480](https://github.com/craftcms/cms/issues/2480))
- Table fields now have “Min Rows”, “Max Rows”, and “Add Row Label” settings. ([#2372](https://github.com/craftcms/cms/issues/2372))
- Table fields now have “Date”, “Time”, “Lightswitch”, and “Color” column type options.
- Color fields now return a `craft\fields\data\ColorData` object, with `hex`, `rgb`, `red`, `green`, `blue`, `r`, `g`, `b`, and `luma` properties.
- Matrix fields now have “Manage blocks on a per-site basis”, “Min Blocks”, and “Max Blocks” settings.
- Matrix fields with only one block type, and equal values for the Min Blocks and Max Blocks settings, now hide the UI for adding and deleting blocks.
- Matrix fields with only one block type will now auto-create the minimum number of blocks required by the field, per the Min Blocks setting, for new elements. ([#850](https://github.com/craftcms/cms/issues/850))
- The `migrate/up` console command will now update the appropriate schema version in the database after successfully completing all migrations. ([#1907](https://github.com/craftcms/cms/issues/1907))
- Users can now set their preferred language to any supported application language. ([#847](https://github.com/craftcms/cms/issues/847))
- Users are no longer logged out when verifying a new email address on their own account. ([#1421](https://github.com/craftcms/cms/issues/1421))
- Users no longer get an exception or error message if they click on an invalid/expired email verification link and are already logged in. Instead they’ll be redirected to wherever they would normally be taken immediately after logging in. ([#1422](https://github.com/craftcms/cms/issues/1422))
- If anything prevents a user from being deleted, any changes that were made in preparation for deleting the user are now rolled back.
- Added `webp` as a web-safe image format.
- Craft now checks if the current installation can manipulate an image instead of checking against a predefined list. ([#1648](https://github.com/craftcms/cms/issues/1648), [#1545](https://github.com/craftcms/cms/issues/1545))
- The `getCsrfInput()` global function has been renamed to `csrfInput()`. (getCsrfInput() still works but produces a deprecation error.)
- The `{% cache %}` tag no longer includes the query string when storing the cache URL.
- Added the `|timestamp` Twig filter, for formatting a date as a user-friendly timestamp.
- Added the `|datetime` Twig filter, for formatting a date with a localized date+time format.
- Added the `|time` Twig filter, for formatting a date with a localized time format.
- Added the `|multisort` Twig filter, which duplicates an array and sorts it with [craft\helpers\ArrayHelper::multisort()](http://www.yiiframework.com/doc-2.0/yii-helpers-basearrayhelper.html#multisort()-detail).
- Added the `|atom` and `|rss` Twig filters, for formatting dates in Atom and RSS date formats, respectively.
- Added the `|column` Twig filter, for capturing the key/property values of a series of arrays/objects.
- Added the `|index` Twig filter, for indexing an array of arrays/objects by one of their keys/values.
- Added the `|filterByValue` Twig filter.
- Added the `|duration` Twig filter, which converts a `DateInterval` object into a human-readable duration.
- The `t` filter now always defaults to translating the given string using the `site` category unless it is otherwise specified (e.g. `myString|t('pluginhandle')`).
- The `|date` filter can be passed `'short'`, `'medium'`, `'long'`, and `'full'`, which will format the date with a localized date format.
- It is now possibly to customize the SQL of [element queries](https://docs.craftcms.com/v3/element-queries.html), and there are more choices on how the data should be returned.
- Element queries are no longer limited to 100 results by default.
- The “Failed” message in the queue HUD in the Control Panel now shows the full error message as alt text. ([#855](https://github.com/craftcms/cms/issues/855))
- Added the `convertFilenamesToAscii` config setting.
- Added the `preserveExifData` config setting, `false` by default and requires Imagick. ([#2034](https://github.com/craftcms/cms/issues/2034))
- Added the `aliases` config setting, providing an easy way to define custom [aliases](http://www.yiiframework.com/doc-2.0/guide-concept-aliases.html).
- Removed support for automatically determining the values for the `omitScriptNameInUrls` and `usePathInfo` config settings.
- It’s now possible to override Craft’s application config via `config/app.php`.
- It’s now possible to override volume settings via `config/volumes.php`.
- It’s now possible to override all plugins’ settings via `config/<plugin-handle>.php`.
- Renamed the `runTasksAutomatically` config setting to `runQueueAutomatically`.
- The `translationDebugOutput` config setting will now wrap strings with `@` characters if the category is `app`, `$` if the category is `site`, and `%` for anything else.
- All user-defined strings in the Control Panel (e.g. section names) are now translated using the `site` category, to prevent translation conflicts with Craft’s own Control Panel translations.
- Routes can now be stored on a per-site basis, rather than per-locale.
- Web requests are now logged to `storage/logs/web.log`.
- Web requests that result in 404 errors are now logged to `storage/logs/web-404s.log`.
- Console requests are now logged to `storage/logs/console.log`.
- Queue requests are now logged to `storage/logs/queue.log`.
- Craft 3 now requires PHP 7.0.0 or later.
- Craft 3 now requires MySQL 5.5+ or PostgreSQL 9.5+.
- Craft now takes advantage of the [PHP Intl extension](http://php.net/manual/en/book.intl.php) when available.
- Craft now uses Stringy for better string processing support.
- Craft now uses Flysystem for better asset volume support.
- Craft now uses Swiftmailer for better email sending support.
- Craft now uses the [Yii 2 Queue Extension](https://github.com/yiisoft/yii2-queue) for managing background tasks.
- Craft now uses the Zend Feed library for better RSS and Atom processing support.
- Updated Yii to 2.0.15.1.
- Updated Twig to 2.4.
- Updated Guzzle to 6.3.

### Deprecated
- Many things have been deprecated. See [Changes in Craft 3](https://docs.craftcms.com/v3/changes-in-craft-3.html) for a complete list.

### Fixed
- Fixed a bug where a PHP session would be started on every template rendering request whether it was needed or not. ([#1765](https://github.com/craftcms/cms/issues/1765))

### Security
- Craft uses OpenSSL for encryption rather than mcrypt, which is far more secure and well-maintained.<|MERGE_RESOLUTION|>--- conflicted
+++ resolved
@@ -30,18 +30,12 @@
 
 ### Fixed
 - Fixed a bug where Edit Entry pages would often warn authors when leaving the page even if nothing had changed, if there was a Redactor field or other field that was doing its own value normalization on page load. ([craftcms/redactor#161](https://github.com/craftcms/redactor/issues/161))
-<<<<<<< HEAD
-- Fixed a bug where sometimes Assets would not be moved to the correct folders when using the `Restrict uploads to a single folder` setting in a multi-site setup. ([#5139](https://github.com/craftcms/cms/issues/5139)
-- Fixed a bug where updating from the command line could run sometimes hit a memory limit error.
-- Fixed a bug where saving a new GraphQL schema would not populate the UID property.
-=======
 - Fixed a bug where assets could remain in their temporary upload location after an entry was first published. ([#5139](https://github.com/craftcms/cms/issues/5139)
 - Fixed a bug where the `update` command could run out of memory. ([#1852](https://github.com/craftcms/cms/issues/1852))
 - Fixed a bug where saving a new GraphQL schema would not populate the UID property.
 - Fixed a bug where Craft wasn’t clearing search keywords for custom fields that weren’t searchable anymore. ([#5168](https://github.com/craftcms/cms/issues/5168))
 - Fixed a bug where `relatedTo` element query params weren’t returning elements that were related to the source element when previewing a draft or revision.
 - Fixed a bug where importing project config changes would break if they contained a changed global set and orphaned Matrix block types. ([#4789](https://github.com/craftcms/cms/issues/4789)
->>>>>>> b045a1d9
 
 ## 3.3.13 - 2019-10-23
 
