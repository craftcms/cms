# Release Notes for Craft CMS 3.x

## Unreleased

### Added
<<<<<<< HEAD
- Added the `cp.entries.edit.meta` and `cp.entries.edit.settings` template hooks to the Edit Entry page.
=======
- Added the `ignorePlaceholders` element query param.
- Added `craft\base\ElementInterface::getSource()`.
>>>>>>> 343fe2fa

### Changed
- Improved the Control Panel header styling for mobile and on pages with long titles. ([#4548](https://github.com/craftcms/cms/issues/4548))
- Element references in the Control Panel now reveal the site the element was fetched from in their tooltips, on multi-site installs. ([#4690](https://github.com/craftcms/cms/issues/4690))
- Element editor HUDs now always show a header with the element’s site name on multi-site installs, even if the element is only editable in one site. ([#4690](https://github.com/craftcms/cms/issues/4690))
- Entry preview tokens now respect the `defaultTokenDuration` config setting, rather than always expiring after 24 hours. ([#4683](https://github.com/craftcms/cms/pull/4683))

### Deprecated
- Deprecated `craft\behaviors\DraftBehavior::getSource()`.
- Deprecated `craft\behaviors\RevisionBehavior::getSource()`.

### Fixed
- Fixed a bug where elements listed in a Structure view could be missing their descendant toggles even if all of their descendants were disabled. ([#4685](https://github.com/craftcms/cms/issues/4685))
- Fixed a bug where element CSV exports were limited to 50 elements if no limit was set. ([#4692](https://github.com/craftcms/cms/issues/4692))
- Fixed a 400 error that occurred when submitting an entry form that didn’t have an `entryId` param. ([#4693](https://github.com/craftcms/cms/issues/4693))
- Fixed a bug where `craft\base\Element::getDescendants()` and other structure methods could return the wrong results when called on a draft. ([#4694](https://github.com/craftcms/cms/issues/4694))

## 3.2.8 - 2019-07-30

### Added
- Element indexes with unsaved drafts now show a “Drafts” option in the status menu.
- Added the `utils/fix-element-uids` command, which ensures all elements have unique UIDs. ([#4653](https://github.com/craftcms/cms/issues/4653))

### Fixed
- Fixed a bug where it wasn’t possible to create a homepage Single section if a prior entry revisions’ URI had been set to `__home__`. ([#4657](https://github.com/craftcms/cms/issues/4657))
- Fixed a bug where the user deletion confirmation dialog was including revisions and drafts when counting entries for the content summary.
- Fixed an error that occurred when deleting a user, if another user had been chosen to inherit their content. ([#4670](https://github.com/craftcms/cms/issues/4670))
- Fixed a bug where users could be warned about losing unsaved changes when updating an entry from a draft, while the draft was being autosaved. ([#4614](https://github.com/craftcms/cms/issues/4614))
- Fixed a bug where Categories fields weren’t always getting updated when a category they were related to got moved under another category. ([#4672](https://github.com/craftcms/cms/issues/4672))
- Fixed an error that occurred on the Settings → Routes page, if one of the routes didn’t have a URI pattern. ([#4676](https://github.com/craftcms/cms/issues/4676))
- Fixed some styling and behavior issues on the Settings → Routes page.

## 3.2.7 - 2019-07-25

### Fixed
- Fixed an error where it wasn’t possible to scale SVGs using only height. ([#4643](https://github.com/craftcms/cms/pull/4643))
- Fixed a bug where the content area of some Control Panel pages weren’t getting any bottom padding. ([#4644](https://github.com/craftcms/cms/issues/4644))
- Fixed a bug where installing a plugin immediately after installing Craft from the console could corrupt the project config if `useProjectConfigFile` was enabled. ([#3870](https://github.com/craftcms/cms/issues/3870))
- Fixed a bug where entry forms could overlook changes made to Categories fields. ([#4648](https://github.com/craftcms/cms/issues/4648))
- Fixed a bug where element search indexes weren’t being updated right away after an element was created or updated from an element editor HUD.
- Fixed a bug where back-end slug validation wasn’t working correctly for slugs with some unicode characters. ([#1535](https://github.com/craftcms/cms/issues/1535))
- Fixed a bug where Craft was attempting to delete template caches even when saving a draft or revision.

## 3.2.6 - 2019-07-23

### Changed
- When enabling a new site for a Single section, Craft now uses the primary site’s content as the starting point for the new site’s content, if the section was already enabled for it.
- Swapped the position of the “Save as a Draft” and “Save Entry” buttons. ([#4622](https://github.com/craftcms/cms/issues/4622))
- `craft\helpers\DateTimeHelper::toDateTime()` now supports arrays created from `DateTime` objects. ([#4627](https://github.com/craftcms/cms/issues/4627))
- Plugin license key inputs are no longer limited to 29 characters, to make room for long environment variable names. ([#4393](https://github.com/craftcms/cms/issues/4393))
- Updated Imagine to 1.2.2.1.

### Fixed
- Fixed a bug where Craft could load the same JavaScript and CSS files multiple times when opening element editor HUDs. ([#4620](https://github.com/craftcms/cms/issues/4620))
- Fixed a bug where each animated GIF frame would still be parsed when generating a thumbnail, even if the `transformGifs` setting was set to `false`. ([#4588](https://github.com/craftcms/cms/issues/4588))
- Fixed a bug where back-end slug validation wasn’t working correctly for slugs with unicode characters. ([#4628](https://github.com/craftcms/cms/issues/4628))
- Fixed a bug where it wasn’t possible to create new entries if the section handle matched the `pageTrigger` config setting, and the `pageTrigger` config setting had a trailing slash. ([#4631](https://github.com/craftcms/cms/issues/4631))
- Fixed a bug where the `sections.previewTargets` database column was getting created as a `varchar` instead of `text` column for new Craft installs. ([#4638](https://github.com/craftcms/cms/issues/4638))

### Security
- Fixed a bug where the `preserveExifData` config setting wasn’t being respected on image upload.

## 3.2.5.1 - 2019-07-19

### Fixed
- Fixed an error that occurred if a plugin license key was set to an environment variable, which was set to an invalid key. ([#4604](https://github.com/craftcms/cms/issues/4604))
- Fixed an error that prevented image thumbnails from generating in the Control Panel when using ImageMagick. ([#4609](https://github.com/craftcms/cms/issues/4609))

## 3.2.5 - 2019-07-19

### Added
- Added `craft\services\Elements::getPlaceholderElements()`.

### Changed
- If an invalid entry draft or revision edit URL is accessed, but the source entry does exist, Craft now redirects the browser to the source entry’s edit page. ([#4574](https://github.com/craftcms/cms/issues/4574))
- Preview requests now include the previewed entry in element queries even if the `status`, `drafts`, or `revisions` parameters are set to exclude it. ([#4581](https://github.com/craftcms/cms/issues/4581))
- Back-end slug generation now follows the same rules as JavaScript. ([#4607](https://github.com/craftcms/cms/issues/4607))
- Unsaved entry drafts now get assigned a new ID when they are fully saved, so they are treated as new elements. ([#4589](https://github.com/craftcms/cms/issues/4589))

### Fixed
- Fixed some bugs with the “Save Entry” menu options, when editing an unsaved draft. ([#4614](https://github.com/craftcms/cms/issues/4614))
- Fixed a bug where Craft could forget which site was being edited when updating an entry from a draft. ([#4615](https://github.com/craftcms/cms/issues/4615))

## 3.2.4.1 - 2019-07-17

### Fixed
- Fixed an error that occurred when attempting to share a disabled entry. ([#4596](https://github.com/craftcms/cms/issues/4596))
- Fixed a bug where new Email and URL cells in Table fields weren’t getting the correct input type. ([#4595](https://github.com/craftcms/cms/issues/4595))

## 3.2.4 - 2019-07-17

### Changed
- Brought back the “Preview” button for the Current revision of entries, which now creates a draft before activating the entry preview. ([#4584](https://github.com/craftcms/cms/issues/4584))
- The “Save as a Draft” button now creates the draft over Ajax, when it’s not the primary submit button for the page.
- When Craft isn’t able to sync incoming `project.yaml` changes due to schema version conflicts, Craft now lists which packages are conflicting.. ([#4568](https://github.com/craftcms/cms/issues/4568))

### Fixed
- Fixed a JavaScript error that could occur after uploading a file directly onto an Assets field when editing the Current revision of an entry.
- Fixed a bug where draft forms could become unresponsive if the user attempted to navigate away from the page or submit the form in the middle of an autosave. ([#4578](https://github.com/craftcms/cms/issues/4578))
- Fixed a SQL error that could occur when passing `:empty:` or `:notempty:` to a relational field’s element query param. ([#4529](https://github.com/craftcms/cms/issues/4529))
- Fixed a bug where Number fields weren’t getting set to their default values for new entries. ([#4586](https://github.com/craftcms/cms/issues/4586))
- Fixed a bug query string parameters were getting URL-encoded when applied to generated pagination URLs.
- Fixed a bug where Single entries had the option to be duplicated or deleted. ([#4590](https://github.com/craftcms/cms/issues/4590))

## 3.2.3 - 2019-07-16

### Added
- Added `craft\controllers\EntriesController::actionDuplicateEntry()`.
- Added `craft\web\UrlManager::setMatchedElement()`.

### Changed
- Craft no longer creates drafts automatically when editing entries. The user must click a “Save as a Draft” button to create one. ([#4549](https://github.com/craftcms/cms/issues/4549))
- Entries are now immediately savable, whether or not any changes were made. ([#4535](https://github.com/craftcms/cms/issues/4535))
- The “Save Entry” button now redirects the user to the Entries index page. ([#4575](https://github.com/craftcms/cms/issues/4575))
- Brought back the “Save and continue editing” and “Save and add another” options for entries.
- It’s no longer possible to preview entries’ Current revision. A draft must be created first.

### Fixed
- Fixed a bug where it wasn’t possible to delete Matrix blocks if Min Blocks and Max Blocks were set to the same value, and an element already had more than that many blocks. ([#4562](https://github.com/craftcms/cms/issues/4562))
- Fixed a bug where `craft\web\UrlManager::getMatchedElement()` could return the incorrect result on preview requests. ([#4542](https://github.com/craftcms/cms/issues/4542))
- Fixed an error that occurred on the Settings → Email page if email settings were missing from the project config. ([#4552](https://github.com/craftcms/cms/issues/4552))
- Fixed a bug where it wasn’t possible to toggle site-specific entry statuses when editing drafts. ([#4577](https://github.com/craftcms/cms/issues/4577))

## 3.2.2 - 2019-07-14

### Added
- Added `craft\helpers\ElementHelper::isTempSlug()`.
- Added `craft\helpers\ElementHelper::tempSlug()`.
- Added `craft\helpers\UrlHelper::removeParam()`.

### Changed
- Craft no longer ensures a recent revision exists before creating a draft for an element.
- Element exports are limited to CSV files now, to avoid the GD requirement imposed by the PHPSpreadsheet library. ([#4553](https://github.com/craftcms/cms/issues/4553))

### Fixed
- Fixed a bug where multi-site element queries with the `unique` and `offset` params set weren’t returning any results. ([#4560](https://github.com/craftcms/cms/issues/4560))
- Fixed an error that could occur when creating a draft. ([#4515](https://github.com/craftcms/cms/issues/4515))
- Fixed a bug where Craft wasn’t generating a new slug for entries that were saved with a blank Slug field. ([#4518](https://github.com/craftcms/cms/issues/4518))
- Fixed a bug where disabled select options could lose their disabled text styling in Firefox. ([#4526](https://github.com/craftcms/cms/issues/4526))
- Fixed a bug where entry forms could miss the fact that a file had been uploaded to an Assets field. ([#4534](https://github.com/craftcms/cms/issues/4534))
- Fixed a bug where selecting “Create a new child entry” in a Structure section on a multi-site install would result in a 404 error. ([#4541](https://github.com/craftcms/cms/issues/4541))
- Fixed a bug where it wasn’t possible to set test-specific config settings. ([#4539](https://github.com/craftcms/cms/pull/4539))
- Fixed an error that occurred when exporting elements if Limit was set to `0`. ([#4547](https://github.com/craftcms/cms/issues/4547))
- Fixed a bug where the `{% paginate %}` tag wouldn’t generate links to the first page correctly when using query string pagination. ([#4550](https://github.com/craftcms/cms/issues/4550))
- Fixed an error that occurred when indexing assets from a console request, if no volumes were defined yet. ([#2798](https://github.com/craftcms/cms/issues/2798))
- Fixed a bug where the “Delete” link could show up in the draft meta HUD for unsaved drafts. ([#4557](https://github.com/craftcms/cms/issues/4557))

## 3.2.1 - 2019-07-11

### Added
- Added `craft\console\Request::getIsPreview()`.
- Added `craft\web\Request::getIsPreview()`.

### Changed
- If a draft can’t be saved, an alert icon is now shown in the Control Panel header, which can be clicked on to reveal more information.
- Element revisions no longer store snapshot data.

### Fixed
- Fixed a bug where Feed widget items weren’t getting hyperlinked.
- Fixed a bug where the `app/migrate` controller wasn’t applying new `project.yaml` changes if there were no pending migrations.
- Fixed a SQL error that could occur when saving an entry or entry draft. ([#4508](https://github.com/craftcms/cms/issues/4508))
- Fixed a bug where Assets fields set to restrict uploads to a single folder could have empty selector modals. ([#4522](https://github.com/craftcms/cms/issues/4522))
- Fixed an error that could occur if a template was accessing the deprecated `locale` property of an element query, but `siteId` wasn’t set to an integer. ([#4531](https://github.com/craftcms/cms/issues/4531))
- Fixed a bug where users without the “Publish live changes” permission for a section weren’t able to create new entries. ([#4528](https://github.com/craftcms/cms/issues/4529))
- Fixed a PHP error that could occur when uploading files to Assets fields on the front-end. ([#4382](https://github.com/craftcms/cms/issues/4382))
- Fixed a bug where elements listed in a Structure view could show descendant toggles even if they had no descendants. ([#4504](https://github.com/craftcms/cms/issues/4504))
- Fixed a backwards compatibility issue. ([#4523](https://github.com/craftcms/cms/issues/4523))

## 3.2.0 - 2019-07-09

> {warning} If you’ve ever run the `project-config/rebuild` command, it’s highly recommended that you run it again with Craft 3.1.34.2, before updating to Craft 3.2.

> {warning} Custom login controllers must now explicitly set their `$allowAnonymous` values to include `self::ALLOW_ANONYMOUS_OFFLINE` if they wish to be available when the system is offline.

> {tip} If you have Super Table or Neo installed, you should update those **at the same time** as Craft, to avoid unnecessary search index jobs from being added to the queue.

### Added
- All element types now have the option to support drafts and revisions.
- Drafts are now autocreated when content is modified, and autosaved whenever the content changes. ([#1034](https://github.com/craftcms/cms/issues/1034))
- Drafts and revisions now store content across all sites supported by the element. ([#2669](https://github.com/craftcms/cms/issues/2669))
- Content previewing is now draft-based, and drafts are stored as specialized elements, so it’s no longer necessary to add special cases in templates for preview requests. ([#1787](https://github.com/craftcms/cms/issues/1787), [#2801](https://github.com/craftcms/cms/issues/2801))
- Sections now have a “Preview Targets” setting when running Craft Pro, which can be used to configure additional locations that entries can be previewed from. ([#1489](https://github.com/craftcms/cms/issues/1489))
- Sections now have a “Propagation Method” setting, enabling entries to only be propagated to other sites in the same site group, or with the same language. ([#3554](https://github.com/craftcms/cms/issues/3554))
- Matrix fields now have a “Propagation Method” setting, enabling blocks to only be propagated to other sites in the same site group, or with the same language. ([#3554](https://github.com/craftcms/cms/issues/3554))
- Single entries now have editable slugs. ([#3368](https://github.com/craftcms/cms/issues/3368))
- Headless content previewing is now possible by forwarding request tokens off to content API requests. ([#1231](https://github.com/craftcms/cms/issues/1231))
- Preview iframes are now created with a `src` attribute already in place, improving SPA support. ([#2120](https://github.com/craftcms/cms/issues/2120))
- Entry “Share” buttons are now visible on mobile. ([#4408](https://github.com/craftcms/cms/issues/4408))
- Added the “Temp Uploads Location” system setting (available from Settings → Assets → Settings), which makes it possible to choose the volume and path that temporary asset uploads should be stored. ([#4010](https://github.com/craftcms/cms/issues/4010))
- Added the `maxRevisions` config setting. ([#926](https://github.com/craftcms/cms/issues/926))
- Added the `purgeUnsavedDraftsDuration` config setting, which determines how long unsaved drafts should be allowed to exist before getting deleted via garbage collection.
- Added the “Edit images” permission. ([#3349](https://github.com/craftcms/cms/issues/3349))
- Added the “Impersonate users” permission. ([#3501](https://github.com/craftcms/cms/issues/3501))
- Added the `drafts`, `draftId`, `draftOf`, `draftCreator`, `revisions`, `revisionId`, `revisionOf`, and `revisionCreator` element query params.
- The `site` element query params now support passing multiple site handles, or `'*'`, to query elements across multiple sites at once. ([#2854](https://github.com/craftcms/cms/issues/2854))
- Relational fields now have a “Validate related elements” setting, which ensures that the related elements pass validation before the source element can be saved with them selected. ([#4095](https://github.com/craftcms/cms/issues/4095))
- Table fields can now have Dropdown, Email, and URL columns. ([#811](https://github.com/craftcms/cms/issues/811), [#4180](https://github.com/craftcms/cms/pull/4180))
- Dropdown and Multi-select fields can now have optgroups. ([#4236](https://github.com/craftcms/cms/issues/4236))
- Date/Time, Dropdown, Lightswitch, Number, and Radio Buttons fields are now listed as sort options in element indexes. ([#2818](https://github.com/craftcms/cms/issues/2818))
- Asset, category, entry, and user indexes can now have “UID” columns. ([#4433](https://github.com/craftcms/cms/issues/4433))
- Added the `unique` element query param, which can be used to prevent duplicate elements when querying elements across multiple sites.
- Added the `preferSites` element query param, which can be used to set the preferred sites that should be used for multi-site element queries, when the `unique` param is also enabled.
- Element index pages are now paginated for non-Structure views. ([#818](https://github.com/craftcms/cms/issues/818))
- Element index pages now have an “Export…” button that will export all of the elements in the current view (across all pages) or up to a custom limit, in either CSV, XLS, XLSX, or ODS format. ([#994](https://github.com/craftcms/cms/issues/994))
- Added the `{% dd %}` Twig tag. ([#4399](https://github.com/craftcms/cms/issues/4399))
- Added the `attr()` Twig function, which can generate a list of HTML/XML attributes. ([#4237](https://github.com/craftcms/cms/pull/4237))
- Added the `|withoutKey` Twig filter.
- Added the `resave/matrix-blocks` console command.
- The `index-assets/*` commands now support a `--create-missing-assets=0` option, which prevents Craft from creating asset records when they don’t exist yet, and offers an opportunity to fix the location of any asset records that are missing their associated files, when the filename matches one of the files missing an index.
- Added the `mailer/test` command. ([#4020](https://github.com/craftcms/cms/issues/4020))
- Added the `tests/setup` command, which generates a test suite for the current Craft project.
- Jobs can now set progress labels, which will be shown below their description and progress bar in the queue HUD. ([#1931](https://github.com/craftcms/cms/pull/1931))
- Added the `_layouts/element` template, which can be extended by element edit pages that wish to support drafts, revisions, and content previewing.
- Added the `_special/sitepicker` template.
- It’s now possible for plugins and modules to define custom actions on console controllers.
- Added a testing framework for Craft and plugins, powered by Codeception. ([#3382](https://github.com/craftcms/cms/pull/3382), [#1485](https://github.com/craftcms/cms/issues/1485), [#944](https://github.com/craftcms/cms/issues/944))
- Added `craft\base\ApplicationTrait::getInstalledSchemaVersion()`.
- Added `craft\base\BlockElementInterface`.
- Added `craft\base\Element::EVENT_AFTER_PROPAGATE`.
- Added `craft\base\Element::EVENT_REGISTER_PREVIEW_TARGETS`.
- Added `craft\base\Element::previewTargets()`.
- Added `craft\base\ElementInterface::afterPropagate()`.
- Added `craft\base\ElementInterface::getCurrentRevision()`.
- Added `craft\base\ElementInterface::getIsDraft()`.
- Added `craft\base\ElementInterface::getIsRevision()`.
- Added `craft\base\ElementInterface::getIsUnsavedDraft()`.
- Added `craft\base\ElementInterface::getPreviewTargets()`.
- Added `craft\base\ElementInterface::getSourceId()`.
- Added `craft\base\ElementInterface::getSourceUid()`.
- Added `craft\base\ElementInterface::getUiLabel()`, which is now used to define what an element will be called in the Control Panel. ([#4211](https://github.com/craftcms/cms/pull/4211))
- Added `craft\base\ElementInterface::pluralDisplayName()`, which element type classes can use to define the plural of their display name.
- Added `craft\base\ElementInterface::setRevisionCreatorId()`.
- Added `craft\base\ElementInterface::setRevisionNotes()`.
- Added `craft\base\ElementTrait::$dateDeleted`. ([#4493](https://github.com/craftcms/cms/issues/4493))
- Added `craft\base\ElementTrait::$draftId`.
- Added `craft\base\ElementTrait::$hardDelete`.
- Added `craft\base\ElementTrait::$previewing`.
- Added `craft\base\ElementTrait::$propagateAll`.
- Added `craft\base\ElementTrait::$revisionId`.
- Added `craft\base\Field::EVENT_AFTER_ELEMENT_PROPAGATE`.
- Added `craft\base\Field::getSortOption()`.
- Added `craft\base\FieldInterface::afterElementPropagate()`.
- Added `craft\base\FieldInterface::valueType()`. ([#3894](https://github.com/craftcms/cms/issues/3894))
- Added `craft\base\SortableFieldInterface`, which can be implemented by field classes that should be sortable in element indexes.
- Added `craft\behaviors\DraftBehavior`.
- Added `craft\behaviors\RevisionBehavior`.
- Added `craft\console\CallableAction`.
- Added `craft\console\Controller`.
- Added `craft\console\controllers\ResaveController::saveElements()`.
- Added `craft\console\ControllerTrait`.
- Added `craft\console\Request::getToken()`.
- Added `craft\controllers\PreviewController`.
- Added `craft\errors\MissingAssetException`.
- Added `craft\events\BatchElementActionEvent`.
- Added `craft\events\DefineConsoleActionsEvent`.
- Added `craft\events\ElementQueryEvent`.
- Added `craft\events\RegisterPreviewTargetsEvent`.
- Added `craft\events\RevisionEvent`.
- Added `craft\helpers\Component::validateComponentClass()`.
- Added `craft\helpers\ElementHelper::isDraftOrRevision()`.
- Added `craft\helpers\ElementHelper::rootElement()`.
- Added `craft\models\Section::$propagationMethod`.
- Added `craft\queue\jobs\UpdateSearchIndex`.
- Added `craft\services\Drafts`, accessible via `Craft::$app->drafts`.
- Added `craft\services\Elements::propagateElements()` along with `EVENT_BEFORE_PROPAGATE_ELEMENTS`, `EVENT_AFTER_PROPAGATE_ELEMENTS`, `EVENT_BEFORE_PROPAGATE_ELEMENT`, and `EVENT_AFTER_PROPAGATE_ELEMENT` events. ([#4139](https://github.com/craftcms/cms/issues/4139))
- Added `craft\services\Elements::resaveElements()` along with `EVENT_BEFORE_RESAVE_ELEMENTS`, `EVENT_AFTER_RESAVE_ELEMENTS`, `EVENT_BEFORE_RESAVE_ELEMENT`, and `EVENT_AFTER_RESAVE_ELEMENT` events. ([#3482](https://github.com/craftcms/cms/issues/3482))
- Added `craft\services\Matrix::duplicateBlocks()`.
- Added `craft\services\Matrix::getSupportedSiteIdsForField()`.
- Added `craft\services\Revisions`, accessible via `Craft::$app->revisions`.
- Added `craft\services\Users::canImpersonate()`.
- Added `craft\web\Request::getIsLoginRequest()` and `craft\console\Request::getIsLoginRequest()`.
- Added `craft\web\UrlManager::$checkToken`.
- Added the `Craft.isSameHost()` JavaScript method.
- Added the `Craft.parseUrl()` JavaScript method.
- Added the `Craft.randomString()` JavaScript method.
- Added the `Craft.DraftEditor` JavaScript class.
- Added the `Craft.Preview` JavaScript class.

### Changed
- Relational fields are now capable of selecting elements from multiple sites, if they haven’t been locked down to only related elements from a single site. ([#3584](https://github.com/craftcms/cms/issues/3584))
- Element selector modals now always show source headings, and list sources in the configured order. ([#4494](https://github.com/craftcms/cms/issues/4494))
- Reference tags can now specify the site to load the element from. ([#2956](https://github.com/craftcms/cms/issues/2956))
- Improved the button layout of Edit Entry pages. ([#2325](https://github.com/craftcms/cms/issues/2325))
- Improved the performance of saving elements.
- The Control Panel now shows the sidebar on screens that are at least 1,000 pixels wide. ([#4079](https://github.com/craftcms/cms/issues/4079))
- The `_layouts/cp` template now supports a `showHeader` variable that can be set to `false` to remove the header.
- The `_layouts/cp` Control Panel template now supports a `footer` block, which will be output below the main content area.
- Renamed `craft\helpers\ArrayHelper::filterByValue()` to `where()`.
- Anonymous/offline/Control Panel access validation now takes place from `craft\web\Controller::beforeAction()` rather than `craft\web\Application::handleRequest()`, giving controllers a chance to do things like set CORS headers before a `ForbiddenHttpException` or `ServiceUnavailableHttpException` is thrown. ([#4008](https://github.com/craftcms/cms/issues/4008))
- Controllers can now set `$allowAnonymous` to a combination of bitwise integers `self::ALLOW_ANONYMOUS_LIVE` and `self::ALLOW_ANONYMOUS_OFFLINE`, or an array of action ID/bitwise integer pairs, to define whether their actions should be accessible anonymously even when the system is offline.
- Improved the error message when Project Config reaches the maximum deferred event count.
- Craft now deletes expired template caches as part of its garbage collection routine.
- Craft no longer warns about losing unsaved changes when leaving the page while previewing entries, if the changes were autosaved. ([#4439](https://github.com/craftcms/cms/issues/4439))
- `fieldValues` is now reserved field handle. ([#4453](https://github.com/craftcms/cms/issues/4453))
- Improved the reliability of `craft\helpers\UrlHelper::rootRelativeUrl()` and `cpUrl()`.
- `craft\base\ElementInterface::eagerLoadingMap()` and `craft\base\EagerLoadingFieldInterface::getEagerLoadingMap()` can now return `null` to opt out of eager-loading. ([#4220](https://github.com/craftcms/cms/pull/4220))
- `craft\db\ActiveRecord` no longer sets the `uid`, `dateCreated`, or `dateUpdated` values for new records if they were already explicitly set.
- `craft\db\ActiveRecord` no longer updates the `dateUpdated` value for existing records if nothing else changed or if `dateUpdated` had already been explicitly changed.
- `craft\helpers\UrlHelper::siteUrl()` and `url()` will now include the current request’s token in the generated URL’s query string, for site URLs.
- `craft\events\MoveElementEvent` now extends `craft\events\ElementEvent`. ([#4315](https://github.com/craftcms/cms/pull/4315))
- `craft\queue\BaseJob::setProgress()` now has a `$label` argument.
- `craft\queue\jobs\PropagateElements` no longer needs to be configured with a `siteId`, and no longer propagates elements to sites if they were updated in the target site more recently than the source site.
- `craft\queue\QueueInterface::setProgress()` now has a `$label` argument.
- `craft\services\Assets::getUserTemporaryUploadFolder()` now returns the current user’s temporary upload folder by default if no user is provided.
- `craft\services\Elements::deleteElement()` now has a `$hardDelete` argument.
- `craft\services\Elements::deleteElement()` now has a `$hardDelete` argument. ([#3392](https://github.com/craftcms/cms/issues/3392))
- `craft\services\Elements::getElementById()` now has a `$criteria` argument.
- `craft\services\Elements::propagateElement()` now has a `$siteElement` argument.
- `craft\services\Elements::saveElement()` now preserves existing elements’ current `dateUpdated` value when propagating or auto-resaving elements.
- `craft\services\Elements::saveElement()` now preserves the `uid`, `dateCreated`, and `dateUpdated` values on new elements if they were explicitly set. ([#2909](https://github.com/craftcms/cms/issues/2909))
- `craft\services\Elements::setPlaceholderElement()` now throws an exception if the element that was passed in doesn’t have an ID.
- `craft\services\Matrix::saveField()` is no longer is responsible for duplicating blocks from other elements.
- `craft\web\twig\variables\CraftVariable` no longer triggers the `defineComponents` event. ([#4416](https://github.com/craftcms/cms/issues/4416))
- `craft\web\UrlManager::setRouteParams()` now has a `$merge` argument, which can be set to `false` to completely override the route params.
- It’s now possible to pass a `behaviors` key to the `$newAttributes` argument of `craft\services\Elements::duplicateElement()`, to preattach behaviors to the cloned element before it’s saved.

### Removed
- Removed the Search Indexes utility. ([#3698](https://github.com/craftcms/cms/issues/3698))
- Removed the `--batch-size` option from `resave/*` actions.
- Removed the `craft.entryRevisions` Twig component.
- Removed `craft\controllers\EntriesController::actionPreviewEntry()`.
- Removed `craft\controllers\EntriesController::actionShareEntry()`.
- Removed `craft\controllers\EntriesController::actionViewSharedEntry()`.
- Removed `craft\events\VersionEvent`.
- Removed `craft\records\Entry::getVersions()`.
- Removed `craft\records\EntryDraft`.
- Removed `craft\records\EntryVersion`.
- Removed `craft\services\EntryRevisions::saveDraft()`.
- Removed `craft\services\EntryRevisions::publishDraft()`.
- Removed `craft\services\EntryRevisions::deleteDraft()`.
- Removed `craft\services\EntryRevisions::saveVersion()`.
- Removed `craft\services\EntryRevisions::revertEntryToVersion()`.
- Removed the `Craft.EntryDraftEditor` JavaScript class.

### Deprecated
- Deprecated the `ownerSite` and `ownerSiteId` Matrix block query params.
- Deprecated `craft\controllers\EntriesController::EVENT_PREVIEW_ENTRY`.
- Deprecated `craft\controllers\LivePreviewController`.
- Deprecated `craft\elements\MatrixBlock::$ownerSiteId`.
- Deprecated `craft\events\DefineComponentsEvent`.
- Deprecated `craft\helpers\ArrayHelper::filterByValue()`. Use `where()` instead.
- Deprecated `craft\models\BaseEntryRevisionModel`.
- Deprecated `craft\models\EntryDraft`.
- Deprecated `craft\models\EntryVersion`.
- Deprecated `craft\models\Section::$propagateEntries`. Use `$propagationMethod` instead.
- Deprecated `craft\services\Assets::getCurrentUserTemporaryUploadFolder()`.
- Deprecated `craft\services\EntryRevisions`.
- Deprecated `craft\web\Request::getIsLivePreview()`.
- Deprecated `craft\web\Request::getIsSingleActionRequest()` and `craft\console\Request::getIsSingleActionRequest()`.
- Deprecated the `Craft.LivePreview` JavaScript class.

### Fixed
- Fixed a bug where `craft\helpers\UrlHelper` methods could add duplicate query params on generated URLs.
- Fixed a bug where Matrix blocks weren’t getting duplicated for other sites when creating a new element. ([#4449](https://github.com/craftcms/cms/issues/4449))

## 3.1.34.2 - 2019-07-23

### Fixed
- Fixed a bug where the `project-config/rebuild` command was discarding email and user settings.

## 3.1.34.1 - 2019-07-22

### Fixed
- Fixed a bug where the `project-config/rebuild` command was ignoring entry types that didn’t have a field layout. ([#4600](https://github.com/craftcms/cms/issues/4600))

## 3.1.34 - 2019-07-09

### Changed
- The `project-config/rebuild` command now rebuilds the existing project config wherever possible, instead of merging database data with the existing project config.

## 3.1.33 - 2019-07-02

### Added
- Added `craft\base\ApplicationTrait::saveInfoAfterRequest()`.

### Changed
- Craft no longer strips some punctuation symbols from slugs.
- Improved the performance of saving project config updates. ([#4459](https://github.com/craftcms/cms/issues/4459))
- Improved the performance of saving fields. ([#4459](https://github.com/craftcms/cms/issues/4459))
- The `craft update` command no longer updates Craft or plugins if not specified.

### Removed
- Removed `craft\services\ProjectConfig::saveDataAfterRequest()`.
- Removed `craft\services\ProjectConfig::preventSavingDataAfterRequest()`.

### Fixed
- Fixed a PHP error that occurred when deleting an asset transform. ([#4473](https://github.com/craftcms/cms/issues/4473))

### Security
- Fixed an XSS vulnerability.
- Fixed a path disclosure vulnerability. ([#4468](https://github.com/craftcms/cms/issues/4468))
- Added the `sameSiteCookieValue` config setting. ([#4462](https://github.com/craftcms/cms/issues/4462))

## 3.1.32.1 - 2019-06-25

### Fixed
- Fixed a couple Windows compatibility issues.

## 3.1.32 - 2019-06-25

### Changed
- Project Config now sorts arrays when all of the keys are UIDs. ([#4425](https://github.com/craftcms/cms/issues/4425))

### Fixed
- Fixed a bug where Craft might not match a domain to the proper site if it had a non-ASCII character in the host name.
- Fixed an error that could occur when using the `|filter` Twig filter. ([#4437](https://github.com/craftcms/cms/issues/4437))
- Fixed a bug where pagination URL could get repeated page params added to the query string if using query string-based pagination.

## 3.1.31 - 2019-06-18

### Added
- It’s now possible to set plugin license keys to environment variables using the `$VARIABLE_NAME` syntax. ([#4393](https://github.com/craftcms/cms/issues/4393))
- Added `craft\services\Elements::mergeElements()`. ([#4404](https://github.com/craftcms/cms/pull/4404))

### Changed
- Pagination URLs now include any query string parameters set on the current request.
- The default email template no longer sets text or background colors, so emails look better in dark mode. ([#4396](https://github.com/craftcms/cms/pull/4396))
- Improved the error message that gets logged when Craft isn’t able to finish processing project config changes, due to unresolved dependencies.
- Craft will no longer log errors and warnings arising from `yii\i18n\PhpMessageSource`. ([#4109](https://github.com/craftcms/cms/issues/4109))
- Improved the performance and reliability of user queries when the `group` param is set to a user group with a large number of users.
- Updated Yii to 2.0.21.

### Fixed
- Fixed a bug where `Craft::dd()` wouldn’t work properly if output buffering was enabled. ([#4399](https://github.com/craftcms/cms/issues/4399))
- Fixed a bug where `Craft::alias()` wasn’t working on Windows servers. ([#4405](https://github.com/craftcms/cms/issues/4405))
- Fixed a bug where Craft wasn't parsing the `dsn` DB connection setting properly if it was supplied.

### Security
- Fixed an XSS vulnerability.

## 3.1.30 - 2019-06-11

### Changed
- Improved query performance. ([yiisoft/yii2#17344](https://github.com/yiisoft/yii2/pull/17344), [yiisoft/yii2#17345](https://github.com/yiisoft/yii2/pull/17345), [yiisoft/yii2#17348](https://github.com/yiisoft/yii2/pull/17348))
- `craft\services\Elements::saveElement()` now always propagates elements regardless of the `$propagate` argument value, when saving new elements. ([#4370](https://github.com/craftcms/cms/issues/4370))

### Fixed
- Fixed a bug where new elements weren’t assigned a UID in time if their URI format contained a `{uid}` token. ([#4364](https://github.com/craftcms/cms/issues/4364))
- Fixed a bug where Craft was modifying custom log target configs before executing queue jobs. ([#3766](https://github.com/craftcms/cms/issues/3766))
- Fixed a bug where `craft\helpers\ChartHelper::getRunChartDataFromQuery()` assumed that the value would be integers. ([craftcms/commerce#849](https://github.com/craftcms/commerce/issues/849))
- Fixed a bug where `craft\services\Security::validateData()` was returning an empty string instead of `false` when the data didn’t validate. ([#4387](https://github.com/craftcms/cms/issues/4387))
- Fixed a bug where Craft could inject unexpected JavaScript into front-end requests. ([#4390](https://github.com/craftcms/cms/issues/4390))

## 3.1.29 - 2019-06-04

### Added
- Added the `restore` command, which restores a database backup.
- Added the `Craft.escapeRegex()` JavaScript method.

### Changed
- Asset indexes now sort assets by Date Uploaded in descending order by default. ([#1153](https://github.com/craftcms/cms/issues/1153))
- `craft\db\Paginator` no longer assumes that the application’s database connection should be used.
- Updated Twig to 2.11. ([#4342](https://github.com/craftcms/cms/issues/4342))

### Fixed
- Fixed a bug where the Status menu wasn’t visible for the “All users” source on user indexes. ([#4306](https://github.com/craftcms/cms/pull/4306))
- Fixed a bug where pressing the <kbd>Esc</kbd> key in the setup wizard would close the modal window. ([#4307](https://github.com/craftcms/cms/issues/4307))
- Fixed a bug where `craft\validators\ArrayValidator::validate()` didn’t work. ([#4309](https://github.com/craftcms/cms/pull/4309))
- Fixed an error that could occur when rendering templates with a `loop.parent.loop` reference in a nested for-loop. ([#4271](https://github.com/craftcms/cms/issues/4271))
- Fixed a bug where publishing a Single entry’s draft, or reverting a Single entry to a prior version, would overwrite its title to the section name. ([#4323](https://github.com/craftcms/cms/pull/4323))
- Fixed a bug where Craft wasn’t invalidating existing asset transforms when changing the dimensions of a named transform.
- Fixed a bug where `craft\services\Fields::getFieldsByElementType()` would return duplicate results if a field was used in more than one field layout for the element type. ([#4336](https://github.com/craftcms/cms/issues/4336))
- Fixed a bug where Craft wasn’t respecting the `allowUppercaseInSlug` config setting when generating slugs in the Control Panel. ([#4330](https://github.com/craftcms/cms/issues/4330))
- Fixed a bug where Control Panel Ajax requests weren’t working if a custom `pathParam` config setting value was set. ([#4334](https://github.com/craftcms/cms/issues/4334))
- Fixed a JavaScript error that could occur when saving a new entry, if the selected entry type didn’t have a Title field. ([#4353](https://github.com/craftcms/cms/issues/4353))

## 3.1.28 - 2019-05-21

### Added
- Added the “Customize element sources” user permission. ([#4282](https://github.com/craftcms/cms/pull/4282))
- Matrix sub-fields now have a “Use this field’s values as search keywords?” setting. ([#4291](https://github.com/craftcms/cms/issues/4291))
- Added `craft\web\twig\variables::setBasePath()`. ([#4286](https://github.com/craftcms/cms/issues/4286))

### Changed
- Craft now requires Yii 2.0.19.

### Fixed
- Fixed a bug where slugs could get double-hyphenated. ([#4266](https://github.com/craftcms/cms/issues/4266))
- Fixed an error that would occur when installing Craft if the `allowAdminChanges` config setting was disabled. ([#4267](https://github.com/craftcms/cms/issues/4267))
- Fixed a bug where Matrix fields would return the wrong set of Matrix blocks on new or duplicated elements, immediately after they were saved.
- Fixed a bug where users could not assign additional user groups to their own account if their permission to do so was granted by another user group they belonged to.
- Fixed a bug where Number fields would attempt to save non-numeric values. ([craftcms/feed-me#527](https://github.com/craftcms/feed-me/issues/527))
- Fixed a bug where it was possible to assign a Structure entry or category to a new parent, even if that would cause its descendants to violate the Max Levels setting. ([#4279](https://github.com/craftcms/cms/issues/4279))
- Fixed an error that could occur when rendering a template from a console request, if the template contained any non-global `{% cache %}` tags. ([#4284](https://github.com/craftcms/cms/pull/4284))

## 3.1.27 - 2019-05-14

### Added
- Added `craft\fields\Matrix::EVENT_SET_FIELD_BLOCK_TYPES`. ([#4252](https://github.com/craftcms/cms/issues/4252))

### Changed
- Pressing <kbd>Shift</kbd> + <kbd>Return</kbd> (or <kbd>Shift</kbd> + <kbd>Ctrl</kbd>/<kbd>Command</kbd> + <kbd>Return</kbd>) when a textual cell is focused in an editable table will now change the focus to the same cell in the previous row (after creating a new row if necessary.) ([#4259](https://github.com/craftcms/cms/issues/4259))
- Craft no longer shows the status menu for element sources that define a status. ([#4249](https://github.com/craftcms/cms/issues/4249))
- Element URI formats can now conditionally output an empty string, opting the element out of getting its own system URI. ([#4254](https://github.com/craftcms/cms/issues/4254))
- Table fields now get validation errors if any column handles are entered in the format of “colX”.
- Craft no longer clear out users’ verification codes after login. ([#4257](https://github.com/craftcms/cms/issues/4257))
- The `users/upload-user-photo` and `users/delete-user-photo` actions are now available to front-end requests. ([#3932](https://github.com/craftcms/cms/issues/3932))

### Fixed
- Fixed a bug where rebuilding the project config could set an incorrect value for the user field layout.
- Fixed a bug Craft wouldn’t allow users to edit their own photos if they didn’t have upload/remove asset permissions.
- Fixed a bug where Craft wasn’t removing newline characters when pasting text into some single-line Table column types.
- Fixed a bug where project config syncing could have inconsistent results on load-balanced environments. ([#4136](https://github.com/craftcms/cms/issues/4136))
- Fixed a bug where the Plugin Store was not able to load developer details. ([#4241](https://github.com/craftcms/cms/issues/4241))
- Fixed a bug that could occur when Craft generated URLs with multi-byte characters in the query string.
- Fixed a bug where you could get some character encoding issues in some environments when using PHP 7.3.
- Fixed a bug where Craft wasn’t attempting to set a unique URI on duplicated elements. ([#4253](https://github.com/craftcms/cms/issues/4253))
- Fixed a bug where Table fields could copy cell values to other cells if a column had a handle in the format of “colX”. ([#4200](https://github.com/craftcms/cms/issues/4200))
- Fixed an error that could occur on the Login page if a custom Login Page Logo was selected. ([#4261](https://github.com/craftcms/cms/issues/4261))

## 3.1.26 - 2019-05-08

### Changed
- The “Update all” button on the Updates utility is now shown even if the page contains some uninstallable updates. ([#4230](https://github.com/craftcms/cms/issues/4230))
- Craft now stores the Default User Group’s UID in the project config, in case the group’s ID is different across environments.
- `craft\services\Assets::EVENT_BEFORE_REPLACE_ASSET` event handlers can now change the filename of the replaced asset before it is saved.
- Improved the performance of background jobs. ([#4219](https://github.com/craftcms/cms/pull/4219))
- Improved the Plugin Store’s screenshots with arrows for navigation and pinch-to-zoom capability for touch devices.

### Fixed
- Fixed an error that could occur when saving a Single section if one of its sites had been disabled.
- Fixed an error that could occur when deleting a site.
- Fixed a PHP compile error that could occur when paginating a query. ([#4208](https://github.com/craftcms/cms/pull/4208))
- Fixed an error that could occur on the Settings → Users → Settings page if the project config was missing its `users` key. ([#4206](https://github.com/craftcms/cms/issues/4206))
- Fixed a bug where Craft wasn’t requiring email verification for new user accounts if the project config was missing its `users` key.
- Fixed a bug where Craft wasn’t eager-loading elements in the same site as the source element, if that was different than the currently requested site. ([#3954](https://github.com/craftcms/cms/issues/3954))

## 3.1.25 - 2019-04-30

### Added
- Added the `|ascii` Twig filter. ([#4193](https://github.com/craftcms/cms/issues/4193))

### Changed
- Craft now registers its project config event handlers before loading plugins. ([#3943](https://github.com/craftcms/cms/issues/3943))
- The Control Panel now uses jQuery 3.4.0. ([#4183](https://github.com/craftcms/cms/issues/4183))
- `behavior` and `behaviors` are now reserved field handles. ([#4184](https://github.com/craftcms/cms/issues/4184))
- The Updates utility no longer shows notices for expired plugins if no updates are actually available. ([#4186](https://github.com/craftcms/cms/issues/4186))

### Fixed
- Fixed an error where rebuilding the project config would not typecast the `propagateEntries` and `enableVersioning` section settings correctly. ([#3695](https://github.com/craftcms/cms/issues/3695))
- Fixed a bug where the Edit Draft HUD would include the current site name in the default Draft Name value for multi-site entries. ([#4171](https://github.com/craftcms/cms/issues/4171))
- Fixed a bug where resource requests could send a 500 response if the resource didn’t exist. ([#4197](https://github.com/craftcms/cms/pull/4197))

## 3.1.24 - 2019-04-23

### Added
- Added `craft\services\Fields::getFieldIdsByLayoutId()`.

### Changed
- Craft now correctly typecasts all core boolean and integer values saved to the project config. ([#3695](https://github.com/craftcms/cms/issues/3695))
- Craft now saves new entry versions every time an entry is saved, unless it’s being propagated or resaved.
- `users/save-user` and `users/start-elevated-session` requests now check for a `currentPassword` body param in addition to `password`, when looking for the user’s current password. ([#4169](https://github.com/craftcms/cms/issues/4169))
- `craft\services\Path::getStoragePath()` now has a `$create` argument.
- Updated Twig to 2.8.

### Fixed
- Fixed an error where re-saving a site would reset its sorting order. ([#4147](https://github.com/craftcms/cms/issues/4147))
- Fixed a SQL error that could occur when updating to Craft 3.1. ([#3663](https://github.com/craftcms/cms/issues/3663))
- Fixed an error that occurred when an SVG with `/` characters in its `id` attributes was passed to the `svg()` Twig function. ([#4155](https://github.com/craftcms/cms/issues/4155))
- Fixed a bug where passing `:empty:` or `:notempty:` to a Matrix field param on an element query could return incorrect results for fields that had soft-deleted blocks. ([#4161](https://github.com/craftcms/cms/issues/4161))
- Fixed a bug where Craft wasn’t returning a `1` exit code for console requests if the server was running under PHP 7. ([#4153](https://github.com/craftcms/cms/issues/4153))
- Fixed a “World-writable config file 'my.cnf' is ignored” warning that could occur when creating a database backup. ([#4163](https://github.com/craftcms/cms/pull/4163))
- Fixed a bug where `craft\services\Elements::duplicateElements()` would only ignore non-safe attributes passed to the `$newAttributes` argument.
- Fixed a bug where `craft\elements\db\ElementQuery::exists()` and `offsetExists()` were ignoring cached query results.

## 3.1.23 - 2019-04-16

### Added
- The `project-config/sync` command now has a `--force` option, which forces the project config to treat all preexisting config values as new. ([#4126](https://github.com/craftcms/cms/issues/4126))
- Added `craft\base\LogTargetTrait`, which can be used by custom `log` components, to gain security and privacy features provided by Craft’s built-in file target. ([#4127](https://github.com/craftcms/cms/pull/4127))

### Changed
- When creating a new site, global sets are now propagated to it before other element types. ([#3446](https://github.com/craftcms/cms/issues/3446))
- Locked Twig down to 2.7, to avoid a bug in 2.8.0. ([twigphp/Twig#2942](https://github.com/twigphp/Twig/issues/2942))

### Fixed
- Fixed an error that occurred when installing a missing plugin from the Settings → Plugins page. ([#4140](https://github.com/craftcms/cms/issues/4140))
- Fixed PHP type errors that could occur when calling some deprecated `craft.request` methods in templates. ([#4124](https://github.com/craftcms/cms/issues/4124))
- Fixed performance issues that could occur where uploading GIFs in the Control Panel. ([#4131](https://github.com/craftcms/cms/pull/4131))
- Fixed a bug where it wasn’t possible to create a new global set with the same name or handle as a soft-deleted one. ([#4091](https://github.com/craftcms/cms/issues/4091))
- Fixed a bug where pending users’ verification codes were getting deleted if they were impersonated by an admin. ([#4130](https://github.com/craftcms/cms/issues/4130))

## 3.1.22 - 2019-04-10

### Added
- Added `craft\base\ElementTrait::$resaving`, which indicates whether the element is currently being resaved via a `ResaveElements` job or a `resave` command. ([#3482](https://github.com/craftcms/cms/issues/3482))
- Added `craft\db\Paginator::setPageResults()`. ([#4120](https://github.com/craftcms/cms/issues/4120))

### Changed
- Changed the way Craft updates search indexes, to reduce the likelihood of a deadlock. ([#3197](https://github.com/craftcms/cms/issues/3197))
- Improved styles and behavior of the Plugin Store.
- The Settings → Plugins page now notes which plugins are expired, with links to renew them on [id.craftcms.com](https://id.craftcms.com).
- Improved the styling of info HUDs that contain long text or tables. ([#4107](https://github.com/craftcms/cms/pull/4107))

### Fixed
- Fixed a PHP error that could occur during asset indexing in some cases.
- Fixed a bug where entry drafts weren’t showing previous changes to Matrix fields on the draft. ([#4105](https://github.com/craftcms/cms/issues/4105))
- Fixed a bug where `project.yaml` changes weren’t always getting picked up. ([#4028](https://github.com/craftcms/cms/issues/4028))
- Fixed a bug where the `project-config/rebuild` command would restore soft-deleted components. ([#4100](https://github.com/craftcms/cms/issues/4100))
- Fixed a bug where the `project-config/sync` command was not performing schema checks.
- Fixed an error that occurred when backing up the database if the database password contained a `$` character. ([#4115](https://github.com/craftcms/cms/issues/4115))

## 3.1.21.1 - 2019-04-04

### Fixed
- Fixed a bug where underscores were getting stripped from element slugs. ([#4096](https://github.com/craftcms/cms/issues/4096))

## 3.1.21 - 2019-04-03

### Added
- Added the `backup` command, which creates a new database backup. ([#4075](https://github.com/craftcms/cms/issues/4075))
- Added the `queue/retry` command, which can be passed a failed job ID, or `all` to retry all failed jobs. ([#4072](https://github.com/craftcms/cms/issues/4072))
- Added `craft\queue\Queue::retryAll()`.
- Added `craft\services\sections::$autoResaveEntries`, which can be set to `false` from `config/app.php` to prevent Craft from auto-resaving entries after sections and entry types are updated. ([#3482](https://github.com/craftcms/cms/issues/3482))

### Changed
- It’s now possible to double-click on asset sources to expand/collapse their subfolders. ([#4070](https://github.com/craftcms/cms/issues/4070))
- Craft no longer auto-resaves entries after saving a section or entry type if nothing changed of any significance to entries. ([#3482](https://github.com/craftcms/cms/issues/3482))
- Craft now formats filesizes using metric units (e.g. MB instead of MiB).
- The updater is now capable of handling package name changes.
- Craft now requires Yii 2.0.17.

### Fixed
- Fixed a bug where the Asset Indexes utility wasn’t logging exceptions.
- Fixed a SQL error that could occur when using the Asset Indexes utility, if any filenames contained 4+ byte characters.
- Fixed a bug where entry queries could return duplicate results for any entries that belong to a section that has soft-deleted structures associated with it. ([#4066](https://github.com/craftcms/cms/issues/4066))
- Fixed a bug where rebuilding project config would not work with Matrix fields with no block types. ([#4074](https://github.com/craftcms/cms/issues/4074)
- Fixed an error that occurred when sending emails if the `testToEmailAddress` config setting was set. ([#4076](https://github.com/craftcms/cms/issues/4076))
- Fixed a bug where it wasn’t possible to pass the `--element-id` option on `resave/*` commands.
- Fixed a bug where Matrix fields were including disabled blocks if any changes had been made to the Matrix block query params.
- Fixed SQL errors that could occur if the table prefix had ever changed.

## 3.1.20.1 - 2019-03-27

### Fixed
- Fixed an error that occurred when regenerating the project config, if there were any fields without settings. ([#4062](https://github.com/craftcms/cms/issues/4062))
- Fixed an error that occurred when loading the `_includes/forms/date` template without passing a `value` variable. ([#4063](https://github.com/craftcms/cms/issues/4063))

## 3.1.20 - 2019-03-27

### Added
- Added the `project-config/rebuild` console command.
- Added the `verifyEmailSuccessPath` config setting.
- Added the “Prefix” and “Suffix” settings for Number fields. ([#4055](https://github.com/craftcms/cms/issues/4055))
- Added the “Max Length” setting for URL fields. ([#4019](https://github.com/craftcms/cms/issues/4019))
- Added the `devMode` global Twig variable. ([#4038](https://github.com/craftcms/cms/issues/4038))
- Added `craft\config\GeneralConfig::getVerifyEmailSuccessPath()`.
- Added `craft\events\RebuildConfigEvent`.
- Added `craft\services\ProjectConfig::rebuild()`.
- Added `craft\services\Sections::pruneDeletedField()`.

### Changed
- Textareas within the Control Panel can now be manually vertically resized. ([#4030](https://github.com/craftcms/cms/issues/4030))
- The Craft Support widget now includes a “More Resources” section. ([#4058](https://github.com/craftcms/cms/issues/4058))
- The `_includes/forms/text` Control Panel template now supports `step`, `min`, and `max` attributes.
- Users without access to the Control Panel are now redirected according to the `verifyEmailSuccessPath` config setting after verifying a new email address. ([#1998](https://github.com/craftcms/cms/issues/1998))
- The `_includes/forms/text` Control Panel template now supports passing `autocorrect: false` and `autocapitalize: false`, to disable autocorrect and auto-capitalization on iOS devices.
- iOS autocorrect and auto-capitalization has been disabled for all core “Handle” and “Slug” fields in the Control Panel. ([#4009](https://github.com/craftcms/cms/issues/4009))
- Number fields now format their values for element index tables. ([#4059](https://github.com/craftcms/cms/issues/4059))
- When installing Craft using a `project.yaml`, Craft now backups the existing config to the config backup folder if there are errors. ([#4017](https://github.com/craftcms/cms/issues/4017))
- Craft now prunes entry type layouts when deleting a field.
- Craft no longer modifies the DSN string if set explicitly with the `dsn` database config setting.
- Craft no longer throws an `InvalidConfigException` when the `dsn` database config setting is set and contains an unexpected parameter.

### Fixed
- Fixed a bug where Craft wasn’t removing hyphens and other symbols from auto-generated asset titles. ([#4011](https://github.com/craftcms/cms/issues/4011))
- Fixed a PHP error that occurred when calling `craft\services\EntryRevisions::getDraftById()` or `getVersionById()` for a draft/version that belonged to a soft-deleted entry. ([#4013](https://github.com/craftcms/cms/issues/4013))
- Fixed a bug where Craft wasn’t respecting the site selection for routes defined in Settings → Routes. ([#4021](https://github.com/craftcms/cms/issues/4021))
- Fixed a bug where the `project-config/sync` command wasn’t logging exceptions. ([#4015](https://github.com/craftcms/cms/issues/4015))
- Fixed an error that occurred when attempting to use Live Preview with a pending user account. ([#4025](https://github.com/craftcms/cms/issues/4025))
- Fixed an error when displaying a date input in the Control Panel if the value passed wasn’t a `DateTime` object. ([#4041](https://github.com/craftcms/cms/issues/4041))
- Fixed a PHP error that occurred when passing an array of `craft\elements\User` objects to `craft\mail\Message::setTo()`. ([#4048](https://github.com/craftcms/cms/issues/4048))
- Fixed a bug where Craft was applying the `offset` param to both ends of the result set when paginating queries. ([#4052](https://github.com/craftcms/cms/issues/4052))
- Fixed a PHP error that occurred if `true` or `false` was passed to the third argument of `craft\db\Command::upsert()`. ([#4054](https://github.com/craftcms/cms/pull/4054))
- Fixed a bug where deleting fields via `project.yaml` could prevent other changes from being applied.
- Fixed a bug where field UIDs could be overwritten in some cases.

## 3.1.19 - 2019-03-19

### Added
- Added the `_includes/pagination` Control Panel template.
- Added `craft\db\Paginator`.
- Added `craft\web\twig\variables\Paginate::create()`.

### Changed
- The `{% paginate %}` tag now accepts any query object, not just element queries.
- The `_includes/forms/autosuggest` template now has `data` and `methods` blocks that can be overridden by sub-templates to customize the autosuggest behavior.

### Fixed
- Fixed a bug where sidebar badge counts in the Control Panel were getting formatted with two decimals if the Intl extension wasn’t loaded. ([#4002](https://github.com/craftcms/cms/issues/4002))
- Fixed a bug where entry drafts would forget that certain field values had been cleared out, and continue using the live revision’s content instead. ([#3981](https://github.com/craftcms/cms/issues/3981))
- Fixed an error that occurred if a Table field was created with a Date or Time column and no rows in the Default Values setting. ([#4005](https://github.com/craftcms/cms/issues/4005))
- Fixed a bug where Table fields would forget that they had been saved without any rows in the Default Values setting.
- Fixed a SQL error that could occur when saving non-UTF-8 characters to the project config. ([#4007](https://github.com/craftcms/cms/issues/4007))

## 3.1.18 - 2019-03-14

### Added
- Added `craft\services\Deprecator::$throwExceptions`. ([#3972](https://github.com/craftcms/cms/pull/3972))

### Changed
- `Craft::parseEnv()` will now boolean values for environment variables set to `true` or `false`. ([#3975](https://github.com/craftcms/cms/issues/3975))
- Nested project config keys are no longer sorted alphabetically.
- Craft now requires Twig 2.7+.

### Fixed
- Fixed a SQL error that occurred when using a token with a usage limit, if using PostgreSQL. ([#3969](https://github.com/craftcms/cms/issues/3969))
- Fixed a bug where the Edit User page would forget user group selection changes if there was a validation error. ([#3971](https://github.com/craftcms/cms/issues/3971))
- Fixed a bug where the updater would get an unexpected response when updating from 3.1.14 - 3.1.16 to 3.1.17+.
- Fixed a bug where it wasn’t possible to switch plugin editions when the `allowUpdates` config setting was disabled. ([#3987](https://github.com/craftcms/cms/issues/3987))
- Fixed a bug where multiple consecutive newlines in field instructions would result in multiple `<br>` tags rather than new paragraphs.
- Fixed a bug where Table fields weren’t always remembering the sort order for their Default Values settings. ([#3947](https://github.com/craftcms/cms/issues/3947))
- Fixed a bug where Table fields weren’t always remembering the sort order for their Table Columns settings. ([#3997](https://github.com/craftcms/cms/issues/3997))

## 3.1.17.2 - 2019-03-12

### Changed
- Craft now requires Twig 2.6.

## 3.1.17.1 - 2019-03-08

### Added
- Added `craft\helpers\ArrayHelper::ensureNonAssociative()`.

### Fixed
- Fixed a bug where commercial plugin editions weren’t showing up in the Plugin Store.
- Fixed a bug where installing a plugin from the Plugin Store would not respect the selected edition.
- Fixed a bug where plugins with free and commercial editions weren’t getting license key inputs on the Setting → Plugins page.
- Fixed a bug where the Setting → Plugins page wasn’t linking plugins’ edition badge to their page in the Plugin Store for plugins with free and commercial editions, if the free edition was currently active.

## 3.1.17 - 2019-03-08

### Changed
- When installing Craft using a `project.yaml`, Craft now processes all sites before installing any plugins. ([craftcms/commerce#752](https://github.com/craftcms/commerce/issues/752))
- The Plugin Store now shows “Report an issue” links on plugin screens.
- The Plugin Store now includes a “Package Name” section on plugin screens. ([#2757](https://github.com/craftcms/cms/issues/2757))
- The Plugin Store now shows discounted upgrade prices for plugins when a lower edition is already licensed.
- Craft now requires Yii 2.0.16.1.

### Fixed
- Fixed a bug where the `positionedBefore` element query param was not including direct ancestors in the results.
- Fixed a bug where HTML in plugin-supplied field instructions was getting encoded. ([#3928](https://github.com/craftcms/cms/issues/3928))
- Fixed a bug where Craft would prompt for a user’s current password when registering a new user, even if they weren’t assigning any groups or permissions to that user
- Fixed a bug where asset indexing could yield inconsistent results in some cases. ([#3450](https://github.com/craftcms/cms/issues/3450))
- Fixed a bug where the Plugin Store was showing info icons in the feature matrix of multi-edition plugins, even for features that didn’t have an extended description.
- Fixed a bug where entries weren’t getting new versions when edited from element editor HUDs. ([#3959](https://github.com/craftcms/cms/issues/3959))

## 3.1.16 - 2019-03-05

### Added
- The Plugin Store now shows Repository links on plugin screens.
- Added the `create()` Twig function. ([#3921](https://github.com/craftcms/cms/pull/3921))
- Added the `--type` option to the `resave/entries` command. ([#3939](https://github.com/craftcms/cms/issues/3939))
- Added `craft\helers\Assets::getAllowedFileKinds()`.

### Changed
- Line breaks in field instructions now get converted to `<br>` tags. ([#3928](https://github.com/craftcms/cms/issues/3928))
- Assets field settings no longer list file kinds that aren’t allowed to be uploaded, per the `allowedFileExtensions` and `extraAllowedFileExtensions` config settings. ([#3917](https://github.com/craftcms/cms/issues/3917))
- The `{% exit %}` tag now throws a more specific exception depending on the status code passed to it (e.g. `yii\web\NotFoundHttpException` for 404s). ([#3915](https://github.com/craftcms/cms/issues/3915))
- `craft\helpers\MigrationHelper::dropAllIndexesOnTable()` is no longer deprecated.
- The `--id` option on `resave/*` console commands is now named `--element-id`. ([#3940](https://github.com/craftcms/cms/issues/3940))
- The `_includes/forms/autosuggest.html` template now supports passing `disabled: true`. ([#3925](https://github.com/craftcms/cms/issues/3925))

### Fixed
- Fixed a bug where Control Panel content areas weren’t getting their bottom padding applied in Firefox. ([#3874](https://github.com/craftcms/cms/issues/3874))
- Fixed a PHP error that occurred on the front-end if two routes defined in Settings → Routes had the same URI pattern. ([#3922](https://github.com/craftcms/cms/issues/3922))
- Fixed a bug where Craft wasn’t always preselecting the correct tab on Control Panel pages if the tab name contained non-ASCII characters. ([#3923](https://github.com/craftcms/cms/issues/3923))
- Fixed a bug where the `--uid` option on `resave/*` console commands wasn’t working. ([#3941](https://github.com/craftcms/cms/issues/3941))
- Fixed a SQL error that could occur when running `resave/*` console commands.
- Fixed a PHP error that occurred when calling the deprecated `getError()` method on a model that had no errors. ([#3934](https://github.com/craftcms/cms/issues/3934))
- Fixed a bug where Craft wasn’t sanitizing new asset subfolder names. ([#3689](https://github.com/craftcms/cms/issues/3689))
- Fixed a bug where Table fields weren’t remembering the sort order for their Default Values settings. ([#3947](https://github.com/craftcms/cms/issues/3947))

## 3.1.15 - 2019-02-26

### Added
- Added the `resave/assets`, `resave/categories`, `resave/entries`, `resave/tags`, and `resave/users` console commands.

### Changed
- Craft now sends system messages authored for the same root language as the requested language, if an exact language match can’t be found. ([#3888](https://github.com/craftcms/cms/issues/3888))
- Element source definitions can now include a `badgeCount` key.
- Login requests no longer enforce CSRF validation if someone is already logged in.
- Craft now throws an `InvalidConfigException` when updating the project config if any unexpected data types are encountered.
- The `testToEmailAddress` config setting can now be set to `false`. ([#3910](https://github.com/craftcms/cms/pull/3910))

### Fixed
- Fixed a bug where the System Messages utility wouldn’t update message previews after editing a message for the primary site’s language, if the user had a different preferred language selected.
- Fixed a bug where structures weren’t getting deleted and unassigned from their sections properly after converting a Structure section to a Channel or Single. ([#3895](https://github.com/craftcms/cms/issues/3895))
- Really fixed a bug where Craft could update the `dateModified` value in the project config even when nothing had changed. ([#3792](https://github.com/craftcms/cms/issues/3792))
- Fixed a bug where the Settings → Routes page wasn’t listing routes in the user-defined order. ([#3892](https://github.com/craftcms/cms/issues/3892))
- Fixed an error that occurred when viewing trashed entries, if the “Entry Type” column was shown and one of the trashed entries’ entry types had been deleted. ([#3899](https://github.com/craftcms/cms/issues/3899))

## 3.1.14 - 2019-02-21

### Added
- Added `craft\helpers\ProjectConfig::cleanupConfig()`.
- Added `craft\web\Request::$maxPageNum`, which determines the maximum page number Craft should accept (100,000 by default). ([#3880](https://github.com/craftcms/cms/issues/3880))

### Deprecated
- Deprecated `craft\mutex\FileMutex`.

### Fixed
- Fixed a bug where Craft could update the `dateModified` value in the project config even when nothing had changed. ([#3792](https://github.com/craftcms/cms/issues/3792))
- Fixed a SQL error that occurred when running the “Localizing relations” task if using PostgreSQL. ([#3877](https://github.com/craftcms/cms/issues/3877))
- Fixed a bug where file locking wasn’t working on Windows. ([#3879](https://github.com/craftcms/cms/issues/3879))

### Security
- Fixed a bug where sensitive environment variable values weren’t getting redacted correctly.

## 3.1.13 - 2019-02-20

### Added
- Added `craft\helpers\StringHelper::replaceMb4()`.
- Added `craft\services\ProjectConfig::defer()`.

### Changed
- The `users/login` and `users/logout` actions now include a `csrfTokenValue` key in JSON responses. ([#3858](https://github.com/craftcms/cms/issues/3858))
- Craft no longer deletes search indexes when soft-deleting an element, until the element gets hard-deleted. ([#3863](https://github.com/craftcms/cms/issues/3863))
- Updated Yii to 2.0.16.

### Fixed
- Fixed a bug where Craft could auto-place the `{{ beginBody() }}` and `{{ endBody() }}` tags in the wrong places.
- Fixed a bug where Craft wasn’t storing custom volume sort orders. ([#3764](https://github.com/craftcms/cms/issues/3764))
- Fixed a SQL error that would occur when uploading a file with emojis in its name, if using MySQL. ([#3852](https://github.com/craftcms/cms/issues/3852))
- Fixed a bug where Assets fields weren’t respecting their View Mode setting when files were drag-uploaded to them. ([#3578](https://github.com/craftcms/cms/issues/3578))
- Fixed a bug where asset queries’ `kind` param wasn’t working for custom file kinds defined by the `extraFileKinds` config setting, for file extensions that were already associated with another file kind. ([#3869](https://github.com/craftcms/cms/issues/3869))
- Fixed a bug where `craft\helpers\FileHelper::sanitizeFilename()` could return inconsistent results.
- Fixed an error that could occur when syncing `project.yaml` if it introduced a new Super Table field with a nested Matrix field.

## 3.1.12 - 2019-02-15

### Fixed
- Fixed a bug where the `relatedTo` element query param could include results for elements that were related via soft-deleted Matrix blocks. ([#3846](https://github.com/craftcms/cms/issues/3846))
- Fixed a bug where some search queries were not returning results when they should, if using MySQL.
- Fixed an error that could occur when syncing `project.yaml` changes if the `allowAdminChanges` config setting was disabled. ([#3823](https://github.com/craftcms/cms/issues/3823))
- Fixed an `InvalidConfigException` that was thrown if a user’s photo was soft-deleted. ([#3849](https://github.com/craftcms/cms/issues/3849))

## 3.1.11 - 2019-02-14

### Added
- Added `craft\helpers\UrlHelper::rootRelativeUrl()`.

### Fixed
- Fixed a bug where the Plugin Store wouldn’t load if the `baseCpUrl` config setting was set to a URL with a different scheme than Craft believed the request had.
- Fixed a validation error that would occur on non-required Checkboxes and Multi-select fields if no options were selected. ([#3844](https://github.com/craftcms/cms/issues/3844))
- Fixed a validation error that would occur on Dropdown and Radio Buttons fields if the selected option’s value was `0`. ([#3842](https://github.com/craftcms/cms/issues/3842))
- Fixed a bug where the Value column for Checkboxes, Dropdown, Multi-select, and Radio Buttons fields’ Options settings weren’t auto-populating if the Option Label column was set to a number.
- Fixed an error on the Settings → Users page if `users.photoVolumeUid` was not defined in the project config. ([#3303](https://github.com/craftcms/cms/issues/3303))

## 3.1.10 - 2019-02-13

### Changed
- `craft\helpers\FileHelper::writeToFile()` now invalidates the OPcache for the file. ([#3838](https://github.com/craftcms/cms/pull/3838))
- The `serve` command now uses `@webroot` as the default `docroot` option value. ([#3770](https://github.com/craftcms/cms/pull/3770))

### Fixed
- Fixed a bug where the `users/save-user` action wasn’t deleting user photos properly.
- Fixed a bug where changes to Matrix block type fields’ settings weren’t always saving. ([#3832](https://github.com/craftcms/cms/issues/3832))
- Fixed a bug where non-searchable fields were still getting search keywords stored when using the Search Indexes utility. ([#3837](https://github.com/craftcms/cms/issues/3837))

## 3.1.9.1 - 2019-02-12

### Fixed
- Fixed a bug where `Craft::alias()` wasn’t beginning the response string with an `@` character if no `@` was passed into `Craft::setAlias()` to begin with.
- Fixed an error that could occur if there were any HTML entities in the project config.

## 3.1.9 - 2019-02-12

### Added
- Added the `disabledPlugins` config setting. ([craftcms/webhooks#4](https://github.com/craftcms/webhooks/issues/4))
- Added the `$language` argument to `craft\helpers\StringHelper::toAscii()`.
- Added `craft\validators\SlugValidator::$language`.
- Added `craft\web\twig\variables\Cp::getAsciiCharMap()`.

### Changed
- The operating system name & version are now shown in the System Report utility. ([#3784](https://github.com/craftcms/cms/issues/3784))
- Craft’s installer no longer applies the current `project.yaml` file if the installed schema version doesn’t match the one in the file. ([#3783](https://github.com/craftcms/cms/issues/3783))
- Control Panel settings no longer warn about using the `@web` alias, if it was defined by the `aliases` config setting. ([#3798](https://github.com/craftcms/cms/pull/3798))
- The `clear-caches` console command now clears CP resource files if the `@webroot` alias was defined by the `aliases` config setting. ([#3787](https://github.com/craftcms/cms/issues/3787))
- `craft\models\VolumeFolder::getVolume()` now throws an `InvalidConfigException` if its `$volumeId` property is set to an invalid volume ID, rather than returning `null`.
- Craft now checks if all files in project config mapping are valid and regenerates the map if they are not.
- Craft now auto-generates slugs using an ASCII char map based on the language of the current entry/category, rather than the logged-in user. ([#3820](https://github.com/craftcms/cms/issues/3820))

### Fixed
- Fixed a SQL error that could occur when deleting an asset. ([#3786](https://github.com/craftcms/cms/issues/3786))
- Fixed an error that occurred when customizing element indexes if the `allowAdminChanges` config setting was disabled. ([#3788](https://github.com/craftcms/cms/issues/3788))
- Fixed a bug where Checkboxes, Dropdown, Multi-select, and Radio Buttons fields wouldn’t pass validation if the selected option value was `true` or `false`.
- Fixed an error that occurred on the Settings → Plugins page, if there were any plugins in the database that weren’t Composer-installed.
- Fixed an error that could occur if an Assets field was configured to upload to a deleted volume. ([#3799](https://github.com/craftcms/cms/issues/3799))
- Fixed a bug where sections’ Default Status settings weren’t always being respected. ([#3791](https://github.com/craftcms/cms/issues/3791))
- Fixed a bug where only users with the “Edit users” user permission were allowed to upload a new user photo. ([#3735](https://github.com/craftcms/cms/issues/3735))
- Fixed a bug where renaming a Matrix block type’s handle would result in new content columns being created in the database, and existing Matrix blocks losing their content. ([#3809](https://github.com/craftcms/cms/issues/3809))
- Fixed a SQL error that could occur when updating to Craft 3.1 if any system messages contained emoji characters.
- Fixed an error that could occur when working with elements, if a site had been created earlier in the same request. ([#3824](https://github.com/craftcms/cms/issues/3824))

## 3.1.8 - 2019-02-05

### Changed
- Craft now automatically logs users in after resetting their password, if the `autoLoginAfterAccountActivation` config setting is enabled.

### Fixed
- Fixed a bug where pressing the <kbd>Return</kbd> key on editable tables with a static number of rows would add a new row. ([#3765](https://github.com/craftcms/cms/issues/3765))
- Fixed a bug where pressing the <kbd>Return</kbd> key on editable tables would select the next row’s cell even if the cell was disabled.
- Fixed a bug where pressing the <kbd>Return</kbd> key on an editable table wouldn’t move the focus to the next row’s sell if it had an `<input>` instead of a `<textarea>`.
- Fixed an error that could occur in the Control Panel if any environment variable values began with an `@` character. ([#3769](https://github.com/craftcms/cms/issues/3769))
- Fixed a bug where `craft\helpers\DateTimeHelper::toDateTime()` was mistaking year-only values for Unix timestamps. ([#3772](https://github.com/craftcms/cms/issues/3772))
- Fixed an error that occurred when a non-admin user attempted to edit a system message, or when the `allowAdminChanges` config setting was disabled. ([#3775](https://github.com/craftcms/cms/issues/3775))
- Fixed a bug where it was hard to see error notifications on pages with a licensing alert. ([#3776](https://github.com/craftcms/cms/issues/3776))
- Fixed a JavaScript error that occurred when adding a new row to a custom editable table that contained a `time` column, if no rows existed on page load. ([#3780](https://github.com/craftcms/cms/issues/3780))

## 3.1.7 - 2019-01-31

### Added
- Added all the things that came in [Craft 3.0.40](https://github.com/craftcms/cms/blob/master/CHANGELOG-v3.md#3040---2019-01-31).
- Added `craft\helpers\FileHelper::canTrustMimeType()`.
- Added `craft\web\UploadedFile::getMimeType()`.

### Changed
- The “Port” SMTP mail transport setting can now be set to an environment variable. ([#3740](https://github.com/craftcms/cms/issues/3740))
- `craft\web\Controller::requireAdmin()` now has a `$requireAdminChanges` argument, which dictates whether the `allowAdminChanges` config setting must also be enabled (`true` by default).
- The `project-config/sync` console command now creates a `project.yaml` file, if it's missing. ([#3736](https://github.com/craftcms/cms/issues/3736))
- Querying for active users no longer excludes locked users.
- `craft\helpers\FileHelper::getMimeType()` now returns `application/x-yaml` for `.yaml` and `.yml` files.
- Updated Craft UI to 0.2.0.

### Fixed
- Fixed an error that occurred when updating to Craft 3.1 if a plugin or module was calling `craft\records\User::find()`.
- Fixed a bug where cross-domain Live Preview requests could fail due to CORS restrictions.
- Fixed a 403 error that would occur when an admin attempted to log in as another user on an environment where the `allowAdminChanges` config setting was disabled. ([#3749](https://github.com/craftcms/cms/issues/3749))
- Fixed a bug where asset index toolbar items would be misaligned when searching in a volume or folder with subfolders.
- Fixed a bug where asset indexes could show multiple view mode toggles if a different volume or subfolder was selected while at least one asset was checked. ([#3702](https://github.com/craftcms/cms/issues/3702))
- Fixed a bug where Plugin Store screenshots were not showing properly. ([#3709](https://github.com/craftcms/cms/issues/3709))
- Fixed a bug where zoomed Plugin Store screenshots would not close when hitting the browser’s Back button. ([#3754](https://github.com/craftcms/cms/issues/3754))
- Fixed a bug where the Plugin Store was not working properly when Dev Mode was enabled.

### Security
- User accounts are now locked after multiple failed password attempts in current-password modals, per the `maxInvalidLogins` config setting.
- Users are no longer signed out of active sessions when their account becomes locked.
- Database backup/restore exception messages now redact the database password when using PostgreSQL.

## 3.1.6.1 - 2019-01-29

### Fixed
- Fixed an error that occurred when creating a Table field with a Date column. ([#3748](https://github.com/craftcms/cms/issues/3748))

## 3.1.6 - 2019-01-29

### Added
- It’s now possible to update disabled plugins.

### Changed
- `craft\web\Controller::requireAdmin()` now sends a 403 (Forbidden) response if the `allowAdminChanges` config setting has been set to `false`. ([#3728](https://github.com/craftcms/cms/issues/3728))
- `craft\helpers\DateTimeHelper::toDateTime()` now supports passing an array with a `date` key set to the `YYYY-MM-DD` format, in addition to the current locale’s short date format.
- `craft\helpers\DateTimeHelper::toDateTime()` now supports passing an array with a `time` key set to the `HH:MM` format, in addition to the current locale’s short time format.
- `craft\helpers\DateTimeHelper::toDateTime()` now supports passing an array with a `datetime` key, which will be handled the same way strings passed to the method are handled (except that the `datetime` key can be paired with a `timezone` key).

### Fixed
- Fixed an error that occurred when using the `json_decode` filter. ([#3722](https://github.com/craftcms/cms/pull/3722))
- Fixed a bug a bug where plugin screenshots in the Plugin Store were not rendering correctly. ([#3709](https://github.com/craftcms/cms/issues/3709))
- Fixed an error where the `index-assets/one` and `index-assets/all` console commands were creating `.` folders in each volume.
- Fixed a bug where the Settings → Plugins page was showing extra “Missing” rows for any unlicensed plugins that were Composer-installed but not Craft-installed. ([#3726](https://github.com/craftcms/cms/issues/3726))
- Fixed an error that could occur when viewing trashed elements.
- Fixed a bug where many system message translations were missing line breaks. ([#3737](https://github.com/craftcms/cms/issues/3737))
- Fixed a bug where unparsed markdown code was present in the Control Panel error message displayed when the system was offline. ([#3746](https://github.com/craftcms/cms/issues/3746))

## 3.1.5 - 2019-01-25

### Changed
- Control Panel settings that can be set to environment variables now show a tip about that if the value is not already set to an environment variable or alias.
- Control Panel form fields can now be configured with a `tip` property, which will be displayed below the field.
- Control Panel templates can now pass `suggestEnvVars: true` and `suggestAliases: true` to autosuggest fields, rather that supplying the `suggestions` array.

### Fixed
- Fixed a bug where the “Duplicate” action wasn’t available on the Entries index page for non-admin users. ([#3705](https://github.com/craftcms/cms/issues/3705))
- Fixed a bug where it wasn’t possible to rename an asset’s filename from the Assets index page. ([#3707](https://github.com/craftcms/cms/issues/3707))
- Fixed an error that occurred when saving a user that had a first or last name set.
- Fixed a bug where it wasn’t possible to apply project config changes. ([#3713](https://github.com/craftcms/cms/issues/3713))
- Fixed a bug where the Password field on SMTP and Gmail mail transport settings could be set to an encoded and encrypted password. ([#3699](https://github.com/craftcms/cms/issues/3699))
- Fixed a bug where it was possible to remove the Primary Site status from the primary site, without offering a new primary site. ([#3720](https://github.com/craftcms/cms/issues/3720))
- Fixed an error that could occur if PHP’s `memory_limit` was set to a higher size (in bytes) than `PHP_INT_MAX`. ([#3717](https://github.com/craftcms/cms/issues/3717))

### Security
- Control Panel settings that can be set to an alias now show a warning if the current value begins with the `@web` alias.

## 3.1.4 - 2019-01-24

### Added
- Added all the things that came in [Craft 3.0.38](https://github.com/craftcms/cms/blob/master/CHANGELOG-v3.md#3038---2019-01-24).
- The System Name setting can now be set to an environment variable. ([#3529](https://github.com/craftcms/cms/issues/3529))
- Added the `index-assets/one` console command, which can now be used to index a single subfolder.
- Added `craft\base\ApplicationTrait::getSystemName()`.

### Changed
- Craft now ensures that installed schema versions match the schema versions in `project.yaml` before syncing project config changes.
- The `project-config/sync` console command now bails if there are pending Craft or plugin migrations.

### Fixed
- Fixed a bug where `site` translations were falling back to English if the translated message was identical to the source message. ([#3692](https://github.com/craftcms/cms/issues/3692))
- Fixed a bug where syncing Matrix field changes to the project config would result in new changes to the project config. ([#3695](https://github.com/craftcms/cms/issues/3695))
- Fixed an error that occurred when indexing assets in an empty volume.
- Fixed a bug where soft-deleted assets would show up as missing after indexing.
- Fixed a JavaScript error that could occur on the Settings → Plugins page.
- Fixed a bug where `Craft::parseEnv()` was throwing an `InvalidConfigException` if the given string began with `@` but was not an alias. ([#3700](https://github.com/craftcms/cms/issues/3700))

### Security
- URLs are no longer allowed in users’ first or last names.

## 3.1.3 - 2019-01-21

### Added
- Added the `|json_decode` Twig filter.  ([#3678](https://github.com/craftcms/cms/pull/3678))

### Fixed
- Fixed an error that occurred when updating to Craft 3.1 if a plugin or module was calling any soft-deletable records’ `find()` methods.
- Fixed an error that occurred when updating from Craft 2 to Craft 3.1 if there were any RichText fields. ([#3677](https://github.com/craftcms/cms/issues/3677))
- Fixed a bug where it was possible to create duplicate tags by searching for and selecting the same tag name twice in the same Tags field. ([#3676](https://github.com/craftcms/cms/issues/3676))
- Fixed a bug where system messages were getting sent with the message keys (e.g. “forgot_password_subject” and “forgot_password_body”) if Craft didn’t provide a default message translation for the site language, and the message hadn’t been translated for the user’s preferred language. ([#3673](https://github.com/craftcms/cms/issues/3673))
- Fixed a bug where `craft\web\Request::getIsLivePreview()` was returning `false` on Live Preview requests when called from an `yii\base\Controller::EVENT_BEFORE_ACTION` event handler. ([#3680](https://github.com/craftcms/cms/issues/3680))

## 3.1.2.2 - 2019-01-19

### Fixed
- Fixed an error that occurred when updating to Craft 3.1 if a plugin or module was calling any `craft\services\Sections` methods.

## 3.1.2.1 - 2019-01-19

### Fixed
- Fixed an error that occurred when updating to Craft 3.1 if there were any Matrix sub-fields that had their type set to a non-existing class. ([#3662](https://github.com/craftcms/cms/issues/3662))
- Fixed a bug where the project config could be in an unexpected state if a `project.yaml` file existed already when initially updating to Craft 3.1.

## 3.1.2 - 2019-01-18

### Added
- Added the `index-assets <volume>` and `index-assets/all` console commands. ([#3595](https://github.com/craftcms/cms/pull/3595))
- Added `craft\base\FieldTrait::$oldSettings`.
- Added `craft\helpers\Install`.
- Added `craft\services\Fields::prepFieldForSave()`.
- Added `craft\services\Path::getProjectConfigFilePath()`.
- Added `craft\services\ProjectConfig::$muteEvents`.

### Changed
- The installer now checks `project.yaml` when determining the default site name, handle, base URL, and language values. ([#3661](https://github.com/craftcms/cms/issues/3661))
- The Base URL field in the web-based installer now autouggests environment variable names and aliases.
- Craft now creates a `.gitignore` file in the `storage/config-backups/` folder, preventing any other files within it from getting tracked by Git.
- Craft no longer prevents changes in `project.yaml` from being synced if a plugins’ schema version in `project.yaml` doesn’t match up with its installed schema version, if one of them is blank.

### Deprecated
- Deprecated `craft\services\Fields::$ignoreProjectConfigChanges`.
- Deprecated `craft\services\Matrix::$ignoreProjectConfigChanges`.

### Fixed
- Fixed a PHP notice that occurred when updating to Craft 3.1 if there were any plugins installed without settings.
- Fixed a SQL error that occurred when updating to Craft 3.1 if a plugin or module was calling any `craft\services\Fields` methods. ([#3663](https://github.com/craftcms/cms/issues/3663))
- Fixed a bug where element indexes would forget their source settings after updating to Craft 3.1. ([#3659](https://github.com/craftcms/cms/issues/3659))
- Fixed a bug where commercial plugins weren’t installable from the Plugin Store.
- Fixed a bug where Matrix block type fields’ `beforeSave()` methods weren’t getting called.
- Fixed a bug where Matrix fields could forget their content table name if they were created with a non-global context.
- Fixed a bug where links to the Plugin Store from Settings → Plugins were 404ing. ([#3664](https://github.com/craftcms/cms/issues/3664))
- Fixed a bug where soft-deleted sections and entry types were still showing up in the Control Panel. ([#3648](https://github.com/craftcms/cms/issues/3648))
- Fixed a bug where an update to Craft 3.1 would fail with a database error in some scenarios.
- Fixed a bug where Plugin Store’s Try buttons would appear as disabled when they should be enabled. ([#3619](https://github.com/craftcms/cms/issues/3619))
- Fixed an error that occurred when updating to Craft 3.1 if there were any relational fields that were missing some expected settings. ([#3641](https://github.com/craftcms/cms/issues/3641))

### Security
- Fixed two XSS vulnerabilities.

## 3.1.1 - 2019-01-16

### Added
- Added support for the `CRAFT_LOG_PHP_ERRORS` PHP constant. ([#3619](https://github.com/craftcms/cms/issues/3619))
- Added `craft\web\User::generateToken()`.

### Changed
- System error message templates no longer parse exception messages as Markdown.

### Fixed
- Fixed a bug where `craft\services\Volumes::getVolumeByHandle()` wasn’t working. ([#3633](https://github.com/craftcms/cms/pull/3633))
- Fixed a bug where the `clear-caches/cp-resources` command could clear out the wrong directory if the `resourceBasePath` config setting began with `@webroot`. ([#3637](https://github.com/craftcms/cms/issues/3637))
- Fixed a bug where eager-loading Matrix blocks would come up empty. ([#3644](https://github.com/craftcms/cms/issues/3644))
- Fixed an error that occurred when updating to Craft 3.1 if there were any Matrix blocks without any sub-fields. ([#3635](https://github.com/craftcms/cms/pull/3635))
- Fixed an error that occurred when updating to Craft 3.1 if there were any Matrix block types left over from a Matrix field that had been converted to something else.
- Fixed an error that occurred when updating to Craft 3.1 if there were any Assets fields that were missing some expected field settings. ([#3641](https://github.com/craftcms/cms/issues/3641))
- Fixed an error that occurred when updating to Craft 3.1 if anything was calling `craft\services\Fields::getLayoutById()` or `getLayoutByType()` before the update was applied.
- Fixed an error that could occur when logging deprecation errors on PostgreSQL. ([#3638](https://github.com/craftcms/cms/issues/3638))
- Fixed a bug where users would get logged out while updating to Craft 3.1, causing a “User is not permitted to perform this action” error.
- Fixed a bug where “JavaScript must be enabled” and “Cookies must be enabled” messages weren’t getting positioned correctly. ([#3639](https://github.com/craftcms/cms/issues/3639))
- Fixed a “Variable "message" does not exist.” error that could occur in the Control Panel.
- Fixed a bug where free plugins weren’t installable from the Plugin Store. ([#3642](https://github.com/craftcms/cms/issues/3642))

### Security
- The Request panel in the Debug Toolbar now redacts any sensitive information. ([#3619](https://github.com/craftcms/cms/issues/3619))
- Fixed two XSS vulnerabilities.

## 3.1.0 - 2019-01-15

> {warning} This is a more complex update than usual, and failed update attempts are not uncommon. Please ensure you have a recent database backup, and we recommend you test the update on a local/staging environment before updating your production server.

### Added
- Added the Project Config, a portable and centralized configuration for system settings. ([#1429](https://github.com/craftcms/cms/issues/1429)) 
- Category groups, elements, entry types, field layouts, global sets, sections, sites, site groups, structures, tag groups, and volumes are now soft-deleted. ([#867](https://github.com/craftcms/cms/issues/867))
- Entries, categories, and users can now be restored within the Control Panel by selecting “Trashed” from the status menu on element index pages, and clicking the “Restore” button.
- Added the System Messages utility for editing system messages, replacing the Settings → Email → System Messages page. ([#3421](https://github.com/craftcms/cms/issues/3421))
- Some Site settings (Base URL), volume settings (Base URL and File System Path), and email settings (System Email Address, Sender Name, HTML Email Template, Username, Password, and Host Name) can now be set to environment variables using a `$VARIABLE_NAME` syntax. ([#3219](https://github.com/craftcms/cms/issues/3219))
- The installer now checks whether a `project.yaml` file exists and applies any changes in it. ([#3291](https://github.com/craftcms/cms/issues/3291))
- Control Panel settings that support environment variables now autosuggest environment variable names (and aliases when applicable) while typing.
- Control Panel settings that define a template path now autosuggest existing template files.
- Added cross-domain support for Live Preview. ([#1521](https://github.com/craftcms/cms/issues/1521))
- Plugins can now have multiple editions.
- Custom fields can now opt out of being included in elements’ search keywords. ([#2600](https://github.com/craftcms/cms/issues/2600))
- Added the `allowAdminChanges` config setting.
- Added the `softDeleteDuration` config setting.
- Added the `storeUserIps` config setting. ([#3311](https://github.com/craftcms/cms/issues/3311))
- Added the `useProjectConfigFile` config setting.
- Added the `gc` console command, which can be used to run garbage collection tasks.
- Added the `project-config/sync` console command. ([#3510](https://github.com/craftcms/cms/issues/3510))
- Added the `trashed` element query param, which can be used to query for elements that have been soft-deleted.
- Added the `expression()` Twig function, for creating new `yii\db\Expression` objects in templates. ([#3289](https://github.com/craftcms/cms/pull/3289))
- Added the `parseEnv()` Twig function.
- Added the `plugin()` Twig function.
- Added the `_includes/forms/autosuggest.html` include template for the Control Panel. 
- Added `Craft::parseEnv()`.
- Added `craft\base\ApplicationTrait::getIsLive()`.
- Added `craft\base\Element::EVENT_AFTER_RESTORE`.
- Added `craft\base\Element::EVENT_BEFORE_RESTORE`.
- Added `craft\base\Element::EVENT_DEFINE_EAGER_LOADING_MAP`.
- Added `craft\base\ElementInterface::afterRestore()`.
- Added `craft\base\ElementInterface::beforeRestore()`.
- Added `craft\base\Field::EVENT_AFTER_ELEMENT_RESTORE`.
- Added `craft\base\Field::EVENT_BEFORE_ELEMENT_RESTORE`.
- Added `craft\base\FieldInterface::afterElementRestore()`.
- Added `craft\base\FieldInterface::beforeElementRestore()`.
- Added `craft\base\Model::EVENT_DEFINE_RULES`.
- Added `craft\base\Plugin::editions()`.
- Added `craft\base\Plugin::is()`.
- Added `craft\base\SavableComponentInterface::beforeApplyDelete()`.
- Added `craft\behaviors\EnvAttributeParserBehavior`.
- Added `craft\controllers\LivePreviewController`.
- Added `craft\db\ActiveRecord::prepareForDb()`.
- Added `craft\db\Command::restore()`.
- Added `craft\db\Command::softDelete()`.
- Added `craft\db\Migration::restore()`.
- Added `craft\db\Migration::softDelete()`.
- Added `craft\db\SoftDeleteTrait`, which can be used by Active Record classes that wish to support soft deletes.
- Added `craft\db\Table`.
- Added `craft\elements\actions\Restore`, which can be included in elements’ `defineActions()` methods to opt into element restoration.
- Added `craft\events\ConfigEvent`.
- Added `craft\events\DeleteElementEvent`, which provides a `$hardDelete` property that can be set to `true` to force an element to be immediately hard-deleted. ([#3403](https://github.com/craftcms/cms/pull/3403))
- Added `craft\helpers\App::editionHandle()`.
- Added `craft\helpers\App::editionIdByHandle()`.
- Added `craft\helpers\App::mailSettings()`.
- Added `craft\helpers\ArrayHelper::firstWhere()`.
- Added `craft\helpers\Db::idByUid()`.
- Added `craft\helpers\Db::idsByUids()`.
- Added `craft\helpers\Db::uidById()`.
- Added `craft\helpers\Db::uidsByIds()`.
- Added `craft\helpers\ProjectConfig`.
- Added `craft\helpers\StringHelper::toWords()`.
- Added `craft\models\FieldLayout::createFromConfig()`.
- Added `craft\models\FieldLayout::getConfig()`.
- Added `craft\models\Section::setEntryTypes()`.
- Added `craft\models\Site::getBaseUrl()`.
- Added `craft\services\AssetTransforms::getTransformByUid()`.
- Added `craft\services\AssetTransforms::EVENT_BEFORE_APPLY_TRANSFORM_DELETE`.
- Added `craft\services\Categories::getGroupByUid()`.
- Added `craft\services\Categories::EVENT_BEFORE_APPLY_GROUP_DELETE`.
- Added `craft\services\Elements::restoreElement()`.
- Added `craft\services\Elements::EVENT_AFTER_RESTORE_ELEMENT`.
- Added `craft\services\Elements::EVENT_BEFORE_RESTORE_ELEMENT`.
- Added `craft\services\Fields::applyFieldDelete()`.
- Added `craft\services\Fields::applyFieldSave()`.
- Added `craft\services\Fields::createFieldConfig()`.
- Added `craft\services\Fields::deleteFieldInternal()`.
- Added `craft\services\Fields::restoreLayoutById()`.
- Added `craft\services\Fields::saveFieldInternal()`.
- Added `craft\services\Fields::EVENT_BEFORE_APPLY_FIELD_DELETE`.
- Added `craft\services\Fields::EVENT_BEFORE_APPLY_GROUP_DELETE`.
- Added `craft\services\Gc` for handling garbage collection tasks.
- Added `craft\services\Path::getConfigBackupPath()`.
- Added `craft\services\ProjectConfig`.
- Added `craft\services\Routes::deleteRouteByUid()`
- Added `craft\services\Sections::getSectionByUid()`.
- Added `craft\services\Sections::EVENT_BEFORE_APPLY_ENTRY_TYPE_DELETE`.
- Added `craft\services\Sections::EVENT_BEFORE_APPLY_SECTION_DELETE`.
- Added `craft\services\Sites::restoreSiteById()`.
- Added `craft\services\Sites::EVENT_BEFORE_APPLY_GROUP_DELETE`.
- Added `craft\services\Sites::EVENT_BEFORE_APPLY_SITE_DELETE`.
- Added `craft\services\Tags::EVENT_BEFORE_APPLY_GROUP_DELETE`.
- Added `craft\services\UserGroups::EVENT_BEFORE_APPLY_GROUP_DELETE`.
- Added `craft\services\Volumes::EVENT_BEFORE_APPLY_VOLUME_DELETE`.
- Added `craft\validators\TemplateValidator`.
- Added `craft\web\Controller::requireCpRequest()`.
- Added `craft\web\Controller::requireSiteRequest()`.
- Added `craft\web\twig\variables\Cp::EVENT_REGISTER_CP_SETTINGS`. ([#3314](https://github.com/craftcms/cms/issues/3314))
- Added `craft\web\twig\variables\Cp::getEnvSuggestions()`.
- Added `craft\web\twig\variables\Cp::getTemplateSuggestions()`.
- Added the ActiveRecord Soft Delete Extension for Yii2.
- Added the Symfony Yaml Component.
- The bundled Vue asset bundle now includes Vue-autosuggest.

### Changed
- The `defaultWeekStartDay` config setting is now set to `1` (Monday) by default, to conform with the ISO 8601 standard.
- Renamed the `isSystemOn` config setting to `isSystemLive`.
- The `app/migrate` web action now applies pending `project.yaml` changes, if the `useProjectConfigFile` config setting is enabled.
- The `svg()` function now strips `<title>`, `<desc>`, and comments from the SVG document as part of its sanitization process.
- The `svg()` function now supports a `class` argument, which will add a class name to the root `<svg>` node. ([#3174](https://github.com/craftcms/cms/issues/3174))
- The `{% redirect %}` tag now supports `with notice` and `with error` params for setting flash messages. ([#3625](https://github.com/craftcms/cms/pull/3625))
- `info` buttons can now also have a `warning` class.
- User permission definitions can now include `info` and/or `warning` keys.
- The old “Administrate users” permission has been renamed to “Moderate users”.
- The old “Change users’ emails” permission has been renamed to “Administrate users”, and now comes with the ability to activate user accounts and reset their passwords. ([#942](https://github.com/craftcms/cms/issues/942))  
- All users now have the ability to delete their own user accounts. ([#3013](https://github.com/craftcms/cms/issues/3013))
- System user permissions now reference things by their UIDs rather than IDs (e.g. `editEntries:<UID>` rather than `editEntries:<ID>`).
- Animated GIF thumbnails are no longer animated. ([#3110](https://github.com/craftcms/cms/issues/3110))
- Craft Tokens can now be sent either as a query string param (named after the `tokenParam` config setting) or an `X-Craft-Token` header.
- Element types that support Live Preview must now hash the `previewAction` value for `Craft.LivePreview`.
- Live Preview now loads each new preview into its own `<iframe>` element. ([#3366](https://github.com/craftcms/cms/issues/3366))
- Assets’ default titles now only capitalize the first word extracted from the filename, rather than all the words. ([#2339](https://github.com/craftcms/cms/issues/2339))
- All console commands besides `setup/*` and `install/craft` now output a warning if Craft isn’t installed yet. ([#3620](https://github.com/craftcms/cms/issues/3620))
- All classes that extend `craft\base\Model` now have `EVENT_INIT` and `EVENT_DEFINE_BEHAVIORS` events; not just classes that extend `craft\base\Component`.
- `craft\db\mysql\Schema::findIndexes()` and `craft\db\pgsql\Schema::findIndexes()` now return arrays with `columns` and `unique` keys.
- `craft\helpers\ArrayHelper::filterByValue()` now defaults its `$value` argument to `true`.
- `craft\helpers\MigrationHelper::doesIndexExist()` no longer has a `$foreignKey` argument, and now has an optional `$db` argument.
- `craft\mail\Mailer::send()` now swallows any exceptions that are thrown when attempting to render the email HTML body, and sends the email as plain text only. ([#3443](https://github.com/craftcms/cms/issues/3443))
- `craft\mail\Mailer::send()` now fires an `afterSend` event with `yii\mail\MailEvent::$isSuccessful` set to `false` if any exceptions were thrown when sending the email, and returns `false`. ([#3443](https://github.com/craftcms/cms/issues/3443))
- `craft\services\Routes::saveRoute()` now expects site and route UIDs instead of IDs.
- `craft\services\Routes::updateRouteOrder()` now expects route UIDs instead of IDs.
- The `craft\helpers\Assets::EVENT_SET_FILENAME` event is now fired after sanitizing the filename.

### Removed
- Removed `craft\elements\User::authData()`.
- Removed `craft\fields\Matrix::getOldContentTable()`.
- Removed `craft\services\Routes::deleteRouteById()`

### Deprecated
- Deprecated `craft\base\ApplicationTrait::getIsSystemOn()`. `getIsLive()` should be used instead.
- Deprecated `craft\helpers\MigrationHelper::dropAllIndexesOnTable()`.
- Deprecated `craft\helpers\MigrationHelper::dropAllUniqueIndexesOnTable()`.
- Deprecated `craft\helpers\MigrationHelper::dropIndex()`.
- Deprecated `craft\helpers\MigrationHelper::restoreForeignKey()`.
- Deprecated `craft\helpers\MigrationHelper::restoreIndex()`.
- Deprecated `craft\models\Info::getEdition()`. `Craft::$app->getEdition()` should be used instead.
- Deprecated `craft\models\Info::getName()`. `Craft::$app->projectConfig->get('system.name')` should be used instead.
- Deprecated `craft\models\Info::getOn()`. `Craft::$app->getIsLive()` should be used instead.
- Deprecated `craft\models\Info::getTimezone()`. `Craft::$app->getTimeZone()` should be used instead.
- Deprecated `craft\services\Routes::getDbRoutes()`. `craft\services\Routes::getProjectConfigRoutes()` should be used instead.
- Deprecated `craft\services\SystemSettings`. `craft\services\ProjectConfig` should be used instead.
- Deprecated `craft\validators\UrlValidator::$allowAlias`. `craft\behaviors\EnvAttributeParserBehavior` should be used instead.

### Fixed
- Fixed a bug where the Dashboard could rapidly switch between two column sizes at certain browser sizes. ([#2438](https://github.com/craftcms/cms/issues/2438))
- Fixed a bug where ordered and unordered lists in field instructions didn’t have numbers or bullets.
- Fixed a bug where switching an entry’s type could initially show the wrong field layout tab. ([#3600](https://github.com/craftcms/cms/issues/3600))
- Fixed an error that occurred when updating to Craft 3 if there were any Rich Text fields without any stored settings.
- Fixed a bug where Craft wasn’t saving Dashboard widget sizes properly on PostgreSQL. ([#3609](https://github.com/craftcms/cms/issues/3609))
- Fixed a PHP error that could occur if the primary site didn’t have a base URL. ([#3624](https://github.com/craftcms/cms/issues/3624))
- Fixed a bug where `craft\helpers\MigrationHelper::dropIndexIfExists()` wasn’t working if the index had an unexpected name.
- Fixed an error that could occur if a plugin attempted to register the same Twig extension twice in the same request.

### Security
- The web and CLI installers no longer suggest `@web` for the site URL, and now attempt to save the entered site URL as a `DEFAULT_SITE_URL` environment variable in `.env`. ([#3559](https://github.com/craftcms/cms/issues/3559))
- Craft now destroys all other sessions associated with a user account when a user changes their password.
- It’s no longer possible to spoof Live Preview requests.

## 3.0.41.1 - 2019-03-12

### Changed
- Craft now requires Twig 2.6.

## 3.0.41 - 2019-02-22

### Changed
- System error message templates no longer parse exception messages as Markdown.

### Security
- Database backup/restore exception messages now redact the database password when using PostgreSQL.
- URLs are no longer allowed in users’ first or last names.
- The Request panel in the Debug Toolbar now redacts any sensitive information. ([#3619](https://github.com/craftcms/cms/issues/3619))
- Fixed XSS vulnerabilities.

## 3.0.40.1 - 2019-02-21

### Fixed
- Fixed a bug where Craft wasn’t always aware of plugin licensing issues. ([#3876](https://github.com/craftcms/cms/issues/3876))

## 3.0.40 - 2019-01-31

### Added
- Added `craft\helpers\App::testIniSet()`.

### Changed
- Craft now warns if `ini_set()` is disabled and [memory_limit](http://php.net/manual/en/ini.core.php#ini.memory-limit) is less than `256M` or [max_execution_time](http://php.net/manual/en/info.configuration.php#ini.max-execution-time) is less than `120` before performing Composer operations.
- `craft\helpers\App::maxPowerCaptain()` now attempts to set the `memory_limit` to `1536M` rather than `-1`.

## 3.0.39 - 2019-01-29

### Changed
- It’s now possible to update disabled plugins.

### Fixed
- Fixed an error that could occur if PHP’s `memory_limit` was set to a higher size (in bytes) than `PHP_INT_MAX`. ([#3717](https://github.com/craftcms/cms/issues/3717))

## 3.0.38 - 2019-01-24

### Added
- Added the `update` command, which can be used to [update Craft from the terminal](https://docs.craftcms.com/v3/updating.html#updating-from-the-terminal).
- Craft now warns if PHP is running in Safe Mode with a [max_execution_time](http://php.net/manual/en/info.configuration.php#ini.max-execution-time) of less than 120 seconds, before performing Composer operations.
- Craft now stores backups of `composer.json` and `composer.lock` files in `storage/composer-backups/` before running Composer operations.
- Added `craft\db\Connection::getBackupFilePath()`.
- Added `craft\helpers\App::phpConfigValueInBytes()`.
- Added `craft\helpers\Console::isColorEnabled()`.
- Added `craft\helpers\Console::outputCommand()`.
- Added `craft\helpers\Console::outputWarning()`.
- Added `craft\helpers\FileHelper::cycle()`.
- Added `craft\services\Composer::$maxBackups`.
- Added `craft\services\Path::getComposerBackupsPath()`.

### Changed
- The `migrate/all` console command now supports a `--no-content` argument that can be passed to ignore pending content migrations.
- Craft now attempts to disable PHP’s memory and time limits before running Composer operations.
- Craft no longer respects the `phpMaxMemoryLimit` config setting if PHP’s `memory_limit` setting is already set to `-1` (no limit).
- Craft now respects Composer’s [classmap-authoritative](https://getcomposer.org/doc/06-config.md#classmap-authoritative) config setting.
- Craft now links to the [Troubleshooting Failed Updates](https://craftcms.com/guides/failed-updates) guide when an update fails.
- `craft\services\Composer::install()` can now behave like the `composer install` command, if `$requirements` is `null`.
- `craft\services\Composer::install()` now has a `$whitelist` argument, which can be set to an array of packages to whitelist, or `false` to disable the whitelist.

## 3.0.37 - 2019-01-08

### Added
- Routes defined in the Control Panel can now have a `uid` token, and URL rules defined in `config/routes.php` can now have a `{uid}` token. ([#3583](https://github.com/craftcms/cms/pull/3583))
- Added the `extraFileKinds` config setting. ([#1584](https://github.com/craftcms/cms/issues/1584))
- Added the `clear-caches` console command. ([#3588](https://github.com/craftcms/cms/pull/3588))
- Added `craft\feeds\Feeds::getFeed()`.
- Added `craft\helpers\StringHelper::UUID_PATTERN`.

### Changed
- Pressing the <kbd>Return</kbd> key (or <kbd>Ctrl</kbd>/<kbd>Command</kbd> + <kbd>Return</kbd>) when a textual cell is focused in an editable table will now change the focus to the same cell in the next row (after creating a new row if necessary.) ([#3576](https://github.com/craftcms/cms/issues/3576))
- The Password input in the web-based Craft setup wizard now has a “Show” button like other password inputs.
- The Feed widget now sets the items’ text direction based on the feed’s language.
- Matrix blocks that contain validation errors now have red titles and alert icons, to help them stand out when collapsed. ([#3599](https://github.com/craftcms/cms/issues/3599))

### Fixed
- Fixed a bug where the “Edit” button on asset editor HUDs didn’t launch the Image Editor if the asset was being edited on another element type’s index page. ([#3575](https://github.com/craftcms/cms/issues/3575))
- Fixed an exception that would be thrown when saving a user from a front-end form with a non-empty `email` or `newPassword` param, if the `password` param was missing or empty. ([#3585](https://github.com/craftcms/cms/issues/3585))
- Fixed a bug where global set, Matrix block, tag, and user queries weren’t respecting `fixedOrder` params.
- Fixed a bug where `craft\helpers\MigrationHelper::renameColumn()` was only restoring the last foreign key for each table that had multiple foreign keys referencing the table with the renamed column.
- Fixed a bug where Date/Time fields could output the wrong date in Live Preview requests. ([#3594](https://github.com/craftcms/cms/issues/3594))
- Fixed a few RTL language styling issues.
- Fixed a bug where drap-and-drop uploading would not work for custom asset selector inputs. ([#3590](https://github.com/craftcms/cms/pull/3590))
- Fixed a bug where Number fields weren’t enforcing thein Min Value and Max Value settings if set to 0. ([#3598](https://github.com/craftcms/cms/issues/3598))
- Fixed a SQL error that occurred when uploading assets with filenames that contained emoji characters, if using MySQL. ([#3601](https://github.com/craftcms/cms/issues/3601))

### Security
- Fixed a directory traversal vulnerability.
- Fixed a remote code execution vulnerability.

## 3.0.36 - 2018-12-18

### Added
- Added the `{{ actionInput() }}` global Twig function. ([#3566](https://github.com/craftcms/cms/issues/3566))

### Changed
- Suspended users are no longer shown when viewing pending or locked users. ([#3556](https://github.com/craftcms/cms/issues/3556))
- The Control Panel’s Composer installer now prevents scripts defined in `composer.json` from running. ([#3574](https://github.com/craftcms/cms/issues/3574))

### Fixed
- Fixed a bug where elements that belonged to more than one structure would be returned twice in element queries.

### Security
- Fixed a self-XSS vulnerability in the Recent Entries widget.
- Fixed a self-XSS vulnerability in the Feed widget.

## 3.0.35 - 2018-12-11

### Added
- Added `craft\models\Section::getHasMultiSiteEntries()`.

### Changed
- Field types that extend `craft\fields\BaseRelationField` now pass their `$sortable` property value to the `BaseElementSelectInput` JavaScript class by default. ([#3542](https://github.com/craftcms/cms/pull/3542))

### Fixed
- Fixed a bug where the “Disabled for Site” entry status option was visible for sections where site propagation was disabled. ([#3519](https://github.com/craftcms/cms/issues/3519))
- Fixed a bug where saving an entry that was disabled for a site would retain its site status even if site propagation had been disabled for the section.
- Fixed a SQL error that occurred when saving a field layout with 4-byte characters (like emojis) in a tab name. ([#3532](https://github.com/craftcms/cms/issues/3532))
- Fixed a bug where autogenerated Post Date values could be a few hours off when saving new entries with validation errors. ([#3528](https://github.com/craftcms/cms/issues/3528))
- Fixed a bug where plugins’ minimum version requirements could be enforced even if a development version of a plugin had been installed previously.

## 3.0.34 - 2018-12-04

### Fixed
- Fixed a bug where new Matrix blocks wouldn’t remember that they were supposed to be collapsed if “Save and continue editing” was clicked. ([#3499](https://github.com/craftcms/cms/issues/3499))
- Fixed an error that occurred on the System Report utility if any non-bootstrapped modules were configured with an array or callable rather than a string. ([#3507](https://github.com/craftcms/cms/issues/3507))
- Fixed an error that occurred on pages with date or time inputs, if the user’s preferred language was set to Arabic. ([#3509](https://github.com/craftcms/cms/issues/3509))
- Fixed a bug where new entries within sections where site propagation was disabled would show both “Enabled Globally” and “Enabled for [Site Name]” settings. ([#3519](https://github.com/craftcms/cms/issues/3519))
- Fixed a bug where Craft wasn’t reducing the size of elements’ slugs if the resulting URI was over 255 characters. ([#3514](https://github.com/craftcms/cms/issues/3514))

## 3.0.33 - 2018-11-27

### Changed
- Table fields with a fixed number of rows no longer show Delete buttons or the “Add a row” button. ([#3488](https://github.com/craftcms/cms/issues/3488))
- Table fields that are fixed to a single row no longer show the Reorder button. ([#3488](https://github.com/craftcms/cms/issues/3488))
- Setting `components.security.sensitiveKeywords` in `config/app.php` will now append keywords to the default array `craft\services\Security::$sensitiveKeywords` array, rather than completely overriding it.
- When performing an action that requires an elevated session while impersonating another user, admin must now enter their own password instead of the impersonated user’s. ([#3487](https://github.com/craftcms/cms/issues/3487))
- The System Report utility now lists any custom modules that are installed. ([#3490](https://github.com/craftcms/cms/issues/3490))
- Control Panel charts now give preference to `ar-SA` for Arabic locales, `de-DE` for German locales, `en-US` for English locales, `es-ES` for Spanish locales, or `fr-FR` for French locales, if data for the exact application locale doesn’t exist. ([#3492](https://github.com/craftcms/cms/pull/3492))
- “Create a new child entry” and “Create a new child category” element actions now open an edit page for the same site that was selected on the index page. ([#3496](https://github.com/craftcms/cms/issues/3496))
- The default `allowedFileExtensions` config setting value now includes `webp`.
- The Craft Support widget now sends `composer.json` and `composer.lock` files when contacting Craft Support.
- It’s now possible to create element select inputs that include a site selection menu by passing `showSiteMenu: true` when including the `_includes/forms/elementSelect.html` Control Panel include template. ([#3494](https://github.com/craftcms/cms/pull/3494))

### Fixed
- Fixed a bug where a Matrix fields’ block types and content table could be deleted even if something set `$isValid` to `false` on the `beforeDelete` event.
- Fixed a bug where a global sets’ field layout could be deleted even if something set `$isValid` to `false` on the `beforeDelete` event.
- Fixed a bug where after impersonating another user, the Login page would show the impersonated user’s username rather than the admin’s.
- Fixed a bug where `craft\services\Sections::getAllSections()` could return stale results if a new section had been added recently. ([#3484](https://github.com/craftcms/cms/issues/3484))
- Fixed a bug where “View entry” and “View category” element actions weren’t available when viewing a specific section or category group.
- Fixed a bug where Craft would attempt to index image transforms.
- Fixed a bug where the Asset Indexes utility could report that asset files were missing even though they weren’t. ([#3450](https://github.com/craftcms/cms/issues/3450))

### Security
- Updated jQuery File Upload to 9.28.0.

## 3.0.32 - 2018-11-20

### Added
- The `seq()` Twig function now has a `next` argument, which can be set to `false` to have it return the current number in the sequence without incrementing it. ([#3466](https://github.com/craftcms/cms/issues/3466))
- Added `craft\db\MigrationManager::truncateHistory()`.
- Added `craft\helpers\Sequence::current()`.

### Changed
- Edit Entry pages now show the entry’s site in the revision menu label so long as the section is enabled for multiple sites, even if “Propagate entries across all enabled sites?” isn’t checked. ([#3471](https://github.com/craftcms/cms/issues/3471))
- Exact-match search terms (using `::`) now disable `subLeft` and `subRight` attributes by default, regardless of the `defaultSearchTermOptions` config setting says. ([#3474](https://github.com/craftcms/cms/issues/3474))

### Deprecated
- Deprecated `craft\validators\StringValidator::$trim`. Yii’s `'trim'` validator should be used instead.

### Fixed
- Fixed an error that occurred when querying for Matrix blocks if both the `with` and `indexBy` parameters were set.
- Fixed an error that occurred when running the `migrate/fresh` console command. ([#3472](https://github.com/craftcms/cms/issues/3472))

## 3.0.31 - 2018-11-13

### Added
- Added the `seq()` Twig function, for outputting sequential numbers.
- Added `craft\helpers\Sequence`.

### Changed
- Control Panel templates can now customize `#main-form` HTML attributes by overriding the `mainFormAttributes` block. ([#1665](https://github.com/craftcms/cms/issues/1665))
- The default PostgreSQL backup command no longer includes database owner, privilege or ACL information in the backup.
- Craft now attempts to reset OPcache after installing/uninstalling things with Composer. ([#3460](https://github.com/craftcms/cms/issues/3460))
- Gmail and SMTP mail transport types now trim whitespace off of their Username, Password, and Host Name settings. ([#3459](https://github.com/craftcms/cms/issues/3459))

### Fixed
- Fixed an error that could occur when duplicating an element with a Matrix field with “Manage blocks on a per-site basis” disabled.
- Fixed a bug where Matrix blocks wouldn’t retain their content translations when an entry was duplicated from the Edit Entry page.
- Fixed a bug where system message modals could have the wrong language selected by default. ([#3440](https://github.com/craftcms/cms/issues/3440))
- Fixed a bug where an Internal Server Error would occur if a `users/login` request was missing the `loginName` or `password` parameters. ([#3458](https://github.com/craftcms/cms/issues/3458))
- Fixed a bug where `craft\validators\StringValidator` was trimming whitespace off of strings _after_ performing string length validation.
- Fixed an infinite recursion bug that could occur if `config/general.php` had any deprecated config settings, and the database connection settings were invalid.
- Fixed an error that occurred when saving a new entry or category, if its URI format referenced the `level` attribute. ([#3465](https://github.com/craftcms/cms/issues/3465))

## 3.0.30.2 - 2018-11-08

### Fixed
- Fixed an error that could occur on servers running PHP 7.0.32. ([#3453](https://github.com/craftcms/cms/issues/3453))

## 3.0.30.1 - 2018-11-07

### Fixed
- Fixed an error that occurred when saving an element with a new Matrix block, if the Matrix field was set to manage blocks on a per-site basis. ([#3445](https://github.com/craftcms/cms/issues/3445))

## 3.0.30 - 2018-11-06

### Added
- Added “Duplicate” and “Duplicate (with children)” actions to the Entries and Categories index pages. ([#1291](https://github.com/craftcms/cms/issues/1291))
- Added `craft\base\ElementAction::$elementType`, which element action classes can use to reference their associated element type.
- Added `craft\elements\actions\DeepDuplicate`.
- Added `craft\elements\actions\Duplicate`.
- Added `craft\elements\actions\SetStatus::$allowDisabledForSite`, which can be used by localizable element types to enable a “Disabled for Site” status option.

### Changed
- Entries’ “Enabled” setting is now labeled “Enabled Globally” on multi-site installs. ([#2899](https://github.com/craftcms/cms/issues/2899))
- Entries’ “Enabled for site” setting now includes the site name in its label, and only shows up if the “Enabled Globally” setting is checked. ([#2899](https://github.com/craftcms/cms/issues/2899))
- The Set Status action on the Entries index page now includes a “Disabled for Site” option. ([#2899](https://github.com/craftcms/cms/issues/2899))
- Edit Category pages now have `edit-category` and `site--<SiteHandle>` classes on the `<body>`. ([#3439](https://github.com/craftcms/cms/issues/3439))
- Edit Entry pages now have `edit-entry` and `site--<SiteHandle>` classes on the `<body>`. ([#3439](https://github.com/craftcms/cms/issues/3439))
- Edit Global Set pages now have `edit-global-set` and `site--<SiteHandle>` classes on the `<body>`. ([#3439](https://github.com/craftcms/cms/issues/3439))
- Edit User pages now have an `edit-user` class on the `<body>`. ([#3439](https://github.com/craftcms/cms/issues/3439))

### Fixed
- Fixed a bug where the Edit User page could forget which permissions were selected when saving a user with validation errors, if the Username, First Name, and Last name fields were all blank. ([#3412](https://github.com/craftcms/cms/issues/3412))
- Fixed a bug where the Edit User Group page could forget which permissions were selected when saving a user group with validation errors, if the Name field was blank.
- Fixed a bug where the `{% paginate %}` tag wasn’t factoring the `offset` element query param into its total page calculation. ([#3420](https://github.com/craftcms/cms/issues/3420))

### Security
- Fixed a bug where sensitive info could be displayed in the Craft log files if there was a problem connecting to the email server.

## 3.0.29 - 2018-10-30

### Added
- Email and URL fields now have “Placeholder Text” settings. ([#3397](https://github.com/craftcms/cms/issues/3397))

### Changed
- The default HTML Purifier configuration now allows `download` attributes in `<a>` tags. ([craftcms/redactor#86](https://github.com/craftcms/redactor/issues/86))

### Fixed
- Fixed a bug where the `ContentBehaviour` and `ElementQueryBehavior` classes could be missing some field properties. ([#3400](https://github.com/craftcms/cms/issues/3400))
- Fixed a bug where some fields within Matrix fields could lose their values after enabling the “Manage blocks on a per-site basis” setting. ([verbb/super-table#203](https://github.com/verbb/super-table/issues/203))
- Fixed a bug where HTML Purifier wasn’t being initialized with HTML 5 element support.
- Fixed a bug where it was possible to save Assets fields with the “Restrict allowed file types?” setting enabled, but no specific file types selected. ([#3410](https://github.com/craftcms/cms/issues/3410))

## 3.0.28 - 2018-10-23

### Added
- Structure sections now have the ability to disable entry propagation, like Channel sections. ([#2386](https://github.com/craftcms/cms/issues/2386))

### Changed
- `craft\base\Field::supportedTranslationMethods()` now defaults to only returning `none` if the field type doesn’t have a content column. ([#3385](https://github.com/craftcms/cms/issues/3385))
- Craft.EntryTypeSwitcher now fires a `beforeTypeChange` event before swapping the Edit Entry form tabs. ([#3375](https://github.com/craftcms/cms/pull/3375))
- Craft.MatrixInput now fires an `afterInit` event after initialization. ([#3375](https://github.com/craftcms/cms/pull/3375))
- Craft.MatrixInput now fires an `blockAdded` event after adding a new block. ([#3375](https://github.com/craftcms/cms/pull/3375))
- System messages sent from front-end requests are now sent using the current site’s language. ([#3388](https://github.com/craftcms/cms/issues/3388))

### Fixed
- Fixed an error that could occur when acquiring a lock for a file path, if the `mutex` component was swapped out with `yii\mutex\MysqlMutex`.

## 3.0.27.1 - 2018-10-12

### Fixed
- Fixed an error that occurred when deleting an entry from the Edit Entry page. ([#3372](https://github.com/craftcms/cms/issues/3372))
- Fixed an error that could occur when changing a Channel section to Structure. ([#3373](https://github.com/craftcms/cms/issues/3373))
- Fixed an error that occurred when saving Matrix content from console requests.

## 3.0.27 - 2018-10-11

### Added
- Added `craft\helpers\MigrationHelper::findForeignKey()`.
- Added the `cp.globals.edit` and `cp.globals.edit.content` template hooks to the Edit Global Set page. ([#3356](https://github.com/craftcms/cms/pull/3356))

### Changed
- It’s now possible to load a Create Entry page with a specific user preselected in the Author field, using a new `authorId` query string param. ([#3326](https://github.com/craftcms/cms/pull/3326))
- Matrix fields that are set to manage blocks on a per-site basis will now duplicate Matrix blocks across all of the owner element’s supported sites when the element is first created. ([#3082](https://github.com/craftcms/cms/issues/3082))
- Disabled Matrix blocks are no longer visible when sharing an entry draft or version. ([#3338](https://github.com/craftcms/cms/issues/3338))
- Control Panel tabs that have errors now have alert icons.
- The Debug Toolbar is no longer shown in Live Preview iframes.
- The Plugin Store now requires browsers with ES6 support.
- Updated jQuery Touch Events to 2.0.0.
- Updated Garnish to 0.1.29.

### Fixed
- Fixed a bug where enabling the “Propagate entries across all enabled sites?” setting for an existing Channel section (or converting the section to a Structure) wouldn’t update entries that had been created for the non-primary site.
- Fixed a bug where Craft wasn’t detecting and retrying queue jobs that had timed out.
- Fixed a bug where `Craft::$app->locale` could return the wrong locale during Live Preview requests. ([#3336](https://github.com/craftcms/cms/issues/3336))
- Fixed a SQL error that could occur when upgrading to Craft 3, if a foreign key had an unexpected name.
- Fixed a bug where page titles in the Control Panel could be blank when showing validation errors for things that were missing their name or title. ([#3344](https://github.com/craftcms/cms/issues/3344))
- Fixed an error that could occur if a component’s settings were stored as `null`. ([#3342](https://github.com/craftcms/cms/pull/3342))
- Fixed a bug where details panes weren’t visible on browser windows sized between 999 and 1,223 pixels wide.
- Fixed an error that occurred if a Quick Post widget contained a Matrix field that had Min Blocks set and only had one block type.
- Fixed a bug where disabled Matrix blocks were getting validated as live. ([#3354](https://github.com/craftcms/cms/issues/3354))
- Fixed a bug where the `EVENT_AFTER_ACTIVATE_USER` event wasn’t getting triggered on user registration when email verification isn’t required. ([craftcms/commerce-digital-products#18](https://github.com/craftcms/commerce-digital-products/issues/18))
- Added garbage collection for offline storage of remote assets. ([#3335](https://github.com/craftcms/cms/pull/3335))
- Fixed a bug where Twig could end up in a strange state if an error occurred when preparing to render an object template. ([#3364](https://github.com/craftcms/cms/issues/3364))

### Security
- The `svg()` Twig function no longer sanitizes SVGs or namespaces their IDs or class names by default when a file path (or alias) was passed in. ([#3337](https://github.com/craftcms/cms/issues/3337))

## 3.0.26.1 - 2018-09-29

### Changed
- Changed the `yiisoft/yii2-queue` version requirement to `2.1.0`. ([#3332](https://github.com/craftcms/cms/issues/3332))

## 3.0.26 - 2018-09-29

### Changed
- `ancestors`, `descendants`, `nextSibling`, `parent`, and `prevSibling` are now reserved field handles.
- The `svg()` Twig function namespaces class names in addition to IDs now.
- Changed the `yiisoft/yii2-queue` version requirement to `2.0.1`. ([#3332](https://github.com/craftcms/cms/issues/3332))

### Fixed
- Fixed a validation error that could occur when saving an entry as a new entry if the URI format didn’t contain a `{slug}` tag. ([#3320](https://github.com/craftcms/cms/issues/3320))
- Fixed a SQL error that could occur if a deprecation error occurred when attempting to upgrade a Craft 2 project. ([#3324](https://github.com/craftcms/cms/issues/3324))

## 3.0.25 - 2018-09-18

### Added
- Added `craft\log\FileTarget::$includeUserIp` which determines whether users’ IP addresses should be included in the logs (`false` by default). ([#3310](https://github.com/craftcms/cms/pull/3310))

### Fixed
- Fixed an error that could occur when installing or updating something within the Control Panel if `composer.json` required the `roave/security-advisories` package.
- Fixed a SQL error that could occur when searching elements on PostgreSQL installs.
- Fixed a bug where Craft would ignore the last segment of template paths that ended in `/0`. ([#3304](https://github.com/craftcms/cms/issues/3304))
- Fixed a Twig Template Loading Error that would occur when testing email settings, if a custom email template was used and an error occurred when rendering it. ([#3309](https://github.com/craftcms/cms/issues/3309))

## 3.0.24 - 2018-09-11

### Added
- Added the `extraAppLocales` config setting.

### Changed
- The `defaultCpLanguage` config setting no longer needs to be a language that Craft is translated into, as long as it is a valid locale ID.
- Resave Elements jobs that are queued up after saving an entry type now include the section name in the job description. ([#3290](https://github.com/craftcms/cms/issues/3290))
- Updated Garnish to 0.1.28.

### Fixed
- Fixed a SQL error that could occur when an element query’s `orderBy` parameter was set to `dateCreated` or `dateUpdated`.
- Fixed an error that could occur when updating to v3.0.23+ if multiple Matrix fields existed with the same handle, but they had no content tables, somehow.
- Fixed a bug where links in activation and forgot-password emails weren’t hyperlinked, leaving it up to the mail client to hopefully be smart about it. ([#3288](https://github.com/craftcms/cms/issues/3288))

## 3.0.23.1 - 2018-09-04

### Fixed
- Fixed a bug where Matrix fields would get new content tables each time they were saved.

## 3.0.23 - 2018-09-04

### Changed
- Browser-based form validation is now disabled for page forms. ([#3247](https://github.com/craftcms/cms/issues/3247))
- `craft\base\Model::hasErrors()` now supports passing an attribute name with a `.*` suffix, which will return whether any errors exist for the given attribute or any nested model attributes.
- Added `json` to the default `allowedFileExtensions` config setting value. ([#3254](https://github.com/craftcms/cms/issues/3254))
- Exception call stacks now collapse internal Twig methods by default.
- Twig exception call stacks now show all of the steps leading up to the error.
- Live Preview now reloads the preview pane automatically after an asset is saved from the Image Editor. ([#3265](https://github.com/craftcms/cms/issues/3265))

### Deprecated
- Deprecated `craft\services\Matrix::getContentTableName()`. `craft\fields\Matrix::$contentTable` should be used instead.

### Removed
- Removed `craft\services\Matrix::getParentMatrixField()`.

### Fixed
- Fixed a bug where element selection modals could be initialized without a default source selected, if some of the sources were hidden for not being available on the currently-selected site. ([#3227](https://github.com/craftcms/cms/issues/3227))
- Fixed a bug where edit pages for categories, entries, global sets, and users weren’t revealing which tab(s) had errors on it, if the errors occurred within a Matrix field. ([#3248](https://github.com/craftcms/cms/issues/3248))
- Fixed a SQL error that occurred when saving a Matrix field with new sub-fields on PostgreSQL. ([#3252](https://github.com/craftcms/cms/issues/3252))
- Fixed a bug where custom user fields weren’t showing up on the My Account page when running Craft Solo edition. ([#3228](https://github.com/craftcms/cms/issues/3228))
- Fixed a bug where multiple Matrix fields could share the same content table. ([#3249]())
- Fixed a “cache is corrupted” Twig error that could occur when editing or saving an element if it had an Assets field with an unresolvable subfolder path template. ([#3257](https://github.com/craftcms/cms/issues/3257))
- Fixed a bug where the Dev Mode indicator strip wasn’t visible on Chrome/Windows when using a scaled display. ([#3259](https://github.com/craftcms/cms/issues/3259))
- Fixed a SQL error that could occur when validating an attribute using `craft\validators\UniqueValidator`, if the target record’s `find()` method joined in another table.

## 3.0.22 - 2018-08-28

### Changed
- The “Deleting stale template caches” job now ensures all expired template caches have been deleted before it begins processing the caches.
- Text inputs’ `autocomplete` attributes now get set to `off` by default, and they will only not be added if explicitly set to `null`.
- Improved the error response when Composer is unable to perform an update due to a dependency conflict.
- Email fields in the Control Panel now have `type="email"`.
- `craft\helpers\Db::parseParam()` now has a `$caseInnensitive` argument, which can be set to `true` to force case-insensitive conditions on PostgreSQL installs.
- `craft\validators\UniqueValidator` now has a `$caseInsensitive` property, which can be set to `true` to cause the unique validation to be case-insensitive on PostgreSQL installs.
- The CLI setup wizard now detects common database connection errors that occur with MAMP, and automatically retests with adjusted settings.
- The CLI setup wizard now detects common database authentication errors, and lets the user retry the username and password settings, skipping the others.
- Updated Garnish to 0.1.27.

### Fixed
- Fixed a bug where Craft wasn’t reverting `composer.json` to its original state if something went wrong when running a Composer update.
- Fixed a bug where string casing functions in `craft\helpers\StringHelper` were adding extra hyphens to strings that came in as `Upper-Kebab-Case`.
- Fixed a bug where unique validation for element URIs, usernames, and user email address was not case-insensitive on PostgreSQL installs.
- Fixed a bug where element queries’ `uri` params, and user queries’ `firstName`, `lastName`, `username`, and `email` params, were not case-insensitive on PostgreSQL installs.
- Fixed a bug where the CLI setup wizard was allowing empty database names.
- Fixed a bug where it wasn’t possible to clear template caches if template caching was disabled by the `enableTemplateCaching` config setting. ([#3229](https://github.com/craftcms/cms/issues/3229))
- Fixed a bug where element index toolbars weren’t staying fixed to the top of the content area when scrolling down the page. ([#3233](https://github.com/craftcms/cms/issues/3233))
- Fixed an error that could occur when updating Craft if the system was reliant on the SSL certificate provided by the`composer/ca-bundle` package.

## 3.0.21 - 2018-08-21

### Added
- Most element query parameters can now be set to `['not', 'X', 'Y']`, as a shortcut for `['and', 'not X', 'not Y']`.

### Changed
- The “New Password” input on the My Account page now has a “Show” button, like other password inputs in the Control Panel.
- Plugin settings pages now redirect to the Settings index page after save. ([#3216](https://github.com/craftcms/cms/issues/3216))
- It’s now possible to set [autofill detail tokens](https://html.spec.whatwg.org/multipage/form-control-infrastructure.html#autofill-detail-tokens) on the `autocomplete` variable when including the `_includes/forms/text.html` template (e.g. `'name'`).
- Username and password inputs now have the correct `autocomplete` values, increasing the likelihood that tools like 1Password will handle the form correctly. ([#3207](https://github.com/craftcms/cms/issues/3207))

### Fixed
- Fixed a SQL error that occurred when saving a user if a `craft\elements\User::EVENT_BEFORE_SAVE` event listener was setting `$event->isValid = false`. ([#3206](https://github.com/craftcms/cms/issues/3206))
- Fixed a bug where password inputs’ jQuery data was getting erased when the “Show” button was clicked.
- Fixed an error that could occur when upgrading to Craft 3. ([#3208](https://github.com/craftcms/cms/pull/3208))
- Fixed a bug where non-image assets’ file extension icons could bleed out of the preview area within asset editor HUDs. ([#3209](https://github.com/craftcms/cms/issues/3209))
- Fixed a bug where Craft wasn’t saving a new entry version when reverting an entry to a previous version. ([#3210](https://github.com/craftcms/cms/issues/3210))
- Fixed an error that could occur when a Matrix block was saved by a queue job. ([#3217](https://github.com/craftcms/cms/pull/3217))

### Security
- External links in the Control Panel now set `rel="noopener"`. ([#3201](https://github.com/craftcms/cms/issues/3201))

## 3.0.20 - 2018-08-14

### Added
- Added `craft\services\Fields::refreshFields()`.

### Fixed
- Fixed a bug where `DateTime` model attributes were getting converted to ISO-8601 date strings for `craft\web\View::renderObjectTemplate()`. ([#3185](https://github.com/craftcms/cms/issues/3185))
- Fixed a bug where timepicker menus had a higher z-index than session expiration modal shades. ([#3186](https://github.com/craftcms/cms/issues/3186))
- Fixed a bug where users could not log in after upgrading to Craft 3, if there was a custom field named `owner`.
- Fixed a bug where it was not possible to set non-integer values on asset queries’ `width`, `height`, or `size` params. ([#3195](https://github.com/craftcms/cms/issues/3195))
- Fixed a bug where all Asset folders were being initiated at once, resulting in performance issues.

## 3.0.19 - 2018-08-07

### Added
- Added the `craft.query()` template function, for creating new database queries.
- Added `craft\services\Structures::mutexTimeout`. ([#3148](https://github.com/craftcms/cms/issues/3148))
- Added `craft\services\Api::getComposerWhitelist()`.

### Removed
- Removed `craft\services\Api::getOptimizedComposerRequirements()`.

### Fixed
- Craft’s console commands now return the correct exit codes. ([#3175](https://github.com/craftcms/cms/issues/3175))
- Fixed the appearance of checkboxes in IE11 on element index pages. ([#3177](https://github.com/craftcms/cms/issues/3177))
- Fixed a bug where `composer.json` could end up with a bunch of extra dependencies in the `require` object after a failed update or plugin installation.
- Fixed an error that could occur when viewing an entry revision, if it had a Matrix field and one of the sub-fields within the Matrix field had been deleted. ([#3183](https://github.com/craftcms/cms/issues/3183))
- Fixed a bug where thumbnails weren’t loading in relational fields when viewing an entry version.

## 3.0.18 - 2018-07-31

### Added
- Added `craft\helpers\App::assetManagerConfig()`.
- Added `craft\helpers\App::cacheConfig()`.
- Added `craft\helpers\App::dbConfig()`.
- Added `craft\helpers\App::mailerConfig()`.
- Added `craft\helpers\App::mutexConfig()`.
- Added `craft\helpers\App::logConfig()`.
- Added `craft\helpers\App::sessionConfig()`.
- Added `craft\helpers\App::userConfig()`.
- Added `craft\helpers\App::viewConfig()`.
- Added `craft\helpers\App::webRequestConfig()`.
- Added `craft\validators\StringValidator::$trim`, which will cause leading/trailing whitespace to be stripped from model attributes.

### Changed
- User verification and password-reset emails now link them back to the same site they were on when the email was sent, if it was sent from a front-end request. ([#3029](https://github.com/craftcms/cms/issues/3029))
- Dynamic app component configs are now defined by methods on `craft\helpers\App`, making it easier to modify them from `config/app.php`. ([#3152](https://github.com/craftcms/cms/issues/3152))
- Structure operations now ensure that no other operations are being performed on the same structure, reducing the risk of corrupting the structure. ([#3148](https://github.com/craftcms/cms/issues/3148))
- The `{% js %}` tag now supports the following position params: `at POS_HEAD`, `at POS_BEGIN`, `at POS_END`, `on POS_READY`, and `on POS_LOAD` (e.g. `{% js at POS_END %}`).
- Craft once again checks for `X-Forwarded-For` headers when determining the user’s IP. ([#3036](https://github.com/craftcms/cms/issues/3036))
- Leading/trailing whitespace characters are now stripped from element titles on save. ([#3020](https://github.com/craftcms/cms/issues/3020))
- Updated svg-sanitize to 0.9.

### Deprecated
- Deprecated `craft\db\Connection::createFromConfig()`. `craft\helpers\App::dbConfig()` should be used instead.
- Deprecated `craft\helpers\MailerHelper::createMailer()`. `craft\helpers\App::mailerConfig()` should be used instead.

### Fixed
- Fixed a bug where collapsing structure elements would only hide up to 50 of their descendants.
- Fixed a bug where Date/Time fields could lose their value if they were used in an entry type’s Title Format, and the entry’s site’s language was different than the user’s preferred language. ([#3151](https://github.com/craftcms/cms/issues/3151))
- Fixed a bug where Dropdown fields could show an incorrect selected value in limited circumstances.
- Fixed a bug where Dropdown fields on an element index view could show an incorrect selected value in limited circumstances.

## 3.0.17.1 - 2018-07-24

### Fixed
- Really fixed a PHP error that could occur if the PHP’s `set_time_limit()` was added to the php.ini `disable_functions` list.

## 3.0.17 - 2018-07-24

### Added
- The Control Panel is now translated for Norwegian Nynorsk. ([#3135](https://github.com/craftcms/cms/pull/3135))
- Added `craft\elements\db\ElementQuery::anyStatus()`, which can be called when the default `status` and `enabledForSite` filters aren’t desired. ([#3117](https://github.com/craftcms/cms/issues/3117))

### Changed
- The `addTrailingSlashesToUrls` config setting no longer applies to URLs that end with a segment that has a dot (`.`). ([#3123](https://github.com/craftcms/cms/issues/3123))
- Craft now redirects install requests back to the Dashboard if it’s already installed. ([#3143](https://github.com/craftcms/cms/issues/3143))

### Fixed
- Fixed a bug where the Settings → Email → System Messages page would show messages in the current application language rather than the primary site’s language.
- Fixed a bug where system message modals on the Settings → Email → System Messages page would initially show messages in the current application language rather than the primary site’s language, even if the application language wasn’t in use by any sites. ([#3115](https://github.com/craftcms/cms/issues/3115))
- Fixed an error that could occur if `craft\web\View::registerAssetFlashes()` was called on a console request. ([#3124](https://github.com/craftcms/cms/issues/3124))
- Fixed a PHP error that could occur if the PHP’s `set_time_limit()` was added to the php.ini `disable_functions` list.
- Fixed a bug where expanding a disabled element within a structure index view in the Control Panel wouldn’t reveal any descendants. ([#3126](https://github.com/craftcms/cms/issues/3126))
- Fixed a bug thumbnails weren’t loading for element index rows that were revealed after expanding a parent element.
- Fixed an error that occurred if an element’s `getRoute()` method returned a string. ([#3128](https://github.com/craftcms/cms/issues/3128))
- Fixed a bug where the `|without` filter wasn’t working if an object was passed in. ([#3137](https://github.com/craftcms/cms/issues/3137))
- Fixed a bug where users’ Language preference would default to Deutsch if the current application language wasn’t one of the available language options. ([#3142](https://github.com/craftcms/cms/issues/3142))

## 3.0.16.1 - 2018-07-18

### Fixed
- Fixed a bug where the `orderBy` element query param wasn’t being respected when used in conjunction with a `with` param to eager-load elements in a specific order. ([#3109](https://github.com/craftcms/cms/issues/3109))
- Fixed a bug where underscores were getting removed from slugs. ([#3111](https://github.com/craftcms/cms/issues/3111))

## 3.0.16 - 2018-07-17

### Added
- The progress bar on the Asset Indexes utility now shows how many files have been indexed, and how many there are in total. ([#2934](https://github.com/craftcms/cms/issues/2934))
- Added `craft\base\PluginInterface::beforeSaveSettings()`.
- Added `craft\base\PluginInterface::afterSaveSettings()`.
- Added `craft\base\Plugin::EVENT_AFTER_SAVE_SETTINGS`.
- Added `craft\base\Plugin::EVENT_BEFORE_SAVE_SETTINGS`.

### Changed
- Craft no longer relies on ImageMagick or GD to define the image formats that should be considered manipulatable. ([#2408](https://github.com/craftcms/cms/issues/2408))
- Removed the `showBetaUpdates` config setting as it’s no longer being used.
- When uploading a file to an Assets field, Craft will automatically sort the file list to show the latest uploads first. ([#2812](https://github.com/craftcms/cms/issues/2812))
- `dateCreated`, `dateUpdated`, `postDate`, `expiryDate`, `after`, and  `before` element query params can new be set to `DateTime` objects.
- Matrix fields now auto-focus the first text input within newly-created Matrix blocks. ([#3104](https://github.com/craftcms/cms/issues/3104))
- Updated Twig to 2.5.0.
- Updated Garnish to 0.1.26.
- Updated Selectize to 0.12.6.

### Fixed
- Fixed an error that could occur when sending emails to international domains if the Intl extension wasn’t enabled.
- Fixed an exception that was thrown if the `securityKey` config setting was changed and Craft was set to use either the SMTP or Gmail mailer transport type. ([#3083](https://github.com/craftcms/cms/issues/3083))
- Fixed a bug where Asset view was not being refreshed in some cases after using Image Editor. ([#3035](https://github.com/craftcms/cms/issues/3035))
- Fixed a bug where Craft wouldn’t warn before leaving an edit page with unsaved changes, if Live Preview was active. ([#3092](https://github.com/craftcms/cms/issues/3092))
- Fixed a bug where entries, categories, and global sets’ `getCpEditUrl()` methods could omit the site handle on multi-site installs. ([#3089](https://github.com/craftcms/cms/issues/3089))
- Fixed a JavaScript error that occurred when closing Live Preview. ([#3098](https://github.com/craftcms/cms/issues/3098))
- Fixed a bug where Dashboard widgets could be spaced incorrectly if there was only one grid column. ([#3100](https://github.com/craftcms/cms/issues/3100))
- Fixed a bug where modal windows with Field Layout Designers could cause the browser to crash. ([#3096](https://github.com/craftcms/cms/pull/3096))
- Fixed a bug where `craft\services\Fields::getAllGroups()` and `getGroupById()` could return incorrect results. ([#3102](https://github.com/craftcms/cms/issues/3102))

## 3.0.15 - 2018-07-09

### Changed
- It’s now possible to fetch only non-admin users by setting `craft\elements\db\UserQuery::$admin` to `false`.
- `Craft.EntryTypeSwitcher` now triggers a `typeChange` event after switching the entry type. ([#3067](https://github.com/craftcms/cms/pull/3067))
- Reduced the left and right padding in the Control Panel for screens less than 768 pixels wide. ([#3073](https://github.com/craftcms/cms/issues/3073))
- Removed the `useXSendFile` config setting as it’s no longer being used.
- `craft\helpers\StringHelper::toKebabCase()`, `toCamelCase()`, `toPascalCase()`, and `toSnakeCase()` now treat camelCase’d and PascalCale’d strings as multiple words. ([#3090](https://github.com/craftcms/cms/issues/3090))

### Fixed
- Fixed a bug where `craft\i18n\I18N::getPrimarySiteLocale()` and `getPrimarySiteLocaleId()` were returning locale info for the _first_ site, rather than the primary one. ([#3063](https://github.com/craftcms/cms/issues/3063))
- Fixed a bug where element index pages were loading all elements in the view, rather than waiting for the user to scroll to the bottom of the page before loading the next batch. ([#3068](https://github.com/craftcms/cms/issues/3068))
- Fixed a bug where sites listed in the Control Panel weren’t always in the correct sort order. ([#3065](https://github.com/craftcms/cms/issues/3065))
- Fixed an error that occurred when users attempted to create new entries within entry selector modals, for a section they didn’t have permission to publish peer entries in. ([#3069](https://github.com/craftcms/cms/issues/3069))
- Fixed a bug where the “Save as a new asset” button label wasn’t getting translated in the Image Editor. ([#3070](https://github.com/craftcms/cms/pull/3070))
- Fixed a bug where it was impossible to set the filename of assets when uploading them as data strings. ([#2973](https://github.com/craftcms/cms/issues/2973))
- Fixed a bug where the Field Type menu’s options within new Matrix block type settings weren’t getting sorted alphabetically. ([#3072](https://github.com/craftcms/cms/issues/3072))
- Fixed an exception that was thrown when testing email settings if the Template setting was invalid. ([#3074](https://github.com/craftcms/cms/issues/3074))
- Fixed a bug where Dropdown fields’ bottom margin could jump up a bit when an empty option was selected. ([#3075](https://github.com/craftcms/cms/issues/3075))
- Fixed a bug where main content containers in the Control Panel could become too wide in Firefox. ([#3071](https://github.com/craftcms/cms/issues/3071))

## 3.0.14 - 2018-07-03

### Changed
- `craft\events\SiteEvent` now has a `$oldPrimarySiteId` property, which will be set to the previous primary site ID (which may stil be the current site ID, if it didn’t just change).
- `craft\helpers\Search::normalizeKeywords()` now has a `$language` argument, which can be set if the character mappings should be pulled from a different language than the current app language.
- `craft\services\Sites::getEditableSiteIds()` and `getEditableSites()` now return the same things as `getAllSiteIds()` and `getAllSites()` when there’s only one site. ([#3049](https://github.com/craftcms/cms/issues/3049))

### Fixed
- Fixed a bug where user verification links could get mangled when emails were parsed as Markdown, if the verification code contained two or more underscores.
- Fixed a bug where Craft was misinterpreting `X-Forwarded-For` headers as the user’s IP instead of the server’s IP. ([#3036](https://github.com/craftcms/cms/issues/3036))
- Fixed a bug where Craft wasn’t auto-scrolling the content container when dragging items near a window edge. ([#3048](https://github.com/craftcms/cms/issues/3048))
- Fixed a PHP error that occurred when loading a Debug Toolbar panel on a page that contained serialized Checkboxes or Multi-Select field data. ([#3034](https://github.com/craftcms/cms/issues/3034))
- Fixed a bug where elements’ normalized search keywords weren’t always using the correct language-specific character mappings. ([#3046](https://github.com/craftcms/cms/issues/3046))
- Fixed a bug where the `<html lang>` attribute was hard-set to `en-US` rather than the current application language. ([#3053](https://github.com/craftcms/cms/pull/3053))
- Fixed a PHP error that occurred when entering an invalid number into a Number field that was set to have decimal digits. ([#3059](https://github.com/craftcms/cms/issues/3059))

### Security
- Craft no longer shows the installer when it can’t establish a database connection if Dev Mode isn’t enabled.

## 3.0.13.2 - 2018-06-27

### Fixed
- Fixed an error that occurred when deleting users from the Users index page.

## 3.0.13.1 - 2018-06-26

### Fixed
- Fixed a bug where Delete User modals weren’t showing the total number of entries that will be transferred/deleted.

## 3.0.13 - 2018-06-26

### Added
- Craft now includes a summary of the content that will be transferred/deleted in Delete User modals. ([#875](https://github.com/craftcms/cms/issues/875))
- `|date`, `|time`, and `|datetime` filters now support a `locale` argument, for specifying which locale’s formatter should be doing the date/time formatting. ([#3006](https://github.com/craftcms/cms/issues/3006))
- Added `craft\base\ApplicationTrait::getIsInitialized()`.
- Added `craft\base\ClonefixTrait`.
- Added `craft\controllers\AssetsController::actionThumb()`.
- Added `craft\controllers\UsersController::actionUserContentSummary()`.
- Added `craft\controllers\UsersController::EVENT_DEFINE_CONTENT_SUMMARY`.
- Added `craft\helpers\App::backtrace()`.
- Added `craft\queue\jobs\PropagateElements`.
- Added `craft\services\Elements::propagateElement()`.

### Changed
- Editable tables now submit an empty string when they have no rows.
- Reduced the overhead when adding a new site by only resaving existing assets, categories, global sets, and tags once for the newly-created site, rather than for all sites.
- Web-based queue workers now call `craft\helpers\App::maxPowerCaptain()` before running the queue. ([#3011](https://github.com/craftcms/cms/issues/3011))
- The PHP Info utility no longer displays the original values for settings and only the current environment value. ([#2990](https://github.com/craftcms/cms/issues/2990))
- Loosened up most of Craft’s Composer dependency constraints.
- Craft no longer publishes asset thumbnails to the `cpresources/` folder.
- `attributes`, `error`, `errors`, and `scenario` are now reserved field handles. ([#3032](https://github.com/craftcms/cms/issues/3032))
- Improved the look of Control Panel tabs.
- `craft\web\UrlManager::createUrl()`, `createAbsoluteUrl()`, and `getMatchedElement()` now log warnings if they’re called before Craft has been fully initialized. ([#3028](https://github.com/craftcms/cms/issues/3028))

### Deprecated
- Deprecated `craft\controllers\AssetsController::actionGenerateThumb()`.

### Fixed
- Fixed a bug where sidebar meta info on Edit User pages was bleeding over the edge of the page’s content area.
- Fixed a bug where Table fields wouldn’t remember if they had no rows in their Default Values setting. ([#2979](https://github.com/craftcms/cms/issues/2979))
- Fixed a bug where passing `timezone=false` to the `|date`, `|time`, and `|datetime` filters would not preserve the given date’s time zone.
- Fixed a bug where AM/PM strings in formatted dates weren’t respecting the casing specified by the `A`/`a` character in the date format. ([#3007](https://github.com/craftcms/cms/issues/3007))
- Fixed a bug you could get an invalid license warning in cases where web API calls returned a 500 response code.
- Fixed a bug where cloning models and queries would lose any associated behaviors. ([#2857](https://github.com/craftcms/cms/issues/2857))
- Fixed a bug where custom field params were getting forgotten when calling `getNext()` and `getPrev()`, if an element query object was passed in. ([#3019](https://github.com/craftcms/cms/issues/3019))
- Fixed a bug where datepickers were getting scrollbars.
- Fixed a bug where volumes’ field layouts weren’t getting deleted when volumes were deleted. ([#3022](https://github.com/craftcms/cms/pull/3022))
- Fixed a bug where deleting a section or an entry type wouldn’t delete any associated entries that didn’t exist in the primary site. ([#3023](https://github.com/craftcms/cms/issues/3023))
- Fixed a bug where the `svg()` Twig function could convert `id` attributes within the SVG contents to invalid IDs. ([#3025](https://github.com/craftcms/cms/issues/3025))
- Fixed a bug where asset thumbnails wouldn’t load reliably in the Control Panel on load-balanced environments. ([#3026](https://github.com/craftcms/cms/issues/3026))
- Fixed a PHP error that could occur when validating Assets fields if a file was uploaded but no longer exists at the temp location. ([#3033](https://github.com/craftcms/cms/pull/3033))

## 3.0.12 - 2018-06-18

### Added
- Added a `leaves` element query param that limits the selected elements to just the leaves in the structure (elements without children).
- Added `craft\helpers\Db::deleteIfExists()`.
- Added `craft\services\Categories::deleteGroup()`. ([#3000](https://github.com/craftcms/cms/pull/3000))
- Added `craft\services\Tags::deleteTagGroup()`. ([#3000](https://github.com/craftcms/cms/pull/3000))
- Added `craft\services\UserGroups::deleteGroup()`. ([#3000](https://github.com/craftcms/cms/pull/3000))

### Changed
- Improved Control Panel styling. ([#2883](https://github.com/craftcms/cms/issues/2883))

### Removed
- Removed `craft\services\Fields::updateFieldVersionAfterRequest()`.

### Fixed
- Fixed a caching bug where the Fields service could still think a field existed after it had been deleted. ([#2985](https://github.com/craftcms/cms/issues/2985))
- Fixed a bug where Craft would not invalidate the dynamically-generated `craft\behaviors\ContentBehavior` and `craft\behaviors\ElementQueryBehavior` after saving/deleting a custom field, if the request didn’t end normally. ([#2999](https://github.com/craftcms/cms/issues/2999))
- Fixed a PHP error that could occur when saving entries with a URI format that contained certain Twig filters. ([#2995](https://github.com/craftcms/cms/issues/2995))
- Fixed a bug where `{shorthand}` variables in templates rendered by `craft\web\View::renderObjectTemplate()` could end up referencing global variables, if the variable wasn’t a property of the object. ([#3002](https://github.com/craftcms/cms/issues/3002))
- Fixed a bug where the Find and Replace utility wasn’t updating element titles. ([#2996](https://github.com/craftcms/cms/issues/2996))
- Fixed some wonky behavior if one of the custom user profile tabs was called “Account”. ([#2998](https://github.com/craftcms/cms/issues/2998))
- Fixed a bug where dragging a folder on the Assets index page could have unexpected results. ([#2873](https://github.com/craftcms/cms/issues/2873))
- Reduced the likelihood of SQL deadlock errors when saving elements. ([#3003](https://github.com/craftcms/cms/issues/3003))

## 3.0.11 - 2018-06-12

### Changed
- Sort options defined by element types’ `sortOptions()` / `defineSortOptions()` methods can now be specified as sub-arrays with `label`, `orderBy`, and `attribute` keys.
- Entries and categories can now be sorted by their slugs.
- The “Cache remote images?” option in the Asset Indexes utility is now enabled by default. ([#2977](https://github.com/craftcms/cms/issues/2977))

### Fixed
- Fixed a bug where it was not possible to order search results by search score, if the element type didn’t specify any sort options.
- Fixed a bug where clicking on “Date Created” and “Date Updated” column headers on element indexes wouldn’t update the sort order. ([#2975](https://github.com/craftcms/cms/issues/2975))
- Fixed a bug where Edit Entry pages were listing more than the 10 most recent versions. ([#2976](https://github.com/craftcms/cms/issues/2976))
- Fixed a SQL error that occurred when upgrading from Craft 2 to 3 via the terminal. ([#1347](https://github.com/craftcms/cms/issues/1347))
- Fixed the alignment of expand/collapse toggles in asset index sidebars. ([#2981](https://github.com/craftcms/cms/issues/2981))

## 3.0.10.3 - 2018-06-07

### Fixed
- Fixed a bug where the “New Entry” menu on the Entries index page would not contain any options on single-site installs, running MySQL. ([#2961](https://github.com/craftcms/cms/issues/2961))
- Fixed a bug where the `siteName` config setting wasn’t working as expected when set to an array. ([#2968](https://github.com/craftcms/cms/issues/2968))

## 3.0.10.2 - 2018-06-07

### Changed
- Improved the output of `craft\helpers\DateTimeHelper::humanDurationFromInterval()`.
- Updated Garnish to 0.1.24.

### Fixed
- Fixed JavaScript errors that could occur in the Control Panel on pages with Ajax requests. ([#2966](https://github.com/craftcms/cms/issues/2966))
- Fixed a bug where the “New Entry” menu on the Entries index page would not contain any options on single-site installs. ([#2961](https://github.com/craftcms/cms/issues/2961))
- Fixed a bug where JavaScript files registered with `craft\web\View::registerJsFile()` would be ignored if the `depends` option was set. ([#2965](https://github.com/craftcms/cms/issues/2965))

## 3.0.10.1 - 2018-06-06

### Fixed
- Fixed a bug where Craft wasn’t converting empty strings to `null` when saving data to non-textual columns.
- Fixed a bug where Craft would show a Database Connection Error on Install requests, if it couldn’t connect to the database.
- Fixed a bug where Craft wasn’t keeping track of element queries that were executed within `{% cache %}` tags. ([#2959](https://github.com/craftcms/cms/issues/2959))

## 3.0.10 - 2018-06-05

### Added
- Added support for a `CRAFT_LICENSE_KEY` PHP constant, which can be set to the project’s license key, taking precedence over the `license.key` file.
- Added `craft\helpers\Stringy::getLangSpecificCharsArray()`.
- Added `craft\web\View::setRegisteredAssetBundles()`.
- Added `craft\web\View::setRegisteredJsFiles()`.

### Changed
- Generated site URLs now always include full host info, even if the base site URL is root/protocol-relative. ([#2919](https://github.com/craftcms/cms/issues/2919))
- Variables passed into `craft\web\View::renderObjectTemplate()` can now be referenced using the shorthand syntax (e.g. `{foo}`).
- `craft\helpers\StringHelper::asciiCharMap()` now has `$flat` and `$language` arguments.
- Craft no longer saves new versions of entries when absolutely nothing changed about them in the save request. ([#2923](https://github.com/craftcms/cms/issues/2923))
- Craft no longer enforces plugins’ `minVersionRequired` settings if the currently-installed version begins with `
- 
- dev-`.
- Improved the performance of element queries when a lot of values were passed into a param, such as `id`, by using `IN()` and `NOT IN()` conditions when possible. ([#2937](https://github.com/craftcms/cms/pull/2937))
- The Asset Indexes utility no longer skips files with leading underscores. ([#2943](https://github.com/craftcms/cms/issues/2943))
- Updated Garnish to 0.1.23.

### Deprecated
- Deprecated the `customAsciiCharMappings` config setting. (Any corrections to ASCII char mappings should be submitted to [Stringy](https://github.com/danielstjules/Stringy).)

### Fixed
- Fixed a PHP error that could occur when `craft\fields\Number::normalizeValue()` was called without passing an `$element` argument. ([#2913](https://github.com/craftcms/cms/issues/2913))
- Fixed a bug where it was not possible to fetch Matrix blocks with the `relatedTo` param if a specific custom field was specified.
- Fixed a bug where `craft\helpers\UrlHelper::url()` and `siteUrl()` were not respecting the `$scheme` argument for site URLs.
- Fixed a bug where `{id}` tags within element URI formats weren’t getting parsed correctly on first save. ([#2922](https://github.com/craftcms/cms/issues/2922))
- Fixed a bug where `craft\helpers\MigrationHelper::dropAllForeignKeysToTable()` wasn’t working correctly. ([#2897](https://github.com/craftcms/cms/issues/2897))
- Fixed a “Craft is not defined” JavaScript error that could occur on the Forgot Password page in the Control Panel and Dev Toolbar requests.
- Fixed a bug where rotating the screen on iOS would change how the page was zoomed.
- Fixed a bug where `craft\helpers\StringHelper::toAscii()` and the `Craft.asciiString()` JS method weren’t using language-specific character replacements, or any custom replacements defined by the `customAsciiCharMappings` config setting.
- Fixed a bug where the number `0` would not save in a Plain Text field.
- Fixed a bug where Craft could pick the wrong current site if the primary site had a root-relative or protocol-relative URL, and another site didn’t, but was otherwise an equal match.
- Fixed a bug where Control Panel Ajax requests could cause some asset bundles and JavaScript files to be double-registered in the browser.
- Fixed a bug where the “New entry” menu on the Entries index page was including sections that weren’t available in the selected site, and they weren’t linking to Edit Entry pages for the selected site. ([#2925](https://github.com/craftcms/cms/issues/2925))
- Fixed a bug where the `|date`, `|time`, and `|datetime` filters weren’t respecting their `$timezone` arguments. ([#2926](https://github.com/craftcms/cms/issues/2926))
- Fixed a bug where element queries weren’t respecting the `asArray` param when calling `one()`. ([#2940](https://github.com/craftcms/cms/issues/2940))
- Fixed a bug where the Asset Indexes utility wouldn’t work as expected if all of a volume’s assets had been deleted from the file system. ([#2955](https://github.com/craftcms/cms/issues/2955))
- Fixed a SQL error that could occur when a `{% cache %}` tag had no body. ([#2953](https://github.com/craftcms/cms/issues/2953))

## 3.0.9 - 2018-05-22

### Added
- Added a default plugin icon to plugins without an icon in the Plugin Store.
- Added `craft\helpers\ArrayHelper::without()` and `withoutValue()`.
- Added `craft\base\FieldInterface::modifyElementIndexQuery()`.
- Added `craft\elements\db\ElementQueryInterface::andWith()`.

### Changed
- Fixed a bug where Craft was checking the file system when determining if an asset was a GIF, when it should have just been checking the file extension.
- `craft\base\Plugin` now sets the default `$controllerNamespace` value to the plugin class’ namespace + `\controllers` or `\console\controllers`, depending on whether it’s a web or console request.
- Improved the contrast of success and error notices in the Control Panel to meet WCAG AA requirements. ([#2885](https://github.com/craftcms/cms/issues/2885))
- `fieldValue` is now a protected field handle. ([#2893](https://github.com/craftcms/cms/issues/2893))
- Craft will no longer discard any preloaded elements when setting the `with` param on an element query, fixing a bug where disabled Matrix blocks could show up in Live Preview if any nested fields were getting eager-loaded. ([#1576](https://github.com/craftcms/cms/issues/1576))
- Improved memory usage when using the `{% cache %}` tag. ([#2903](https://github.com/craftcms/cms/issues/2903))

### Fixed
- Fixed a bug where the Plugin Store was listing featured plugins (e.g. “Recently Added”) in alphabetical order rather than the API-defined order. ([pixelandtonic/craftnet#83](https://github.com/pixelandtonic/craftnet/issues/83))
- Fixed a SQL error that occurred when programmatically saving a field layout, if the field’s `required` property wasn’t set.
- Fixed a JavaScript error that could occur when multiple Assets fields were present on the same page.
- Fixed an error that could occur when running the `setup` command on some environments.
- Fixed a PHP error that could occur when calling `craft\elements\db\ElementQuery::addOrderBy()` if `$columns` normalized to an empty array. ([#2896](https://github.com/craftcms/cms/issues/2896))
- Fixed a bug where it wasn’t possible to access custom field values on Matrix blocks via `matrixblock` reference tags.
- Fixed a bug where relational fields with only disabled elements selected would get empty table cells on element indexes. ([#2910](https://github.com/craftcms/cms/issues/2910))

## 3.0.8 - 2018-05-15

### Added
- Number fields now have a “Default Value” setting. ([#927](https://github.com/craftcms/cms/issues/927))
- Added the `preserveCmykColorspace` config setting, which can be set to `true` to prevent images’ color spaces from getting converted to sRGB on environments running ImageMagick.

### Changed
- Error text is now orange instead of red. ([#2885](https://github.com/craftcms/cms/issues/2885))
- Detail panes now have a lighter, more saturated background color.

### Fixed
- Fixed a bug where Craft’s default MySQL backup command would not respect the `unixSocket` database config setting. ([#2794](https://github.com/craftcms/cms/issues/2794))
- Fixed a bug where some SVG files were not recognized as SVG files.
- Fixed a bug where Table fields could add the wrong number of default rows if the Min Rows setting was set, and the Default Values setting had something other than one row. ([#2864](https://github.com/craftcms/cms/issues/2864))
- Fixed an error that could occur when parsing asset reference tags. ([craftcms/redactor#47](https://github.com/craftcms/redactor/issues/47))
- Fixed a bug where “Try” and “Buy” buttons in the Plugin Store were visible when the `allowUpdates` config setting was disabled. ([#2781](https://github.com/craftcms/cms/issues/2781))
- Fixed a bug where Number fields would forget their Min/Max Value settings if they were set to 0.
- Fixed a bug where entry versions could be displayed in the wrong order if multiple versions had the same creation date. ([#2889](https://github.com/craftcms/cms/issues/2889))
- Fixed an error that occurred when installing Craft on a domain with an active user session.
- Fixed a bug where email verification links weren’t working for publicly-registered users if the registration form contained a Password field and the default user group granted permission to access the Control Panel.

### Security
- Login errors for locked users now factor in whether the `preventUserEnumeration` config setting is enabled.

## 3.0.7 - 2018-05-10

### Added
- Added the `transformGifs` config setting, which can be set to `false` to prevent GIFs from getting transformed or cleansed. ([#2845](https://github.com/craftcms/cms/issues/2845))
- Added `craft\helpers\FileHelper::isGif()`.

### Changed
- Craft no longer logs warnings about missing translation files when Dev Mode isn’t enabled. ([#1531](https://github.com/craftcms/cms/issues/1531))
- Added `craft\services\Deprecator::$logTarget`. ([#2870](https://github.com/craftcms/cms/issues/2870))
- `craft\services\Deprecator::log()` no longer returns anything.

### Fixed
- Fixed a bug where it was impossible to upload new assets to Assets fields using base64-encoded strings. ([#2855](https://github.com/craftcms/cms/issues/2855))
- Fixed a bug where Assets fields would ignore all submitted asset IDs if any new assets were uploaded as well.
- Fixed a bug where SVG files that were using single quotes instead of double quotes would not be recognized as SVGs.
- Fixed a bug where translated versions of the “It looks like someone is currently performing a system update.” message contained an HTML-encoded `<br/>` tag.
- Fixed a bug where changing an entry’s type could skip adding the new entry type’s tabs, if the previous entry type didn’t have any tabs. ([#2859](https://github.com/craftcms/cms/issues/2859))
- Fixed warnings about missing SVG files that were logged by Control Panel requests.
- Fixed a bug where the `|date` filter would ignore date formatting characters that don’t have ICU counterparts. ([#2867](https://github.com/craftcms/cms/issues/2867))
- Fixed a bug where the global `currentUser` Twig variable could be set to `null` and global sets and could be missing some custom field values when a user was logged-in, if a plugin was loading Twig during or immediately after plugin instantiation. ([#2866](https://github.com/craftcms/cms/issues/2866))

## 3.0.6 - 2018-05-08

### Added
- Error messages about missing plugin-supplied field and volume types now show an Install button when possible.
- Added `craft\base\MissingComponentTrait::getPlaceholderHtml()`.
- Added `craft\db\Migration::EVENT_AFTER_UP` and `EVENT_AFTER_DOWN` events.
- Added `craft\elements\Asset::getContents()`.

### Changed
- Edit User pages will now warn editors when leaving the page with unsaved changes. ([#2832](https://github.com/craftcms/cms/issues/2832))
- Modules are once again loaded before plugins, so they have a chance to register Twig initialization events before a plugin initializes Twig. ([#2831](https://github.com/craftcms/cms/issues/2831))
- `craft\helpers\FileHelper::isSvg()` now returns `true` for files with an `image/svg` MIME type (missing the `+xml`). ([#2837](https://github.com/craftcms/cms/pull/2837))
- The `svg()` Twig function now accepts assets to be passed directly into it. ([#2838](https://github.com/craftcms/cms/pull/2838))
- The “Save and add another” save menu option on Edit Entry and Edit Categories pages now maintain the currently-selected site. ([#2844](https://github.com/craftcms/cms/issues/2844))
- PHP date patterns that are *only* a month name or week day name character will now format the date using the stand-alone month/week day name value. (For example, `'F'` will format a date as “Maggio” instead of “maggio”.)
- Servers without the Intl extension will now use location-agnostic locale data as a fallback if locale data for the specific locale isn’t available.
- The `|date` Twig filter always goes through `craft\i18n\Formatter::asDate()` now, unless formatting a `DateInterval` object.
- The Settings → Plugins page now shows “Buy now” buttons for any commercial plugins that don’t have a license key yet.

### Deprecated
- Deprecated `craft\helpers\DateTimeHelper::translateDate()`. `craft\i18n\Formatter::asDate()` should be used instead.

### Removed
- Removed the `translate` argument from the `|date`, `|time`, and `|datetime` Twig filters; the resulting formatted dates will always be translated now. (Use `myDate.format()` to avoid translations.)

### Fixed
- Fixed an error that could occur in the Plugin Store.
- Fixed a bug where `myDate|date('F')` was returning the short “May” translation rather than the full-length one. ([#2848](https://github.com/craftcms/cms/issues/2848))

## 3.0.5 - 2018-05-01

### Changed
- Fields’ translation icons now reveal the chosen Translation Method in their tooltip. ([#2808](https://github.com/craftcms/cms/issues/2808))
- Improved the error messages displayed when an Assets field has an invalid Upload Location setting. ([#2803](https://github.com/craftcms/cms/issues/2803))
- Craft now logs errors that occur when saving and replacing assets. ([#2814](https://github.com/craftcms/cms/issues/2814))
- Single sections’ entry types’ handles are now updated to match their section’s handle whenever the section is saved. ([#2824](https://github.com/craftcms/cms/issues/2824))
- The Control Panel background color was lightened up a bit.

### Fixed
- Fixed an error that would occur on servers without the Phar PHP extension enabled.
- Fixed an error that could occur if a Matrix block was deleted by a queue job. ([#2813](https://github.com/craftcms/cms/issues/2813))
- Fixed a bug where Twig could be configured to output times in UTC rather than the system timezone, if a bootstrapped module was loading Twig. ([#2761](https://github.com/craftcms/cms/issues/2761))
- Fixed a SQL error that could occur when upgrading from Craft 2 to Craft 3 with an active user session.
- Fixed various SQL errors that could occur when upgrading from Craft 2 to Craft 3, if there were any lingering Craft 3 database tables from a previous upgrade attempt.
- Fixed a bug where the Clear Caches tool was deleting the `.gitignore` file inside `web/cpresources/`. ([#2823](https://github.com/craftcms/cms/issues/2823))
- Fixed the vertical positioning of checkboxes in the Control Panel. ([#2825](https://github.com/craftcms/cms/issues/2825))
- Fixed a JavaScript error that could occur if an element type’s class name contained `\u`. ([#2826](https://github.com/craftcms/cms/issues/2826))

## 3.0.4 - 2018-04-24

### Added
- Added the `craft.globalSets()` template function. ([#2790](https://github.com/craftcms/cms/issues/2790))
- Added the `hasDescendants` element query param. ([#2786](https://github.com/craftcms/cms/issues/2786))
- Added `craft\elements\User::hasDashboard`.

### Changed
- Sections and category groups now ignore posted Template settings for sites that don’t have URI Formats.
- Control Panel resources are once again eager-published. ([#2763](https://github.com/craftcms/cms/issues/2763))
- `entries/save-entries` and `categories/save-category` actions now include the `slug` for responses that accept JSON. ([#2792](https://github.com/craftcms/cms/issues/2792))
- Most `craft\services\Path` methods now have a `$create` argument, which can be set to `false` to prevent the directory from being created if it doesn’t exist yet.
- Craft no longer creates directories when it just needed to clear it. ([#2771](https://github.com/craftcms/cms/issues/2771))
- `craft\services\Config::setDotEnvVar()` now sets the environment variable for the current request, in addition to updating the `.env` file.
- Removed `craft\controllers\AssetsController::actionDownloadTempAsset()`.
- User now must be logged in to use the Asset Preview File functionality.

### Fixed
- Fixed a bug where users would regain all default Dashboard widgets if all widgets were removed. ([#2769](https://github.com/craftcms/cms/issues/2769))
- Fixed a bug where you would get a “not a valid language” error message when creating a new site using certain languages.
- Fixed a bug where database connection settings that were set by the `setup` command weren’t always taking effect in time for the CLI installer. ([#2774](https://github.com/craftcms/cms/issues/2774))
- Fixed a bug where empty Plain Text fields were getting empty string values rather than `null`.
- Fixed a bug where elements within relational fields could have two thumbnails. ([#2785](https://github.com/craftcms/cms/issues/2785))
- Fixed a bug where it was not possible to pass a `--table-prefix` argument to the `setup/db-creds` command. ([#2791](https://github.com/craftcms/cms/pull/2791))
- Fixed an error that occurred for users without permission to perform updates, if available update info wasn’t cached.
- Fixed an error that occurred when `craft\elements\Asset::sources()` was called in a console request. ([#2798](https://github.com/craftcms/cms/issues/2798))
- Fixed JavaScript errors that could occur on the front-end after deleting Matrix blocks. ([#2799](https://github.com/craftcms/cms/pull/2799))

## 3.0.3.1 - 2018-04-18

### Fixed
- Fixed an error that occurred when editing an entry if any of the entry’s revisions were created with an entry type that no longer exists.
- Fixed an error that could occur when saving an asset. ([#2764](https://github.com/craftcms/cms/issues/2764))
- Fixed a bug where Craft assumed an asset was missing if there was an error when indexing it. ([#2763](https://github.com/craftcms/cms/issues/2763))

## 3.0.3 - 2018-04-17

### Added
- Added `craft\elements\Entry::updateTitle()`.
- Added `Yii::alias()`.

### Changed
- New sites’ Base URLs now default to `@web/`.
- Textual custom fields now ensure that they don’t contain 4+ byte characters. ([#2725](https://github.com/craftcms/cms/issues/2725))
- It is no longer expected that all of the `defaultSearchTermOptions` config setting options will be set if any of the default option values need to be overridden. ([#2737](https://github.com/craftcms/cms/issues/2737))
- Control Panel panes now have at least 48 pixels of bottom padding. ([#2744](https://github.com/craftcms/cms/issues/2744))
- Craft now intercepts 404-ing resource requests, and publishes the resources on the fly.
- The Clear Caches utility now has a “Control Panel resources” option.
- The Clear Caches utility now sorts the cache options alphabetically.
- When enabling new sites for a section, the new sites’ content is now based on the primary site’s content, if the section was and still is enabled for the primary site. ([#2748](https://github.com/craftcms/cms/issues/2748))
- Improved the responsiveness of element indexes.
- `Craft.BaseElementIndexView` now has a `loadMoreElementsAction` setting. ([#2762](https://github.com/craftcms/cms/pull/2762))

### Fixed
- Fixed a bug where the Clear Caches utility was not deleting template caches. ([#2720](https://github.com/craftcms/cms/issues/2720))
- Fixed a bug where the Plugin Store was not displaying payment errors on checkout.
- Fixed a bug where Control Panel-defined routes that contained special regular expression characters weren’t working. ([#2721](https://github.com/craftcms/cms/issues/2721))
- Fixed a bug where it was not possible to save system messages in some cases.
- Fixed a bug where static translations within dynamic entry title formats were getting translated using the current site’s language, rather than the entry’s language. ([#2722](https://github.com/craftcms/cms/issues/2722))
- Fixed a bug where deprecation errors for some date formatting methods were not escaping backslashes.
- Fixed a bug where plugins’ “Last update” timestamps in the Plugin Store weren’t getting formatted correctly in Safari. ([#2733](https://github.com/craftcms/cms/issues/2733))
- Fixed references to a nonexistent `Craft.eot` file in the Control Panel CSS. ([#2740](https://github.com/craftcms/cms/issues/2740))
- Fixed a bug where the default PostgreSQL database restore command wasn’t setting the `PGPASSWORD` environment variable. ([#2741](https://github.com/craftcms/cms/pull/2741))
- Fixed an error that could occur if the system time zone was not supported by the ICU library, on environments with the Intl extension loaded.
- Fixed a bug where several administrative fields had translatable icons. ([#2742](https://github.com/craftcms/cms/issues/2742))
- Fixed a bug where `craft\controllers\PluginStoreController::actionSavePluginLicenseKeys()` was trying to set a plugin license key for plugins which were not installed.

### Security
- Fixed a bug assets were not getting cleansed on upload. ([#2709](https://github.com/craftcms/cms/issues/2709))

## 3.0.2 - 2018-04-10

### Added
- Added the `EVENT_BEFORE_DELETE_CACHES` and `EVENT_AFTER_DELETE_CACHES` events to `craft\services\TemplateCaches`.
- Added `craft\events\DeleteTemplateCachesEvent`.

### Changed
- Craft now deletes all compiled templates whenever Craft or a plugin is updated. ([#2686](https://github.com/craftcms/cms/issues/2686))
- The Plugin Store now displays commercial plugins’ renewal prices. ([#2690](https://github.com/craftcms/cms/issues/2690))
- The Plugin Store no longer shows the “Upgrade Craft CMS” link if Craft is already running (and licensed to run) the Pro edition. ([#2713](https://github.com/craftcms/cms/issues/2713))
- Matrix fields now set `$propagating` to `true` when saving Matrix blocks, if the owner element is propagating.
- `craft\helpers\ArrayHelper::toArray()` no longer throws a deprecation error when a string without commas is passed to it. ([#2711](https://github.com/craftcms/cms/issues/2711))
- Editable tables now support an `html` column type, which will output cell values directly without encoding HTML entities. ([#2716](https://github.com/craftcms/cms/pull/2716))
- `Craft.EditableTable` instances are now accessible via `.data('editable-table')` on their `<table>` element. ([#2694](https://github.com/craftcms/cms/issues/2694))
- Updated Composer to 1.6.3. ([#2707](https://github.com/craftcms/cms/issues/2707))
- Updated Garnish to 0.1.22. ([#2689](https://github.com/craftcms/cms/issues/2689))

### Fixed
- Fixed an error that could occur in the Control Panel if any plugins with licensing issues were installed. ([#2691](https://github.com/craftcms/cms/pull/2691))
- Fixed a bug on the Plugin Store’s Payment screen where the “Use a new credit card” radio option would not get selected automatically even if it was the only one available.
- Fixed a bug where `craft\web\assets\vue\VueAsset` didn’t respect the `useCompressedJs` config setting.
- Fixed an error that occurred when saving a Single entry over Ajax. ([#2687](https://github.com/craftcms/cms/issues/2687))
- Fixed an error that could occur when disabling a site on a Single section. ([#2695](https://github.com/craftcms/cms/issues/2695))
- Fixed an error that could occur on requests without a content type on the response. ([#2704](https://github.com/craftcms/cms/issues/2704))
- Fixed a bug where the `includeSubfolders` asset query param wasn’t including results in the parent folder. ([#2706](https://github.com/craftcms/cms/issues/2706))
- Fixed an error that could occur when querying for users eager-loaded with their photos, if any of the resulting users didn’t have a photo. ([#2708](https://github.com/craftcms/cms/issues/2708))
- Fixed a bug where relational fields within Matrix fields wouldn’t save relations to elements that didn’t exist on all of the sites the owner element existed on. ([#2683](https://github.com/craftcms/cms/issues/2683))
- Fixed a bug where relational fields were ignoring disabled related elements in various functions, including required field validation and value serialization.
- Fixed an error that would occur if a new custom field was created and added to an element’s field layout, and its value was accessed, all in the same request. ([#2705](https://github.com/craftcms/cms/issues/2705))
- Fixed a bug where the `id` param was ignored when used on an eager-loaded elements’ criteria. ([#2717](https://github.com/craftcms/cms/issues/2717))
- Fixed a bug where the default restore command for MySQL wouldn’t actually restore the database. ([#2714](https://github.com/craftcms/cms/issues/2714))

## 3.0.1 - 2018-04-04

### Deprecated
- Brought back and deprecated the `Craft::Personal` and `Craft::Client` constants.

### Fixed
- Fixed a bug where elements’ `getNext()` and `getPrev()` methods were modifying the element query passed into them. ([#2160](https://github.com/craftcms/cms/issues/2160))
- Fixed a bug where Table fields could be pre-populated with one too many rows. ([#2680](https://github.com/craftcms/cms/pull/2680))

### Security
- Craft no longer sends exception messages to error templates, unless the exception is an instance of `yii\base\UserException`.

## 3.0.0.2 - 2018-04-04

### Fixed
- Fixed a bug where Craft Pro installs were getting identified as Craft Solo in the Control Panel.

## 3.0.0 - 2018-04-04

### Added
- The codebase has been completely rewritten and refactored to improve performance, maintainability, and extensibility.
- Craft can now be [installed](https://docs.craftcms.com/v3/installation.html) via Composer in addition to a zip file. ([#895](https://github.com/craftcms/cms/issues/895))
- Craft’s setup wizard is now available as a CLI tool in addition to the web-based one.
- [Plugins](https://docs.craftcms.com/v3/plugin-intro.html) are now loaded as Composer dependencies, and implemented as extensions of [Yii modules](http://www.yiiframework.com/doc-2.0/guide-structure-modules.html).
- Added [multi-site](https://docs.craftcms.com/v3/sites.html) support.
- Added the Plugin Store, where plugins can be discovered, trialled, and purchased. ([#808](https://github.com/craftcms/cms/issues/808))
- Plugins can now be updated and removed from within the Control Panel.
- Asset sources are now called “volumes”, and plugins can supply their own volume types.
- Added the Image Editor, which can be used to rotate, crop, and flip images, as well as set focal points on them.
- Added asset previews, which can be triggered via a “Preview file” action on the Assets index, or with a `shift` + `spacebar` keyboard shortcut throughout the Control Panel.
- Asset editor HUDs now show image previews. ([#837](https://github.com/craftcms/cms/issues/837))
- Added the “Utilities” section to the Control Panel, replacing the Tools area of the Settings page.
- Added the Debug Toolbar, powered by the [Debug Extension for Yii 2](http://www.yiiframework.com/doc-2.0/guide-tool-debugger.html).
- Added support for [Content Migrations](https://docs.craftcms.com/v3/content-migrations.html).
- Added support for PostgreSQL.

### Changed
- The Control Panel has been redesigned for better usability, readability and responsiveness.
- Renamed all “URL Format” things to “URI Format”, in the Control Panel UI and in the code.
- Added the “Propagate entries across all enabled sites?” section setting. If disabled, entries will only be associated with the site they were created on. ([#2330](https://github.com/craftcms/cms/issues/2330))
- Structure sections and category groups no longer have Nested URL Format settings. (It’s still possible to achieve the same result with a single URI Format setting.)
- When an entry type is updated, Craft now re-saves all entries of that type.
- When a category is deleted, its nested categories are no longer deleted with it.
- Craft no longer re-saves *all* localizable elements after a new site is created; entries and Matrix blocks are skipped, and plugins that supply custom element types must now re-save their elements manually as well.
- The “New entry” and “New category” buttons on Entries and Categories index pages now load the Edit page for the currently-selected site. ([#2236](https://github.com/craftcms/cms/issues/2236))
- Elements now validate that custom field values will fit within their database columns, for fields with textual or numeric column types.
- User photos are now assets. ([#933](https://github.com/craftcms/cms/issues/933))
- Assets now have a “Link” table attribute option.
- Volumes’ “Base URL” settings can now begin with `@web`, which is an alias for the root URL that Craft is running from.
- Local volumes’ “File System Path” settings can now begin with `@webroot`, which is an alias for the path to the directory that `index.php` lives in.
- Global Sets’ field layouts can now have custom tabs.
- Color inputs can now be left blank.
- Color values within Table fields are now represented by `craft\fields\data\ColorData` objects.
- Element titles now get a validation error if they contain any 4+ byte characters (like emoji), on servers running MySQL. ([#2513](https://github.com/craftcms/cms/issues/2513))
- Lightswitch fields that don’t have a value yet will now be assigned the default field value, even for existing elements. ([#2404](https://github.com/craftcms/cms/issues/2404))
- The system installer now sets the initial admin account’s preferred language to the site language selected in the installation wizard. ([#2480](https://github.com/craftcms/cms/issues/2480))
- Table fields now have “Min Rows”, “Max Rows”, and “Add Row Label” settings. ([#2372](https://github.com/craftcms/cms/issues/2372))
- Table fields now have “Date”, “Time”, “Lightswitch”, and “Color” column type options.
- Color fields now return a `craft\fields\data\ColorData` object, with `hex`, `rgb`, `red`, `green`, `blue`, `r`, `g`, `b`, and `luma` properties.
- Matrix fields now have “Manage blocks on a per-site basis”, “Min Blocks”, and “Max Blocks” settings.
- Matrix fields with only one block type, and equal values for the Min Blocks and Max Blocks settings, now hide the UI for adding and deleting blocks.
- Matrix fields with only one block type will now auto-create the minimum number of blocks required by the field, per the Min Blocks setting, for new elements. ([#850](https://github.com/craftcms/cms/issues/850))
- The `migrate/up` console command will now update the appropriate schema version in the database after successfully completing all migrations. ([#1907](https://github.com/craftcms/cms/issues/1907))
- Users can now set their preferred language to any supported application language. ([#847](https://github.com/craftcms/cms/issues/847))
- Users are no longer logged out when verifying a new email address on their own account. ([#1421](https://github.com/craftcms/cms/issues/1421))
- Users no longer get an exception or error message if they click on an invalid/expired email verification link and are already logged in. Instead they’ll be redirected to wherever they would normally be taken immediately after logging in. ([#1422](https://github.com/craftcms/cms/issues/1422))
- If anything prevents a user from being deleted, any changes that were made in preparation for deleting the user are now rolled back.
- Added `webp` as a web-safe image format.
- Craft now checks if the current installation can manipulate an image instead of checking against a predefined list. ([#1648](https://github.com/craftcms/cms/issues/1648), [#1545](https://github.com/craftcms/cms/issues/1545))
- The `getCsrfInput()` global function has been renamed to `csrfInput()`. (getCsrfInput() still works but produces a deprecation error.)
- The `{% cache %}` tag no longer includes the query string when storing the cache URL.
- Added the `|timestamp` Twig filter, for formatting a date as a user-friendly timestamp.
- Added the `|datetime` Twig filter, for formatting a date with a localized date+time format.
- Added the `|time` Twig filter, for formatting a date with a localized time format.
- Added the `|multisort` Twig filter, which duplicates an array and sorts it with [craft\helpers\ArrayHelper::multisort()](http://www.yiiframework.com/doc-2.0/yii-helpers-basearrayhelper.html#multisort()-detail).
- Added the `|atom` and `|rss` Twig filters, for formatting dates in Atom and RSS date formats, respectively.
- Added the `|column` Twig filter, for capturing the key/property values of a series of arrays/objects.
- Added the `|index` Twig filter, for indexing an array of arrays/objects by one of their keys/values.
- Added the `|filterByValue` Twig filter.
- Added the `|duration` Twig filter, which converts a `DateInterval` object into a human-readable duration.
- The `t` filter now always defaults to translating the given string using the `site` category unless it is otherwise specified (e.g. `myString|t('pluginhandle')`).
- The `|date` filter can be passed `'short'`, `'medium'`, `'long'`, and `'full'`, which will format the date with a localized date format.
- It is now possibly to customize the SQL of [element queries](https://docs.craftcms.com/v3/element-queries.html), and there are more choices on how the data should be returned.
- Element queries are no longer limited to 100 results by default.
- The “Failed” message in the queue HUD in the Control Panel now shows the full error message as alt text. ([#855](https://github.com/craftcms/cms/issues/855))
- Added the `convertFilenamesToAscii` config setting.
- Added the `preserveExifData` config setting, `false` by default and requires Imagick. ([#2034](https://github.com/craftcms/cms/issues/2034))
- Added the `aliases` config setting, providing an easy way to define custom [aliases](http://www.yiiframework.com/doc-2.0/guide-concept-aliases.html).
- Removed support for automatically determining the values for the `omitScriptNameInUrls` and `usePathInfo` config settings.
- It’s now possible to override Craft’s application config via `config/app.php`.
- It’s now possible to override volume settings via `config/volumes.php`.
- It’s now possible to override all plugins’ settings via `config/<plugin-handle>.php`.
- Renamed the `runTasksAutomatically` config setting to `runQueueAutomatically`.
- The `translationDebugOutput` config setting will now wrap strings with `@` characters if the category is `app`, `$` if the category is `site`, and `%` for anything else.
- All user-defined strings in the Control Panel (e.g. section names) are now translated using the `site` category, to prevent translation conflicts with Craft’s own Control Panel translations.
- Routes can now be stored on a per-site basis, rather than per-locale.
- Web requests are now logged to `storage/logs/web.log`.
- Web requests that result in 404 errors are now logged to `storage/logs/web-404s.log`.
- Console requests are now logged to `storage/logs/console.log`.
- Queue requests are now logged to `storage/logs/queue.log`.
- Craft 3 now requires PHP 7.0.0 or later.
- Craft 3 now requires MySQL 5.5+ or PostgreSQL 9.5+.
- Craft now takes advantage of the [PHP Intl extension](http://php.net/manual/en/book.intl.php) when available.
- Craft now uses Stringy for better string processing support.
- Craft now uses Flysystem for better asset volume support.
- Craft now uses Swiftmailer for better email sending support.
- Craft now uses the [Yii 2 Queue Extension](https://github.com/yiisoft/yii2-queue) for managing background tasks.
- Craft now uses the Zend Feed library for better RSS and Atom processing support.
- Updated Yii to 2.0.15.1.
- Updated Twig to 2.4.
- Updated Guzzle to 6.3.

### Deprecated
- Many things have been deprecated. See [Changes in Craft 3](https://docs.craftcms.com/v3/changes-in-craft-3.html) for a complete list.

### Fixed
- Fixed a bug where a PHP session would be started on every template rendering request whether it was needed or not. ([#1765](https://github.com/craftcms/cms/issues/1765))

### Security
- Craft uses OpenSSL for encryption rather than mcrypt, which is far more secure and well-maintained.<|MERGE_RESOLUTION|>--- conflicted
+++ resolved
@@ -3,12 +3,9 @@
 ## Unreleased
 
 ### Added
-<<<<<<< HEAD
 - Added the `cp.entries.edit.meta` and `cp.entries.edit.settings` template hooks to the Edit Entry page.
-=======
 - Added the `ignorePlaceholders` element query param.
 - Added `craft\base\ElementInterface::getSource()`.
->>>>>>> 343fe2fa
 
 ### Changed
 - Improved the Control Panel header styling for mobile and on pages with long titles. ([#4548](https://github.com/craftcms/cms/issues/4548))
