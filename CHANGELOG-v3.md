--- conflicted
+++ resolved
@@ -1,6 +1,5 @@
 # Release Notes for Craft CMS 3.x
 
-<<<<<<< HEAD
 ## 3.2.0-RC1 - 2019-06-25
 
 ### Added
@@ -345,12 +344,11 @@
 
 ### Deprecated
 - Deprecated `craft\helpers\ArrayHelper::filterByValue()`. Use `where()` instead.
-=======
+
 ## 3.1.32.1 - 2019-06-25
 
 ### Fixed
 - Fixed a couple Windows compatibility issues.
->>>>>>> 111ac9fd
 
 ## 3.1.32 - 2019-06-25
 
