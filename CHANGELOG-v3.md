# Release Notes for Craft CMS 3.x

## Unreleased

### Added
<<<<<<< HEAD
- Date/Time, Dropdown, Lightswitch, Number, and Radio Buttons fields are now listed as sort options in element indexes. ([#2818](https://github.com/craftcms/cms/issues/2818))
- Added `craft\base\Field::getSortOption()`.
- Added `craft\base\SortableFieldInterface`, which can be implemented by field classes that should be sortable in element indexes.

### Changed
- It’s now possible to pass a `behaviors` key to the `$newAttributes` argument of `craft\services\Elements::duplicateElement()`, to preattach behaviors to the cloned element before it’s saved.

### Fixed
- Fixed a bug where Assets fields configured with `{id}` in the subpath would move files to folders named after the draft ID rather than the source element ID. ([#4329](https://github.com/craftcms/cms/issues/4329))
- Fixed a bug where duplicated elements were getting the same UID as the source element.
- Fixed an error that occurred when clicking “Update entry” for an entry draft that had new Matrix/Super Table blocks that were created after the last page refresh. ([#4331](https://github.com/craftcms/cms/issues/4331))

## 3.2.0-alpha.7 - 2019-05-28

### Added
- Relational fields now have a “Validate related elements” setting, which ensures that the related elements pass validation before the source element can be saved with them selected. ([#4095](https://github.com/craftcms/cms/issues/4095))
- Added `craft\services\Elements::propagateElements()` along with `EVENT_BEFORE_PROPAGATE_ELEMENTS`, `EVENT_AFTER_PROPAGATE_ELEMENTS`, `EVENT_BEFORE_PROPAGATE_ELEMENT`, and `EVENT_AFTER_PROPAGATE_ELEMENT` events. ([#4139](https://github.com/craftcms/cms/issues/4139))

### Changed
- Reference tags can now specify the site to load the element from. ([#2956](https://github.com/craftcms/cms/issues/2956))
- Renamed `craft\events\ResaveElementEvent` to `BatchElementActionEvent`.
- Renamed `craft\events\ResaveElementsEvent` to `ElementQueryEvent`.
- `craft\events\MoveElementEvent` now extends `craft\events\ElementEvent`. ([#4315](https://github.com/craftcms/cms/pull/4315))
- `craft\services\Elements::getElementById()` now has a `$criteria` argument.

### Deprecated
- Deprecated `craft\models\BaseEntryRevisionModel` (previously removed).
- Deprecated `craft\models\EntryDraft` (previously removed).
- Deprecated `craft\models\EntryVersion` (previously removed).

### Fixed
- Fixed a bug where required fields weren’t getting enforced when saving an entry. ([#4316](https://github.com/craftcms/cms/issues/4316))
- Fixed a bug where `craft\services\Entry::getEntryById()` and `craft\services\Categories::getCategoryById()` were returning `null` if the given ID was for a revision or draft. ([#4312](https://github.com/craftcms/cms/issues/4312))

## 3.2.0-alpha.6.4 - 2019-05-26

### Fixed
- Fixed errors that would occur when creating or publishing a draft with validation errors.

## 3.2.0-alpha-6.3 - 2019-05-23

### Added
- Single entries now have editable slugs. ([#3368](https://github.com/craftcms/cms/issues/3368))

### Changed
- Revisions no longer need to have a creator.

### Fixed
- Fixed a bug where Single entries weren’t getting status fields, and were always getting disabled when saved from their edit pages.
- Fixed an error that occurred when programatically resaving a Single entry when no one was logged in. ([#4303](https://github.com/craftcms/cms/issues/4303))
- Fixed an error that occurred when editing a draft, if there was a custom field called `source`.

## 3.2.0-alpha.6.2 - 2019-05-22

### Fixed
- Fixed a SQL error that could occur when updating from previous versions of Craft.

## 3.2.0-alpha.6.1 - 2019-05-22

### Fixed
- Fixed SQL errors that could occur when updating from previous versions of Craft 3.2 Alpha.

## 3.2.0-alpha.6 - 2019-05-21

### Added
- All element types now have the option to support drafts and revisions.
- Drafts are now autocreated when content is modified, and autosaved whenever the content changes. ([#1034](https://github.com/craftcms/cms/issues/1034))
- Drafts and revisions now store content across all sites supported by the element. ([#2669](https://github.com/craftcms/cms/issues/2669))
- Content previewing is now draft-based, and drafts are stored as specialized elements, so it’s no longer necessary to add special cases in templates for preview requests. ([#1787](https://github.com/craftcms/cms/issues/1787), [#2801](https://github.com/craftcms/cms/issues/2801))
- Sections now have a “Preview Targets” setting when running Craft Pro, which can be used to configure additional locations that entries can be previewed from. ([#1489](https://github.com/craftcms/cms/issues/1489))
- Headless content previewing is now possible by forwarding request tokens off to content API requests. ([#1231](https://github.com/craftcms/cms/issues/1231))
- Preview iframes are now created with a `src` attribute already in place, improving SPA support. ([#2120](https://github.com/craftcms/cms/issues/2120))
- Dropdown and Multi-select fields can now have optgroups. ([#4236](https://github.com/craftcms/cms/issues/4236))
- Added the `attr()` Twig function, which can generate a list of HTML/XML attributes. ([#4237](https://github.com/craftcms/cms/pull/4237))
- Jobs can new set progress labels, which will be shown below their description and progress bar in the queue HUD. ([#1931](https://github.com/craftcms/cms/pull/1931))
- Added the `maxRevisions` config setting. ([#926](https://github.com/craftcms/cms/issues/926))
- Added the `drafts`, `draftId`, `draftOf`, `draftCreator`, `revisions`, `revisionId`, `revisionOf`, and `revisionCreator` element query params.
- Added the `|withoutKey` Twig filter.
- Added the `_layouts/element` template, which can be extended by element edit pages that wish to support drafts, revisions, and content previewing.
- Added the `_special/sitepicker` template.
- Added `craft\base\Element::EVENT_AFTER_PROPAGATE`.
- Added `craft\base\Element::EVENT_REGISTER_PREVIEW_TARGETS`.
- Added `craft\base\Element::previewTargets()`.
- Added `craft\base\ElementInterface::afterPropagate()`.
- Added `craft\base\ElementInterface::getCurrentRevision()`.
- Added `craft\base\ElementInterface::getPreviewTargets()`.
- Added `craft\base\ElementInterface::getSourceId()`.
- Added `craft\base\ElementInterface::getUiLabel()`, which is now used to define what an element will be called in the Control Panel. ([#4211](https://github.com/craftcms/cms/pull/4211))
- Added `craft\base\ElementInterface::setRevisionNotes()`.
- Added `craft\base\ElementTrait::$draftId`.
- Added `craft\base\ElementTrait::$hardDelete`.
- Added `craft\base\ElementTrait::$revisionId`.
- Added `craft\base\Field::EVENT_AFTER_ELEMENT_PROPAGATE`.
- Added `craft\base\FieldInterface::afterElementPropagate()`.
- Added `craft\behaviors\DraftBehavior`.
- Added `craft\behaviors\RevisionBehavior`.
- Added `craft\controllers\PreviewController`.
- Added `craft\events\RegisterPreviewTargetsEvent`.
- Added `craft\events\RevisionEvent`.
- Added `craft\services\Drafts`, accessible via `Craft::$app->drafts`.
- Added `craft\services\Revisions`, accessible via `Craft::$app->revisions`.
- Added `craft\web\UrlManager::$checkToken`.
- Added the `Craft.escapeRegex()` JavaScript method.
- Added the `Craft.parseUrl()` JavaScript method.
- Added the `Craft.isSameHost()` JavaScript method.
- Added the `Craft.DraftEditor` JavaScript class.
- Added the `Craft.Preview` JavaScript class.

### Changed
- Improved the button layout of Edit Entry pages. ([#2325](https://github.com/craftcms/cms/issues/2325))
- The `_layouts/cp` template now supports a `showHeader` variable that can be set to `false` to remove the header.
- `craft\base\ElementInterface::eagerLoadingMap()` and `craft\base\EagerLoadingFieldInterface::getEagerLoadingMap()` can now return `null` to opt out of eager-loading. ([#4220](https://github.com/craftcms/cms/pull/4220))
- `craft\helpers\UrlHelper::siteUrl()` and `url()` will now include the current request’s token in the generated URL’s query string, for site URLs.
- `craft\services\Elements::deleteElement()` now has a `$hardDelete` argument. ([#3392](https://github.com/craftcms/cms/issues/3392))
- `craft\queue\BaseJob::setProgress()` now has a `$label` argument.
- `craft\queue\QueueInterface::setProgress()` now has a `$label` argument.
- `craft\web\UrlManager::setRouteParams()` now has a `$merge` argument, which can be set to `false` to completely override the route params.

### Removed
- Removed the `craft.entryRevisions` Twig component.
- Removed `craft\events\VersionEvent`.
- Removed `craft\models\BaseEntryRevisionModel`.
- Removed `craft\models\EntryDraft`.
- Removed `craft\models\EntryVersion`.
- Removed `craft\records\Entry::getVersions()`.
- Removed `craft\records\EntryDraft`.
- Removed `craft\records\EntryVersion`.
- Removed `craft\services\EntryRevisions::saveDraft()`.
- Removed `craft\services\EntryRevisions::publishDraft()`.
- Removed `craft\services\EntryRevisions::deleteDraft()`.
- Removed `craft\services\EntryRevisions::saveVersion()`.
- Removed `craft\services\EntryRevisions::revertEntryToVersion()`.
- Removed the `Craft.EntryDraftEditor` JavaScript class.

### Deprecated
- Deprecated the `Craft.LivePreview` JavaScript class.
- Deprecated `craft\console\Request::getIsLivePreview()`.
- Deprecated `craft\controllers\LivePreviewController`.
- Deprecated `craft\services\EntryRevisions`.
- Deprecated `craft\web\Request::getIsLivePreview()`.

### Fixed
- Fixed an error that could occur when updating to 3.2.0-alpha.5 if there were any user groups defined without any permissions. ([#4214](https://github.com/craftcms/cms/pull/4214))
- Fixed a bug where existing records’ `dateUpdated` values were getting updated unbeknowest to the ActiveRecord object.
- Fixed a bug where `craft\helpers\UrlHelper` methods could add duplicate query params on generated URLs.

## 3.2.0-alpha.5 - 2019-05-01

### Added
- Added the “Temp Uploads Location” system setting (available from Settings → Assets → Settings), which makes it possible to choose the volume and path that temporary asset uploads should be stored. ([#4010](https://github.com/craftcms/cms/issues/4010))
- Table fields can now have Email and URL columns. ([#4180](https://github.com/craftcms/cms/pull/4180))

### Fixed
- Fixed a bug where multi-site element queries could return incomplete results if the `offset` or `limit` params were set.

## 3.2.0-alpha.4 - 2019-04-23

### Added
- Added the `preferSites` element query param, which can be used to set the preferred sites that should be used for multi-site element queries, when the `unique` param is also enabled.

### Changed
- Relational fields are now capable of selecting elements from multiple sites, if they haven’t been locked down to only related elements from a single site. ([#3584](https://github.com/craftcms/cms/issues/3584))
- Renamed `craft\base\WidgetInterface::iconPath()` to `icon()`, and it now can return the actual SVG contents if desired. ([#4156](https://github.com/craftcms/cms/pull/4156))
- `craft\db\ActiveRecord` no longer sets the `uid`, `dateCreated`, or `dateUpdated` values for new records if they were already explicitly set.
- `craft\db\ActiveRecord` no longer updates the `dateUpdated` value for existing records if nothing else changed or if `dateUpdated` had already been explicitly changed.
- `craft\services\Elements::deleteElement()` now has a `$hardDelete` argument.
- `craft\services\Elements::saveElement()` now immediately propagates elements if `$propagate` is `true`, as it used to.
- `craft\services\Elements::saveElement()` now preserves the `uid`, `dateCreated`, and `dateUpdated` values on new elements if they were explicitly set. ([#2909](https://github.com/craftcms/cms/issues/2909))
- `craft\services\Elements::saveElement()` now preserves existing elements’ current `dateUpdated` value when propagating or auto-resaving elements.

### Deprecated
- Deprecated `craft\base\Widget::iconPath()`. Use `icon()` instead.

### Fixed
- Fixed a SQL error that could occur when using the `unique` element query param.
- Fixed a bug where Table fields would forget their Dropdown columns’ options when edited.

## 3.2.0-alpha.3 - 2019-04-10

### Added
- Table fields can now have Dropdown columns. ([#811](https://github.com/craftcms/cms/issues/811))
- Added `craft\base\FieldInterface::valueType()`. ([#3894](https://github.com/craftcms/cms/issues/3894))
- Added `craft\helpers\Component::validateComponentClass()`.
- Added `craft\services\Elements::resaveElements()` along with `EVENT_BEFORE_RESAVE_ELEMENTS`, `EVENT_AFTER_RESAVE_ELEMENTS`, `EVENT_BEFORE_RESAVE_ELEMENT`, and `EVENT_AFTER_RESAVE_ELEMENT` events. ([#3482](https://github.com/craftcms/cms/issues/3482))

### Removed
- Removed the `--batch-size` option from `resave/*` actions.

### Fixed
- Fixed a bug where Control Panel pages that didn’t have a dedicated controller action weren’t ensuring that a user was logged in.

## 3.2.0-alpha.2.1 - 2019-04-04

### Fixed
- Fixed a SQL error that could occur when updating to Craft 3.2.
- Fixed a bug where underscores were getting stripped from element slugs. ([#4096](https://github.com/craftcms/cms/issues/4096))

## 3.2.0-alpha.2 - 2019-04-03

> {warning} If you’re coming from 3.2.0-alpha.1, please run `./craft project-config/rebuild` after updating to 3.2.0-alpha.2 or later.

### Added
- Sections now have a “Propagation Method” setting, enabling entries to only be propagated to other sites in the same site group, or with the same language. ([#3554](https://github.com/craftcms/cms/issues/3554))
- Element index pages are now paginated for non-Structure views. ([#818](https://github.com/craftcms/cms/issues/818))
- Element index pages now have an “Export…” button that will export all of the elements in the current view (across all pages) or up to a custom limit, in either CSV, XLS, XLSX, or ODS format. ([#994](https://github.com/craftcms/cms/issues/994))
- The `_layouts/cp` Control Panel template now supports a `footer` block, which will be output below the main content area.
- Added `craft\base\ElementInterface::pluralDisplayName()`, which element type classes can use to define the plural of their display name.
- Added `craft\models\Section::$propagationMethod`.
- Added `craft\web\Request::getIsLoginRequest()` and `craft\console\Request::getIsLoginRequest()`.

### Changed
- Craft now propagates elements over background jobs, speeding up the initial element save request. ([#4064](https://github.com/craftcms/cms/issues/4064))
- The Control Panel now shows the sidebar on screens that are at least 1,000 pixels wide. ([#4079](https://github.com/craftcms/cms/issues/4079))
- Anonymous/offline/Control Panel access validation now takes place from `craft\web\Controller::beforeAction()` rather than `craft\web\Application::handleRequest()`, giving controllers a chance to do things like set CORS headers before a `ForbiddenHttpException` or `ServiceUnavailableHttpException` is thrown. ([#4008](https://github.com/craftcms/cms/issues/4008))
- Controllers can now set `$allowAnonymous` to a combination of bitwise integers `self::ALLOW_ANONYMOUS_LIVE` and `self::ALLOW_ANONYMOUS_OFFLINE`, or an array of action ID/bitwise integer pairs, to define whether their actions should be accessible anonymously even when the system is offline.
- `craft\queue\jobs\PropagateElements` no longer needs to be configured with a `siteId`, and no longer propagates elements to sites if they were updated in the target site more recently than the source site.
- `craft\services\Elements::propagateElement()` now has a `$siteElement` argument.

### Deprecated
- Deprecated `craft\models\Section::$propagateEntries`. Use `$propagationMethod` instead.
- Deprecated `craft\web\Request::getIsSingleActionRequest()` and `craft\console\Request::getIsSingleActionRequest()`.

## 3.2.0-alpha.1 - 2019-03-14

### Added
- The `site` element query params now support passing multiple site handles, or `'*'`, to query elements across multiple sites at once. ([#2854](https://github.com/craftcms/cms/issues/2854))
- Added the `unique` element query param, which can be used to prevent duplicate elements when querying elements across multiple sites.

### Changed
- Renamed `craft\helpers\ArrayHelper::filterByValue()` to `where()`.

### Deprecated
- Deprecated `craft\helpers\ArrayHelper::filterByValue()`. Use `where()` instead.

## Unreleased (3.1)
=======
- Added the `restore` command, which restores a database backup.
>>>>>>> 85ae4c9c

### Changed
- Asset indexes now sort assets by Date Uploaded in descending order by default. ([#1153](https://github.com/craftcms/cms/issues/1153))
- `craft\db\Paginator` no longer assumes that the application’s database connection should be used.

### Fixed
- Fixed a bug where the Status menu wasn’t visible for the “All users” source on user indexes. ([#4306](https://github.com/craftcms/cms/pull/4306))
- Fixed a bug where pressing the <kbd>Esc</kbd> key in the setup wizard would close the modal window. ([#4307](https://github.com/craftcms/cms/issues/4307))
- Fixed a bug where `craft\validators\ArrayValidator::validate()` didn’t work. ([#4309](https://github.com/craftcms/cms/pull/4309))
- Fixed an error that could occur when rendering templates with a `loop.parent.loop` reference in a nested for-loop. ([#4271](https://github.com/craftcms/cms/issues/4271))
- Fixed a bug where publishing a Single entry’s draft, or reverting a Single entry to a prior version, would overwrite its title to the section name. ([#4323](https://github.com/craftcms/cms/pull/4323))
- Fixed a bug where Craft wasn’t invalidating existing asset transforms when changing the dimensions of a named transform.
- Fixed a bug where `craft\services\Fields::getFieldsByElementType()` would return duplicate results if a field was used in more than one field layout for the element type. ([#4336](https://github.com/craftcms/cms/issues/4336))

## 3.1.28 - 2019-05-21

### Added
- Added the “Customize element sources” user permission. ([#4282](https://github.com/craftcms/cms/pull/4282))
- Matrix sub-fields now have a “Use this field’s values as search keywords?” setting. ([#4291](https://github.com/craftcms/cms/issues/4291))
- Added `craft\web\twig\variables::setBasePath()`. ([#4286](https://github.com/craftcms/cms/issues/4286))

### Changed
- Craft now requires Yii 2.0.19.

### Fixed
- Fixed a bug where slugs could get double-hyphenated. ([#4266](https://github.com/craftcms/cms/issues/4266))
- Fixed an error that would occur when installing Craft if the `allowAdminChanges` config setting was disabled. ([#4267](https://github.com/craftcms/cms/issues/4267))
- Fixed a bug where Matrix fields would return the wrong set of Matrix blocks on new or duplicated elements, immediately after they were saved.
- Fixed a bug where users could not assign additional user groups to their own account if their permission to do so was granted by another user group they belonged to.
- Fixed a bug where Number fields would attempt to save non-numeric values. ([craftcms/feed-me#527](https://github.com/craftcms/feed-me/issues/527))
- Fixed a bug where it was possible to assign a Structure entry or category to a new parent, even if that would cause its descendants to violate the Max Levels setting. ([#4279](https://github.com/craftcms/cms/issues/4279))
- Fixed an error that could occur when rendering a template from a console request, if the template contained any non-global `{% cache %}` tags. ([#4284](https://github.com/craftcms/cms/pull/4284))

## 3.1.27 - 2019-05-14

### Added
- Added `craft\fields\Matrix::EVENT_SET_FIELD_BLOCK_TYPES`. ([#4252](https://github.com/craftcms/cms/issues/4252))

### Changed
- Pressing <kbd>Shift</kbd> + <kbd>Return</kbd> (or <kbd>Shift</kbd> + <kbd>Ctrl</kbd>/<kbd>Command</kbd> + <kbd>Return</kbd>) when a textual cell is focused in an editable table will now change the focus to the same cell in the previous row (after creating a new row if necessary.) ([#4259](https://github.com/craftcms/cms/issues/4259))
- Craft no longer shows the status menu for element sources that define a status. ([#4249](https://github.com/craftcms/cms/issues/4249))
- Element URI formats can now conditionally output an empty string, opting the element out of getting its own system URI. ([#4254](https://github.com/craftcms/cms/issues/4254))
- Table fields now get validation errors if any column handles are entered in the format of “colX”.
- Craft no longer clear out users’ verification codes after login. ([#4257](https://github.com/craftcms/cms/issues/4257))
- The `users/upload-user-photo` and `users/delete-user-photo` actions are now available to front-end requests. ([#3932](https://github.com/craftcms/cms/issues/3932))

### Fixed
- Fixed a bug where rebuilding the project config could set an incorrect value for the user field layout.
- Fixed a bug Craft wouldn’t allow users to edit their own photos if they didn’t have upload/remove asset permissions.
- Fixed a bug where Craft wasn’t removing newline characters when pasting text into some single-line Table column types.
- Fixed a bug where project config syncing could have inconsistent results on load-balanced environments. ([#4136](https://github.com/craftcms/cms/issues/4136))
- Fixed a bug where the Plugin Store was not able to load developer details. ([#4241](https://github.com/craftcms/cms/issues/4241))
- Fixed a bug that could occur when Craft generated URLs with multi-byte characters in the query string.
- Fixed a bug where you could get some character encoding issues in some environments when using PHP 7.3.
- Fixed a bug where Craft wasn’t attempting to set a unique URI on duplicated elements. ([#4253](https://github.com/craftcms/cms/issues/4253))
- Fixed a bug where Table fields could copy cell values to other cells if a column had a handle in the format of “colX”. ([#4200](https://github.com/craftcms/cms/issues/4200))
- Fixed an error that could occur on the Login page if a custom Login Page Logo was selected. ([#4261](https://github.com/craftcms/cms/issues/4261))

## 3.1.26 - 2019-05-08

### Changed
- The “Update all” button on the Updates utility is now shown even if the page contains some uninstallable updates. ([#4230](https://github.com/craftcms/cms/issues/4230))
- Craft now stores the Default User Group’s UID in the project config, in case the group’s ID is different across environments.
- `craft\services\Assets::EVENT_BEFORE_REPLACE_ASSET` event handlers can now change the filename of the replaced asset before it is saved.
- Improved the performance of background jobs. ([#4219](https://github.com/craftcms/cms/pull/4219))
- Improved the Plugin Store’s screenshots with arrows for navigation and pinch-to-zoom capability for touch devices.

### Fixed
- Fixed an error that could occur when saving a Single section if one of its sites had been disabled.
- Fixed an error that could occur when deleting a site.
- Fixed a PHP compile error that could occur when paginating a query. ([#4208](https://github.com/craftcms/cms/pull/4208))
- Fixed an error that could occur on the Settings → Users → Settings page if the project config was missing its `users` key. ([#4206](https://github.com/craftcms/cms/issues/4206))
- Fixed a bug where Craft wasn’t requiring email verification for new user accounts if the project config was missing its `users` key.
- Fixed a bug where Craft wasn’t eager-loading elements in the same site as the source element, if that was different than the currently requested site. ([#3954](https://github.com/craftcms/cms/issues/3954))

## 3.1.25 - 2019-04-30

### Added
- Added the `|ascii` Twig filter. ([#4193](https://github.com/craftcms/cms/issues/4193))

### Changed
- Craft now registers its project config event handlers before loading plugins. ([#3943](https://github.com/craftcms/cms/issues/3943))
- The Control Panel now uses jQuery 3.4.0. ([#4183](https://github.com/craftcms/cms/issues/4183))
- `behavior` and `behaviors` are now reserved field handles. ([#4184](https://github.com/craftcms/cms/issues/4184))
- The Updates utility no longer shows notices for expired plugins if no updates are actually available. ([#4186](https://github.com/craftcms/cms/issues/4186))

### Fixed
- Fixed an error where rebuilding the project config would not typecast the `propagateEntries` and `enableVersioning` section settings correctly. ([#3695](https://github.com/craftcms/cms/issues/3695))
- Fixed a bug where the Edit Draft HUD would include the current site name in the default Draft Name value for multi-site entries. ([#4171](https://github.com/craftcms/cms/issues/4171))
- Fixed a bug where resource requests could send a 500 response if the resource didn’t exist. ([#4197](https://github.com/craftcms/cms/pull/4197))

## 3.1.24 - 2019-04-23

### Added
- Added `craft\services\Fields::getFieldIdsByLayoutId()`.

### Changed
- Craft now correctly typecasts all core boolean and integer values saved to the project config. ([#3695](https://github.com/craftcms/cms/issues/3695))
- Craft now saves new entry versions every time an entry is saved, unless it’s being propagated or resaved.
- `users/save-user` and `users/start-elevated-session` requests now check for a `currentPassword` body param in addition to `password`, when looking for the user’s current password. ([#4169](https://github.com/craftcms/cms/issues/4169))
- `craft\services\Path::getStoragePath()` now has a `$create` argument.
- Updated Twig to ~2.8.1.

### Fixed
- Fixed an error where re-saving a site would reset its sorting order. ([#4147](https://github.com/craftcms/cms/issues/4147))
- Fixed a SQL error that could occur when updating to Craft 3.1. ([#3663](https://github.com/craftcms/cms/issues/3663))
- Fixed an error that occurred when an SVG with `/` characters in its `id` attributes was passed to the `svg()` Twig function. ([#4155](https://github.com/craftcms/cms/issues/4155))
- Fixed a bug where passing `:empty:` or `:notempty:` to a Matrix field param on an element query could return incorrect results for fields that had soft-deleted blocks. ([#4161](https://github.com/craftcms/cms/issues/4161))
- Fixed a bug where Craft wasn’t returning a `1` exit code for console requests if the server was running under PHP 7. ([#4153](https://github.com/craftcms/cms/issues/4153))
- Fixed a “World-writable config file 'my.cnf' is ignored” warning that could occur when creating a database backup. ([#4163](https://github.com/craftcms/cms/pull/4163))
- Fixed a bug where `craft\services\Elements::duplicateElements()` would only ignore non-safe attributes passed to the `$newAttributes` argument.
- Fixed a bug where `craft\elements\db\ElementQuery::exists()` and `offsetExists()` were ignoring cached query results.

## 3.1.23 - 2019-04-16

### Added
- The `project-config/sync` command now has a `--force` option, which forces the project config to treat all preexisting config values as new. ([#4126](https://github.com/craftcms/cms/issues/4126))
- Added `craft\base\LogTargetTrait`, which can be used by custom `log` components, to gain security and privacy features provided by Craft’s built-in file target. ([#4127](https://github.com/craftcms/cms/pull/4127))

### Changed
- When creating a new site, global sets are now propagated to it before other element types. ([#3446](https://github.com/craftcms/cms/issues/3446))
- Locked Twig down to ~2.7.2, to avoid a bug in 2.8.0. ([twigphp/Twig#2942](https://github.com/twigphp/Twig/issues/2942))

### Fixed
- Fixed an error that occurred when installing a missing plugin from the Settings → Plugins page. ([#4140](https://github.com/craftcms/cms/issues/4140))
- Fixed PHP type errors that could occur when calling some deprecated `craft.request` methods in templates. ([#4124](https://github.com/craftcms/cms/issues/4124))
- Fixed performance issues that could occur where uploading GIFs in the Control Panel. ([#4131](https://github.com/craftcms/cms/pull/4131))
- Fixed a bug where it wasn’t possible to create a new global set with the same name or handle as a soft-deleted one. ([#4091](https://github.com/craftcms/cms/issues/4091))
- Fixed a bug where pending users’ verification codes were getting deleted if they were impersonated by an admin. ([#4130](https://github.com/craftcms/cms/issues/4130))

## 3.1.22 - 2019-04-10

### Added
- Added `craft\base\ElementTrait::$resaving`, which indicates whether the element is currently being resaved via a `ResaveElements` job or a `resave` command. ([#3482](https://github.com/craftcms/cms/issues/3482))
- Added `craft\db\Paginator::setPageResults()`. ([#4120](https://github.com/craftcms/cms/issues/4120))

### Changed
- Changed the way Craft updates search indexes, to reduce the likelihood of a deadlock. ([#3197](https://github.com/craftcms/cms/issues/3197))
- Improved styles and behavior of the Plugin Store.
- The Settings → Plugins page now notes which plugins are expired, with links to renew them on [id.craftcms.com](https://id.craftcms.com).
- Improved the styling of info HUDs that contain long text or tables. ([#4107](https://github.com/craftcms/cms/pull/4107))

### Fixed
- Fixed a PHP error that could occur during asset indexing in some cases.
- Fixed a bug where entry drafts weren’t showing previous changes to Matrix fields on the draft. ([#4105](https://github.com/craftcms/cms/issues/4105))
- Fixed a bug where `project.yaml` changes weren’t always getting picked up. ([#4028](https://github.com/craftcms/cms/issues/4028))
- Fixed a bug where the `project-config/rebuild` command would restore soft-deleted components. ([#4100](https://github.com/craftcms/cms/issues/4100))
- Fixed a bug where the `project-config/sync` command was not performing schema checks.
- Fixed an error that occurred when backing up the database if the database password contained a `$` character. ([#4115](https://github.com/craftcms/cms/issues/4115))

## 3.1.21.1 - 2019-04-04

### Fixed
- Fixed a bug where underscores were getting stripped from element slugs. ([#4096](https://github.com/craftcms/cms/issues/4096))

## 3.1.21 - 2019-04-03

### Added
- Added the `backup` command, which creates a new database backup. ([#4075](https://github.com/craftcms/cms/issues/4075))
- Added the `queue/retry` command, which can be passed a failed job ID, or `all` to retry all failed jobs. ([#4072](https://github.com/craftcms/cms/issues/4072))
- Added `craft\queue\Queue::retryAll()`.
- Added `craft\services\sections::$autoResaveEntries`, which can be set to `false` from `config/app.php` to prevent Craft from auto-resaving entries after sections and entry types are updated. ([#3482](https://github.com/craftcms/cms/issues/3482))

### Changed
- It’s now possible to double-click on asset sources to expand/collapse their subfolders. ([#4070](https://github.com/craftcms/cms/issues/4070))
- Craft no longer auto-resaves entries after saving a section or entry type if nothing changed of any significance to entries. ([#3482](https://github.com/craftcms/cms/issues/3482))
- Craft now formats filesizes using metric units (e.g. MB instead of MiB).
- The updater is now capable of handling package name changes.
- Craft now requires Yii 2.0.17.

### Fixed
- Fixed a bug where the Asset Indexes utility wasn’t logging exceptions.
- Fixed a SQL error that could occur when using the Asset Indexes utility, if any filenames contained 4+ byte characters.
- Fixed a bug where entry queries could return duplicate results for any entries that belong to a section that has soft-deleted structures associated with it. ([#4066](https://github.com/craftcms/cms/issues/4066))
- Fixed a bug where rebuilding project config would not work with Matrix fields with no block types. ([#4074](https://github.com/craftcms/cms/issues/4074)
- Fixed an error that occurred when sending emails if the `testToEmailAddress` config setting was set. ([#4076](https://github.com/craftcms/cms/issues/4076))
- Fixed a bug where it wasn’t possible to pass the `--element-id` option on `resave/*` commands.
- Fixed a bug where Matrix fields were including disabled blocks if any changes had been made to the Matrix block query params.
- Fixed SQL errors that could occur if the table prefix had ever changed.

## 3.1.20.1 - 2019-03-27

### Fixed
- Fixed an error that occurred when regenerating the project config, if there were any fields without settings. ([#4062](https://github.com/craftcms/cms/issues/4062))
- Fixed an error that occurred when loading the `_includes/forms/date` template without passing a `value` variable. ([#4063](https://github.com/craftcms/cms/issues/4063))

## 3.1.20 - 2019-03-27

### Added
- Added the `project-config/rebuild` console command.
- Added the `verifyEmailSuccessPath` config setting.
- Added the “Prefix” and “Suffix” settings for Number fields. ([#4055](https://github.com/craftcms/cms/issues/4055))
- Added the “Max Length” setting for URL fields. ([#4019](https://github.com/craftcms/cms/issues/4019))
- Added the `devMode` global Twig variable. ([#4038](https://github.com/craftcms/cms/issues/4038))
- Added `craft\config\GeneralConfig::getVerifyEmailSuccessPath()`.
- Added `craft\events\RebuildConfigEvent`.
- Added `craft\services\ProjectConfig::rebuild()`.
- Added `craft\services\Sections::pruneDeletedField()`.

### Changed
- Textareas within the Control Panel can now be manually vertically resized. ([#4030](https://github.com/craftcms/cms/issues/4030))
- The Craft Support widget now includes a “More Resources” section. ([#4058](https://github.com/craftcms/cms/issues/4058))
- The `_includes/forms/text` Control Panel template now supports `step`, `min`, and `max` attributes.
- Users without access to the Control Panel are now redirected according to the `verifyEmailSuccessPath` config setting after verifying a new email address. ([#1998](https://github.com/craftcms/cms/issues/1998))
- The `_includes/forms/text` Control Panel template now supports passing `autocorrect: false` and `autocapitalize: false`, to disable autocorrect and auto-capitalization on iOS devices.
- iOS autocorrect and auto-capitalization has been disabled for all core “Handle” and “Slug” fields in the Control Panel. ([#4009](https://github.com/craftcms/cms/issues/4009))
- Number fields now format their values for element index tables. ([#4059](https://github.com/craftcms/cms/issues/4059))
- When installing Craft using a `project.yaml`, Craft now backups the existing config to the config backup folder if there are errors. ([#4017](https://github.com/craftcms/cms/issues/4017))
- Craft now prunes entry type layouts when deleting a field.
- Craft no longer modifies the DSN string if set explicitly with the `dsn` database config setting.
- Craft no longer throws an `InvalidConfigException` when the `dsn` database config setting is set and contains an unexpected parameter.

### Fixed
- Fixed a bug where Craft wasn’t removing hyphens and other symbols from auto-generated asset titles. ([#4011](https://github.com/craftcms/cms/issues/4011))
- Fixed a PHP error that occurred when calling `craft\services\EntryRevisions::getDraftById()` or `getVersionById()` for a draft/version that belonged to a soft-deleted entry. ([#4013](https://github.com/craftcms/cms/issues/4013))
- Fixed a bug where Craft wasn’t respecting the site selection for routes defined in Settings → Routes. ([#4021](https://github.com/craftcms/cms/issues/4021))
- Fixed a bug where the `project-config/sync` command wasn’t logging exceptions. ([#4015](https://github.com/craftcms/cms/issues/4015))
- Fixed an error that occurred when attempting to use Live Preview with a pending user account. ([#4025](https://github.com/craftcms/cms/issues/4025))
- Fixed an error when displaying a date input in the Control Panel if the value passed wasn’t a `DateTime` object. ([#4041](https://github.com/craftcms/cms/issues/4041))
- Fixed a PHP error that occurred when passing an array of `craft\elements\User` objects to `craft\mail\Message::setTo()`. ([#4048](https://github.com/craftcms/cms/issues/4048))
- Fixed a bug where Craft was applying the `offset` param to both ends of the result set when paginating queries. ([#4052](https://github.com/craftcms/cms/issues/4052))
- Fixed a PHP error that occurred if `true` or `false` was passed to the third argument of `craft\db\Command::upsert()`. ([#4054](https://github.com/craftcms/cms/pull/4054))
- Fixed a bug where deleting fields via `project.yaml` could prevent other changes from being applied.
- Fixed a bug where field UIDs could be overwritten in some cases.

## 3.1.19 - 2019-03-19

### Added
- Added the `_includes/pagination` Control Panel template.
- Added `craft\db\Paginator`.
- Added `craft\web\twig\variables\Paginate::create()`.

### Changed
- The `{% paginate %}` tag now accepts any query object, not just element queries.
- The `_includes/forms/autosuggest` template now has `data` and `methods` blocks that can be overridden by sub-templates to customize the autosuggest behavior.

### Fixed
- Fixed a bug where sidebar badge counts in the Control Panel were getting formatted with two decimals if the Intl extension wasn’t loaded. ([#4002](https://github.com/craftcms/cms/issues/4002))
- Fixed a bug where entry drafts would forget that certain field values had been cleared out, and continue using the live revision’s content instead. ([#3981](https://github.com/craftcms/cms/issues/3981))
- Fixed an error that occurred if a Table field was created with a Date or Time column and no rows in the Default Values setting. ([#4005](https://github.com/craftcms/cms/issues/4005))
- Fixed a bug where Table fields would forget that they had been saved without any rows in the Default Values setting.
- Fixed a SQL error that could occur when saving non-UTF-8 characters to the project config. ([#4007](https://github.com/craftcms/cms/issues/4007))

## 3.1.18 - 2019-03-14

### Added
- Added `craft\services\Deprecator::$throwExceptions`. ([#3972](https://github.com/craftcms/cms/pull/3972))

### Changed
- `Craft::parseEnv()` will now boolean values for environment variables set to `true` or `false`. ([#3975](https://github.com/craftcms/cms/issues/3975))
- Nested project config keys are no longer sorted alphabetically.
- Craft now requires Twig ^2.7.2.

### Fixed
- Fixed a SQL error that occurred when using a token with a usage limit, if using PostgreSQL. ([#3969](https://github.com/craftcms/cms/issues/3969))
- Fixed a bug where the Edit User page would forget user group selection changes if there was a validation error. ([#3971](https://github.com/craftcms/cms/issues/3971))
- Fixed a bug where the updater would get an unexpected response when updating from 3.1.14 - 3.1.16 to 3.1.17+.
- Fixed a bug where it wasn’t possible to switch plugin editions when the `allowUpdates` config setting was disabled. ([#3987](https://github.com/craftcms/cms/issues/3987))
- Fixed a bug where multiple consecutive newlines in field instructions would result in multiple `<br>` tags rather than new paragraphs.
- Fixed a bug where Table fields weren’t always remembering the sort order for their Default Values settings. ([#3947](https://github.com/craftcms/cms/issues/3947))
- Fixed a bug where Table fields weren’t always remembering the sort order for their Table Columns settings. ([#3997](https://github.com/craftcms/cms/issues/3997))

## 3.1.17.2 - 2019-03-12

### Changed
- Craft now requires Twig ~2.6.2.

## 3.1.17.1 - 2019-03-08

### Added
- Added `craft\helpers\ArrayHelper::ensureNonAssociative()`.

### Fixed
- Fixed a bug where commercial plugin editions weren’t showing up in the Plugin Store.
- Fixed a bug where installing a plugin from the Plugin Store would not respect the selected edition.
- Fixed a bug where plugins with free and commercial editions weren’t getting license key inputs on the Setting → Plugins page.
- Fixed a bug where the Setting → Plugins page wasn’t linking plugins’ edition badge to their page in the Plugin Store for plugins with free and commercial editions, if the free edition was currently active.

## 3.1.17 - 2019-03-08

### Changed
- When installing Craft using a `project.yaml`, Craft now processes all sites before installing any plugins. ([craftcms/commerce#752](https://github.com/craftcms/commerce/issues/752))
- The Plugin Store now shows “Report an issue” links on plugin screens.
- The Plugin Store now includes a “Package Name” section on plugin screens. ([#2757](https://github.com/craftcms/cms/issues/2757))
- The Plugin Store now shows discounted upgrade prices for plugins when a lower edition is already licensed.
- Craft now requires Yii 2.0.16.1.

### Fixed
- Fixed a bug where the `positionedBefore` element query param was not including direct ancestors in the results.
- Fixed a bug where HTML in plugin-supplied field instructions was getting encoded. ([#3928](https://github.com/craftcms/cms/issues/3928))
- Fixed a bug where Craft would prompt for a user’s current password when registering a new user, even if they weren’t assigning any groups or permissions to that user
- Fixed a bug where asset indexing could yield inconsistent results in some cases. ([#3450](https://github.com/craftcms/cms/issues/3450))
- Fixed a bug where the Plugin Store was showing info icons in the feature matrix of multi-edition plugins, even for features that didn’t have an extended description.
- Fixed a bug where entries weren’t getting new versions when edited from element editor HUDs. ([#3959](https://github.com/craftcms/cms/issues/3959))

## 3.1.16 - 2019-03-05

### Added
- The Plugin Store now shows Repository links on plugin screens.
- Added the `create()` Twig function. ([#3921](https://github.com/craftcms/cms/pull/3921))
- Added the `--type` option to the `resave/entries` command. ([#3939](https://github.com/craftcms/cms/issues/3939))
- Added `craft\helers\Assets::getAllowedFileKinds()`.

### Changed
- Line breaks in field instructions now get converted to `<br>` tags. ([#3928](https://github.com/craftcms/cms/issues/3928))
- Assets field settings no longer list file kinds that aren’t allowed to be uploaded, per the `allowedFileExtensions` and `extraAllowedFileExtensions` config settings. ([#3917](https://github.com/craftcms/cms/issues/3917))
- The `{% exit %}` tag now throws a more specific exception depending on the status code passed to it (e.g. `yii\web\NotFoundHttpException` for 404s). ([#3915](https://github.com/craftcms/cms/issues/3915))
- `craft\helpers\MigrationHelper::dropAllIndexesOnTable()` is no longer deprecated.
- The `--id` option on `resave/*` console commands is now named `--element-id`. ([#3940](https://github.com/craftcms/cms/issues/3940))
- The `_includes/forms/autosuggest.html` template now supports passing `disabled: true`. ([#3925](https://github.com/craftcms/cms/issues/3925))

### Fixed
- Fixed a bug where Control Panel content areas weren’t getting their bottom padding applied in Firefox. ([#3874](https://github.com/craftcms/cms/issues/3874))
- Fixed a PHP error that occurred on the front-end if two routes defined in Settings → Routes had the same URI pattern. ([#3922](https://github.com/craftcms/cms/issues/3922))
- Fixed a bug where Craft wasn’t always preselecting the correct tab on Control Panel pages if the tab name contained non-ASCII characters. ([#3923](https://github.com/craftcms/cms/issues/3923))
- Fixed a bug where the `--uid` option on `resave/*` console commands wasn’t working. ([#3941](https://github.com/craftcms/cms/issues/3941))
- Fixed a SQL error that could occur when running `resave/*` console commands.
- Fixed a PHP error that occurred when calling the deprecated `getError()` method on a model that had no errors. ([#3934](https://github.com/craftcms/cms/issues/3934))
- Fixed a bug where Craft wasn’t sanitizing new asset subfolder names. ([#3689](https://github.com/craftcms/cms/issues/3689))
- Fixed a bug where Table fields weren’t remembering the sort order for their Default Values settings. ([#3947](https://github.com/craftcms/cms/issues/3947))

## 3.1.15 - 2019-02-26

### Added
- Added the `resave/assets`, `resave/categories`, `resave/entries`, `resave/tags`, and `resave/users` console commands.

### Changed
- Craft now sends system messages authored for the same root language as the requested language, if an exact language match can’t be found. ([#3888](https://github.com/craftcms/cms/issues/3888))
- Element source definitions can now include a `badgeCount` key.
- Login requests no longer enforce CSRF validation if someone is already logged in.
- Craft now throws an `InvalidConfigException` when updating the project config if any unexpected data types are encountered.
- The `testToEmailAddress` config setting can now be set to `false`. ([#3910](https://github.com/craftcms/cms/pull/3910))

### Fixed
- Fixed a bug where the System Messages utility wouldn’t update message previews after editing a message for the primary site’s language, if the user had a different preferred language selected.
- Fixed a bug where structures weren’t getting deleted and unassigned from their sections properly after converting a Structure section to a Channel or Single. ([#3895](https://github.com/craftcms/cms/issues/3895))
- Really fixed a bug where Craft could update the `dateModified` value in the project config even when nothing had changed. ([#3792](https://github.com/craftcms/cms/issues/3792))
- Fixed a bug where the Settings → Routes page wasn’t listing routes in the user-defined order. ([#3892](https://github.com/craftcms/cms/issues/3892))
- Fixed an error that occurred when viewing trashed entries, if the “Entry Type” column was shown and one of the trashed entries’ entry types had been deleted. ([#3899](https://github.com/craftcms/cms/issues/3899))

## 3.1.14 - 2019-02-21

### Added
- Added `craft\helpers\ProjectConfig::cleanupConfig()`.
- Added `craft\web\Request::$maxPageNum`, which determines the maximum page number Craft should accept (100,000 by default). ([#3880](https://github.com/craftcms/cms/issues/3880))

### Deprecated
- Deprecated `craft\mutex\FileMutex`.

### Fixed
- Fixed a bug where Craft could update the `dateModified` value in the project config even when nothing had changed. ([#3792](https://github.com/craftcms/cms/issues/3792))
- Fixed a SQL error that occurred when running the “Localizing relations” task if using PostgreSQL. ([#3877](https://github.com/craftcms/cms/issues/3877))
- Fixed a bug where file locking wasn’t working on Windows. ([#3879](https://github.com/craftcms/cms/issues/3879))

### Security
- Fixed a bug where sensitive environment variable values weren’t getting redacted correctly.

## 3.1.13 - 2019-02-20

### Added
- Added `craft\helpers\StringHelper::replaceMb4()`.
- Added `craft\services\ProjectConfig::defer()`.

### Changed
- The `users/login` and `users/logout` actions now include a `csrfTokenValue` key in JSON responses. ([#3858](https://github.com/craftcms/cms/issues/3858))
- Craft no longer deletes search indexes when soft-deleting an element, until the element gets hard-deleted. ([#3863](https://github.com/craftcms/cms/issues/3863))
- Updated Yii to 2.0.16.

### Fixed
- Fixed a bug where Craft could auto-place the `{{ beginBody() }}` and `{{ endBody() }}` tags in the wrong places.
- Fixed a bug where Craft wasn’t storing custom volume sort orders. ([#3764](https://github.com/craftcms/cms/issues/3764))
- Fixed a SQL error that would occur when uploading a file with emojis in its name, if using MySQL. ([#3852](https://github.com/craftcms/cms/issues/3852))
- Fixed a bug where Assets fields weren’t respecting their View Mode setting when files were drag-uploaded to them. ([#3578](https://github.com/craftcms/cms/issues/3578))
- Fixed a bug where asset queries’ `kind` param wasn’t working for custom file kinds defined by the `extraFileKinds` config setting, for file extensions that were already associated with another file kind. ([#3869](https://github.com/craftcms/cms/issues/3869))
- Fixed a bug where `craft\helpers\FileHelper::sanitizeFilename()` could return inconsistent results.
- Fixed an error that could occur when syncing `project.yaml` if it introduced a new Super Table field with a nested Matrix field.

## 3.1.12 - 2019-02-15

### Fixed
- Fixed a bug where the `relatedTo` element query param could include results for elements that were related via soft-deleted Matrix blocks. ([#3846](https://github.com/craftcms/cms/issues/3846))
- Fixed a bug where some search queries were not returning results when they should, if using MySQL.
- Fixed an error that could occur when syncing `project.yaml` changes if the `allowAdminChanges` config setting was disabled. ([#3823](https://github.com/craftcms/cms/issues/3823))
- Fixed an `InvalidConfigException` that was thrown if a user’s photo was soft-deleted. ([#3849](https://github.com/craftcms/cms/issues/3849))

## 3.1.11 - 2019-02-14

### Added
- Added `craft\helpers\UrlHelper::rootRelativeUrl()`.

### Fixed
- Fixed a bug where the Plugin Store wouldn’t load if the `baseCpUrl` config setting was set to a URL with a different scheme than Craft believed the request had.
- Fixed a validation error that would occur on non-required Checkboxes and Multi-select fields if no options were selected. ([#3844](https://github.com/craftcms/cms/issues/3844))
- Fixed a validation error that would occur on Dropdown and Radio Buttons fields if the selected option’s value was `0`. ([#3842](https://github.com/craftcms/cms/issues/3842))
- Fixed a bug where the Value column for Checkboxes, Dropdown, Multi-select, and Radio Buttons fields’ Options settings weren’t auto-populating if the Option Label column was set to a number.
- Fixed an error on the Settings → Users page if `users.photoVolumeUid` was not defined in the project config. ([#3303](https://github.com/craftcms/cms/issues/3303))

## 3.1.10 - 2019-02-13

### Changed
- `craft\helpers\FileHelper::writeToFile()` now invalidates the OPcache for the file. ([#3838](https://github.com/craftcms/cms/pull/3838))
- The `serve` command now uses `@webroot` as the default `docroot` option value. ([#3770](https://github.com/craftcms/cms/pull/3770))

### Fixed
- Fixed a bug where the `users/save-user` action wasn’t deleting user photos properly.
- Fixed a bug where changes to Matrix block type fields’ settings weren’t always saving. ([#3832](https://github.com/craftcms/cms/issues/3832))
- Fixed a bug where non-searchable fields were still getting search keywords stored when using the Search Indexes utility. ([#3837](https://github.com/craftcms/cms/issues/3837))

## 3.1.9.1 - 2019-02-12

### Fixed
- Fixed a bug where `Craft::alias()` wasn’t beginning the response string with an `@` character if no `@` was passed into `Craft::setAlias()` to begin with.
- Fixed an error that could occur if there were any HTML entities in the project config.

## 3.1.9 - 2019-02-12

### Added
- Added the `disabledPlugins` config setting. ([craftcms/webhooks#4](https://github.com/craftcms/webhooks/issues/4))
- Added the `$language` argument to `craft\helpers\StringHelper::toAscii()`.
- Added `craft\validators\SlugValidator::$language`.
- Added `craft\web\twig\variables\Cp::getAsciiCharMap()`.

### Changed
- The operating system name & version are now shown in the System Report utility. ([#3784](https://github.com/craftcms/cms/issues/3784))
- Craft’s installer no longer applies the current `project.yaml` file if the installed schema version doesn’t match the one in the file. ([#3783](https://github.com/craftcms/cms/issues/3783))
- Control Panel settings no longer warn about using the `@web` alias, if it was defined by the `aliases` config setting. ([#3798](https://github.com/craftcms/cms/pull/3798))
- The `clear-caches` console command now clears CP resource files if the `@webroot` alias was defined by the `aliases` config setting. ([#3787](https://github.com/craftcms/cms/issues/3787))
- `craft\models\VolumeFolder::getVolume()` now throws an `InvalidConfigException` if its `$volumeId` property is set to an invalid volume ID, rather than returning `null`.
- Craft now checks if all files in project config mapping are valid and regenerates the map if they are not.
- Craft now auto-generates slugs using an ASCII char map based on the language of the current entry/category, rather than the logged-in user. ([#3820](https://github.com/craftcms/cms/issues/3820))

### Fixed
- Fixed a SQL error that could occur when deleting an asset. ([#3786](https://github.com/craftcms/cms/issues/3786))
- Fixed an error that occurred when customizing element indexes if the `allowAdminChanges` config setting was disabled. ([#3788](https://github.com/craftcms/cms/issues/3788))
- Fixed a bug where Checkboxes, Dropdown, Multi-select, and Radio Buttons fields wouldn’t pass validation if the selected option value was `true` or `false`.
- Fixed an error that occurred on the Settings → Plugins page, if there were any plugins in the database that weren’t Composer-installed.
- Fixed an error that could occur if an Assets field was configured to upload to a deleted volume. ([#3799](https://github.com/craftcms/cms/issues/3799))
- Fixed a bug where sections’ Default Status settings weren’t always being respected. ([#3791](https://github.com/craftcms/cms/issues/3791))
- Fixed a bug where only users with the “Edit users” user permission were allowed to upload a new user photo. ([#3735](https://github.com/craftcms/cms/issues/3735))
- Fixed a bug where renaming a Matrix block type’s handle would result in new content columns being created in the database, and existing Matrix blocks losing their content. ([#3809](https://github.com/craftcms/cms/issues/3809))
- Fixed a SQL error that could occur when updating to Craft 3.1 if any system messages contained emoji characters.
- Fixed an error that could occur when working with elements, if a site had been created earlier in the same request. ([#3824](https://github.com/craftcms/cms/issues/3824))

## 3.1.8 - 2019-02-05

### Changed
- Craft now automatically logs users in after resetting their password, if the `autoLoginAfterAccountActivation` config setting is enabled.

### Fixed
- Fixed a bug where pressing the <kbd>Return</kbd> key on editable tables with a static number of rows would add a new row. ([#3765](https://github.com/craftcms/cms/issues/3765))
- Fixed a bug where pressing the <kbd>Return</kbd> key on editable tables would select the next row’s cell even if the cell was disabled.
- Fixed a bug where pressing the <kbd>Return</kbd> key on an editable table wouldn’t move the focus to the next row’s sell if it had an `<input>` instead of a `<textarea>`.
- Fixed an error that could occur in the Control Panel if any environment variable values began with an `@` character. ([#3769](https://github.com/craftcms/cms/issues/3769))
- Fixed a bug where `craft\helpers\DateTimeHelper::toDateTime()` was mistaking year-only values for Unix timestamps. ([#3772](https://github.com/craftcms/cms/issues/3772))
- Fixed an error that occurred when a non-admin user attempted to edit a system message, or when the `allowAdminChanges` config setting was disabled. ([#3775](https://github.com/craftcms/cms/issues/3775))
- Fixed a bug where it was hard to see error notifications on pages with a licensing alert. ([#3776](https://github.com/craftcms/cms/issues/3776))
- Fixed a JavaScript error that occurred when adding a new row to a custom editable table that contained a `time` column, if no rows existed on page load. ([#3780](https://github.com/craftcms/cms/issues/3780))

## 3.1.7 - 2019-01-31

### Added
- Added all the things that came in [Craft 3.0.40](https://github.com/craftcms/cms/blob/master/CHANGELOG-v3.md#3040---2019-01-31).
- Added `craft\helpers\FileHelper::canTrustMimeType()`.
- Added `craft\web\UploadedFile::getMimeType()`.

### Changed
- The “Port” SMTP mail transport setting can now be set to an environment variable. ([#3740](https://github.com/craftcms/cms/issues/3740))
- `craft\web\Controller::requireAdmin()` now has a `$requireAdminChanges` argument, which dictates whether the `allowAdminChanges` config setting must also be enabled (`true` by default).
- The `project-config/sync` console command now creates a `project.yaml` file, if it's missing. ([#3736](https://github.com/craftcms/cms/issues/3736))
- Querying for active users no longer excludes locked users.
- `craft\helpers\FileHelper::getMimeType()` now returns `application/x-yaml` for `.yaml` and `.yml` files.
- Updated Craft UI to 0.2.0.

### Fixed
- Fixed an error that occurred when updating to Craft 3.1 if a plugin or module was calling `craft\records\User::find()`.
- Fixed a bug where cross-domain Live Preview requests could fail due to CORS restrictions.
- Fixed a 403 error that would occur when an admin attempted to log in as another user on an environment where the `allowAdminChanges` config setting was disabled. ([#3749](https://github.com/craftcms/cms/issues/3749))
- Fixed a bug where asset index toolbar items would be misaligned when searching in a volume or folder with subfolders.
- Fixed a bug where asset indexes could show multiple view mode toggles if a different volume or subfolder was selected while at least one asset was checked. ([#3702](https://github.com/craftcms/cms/issues/3702))
- Fixed a bug where Plugin Store screenshots were not showing properly. ([#3709](https://github.com/craftcms/cms/issues/3709))
- Fixed a bug where zoomed Plugin Store screenshots would not close when hitting the browser’s Back button. ([#3754](https://github.com/craftcms/cms/issues/3754))
- Fixed a bug where the Plugin Store was not working properly when Dev Mode was enabled.

### Security
- User accounts are now locked after multiple failed password attempts in current-password modals, per the `maxInvalidLogins` config setting.
- Users are no longer signed out of active sessions when their account becomes locked.
- Database backup/restore exception messages now redact the database password when using PostgreSQL.

## 3.1.6.1 - 2019-01-29

### Fixed
- Fixed an error that occurred when creating a Table field with a Date column. ([#3748](https://github.com/craftcms/cms/issues/3748))

## 3.1.6 - 2019-01-29

### Added
- It’s now possible to update disabled plugins.

### Changed
- `craft\web\Controller::requireAdmin()` now sends a 403 (Forbidden) response if the `allowAdminChanges` config setting has been set to `false`. ([#3728](https://github.com/craftcms/cms/issues/3728))
- `craft\helpers\DateTimeHelper::toDateTime()` now supports passing an array with a `date` key set to the `YYYY-MM-DD` format, in addition to the current locale’s short date format.
- `craft\helpers\DateTimeHelper::toDateTime()` now supports passing an array with a `time` key set to the `HH:MM` format, in addition to the current locale’s short time format.
- `craft\helpers\DateTimeHelper::toDateTime()` now supports passing an array with a `datetime` key, which will be handled the same way strings passed to the method are handled (except that the `datetime` key can be paired with a `timezone` key).

### Fixed
- Fixed an error that occurred when using the `json_decode` filter. ([#3722](https://github.com/craftcms/cms/pull/3722))
- Fixed a bug a bug where plugin screenshots in the Plugin Store were not rendering correctly. ([#3709](https://github.com/craftcms/cms/issues/3709))
- Fixed an error where the `index-assets/one` and `index-assets/all` console commands were creating `.` folders in each volume.
- Fixed a bug where the Settings → Plugins page was showing extra “Missing” rows for any unlicensed plugins that were Composer-installed but not Craft-installed. ([#3726](https://github.com/craftcms/cms/issues/3726))
- Fixed an error that could occur when viewing trashed elements.
- Fixed a bug where many system message translations were missing line breaks. ([#3737](https://github.com/craftcms/cms/issues/3737))
- Fixed a bug where unparsed markdown code was present in the Control Panel error message displayed when the system was offline. ([#3746](https://github.com/craftcms/cms/issues/3746))

## 3.1.5 - 2019-01-25

### Changed
- Control Panel settings that can be set to environment variables now show a tip about that if the value is not already set to an environment variable or alias.
- Control Panel form fields can now be configured with a `tip` property, which will be displayed below the field.
- Control Panel templates can now pass `suggestEnvVars: true` and `suggestAliases: true` to autosuggest fields, rather that supplying the `suggestions` array.

### Fixed
- Fixed a bug where the “Duplicate” action wasn’t available on the Entries index page for non-admin users. ([#3705](https://github.com/craftcms/cms/issues/3705))
- Fixed a bug where it wasn’t possible to rename an asset’s filename from the Assets index page. ([#3707](https://github.com/craftcms/cms/issues/3707))
- Fixed an error that occurred when saving a user that had a first or last name set.
- Fixed a bug where it wasn’t possible to apply project config changes. ([#3713](https://github.com/craftcms/cms/issues/3713))
- Fixed a bug where the Password field on SMTP and Gmail mail transport settings could be set to an encoded and encrypted password. ([#3699](https://github.com/craftcms/cms/issues/3699))
- Fixed a bug where it was possible to remove the Primary Site status from the primary site, without offering a new primary site. ([#3720](https://github.com/craftcms/cms/issues/3720))
- Fixed an error that could occur if PHP’s `memory_limit` was set to a higher size (in bytes) than `PHP_INT_MAX`. ([#3717](https://github.com/craftcms/cms/issues/3717))

### Security
- Control Panel settings that can be set to an alias now show a warning if the current value begins with the `@web` alias.

## 3.1.4 - 2019-01-24

### Added
- Added all the things that came in [Craft 3.0.38](https://github.com/craftcms/cms/blob/master/CHANGELOG-v3.md#3038---2019-01-24).
- The System Name setting can now be set to an environment variable. ([#3529](https://github.com/craftcms/cms/issues/3529))
- Added the `index-assets/one` console command, which can now be used to index a single subfolder.
- Added `craft\base\ApplicationTrait::getSystemName()`.

### Changed
- Craft now ensures that installed schema versions match the schema versions in `project.yaml` before syncing project config changes.
- The `project-config/sync` console command now bails if there are pending Craft or plugin migrations.

### Fixed
- Fixed a bug where `site` translations were falling back to English if the translated message was identical to the source message. ([#3692](https://github.com/craftcms/cms/issues/3692))
- Fixed a bug where syncing Matrix field changes to the project config would result in new changes to the project config. ([#3695](https://github.com/craftcms/cms/issues/3695))
- Fixed an error that occurred when indexing assets in an empty volume.
- Fixed a bug where soft-deleted assets would show up as missing after indexing.
- Fixed a JavaScript error that could occur on the Settings → Plugins page.
- Fixed a bug where `Craft::parseEnv()` was throwing an `InvalidConfigException` if the given string began with `@` but was not an alias. ([#3700](https://github.com/craftcms/cms/issues/3700))

### Security
- URLs are no longer allowed in users’ first or last names.

## 3.1.3 - 2019-01-21

### Added
- Added the `|json_decode` Twig filter.  ([#3678](https://github.com/craftcms/cms/pull/3678))

### Fixed
- Fixed an error that occurred when updating to Craft 3.1 if a plugin or module was calling any soft-deletable records’ `find()` methods.
- Fixed an error that occurred when updating from Craft 2 to Craft 3.1 if there were any RichText fields. ([#3677](https://github.com/craftcms/cms/issues/3677))
- Fixed a bug where it was possible to create duplicate tags by searching for and selecting the same tag name twice in the same Tags field. ([#3676](https://github.com/craftcms/cms/issues/3676))
- Fixed a bug where system messages were getting sent with the message keys (e.g. “forgot_password_subject” and “forgot_password_body”) if Craft didn’t provide a default message translation for the site language, and the message hadn’t been translated for the user’s preferred language. ([#3673](https://github.com/craftcms/cms/issues/3673))
- Fixed a bug where `craft\web\Request::getIsLivePreview()` was returning `false` on Live Preview requests when called from an `yii\base\Controller::EVENT_BEFORE_ACTION` event handler. ([#3680](https://github.com/craftcms/cms/issues/3680))

## 3.1.2.2 - 2019-01-19

### Fixed
- Fixed an error that occurred when updating to Craft 3.1 if a plugin or module was calling any `craft\services\Sections` methods.

## 3.1.2.1 - 2019-01-19

### Fixed
- Fixed an error that occurred when updating to Craft 3.1 if there were any Matrix sub-fields that had their type set to a non-existing class. ([#3662](https://github.com/craftcms/cms/issues/3662))
- Fixed a bug where the project config could be in an unexpected state if a `project.yaml` file existed already when initially updating to Craft 3.1.

## 3.1.2 - 2019-01-18

### Added
- Added the `index-assets <volume>` and `index-assets/all` console commands. ([#3595](https://github.com/craftcms/cms/pull/3595))
- Added `craft\base\FieldTrait::$oldSettings`.
- Added `craft\helpers\Install`.
- Added `craft\services\Fields::prepFieldForSave()`.
- Added `craft\services\Path::getProjectConfigFilePath()`.
- Added `craft\services\ProjectConfig::$muteEvents`.

### Changed
- The installer now checks `project.yaml` when determining the default site name, handle, base URL, and language values. ([#3661](https://github.com/craftcms/cms/issues/3661))
- The Base URL field in the web-based installer now autouggests environment variable names and aliases.
- Craft now creates a `.gitignore` file in the `storage/config-backups/` folder, preventing any other files within it from getting tracked by Git.
- Craft no longer prevents changes in `project.yaml` from being synced if a plugins’ schema version in `project.yaml` doesn’t match up with its installed schema version, if one of them is blank.

### Deprecated
- Deprecated `craft\services\Fields::$ignoreProjectConfigChanges`.
- Deprecated `craft\services\Matrix::$ignoreProjectConfigChanges`.

### Fixed
- Fixed a PHP notice that occurred when updating to Craft 3.1 if there were any plugins installed without settings.
- Fixed a SQL error that occurred when updating to Craft 3.1 if a plugin or module was calling any `craft\services\Fields` methods. ([#3663](https://github.com/craftcms/cms/issues/3663))
- Fixed a bug where element indexes would forget their source settings after updating to Craft 3.1. ([#3659](https://github.com/craftcms/cms/issues/3659))
- Fixed a bug where commercial plugins weren’t installable from the Plugin Store.
- Fixed a bug where Matrix block type fields’ `beforeSave()` methods weren’t getting called.
- Fixed a bug where Matrix fields could forget their content table name if they were created with a non-global context.
- Fixed a bug where links to the Plugin Store from Settings → Plugins were 404ing. ([#3664](https://github.com/craftcms/cms/issues/3664))
- Fixed a bug where soft-deleted sections and entry types were still showing up in the Control Panel. ([#3648](https://github.com/craftcms/cms/issues/3648))
- Fixed a bug where an update to Craft 3.1 would fail with a database error in some scenarios.
- Fixed a bug where Plugin Store’s Try buttons would appear as disabled when they should be enabled. ([#3619](https://github.com/craftcms/cms/issues/3619))
- Fixed an error that occurred when updating to Craft 3.1 if there were any relational fields that were missing some expected settings. ([#3641](https://github.com/craftcms/cms/issues/3641))

### Security
- Fixed two XSS vulnerabilities.

## 3.1.1 - 2019-01-16

### Added
- Added support for the `CRAFT_LOG_PHP_ERRORS` PHP constant. ([#3619](https://github.com/craftcms/cms/issues/3619))
- Added `craft\web\User::generateToken()`.

### Changed
- System error message templates no longer parse exception messages as Markdown.

### Fixed
- Fixed a bug where `craft\services\Volumes::getVolumeByHandle()` wasn’t working. ([#3633](https://github.com/craftcms/cms/pull/3633))
- Fixed a bug where the `clear-caches/cp-resources` command could clear out the wrong directory if the `resourceBasePath` config setting began with `@webroot`. ([#3637](https://github.com/craftcms/cms/issues/3637))
- Fixed a bug where eager-loading Matrix blocks would come up empty. ([#3644](https://github.com/craftcms/cms/issues/3644))
- Fixed an error that occurred when updating to Craft 3.1 if there were any Matrix blocks without any sub-fields. ([#3635](https://github.com/craftcms/cms/pull/3635))
- Fixed an error that occurred when updating to Craft 3.1 if there were any Matrix block types left over from a Matrix field that had been converted to something else.
- Fixed an error that occurred when updating to Craft 3.1 if there were any Assets fields that were missing some expected field settings. ([#3641](https://github.com/craftcms/cms/issues/3641))
- Fixed an error that occurred when updating to Craft 3.1 if anything was calling `craft\services\Fields::getLayoutById()` or `getLayoutByType()` before the update was applied.
- Fixed an error that could occur when logging deprecation errors on PostgreSQL. ([#3638](https://github.com/craftcms/cms/issues/3638))
- Fixed a bug where users would get logged out while updating to Craft 3.1, causing a “User is not permitted to perform this action” error.
- Fixed a bug where “JavaScript must be enabled” and “Cookies must be enabled” messages weren’t getting positioned correctly. ([#3639](https://github.com/craftcms/cms/issues/3639))
- Fixed a “Variable "message" does not exist.” error that could occur in the Control Panel.
- Fixed a bug where free plugins weren’t installable from the Plugin Store. ([#3642](https://github.com/craftcms/cms/issues/3642))

### Security
- The Request panel in the Debug Toolbar now redacts any sensitive information. ([#3619](https://github.com/craftcms/cms/issues/3619))
- Fixed two XSS vulnerabilities.

## 3.1.0 - 2019-01-15

> {warning} This is a more complex update than usual, and failed update attempts are not uncommon. Please ensure you have a recent database backup, and we recommend you test the update on a local/staging environment before updating your production server.

### Added
- Added the Project Config, a portable and centralized configuration for system settings. ([#1429](https://github.com/craftcms/cms/issues/1429)) 
- Category groups, elements, entry types, field layouts, global sets, sections, sites, site groups, structures, tag groups, and volumes are now soft-deleted. ([#867](https://github.com/craftcms/cms/issues/867))
- Entries, categories, and users can now be restored within the Control Panel by selecting “Trashed” from the status menu on element index pages, and clicking the “Restore” button.
- Added the System Messages utility for editing system messages, replacing the Settings → Email → System Messages page. ([#3421](https://github.com/craftcms/cms/issues/3421))
- Some Site settings (Base URL), volume settings (Base URL and File System Path), and email settings (System Email Address, Sender Name, HTML Email Template, Username, Password, and Host Name) can now be set to environment variables using a `$VARIABLE_NAME` syntax. ([#3219](https://github.com/craftcms/cms/issues/3219))
- The installer now checks whether a `project.yaml` file exists and applies any changes in it. ([#3291](https://github.com/craftcms/cms/issues/3291))
- Control Panel settings that support environment variables now autosuggest environment variable names (and aliases when applicable) while typing.
- Control Panel settings that define a template path now autosuggest existing template files.
- Added cross-domain support for Live Preview. ([#1521](https://github.com/craftcms/cms/issues/1521))
- Plugins can now have multiple editions.
- Custom fields can now opt out of being included in elements’ search keywords. ([#2600](https://github.com/craftcms/cms/issues/2600))
- Added the `allowAdminChanges` config setting.
- Added the `softDeleteDuration` config setting.
- Added the `storeUserIps` config setting. ([#3311](https://github.com/craftcms/cms/issues/3311))
- Added the `useProjectConfigFile` config setting.
- Added the `gc` console command, which can be used to run garbage collection tasks.
- Added the `project-config/sync` console command. ([#3510](https://github.com/craftcms/cms/issues/3510))
- Added the `trashed` element query param, which can be used to query for elements that have been soft-deleted.
- Added the `expression()` Twig function, for creating new `yii\db\Expression` objects in templates. ([#3289](https://github.com/craftcms/cms/pull/3289))
- Added the `parseEnv()` Twig function.
- Added the `plugin()` Twig function.
- Added the `_includes/forms/autosuggest.html` include template for the Control Panel. 
- Added `Craft::parseEnv()`.
- Added `craft\base\ApplicationTrait::getIsLive()`.
- Added `craft\base\Element::EVENT_AFTER_RESTORE`.
- Added `craft\base\Element::EVENT_BEFORE_RESTORE`.
- Added `craft\base\Element::EVENT_DEFINE_EAGER_LOADING_MAP`.
- Added `craft\base\ElementInterface::afterRestore()`.
- Added `craft\base\ElementInterface::beforeRestore()`.
- Added `craft\base\Field::EVENT_AFTER_ELEMENT_RESTORE`.
- Added `craft\base\Field::EVENT_BEFORE_ELEMENT_RESTORE`.
- Added `craft\base\FieldInterface::afterElementRestore()`.
- Added `craft\base\FieldInterface::beforeElementRestore()`.
- Added `craft\base\Model::EVENT_DEFINE_RULES`.
- Added `craft\base\Plugin::editions()`.
- Added `craft\base\Plugin::is()`.
- Added `craft\base\SavableComponentInterface::beforeApplyDelete()`.
- Added `craft\behaviors\EnvAttributeParserBehavior`.
- Added `craft\controllers\LivePreviewController`.
- Added `craft\db\ActiveRecord::prepareForDb()`.
- Added `craft\db\Command::restore()`.
- Added `craft\db\Command::softDelete()`.
- Added `craft\db\Migration::restore()`.
- Added `craft\db\Migration::softDelete()`.
- Added `craft\db\SoftDeleteTrait`, which can be used by Active Record classes that wish to support soft deletes.
- Added `craft\db\Table`.
- Added `craft\elements\actions\Restore`, which can be included in elements’ `defineActions()` methods to opt into element restoration.
- Added `craft\events\ConfigEvent`.
- Added `craft\events\DeleteElementEvent`, which provides a `$hardDelete` property that can be set to `true` to force an element to be immediately hard-deleted. ([#3403](https://github.com/craftcms/cms/pull/3403))
- Added `craft\helpers\App::editionHandle()`.
- Added `craft\helpers\App::editionIdByHandle()`.
- Added `craft\helpers\App::mailSettings()`.
- Added `craft\helpers\ArrayHelper::firstWhere()`.
- Added `craft\helpers\Db::idByUid()`.
- Added `craft\helpers\Db::idsByUids()`.
- Added `craft\helpers\Db::uidById()`.
- Added `craft\helpers\Db::uidsByIds()`.
- Added `craft\helpers\ProjectConfig`.
- Added `craft\helpers\StringHelper::toWords()`.
- Added `craft\models\FieldLayout::createFromConfig()`.
- Added `craft\models\FieldLayout::getConfig()`.
- Added `craft\models\Section::setEntryTypes()`.
- Added `craft\models\Site::getBaseUrl()`.
- Added `craft\services\AssetTransforms::getTransformByUid()`.
- Added `craft\services\AssetTransforms::EVENT_BEFORE_APPLY_TRANSFORM_DELETE`.
- Added `craft\services\Categories::getGroupByUid()`.
- Added `craft\services\Categories::EVENT_BEFORE_APPLY_GROUP_DELETE`.
- Added `craft\services\Elements::restoreElement()`.
- Added `craft\services\Elements::EVENT_AFTER_RESTORE_ELEMENT`.
- Added `craft\services\Elements::EVENT_BEFORE_RESTORE_ELEMENT`.
- Added `craft\services\Fields::applyFieldDelete()`.
- Added `craft\services\Fields::applyFieldSave()`.
- Added `craft\services\Fields::createFieldConfig()`.
- Added `craft\services\Fields::deleteFieldInternal()`.
- Added `craft\services\Fields::restoreLayoutById()`.
- Added `craft\services\Fields::saveFieldInternal()`.
- Added `craft\services\Fields::EVENT_BEFORE_APPLY_FIELD_DELETE`.
- Added `craft\services\Fields::EVENT_BEFORE_APPLY_GROUP_DELETE`.
- Added `craft\services\Gc` for handling garbage collection tasks.
- Added `craft\services\Path::getConfigBackupPath()`.
- Added `craft\services\ProjectConfig`.
- Added `craft\services\Routes::deleteRouteByUid()`
- Added `craft\services\Sections::getSectionByUid()`.
- Added `craft\services\Sections::EVENT_BEFORE_APPLY_ENTRY_TYPE_DELETE`.
- Added `craft\services\Sections::EVENT_BEFORE_APPLY_SECTION_DELETE`.
- Added `craft\services\Sites::restoreSiteById()`.
- Added `craft\services\Sites::EVENT_BEFORE_APPLY_GROUP_DELETE`.
- Added `craft\services\Sites::EVENT_BEFORE_APPLY_SITE_DELETE`.
- Added `craft\services\Tags::EVENT_BEFORE_APPLY_GROUP_DELETE`.
- Added `craft\services\UserGroups::EVENT_BEFORE_APPLY_GROUP_DELETE`.
- Added `craft\services\Volumes::EVENT_BEFORE_APPLY_VOLUME_DELETE`.
- Added `craft\validators\TemplateValidator`.
- Added `craft\web\Controller::requireCpRequest()`.
- Added `craft\web\Controller::requireSiteRequest()`.
- Added `craft\web\twig\variables\Cp::EVENT_REGISTER_CP_SETTINGS`. ([#3314](https://github.com/craftcms/cms/issues/3314))
- Added `craft\web\twig\variables\Cp::getEnvSuggestions()`.
- Added `craft\web\twig\variables\Cp::getTemplateSuggestions()`.
- Added the ActiveRecord Soft Delete Extension for Yii2.
- Added the Symfony Yaml Component.
- The bundled Vue asset bundle now includes Vue-autosuggest.

### Changed
- The `defaultWeekStartDay` config setting is now set to `1` (Monday) by default, to conform with the ISO 8601 standard.
- Renamed the `isSystemOn` config setting to `isSystemLive`.
- The `app/migrate` web action now applies pending `project.yaml` changes, if the `useProjectConfigFile` config setting is enabled.
- The `svg()` function now strips `<title>`, `<desc>`, and comments from the SVG document as part of its sanitization process.
- The `svg()` function now supports a `class` argument, which will add a class name to the root `<svg>` node. ([#3174](https://github.com/craftcms/cms/issues/3174))
- The `{% redirect %}` tag now supports `with notice` and `with error` params for setting flash messages. ([#3625](https://github.com/craftcms/cms/pull/3625))
- `info` buttons can now also have a `warning` class.
- User permission definitions can now include `info` and/or `warning` keys.
- The old “Administrate users” permission has been renamed to “Moderate users”.
- The old “Change users’ emails” permission has been renamed to “Administrate users”, and now comes with the ability to activate user accounts and reset their passwords. ([#942](https://github.com/craftcms/cms/issues/942))  
- All users now have the ability to delete their own user accounts. ([#3013](https://github.com/craftcms/cms/issues/3013))
- System user permissions now reference things by their UIDs rather than IDs (e.g. `editEntries:<UID>` rather than `editEntries:<ID>`).
- Animated GIF thumbnails are no longer animated. ([#3110](https://github.com/craftcms/cms/issues/3110))
- Craft Tokens can now be sent either as a query string param (named after the `tokenParam` config setting) or an `X-Craft-Token` header.
- Element types that support Live Preview must now hash the `previewAction` value for `Craft.LivePreview`.
- Live Preview now loads each new preview into its own `<iframe>` element. ([#3366](https://github.com/craftcms/cms/issues/3366))
- Assets’ default titles now only capitalize the first word extracted from the filename, rather than all the words. ([#2339](https://github.com/craftcms/cms/issues/2339))
- All console commands besides `setup/*` and `install/craft` now output a warning if Craft isn’t installed yet. ([#3620](https://github.com/craftcms/cms/issues/3620))
- All classes that extend `craft\base\Model` now have `EVENT_INIT` and `EVENT_DEFINE_BEHAVIORS` events; not just classes that extend `craft\base\Component`.
- `craft\db\mysql\Schema::findIndexes()` and `craft\db\pgsql\Schema::findIndexes()` now return arrays with `columns` and `unique` keys.
- `craft\helpers\ArrayHelper::filterByValue()` now defaults its `$value` argument to `true`.
- `craft\helpers\MigrationHelper::doesIndexExist()` no longer has a `$foreignKey` argument, and now has an optional `$db` argument.
- `craft\mail\Mailer::send()` now swallows any exceptions that are thrown when attempting to render the email HTML body, and sends the email as plain text only. ([#3443](https://github.com/craftcms/cms/issues/3443))
- `craft\mail\Mailer::send()` now fires an `afterSend` event with `yii\mail\MailEvent::$isSuccessful` set to `false` if any exceptions were thrown when sending the email, and returns `false`. ([#3443](https://github.com/craftcms/cms/issues/3443))
- `craft\services\Routes::saveRoute()` now expects site and route UIDs instead of IDs.
- `craft\services\Routes::updateRouteOrder()` now expects route UIDs instead of IDs.
- The `craft\helpers\Assets::EVENT_SET_FILENAME` event is now fired after sanitizing the filename.

### Removed
- Removed `craft\elements\User::authData()`.
- Removed `craft\fields\Matrix::getOldContentTable()`.
- Removed `craft\services\Routes::deleteRouteById()`

### Deprecated
- Deprecated `craft\base\ApplicationTrait::getIsSystemOn()`. `getIsLive()` should be used instead.
- Deprecated `craft\helpers\MigrationHelper::dropAllIndexesOnTable()`.
- Deprecated `craft\helpers\MigrationHelper::dropAllUniqueIndexesOnTable()`.
- Deprecated `craft\helpers\MigrationHelper::dropIndex()`.
- Deprecated `craft\helpers\MigrationHelper::restoreForeignKey()`.
- Deprecated `craft\helpers\MigrationHelper::restoreIndex()`.
- Deprecated `craft\models\Info::getEdition()`. `Craft::$app->getEdition()` should be used instead.
- Deprecated `craft\models\Info::getName()`. `Craft::$app->projectConfig->get('system.name')` should be used instead.
- Deprecated `craft\models\Info::getOn()`. `Craft::$app->getIsLive()` should be used instead.
- Deprecated `craft\models\Info::getTimezone()`. `Craft::$app->getTimeZone()` should be used instead.
- Deprecated `craft\services\Routes::getDbRoutes()`. `craft\services\Routes::getProjectConfigRoutes()` should be used instead.
- Deprecated `craft\services\SystemSettings`. `craft\services\ProjectConfig` should be used instead.
- Deprecated `craft\validators\UrlValidator::$allowAlias`. `craft\behaviors\EnvAttributeParserBehavior` should be used instead.

### Fixed
- Fixed a bug where the Dashboard could rapidly switch between two column sizes at certain browser sizes. ([#2438](https://github.com/craftcms/cms/issues/2438))
- Fixed a bug where ordered and unordered lists in field instructions didn’t have numbers or bullets.
- Fixed a bug where switching an entry’s type could initially show the wrong field layout tab. ([#3600](https://github.com/craftcms/cms/issues/3600))
- Fixed an error that occurred when updating to Craft 3 if there were any Rich Text fields without any stored settings.
- Fixed a bug where Craft wasn’t saving Dashboard widget sizes properly on PostgreSQL. ([#3609](https://github.com/craftcms/cms/issues/3609))
- Fixed a PHP error that could occur if the primary site didn’t have a base URL. ([#3624](https://github.com/craftcms/cms/issues/3624))
- Fixed a bug where `craft\helpers\MigrationHelper::dropIndexIfExists()` wasn’t working if the index had an unexpected name.
- Fixed an error that could occur if a plugin attempted to register the same Twig extension twice in the same request.

### Security
- The web and CLI installers no longer suggest `@web` for the site URL, and now attempt to save the entered site URL as a `DEFAULT_SITE_URL` environment variable in `.env`. ([#3559](https://github.com/craftcms/cms/issues/3559))
- Craft now destroys all other sessions associated with a user account when a user changes their password.
- It’s no longer possible to spoof Live Preview requests.

## 3.0.41.1 - 2019-03-12

### Changed
- Craft now requires Twig ~2.6.2.

## 3.0.41 - 2019-02-22

### Changed
- System error message templates no longer parse exception messages as Markdown.

### Security
- Database backup/restore exception messages now redact the database password when using PostgreSQL.
- URLs are no longer allowed in users’ first or last names.
- The Request panel in the Debug Toolbar now redacts any sensitive information. ([#3619](https://github.com/craftcms/cms/issues/3619))
- Fixed XSS vulnerabilities.

## 3.0.40.1 - 2019-02-21

### Fixed
- Fixed a bug where Craft wasn’t always aware of plugin licensing issues. ([#3876](https://github.com/craftcms/cms/issues/3876))

## 3.0.40 - 2019-01-31

### Added
- Added `craft\helpers\App::testIniSet()`.

### Changed
- Craft now warns if `ini_set()` is disabled and [memory_limit](http://php.net/manual/en/ini.core.php#ini.memory-limit) is less than `256M` or [max_execution_time](http://php.net/manual/en/info.configuration.php#ini.max-execution-time) is less than `120` before performing Composer operations.
- `craft\helpers\App::maxPowerCaptain()` now attempts to set the `memory_limit` to `1536M` rather than `-1`.

## 3.0.39 - 2019-01-29

### Changed
- It’s now possible to update disabled plugins.

### Fixed
- Fixed an error that could occur if PHP’s `memory_limit` was set to a higher size (in bytes) than `PHP_INT_MAX`. ([#3717](https://github.com/craftcms/cms/issues/3717))

## 3.0.38 - 2019-01-24

### Added
- Added the `update` command, which can be used to [update Craft from the terminal](https://docs.craftcms.com/v3/updating.html#updating-from-the-terminal).
- Craft now warns if PHP is running in Safe Mode with a [max_execution_time](http://php.net/manual/en/info.configuration.php#ini.max-execution-time) of less than 120 seconds, before performing Composer operations.
- Craft now stores backups of `composer.json` and `composer.lock` files in `storage/composer-backups/` before running Composer operations.
- Added `craft\db\Connection::getBackupFilePath()`.
- Added `craft\helpers\App::phpConfigValueInBytes()`.
- Added `craft\helpers\Console::isColorEnabled()`.
- Added `craft\helpers\Console::outputCommand()`.
- Added `craft\helpers\Console::outputWarning()`.
- Added `craft\helpers\FileHelper::cycle()`.
- Added `craft\services\Composer::$maxBackups`.
- Added `craft\services\Path::getComposerBackupsPath()`.

### Changed
- The `migrate/all` console command now supports a `--no-content` argument that can be passed to ignore pending content migrations.
- Craft now attempts to disable PHP’s memory and time limits before running Composer operations.
- Craft no longer respects the `phpMaxMemoryLimit` config setting if PHP’s `memory_limit` setting is already set to `-1` (no limit).
- Craft now respects Composer’s [classmap-authoritative](https://getcomposer.org/doc/06-config.md#classmap-authoritative) config setting.
- Craft now links to the [Troubleshooting Failed Updates](https://craftcms.com/guides/failed-updates) guide when an update fails.
- `craft\services\Composer::install()` can now behave like the `composer install` command, if `$requirements` is `null`.
- `craft\services\Composer::install()` now has a `$whitelist` argument, which can be set to an array of packages to whitelist, or `false` to disable the whitelist.

## 3.0.37 - 2019-01-08

### Added
- Routes defined in the Control Panel can now have a `uid` token, and URL rules defined in `config/routes.php` can now have a `{uid}` token. ([#3583](https://github.com/craftcms/cms/pull/3583))
- Added the `extraFileKinds` config setting. ([#1584](https://github.com/craftcms/cms/issues/1584))
- Added the `clear-caches` console command. ([#3588](https://github.com/craftcms/cms/pull/3588))
- Added `craft\feeds\Feeds::getFeed()`.
- Added `craft\helpers\StringHelper::UUID_PATTERN`.

### Changed
- Pressing the <kbd>Return</kbd> key (or <kbd>Ctrl</kbd>/<kbd>Command</kbd> + <kbd>Return</kbd>) when a textual cell is focused in an editable table will now change the focus to the same cell in the next row (after creating a new row if necessary.) ([#3576](https://github.com/craftcms/cms/issues/3576))
- The Password input in the web-based Craft setup wizard now has a “Show” button like other password inputs.
- The Feed widget now sets the items’ text direction based on the feed’s language.
- Matrix blocks that contain validation errors now have red titles and alert icons, to help them stand out when collapsed. ([#3599](https://github.com/craftcms/cms/issues/3599))

### Fixed
- Fixed a bug where the “Edit” button on asset editor HUDs didn’t launch the Image Editor if the asset was being edited on another element type’s index page. ([#3575](https://github.com/craftcms/cms/issues/3575))
- Fixed an exception that would be thrown when saving a user from a front-end form with a non-empty `email` or `newPassword` param, if the `password` param was missing or empty. ([#3585](https://github.com/craftcms/cms/issues/3585))
- Fixed a bug where global set, Matrix block, tag, and user queries weren’t respecting `fixedOrder` params.
- Fixed a bug where `craft\helpers\MigrationHelper::renameColumn()` was only restoring the last foreign key for each table that had multiple foreign keys referencing the table with the renamed column.
- Fixed a bug where Date/Time fields could output the wrong date in Live Preview requests. ([#3594](https://github.com/craftcms/cms/issues/3594))
- Fixed a few RTL language styling issues.
- Fixed a bug where drap-and-drop uploading would not work for custom asset selector inputs. ([#3590](https://github.com/craftcms/cms/pull/3590))
- Fixed a bug where Number fields weren’t enforcing thein Min Value and Max Value settings if set to 0. ([#3598](https://github.com/craftcms/cms/issues/3598))
- Fixed a SQL error that occurred when uploading assets with filenames that contained emoji characters, if using MySQL. ([#3601](https://github.com/craftcms/cms/issues/3601))

### Security
- Fixed a directory traversal vulnerability.
- Fixed a remote code execution vulnerability.

## 3.0.36 - 2018-12-18

### Added
- Added the `{{ actionInput() }}` global Twig function. ([#3566](https://github.com/craftcms/cms/issues/3566))

### Changed
- Suspended users are no longer shown when viewing pending or locked users. ([#3556](https://github.com/craftcms/cms/issues/3556))
- The Control Panel’s Composer installer now prevents scripts defined in `composer.json` from running. ([#3574](https://github.com/craftcms/cms/issues/3574))

### Fixed
- Fixed a bug where elements that belonged to more than one structure would be returned twice in element queries.

### Security
- Fixed a self-XSS vulnerability in the Recent Entries widget.
- Fixed a self-XSS vulnerability in the Feed widget.

## 3.0.35 - 2018-12-11

### Added
- Added `craft\models\Section::getHasMultiSiteEntries()`.

### Changed
- Field types that extend `craft\fields\BaseRelationField` now pass their `$sortable` property value to the `BaseElementSelectInput` JavaScript class by default. ([#3542](https://github.com/craftcms/cms/pull/3542))

### Fixed
- Fixed a bug where the “Disabled for Site” entry status option was visible for sections where site propagation was disabled. ([#3519](https://github.com/craftcms/cms/issues/3519))
- Fixed a bug where saving an entry that was disabled for a site would retain its site status even if site propagation had been disabled for the section.
- Fixed a SQL error that occurred when saving a field layout with 4-byte characters (like emojis) in a tab name. ([#3532](https://github.com/craftcms/cms/issues/3532))
- Fixed a bug where autogenerated Post Date values could be a few hours off when saving new entries with validation errors. ([#3528](https://github.com/craftcms/cms/issues/3528))
- Fixed a bug where plugins’ minimum version requirements could be enforced even if a development version of a plugin had been installed previously.

## 3.0.34 - 2018-12-04

### Fixed
- Fixed a bug where new Matrix blocks wouldn’t remember that they were supposed to be collapsed if “Save and continue editing” was clicked. ([#3499](https://github.com/craftcms/cms/issues/3499))
- Fixed an error that occurred on the System Report utility if any non-bootstrapped modules were configured with an array or callable rather than a string. ([#3507](https://github.com/craftcms/cms/issues/3507))
- Fixed an error that occurred on pages with date or time inputs, if the user’s preferred language was set to Arabic. ([#3509](https://github.com/craftcms/cms/issues/3509))
- Fixed a bug where new entries within sections where site propagation was disabled would show both “Enabled Globally” and “Enabled for [Site Name]” settings. ([#3519](https://github.com/craftcms/cms/issues/3519))
- Fixed a bug where Craft wasn’t reducing the size of elements’ slugs if the resulting URI was over 255 characters. ([#3514](https://github.com/craftcms/cms/issues/3514))

## 3.0.33 - 2018-11-27

### Changed
- Table fields with a fixed number of rows no longer show Delete buttons or the “Add a row” button. ([#3488](https://github.com/craftcms/cms/issues/3488))
- Table fields that are fixed to a single row no longer show the Reorder button. ([#3488](https://github.com/craftcms/cms/issues/3488))
- Setting `components.security.sensitiveKeywords` in `config/app.php` will now append keywords to the default array `craft\services\Security::$sensitiveKeywords` array, rather than completely overriding it.
- When performing an action that requires an elevated session while impersonating another user, admin must now enter their own password instead of the impersonated user’s. ([#3487](https://github.com/craftcms/cms/issues/3487))
- The System Report utility now lists any custom modules that are installed. ([#3490](https://github.com/craftcms/cms/issues/3490))
- Control Panel charts now give preference to `ar-SA` for Arabic locales, `de-DE` for German locales, `en-US` for English locales, `es-ES` for Spanish locales, or `fr-FR` for French locales, if data for the exact application locale doesn’t exist. ([#3492](https://github.com/craftcms/cms/pull/3492))
- “Create a new child entry” and “Create a new child category” element actions now open an edit page for the same site that was selected on the index page. ([#3496](https://github.com/craftcms/cms/issues/3496))
- The default `allowedFileExtensions` config setting value now includes `webp`.
- The Craft Support widget now sends `composer.json` and `composer.lock` files when contacting Craft Support.
- It’s now possible to create element select inputs that include a site selection menu by passing `showSiteMenu: true` when including the `_includes/forms/elementSelect.html` Control Panel include template. ([#3494](https://github.com/craftcms/cms/pull/3494))

### Fixed
- Fixed a bug where a Matrix fields’ block types and content table could be deleted even if something set `$isValid` to `false` on the `beforeDelete` event.
- Fixed a bug where a global sets’ field layout could be deleted even if something set `$isValid` to `false` on the `beforeDelete` event.
- Fixed a bug where after impersonating another user, the Login page would show the impersonated user’s username rather than the admin’s.
- Fixed a bug where `craft\services\Sections::getAllSections()` could return stale results if a new section had been added recently. ([#3484](https://github.com/craftcms/cms/issues/3484))
- Fixed a bug where “View entry” and “View category” element actions weren’t available when viewing a specific section or category group.
- Fixed a bug where Craft would attempt to index image transforms.
- Fixed a bug where the Asset Indexes utility could report that asset files were missing even though they weren’t. ([#3450](https://github.com/craftcms/cms/issues/3450))

### Security
- Updated jQuery File Upload to 9.28.0.

## 3.0.32 - 2018-11-20

### Added
- The `seq()` Twig function now has a `next` argument, which can be set to `false` to have it return the current number in the sequence without incrementing it. ([#3466](https://github.com/craftcms/cms/issues/3466))
- Added `craft\db\MigrationManager::truncateHistory()`.
- Added `craft\helpers\Sequence::current()`.

### Changed
- Edit Entry pages now show the entry’s site in the revision menu label so long as the section is enabled for multiple sites, even if “Propagate entries across all enabled sites?” isn’t checked. ([#3471](https://github.com/craftcms/cms/issues/3471))
- Exact-match search terms (using `::`) now disable `subLeft` and `subRight` attributes by default, regardless of the `defaultSearchTermOptions` config setting says. ([#3474](https://github.com/craftcms/cms/issues/3474))

### Deprecated
- Deprecated `craft\validators\StringValidator::$trim`. Yii’s `'trim'` validator should be used instead.

### Fixed
- Fixed an error that occurred when querying for Matrix blocks if both the `with` and `indexBy` parameters were set.
- Fixed an error that occurred when running the `migrate/fresh` console command. ([#3472](https://github.com/craftcms/cms/issues/3472))

## 3.0.31 - 2018-11-13

### Added
- Added the `seq()` Twig function, for outputting sequential numbers.
- Added `craft\helpers\Sequence`.

### Changed
- Control Panel templates can now customize `#main-form` HTML attributes by overriding the `mainFormAttributes` block. ([#1665](https://github.com/craftcms/cms/issues/1665))
- The default PostgreSQL backup command no longer includes database owner, privilege or ACL information in the backup.
- Craft now attempts to reset OPcache after installing/uninstalling things with Composer. ([#3460](https://github.com/craftcms/cms/issues/3460))
- Gmail and SMTP mail transport types now trim whitespace off of their Username, Password, and Host Name settings. ([#3459](https://github.com/craftcms/cms/issues/3459))

### Fixed
- Fixed an error that could occur when duplicating an element with a Matrix field with “Manage blocks on a per-site basis” disabled.
- Fixed a bug where Matrix blocks wouldn’t retain their content translations when an entry was duplicated from the Edit Entry page.
- Fixed a bug where system message modals could have the wrong language selected by default. ([#3440](https://github.com/craftcms/cms/issues/3440))
- Fixed a bug where an Internal Server Error would occur if a `users/login` request was missing the `loginName` or `password` parameters. ([#3458](https://github.com/craftcms/cms/issues/3458))
- Fixed a bug where `craft\validators\StringValidator` was trimming whitespace off of strings _after_ performing string length validation.
- Fixed an infinite recursion bug that could occur if `config/general.php` had any deprecated config settings, and the database connection settings were invalid.
- Fixed an error that occurred when saving a new entry or category, if its URI format referenced the `level` attribute. ([#3465](https://github.com/craftcms/cms/issues/3465))

## 3.0.30.2 - 2018-11-08

### Fixed
- Fixed an error that could occur on servers running PHP 7.0.32. ([#3453](https://github.com/craftcms/cms/issues/3453))

## 3.0.30.1 - 2018-11-07

### Fixed
- Fixed an error that occurred when saving an element with a new Matrix block, if the Matrix field was set to manage blocks on a per-site basis. ([#3445](https://github.com/craftcms/cms/issues/3445))

## 3.0.30 - 2018-11-06

### Added
- Added “Duplicate” and “Duplicate (with children)” actions to the Entries and Categories index pages. ([#1291](https://github.com/craftcms/cms/issues/1291))
- Added `craft\base\ElementAction::$elementType`, which element action classes can use to reference their associated element type.
- Added `craft\elements\actions\DeepDuplicate`.
- Added `craft\elements\actions\Duplicate`.
- Added `craft\elements\actions\SetStatus::$allowDisabledForSite`, which can be used by localizable element types to enable a “Disabled for Site” status option.

### Changed
- Entries’ “Enabled” setting is now labeled “Enabled Globally” on multi-site installs. ([#2899](https://github.com/craftcms/cms/issues/2899))
- Entries’ “Enabled for site” setting now includes the site name in its label, and only shows up if the “Enabled Globally” setting is checked. ([#2899](https://github.com/craftcms/cms/issues/2899))
- The Set Status action on the Entries index page now includes a “Disabled for Site” option. ([#2899](https://github.com/craftcms/cms/issues/2899))
- Edit Category pages now have `edit-category` and `site--<SiteHandle>` classes on the `<body>`. ([#3439](https://github.com/craftcms/cms/issues/3439))
- Edit Entry pages now have `edit-entry` and `site--<SiteHandle>` classes on the `<body>`. ([#3439](https://github.com/craftcms/cms/issues/3439))
- Edit Global Set pages now have `edit-global-set` and `site--<SiteHandle>` classes on the `<body>`. ([#3439](https://github.com/craftcms/cms/issues/3439))
- Edit User pages now have an `edit-user` class on the `<body>`. ([#3439](https://github.com/craftcms/cms/issues/3439))

### Fixed
- Fixed a bug where the Edit User page could forget which permissions were selected when saving a user with validation errors, if the Username, First Name, and Last name fields were all blank. ([#3412](https://github.com/craftcms/cms/issues/3412))
- Fixed a bug where the Edit User Group page could forget which permissions were selected when saving a user group with validation errors, if the Name field was blank.
- Fixed a bug where the `{% paginate %}` tag wasn’t factoring the `offset` element query param into its total page calculation. ([#3420](https://github.com/craftcms/cms/issues/3420))

### Security
- Fixed a bug where sensitive info could be displayed in the Craft log files if there was a problem connecting to the email server.

## 3.0.29 - 2018-10-30

### Added
- Email and URL fields now have “Placeholder Text” settings. ([#3397](https://github.com/craftcms/cms/issues/3397))

### Changed
- The default HTML Purifier configuration now allows `download` attributes in `<a>` tags. ([craftcms/redactor#86](https://github.com/craftcms/redactor/issues/86))

### Fixed
- Fixed a bug where the `ContentBehaviour` and `ElementQueryBehavior` classes could be missing some field properties. ([#3400](https://github.com/craftcms/cms/issues/3400))
- Fixed a bug where some fields within Matrix fields could lose their values after enabling the “Manage blocks on a per-site basis” setting. ([verbb/super-table#203](https://github.com/verbb/super-table/issues/203))
- Fixed a bug where HTML Purifier wasn’t being initialized with HTML 5 element support.
- Fixed a bug where it was possible to save Assets fields with the “Restrict allowed file types?” setting enabled, but no specific file types selected. ([#3410](https://github.com/craftcms/cms/issues/3410))

## 3.0.28 - 2018-10-23

### Added
- Structure sections now have the ability to disable entry propagation, like Channel sections. ([#2386](https://github.com/craftcms/cms/issues/2386))

### Changed
- `craft\base\Field::supportedTranslationMethods()` now defaults to only returning `none` if the field type doesn’t have a content column. ([#3385](https://github.com/craftcms/cms/issues/3385))
- Craft.EntryTypeSwitcher now fires a `beforeTypeChange` event before swapping the Edit Entry form tabs. ([#3375](https://github.com/craftcms/cms/pull/3375))
- Craft.MatrixInput now fires an `afterInit` event after initialization. ([#3375](https://github.com/craftcms/cms/pull/3375))
- Craft.MatrixInput now fires an `blockAdded` event after adding a new block. ([#3375](https://github.com/craftcms/cms/pull/3375))
- System messages sent from front-end requests are now sent using the current site’s language. ([#3388](https://github.com/craftcms/cms/issues/3388))

### Fixed
- Fixed an error that could occur when acquiring a lock for a file path, if the `mutex` component was swapped out with `yii\mutex\MysqlMutex`.

## 3.0.27.1 - 2018-10-12

### Fixed
- Fixed an error that occurred when deleting an entry from the Edit Entry page. ([#3372](https://github.com/craftcms/cms/issues/3372))
- Fixed an error that could occur when changing a Channel section to Structure. ([#3373](https://github.com/craftcms/cms/issues/3373))
- Fixed an error that occurred when saving Matrix content from console requests.

## 3.0.27 - 2018-10-11

### Added
- Added `craft\helpers\MigrationHelper::findForeignKey()`.
- Added the `cp.globals.edit` and `cp.globals.edit.content` template hooks to the Edit Global Set page. ([#3356](https://github.com/craftcms/cms/pull/3356))

### Changed
- It’s now possible to load a Create Entry page with a specific user preselected in the Author field, using a new `authorId` query string param. ([#3326](https://github.com/craftcms/cms/pull/3326))
- Matrix fields that are set to manage blocks on a per-site basis will now duplicate Matrix blocks across all of the owner element’s supported sites when the element is first created. ([#3082](https://github.com/craftcms/cms/issues/3082))
- Disabled Matrix blocks are no longer visible when sharing an entry draft or version. ([#3338](https://github.com/craftcms/cms/issues/3338))
- Control Panel tabs that have errors now have alert icons.
- The Debug Toolbar is no longer shown in Live Preview iframes.
- The Plugin Store now requires browsers with ES6 support.
- Updated jQuery Touch Events to 2.0.0.
- Updated Garnish to 0.1.29.

### Fixed
- Fixed a bug where enabling the “Propagate entries across all enabled sites?” setting for an existing Channel section (or converting the section to a Structure) wouldn’t update entries that had been created for the non-primary site.
- Fixed a bug where Craft wasn’t detecting and retrying queue jobs that had timed out.
- Fixed a bug where `Craft::$app->locale` could return the wrong locale during Live Preview requests. ([#3336](https://github.com/craftcms/cms/issues/3336))
- Fixed a SQL error that could occur when upgrading to Craft 3, if a foreign key had an unexpected name.
- Fixed a bug where page titles in the Control Panel could be blank when showing validation errors for things that were missing their name or title. ([#3344](https://github.com/craftcms/cms/issues/3344))
- Fixed an error that could occur if a component’s settings were stored as `null`. ([#3342](https://github.com/craftcms/cms/pull/3342))
- Fixed a bug where details panes weren’t visible on browser windows sized between 999 and 1,223 pixels wide.
- Fixed an error that occurred if a Quick Post widget contained a Matrix field that had Min Blocks set and only had one block type.
- Fixed a bug where disabled Matrix blocks were getting validated as live. ([#3354](https://github.com/craftcms/cms/issues/3354))
- Fixed a bug where the `EVENT_AFTER_ACTIVATE_USER` event wasn’t getting triggered on user registration when email verification isn’t required. ([craftcms/commerce-digital-products#18](https://github.com/craftcms/commerce-digital-products/issues/18))
- Added garbage collection for offline storage of remote assets. ([#3335](https://github.com/craftcms/cms/pull/3335))
- Fixed a bug where Twig could end up in a strange state if an error occurred when preparing to render an object template. ([#3364](https://github.com/craftcms/cms/issues/3364))

### Security
- The `svg()` Twig function no longer sanitizes SVGs or namespaces their IDs or class names by default when a file path (or alias) was passed in. ([#3337](https://github.com/craftcms/cms/issues/3337))

## 3.0.26.1 - 2018-09-29

### Changed
- Changed the `yiisoft/yii2-queue` version requirement to `2.1.0`. ([#3332](https://github.com/craftcms/cms/issues/3332))

## 3.0.26 - 2018-09-29

### Changed
- `ancestors`, `descendants`, `nextSibling`, `parent`, and `prevSibling` are now reserved field handles.
- The `svg()` Twig function namespaces class names in addition to IDs now.
- Changed the `yiisoft/yii2-queue` version requirement to `2.0.1`. ([#3332](https://github.com/craftcms/cms/issues/3332))

### Fixed
- Fixed a validation error that could occur when saving an entry as a new entry if the URI format didn’t contain a `{slug}` tag. ([#3320](https://github.com/craftcms/cms/issues/3320))
- Fixed a SQL error that could occur if a deprecation error occurred when attempting to upgrade a Craft 2 project. ([#3324](https://github.com/craftcms/cms/issues/3324))

## 3.0.25 - 2018-09-18

### Added
- Added `craft\log\FileTarget::$includeUserIp` which determines whether users’ IP addresses should be included in the logs (`false` by default). ([#3310](https://github.com/craftcms/cms/pull/3310))

### Fixed
- Fixed an error that could occur when installing or updating something within the Control Panel if `composer.json` required the `roave/security-advisories` package.
- Fixed a SQL error that could occur when searching elements on PostgreSQL installs.
- Fixed a bug where Craft would ignore the last segment of template paths that ended in `/0`. ([#3304](https://github.com/craftcms/cms/issues/3304))
- Fixed a Twig Template Loading Error that would occur when testing email settings, if a custom email template was used and an error occurred when rendering it. ([#3309](https://github.com/craftcms/cms/issues/3309))

## 3.0.24 - 2018-09-11

### Added
- Added the `extraAppLocales` config setting.

### Changed
- The `defaultCpLanguage` config setting no longer needs to be a language that Craft is translated into, as long as it is a valid locale ID.
- Resave Elements jobs that are queued up after saving an entry type now include the section name in the job description. ([#3290](https://github.com/craftcms/cms/issues/3290))
- Updated Garnish to 0.1.28.

### Fixed
- Fixed a SQL error that could occur when an element query’s `orderBy` parameter was set to `dateCreated` or `dateUpdated`.
- Fixed an error that could occur when updating to v3.0.23+ if multiple Matrix fields existed with the same handle, but they had no content tables, somehow.
- Fixed a bug where links in activation and forgot-password emails weren’t hyperlinked, leaving it up to the mail client to hopefully be smart about it. ([#3288](https://github.com/craftcms/cms/issues/3288))

## 3.0.23.1 - 2018-09-04

### Fixed
- Fixed a bug where Matrix fields would get new content tables each time they were saved.

## 3.0.23 - 2018-09-04

### Changed
- Browser-based form validation is now disabled for page forms. ([#3247](https://github.com/craftcms/cms/issues/3247))
- `craft\base\Model::hasErrors()` now supports passing an attribute name with a `.*` suffix, which will return whether any errors exist for the given attribute or any nested model attributes.
- Added `json` to the default `allowedFileExtensions` config setting value. ([#3254](https://github.com/craftcms/cms/issues/3254))
- Exception call stacks now collapse internal Twig methods by default.
- Twig exception call stacks now show all of the steps leading up to the error.
- Live Preview now reloads the preview pane automatically after an asset is saved from the Image Editor. ([#3265](https://github.com/craftcms/cms/issues/3265))

### Deprecated
- Deprecated `craft\services\Matrix::getContentTableName()`. `craft\fields\Matrix::$contentTable` should be used instead.

### Removed
- Removed `craft\services\Matrix::getParentMatrixField()`.

### Fixed
- Fixed a bug where element selection modals could be initialized without a default source selected, if some of the sources were hidden for not being available on the currently-selected site. ([#3227](https://github.com/craftcms/cms/issues/3227))
- Fixed a bug where edit pages for categories, entries, global sets, and users weren’t revealing which tab(s) had errors on it, if the errors occurred within a Matrix field. ([#3248](https://github.com/craftcms/cms/issues/3248))
- Fixed a SQL error that occurred when saving a Matrix field with new sub-fields on PostgreSQL. ([#3252](https://github.com/craftcms/cms/issues/3252))
- Fixed a bug where custom user fields weren’t showing up on the My Account page when running Craft Solo edition. ([#3228](https://github.com/craftcms/cms/issues/3228))
- Fixed a bug where multiple Matrix fields could share the same content table. ([#3249]())
- Fixed a “cache is corrupted” Twig error that could occur when editing or saving an element if it had an Assets field with an unresolvable subfolder path template. ([#3257](https://github.com/craftcms/cms/issues/3257))
- Fixed a bug where the Dev Mode indicator strip wasn’t visible on Chrome/Windows when using a scaled display. ([#3259](https://github.com/craftcms/cms/issues/3259))
- Fixed a SQL error that could occur when validating an attribute using `craft\validators\UniqueValidator`, if the target record’s `find()` method joined in another table.

## 3.0.22 - 2018-08-28

### Changed
- The “Deleting stale template caches” job now ensures all expired template caches have been deleted before it begins processing the caches.
- Text inputs’ `autocomplete` attributes now get set to `off` by default, and they will only not be added if explicitly set to `null`.
- Improved the error response when Composer is unable to perform an update due to a dependency conflict.
- Email fields in the Control Panel now have `type="email"`.
- `craft\helpers\Db::parseParam()` now has a `$caseInnensitive` argument, which can be set to `true` to force case-insensitive conditions on PostgreSQL installs.
- `craft\validators\UniqueValidator` now has a `$caseInsensitive` property, which can be set to `true` to cause the unique validation to be case-insensitive on PostgreSQL installs.
- The CLI setup wizard now detects common database connection errors that occur with MAMP, and automatically retests with adjusted settings.
- The CLI setup wizard now detects common database authentication errors, and lets the user retry the username and password settings, skipping the others.
- Updated Garnish to 0.1.27.

### Fixed
- Fixed a bug where Craft wasn’t reverting `composer.json` to its original state if something went wrong when running a Composer update.
- Fixed a bug where string casing functions in `craft\helpers\StringHelper` were adding extra hyphens to strings that came in as `Upper-Kebab-Case`.
- Fixed a bug where unique validation for element URIs, usernames, and user email address was not case-insensitive on PostgreSQL installs.
- Fixed a bug where element queries’ `uri` params, and user queries’ `firstName`, `lastName`, `username`, and `email` params, were not case-insensitive on PostgreSQL installs.
- Fixed a bug where the CLI setup wizard was allowing empty database names.
- Fixed a bug where it wasn’t possible to clear template caches if template caching was disabled by the `enableTemplateCaching` config setting. ([#3229](https://github.com/craftcms/cms/issues/3229))
- Fixed a bug where element index toolbars weren’t staying fixed to the top of the content area when scrolling down the page. ([#3233](https://github.com/craftcms/cms/issues/3233))
- Fixed an error that could occur when updating Craft if the system was reliant on the SSL certificate provided by the`composer/ca-bundle` package.

## 3.0.21 - 2018-08-21

### Added
- Most element query parameters can now be set to `['not', 'X', 'Y']`, as a shortcut for `['and', 'not X', 'not Y']`.

### Changed
- The “New Password” input on the My Account page now has a “Show” button, like other password inputs in the Control Panel.
- Plugin settings pages now redirect to the Settings index page after save. ([#3216](https://github.com/craftcms/cms/issues/3216))
- It’s now possible to set [autofill detail tokens](https://html.spec.whatwg.org/multipage/form-control-infrastructure.html#autofill-detail-tokens) on the `autocomplete` variable when including the `_includes/forms/text.html` template (e.g. `'name'`).
- Username and password inputs now have the correct `autocomplete` values, increasing the likelihood that tools like 1Password will handle the form correctly. ([#3207](https://github.com/craftcms/cms/issues/3207))

### Fixed
- Fixed a SQL error that occurred when saving a user if a `craft\elements\User::EVENT_BEFORE_SAVE` event listener was setting `$event->isValid = false`. ([#3206](https://github.com/craftcms/cms/issues/3206))
- Fixed a bug where password inputs’ jQuery data was getting erased when the “Show” button was clicked.
- Fixed an error that could occur when upgrading to Craft 3. ([#3208](https://github.com/craftcms/cms/pull/3208))
- Fixed a bug where non-image assets’ file extension icons could bleed out of the preview area within asset editor HUDs. ([#3209](https://github.com/craftcms/cms/issues/3209))
- Fixed a bug where Craft wasn’t saving a new entry version when reverting an entry to a previous version. ([#3210](https://github.com/craftcms/cms/issues/3210))
- Fixed an error that could occur when a Matrix block was saved by a queue job. ([#3217](https://github.com/craftcms/cms/pull/3217))

### Security
- External links in the Control Panel now set `rel="noopener"`. ([#3201](https://github.com/craftcms/cms/issues/3201))

## 3.0.20 - 2018-08-14

### Added
- Added `craft\services\Fields::refreshFields()`.

### Fixed
- Fixed a bug where `DateTime` model attributes were getting converted to ISO-8601 date strings for `craft\web\View::renderObjectTemplate()`. ([#3185](https://github.com/craftcms/cms/issues/3185))
- Fixed a bug where timepicker menus had a higher z-index than session expiration modal shades. ([#3186](https://github.com/craftcms/cms/issues/3186))
- Fixed a bug where users could not log in after upgrading to Craft 3, if there was a custom field named `owner`.
- Fixed a bug where it was not possible to set non-integer values on asset queries’ `width`, `height`, or `size` params. ([#3195](https://github.com/craftcms/cms/issues/3195))
- Fixed a bug where all Asset folders were being initiated at once, resulting in performance issues.

## 3.0.19 - 2018-08-07

### Added
- Added the `craft.query()` template function, for creating new database queries.
- Added `craft\services\Structures::mutexTimeout`. ([#3148](https://github.com/craftcms/cms/issues/3148))
- Added `craft\services\Api::getComposerWhitelist()`.

### Removed
- Removed `craft\services\Api::getOptimizedComposerRequirements()`.

### Fixed
- Craft’s console commands now return the correct exit codes. ([#3175](https://github.com/craftcms/cms/issues/3175))
- Fixed the appearance of checkboxes in IE11 on element index pages. ([#3177](https://github.com/craftcms/cms/issues/3177))
- Fixed a bug where `composer.json` could end up with a bunch of extra dependencies in the `require` object after a failed update or plugin installation.
- Fixed an error that could occur when viewing an entry revision, if it had a Matrix field and one of the sub-fields within the Matrix field had been deleted. ([#3183](https://github.com/craftcms/cms/issues/3183))
- Fixed a bug where thumbnails weren’t loading in relational fields when viewing an entry version.

## 3.0.18 - 2018-07-31

### Added
- Added `craft\helpers\App::assetManagerConfig()`.
- Added `craft\helpers\App::cacheConfig()`.
- Added `craft\helpers\App::dbConfig()`.
- Added `craft\helpers\App::mailerConfig()`.
- Added `craft\helpers\App::mutexConfig()`.
- Added `craft\helpers\App::logConfig()`.
- Added `craft\helpers\App::sessionConfig()`.
- Added `craft\helpers\App::userConfig()`.
- Added `craft\helpers\App::viewConfig()`.
- Added `craft\helpers\App::webRequestConfig()`.
- Added `craft\validators\StringValidator::$trim`, which will cause leading/trailing whitespace to be stripped from model attributes.

### Changed
- User verification and password-reset emails now link them back to the same site they were on when the email was sent, if it was sent from a front-end request. ([#3029](https://github.com/craftcms/cms/issues/3029))
- Dynamic app component configs are now defined by methods on `craft\helpers\App`, making it easier to modify them from `config/app.php`. ([#3152](https://github.com/craftcms/cms/issues/3152))
- Structure operations now ensure that no other operations are being performed on the same structure, reducing the risk of corrupting the structure. ([#3148](https://github.com/craftcms/cms/issues/3148))
- The `{% js %}` tag now supports the following position params: `at POS_HEAD`, `at POS_BEGIN`, `at POS_END`, `on POS_READY`, and `on POS_LOAD` (e.g. `{% js at POS_END %}`).
- Craft once again checks for `X-Forwarded-For` headers when determining the user’s IP. ([#3036](https://github.com/craftcms/cms/issues/3036))
- Leading/trailing whitespace characters are now stripped from element titles on save. ([#3020](https://github.com/craftcms/cms/issues/3020))
- Updated svg-sanitize to ~0.9.0.

### Deprecated
- Deprecated `craft\db\Connection::createFromConfig()`. `craft\helpers\App::dbConfig()` should be used instead.
- Deprecated `craft\helpers\MailerHelper::createMailer()`. `craft\helpers\App::mailerConfig()` should be used instead.

### Fixed
- Fixed a bug where collapsing structure elements would only hide up to 50 of their descendants.
- Fixed a bug where Date/Time fields could lose their value if they were used in an entry type’s Title Format, and the entry’s site’s language was different than the user’s preferred language. ([#3151](https://github.com/craftcms/cms/issues/3151))
- Fixed a bug where Dropdown fields could show an incorrect selected value in limited circumstances.
- Fixed a bug where Dropdown fields on an element index view could show an incorrect selected value in limited circumstances.

## 3.0.17.1 - 2018-07-24

### Fixed
- Really fixed a PHP error that could occur if the PHP’s `set_time_limit()` was added to the php.ini `disable_functions` list.

## 3.0.17 - 2018-07-24

### Added
- The Control Panel is now translated for Norwegian Nynorsk. ([#3135](https://github.com/craftcms/cms/pull/3135))
- Added `craft\elements\db\ElementQuery::anyStatus()`, which can be called when the default `status` and `enabledForSite` filters aren’t desired. ([#3117](https://github.com/craftcms/cms/issues/3117))

### Changed
- The `addTrailingSlashesToUrls` config setting no longer applies to URLs that end with a segment that has a dot (`.`). ([#3123](https://github.com/craftcms/cms/issues/3123))
- Craft now redirects install requests back to the Dashboard if it’s already installed. ([#3143](https://github.com/craftcms/cms/issues/3143))

### Fixed
- Fixed a bug where the Settings → Email → System Messages page would show messages in the current application language rather than the primary site’s language.
- Fixed a bug where system message modals on the Settings → Email → System Messages page would initially show messages in the current application language rather than the primary site’s language, even if the application language wasn’t in use by any sites. ([#3115](https://github.com/craftcms/cms/issues/3115))
- Fixed an error that could occur if `craft\web\View::registerAssetFlashes()` was called on a console request. ([#3124](https://github.com/craftcms/cms/issues/3124))
- Fixed a PHP error that could occur if the PHP’s `set_time_limit()` was added to the php.ini `disable_functions` list.
- Fixed a bug where expanding a disabled element within a structure index view in the Control Panel wouldn’t reveal any descendants. ([#3126](https://github.com/craftcms/cms/issues/3126))
- Fixed a bug thumbnails weren’t loading for element index rows that were revealed after expanding a parent element.
- Fixed an error that occurred if an element’s `getRoute()` method returned a string. ([#3128](https://github.com/craftcms/cms/issues/3128))
- Fixed a bug where the `|without` filter wasn’t working if an object was passed in. ([#3137](https://github.com/craftcms/cms/issues/3137))
- Fixed a bug where users’ Language preference would default to Deutsch if the current application language wasn’t one of the available language options. ([#3142](https://github.com/craftcms/cms/issues/3142))

## 3.0.16.1 - 2018-07-18

### Fixed
- Fixed a bug where the `orderBy` element query param wasn’t being respected when used in conjunction with a `with` param to eager-load elements in a specific order. ([#3109](https://github.com/craftcms/cms/issues/3109))
- Fixed a bug where underscores were getting removed from slugs. ([#3111](https://github.com/craftcms/cms/issues/3111))

## 3.0.16 - 2018-07-17

### Added
- The progress bar on the Asset Indexes utility now shows how many files have been indexed, and how many there are in total. ([#2934](https://github.com/craftcms/cms/issues/2934))
- Added `craft\base\PluginInterface::beforeSaveSettings()`.
- Added `craft\base\PluginInterface::afterSaveSettings()`.
- Added `craft\base\Plugin::EVENT_AFTER_SAVE_SETTINGS`.
- Added `craft\base\Plugin::EVENT_BEFORE_SAVE_SETTINGS`.

### Changed
- Craft no longer relies on ImageMagick or GD to define the image formats that should be considered manipulatable. ([#2408](https://github.com/craftcms/cms/issues/2408))
- Removed the `showBetaUpdates` config setting as it’s no longer being used.
- When uploading a file to an Assets field, Craft will automatically sort the file list to show the latest uploads first. ([#2812](https://github.com/craftcms/cms/issues/2812))
- `dateCreated`, `dateUpdated`, `postDate`, `expiryDate`, `after`, and  `before` element query params can new be set to `DateTime` objects.
- Matrix fields now auto-focus the first text input within newly-created Matrix blocks. ([#3104](https://github.com/craftcms/cms/issues/3104))
- Updated Twig to 2.5.0.
- Updated Garnish to 0.1.26.
- Updated Selectize to 0.12.6.

### Fixed
- Fixed an error that could occur when sending emails to international domains if the Intl extension wasn’t enabled.
- Fixed an exception that was thrown if the `securityKey` config setting was changed and Craft was set to use either the SMTP or Gmail mailer transport type. ([#3083](https://github.com/craftcms/cms/issues/3083))
- Fixed a bug where Asset view was not being refreshed in some cases after using Image Editor. ([#3035](https://github.com/craftcms/cms/issues/3035))
- Fixed a bug where Craft wouldn’t warn before leaving an edit page with unsaved changes, if Live Preview was active. ([#3092](https://github.com/craftcms/cms/issues/3092))
- Fixed a bug where entries, categories, and global sets’ `getCpEditUrl()` methods could omit the site handle on multi-site installs. ([#3089](https://github.com/craftcms/cms/issues/3089))
- Fixed a JavaScript error that occurred when closing Live Preview. ([#3098](https://github.com/craftcms/cms/issues/3098))
- Fixed a bug where Dashboard widgets could be spaced incorrectly if there was only one grid column. ([#3100](https://github.com/craftcms/cms/issues/3100))
- Fixed a bug where modal windows with Field Layout Designers could cause the browser to crash. ([#3096](https://github.com/craftcms/cms/pull/3096))
- Fixed a bug where `craft\services\Fields::getAllGroups()` and `getGroupById()` could return incorrect results. ([#3102](https://github.com/craftcms/cms/issues/3102))

## 3.0.15 - 2018-07-09

### Changed
- It’s now possible to fetch only non-admin users by setting `craft\elements\db\UserQuery::$admin` to `false`.
- `Craft.EntryTypeSwitcher` now triggers a `typeChange` event after switching the entry type. ([#3067](https://github.com/craftcms/cms/pull/3067))
- Reduced the left and right padding in the Control Panel for screens less than 768 pixels wide. ([#3073](https://github.com/craftcms/cms/issues/3073))
- Removed the `useXSendFile` config setting as it’s no longer being used.
- `craft\helpers\StringHelper::toKebabCase()`, `toCamelCase()`, `toPascalCase()`, and `toSnakeCase()` now treat camelCase’d and PascalCale’d strings as multiple words. ([#3090](https://github.com/craftcms/cms/issues/3090))

### Fixed
- Fixed a bug where `craft\i18n\I18N::getPrimarySiteLocale()` and `getPrimarySiteLocaleId()` were returning locale info for the _first_ site, rather than the primary one. ([#3063](https://github.com/craftcms/cms/issues/3063))
- Fixed a bug where element index pages were loading all elements in the view, rather than waiting for the user to scroll to the bottom of the page before loading the next batch. ([#3068](https://github.com/craftcms/cms/issues/3068))
- Fixed a bug where sites listed in the Control Panel weren’t always in the correct sort order. ([#3065](https://github.com/craftcms/cms/issues/3065))
- Fixed an error that occurred when users attempted to create new entries within entry selector modals, for a section they didn’t have permission to publish peer entries in. ([#3069](https://github.com/craftcms/cms/issues/3069))
- Fixed a bug where the “Save as a new asset” button label wasn’t getting translated in the Image Editor. ([#3070](https://github.com/craftcms/cms/pull/3070))
- Fixed a bug where it was impossible to set the filename of assets when uploading them as data strings. ([#2973](https://github.com/craftcms/cms/issues/2973))
- Fixed a bug where the Field Type menu’s options within new Matrix block type settings weren’t getting sorted alphabetically. ([#3072](https://github.com/craftcms/cms/issues/3072))
- Fixed an exception that was thrown when testing email settings if the Template setting was invalid. ([#3074](https://github.com/craftcms/cms/issues/3074))
- Fixed a bug where Dropdown fields’ bottom margin could jump up a bit when an empty option was selected. ([#3075](https://github.com/craftcms/cms/issues/3075))
- Fixed a bug where main content containers in the Control Panel could become too wide in Firefox. ([#3071](https://github.com/craftcms/cms/issues/3071))

## 3.0.14 - 2018-07-03

### Changed
- `craft\events\SiteEvent` now has a `$oldPrimarySiteId` property, which will be set to the previous primary site ID (which may stil be the current site ID, if it didn’t just change).
- `craft\helpers\Search::normalizeKeywords()` now has a `$language` argument, which can be set if the character mappings should be pulled from a different language than the current app language.
- `craft\services\Sites::getEditableSiteIds()` and `getEditableSites()` now return the same things as `getAllSiteIds()` and `getAllSites()` when there’s only one site. ([#3049](https://github.com/craftcms/cms/issues/3049))

### Fixed
- Fixed a bug where user verification links could get mangled when emails were parsed as Markdown, if the verification code contained two or more underscores.
- Fixed a bug where Craft was misinterpreting `X-Forwarded-For` headers as the user’s IP instead of the server’s IP. ([#3036](https://github.com/craftcms/cms/issues/3036))
- Fixed a bug where Craft wasn’t auto-scrolling the content container when dragging items near a window edge. ([#3048](https://github.com/craftcms/cms/issues/3048))
- Fixed a PHP error that occurred when loading a Debug Toolbar panel on a page that contained serialized Checkboxes or Multi-Select field data. ([#3034](https://github.com/craftcms/cms/issues/3034))
- Fixed a bug where elements’ normalized search keywords weren’t always using the correct language-specific character mappings. ([#3046](https://github.com/craftcms/cms/issues/3046))
- Fixed a bug where the `<html lang>` attribute was hard-set to `en-US` rather than the current application language. ([#3053](https://github.com/craftcms/cms/pull/3053))
- Fixed a PHP error that occurred when entering an invalid number into a Number field that was set to have decimal digits. ([#3059](https://github.com/craftcms/cms/issues/3059))

### Security
- Craft no longer shows the installer when it can’t establish a database connection if Dev Mode isn’t enabled.

## 3.0.13.2 - 2018-06-27

### Fixed
- Fixed an error that occurred when deleting users from the Users index page.

## 3.0.13.1 - 2018-06-26

### Fixed
- Fixed a bug where Delete User modals weren’t showing the total number of entries that will be transferred/deleted.

## 3.0.13 - 2018-06-26

### Added
- Craft now includes a summary of the content that will be transferred/deleted in Delete User modals. ([#875](https://github.com/craftcms/cms/issues/875))
- `|date`, `|time`, and `|datetime` filters now support a `locale` argument, for specifying which locale’s formatter should be doing the date/time formatting. ([#3006](https://github.com/craftcms/cms/issues/3006))
- Added `craft\base\ApplicationTrait::getIsInitialized()`.
- Added `craft\base\ClonefixTrait`.
- Added `craft\controllers\AssetsController::actionThumb()`.
- Added `craft\controllers\UsersController::actionUserContentSummary()`.
- Added `craft\controllers\UsersController::EVENT_DEFINE_CONTENT_SUMMARY`.
- Added `craft\helpers\App::backtrace()`.
- Added `craft\queue\jobs\PropagateElements`.
- Added `craft\services\Elements::propagateElement()`.

### Changed
- Editable tables now submit an empty string when they have no rows.
- Reduced the overhead when adding a new site by only resaving existing assets, categories, global sets, and tags once for the newly-created site, rather than for all sites.
- Web-based queue workers now call `craft\helpers\App::maxPowerCaptain()` before running the queue. ([#3011](https://github.com/craftcms/cms/issues/3011))
- The PHP Info utility no longer displays the original values for settings and only the current environment value. ([#2990](https://github.com/craftcms/cms/issues/2990))
- Loosened up most of Craft’s Composer dependency constraints.
- Craft no longer publishes asset thumbnails to the `cpresources/` folder.
- `attributes`, `error`, `errors`, and `scenario` are now reserved field handles. ([#3032](https://github.com/craftcms/cms/issues/3032))
- Improved the look of Control Panel tabs.
- `craft\web\UrlManager::createUrl()`, `createAbsoluteUrl()`, and `getMatchedElement()` now log warnings if they’re called before Craft has been fully initialized. ([#3028](https://github.com/craftcms/cms/issues/3028))

### Deprecated
- Deprecated `craft\controllers\AssetsController::actionGenerateThumb()`.

### Fixed
- Fixed a bug where sidebar meta info on Edit User pages was bleeding over the edge of the page’s content area.
- Fixed a bug where Table fields wouldn’t remember if they had no rows in their Default Values setting. ([#2979](https://github.com/craftcms/cms/issues/2979))
- Fixed a bug where passing `timezone=false` to the `|date`, `|time`, and `|datetime` filters would not preserve the given date’s time zone.
- Fixed a bug where AM/PM strings in formatted dates weren’t respecting the casing specified by the `A`/`a` character in the date format. ([#3007](https://github.com/craftcms/cms/issues/3007))
- Fixed a bug you could get an invalid license warning in cases where web API calls returned a 500 response code.
- Fixed a bug where cloning models and queries would lose any associated behaviors. ([#2857](https://github.com/craftcms/cms/issues/2857))
- Fixed a bug where custom field params were getting forgotten when calling `getNext()` and `getPrev()`, if an element query object was passed in. ([#3019](https://github.com/craftcms/cms/issues/3019))
- Fixed a bug where datepickers were getting scrollbars.
- Fixed a bug where volumes’ field layouts weren’t getting deleted when volumes were deleted. ([#3022](https://github.com/craftcms/cms/pull/3022))
- Fixed a bug where deleting a section or an entry type wouldn’t delete any associated entries that didn’t exist in the primary site. ([#3023](https://github.com/craftcms/cms/issues/3023))
- Fixed a bug where the `svg()` Twig function could convert `id` attributes within the SVG contents to invalid IDs. ([#3025](https://github.com/craftcms/cms/issues/3025))
- Fixed a bug where asset thumbnails wouldn’t load reliably in the Control Panel on load-balanced environments. ([#3026](https://github.com/craftcms/cms/issues/3026))
- Fixed a PHP error that could occur when validating Assets fields if a file was uploaded but no longer exists at the temp location. ([#3033](https://github.com/craftcms/cms/pull/3033))

## 3.0.12 - 2018-06-18

### Added
- Added a `leaves` element query param that limits the selected elements to just the leaves in the structure (elements without children).
- Added `craft\helpers\Db::deleteIfExists()`.
- Added `craft\services\Categories::deleteGroup()`. ([#3000](https://github.com/craftcms/cms/pull/3000))
- Added `craft\services\Tags::deleteTagGroup()`. ([#3000](https://github.com/craftcms/cms/pull/3000))
- Added `craft\services\UserGroups::deleteGroup()`. ([#3000](https://github.com/craftcms/cms/pull/3000))

### Changed
- Improved Control Panel styling. ([#2883](https://github.com/craftcms/cms/issues/2883))

### Removed
- Removed `craft\services\Fields::updateFieldVersionAfterRequest()`.

### Fixed
- Fixed a caching bug where the Fields service could still think a field existed after it had been deleted. ([#2985](https://github.com/craftcms/cms/issues/2985))
- Fixed a bug where Craft would not invalidate the dynamically-generated `craft\behaviors\ContentBehavior` and `craft\behaviors\ElementQueryBehavior` after saving/deleting a custom field, if the request didn’t end normally. ([#2999](https://github.com/craftcms/cms/issues/2999))
- Fixed a PHP error that could occur when saving entries with a URI format that contained certain Twig filters. ([#2995](https://github.com/craftcms/cms/issues/2995))
- Fixed a bug where `{shorthand}` variables in templates rendered by `craft\web\View::renderObjectTemplate()` could end up referencing global variables, if the variable wasn’t a property of the object. ([#3002](https://github.com/craftcms/cms/issues/3002))
- Fixed a bug where the Find and Replace utility wasn’t updating element titles. ([#2996](https://github.com/craftcms/cms/issues/2996))
- Fixed some wonky behavior if one of the custom user profile tabs was called “Account”. ([#2998](https://github.com/craftcms/cms/issues/2998))
- Fixed a bug where dragging a folder on the Assets index page could have unexpected results. ([#2873](https://github.com/craftcms/cms/issues/2873))
- Reduced the likelihood of SQL deadlock errors when saving elements. ([#3003](https://github.com/craftcms/cms/issues/3003))

## 3.0.11 - 2018-06-12

### Changed
- Sort options defined by element types’ `sortOptions()` / `defineSortOptions()` methods can now be specified as sub-arrays with `label`, `orderBy`, and `attribute` keys.
- Entries and categories can now be sorted by their slugs.
- The “Cache remote images?” option in the Asset Indexes utility is now enabled by default. ([#2977](https://github.com/craftcms/cms/issues/2977))

### Fixed
- Fixed a bug where it was not possible to order search results by search score, if the element type didn’t specify any sort options.
- Fixed a bug where clicking on “Date Created” and “Date Updated” column headers on element indexes wouldn’t update the sort order. ([#2975](https://github.com/craftcms/cms/issues/2975))
- Fixed a bug where Edit Entry pages were listing more than the 10 most recent versions. ([#2976](https://github.com/craftcms/cms/issues/2976))
- Fixed a SQL error that occurred when upgrading from Craft 2 to 3 via the terminal. ([#1347](https://github.com/craftcms/cms/issues/1347))
- Fixed the alignment of expand/collapse toggles in asset index sidebars. ([#2981](https://github.com/craftcms/cms/issues/2981))

## 3.0.10.3 - 2018-06-07

### Fixed
- Fixed a bug where the “New Entry” menu on the Entries index page would not contain any options on single-site installs, running MySQL. ([#2961](https://github.com/craftcms/cms/issues/2961))
- Fixed a bug where the `siteName` config setting wasn’t working as expected when set to an array. ([#2968](https://github.com/craftcms/cms/issues/2968))

## 3.0.10.2 - 2018-06-07

### Changed
- Improved the output of `craft\helpers\DateTimeHelper::humanDurationFromInterval()`.
- Updated Garnish to 0.1.24.

### Fixed
- Fixed JavaScript errors that could occur in the Control Panel on pages with Ajax requests. ([#2966](https://github.com/craftcms/cms/issues/2966))
- Fixed a bug where the “New Entry” menu on the Entries index page would not contain any options on single-site installs. ([#2961](https://github.com/craftcms/cms/issues/2961))
- Fixed a bug where JavaScript files registered with `craft\web\View::registerJsFile()` would be ignored if the `depends` option was set. ([#2965](https://github.com/craftcms/cms/issues/2965))

## 3.0.10.1 - 2018-06-06

### Fixed
- Fixed a bug where Craft wasn’t converting empty strings to `null` when saving data to non-textual columns.
- Fixed a bug where Craft would show a Database Connection Error on Install requests, if it couldn’t connect to the database.
- Fixed a bug where Craft wasn’t keeping track of element queries that were executed within `{% cache %}` tags. ([#2959](https://github.com/craftcms/cms/issues/2959))

## 3.0.10 - 2018-06-05

### Added
- Added support for a `CRAFT_LICENSE_KEY` PHP constant, which can be set to the project’s license key, taking precedence over the `license.key` file.
- Added `craft\helpers\Stringy::getLangSpecificCharsArray()`.
- Added `craft\web\View::setRegisteredAssetBundles()`.
- Added `craft\web\View::setRegisteredJsFiles()`.

### Changed
- Generated site URLs now always include full host info, even if the base site URL is root/protocol-relative. ([#2919](https://github.com/craftcms/cms/issues/2919))
- Variables passed into `craft\web\View::renderObjectTemplate()` can now be referenced using the shorthand syntax (e.g. `{foo}`).
- `craft\helpers\StringHelper::asciiCharMap()` now has `$flat` and `$language` arguments.
- Craft no longer saves new versions of entries when absolutely nothing changed about them in the save request. ([#2923](https://github.com/craftcms/cms/issues/2923))
- Craft no longer enforces plugins’ `minVersionRequired` settings if the currently-installed version begins with `
- 
- dev-`.
- Improved the performance of element queries when a lot of values were passed into a param, such as `id`, by using `IN()` and `NOT IN()` conditions when possible. ([#2937](https://github.com/craftcms/cms/pull/2937))
- The Asset Indexes utility no longer skips files with leading underscores. ([#2943](https://github.com/craftcms/cms/issues/2943))
- Updated Garnish to 0.1.23.

### Deprecated
- Deprecated the `customAsciiCharMappings` config setting. (Any corrections to ASCII char mappings should be submitted to [Stringy](https://github.com/danielstjules/Stringy).)

### Fixed
- Fixed a PHP error that could occur when `craft\fields\Number::normalizeValue()` was called without passing an `$element` argument. ([#2913](https://github.com/craftcms/cms/issues/2913))
- Fixed a bug where it was not possible to fetch Matrix blocks with the `relatedTo` param if a specific custom field was specified.
- Fixed a bug where `craft\helpers\UrlHelper::url()` and `siteUrl()` were not respecting the `$scheme` argument for site URLs.
- Fixed a bug where `{id}` tags within element URI formats weren’t getting parsed correctly on first save. ([#2922](https://github.com/craftcms/cms/issues/2922))
- Fixed a bug where `craft\helpers\MigrationHelper::dropAllForeignKeysToTable()` wasn’t working correctly. ([#2897](https://github.com/craftcms/cms/issues/2897))
- Fixed a “Craft is not defined” JavaScript error that could occur on the Forgot Password page in the Control Panel and Dev Toolbar requests.
- Fixed a bug where rotating the screen on iOS would change how the page was zoomed.
- Fixed a bug where `craft\helpers\StringHelper::toAscii()` and the `Craft.asciiString()` JS method weren’t using language-specific character replacements, or any custom replacements defined by the `customAsciiCharMappings` config setting.
- Fixed a bug where the number `0` would not save in a Plain Text field.
- Fixed a bug where Craft could pick the wrong current site if the primary site had a root-relative or protocol-relative URL, and another site didn’t, but was otherwise an equal match.
- Fixed a bug where Control Panel Ajax requests could cause some asset bundles and JavaScript files to be double-registered in the browser.
- Fixed a bug where the “New entry” menu on the Entries index page was including sections that weren’t available in the selected site, and they weren’t linking to Edit Entry pages for the selected site. ([#2925](https://github.com/craftcms/cms/issues/2925))
- Fixed a bug where the `|date`, `|time`, and `|datetime` filters weren’t respecting their `$timezone` arguments. ([#2926](https://github.com/craftcms/cms/issues/2926))
- Fixed a bug where element queries weren’t respecting the `asArray` param when calling `one()`. ([#2940](https://github.com/craftcms/cms/issues/2940))
- Fixed a bug where the Asset Indexes utility wouldn’t work as expected if all of a volume’s assets had been deleted from the file system. ([#2955](https://github.com/craftcms/cms/issues/2955))
- Fixed a SQL error that could occur when a `{% cache %}` tag had no body. ([#2953](https://github.com/craftcms/cms/issues/2953))

## 3.0.9 - 2018-05-22

### Added
- Added a default plugin icon to plugins without an icon in the Plugin Store.
- Added `craft\helpers\ArrayHelper::without()` and `withoutValue()`.
- Added `craft\base\FieldInterface::modifyElementIndexQuery()`.
- Added `craft\elements\db\ElementQueryInterface::andWith()`.

### Changed
- Fixed a bug where Craft was checking the file system when determining if an asset was a GIF, when it should have just been checking the file extension.
- `craft\base\Plugin` now sets the default `$controllerNamespace` value to the plugin class’ namespace + `\controllers` or `\console\controllers`, depending on whether it’s a web or console request.
- Improved the contrast of success and error notices in the Control Panel to meet WCAG AA requirements. ([#2885](https://github.com/craftcms/cms/issues/2885))
- `fieldValue` is now a protected field handle. ([#2893](https://github.com/craftcms/cms/issues/2893))
- Craft will no longer discard any preloaded elements when setting the `with` param on an element query, fixing a bug where disabled Matrix blocks could show up in Live Preview if any nested fields were getting eager-loaded. ([#1576](https://github.com/craftcms/cms/issues/1576))
- Improved memory usage when using the `{% cache %}` tag. ([#2903](https://github.com/craftcms/cms/issues/2903))

### Fixed
- Fixed a bug where the Plugin Store was listing featured plugins (e.g. “Recently Added”) in alphabetical order rather than the API-defined order. ([pixelandtonic/craftnet#83](https://github.com/pixelandtonic/craftnet/issues/83))
- Fixed a SQL error that occurred when programmatically saving a field layout, if the field’s `required` property wasn’t set.
- Fixed a JavaScript error that could occur when multiple Assets fields were present on the same page.
- Fixed an error that could occur when running the `setup` command on some environments.
- Fixed a PHP error that could occur when calling `craft\elements\db\ElementQuery::addOrderBy()` if `$columns` normalized to an empty array. ([#2896](https://github.com/craftcms/cms/issues/2896))
- Fixed a bug where it wasn’t possible to access custom field values on Matrix blocks via `matrixblock` reference tags.
- Fixed a bug where relational fields with only disabled elements selected would get empty table cells on element indexes. ([#2910](https://github.com/craftcms/cms/issues/2910))

## 3.0.8 - 2018-05-15

### Added
- Number fields now have a “Default Value” setting. ([#927](https://github.com/craftcms/cms/issues/927))
- Added the `preserveCmykColorspace` config setting, which can be set to `true` to prevent images’ color spaces from getting converted to sRGB on environments running ImageMagick.

### Changed
- Error text is now orange instead of red. ([#2885](https://github.com/craftcms/cms/issues/2885))
- Detail panes now have a lighter, more saturated background color.

### Fixed
- Fixed a bug where Craft’s default MySQL backup command would not respect the `unixSocket` database config setting. ([#2794](https://github.com/craftcms/cms/issues/2794))
- Fixed a bug where some SVG files were not recognized as SVG files.
- Fixed a bug where Table fields could add the wrong number of default rows if the Min Rows setting was set, and the Default Values setting had something other than one row. ([#2864](https://github.com/craftcms/cms/issues/2864))
- Fixed an error that could occur when parsing asset reference tags. ([craftcms/redactor#47](https://github.com/craftcms/redactor/issues/47))
- Fixed a bug where “Try” and “Buy” buttons in the Plugin Store were visible when the `allowUpdates` config setting was disabled. ([#2781](https://github.com/craftcms/cms/issues/2781))
- Fixed a bug where Number fields would forget their Min/Max Value settings if they were set to 0.
- Fixed a bug where entry versions could be displayed in the wrong order if multiple versions had the same creation date. ([#2889](https://github.com/craftcms/cms/issues/2889))
- Fixed an error that occurred when installing Craft on a domain with an active user session.
- Fixed a bug where email verification links weren’t working for publicly-registered users if the registration form contained a Password field and the default user group granted permission to access the Control Panel.

### Security
- Login errors for locked users now factor in whether the `preventUserEnumeration` config setting is enabled.

## 3.0.7 - 2018-05-10

### Added
- Added the `transformGifs` config setting, which can be set to `false` to prevent GIFs from getting transformed or cleansed. ([#2845](https://github.com/craftcms/cms/issues/2845))
- Added `craft\helpers\FileHelper::isGif()`.

### Changed
- Craft no longer logs warnings about missing translation files when Dev Mode isn’t enabled. ([#1531](https://github.com/craftcms/cms/issues/1531))
- Added `craft\services\Deprecator::$logTarget`. ([#2870](https://github.com/craftcms/cms/issues/2870))
- `craft\services\Deprecator::log()` no longer returns anything.

### Fixed
- Fixed a bug where it was impossible to upload new assets to Assets fields using base64-encoded strings. ([#2855](https://github.com/craftcms/cms/issues/2855))
- Fixed a bug where Assets fields would ignore all submitted asset IDs if any new assets were uploaded as well.
- Fixed a bug where SVG files that were using single quotes instead of double quotes would not be recognized as SVGs.
- Fixed a bug where translated versions of the “It looks like someone is currently performing a system update.” message contained an HTML-encoded `<br/>` tag.
- Fixed a bug where changing an entry’s type could skip adding the new entry type’s tabs, if the previous entry type didn’t have any tabs. ([#2859](https://github.com/craftcms/cms/issues/2859))
- Fixed warnings about missing SVG files that were logged by Control Panel requests.
- Fixed a bug where the `|date` filter would ignore date formatting characters that don’t have ICU counterparts. ([#2867](https://github.com/craftcms/cms/issues/2867))
- Fixed a bug where the global `currentUser` Twig variable could be set to `null` and global sets and could be missing some custom field values when a user was logged-in, if a plugin was loading Twig during or immediately after plugin instantiation. ([#2866](https://github.com/craftcms/cms/issues/2866))

## 3.0.6 - 2018-05-08

### Added
- Error messages about missing plugin-supplied field and volume types now show an Install button when possible.
- Added `craft\base\MissingComponentTrait::getPlaceholderHtml()`.
- Added `craft\db\Migration::EVENT_AFTER_UP` and `EVENT_AFTER_DOWN` events.
- Added `craft\elements\Asset::getContents()`.

### Changed
- Edit User pages will now warn editors when leaving the page with unsaved changes. ([#2832](https://github.com/craftcms/cms/issues/2832))
- Modules are once again loaded before plugins, so they have a chance to register Twig initialization events before a plugin initializes Twig. ([#2831](https://github.com/craftcms/cms/issues/2831))
- `craft\helpers\FileHelper::isSvg()` now returns `true` for files with an `image/svg` MIME type (missing the `+xml`). ([#2837](https://github.com/craftcms/cms/pull/2837))
- The `svg()` Twig function now accepts assets to be passed directly into it. ([#2838](https://github.com/craftcms/cms/pull/2838))
- The “Save and add another” save menu option on Edit Entry and Edit Categories pages now maintain the currently-selected site. ([#2844](https://github.com/craftcms/cms/issues/2844))
- PHP date patterns that are *only* a month name or week day name character will now format the date using the stand-alone month/week day name value. (For example, `'F'` will format a date as “Maggio” instead of “maggio”.)
- Servers without the Intl extension will now use location-agnostic locale data as a fallback if locale data for the specific locale isn’t available.
- The `|date` Twig filter always goes through `craft\i18n\Formatter::asDate()` now, unless formatting a `DateInterval` object.
- The Settings → Plugins page now shows “Buy now” buttons for any commercial plugins that don’t have a license key yet.

### Deprecated
- Deprecated `craft\helpers\DateTimeHelper::translateDate()`. `craft\i18n\Formatter::asDate()` should be used instead.

### Removed
- Removed the `translate` argument from the `|date`, `|time`, and `|datetime` Twig filters; the resulting formatted dates will always be translated now. (Use `myDate.format()` to avoid translations.)

### Fixed
- Fixed an error that could occur in the Plugin Store.
- Fixed a bug where `myDate|date('F')` was returning the short “May” translation rather than the full-length one. ([#2848](https://github.com/craftcms/cms/issues/2848))

## 3.0.5 - 2018-05-01

### Changed
- Fields’ translation icons now reveal the chosen Translation Method in their tooltip. ([#2808](https://github.com/craftcms/cms/issues/2808))
- Improved the error messages displayed when an Assets field has an invalid Upload Location setting. ([#2803](https://github.com/craftcms/cms/issues/2803))
- Craft now logs errors that occur when saving and replacing assets. ([#2814](https://github.com/craftcms/cms/issues/2814))
- Single sections’ entry types’ handles are now updated to match their section’s handle whenever the section is saved. ([#2824](https://github.com/craftcms/cms/issues/2824))
- The Control Panel background color was lightened up a bit.

### Fixed
- Fixed an error that would occur on servers without the Phar PHP extension enabled.
- Fixed an error that could occur if a Matrix block was deleted by a queue job. ([#2813](https://github.com/craftcms/cms/issues/2813))
- Fixed a bug where Twig could be configured to output times in UTC rather than the system timezone, if a bootstrapped module was loading Twig. ([#2761](https://github.com/craftcms/cms/issues/2761))
- Fixed a SQL error that could occur when upgrading from Craft 2 to Craft 3 with an active user session.
- Fixed various SQL errors that could occur when upgrading from Craft 2 to Craft 3, if there were any lingering Craft 3 database tables from a previous upgrade attempt.
- Fixed a bug where the Clear Caches tool was deleting the `.gitignore` file inside `web/cpresources/`. ([#2823](https://github.com/craftcms/cms/issues/2823))
- Fixed the vertical positioning of checkboxes in the Control Panel. ([#2825](https://github.com/craftcms/cms/issues/2825))
- Fixed a JavaScript error that could occur if an element type’s class name contained `\u`. ([#2826](https://github.com/craftcms/cms/issues/2826))

## 3.0.4 - 2018-04-24

### Added
- Added the `craft.globalSets()` template function. ([#2790](https://github.com/craftcms/cms/issues/2790))
- Added the `hasDescendants` element query param. ([#2786](https://github.com/craftcms/cms/issues/2786))
- Added `craft\elements\User::hasDashboard`.

### Changed
- Sections and category groups now ignore posted Template settings for sites that don’t have URI Formats.
- Control Panel resources are once again eager-published. ([#2763](https://github.com/craftcms/cms/issues/2763))
- `entries/save-entries` and `categories/save-category` actions now include the `slug` for responses that accept JSON. ([#2792](https://github.com/craftcms/cms/issues/2792))
- Most `craft\services\Path` methods now have a `$create` argument, which can be set to `false` to prevent the directory from being created if it doesn’t exist yet.
- Craft no longer creates directories when it just needed to clear it. ([#2771](https://github.com/craftcms/cms/issues/2771))
- `craft\services\Config::setDotEnvVar()` now sets the environment variable for the current request, in addition to updating the `.env` file.
- Removed `craft\controllers\AssetsController::actionDownloadTempAsset()`.
- User now must be logged in to use the Asset Preview File functionality.

### Fixed
- Fixed a bug where users would regain all default Dashboard widgets if all widgets were removed. ([#2769](https://github.com/craftcms/cms/issues/2769))
- Fixed a bug where you would get a “not a valid language” error message when creating a new site using certain languages.
- Fixed a bug where database connection settings that were set by the `setup` command weren’t always taking effect in time for the CLI installer. ([#2774](https://github.com/craftcms/cms/issues/2774))
- Fixed a bug where empty Plain Text fields were getting empty string values rather than `null`.
- Fixed a bug where elements within relational fields could have two thumbnails. ([#2785](https://github.com/craftcms/cms/issues/2785))
- Fixed a bug where it was not possible to pass a `--table-prefix` argument to the `setup/db-creds` command. ([#2791](https://github.com/craftcms/cms/pull/2791))
- Fixed an error that occurred for users without permission to perform updates, if available update info wasn’t cached.
- Fixed an error that occurred when `craft\elements\Asset::sources()` was called in a console request. ([#2798](https://github.com/craftcms/cms/issues/2798))
- Fixed JavaScript errors that could occur on the front-end after deleting Matrix blocks. ([#2799](https://github.com/craftcms/cms/pull/2799))

## 3.0.3.1 - 2018-04-18

### Fixed
- Fixed an error that occurred when editing an entry if any of the entry’s revisions were created with an entry type that no longer exists.
- Fixed an error that could occur when saving an asset. ([#2764](https://github.com/craftcms/cms/issues/2764))
- Fixed a bug where Craft assumed an asset was missing if there was an error when indexing it. ([#2763](https://github.com/craftcms/cms/issues/2763))

## 3.0.3 - 2018-04-17

### Added
- Added `craft\elements\Entry::updateTitle()`.
- Added `Yii::alias()`.

### Changed
- New sites’ Base URLs now default to `@web/`.
- Textual custom fields now ensure that they don’t contain 4+ byte characters. ([#2725](https://github.com/craftcms/cms/issues/2725))
- It is no longer expected that all of the `defaultSearchTermOptions` config setting options will be set if any of the default option values need to be overridden. ([#2737](https://github.com/craftcms/cms/issues/2737))
- Control Panel panes now have at least 48 pixels of bottom padding. ([#2744](https://github.com/craftcms/cms/issues/2744))
- Craft now intercepts 404-ing resource requests, and publishes the resources on the fly.
- The Clear Caches utility now has a “Control Panel resources” option.
- The Clear Caches utility now sorts the cache options alphabetically.
- When enabling new sites for a section, the new sites’ content is now based on the primary site’s content, if the section was and still is enabled for the primary site. ([#2748](https://github.com/craftcms/cms/issues/2748))
- Improved the responsiveness of element indexes.
- `Craft.BaseElementIndexView` now has a `loadMoreElementsAction` setting. ([#2762](https://github.com/craftcms/cms/pull/2762))

### Fixed
- Fixed a bug where the Clear Caches utility was not deleting template caches. ([#2720](https://github.com/craftcms/cms/issues/2720))
- Fixed a bug where the Plugin Store was not displaying payment errors on checkout.
- Fixed a bug where Control Panel-defined routes that contained special regular expression characters weren’t working. ([#2721](https://github.com/craftcms/cms/issues/2721))
- Fixed a bug where it was not possible to save system messages in some cases.
- Fixed a bug where static translations within dynamic entry title formats were getting translated using the current site’s language, rather than the entry’s language. ([#2722](https://github.com/craftcms/cms/issues/2722))
- Fixed a bug where deprecation errors for some date formatting methods were not escaping backslashes.
- Fixed a bug where plugins’ “Last update” timestamps in the Plugin Store weren’t getting formatted correctly in Safari. ([#2733](https://github.com/craftcms/cms/issues/2733))
- Fixed references to a nonexistent `Craft.eot` file in the Control Panel CSS. ([#2740](https://github.com/craftcms/cms/issues/2740))
- Fixed a bug where the default PostgreSQL database restore command wasn’t setting the `PGPASSWORD` environment variable. ([#2741](https://github.com/craftcms/cms/pull/2741))
- Fixed an error that could occur if the system time zone was not supported by the ICU library, on environments with the Intl extension loaded.
- Fixed a bug where several administrative fields had translatable icons. ([#2742](https://github.com/craftcms/cms/issues/2742))
- Fixed a bug where `craft\controllers\PluginStoreController::actionSavePluginLicenseKeys()` was trying to set a plugin license key for plugins which were not installed.

### Security
- Fixed a bug assets were not getting cleansed on upload. ([#2709](https://github.com/craftcms/cms/issues/2709))

## 3.0.2 - 2018-04-10

### Added
- Added the `EVENT_BEFORE_DELETE_CACHES` and `EVENT_AFTER_DELETE_CACHES` events to `craft\services\TemplateCaches`.
- Added `craft\events\DeleteTemplateCachesEvent`.

### Changed
- Craft now deletes all compiled templates whenever Craft or a plugin is updated. ([#2686](https://github.com/craftcms/cms/issues/2686))
- The Plugin Store now displays commercial plugins’ renewal prices. ([#2690](https://github.com/craftcms/cms/issues/2690))
- The Plugin Store no longer shows the “Upgrade Craft CMS” link if Craft is already running (and licensed to run) the Pro edition. ([#2713](https://github.com/craftcms/cms/issues/2713))
- Matrix fields now set `$propagating` to `true` when saving Matrix blocks, if the owner element is propagating.
- `craft\helpers\ArrayHelper::toArray()` no longer throws a deprecation error when a string without commas is passed to it. ([#2711](https://github.com/craftcms/cms/issues/2711))
- Editable tables now support an `html` column type, which will output cell values directly without encoding HTML entities. ([#2716](https://github.com/craftcms/cms/pull/2716))
- `Craft.EditableTable` instances are now accessible via `.data('editable-table')` on their `<table>` element. ([#2694](https://github.com/craftcms/cms/issues/2694))
- Updated Composer to 1.6.3. ([#2707](https://github.com/craftcms/cms/issues/2707))
- Updated Garnish to 0.1.22. ([#2689](https://github.com/craftcms/cms/issues/2689))

### Fixed
- Fixed an error that could occur in the Control Panel if any plugins with licensing issues were installed. ([#2691](https://github.com/craftcms/cms/pull/2691))
- Fixed a bug on the Plugin Store’s Payment screen where the “Use a new credit card” radio option would not get selected automatically even if it was the only one available.
- Fixed a bug where `craft\web\assets\vue\VueAsset` didn’t respect the `useCompressedJs` config setting.
- Fixed an error that occurred when saving a Single entry over Ajax. ([#2687](https://github.com/craftcms/cms/issues/2687))
- Fixed an error that could occur when disabling a site on a Single section. ([#2695](https://github.com/craftcms/cms/issues/2695))
- Fixed an error that could occur on requests without a content type on the response. ([#2704](https://github.com/craftcms/cms/issues/2704))
- Fixed a bug where the `includeSubfolders` asset query param wasn’t including results in the parent folder. ([#2706](https://github.com/craftcms/cms/issues/2706))
- Fixed an error that could occur when querying for users eager-loaded with their photos, if any of the resulting users didn’t have a photo. ([#2708](https://github.com/craftcms/cms/issues/2708))
- Fixed a bug where relational fields within Matrix fields wouldn’t save relations to elements that didn’t exist on all of the sites the owner element existed on. ([#2683](https://github.com/craftcms/cms/issues/2683))
- Fixed a bug where relational fields were ignoring disabled related elements in various functions, including required field validation and value serialization.
- Fixed an error that would occur if a new custom field was created and added to an element’s field layout, and its value was accessed, all in the same request. ([#2705](https://github.com/craftcms/cms/issues/2705))
- Fixed a bug where the `id` param was ignored when used on an eager-loaded elements’ criteria. ([#2717](https://github.com/craftcms/cms/issues/2717))
- Fixed a bug where the default restore command for MySQL wouldn’t actually restore the database. ([#2714](https://github.com/craftcms/cms/issues/2714))

## 3.0.1 - 2018-04-04

### Deprecated
- Brought back and deprecated the `Craft::Personal` and `Craft::Client` constants.

### Fixed
- Fixed a bug where elements’ `getNext()` and `getPrev()` methods were modifying the element query passed into them. ([#2160](https://github.com/craftcms/cms/issues/2160))
- Fixed a bug where Table fields could be pre-populated with one too many rows. ([#2680](https://github.com/craftcms/cms/pull/2680))

### Security
- Craft no longer sends exception messages to error templates, unless the exception is an instance of `yii\base\UserException`.

## 3.0.0.2 - 2018-04-04

### Fixed
- Fixed a bug where Craft Pro installs were getting identified as Craft Solo in the Control Panel.

## 3.0.0 - 2018-04-04

### Added
- The codebase has been completely rewritten and refactored to improve performance, maintainability, and extensibility.
- Craft can now be [installed](https://docs.craftcms.com/v3/installation.html) via Composer in addition to a zip file. ([#895](https://github.com/craftcms/cms/issues/895))
- Craft’s setup wizard is now available as a CLI tool in addition to the web-based one.
- [Plugins](https://docs.craftcms.com/v3/plugin-intro.html) are now loaded as Composer dependencies, and implemented as extensions of [Yii modules](http://www.yiiframework.com/doc-2.0/guide-structure-modules.html).
- Added [multi-site](https://docs.craftcms.com/v3/sites.html) support.
- Added the Plugin Store, where plugins can be discovered, trialled, and purchased. ([#808](https://github.com/craftcms/cms/issues/808))
- Plugins can now be updated and removed from within the Control Panel.
- Asset sources are now called “volumes”, and plugins can supply their own volume types.
- Added the Image Editor, which can be used to rotate, crop, and flip images, as well as set focal points on them.
- Added asset previews, which can be triggered via a “Preview file” action on the Assets index, or with a `shift` + `spacebar` keyboard shortcut throughout the Control Panel.
- Asset editor HUDs now show image previews. ([#837](https://github.com/craftcms/cms/issues/837))
- Added the “Utilities” section to the Control Panel, replacing the Tools area of the Settings page.
- Added the Debug Toolbar, powered by the [Debug Extension for Yii 2](http://www.yiiframework.com/doc-2.0/guide-tool-debugger.html).
- Added support for [Content Migrations](https://docs.craftcms.com/v3/content-migrations.html).
- Added support for PostgreSQL.

### Changed
- The Control Panel has been redesigned for better usability, readability and responsiveness.
- Renamed all “URL Format” things to “URI Format”, in the Control Panel UI and in the code.
- Added the “Propagate entries across all enabled sites?” section setting. If disabled, entries will only be associated with the site they were created on. ([#2330](https://github.com/craftcms/cms/issues/2330))
- Structure sections and category groups no longer have Nested URL Format settings. (It’s still possible to achieve the same result with a single URI Format setting.)
- When an entry type is updated, Craft now re-saves all entries of that type.
- When a category is deleted, its nested categories are no longer deleted with it.
- Craft no longer re-saves *all* localizable elements after a new site is created; entries and Matrix blocks are skipped, and plugins that supply custom element types must now re-save their elements manually as well.
- The “New entry” and “New category” buttons on Entries and Categories index pages now load the Edit page for the currently-selected site. ([#2236](https://github.com/craftcms/cms/issues/2236))
- Elements now validate that custom field values will fit within their database columns, for fields with textual or numeric column types.
- User photos are now assets. ([#933](https://github.com/craftcms/cms/issues/933))
- Assets now have a “Link” table attribute option.
- Volumes’ “Base URL” settings can now begin with `@web`, which is an alias for the root URL that Craft is running from.
- Local volumes’ “File System Path” settings can now begin with `@webroot`, which is an alias for the path to the directory that `index.php` lives in.
- Global Sets’ field layouts can now have custom tabs.
- Color inputs can now be left blank.
- Color values within Table fields are now represented by `craft\fields\data\ColorData` objects.
- Element titles now get a validation error if they contain any 4+ byte characters (like emoji), on servers running MySQL. ([#2513](https://github.com/craftcms/cms/issues/2513))
- Lightswitch fields that don’t have a value yet will now be assigned the default field value, even for existing elements. ([#2404](https://github.com/craftcms/cms/issues/2404))
- The system installer now sets the initial admin account’s preferred language to the site language selected in the installation wizard. ([#2480](https://github.com/craftcms/cms/issues/2480))
- Table fields now have “Min Rows”, “Max Rows”, and “Add Row Label” settings. ([#2372](https://github.com/craftcms/cms/issues/2372))
- Table fields now have “Date”, “Time”, “Lightswitch”, and “Color” column type options.
- Color fields now return a `craft\fields\data\ColorData` object, with `hex`, `rgb`, `red`, `green`, `blue`, `r`, `g`, `b`, and `luma` properties.
- Matrix fields now have “Manage blocks on a per-site basis”, “Min Blocks”, and “Max Blocks” settings.
- Matrix fields with only one block type, and equal values for the Min Blocks and Max Blocks settings, now hide the UI for adding and deleting blocks.
- Matrix fields with only one block type will now auto-create the minimum number of blocks required by the field, per the Min Blocks setting, for new elements. ([#850](https://github.com/craftcms/cms/issues/850))
- The `migrate/up` console command will now update the appropriate schema version in the database after successfully completing all migrations. ([#1907](https://github.com/craftcms/cms/issues/1907))
- Users can now set their preferred language to any supported application language. ([#847](https://github.com/craftcms/cms/issues/847))
- Users are no longer logged out when verifying a new email address on their own account. ([#1421](https://github.com/craftcms/cms/issues/1421))
- Users no longer get an exception or error message if they click on an invalid/expired email verification link and are already logged in. Instead they’ll be redirected to wherever they would normally be taken immediately after logging in. ([#1422](https://github.com/craftcms/cms/issues/1422))
- If anything prevents a user from being deleted, any changes that were made in preparation for deleting the user are now rolled back.
- Added `webp` as a web-safe image format.
- Craft now checks if the current installation can manipulate an image instead of checking against a predefined list. ([#1648](https://github.com/craftcms/cms/issues/1648), [#1545](https://github.com/craftcms/cms/issues/1545))
- The `getCsrfInput()` global function has been renamed to `csrfInput()`. (getCsrfInput() still works but produces a deprecation error.)
- The `{% cache %}` tag no longer includes the query string when storing the cache URL.
- Added the `|timestamp` Twig filter, for formatting a date as a user-friendly timestamp.
- Added the `|datetime` Twig filter, for formatting a date with a localized date+time format.
- Added the `|time` Twig filter, for formatting a date with a localized time format.
- Added the `|multisort` Twig filter, which duplicates an array and sorts it with [craft\helpers\ArrayHelper::multisort()](http://www.yiiframework.com/doc-2.0/yii-helpers-basearrayhelper.html#multisort()-detail).
- Added the `|atom` and `|rss` Twig filters, for formatting dates in Atom and RSS date formats, respectively.
- Added the `|column` Twig filter, for capturing the key/property values of a series of arrays/objects.
- Added the `|index` Twig filter, for indexing an array of arrays/objects by one of their keys/values.
- Added the `|filterByValue` Twig filter.
- Added the `|duration` Twig filter, which converts a `DateInterval` object into a human-readable duration.
- The `t` filter now always defaults to translating the given string using the `site` category unless it is otherwise specified (e.g. `myString|t('pluginhandle')`).
- The `|date` filter can be passed `'short'`, `'medium'`, `'long'`, and `'full'`, which will format the date with a localized date format.
- It is now possibly to customize the SQL of [element queries](https://docs.craftcms.com/v3/element-queries.html), and there are more choices on how the data should be returned.
- Element queries are no longer limited to 100 results by default.
- The “Failed” message in the queue HUD in the Control Panel now shows the full error message as alt text. ([#855](https://github.com/craftcms/cms/issues/855))
- Added the `convertFilenamesToAscii` config setting.
- Added the `preserveExifData` config setting, `false` by default and requires Imagick. ([#2034](https://github.com/craftcms/cms/issues/2034))
- Added the `aliases` config setting, providing an easy way to define custom [aliases](http://www.yiiframework.com/doc-2.0/guide-concept-aliases.html).
- Removed support for automatically determining the values for the `omitScriptNameInUrls` and `usePathInfo` config settings.
- It’s now possible to override Craft’s application config via `config/app.php`.
- It’s now possible to override volume settings via `config/volumes.php`.
- It’s now possible to override all plugins’ settings via `config/<plugin-handle>.php`.
- Renamed the `runTasksAutomatically` config setting to `runQueueAutomatically`.
- The `translationDebugOutput` config setting will now wrap strings with `@` characters if the category is `app`, `$` if the category is `site`, and `%` for anything else.
- All user-defined strings in the Control Panel (e.g. section names) are now translated using the `site` category, to prevent translation conflicts with Craft’s own Control Panel translations.
- Routes can now be stored on a per-site basis, rather than per-locale.
- Web requests are now logged to `storage/logs/web.log`.
- Web requests that result in 404 errors are now logged to `storage/logs/web-404s.log`.
- Console requests are now logged to `storage/logs/console.log`.
- Queue requests are now logged to `storage/logs/queue.log`.
- Craft 3 now requires PHP 7.0.0 or later.
- Craft 3 now requires MySQL 5.5+ or PostgreSQL 9.5+.
- Craft now takes advantage of the [PHP Intl extension](http://php.net/manual/en/book.intl.php) when available.
- Craft now uses Stringy for better string processing support.
- Craft now uses Flysystem for better asset volume support.
- Craft now uses Swiftmailer for better email sending support.
- Craft now uses the [Yii 2 Queue Extension](https://github.com/yiisoft/yii2-queue) for managing background tasks.
- Craft now uses the Zend Feed library for better RSS and Atom processing support.
- Updated Yii to 2.0.15.1.
- Updated Twig to 2.4.
- Updated Guzzle to 6.3.

### Deprecated
- Many things have been deprecated. See [Changes in Craft 3](https://docs.craftcms.com/v3/changes-in-craft-3.html) for a complete list.

### Fixed
- Fixed a bug where a PHP session would be started on every template rendering request whether it was needed or not. ([#1765](https://github.com/craftcms/cms/issues/1765))

### Security
- Craft uses OpenSSL for encryption rather than mcrypt, which is far more secure and well-maintained.<|MERGE_RESOLUTION|>--- conflicted
+++ resolved
@@ -3,7 +3,6 @@
 ## Unreleased
 
 ### Added
-<<<<<<< HEAD
 - Date/Time, Dropdown, Lightswitch, Number, and Radio Buttons fields are now listed as sort options in element indexes. ([#2818](https://github.com/craftcms/cms/issues/2818))
 - Added `craft\base\Field::getSortOption()`.
 - Added `craft\base\SortableFieldInterface`, which can be implemented by field classes that should be sortable in element indexes.
@@ -239,9 +238,9 @@
 - Deprecated `craft\helpers\ArrayHelper::filterByValue()`. Use `where()` instead.
 
 ## Unreleased (3.1)
-=======
+
+### Added
 - Added the `restore` command, which restores a database backup.
->>>>>>> 85ae4c9c
 
 ### Changed
 - Asset indexes now sort assets by Date Uploaded in descending order by default. ([#1153](https://github.com/craftcms/cms/issues/1153))
