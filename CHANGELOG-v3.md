# Release Notes for Craft CMS 3.x

<<<<<<< HEAD
## Unreleased (3.5.0)

### Added
- Added the “Underline links” user preference. ([#6153](https://github.com/craftcms/cms/issues/6153))
- Edit Entry pages now support a <kbd>Shift</kbd> + <kbd>Ctrl</kbd>/<kbd>Command</kbd> + <kbd>S</kbd> keyboard shortcut for saving the entry and creating a new one. ([#2851](https://github.com/craftcms/cms/issues/2851))
- `{% cache %}` tags and GraphQL queries now use a new tag-based cache invalidation strategy. (No more “Deleting stale template caches” background jobs clogging up the queue!) ([#1507](https://github.com/craftcms/cms/issues/1507), [#1689](https://github.com/craftcms/cms/issues/1689))
- Added the `hasPhoto` user query param/GraphQL argument. ([#6083](https://github.com/craftcms/cms/issues/6083))
- Added the `localized` field when querying entries and categories via GraphQL. ([#6045](https://github.com/craftcms/cms/issues/6045))
- Added the `language` field when querying elements via GraphQL.
- The GraphiQL IDE now opens as a fullscreen app in a new window.
- Added the “Prettify” and “History” buttons to the GraphiQL IDE.
- Added the Explorer plugin to GraphiQL.
- Added support for external subnav links in the global control panel nav.
- Added the `_layouts/components/form-action-menu.twig` control panel template.
- Added `craft\base\ConfigurableComponent`.
- Added `craft\base\ConfigurableComponentInterface`.
- Added `craft\base\Element::defineFieldLayouts()`.
- Added `craft\base\Element::EVENT_DEFINE_KEYWORDS`. ([#6028](https://github.com/craftcms/cms/issues/6028))
- Added `craft\base\Element::EVENT_REGISTER_FIELD_LAYOUTS`.
- Added `craft\base\Element::fieldLayouts()`.
- Added `craft\base\Element::getCacheTags()`.
- Added `craft\base\Element::getLanguage()`.
- Added `craft\base\Element::getLocalized()`.
- Added `craft\base\Element::gqlMutationNameByContext()`.
- Added `craft\base\Element::searchKeywords()`.
- Added `craft\base\ElementInterface::fieldLayouts()`.
- Added `craft\base\ElementInterface::getCacheTags()`.
- Added `craft\base\ElementInterface::getLanguage()`.
- Added `craft\base\ElementInterface::getLocalized()`.
- Added `craft\base\Field::EVENT_DEFINE_KEYWORDS`. ([#6028](https://github.com/craftcms/cms/issues/6028))
- Added `craft\base\Field::getContentGqlMutationArgumentType()`.
- Added `craft\base\Field::getContentGqlQueryArgumentType()`.
- Added `craft\base\Field::searchKeywords()`.
- Added `craft\base\Volume::getFieldLayout()`.
- Added `craft\base\VolumeInterface::getFieldLayout()`.
- Added `craft\elements\Asset::defineFieldLayouts()`.
- Added `craft\elements\Asset::getCacheTags()`.
- Added `craft\elements\Asset::gqlMutationNameByContext()`.
- Added `craft\elements\Category::defineFieldLayouts()`.
- Added `craft\elements\Category::getCacheTags()`.
- Added `craft\elements\Category::gqlMutationNameByContext()`.
- Added `craft\elements\db\AssetQuery::cacheTags()`.
- Added `craft\elements\db\CategoryQuery::cacheTags()`.
- Added `craft\elements\db\EagerLoadPlan`.
- Added `craft\elements\db\ElementQuery::cacheTags()`.
- Added `craft\elements\db\EntryQuery::cacheTags()`.
- Added `craft\elements\db\MatrixBlockQuery::cacheTags()`.
- Added `craft\elements\db\TagQuery::cacheTags()`.
- Added `craft\elements\db\UserQuery::$hasPhoto`.
- Added `craft\elements\db\UserQuery::hasPhoto()`.
- Added `craft\elements\Entry::defineFieldLayouts()`.
- Added `craft\elements\Entry::getCacheTags()`.
- Added `craft\elements\Entry::gqlMutationNameByContext()`.
- Added `craft\elements\GlobalSet::gqlMutationNameByContext()`.
- Added `craft\elements\MatrixBlock::getCacheTags()`.
- Added `craft\elements\Tag::getCacheTags()`.
- Added `craft\elements\Tag::gqlMutationNameByContext()`.
- Added `craft\events\DefineAttributeKeywordsEvent`.
- Added `craft\events\DefineFieldKeywordsEvent`.
- Added `craft\events\EagerLoadElementsEvent`.
- Added `craft\events\RegisterElementFieldLayoutsEvent`.
- Added `craft\fields\BaseOptionsField::getContentGqlMutationArgumentType()`.
- Added `craft\fields\BaseRelationField::getContentGqlMutationArgumentType()`.
- Added `craft\fields\Date::getContentGqlMutationArgumentType()`.
- Added `craft\fields\Lightswitch::getContentGqlMutationArgumentType()`.
- Added `craft\fields\Lightswitch::getContentGqlQueryArgumentType()`.
- Added `craft\fields\Matrix::getContentGqlMutationArgumentType()`.
- Added `craft\fields\Number::getContentGqlMutationArgumentType()`.
- Added `craft\fields\Table::getContentGqlMutationArgumentType()`.
- Added `craft\helpers\ArrayHelper::isNumeric()`.
- Added `craft\helpers\ElementHelper::generateSlug()`.
- Added `craft\helpers\ElementHelper::normalizeSlug()`.
- Added `craft\helpers\Json::isJsonObject()`.
- Added `craft\services\AssetTransforms::extendTransform()`. ([#5853](https://github.com/craftcms/cms/issues/5853))
- Added `craft\services\ElementIndexes::getSourceSortOptions()`.
- Added `craft\services\ElementIndexes::getSourceTableAttributes()`.
- Added `craft\services\Elements::collectCacheTags()`.
- Added `craft\services\Elements::createEagerLoadingPlans()`.
- Added `craft\services\Elements::EVENT_BEFORE_EAGER_LOAD_ELEMENTS`.
- Added `craft\services\Elements::getIsCollectingCacheTags()`.
- Added `craft\services\Elements::invalidateAllCaches()`.
- Added `craft\services\Elements::invalidateCachesForElement()`.
- Added `craft\services\Elements::invalidateCachesForElementType()`.
- Added `craft\services\Elements::startCollectingCacheTags()`.
- Added `craft\services\Elements::stopCollectingCacheTags()`.
- Added `craft\services\Fields::getLayoutsByElementType()`.
- Added `craft\services\Images::getSupportsWebP()`. ([#5853](https://github.com/craftcms/cms/issues/5853))
- Added `craft\web\Request::getRawCookies()`.
- Added `craft\web\Request::loadRawCookies()`.
- Added `craft\web\Response::getRawCookies()`.
- Added the `Craft.removeLocalStorage()`, `getCookie()`, `setCookie()`, and `removeCookie()` JavaScript methods.
- Added the `Craft.submitForm()` JavaScript method.
- Added the `Craft.cp.getSiteId()` and `setSiteId()` JavaScript methods.

### Changed
- Craft now remembers the selected site across global sets and element indexes. ([#2779](https://github.com/craftcms/cms/issues/2779))
- The available table columns and sort options within element indexes now only list custom fields that are present in field layouts for the selected element source. ([#4314](https://github.com/craftcms/cms/issues/4314), [#4802](https://github.com/craftcms/cms/issues/4802))
- The default account activation and password reset emails now reference the system name rather than the current site name. ([#6089](https://github.com/craftcms/cms/pull/6089))
- Craft will now regenerate missing transforms on local volumes. ([#5956](https://github.com/craftcms/cms/issues/5956))
- Element queries’ `siteId` params can now be set to an array that begins with `'not'` to exclude specific site IDs.
- It’s now possible to pass `type`, `status`, `title`, `slug`, `postDate`, `expiryDate`, and custom field query string params to the new entry URL, to set the default entry values (e.g. `/admin/entries/locations/new?phone=555-0123`).
- Lightswitch inputs can now have labels, like checkboxes.
- Improved support for eager-loading elements across multiple sites at once.
- Added eager-loading support for the `photo` field when querying users via GraphQL.
- Fields’ values are now automatically JSON-decoded before being passed to `normalizeValue()`, if they look like a JSON object or array.
- `craft\base\Element::getRoute()` now returns the route defined by `craft\events\SetElementRouteEvent::$route` even if it’s null, as long as `SetElementRouteEvent::$handled` is set to `true`.
- `craft\base\ElementInterface::sortOptions()` now allows the returned `orderBy` key to be set to an array of column names.
- `craft\base\SavableComponent::isSelectable()` has been moved into the base component class, `craft\base\Component`.
- `craft\base\SavableComponentInterface::isSelectable()` has been moved into the base component interface, `craft\base\ComponentInterface`.
- `craft\base\SortableFieldInterface::getSortOption()` now allows the returned `orderBy` key to be set to an array of column names.
- `craft\elements\Asset::getUrl()` now has a `$transformOverrideParameters` parameter. ([#5853](https://github.com/craftcms/cms/issues/5853))
- `craft\services\ElementIndexes::getAvailableTableAttributes()` no longer has an `$includeFields` argument.
- `craft\services\Fields::getFieldByHandle()` now has an optional `$context` argument.
- `craft\services\Gql::setCachedResult()` now has a `$dependency` argument.
- `craft\services\TemplateCaches::startTemplateCache()` no longer has a `$key` argument.
- Control panel templates can now set a `formActions` variable, which registers alternative Save menu actions, optionally with associated keyboard shortcuts.
- The `Craft.cp.submitPrimaryForm()` method now accepts an `options` argument for customizing the form submit.

### Deprecated
- Deprecated the `useCompressedJs` config setting.
- Deprecated `craft\db\Table::TEMPLATECACHEELEMENTS`.
- Deprecated `craft\db\Table::TEMPLATECACHEQUERIES`.
- Deprecated `craft\db\Table::TEMPLATECACHES`.
- Deprecated `craft\helpers\ElementHelper::createSlug()`. `normalizeSlug()` should be used instead.
- Deprecated `craft\queue\jobs\DeleteStaleTemplateCaches`.
- Deprecated `craft\services\ElementIndexes::getAvailableTableFields()`. `getSourceTableAttributes()` should be used instead.
- Deprecated `craft\services\TemplateCaches::deleteAllCaches()`. `craft\services\Elements::invalidateAllCaches()` should be used instead.
- Deprecated `craft\services\TemplateCaches::deleteCacheById()`.
- Deprecated `craft\services\TemplateCaches::deleteCachesByElement()`. `craft\services\Elements::invalidateCachesForElement()` should be used instead.
- Deprecated `craft\services\TemplateCaches::deleteCachesByElementId()`. `craft\services\Elements::invalidateCachesForElement()` should be used instead.
- Deprecated `craft\services\TemplateCaches::deleteCachesByElementQuery()`. `craft\services\Elements::invalidateCachesForElementType()` should be used instead.
- Deprecated `craft\services\TemplateCaches::deleteCachesByElementType()`. `craft\services\Elements::invalidateCachesForElementType()` should be used instead.
- Deprecated `craft\services\TemplateCaches::deleteCachesByKey()`.
- Deprecated `craft\services\TemplateCaches::deleteExpiredCaches()`.
- Deprecated `craft\services\TemplateCaches::deleteExpiredCachesIfOverdue()`.
- Deprecated `craft\services\TemplateCaches::EVENT_AFTER_DELETE_CACHES`.
- Deprecated `craft\services\TemplateCaches::EVENT_BEFORE_DELETE_CACHES`.
- Deprecated `craft\services\TemplateCaches::handleResponse()`.
- Deprecated `craft\services\TemplateCaches::includeElementInTemplateCaches()`.
- Deprecated `craft\services\TemplateCaches::includeElementQueryInTemplateCaches()`.
- Deprecated `craft\web\AssetBundle::dotJs()`.
- Deprecated `craft\web\AssetBundle::useCompressedJs()`.

### Removed
- Removed the “Show rounded icons” user preference.
- Removed the “Template caches” option from the Clear Caches tool and `clear-caches` command.
- Removed the `cacheElementQueries` config setting.
- Removed `craft\base\ElementInterface::getIconUrl()`.

### Fixed
- Fixed a potential CORS issue when previewing a live entry, if its URL was on a different domain than the control panel.
- Fixed a JavaScript error that could occur when previewing cross-origin webpages. ([#6057](https://github.com/craftcms/cms/issues/6057))
- Fixed a styling issue on the Login page when resetting the password. ([#6042](https://github.com/craftcms/cms/issues/6042))
- Fixed a bug where a broken eager-loading chain would not be resumed correctly. ([#5998](https://github.com/craftcms/cms/issues/5998))
- Fixed an error that would occur when using the `immediately` parameter in GraphQL `transform` directives.
- Fixed an error that could occur when saving template caches. ([#2674](https://github.com/craftcms/cms/issues/2674))
- Fixed an error that could occur when saving entries with a Matrix field whose  propagation method was set to something besides “Save blocks to all sites the owner element is saved in”. ([#6128](https://github.com/craftcms/cms/issues/6128))
- Fixed a PHP error that occurred when `:empty:` or `:notempty:` was passed to a relation field’s element query param. ([#6135](https://github.com/craftcms/cms/issues/6135))
- Fixed a bug where eager-loading elements’ parents wasn’t always working correctly. ([#6146](https://github.com/craftcms/cms/issues/6146))

## 3.5.0-beta.2 - 2020-05-05

### Added
- Sections now have a new Propagation Method option, which gives entries control over which sites they should be saved to. ([#5988](https://github.com/craftcms/cms/issues/5988))
- Added the `cpHeadTags` config setting, making it possible to give the control panel a custom favicon. ([#4003](https://github.com/craftcms/cms/issues/4003))
- Added the `{% html %}` Twig tag, which makes it possible to register arbitrary HTML for inclusion in the `<head>`, beginning of `<body>`, or end of `<body>`. ([#5955](https://github.com/craftcms/cms/issues/5955))
- Added the `|diff` Twig filter.
- Added the `|where` Twig filter.
- Added `craft\base\ElementTrait::$elementSiteId`.
- Added `craft\controllers\BaseEntriesController::enforceSitePermissions()`.
- Added `craft\gql\base\ElementMutationResolver`.
- Added `craft\gql\resolvers\mutations\Asset`.
- Added `craft\gql\resolvers\mutations\Category`.
- Added `craft\gql\resolvers\mutations\Entry`.
- Added `craft\gql\resolvers\mutations\GlobalSet`.
- Added `craft\gql\resolvers\mutations\Tag`.
- Added `craft\models\Section::PROPAGATION_METHOD_CUSTOM`.
- Added `craft\services\Elements::createElementQuery()`.
- Added `craft\services\ProjectConfig::$filename`. ([#5982](https://github.com/craftcms/cms/issues/5982))
- Added `craft\test\mockclasses\elements\MockElementQuery`.

### Changed
- It’s now possible to eager-load elements’ ancestors and parents. ([#1382](https://github.com/craftcms/cms/issues/1382))
- It’s now possible to register template roots without a template prefix. ([#6015](https://github.com/craftcms/cms/issues/6015))
- It’s now possible to register multiple directories per template root. ([#6015](https://github.com/craftcms/cms/issues/6015))
- `craft\helpers\ElementHelper::supportedSitesForElement()` now has a `$withUnpropagatedSites` argument.
- Updated voku/stringy to ^6.2.2. ([#5989](https://github.com/craftcms/cms/issues/5989))

### Deprecated
- Deprecated the `|filterByValue` Twig filter. `|where` should be used instead.
- Deprecated `craft\helpers\Stringy`.
- Deprecated `craft\services\ProjectConfig::CONFIG_FILENAME`. `$filename` should be used instead.

### Removed
- Removed `craft\gql\resolvers\mutations\CreateDraft`.
- Removed `craft\gql\resolvers\mutations\DeleteAsset`.
- Removed `craft\gql\resolvers\mutations\DeleteCategory`.
- Removed `craft\gql\resolvers\mutations\DeleteEntry`.
- Removed `craft\gql\resolvers\mutations\DeleteTag`.
- Removed `craft\gql\resolvers\mutations\PublishDraft`.
- Removed `craft\gql\resolvers\mutations\SaveAsset`.
- Removed `craft\gql\resolvers\mutations\SaveDraft`.
- Removed `craft\gql\resolvers\mutations\SaveCategory`.
- Removed `craft\gql\resolvers\mutations\SaveEntry`.
- Removed `craft\gql\resolvers\mutations\SaveGlobalSet`.
- Removed `craft\gql\resolvers\mutations\SaveTag`.

## 3.5.0-beta.1 - 2020-04-20

> {warning} If you have the `baseCpUrl` config setting set, Craft 3.5 will **only** allow the control panel to be accessed from that URL.

### Added
- Added the “Show rounded icons” user preference. ([#5518](https://github.com/craftcms/cms/issues/5518))
- Added the “Use shapes to represent statuses” user preference. ([#3293](https://github.com/craftcms/cms/issues/3293))
- Added the “Suspend by default” user registration setting. ([#5830](https://github.com/craftcms/cms/issues/5830))
- Added the ability to disable sites on the front end. ([#3005](https://github.com/craftcms/cms/issues/3005))
- Soft-deleted elements now have a “Delete permanently” element action. ([#4420](https://github.com/craftcms/cms/issues/4420))
- Assets now have a “Copy URL” element action. ([#2944](https://github.com/craftcms/cms/issues/2944))
- Entry indexes can now show “Revision Notes” and “Last Edited By” columns. ([#5907](https://github.com/craftcms/cms/issues/5907))
- It’s now possible to set a custom route that handles Set Password requests. ([#5722](https://github.com/craftcms/cms/issues/5722))
- Field labels now reveal their handles when the <kbd>Option</kbd>/<kbd>ALT</kbd> key is pressed. ([#5833](https://github.com/craftcms/cms/issues/5833))
- Added the `allowedGraphqlOrigins` config setting. ([#5933](https://github.com/craftcms/cms/issues/5933))
- Added the `brokenImagePath` config setting. ([#5877](https://github.com/craftcms/cms/issues/5877))
- Added the `siteToken` config setting.
- Added the `install/check` command. ([#5810](https://github.com/craftcms/cms/issues/5810))
- Added the `plugin/install`, `plugin/uninstall`, `plugin/enable`, and `plugin/disable` commands. ([#5817](https://github.com/craftcms/cms/issues/5817))
- Added the `|explodeClass` Twig filter, which converts class names into an array.
- Added the `|explodeStyle` Twig filter, which converts CSS styles into an array of property/value pairs.
- Added the `|push` Twig filter, which returns a new array with one or more items appended to it.
- Added the `|unshift` Twig filter, which returns a new array with one or more items prepended to it.
- Added the `raw()` Twig function, which wraps the given string in a `Twig\Markup` object to prevent it from getting HTML-encoded.
- Added support for eager-loading elements’ current revisions, via `currentRevision`.
- Added support for eager-loading drafts’ and revisions’ creators, via `draftCreator` and `revisionCreator`.
- Added support for the `CRAFT_CP` PHP constant. ([#5122](https://github.com/craftcms/cms/issues/5122))
- Added support for [GraphQL mutations](https://docs.craftcms.com/v3/graphql.html#mutations). ([#4835](https://github.com/craftcms/cms/issues/4835))
- Added the `drafts`, `draftOf`, `draftId`, `draftCreator`, `revisions`, `revisionOf`, `revisionId` and `revisionCreator` arguments to element queries using GraphQL API. ([#5580](https://github.com/craftcms/cms/issues/5580))
- Added the `isDraft`, `isRevision`, `sourceId`, `sourceUid`, and `isUnsavedDraft` fields to elements when using GraphPQL API. ([#5580](https://github.com/craftcms/cms/issues/5580))
- Added the `assetCount`, `categoryCount`, `entryCount`, `tagCount`, and `userCount` queries for fetching the element counts to the GraphPQL API. ([#4847](https://github.com/craftcms/cms/issues/4847))
- Added the `locale` argument to the `formatDateTime` GraphQL directive. ([#5593](https://github.com/craftcms/cms/issues/5593))
- Added support for specifying a transform on assets’ `width` and `height` fields via GraphQL.
- Added `craft\base\Element::EVENT_SET_EAGER_LOADED_ELEMENTS`.
- Added `craft\base\ElementInterface::getIconUrl()`.
- Added `craft\base\ElementInterface::gqlMutationNameByContext()`.
- Added `craft\behaviors\BaseRevisionBehavior`.
- Added `craft\base\FieldInterface::getContentGqlMutationArgumentType()`.
- Added `craft\base\FieldInterface::getContentGqlQueryArgumentType()`.
- Added `craft\config\GeneralConfig::getTestToEmailAddress()`.
- Added `craft\console\controllers\MailerController::$to`.
- Added `craft\controllers\AppController::actionBrokenImage()`.
- Added `craft\elements\actions\CopyUrl`.
- Added `craft\elements\actions\Delete::$hard`.
- Added `craft\elements\Asset::getSrcset()`. ([#5774](https://github.com/craftcms/cms/issues/5774))
- Added `craft\events\RegisterGqlMutationsEvent`.
- Added `craft\events\RegisterGqlSchemaComponentsEvent`.
- Added `craft\events\SetEagerLoadedElementsEvent`.
- Added `craft\gql\arguments\mutations\Asset`.
- Added `craft\gql\arguments\mutations\Draft`.
- Added `craft\gql\arguments\mutations\Entry`.
- Added `craft\gql\arguments\mutations\Structure`.
- Added `craft\gql\base\ElementMutationArguments`.
- Added `craft\gql\base\MutationArguments`.
- Added `craft\gql\base\MutationResolver`.
- Added `craft\gql\base\StructureMutationTrait`.
- Added `craft\gql\ElementQueryConditionBuilder`.
- Added `craft\gql\Mutation`.
- Added `craft\gql\mutations\Category`.
- Added `craft\gql\mutations\Entry`.
- Added `craft\gql\mutations\GlobalSet`.
- Added `craft\gql\mutations\Ping`.
- Added `craft\gql\mutations\Tag`.
- Added `craft\gql\resolvers\mutations\CreateDraft`.
- Added `craft\gql\resolvers\mutations\DeleteAsset`.
- Added `craft\gql\resolvers\mutations\DeleteCategory`.
- Added `craft\gql\resolvers\mutations\DeleteEntry`.
- Added `craft\gql\resolvers\mutations\DeleteTag`.
- Added `craft\gql\resolvers\mutations\PublishDraft`.
- Added `craft\gql\resolvers\mutations\SaveAsset`.
- Added `craft\gql\resolvers\mutations\SaveDraft`.
- Added `craft\gql\resolvers\mutations\SaveCategory`.
- Added `craft\gql\resolvers\mutations\SaveEntry`.
- Added `craft\gql\resolvers\mutations\SaveGlobalSet`.
- Added `craft\gql\resolvers\mutations\SaveTag`.
- Added `craft\gql\types\input\File`.
- Added `craft\gql\types\input\Matrix`.
- Added `craft\gql\types\Mutation`.
- Added `craft\gql\types\TableRow::prepareRowFieldDefinition()`.
- Added `craft\helpers\Assets::parseSrcsetSize()`.
- Added `craft\helpers\Assets::scaledDimensions()`.
- Added `craft\helpers\Console::ensureProjectConfigFileExists()`.
- Added `craft\helpers\Db::batchInsert()`.
- Added `craft\helpers\Db::delete()`.
- Added `craft\helpers\Db::insert()`.
- Added `craft\helpers\Db::replace()`.
- Added `craft\helpers\Db::update()`.
- Added `craft\helpers\Db::upsert()`.
- Added `craft\helpers\Gql::canMutateAssets()`.
- Added `craft\helpers\Gql::canMutateCategories()`.
- Added `craft\helpers\Gql::canMutateEntries()`.
- Added `craft\helpers\Gql::canMutateGlobalSets()`.
- Added `craft\helpers\Gql::canMutateTags()`.
- Added `craft\helpers\Gql::extractEntityAllowedActions()`.
- Added `craft\helpers\FileHelper::addFilesToZip()`.
- Added `craft\helpers\FileHelper::zip()`.
- Added `craft\helpers\Html::explodeClass()`.
- Added `craft\helpers\Html::explodeStyle()`.
- Added `craft\helpers\Html::id()`.
- Added `craft\helpers\Html::namespaceAttributes()`.
- Added `craft\helpers\Html::namespaceHtml()`.
- Added `craft\helpers\Html::namespaceId()`.
- Added `craft\helpers\Html::namespaceInputName()`.
- Added `craft\helpers\Html::namespaceInputs()`.
- Added `craft\helpers\MailerHelper::normalizeEmails()`.
- Added `craft\helpers\MailerHelper::settingsReport()`.
- Added `craft\helpers\Queue`.
- Added `craft\models\Site::$enabled`.
- Added `craft\services\Composer::handleError()`.
- Added `craft\services\Composer::run()`.
- Added `craft\services\Gql::getAllSchemaComponents()`.
- Added `craft\queue\jobs\PruneRevisions`.
- Added `craft\web\AssetBundle\ContentWindowAsset`.
- Added `craft\web\AssetBundle\IframeResizerAsset`.
- Added `craft\web\Request::getAcceptsImage()`.
- Added `craft\web\Request::getFullUri()`.
- Added the `_includes/forms/password.html` control panel template.
- Added the `_includes/forms/copytext.html` control panel template.
- Added the `copytext` and `copytextField` macros to the `_includes/forms.html` control panel template.
- Added the `Craft.ui.createCopyTextInput()`, `createCopyTextField()`, and `createCopyTextPrompt()` JavaScript methods.
- Added the [iFrame Resizer](http://davidjbradshaw.github.io/iframe-resizer/) library.

### Changed
- User registration forms in the control panel now give users the option to send an activation email, even if email verification isn’t required. ([#5836](https://github.com/craftcms/cms/issues/5836))
- Activation emails are now sent automatically on public registration if the `deferPublicRegistrationPassword` config setting is enabled, even if email verification isn’t required. ([#5836](https://github.com/craftcms/cms/issues/5836))
- Large asset thumbnails now use the same aspect ratio as the source image. ([#5515](https://github.com/craftcms/cms/issues/5515))
- Preview frames now maintain their scroll position across refreshes, even for cross-origin preview targets.
- Preview targets that aren’t directly rendered by Craft must now include `lib/iframe-resizer-cw/iframeResizer.contentWindow.js` in order to maintain scroll position across refreshes.
- The preview frame header no longer hides the top 54px of the preview frame when it’s scrolled all the way to the top. ([#5547](https://github.com/craftcms/cms/issues/5547))
- Modal backdrops no longer blur the page content. ([#5651](https://github.com/craftcms/cms/issues/5651))
- Element editor HUDs now warn before switching to another site, if there are any unsaved content changes. ([#2512](https://github.com/craftcms/cms/issues/2512))
- Improved the styling of password inputs in the control panel.
- Improved the UI for copying user activation URLs, asset reference tags, and GraphQL tokens’ authentication headers.
- Improved the wording of the meta info displayed in entry revision menus. ([#5889](https://github.com/craftcms/cms/issues/5889))
- Plain Text fields are now sortable in the control panel. ([#5819](https://github.com/craftcms/cms/issues/5819))
- Extra entry revisions (per the `maxRevisions` config setting) are now pruned via a background job. ([#5902](https://github.com/craftcms/cms/issues/5902))
- Database backups created by the Database Backup utility are now saved as zip files. ([#5822](https://github.com/craftcms/cms/issues/5822))
- It’s now possible to specify aliases when eager-loading elements via the `with` param. ([#5793](https://github.com/craftcms/cms/issues/5793))
- The `cpTrigger` config setting can now be set to `null`. ([#5122](https://github.com/craftcms/cms/issues/5122))
- The `pathParam` config setting can now be set to `null`. ([#5676](https://github.com/craftcms/cms/issues/5676))
- If the `baseCpUrl` config setting is set, Craft will no longer treat any other base URLs as control panel requests, even if they contain the correct trigger segment. ([#5860](https://github.com/craftcms/cms/issues/5860))
- The `mailer/test` command now only supports testing the current email settings.
- Reference tags can now provide a fallback value to be used if the reference can’t be resolved. ([#5589](https://github.com/craftcms/cms/issues/5589))
- It’s no longer necessary to append the `|raw` filter after the `|namespace` filter.
- The `|namespace` Twig filter now namespaces ID selectors within `<style>` tags. ([#5921](https://github.com/craftcms/cms/issues/5921))
- The `|namespace` Twig filter now has a `withClasses` argument, which if set to `true` causes `class` attributes and class name CSS selectors within `<style>` tags to be namespaced. ([#5921](https://github.com/craftcms/cms/issues/5921))
- The `{% namespace %}` Twig tag can now have a `withClasses` flag, which causes `class` attributes and class name CSS selectors within `<style>` tags to be namespaced. ([#5921](https://github.com/craftcms/cms/issues/5921))
- The `withTransforms` asset query param can now include `srcset`-style sizes (e.g. `100w` or `2x`), following a normal transform definition.
- The `QueryArgument` GraphQL type now also allows boolean values.
- Improved transform eager-loading support when using GraphQL API.
- `craft\db\ActiveRecord` now unsets any empty primary key values when saving new records, to avoid a SQL error on PostgreSQL. ([#5814](https://github.com/craftcms/cms/pull/5814))
- `craft\elements\Asset::getImg()` now has a `$sizes` argument. ([#5774](https://github.com/craftcms/cms/issues/5774))
- `craft\helpers\StringHelper::randomString()` no longer includes capital letters or numbers by default.
- `craft\i18n\Formatter::asTimestamp()` now has a `$withPreposition` argument.
- `craft\services\Gql` now fires a `registerGqlMutations` event that allows for plugins to register their own GraphQL mutations.
- `craft\services\Sites::getAllSiteIds()`, `getSiteByUid()`, `getAllSites()`, `getSitesByGroupId()`, `getSiteById()`, and `getSiteByHandle()` now have `$withDisabled` arguments.
- Improved `data`/`aria` tag normalization via `craft\helpers\Html::parseTagAttributes()` and `normalizeTagAttributes()`.
- Control panel form input macros and templates that accept a `class` variable can now pass it as an array of class names.
- Updated Composer to 1.10.5. ([#5925](https://github.com/craftcms/cms/pull/5925))

### Deprecated
- Deprecated the `install/plugin` command. The new `plugin/install` command should be used instead.
- Deprecated the `|ucwords` Twig filter. Use the `|title` filter instead.
- Deprecated `craft\gql\base\Resolver::extractEagerLoadCondition()` in favor of the new `ElementQueryConditionBuilder` class.
- Deprecated `craft\web\View::formatInputId()`. `craft\helpers\Html::namespaceHtml()` should be used instead.
- Deprecated `craft\events\RegisterGqlPermissionsEvent` in favor of the new `craft\events\RegisterGqlSchemaComponentsEvent` event.
- Deprecated `craft\services\Gql::getAllPermissions()` in favor of the new `craft\services\Gql::getAllSchemaComponents()` method.

### Removed
- Removed the [Interactive Shell Extension for Yii 2](https://github.com/yiisoft/yii2-shell), as it’s now a dev dependency of the `craftcms/craft` project instead. ([#5783](https://github.com/craftcms/cms/issues/5783))
- Removed `craft\controllers\UtilitiesController::actionDbBackupPerformAction()`.

### Fixed
- Fixed a bug where the `mailer/test` command wasn’t factoring in custom `mailer` configurations in its settings report. ([#5763](https://github.com/craftcms/cms/issues/5763))
- Fixed a bug where some characters were getting double-encoded in Assets fields’ “Default Upload Location”/“Upload Location” setting. ([#5885](https://github.com/craftcms/cms/issues/5885))
- Fixed a bug where the `svg()` Twig function wasn’t namespacing ID and class name CSS selectors that didn’t have any matching `id`/`class` attribute values. ([#5922](https://github.com/craftcms/cms/issues/5922))
- Fixed a bug where `users/set-password` and `users/verify-email` requests weren’t responding with JSON when requested, if an invalid verification code was passed. ([#5210](https://github.com/craftcms/cms/issues/5210))
- Fixed a bug where it was impossible to filter elements using a Lightswitch field using the GraphQL API. ([#5930](https://github.com/craftcms/cms/issues/5930))

### Security
- The `_includes/forms/checkbox.html`, `checkboxGroup.html`, and `checkboxSelect.html` control panel templates now HTML-encode checkbox labels by default, preventing possible XSS vulnerabilities. If HTML code was desired, it must be passed through the new `raw()` function first.
=======
## Unreleased

### Added
- Added `Craft.DraftEditor::pause()` and `resume()`, which should be called on the `window.draftEditor` instance (if it exists) before and after making DOM changes that don’t happen immediately (e.g. after an animation has completed). ([#6154](https://github.com/craftcms/cms/issues/6154))

### Fixed
- Fixed a race condition that could result in lost Matrix content when a new Matrix block was added from Live Preview, under very specific conditions. ([#6154](https://github.com/craftcms/cms/issues/6154))
>>>>>>> 3e55bc8a

## 3.4.22.1 - 2020-05-30

### Added
- Added `craft\image\SvgAllowedAttributes`.

### Changed
- SVG sanitization now allows the `filterUnits` attribute.

### Fixed
- Fixed an error that could occur when rendering field type settings, if the field’s `getSettingsHtml()` method was expecting to be called from a Twig template.

## 3.4.22 - 2020-05-29

### Added
- Added `craft\controllers\FieldsController::actionRenderSettings()`.
- Added `craft\web\assets\fieldsettings\FieldSettingsAsset`.

### Changed
- Field settings are now lazy-loaded when the Field Type selection changes, improving the up-front load time of Edit Field pages. ([#5792](https://github.com/craftcms/cms/issues/5792))
- The URL of the conflicting asset is now returned when uploading a file via the `assets/upload` action. ([#6158](https://github.com/craftcms/cms/issues/6158))
- Craft no longer minifies JavaScript and CSS by default. ([#5792](https://github.com/craftcms/cms/issues/5792))

### Deprecated
- Deprecated `craft\web\assets\positionselect\PositionSelectAsset`.

### Fixed
- Fixed a PHP error that could occur when editing a non-image asset. ([#6162](https://github.com/craftcms/cms/issues/6162))
- Fixed a bug where asset thumbnails could never load from Live Preview.

## 3.4.21 - 2020-05-28

### Added
- Table fields and other editable tables now support pasting in tabular data. ([#1207](https://github.com/craftcms/cms/issues/1207))
- Added the “Allow self relations” advanced setting to relational fields. ([#6113](https://github.com/craftcms/cms/issues/6113))
- Added `craft\helpers\Assets::scaledDimensions()`.
- Added `craft\services\Structures::MODE_AUTO`.
- Added `craft\services\Structures::MODE_INSERT`.
- Added `craft\services\Structures::MODE_UPDATE`.

### Changed
- Thumbnails now use the same aspect ratio as the source image. ([#5518](https://github.com/craftcms/cms/issues/5518), [#5515](https://github.com/craftcms/cms/issues/5515))
- Thumbnails now get a checkered background to reveal image transparency. ([#6151](https://github.com/craftcms/cms/issues/6151))
- Thumbnails in the control panel now only load once they are in view, or close to it. ([#6104](https://github.com/craftcms/cms/issues/6104))
- Modal backdrops no longer blur the page content. ([#5651](https://github.com/craftcms/cms/issues/5651))
- Date + time inputs now have a close button when they have a value. ([#6124](https://github.com/craftcms/cms/issues/6124))
- The suggested filename is now returned when uploading a file via the `assets/upload` action. ([#6099](https://github.com/craftcms/cms/issues/6099))
- Table fields now support setting cell values by column handle, rather than just by column ID. ([#6119](https://github.com/craftcms/cms/issues/6119))
- `craft\services\Structures::append()` now allows an integer to be passed to its `$parentElement` argument.
- `craft\services\Structures::moveAfter()` now allows an integer to be passed to its `$prevElement` argument.
- `craft\services\Structures::moveBefore()` now allows an integer to be passed to its `$nextElement` argument.
- `craft\services\Structures::prepend()` now allows an integer to be passed to its `$parentElement` argument.
- `craft\config\DbConfig::$url`, `$driver`, `$server`, `$port`, `$unixSocket`, and `$database` are no longer deprecated. ([#6159](https://github.com/craftcms/cms/issues/6159))

### Deprecated
- Deprecated `craft\db\Connection::getVersion()`. `yii\base\Schema::getServerVersion()` should be used instead.
- Deprecated `craft\events\GlobalSetContentEvent`.

### Fixed
- Fixed a bug where non-sortable fields could be listed as element index sort options, and sortable fields could be listed twice, for element types that didn’t override the `defineSortOptions()` method.
- Fixed a bug where asset custom field values could go unsaved. ([#6086](https://github.com/craftcms/cms/issues/6086))
- Fixed a bug where the `upscaleImages` config setting wasn’t applying properly. ([#6084](https://github.com/craftcms/cms/issues/6084))
- Fixed a bug where image thumbnails in the control panel could stop loading if three thumbnails failed to load properly.
- Fixed a bug where clicking on the color preview within Color fields wasn’t opening the browser’s color picker in Safari. ([#6107](https://github.com/craftcms/cms/issues/6107))
- Fixed a bug where the “Publish changes” button label was not getting translated after clicking “Save as a draft” on an Edit Entry page. ([#6112](https://github.com/craftcms/cms/issues/6112))
- Fixed a couple errors that could occur when running console commands via Cron. ([#6102](https://github.com/craftcms/cms/issues/6102))
- Fixed a bug in test fixtures where primary keys were not being detected for relational fields. ([#6103](https://github.com/craftcms/cms/pull/6103))
- Fixed a bug where duplicated Structure entries wouldn’t retain the original entries’ structure when a new propagation method was being applied to the section. ([#6115](https://github.com/craftcms/cms/issues/6115))
- Fixed a bug where assets would cause n+1 queries even when eager-loaded. ([#6140](https://github.com/craftcms/cms/issues/6140))
- Fixed a validation error that could occur when saving an element with a Dropdown field, if the value of the Dropdown field’s first option had changed. ([#6148](https://github.com/craftcms/cms/issues/6148))
- Fixed a bug where Craft was serving 503 errors instead of 403 when the system was online and an action was requested that didn’t allow anonymous access. ([#6149](https://github.com/craftcms/cms/pull/6149))
- Fixed a bug where Craft was not correctly encoding rounded float values for storage in project config. ([#6121](https://github.com/craftcms/cms/issues/6121))
- Fixed a bug where progress bars in a pending state appeared to be fully complete. ([#6156](https://github.com/craftcms/cms/issues/6156))

## 3.4.20 - 2020-05-18

### Changed
- The `users/login` action no longer adds a random delay to the request for successful login attempts. ([#6090](https://github.com/craftcms/cms/pull/6090))
- `craft\web\View::renderObjectTemplate()` now supports wrapping function calls in single curly brace delimiters (e.g. `{clone(variable)}`).
- Element fixtures now support the `field:handle` syntax when generating element queries. ([#5929](https://github.com/craftcms/cms/pull/5929))
- “First draft” is now translatable. ([#6096](https://github.com/craftcms/cms/pull/6096))

### Fixed
- Fixed a bug where custom field names weren’t getting translated in element index sort menus. ([#6073](https://github.com/craftcms/cms/issues/6073))
- Fixed a bug where the Plugin Store could incorrectly report license key statuses. ([#6079](https://github.com/craftcms/cms/issues/6079))
- Fixed an error that could occur when creating a new entry, if the section’s Entry URI Format contained `{sourceId}`. ([#6080](https://github.com/craftcms/cms/issues/6080))
- Fixed a bug where some UI elements were sized incorrectly while being dragged.
- Fixed a bug where custom aliases were not automatically registered for tests. ([#5932](https://github.com/craftcms/cms/issues/5932))

## 3.4.19.1 - 2020-05-13

### Changed
- Entries no longer apply their dynamic titles if the result of the Title Format is an empty string. ([#6051](https://github.com/craftcms/cms/issues/6051))

### Fixed
- Fixed a bug where the site selector wasn’t working when adding related elements to a relational field.
- Fixed an error that could occur when adding related elements to a relational field.

## 3.4.19 - 2020-05-12

### Added
- Added `craft\fields\BaseRelationField::inputSiteId()`.
- Added `craft\helpers\App::isNitro()`.

### Changed
- The web-based installer now defaults the database server to `127.0.0.1` instead of `localhost`.
- The web-based installer and `setup` command now skip asking for the database server name/IP, username, and password, if they are able to detect that Craft is running within Nitro.
- `craft\web\View::renderObjectTemplate()` now injects `{% verbatim %}` tags around inline code and code blocks, preventing their contents from being parsed by Twig.
- Updated jQuery to 3.5.1. ([#6039](https://github.com/craftcms/cms/issues/6039))

### Fixed
- Fixed a 403 error that occurred when a user double-clicked on an asset immediately after selecting it in an Assets field, if they didn’t have access to the primary site. ([#5949](https://github.com/craftcms/cms/issues/5949))
- Fixed a bug where `resave/*` commands’ output didn’t take the limit into account. ([#6036](https://github.com/craftcms/cms/issues/6036))
- Fixed an error that could occur when processing project config changes that included deleted user groups. ([#6011](https://github.com/craftcms/cms/issues/6011))
- Fixed a bug where Date/Time fields weren’t taking their “Show date”/“Show time” settings into account when displaying their values in element indexes. ([#6038](https://github.com/craftcms/cms/issues/6038))
- Fixed a PHP error that occurred when requesting the GraphQL API with a token that didn’t have a schema assigned to it. ([#6043](https://github.com/craftcms/cms/issues/6043))
- Fixed a bug where Single sections’ entry type handles weren’t getting updated if both the section name and handle changed at the same time. ([#6044](https://github.com/craftcms/cms/issues/6044))
- Fixed a bug where updating a transform would not bust the generated transform caches on volumes with the `expires` setting set.
- Fixed a bug where it wasn’t possible to create new Dashboard widgets that had settings.
- Fixed a bug where relational fields weren’t always showing related elements in the selected site on element indexes. ([#6052](https://github.com/craftcms/cms/issues/6052))
- Fixed various UI bugs related to breaking changes in jQuery 3.5. ([#6049](https://github.com/craftcms/cms/issues/6049), [#6053](https://github.com/craftcms/cms/issues/6053))
- Fixed a bug where disabled multi-site entries would become enabled if they became single-site entries per a change to their section’s Propagation Method setting. ([#6054](https://github.com/craftcms/cms/issues/6054))
- Fixed a bug where it wasn’t possible to double-click on Single entries to edit them. ([#6058](https://github.com/craftcms/cms/issues/6058))
- Fixed a bug where querying for disabled elements wouldn’t include elements that were disabled for the current site.

### Security
- Fixed a bug where database connection details were getting cached. ([#6047](https://github.com/craftcms/cms/issues/6047))

## 3.4.18 - 2020-05-05

### Added
- Added the “Delete asset” option to the Save menu on Edit Asset pages. ([#6020](https://github.com/craftcms/cms/issues/6020))
- Added `craft\helpers\App::env()`. ([#5893](https://github.com/craftcms/cms/pull/5893))

### Changed
- Template autosuggest fields no longer suggest files within `node_modules/` folders. ([#4122](https://github.com/craftcms/cms/pull/4122))
- Matrix fields now ensure that they have at least one block type on validation. ([#5996](https://github.com/craftcms/cms/issues/5996))
- Number fields’ Default Value, Min Value, and Max Value settings now support localized number formats. ([#6006](https://github.com/craftcms/cms/issues/6006))
- Element select inputs’ `selectElements` events now contain references to the newly created element, rather than the one in the element selector modal.
- Users are now redirected back to the Assets index page after saving an asset from its edit page.
- Updated Yii to 2.0.35.
- Updated jQuery to 3.5.0.

### Fixed
- Fixed a bug where relational fields wouldn’t eager load some relations if the field was set to manage relations on a per-site basis, and the source elements were from a variety of sites.
- Fixed a bug where relational fields wouldn’t eager load cross-site relations even if a target site had been selected in the field settings. ([#5995](https://github.com/craftcms/cms/issues/5995))
- Fixed a bug where relational fields weren’t showing cross-site relations in element indexes.
- Fixed a bug where Assets fields weren’t showing custom asset sources. ([#5983](https://github.com/craftcms/cms/issues/5983))
- Fixed a bug where Craft wasn’t clearing the database schema cache after migrations were run.
- Fixed a bug where Structure entry drafts were including the current entry in the Parent selection options.
- Fixed a bug where users’ emails could be overridden by a previously-entered, unverified email, if an admin overwrote their email after it was set. ([#6001](https://github.com/craftcms/cms/issues/6001))
- Fixed a bug where Number fields weren’t ensuring that their Default Value setting was a number. ([#6006](https://github.com/craftcms/cms/issues/6006))
- Fixed a bug where checkboxes’ state persisted after an admin table row was deleted. ([#6018](https://github.com/craftcms/cms/issues/6018))
- Fixed a bug where the `autoLoginAfterAccountActivation` and `activateAccountSuccessPath` config settings weren’t being respected after users verified their email. ([#5980](https://github.com/craftcms/cms/issues/5980))
- Fixed a bug where the “Preview file” asset action wasn’t available if any other elements were being displayed in the table row (e.g. the file’s uploader or any relations). ([#6012](https://github.com/craftcms/cms/issues/6012))
- Fixed a bug where `update` commands could time out when running migrations or reverting Composer changes. ([#6021](https://github.com/craftcms/cms/pull/6021))
- Fixed a bug where source/owner elements could be selectable in relational fields. ([#6016](https://github.com/craftcms/cms/issues/6016))
- Fixed a bug where relational fields weren’t ignoring disabled and soft-deleted elements when `:empty:` or `:notempty:` were passed to their element query params. ([#6026](https://github.com/craftcms/cms/issues/6026))
- Fixed a bug where Matrix fields weren’t ignoring disabled blocks when `:empty:` or `:notempty:` were passed to their element query params. ([#6026](https://github.com/craftcms/cms/issues/6026))

## 3.4.17.1 - 2020-04-25

### Fixed
- Fixed a JavaScript error that occurred when attempting to save an asset from an element editor HUD. ([#5970](https://github.com/craftcms/cms/issues/5970))

## 3.4.17 - 2020-04-24

### Added
- The control panel is now translated for Swiss German. ([#5957](https://github.com/craftcms/cms/issues/5957))

### Changed
- Craft now fully logs migration exceptions.

### Fixed
- Fix a bug where Project Config would not rebuild GraphQL schemas correctly. ([#5961](https://github.com/craftcms/cms/issues/5961))
- Fixed an error that would occur when uploading an asset, if its `getUrl()` method was called before it was fully saved.
- Fixed a bug where the `relatedTo` element query param wasn’t filtering out relations that belonged to disabled Matrix blocks, if the relations were being fetched by the target element. ([#5951](https://github.com/craftcms/cms/issues/5951))
- Fixed a bug where `craft\base\Element::getDescendants()` would return all descendants if they had been eager-loaded, even if the `$dist` argument was set.
- Fixed a bug where element editor HUDs could forget to submit content changes if a validation error occurred. ([#5966](https://github.com/craftcms/cms/issues/5966))

## 3.4.16 - 2020-04-20

### Added
- Added `craft\events\ElementCriteriaEvent`.
- Added `craft\fields\BaseRelationField::EVENT_DEFINE_SELECTION_CRITERIA`. ([#4299](https://github.com/craftcms/cms/issues/4299))
- Added `craft\helpers\FileHelper::unlink()`, ensuring that it always returns `false` rather than throwing unexpected exceptions.

### Changed
- Improved Plugin Store performance.
- Asset indexes now show the “Link” column by default. ([#5910](https://github.com/craftcms/cms/pull/5910))
- Element editors no longer close automatically when the <kbd>Esc</kbd> key is pressed or the shade is clicked on.
- Element editors now support <kbd>Ctrl</kbd>/<kbd>Command</kbd> + <kbd>S</kbd> save shortcuts.
- Static element views now show custom fields’ instructions. ([#5928](https://github.com/craftcms/cms/issues/5928))
- When upgrading to Craft 3, sites now maintain the same UIDs as the Craft 2 locales they replace. ([#5914](https://github.com/craftcms/cms/issues/5914))
- Craft now sets the `access-control-allow-origin` header to `*` rather than the incoming request’s origin, for `graphql/api` and `live-preview/preview` requests. ([#4830](https://github.com/craftcms/cms/issues/4830))
- Updated Garnish to 0.1.36.

### Fixed
- Fixed a bug where users weren’t getting activated after verifying their email address, if a password was already set on their account. ([#5911](https://github.com/craftcms/cms/issues/5911))
- Fixed an error that could occur when syncing a `project.yaml` file that restored a soft-deleted global set. ([#5915](https://github.com/craftcms/cms/issues/5915))
- Fixed a bug where the `app/get-plugin-license-info` action was not parsing license key environment variables.
- Fixed a bug where PHP would get itself into an infinite loop when minifying CSS with an unclosed block. ([#5912](https://github.com/craftcms/cms/issues/5912))
- Fixed a bug where <kbd>Ctrl</kbd>/<kbd>Command</kbd> + <kbd>S</kbd> save shortcuts would apply even if a modal or HUD was currently visible, potentially resulting in lost content changes. ([#5916](https://github.com/craftcms/cms/issues/5916))
- Fixed an error that occurred when a user without permission to publish live entries attempted to create a new entry within an Entries field. ([#5917](https://github.com/craftcms/cms/issues/5917))
- Fixed a bug where `craft\services\Assets::getFolderTreeByFolderId()` would ignore children folders. ([#5939](https://github.com/craftcms/cms/issues/5939))
- Fixed a bug where it wasn’t clear when a GraphQL token didn’t have a selected schema, if its previous schema had been deleted. ([#5942](https://github.com/craftcms/cms/issues/5942))
- Fixed a bug where the Plugin Store was not showing checkout errors.

## 3.4.15 - 2020-04-09

### Added
- Categories now have a `url` field when queried via GraphQL.

### Changed
- Entry revision menus now list drafts sorted by date updated in descending order, and show the drafts’ update timestamps. ([#5889](https://github.com/craftcms/cms/issues/5889))

### Fixed
- Fixed a bug where `craft\i18n\Formatter::asTimestamp()` and the `|timestamp` filter weren’t returning weekday names for dates within the past 3-7 days.
- Fixed a bug where `craft\base\Element::getCurrentRevision()` would return `null` when called on a draft or revision.
- Fixed a bug where entry revision menus could list revisions out of order.

## 3.4.14 - 2020-04-06

### Added
- Added the `setup/db-cache-table` command.
- Added `craft\cache\DbCache`, which should be used instead of `yii\caching\DbCache` if storing data caches in the database. ([#5884](https://github.com/craftcms/cms/issues/5884))
- Added `craft\db\Table::CACHE`.
- Added `craft\helpers\Db::parseBooleanParam()`.

### Changed
- Craft now disables read/write splitting before applying new `project.yaml` changes. ([#5802](https://github.com/craftcms/cms/issues/5802))

### Fixed
- Fixed a PHP error that occurred when running the `project-config/rebuild` command, if no `project.yaml` file existed yet. ([#5888](https://github.com/craftcms/cms/pull/5888))
- Fixed a bug where passing `'not 1'` or `:empty:` to a Lightswitch field’s element query param would have the opposite effect that was intended. ([#5896](https://github.com/craftcms/cms/issues/5896))

## 3.4.13 - 2020-04-02

### Added
- Added `craft\models\GqlToken::getIsValid()`.

### Changed
- Improved the 400 response messages returned by the `graphql/api` controller action, if the bearer token was missing or invalid.
- Ajax requests sent with `Craft.sendActionRequest()` now have an `X-Requested-With: XMLHttpRequest` header. ([#5868](https://github.com/craftcms/cms/issues/5868))
- `craft\helpers\Db::parseParam()` no longer assumes that `null` values within boolean columns should equate to `false`.

### Fixed
- Fixed a bug where Lightswitch element query params were filtering out entries that hadn’t been saved since the Lightswitch field was added, if the field’s default value was enabled. ([#5866](https://github.com/craftcms/cms/issues/5866))
- Fixed an error that could occur if the `graphql/api` controller action wasn’t able to determine which GraphQL schema to use.
- Fixed an error that could occur when transforming images to exactly the same size. ([#5772](https://github.com/craftcms/cms/issues/5772))
- Fixed an error that occurred when adding “Updating search indexes” jobs to the queue, if the queue didn’t support custom push priorities. ([#5876](https://github.com/craftcms/cms/issues/5876))

## 3.4.12 - 2020-03-31

### Added
- Added the `utils/ascii-filenames` command, which converts all non-ASCII asset filenames to ASCII.
- Added `craft\services\Deprecator::storeLogs()`.

### Changed
- “Updating search indexes” jobs now get a lower priority than other jobs.
- `craft\base\ApplicationTrait::getIsConnectionValid()` now logs exceptions thrown by `craft\db\Connection::open()`.
- `craft\base\ApplicationTrait::getIsInstalled()` now logs exceptions thrown by `getInfo()`.
- The `$siteId` argument of `craft\services\Elements::getElementById()` now accepts the same value types as element query `siteId` params. ([#5861](https://github.com/craftcms/cms/pull/5861))
- It’s no longer necessary to manually apply `craft\behaviors\SessionBehavior` to custom-defined `session` components, if using `craft\helpers\App::sessionConfig()` as a starting point.

### Fixed
- Fixed a bug where the `relatedTo` element query param wasn’t filtering out relations that belonged to disabled Matrix blocks. ([#5849](https://github.com/craftcms/cms/issues/5849))
- Fixed a bug where Craft wasn’t ensuring that a `project.yaml` file exists before rebuilding the project config.
- Fixed a bug where it was possible to create multiple tags with the same title. ([#5865](https://github.com/craftcms/cms/issues/5865))
- Fixed a PHP error that occurred if any deprecated config settings were set.
- Fixed a bug where the debug toolbar wasn’t showing deprecation warnings if `craft\services\Deprecator::$logTarget` was set to `'logs'`.

## 3.4.11 - 2020-03-26

### Changed
- Updated Yii to 2.0.34.

### Fixed
- Fixed an error that could occur during garbage collection if there were any unsaved drafts due to be purged, whose entry type had been deleted. ([#5820](https://github.com/craftcms/cms/issues/5820))
- Fixed a bug where `craft\helpers\Console::outputWarning()` was mangling its output if the input text contained a line break.
- Fixed a bug where activation emails were getting sent after user registration regardless of the “Send an activation email now?” setting, if the logged-in user didn’t have permission to administrate users.
- Fixed a bug where removing two elements from a relation field in rapid succession could trigger an element editor HUD. ([#5831](https://github.com/craftcms/cms/issues/5831))
- Fixed a bug where setting a field’s translation method to “Translate for each site group” wouldn’t work if the field type was changed at the same time. ([#5832](https://github.com/craftcms/cms/issues/5832))
- Fixed a SQL error that could occur when installing Craft via the `craft setup` command, if using PostgreSQL. ([#5757](https://github.com/craftcms/cms/issues/5757))
- Fixed a bug where content wasn’t getting transferred correctly when deleting a user from the Users index page. ([#5838](https://github.com/craftcms/cms/issues/5838))

## 3.4.10.1 - 2020-03-18

### Fixed
- Fixed an error that could occur when saving an asset. ([#5801](https://github.com/craftcms/cms/issues/5801))
- Fixed a bug where field types’ `afterSave()` methods weren’t getting called if no top-level field settings had changed. ([#5803](https://github.com/craftcms/cms/issues/5803))

## 3.4.10 - 2020-03-17

### Added
- Added `craft\base\Elements::markAsDirty()`.
- Added `craft\services\Search::$useFullText`. ([#5696](https://github.com/craftcms/cms/issues/5696))

### Changed
- Category groups’ category URI format settings are now shown when running Craft in headless mode. ([#5786](https://github.com/craftcms/cms/issues/5786))
- Reduced the likelihood of a race condition that can result in a PHP error, if a request comes in between the time a field is saved with a new field handle, and the `info.fieldVersion` value is updated in the database. ([#5742](https://github.com/craftcms/cms/issues/5742))
- `craft\base\ApplicationTrait::getIsInstalled()` now has a `$refresh` argument.
- `craft\base\ApplicationTrait::saveInfo()` now has an `$attributeNames` argument.
- The `$siteElement` argument of `craft\services\Elements::propagateElement()` can now be set to `false` to indicate that the element is known to not exist for the target site yet.
- XML element exports now call all generic nodes `<item>`, instead of being named after the element type that is getting exported.
- Updated Garnish to 0.1.34.

### Fixed
- Fixed a bug where a SQL deadlock could occur if two elements’ relational field values were being saved simultaneously. ([#5745](https://github.com/craftcms/cms/pull/5745))
- Fixed a bug where the Plugin Store was not showing validation errors during the payment process. ([#5728](https://github.com/craftcms/cms/issues/5728))
- Fixed an error that could occur when processing project config changes that included newly created sites. ([#5790](https://github.com/craftcms/cms/issues/5790))
- Fixed a bug where table cells with the `thin` class were wrapping. ([#5746](https://github.com/craftcms/cms/pull/5746))
- Fixed a bug where Craft could think it was already installed after running the `setup` command, if it had been installed at the beginning of the request.
- Fixed an error where applying changes to Matrix fields from the `project.yaml` file could result in the file being re-saved.
- Fixed a bug where GraphQL cache was not invalidated when structured elements were rearranged. ([#5761](https://github.com/craftcms/cms/issues/5761))
- Fixed a bug where lightswitch inputs would be unresponsive if they had been configured with `disabled` set to an empty, non-boolean value.
- Fixed a bug where Edit Entry pages would often create a draft when clicking the “Preview” button even if nothing had changed, if there was a Redactor field or other field that was doing its own value normalization on page load.
- Fixed a bug where Redactor fields weren’t getting autofocused when a new Matrix block was added. ([#5773](https://github.com/craftcms/cms/issues/5773))
- Fixed a “Division by zero” error that occurred if an image didn’t have a width or height.
- Fixed a bug where Matrix and relational fields weren’t getting propagated correctly for global sets, assets, categories, and tags, when a new site was added. ([#5775](https://github.com/craftcms/cms/issues/5775))
- Fixed a bug where the `request` component could be loaded recursively in the event that a fatal error occurred during its initialization. ([#5788](https://github.com/craftcms/cms/issues/5788), [#5791](https://github.com/craftcms/cms/issues/5791))
- Fixed a bug where it was possible to delete an autocreated Matrix block if the Min Blocks and Max Blocks settings were both set to the same value, and there was only one block type. ([#5781](https://github.com/craftcms/cms/issues/5781))
- Fixed a bug where elements weren’t styled correctly while dragging.

## 3.4.9 - 2020-02-28

### Fixed
- Fixed a bug where relational fields weren’t validating that their Limit setting was set to an integer. ([#5709](https://github.com/craftcms/cms/issues/5709))
- Fixed a bug where structure data was getting joined into entry queries even if the `section` param was set to a non-Structure section. ([#5707](https://github.com/craftcms/cms/issues/5707))
- Fixed a JavaScript error that occurred when attempting to set the cropping constraint using the image editor. ([#5718](https://github.com/craftcms/cms/issues/5718))
- Fixed a SQL error that occurred when running the `utils/prune-revisions` command when using PostgreSQL. ([#5712](https://github.com/craftcms/cms/issues/5712))
- Fixed a bug where root-level classes weren’t properly namespaced in `CustomFieldBehavior.php` docblocks. ([#5716](https://github.com/craftcms/cms/issues/5716))
- Fixed an error that could occur while installing Craft with an existing `project.yaml` file. ([#5697](https://github.com/craftcms/cms/issues/5697))
- Fixed an error that could occur if a deprecation warning was logged with a message longer than 255 characters. ([#5738](https://github.com/craftcms/cms/issues/5738))

## 3.4.8 - 2020-02-21

### Added
- Added the `withTransforms` argument to asset GraphQL queries, which can be used to specify image transforms that should be eager-loaded.
- Added `craft\controllers\AssetsController::asBrokenImage()`. ([#5702](https://github.com/craftcms/cms/issues/5702))
- Added `craft\controllers\AssetsController::requirePeerVolumePermissionByAsset()`. ([#5702](https://github.com/craftcms/cms/issues/5702))
- Added `craft\controllers\AssetsController::requireVolumePermission()`. ([#5702](https://github.com/craftcms/cms/issues/5702))
- Added `craft\controllers\AssetsController::requireVolumePermissionByAsset()`. ([#5702](https://github.com/craftcms/cms/issues/5702))
- Added `craft\controllers\AssetsController::requireVolumePermissionByFolder()`. ([#5702](https://github.com/craftcms/cms/issues/5702))
- Added `craft\queue\jobs\ApplyNewPropagationMethod`.

### Changed
- When a section’s Propagation Method setting changes, the section’s entries are now duplicated into any sites where their content would have otherwise been deleted.
- Craft now sends `X-Robots-Tag: none` headers back for all tokenized requests. ([#5698](https://github.com/craftcms/cms/issues/5698))

### Deprecated
- Deprecated `craft\queue\jobs\ApplyMatrixPropagationMethod`.

### Fixed
- Fixed a bug where Craft could get itself in an unrecoverable state if a custom field’s handle *and* type were changed at the same time, but the new field type’s content column was incompatible with the existing field data.
- Fixed a JavaScript error that occurred when displaying some charts in the control panel.

## 3.4.7.1 - 2020-02-20

### Fixed
- Fixed an error that could occur on the Dashboard if there was a Quick Post widget that contained a Matrix field which contained an Assets field.

## 3.4.7 - 2020-02-20

### Added
- Plugins can now modify GraphQL query variables and the operation name using the `craft\services\Gql::EVENT_BEFORE_EXECUTE_GQL_QUERY` event.

### Changed
- Improved the look of Matrix fields. ([#5652](https://github.com/craftcms/cms/issues/5652))

### Fixed
- Fixed an error that could occur in some cases when updating Craft from a previous 3.4.x version.
- Fixed an error where the `dateModified` key would be missing from the project config when installing from scratch.
- Fixed a bug where it wasn’t possible to use GraphQL variables in sub-queries. ([#5645](https://github.com/craftcms/cms/issues/5645))
- Fixed a bug where scalar database queries weren’t reverting the query’s `select`, `orderBy`, `limit`, and `offset` params back to their original values if an exception was thrown. ([#5690](https://github.com/craftcms/cms/issues/5690))
- Fixed a bug where element titles within table views weren’t wrapping. ([#5681](https://github.com/craftcms/cms/issues/5681))
- Fixed a bug where element queries could return duplicate results on single-site installs that had a soft-deleted site. ([#5678](https://github.com/craftcms/cms/issues/5678))
- Fixed an error that could occur during garbage collection if any unsaved entry drafts were missing their row in the `entries` table. ([#5684](https://github.com/craftcms/cms/issues/5684))
- Fixed JavaScript errors that occurred in Safari 9 and 10. ([#5671](https://github.com/craftcms/cms/issues/5671))
- Fixed a bug where some fields’ default values weren’t getting saved when creating new entries. ([#5455](https://github.com/craftcms/cms/issues/5455))

## 3.4.6.1 - 2020-02-18

### Fixed
- Fixed an error that could occur when updating Craft on a server that had already applied the same update before.

## 3.4.6 - 2020-02-18

### Added
- Added `craft\controllers\ElementIndexesController::actionCountElements()`.
- Added `craft\gql\arguments\OptionField`.
- Added `craft\gql\resolvers\OptionField`.
- Added `craft\web\View::getInitialDeltaValue()`.
- Added `craft\web\View::setInitialDeltaValue()`.
- Added the boolean `label` argument to the Checkbox, Dropdown, and Multi-select GraphQL API fields which can be used to specify the label(s) of selected option(s) should be returned instead. ([#5514](https://github.com/craftcms/cms/issues/5514))
- Added the `nextSiblingOf`, `prevSiblingOf`, `positionedAfter`, and `positionedBefore` arguments to Entry and Category GraphQL queries. ([#5627](https://github.com/craftcms/cms/issues/5627))
- Added the `Craft.sendActionRequest()` JavaScript method, which is a Promise-based, cancelable alternative to `Craft.postActionRequest()`.

### Changed
- Improved the performance of element indexes.
- Element indexes now cancel current Ajax requests before sending new ones. ([#5655](https://github.com/craftcms/cms/issues/5655))
- Improved the performance of element queries on single-site installs.
- Improved the performance of loading the stored project config data. ([#5630](https://github.com/craftcms/cms/issues/5630))
- Relational fields’ element selection modals now default to the source element’s site. ([#5643](https://github.com/craftcms/cms/issues/5643))
- The Edit Entry page now has a “Create” button rather than “Save”, if the entry has never been fully saved. ([#5661](https://github.com/craftcms/cms/issues/5661))
- Assets, categories, entries, and users can now be sorted by their IDs in the control panel.
- Element URIs are now longer required to be unique for disabled elements.
- Duplicated elements are now automatically saved as disabled, if a unique URI cannot be generated for them. ([#5510](https://github.com/craftcms/cms/issues/5510))
- It’s now possible to query for elements by their Checkboxes/Multi-select field values using a simplified query param syntax. ([#5639](https://github.com/craftcms/cms/issues/5639))
- Environment variable autosuggestions in the control panel are now based on `$_SERVER` rather than `$_ENV`.
- The `_includes/forms/text.html` template now supports an `inputAttributes` variable.
- `craft\base\ApplicationTrait::getIsMultiSite()` now has a `$withTrashed` argument.

### Deprecated
- Deprecated `craft\controllers\ElementIndexesController::$paginated`.
- Deprecated the `Craft.postActionRequest()` JavaScript method.

### Fixed
- Fixed a bug where content would not be loaded correctly for some parts of queries when using GraphQL API in some instances. ([#5548](https://github.com/craftcms/cms/issues/5548))
- Fixed a bug where the built-in GraphQL client would not work on some environments.
- Fixed a bug where text cells weren’t wrapping in static editable tables. ([#5611](https://github.com/craftcms/cms/issues/5611))
- Fixed a bug where header cells weren’t wrapping in editable tables. ([#5656](https://github.com/craftcms/cms/issues/5656))
- Fixed a bug where search keywords weren’t being extracted from HTML field values properly. ([#5631](https://github.com/craftcms/cms/issues/5631))
- Fixed an error that could occur after updating to Craft 3.4. ([#5633](https://github.com/craftcms/cms/issues/5633))
- Fixed a bug where Dropdown field values weren’t getting saved if the first option was selected. ([#5632](https://github.com/craftcms/cms/issues/5632))
- Fixed a bug where sections’ preview targets weren’t getting saved in the user-defined order. ([#5634](https://github.com/craftcms/cms/issues/5634))
- Fixed a bug where querying for Matrix blocks on a newly-created element’s Matrix field value would yield no results. ([#5618](https://github.com/craftcms/cms/issues/5618))
- Fixed a bug where changing the focal point on an Asset would not invalidate its cached transforms. ([#3685](https://github.com/craftcms/cms/issues/3685))
- Fixed a migration error that could occur when updating from prior to Craft 3.2.6.
- Fixed a bug where element labels could wrap multiple lines in the control panel. ([#5646](https://github.com/craftcms/cms/issues/5646))
- Fixed a bug where meta field labels weren’t aligned with their values. ([#5647](https://github.com/craftcms/cms/issues/5647))
- Fixed a bug where saving an asset from an Edit Asset page would save the content for the primary site, regardless of which site was selected. ([#5659](https://github.com/craftcms/cms/issues/5659))
- Fixed a validation error that occurred when duplicating an entry, if the URI format was based on a custom field value. ([#4759](https://github.com/craftcms/cms/issues/4759))
- Fixed a deprecation warning when accessing the `children` field using GraphQL in some cases. ([#5642](https://github.com/craftcms/cms/issues/5642))
- Fixed a bug where element search indexes weren’t getting updated for propagated saves. ([#5654](https://github.com/craftcms/cms/issues/5654))

## 3.4.5 - 2020-02-07

### Added
- Added `craft\models\GqlToken::getIsExpired()`.

### Changed
- `craft\services\Gql::getPublicSchema()` now returns `null` if the public schema doesn’t exist yet and `allowAdminChanges` is disabled.
- Tightened up the horizontal padding on text inputs. ([#5608](https://github.com/craftcms/cms/issues/5608))
- Improved the look of Matrix blocks.
- Improved the look of editable tables. ([#5615](https://github.com/craftcms/cms/issues/5615))
- URL and Email fields now trim leading/trailing whitespace from their values before validating. ([#5614](https://github.com/craftcms/cms/issues/5614))
- Table fields now trim leading/trailing whitespace from textual cell values before validating.
- Improved GraphQL API performance. ([#5607](https://github.com/craftcms/cms/issues/5607))
- Updated Garnish to 0.1.33.

### Deprecated
- Deprecated `craft\gql\base\Arguments::buildContentArguments()`.

### Fixed
- Fixed an error that occurred when working with GraphQL on an environment with `allowAdminChanges` disabled, if the public schema didn’t exist yet. ([#5588](https://github.com/craftcms/cms/issues/5588))
- Fixed a bug where static Matrix blocks weren’t getting any top padding. ([#5609](https://github.com/craftcms/cms/issues/5609))
- Fixed a bug where static text cells within editable tables were getting cut off. ([#5611](https://github.com/craftcms/cms/issues/5611))
- Fixed an error that occurred when saving an element with an Assets field set to restrict files to a single folder, if any of the selected assets’ files didn’t exist.
- Fixed an error that occurred when attempting to export elements. ([#5617](https://github.com/craftcms/cms/issues/5617))
- Fixed a bug where HTTP exceptions were getting lost if triggered from a template via an `{% exit %}` tag.

## 3.4.4.1 - 2020-02-06

### Changed
- Plugins can now modify the params sent with element index Ajax requests by hooking into the new `registerViewParams` event triggered by `Craft.BaseElementIndex`.

### Fixed
- Fixed an error that occurred when searching for elements from element indexes. ([#5599](https://github.com/craftcms/cms/issues/5599))

## 3.4.4 - 2020-02-05

### Added
- Added the ability to limit multiple selections in admin tables.
- Added an event to admin tables when selections are changed.
- Added an event to admin tables to retrieve currently visible data.
- Added `craft\controllers\ElementIndexesController::actionExport()`.
- Added the `Craft.downloadFromUrl()` JavaScript method.

### Deprecated
- Deprecated `craft\controllers\ElementIndexesController::actionCreateExportToken()`.
- Deprecated `craft\controllers\ExportController`.

### Fixed
- Fixed a bug where data tables weren’t getting horizontal scrollbars in Firefox. ([#5574](https://github.com/craftcms/cms/issues/5574))
- Fixed a bug where HTML was being escaped twice in some admin tables. ([#5532](https://github.com/craftcms/cms/issues/5532))
- Fixed a 404 error that would occur when attempting to preview a PDF file in a volume that didn’t have a base URL. ([#5581](https://github.com/craftcms/cms/issues/5581))
- Fixed a bug where the Asset Indexes utility could leave the progress bar visible after it was done.
- Fixed a bug where the `_count` field would sometimes not work correctly when using GraphQL. ([#4847](https://github.com/craftcms/cms/issues/4847))
- Fixed a bug where assets that had been drag-uploaded to an Assets field would be hyperlinked. ([#5584](https://github.com/craftcms/cms/issues/5584))
- Fixed a bug where `CustomFieldBehavior.php` was getting created with restricted permissions. ([#5570](https://github.com/craftcms/cms/issues/5570))
- Fixed a bug where element exporting would redirect the browser window if the export request didn’t immediately return the export data. ([#5558](https://github.com/craftcms/cms/issues/5558))
- Fixed a “Division by zero” error that occurred if an image transform didn’t specify a width or a height. ([#5590](https://github.com/craftcms/cms/issues/5590))
- Fixed a bug where elements weren’t always retaining their positions in element indexes between pages.

## 3.4.3 - 2020-02-03

### Added
- It’s now possible to preview video files. ([#5565](https://github.com/craftcms/cms/pull/5565))
- Added the `--no-backup` option to the `migrate/all` command.

### Changed
- Craft now logs full exception reports when an exception is thrown from a queue job.

### Fixed
- Fixed a bug where the `update` command was backing up the database twice.
- Fixed a bug where the “Duplicate” element action was available for users who didn’t have permission to create new entries in the section. ([#5566](https://github.com/craftcms/cms/issues/5566))
- Fixed a bug where using directives in GraphQL could make the field return unexpected results. ([#5569](https://github.com/craftcms/cms/issues/5569))
- Fixed a bug where the active queue job could be missing from the global sidebar and Queue Manager if there were 50 or more pending jobs with higher priorities. ([#5506](https://github.com/craftcms/cms/issues/5506))
- Fixed a bug where Craft wouldn’t detect requests to non-primary sites if their base URL only contained one extra character than the primary site. ([#5575](https://github.com/craftcms/cms/issues/5575))

## 3.4.2 - 2020-01-31

### Added
- Added the ability to pass a custom failure message to the delete action on admin tables. ([#5507](https://github.com/craftcms/cms/issues/5507))
- `craft\services\ProjectConfig::processConfigChanges()` now has a `$force` argument that defaults to `false`.
- Added the ability for admin table actions to restrict usage if multiple items are selected.
- Edit Asset pages now have `cp.assets.edit`, `cp.assets.edit.details`, `cp.assets.edit.settings`, and `cp.assets.edit.meta` template hooks. ([#5560](https://github.com/craftcms/cms/pull/5560))
- Added `craft\queue\jobs\ResaveElements::$updateSearchIndex`.

### Changed
- Edit Asset pages now show a “View” button for image, PDF, and text assets. ([#5555](https://github.com/craftcms/cms/issues/5555))
- Edit Asset pages now show the asset’s location in the meta pane.
- The `generateTransformsBeforePageLoad` config setting is now automatically enabled for GraphQL API requests. ([#5553](https://github.com/craftcms/cms/issues/5553))
- Brought back the `_elements/indexcontainer.html` template (though it is deprecated). ([Dolphiq/craft3-plugin-redirect#108](https://github.com/Dolphiq/craft3-plugin-redirect/issues/108))

### Fixed
- Fixed a couple errors that could have occurred when updating to Craft 3.4. ([#5527](https://github.com/craftcms/cms/issues/5527))
- Fixed a bug where HTML was being escaped twice in some admin tables. ([#5532](https://github.com/craftcms/cms/issues/5532))
- Fixed an error that could occur when processing new Project Config values.
- Fixed an error that could occur when saving Project Config values that contained 4+ byte characters.
- Fixed a bug where asset previews weren’t working on Craft Solo. ([#5517](https://github.com/craftcms/cms/issues/5517))
- Fixed a bug where Matrix fields weren’t always showing validation errors.
- Fixed a bug where unsaved Matrix blocks could be lost if an entry was saved with validation errors, and any unsaved Matrix blocks weren’t modified before reattempting to save the entry. ([#5544](https://github.com/craftcms/cms/issues/5544))
- Fixed a bug where Table fields weren’t getting initialized properly unless they were located on the initially-selected content tab. ([#5549](https://github.com/craftcms/cms/issues/5549))
- Fixed a bug where the control panel’s login form was off-center vertically when a login page logo was used. ([#5552](https://github.com/craftcms/cms/issues/5552))
- Fixed a bug where it was impossible to use GraphQL variables in directive arguments. ([#5543](https://github.com/craftcms/cms/issues/5543))
- Fixed a bug where users with permission to create entries would get a 403 error when attempting to save a new entry.
- Fixed a styling issue on the Login page if the `rememberedUserSessionDuration` config setting was set to `0`. ([#5556](https://github.com/craftcms/cms/issues/5556))
- Fixed an error that occurred when viewing trashed elements in an element index and then changing the selected source. ([#5559](https://github.com/craftcms/cms/issues/5559))
- Fixed a bug where Craft would update the search index for Matrix blocks and other nested elements, even if the owner element was saved with `$updateSearchIndex = false`.

## 3.4.1 - 2020-01-29

### Changed
- Craft now only logs errors and warnings for console requests, when Dev Mode isn’t enabled. ([#5256](https://github.com/craftcms/cms/issues/5256))
- Improved the styling of the system name in the global sidebar. ([#5524](https://github.com/craftcms/cms/issues/5524))
- The default MySQL backup command will now set the `--default-character-set` argument to the value of the `charset` database config setting. ([#5529](https://github.com/craftcms/cms/issues/5529))

### Fixed
- Fixed a bug where plugin settings would get mangled when installing Craft using an existing `project.yaml` file.
- Fixed a bug where Assets fields’ selection modals could be blank if the Default Upload Location setting specified an unpermitted volume. ([#5520](https://github.com/craftcms/cms/issues/5520))
- Fixed a bug where users’ Week Start Day preference was being ignored if set to Sunday. ([#5513](https://github.com/craftcms/cms/issues/5513))

## 3.4.0.2 - 2020-01-28

### Fixed
- Fixed a bug where installing Craft from the terminal wasn’t setting the `DB_DSN` environment variable in `.env`.
- Fixed a bug where sections could lose their preview targets when updating to Craft 3.4. ([#5519](https://github.com/craftcms/cms/issues/5519))
- Fixed a bug where preview target URLs weren’t being normalized to site URLs. ([#5519](https://github.com/craftcms/cms/issues/5519))

## 3.4.0.1 - 2020-01-28

### Fixed
- Fixed an error that could occur when updating to Craft 3.4.
- Fixed a bug where Assets fields’ selection modals could be blank if limited to a single folder. ([#5516](https://github.com/craftcms/cms/issues/5516))

## 3.4.0 - 2020-01-28

> {warning} If `useProjectConfigFile` is enabled and you are using the GraphQL API, restore a fresh database backup from your production environment before updating your development environment. Otherwise you may lose your GraphQL schema data when updating production.

> {warning} There have been some changes in behavior that plugin developers should be aware of! See [Updating Plugins for Craft 3.4](https://craftcms.com/guides/updating-plugins-for-craft-34) for details.

> {tip} Element search indexing is a little smarter in Craft 3.4. It’s recommended that you resave all your entries from your terminal **after** you’ve finished updating.
>
> ```bash
> > ./craft resave/entries --update-search-index
> ```

### Added
- Improved the overall look and feel of the Control Panel. ([#2883](https://github.com/craftcms/cms/issues/2883))
- Added an overflow menu for Control Panel tabs that don’t fit into the available space. ([#3073](https://github.com/craftcms/cms/issues/3073))
- Added support for delta element updates. ([#4064](https://github.com/craftcms/cms/issues/4064))
- Elements now track which field values have changed since the element was first loaded. ([#4149](https://github.com/craftcms/cms/issues/4149))
- Entry drafts now show which fields and attributes have changed within the draft, and which are outdated.
- If an entry draft contains outdated field and attribute values, it’s now possible to merge the latest source entry values into the draft manually, and they will be automatically merged in when the draft is published. ([#4642](https://github.com/craftcms/cms/issues/4642))
- “Set Status” element actions no longer have the option to disable multi-site elements globally; only for the currently selected site. ([#2817](https://github.com/craftcms/cms/issues/2817), [#2899](https://github.com/craftcms/cms/issues/2899))
- Multi-site entries’ edit pages no longer have the option to set the entry’s global status. Instead, only the current site’s status is shown by default, and that setting can be expanded to show all sites that the user has permission to edit, for bulk-editing the entry’s status across multiple sites. ([#2817](https://github.com/craftcms/cms/issues/2817), [#2899](https://github.com/craftcms/cms/issues/2899))
- It’s now possible to see all of the elements selected by relation fields from element indexes. ([#3030](https://github.com/craftcms/cms/issues/3030))
- Assets now have their own dedicated edit pages in the control panel. ([#1249](https://github.com/craftcms/cms/issues/1249))
- Asset volumes’ field layouts can now define multiple tabs.
- Assets now keep track of which user account was logged-in when the asset was uploaded. ([#3553](https://github.com/craftcms/cms/issues/3553))
- Asset indexes can now have an “Uploaded by” column.
- It’s now possible to eager-load assets with their `uploader` value.
- Added new “View files uploaded by other users”, “Edit files uploaded by other users”, “Replace files uploaded by other users”, “Remove files uploaded by other users”, and “Edit images uploaded by other users” user permissions.
- Assets fields now have a “Show unpermitted volumes” setting, which determines whether the field should show volumes that the user doesn’t have permission to view (disabled by default for new fields; enabled by default for existing fields). ([#887](https://github.com/craftcms/cms/issues/887))
- Assets fields now have a “Show unpermitted files setting, which determines whether the field should show files that the user doesn’t have permission to view per the new “View files uploaded by other users” permission.
- It’s now possible to download multiple assets at once as a zip file. ([#5259](https://github.com/craftcms/cms/issues/5259))
- It’s now possible to preview text and PDF assets, and plugins can add support for additional file types. ([#5136](https://github.com/craftcms/cms/pull/5136))
- It’s now possible to set a custom aspect ratio when cropping images with the image editor. ([#4359](https://github.com/craftcms/cms/issues/4359))
- It’s now possible to change the the aspect ratio orientation when cropping images with the image editor. ([#4359](https://github.com/craftcms/cms/issues/4359))
- Added the Queue Manager utility. ([#2753](https://github.com/craftcms/cms/issues/2753), [#3489](https://github.com/craftcms/cms/issues/3489))
- It’s now possible to define additional queues using `craft\queue\Queue`, with custom `channel` values. ([#5492](https://github.com/craftcms/cms/issues/5492))
- Added the `queue/release` action. ([#4777](https://github.com/craftcms/cms/issues/4777))
- Added the `utils/prune-revisions` action. ([#4851](https://github.com/craftcms/cms/issues/4851))
- Added the `verifyEmailPath` config setting.
- Added the `maxBackups` config setting. ([#2078](https://github.com/craftcms/cms/issues/2078))
- Added the `upscaleImages` config setting. ([#844](https://github.com/craftcms/cms/issues/844))
- Added the “Reply-To Address” email setting. ([#5498](https://github.com/craftcms/cms/issues/5498))
- Added the `{% requireGuest %}` Twig tag, which redirects a user to the path specified by the `postLoginRedirect` config setting if they’re already logged in. ([#5015](https://github.com/craftcms/cms/pull/5015))
- Added the `combine()` Twig function.
- Added the `|contains` Twig filter.
- Added the `|purify` Twig filter. ([#5184](https://github.com/craftcms/cms/issues/5184))
- Public registration forms can now customize the flash notice displayed on successful registration by passing a `userRegisteredNotice` param. ([#5213](https://github.com/craftcms/cms/issues/5213))
- It’s now possible to query for Matrix blocks by their field handle, via the new `field` param. ([#5218](https://github.com/craftcms/cms/issues/5218))
- It’s now possible to filter element query results by their related elements using relational fields’ element query params (e.g. `publisher(100)` rather than `relatedTo({targetElement: 100, field: 'publisher'})`). ([#5200](https://github.com/craftcms/cms/issues/5200))
- It’s now possible to query for elements by their custom field values via GraphQL. ([#5208](https://github.com/craftcms/cms/issues/5208))
- It’s now possible to eager-load the *count* of related elements, by setting `'count' => true` on the eager-loading criteria.
- GraphQL access tokens are now managed separately from schema definitions, making it possible to create multiple tokens for the same schema.
- GraphQL schemas are now stored in the project config (sans tokens). ([#4829]((https://github.com/craftcms/cms/issues/4829))
- Added a new “Expanded” element exporter type, which includes expanded custom field values, including Matrix and relational fields. ([#4484](https://github.com/craftcms/cms/issues/4484))
- It’s now possible to export elements as CSV, JSON, or XML files.
- Added support for plugin-supplied element exporters. ([#5090](https://github.com/craftcms/cms/issues/5090))
- Control panel pages can now implement Vue-based admin tables that support bulk actions, search, and pagination.
- Elements now have a `_count` field when queried via GraphQL, which returns the total number of related elements for a given relational field handle.
- It’s now possible to filter users by their groups when querying for them via GraphQL. ([#5374](https://github.com/craftcms/cms/issues/5374))
- Added the `asset`, `category`, `entry`, `globalSet`, `tag`, and `user` queries to fetch single elements via GraphQL. ([#5363](https://github.com/craftcms/cms/issues/5363))
- It’s now possible to apply the `transform` GraphQL directive to entire assets. ([#5425](https://github.com/craftcms/cms/issues/5425))
- The Image Editor now displays the resulting image size when cropping. ([#4551](https://github.com/craftcms/cms/issues/4551))
- Improved the crop behavior when dragging along the edges of an image in the Image Editor.
- The Sendmail mailer transport now has a “Sendmail Command” setting. ([#5445](https://github.com/craftcms/cms/pull/5445))
- Added support for the `CRAFT_EPHEMERAL` PHP constant, which can be defined as `true` when Craft is running on an environment with ephemeral storage.
- Added the `setup/php-session-table` command for creating a database table to store PHP sessions.
- Added `craft\assetpreviews\Image`.
- Added `craft\assetpreviews\Pdf`.
- Added `craft\assetpreviews\Text`.
- Added `craft\base\AssetPreviewHandler`.
- Added `craft\base\AssetPreviewHandlerInterface`.
- Added `craft\base\Element::ATTR_STATUS_CONFLICTED`.
- Added `craft\base\Element::ATTR_STATUS_MODIFIED`.
- Added `craft\base\Element::ATTR_STATUS_OUTDATED`.
- Added `craft\base\Element::defineExporters()`.
- Added `craft\base\Element::EVENT_REGISTER_EXPORTERS`.
- Added `craft\base\ElementExporter`.
- Added `craft\base\ElementExporterInterface`.
- Added `craft\base\ElementInterface::exporters()`
- Added `craft\base\ElementInterface::getAttributeStatus()`.
- Added `craft\base\ElementInterface::getDirtyAttributes()`.
- Added `craft\base\ElementInterface::getDirtyFields()`.
- Added `craft\base\ElementInterface::getEagerLoadedElementCount()`.
- Added `craft\base\ElementInterface::getEnabledForSite()`.
- Added `craft\base\ElementInterface::getFieldStatus()`.
- Added `craft\base\ElementInterface::isFieldDirty()`.
- Added `craft\base\ElementInterface::markAsClean()`.
- Added `craft\base\ElementInterface::setAttributeStatus()`.
- Added `craft\base\ElementInterface::setEagerLoadedElementCount()`.
- Added `craft\base\ElementInterface::setEnabledForSite()`.
- Added `craft\base\ElementInterface::trackChanges()`.
- Added `craft\base\FieldInterface::getTranslationDescription()`.
- Added `craft\base\Model::defineRules()`. Models that define a `rules()` method should use `defineRules()` instead, so `EVENT_DEFINE_RULES` event handlers have a chance to modify them.
- Added `craft\base\UtilityInterface::footerHtml()`.
- Added `craft\base\UtilityInterface::toolbarHtml()`.
- Added `craft\base\WidgetInterface::getSubtitle()`.
- Added `craft\behaviors\DraftBehavior::$dateLastMerged`.
- Added `craft\behaviors\DraftBehavior::$mergingChanges`.
- Added `craft\behaviors\DraftBehavior::$trackChanges`.
- Added `craft\behaviors\DraftBehavior::getIsOutdated()`.
- Added `craft\behaviors\DraftBehavior::getOutdatedAttributes()`.
- Added `craft\behaviors\DraftBehavior::getOutdatedFields()`.
- Added `craft\behaviors\DraftBehavior::isAttributeModified()`.
- Added `craft\behaviors\DraftBehavior::isAttributeOutdated()`.
- Added `craft\behaviors\DraftBehavior::isFieldModified()`.
- Added `craft\behaviors\DraftBehavior::isFieldOutdated()`.
- Added `craft\controllers\AssetsController::actionEditAsset()`.
- Added `craft\controllers\AssetsController::actionSaveAsset()`.
- Added `craft\controllers\DraftsController`.
- Added `craft\controllers\GraphqlController::actionDeleteToken()`.
- Added `craft\controllers\GraphqlController::actionEditPublicSchema()`.
- Added `craft\controllers\GraphqlController::actionEditPublicSchema()`.
- Added `craft\controllers\GraphqlController::actionEditToken()`.
- Added `craft\controllers\GraphqlController::actionSaveToken()`.
- Added `craft\controllers\GraphqlController::actionViewToken()`.
- Added `craft\controllers\UsersController::actionSessionInfo()`. ([#5355](https://github.com/craftcms/cms/issues/5355))
- Added `craft\db\ActiveRecord::behaviors()`, which now gives plugins a chance to define their own behaviors.
- Added `craft\db\ActiveRecord::EVENT_DEFINE_BEHAVIORS`.
- Added `craft\db\Connection::DRIVER_MYSQL`.
- Added `craft\db\Connection::DRIVER_PGSQL`.
- Added `craft\elements\Asset::$uploaderId`.
- Added `craft\elements\Asset::getDimensions()`.
- Added `craft\elements\Asset::getFormattedSize()`.
- Added `craft\elements\Asset::getFormattedSizeInBytes()`.
- Added `craft\elements\Asset::getPreviewThumbImg()`.
- Added `craft\elements\Asset::getUploader()`.
- Added `craft\elements\Asset::setUploader()`.
- Added `craft\elements\db\AssetQuery::$uploaderId`.
- Added `craft\elements\db\AssetQuery::uploader()`.
- Added `craft\elements\db\ElementQuery::clearCachedResult()`.
- Added `craft\elements\db\MatrixBlockQuery::field()`.
- Added `craft\elements\exporters\Expanded`.
- Added `craft\elements\exporters\Raw`.
- Added `craft\elements\MatrixBlock::$dirty`.
- Added `craft\events\AssetPreviewEvent`.
- Added `craft\events\BackupEvent::$ignoreTables`. ([#5330](https://github.com/craftcms/cms/issues/5330))
- Added `craft\events\DefineGqlTypeFieldsEvent`.
- Added `craft\events\DefineGqlValidationRulesEvent`.
- Added `craft\events\ExecuteGqlQueryEvent::$schemaId`.
- Added `craft\events\RegisterElementExportersEvent`.
- Added `craft\events\RegisterGqlPermissionsEvent`.
- Added `craft\events\TemplateEvent::$templateMode`.
- Added `craft\fields\Assets::$showUnpermittedVolumes`.
- Added `craft\gql\TypeManager`.
- Added `craft\gql\types\Number`.
- Added `craft\helpers\AdminTable`.
- Added `craft\helpers\App::isEphemeral()`.
- Added `craft\helpers\ArrayHelper::append()`.
- Added `craft\helpers\ArrayHelper::contains()`.
- Added `craft\helpers\ArrayHelper::isOrdered()`.
- Added `craft\helpers\ArrayHelper::prepend()`.
- Added `craft\helpers\Db::parseDsn()`.
- Added `craft\helpers\Db::url2config()`.
- Added `craft\helpers\FileHelper::invalidate()`.
- Added `craft\helpers\FileHelper::writeGitignoreFile()`.
- Added `craft\helpers\ProjectConfigHelper::flattenConfigArray()`.
- Added `craft\helpers\ProjectConfigHelper::packAssociativeArray()`.
- Added `craft\helpers\ProjectConfigHelper::packAssociativeArrays()`.
- Added `craft\helpers\ProjectConfigHelper::unpackAssociativeArray()`.
- Added `craft\helpers\ProjectConfigHelper::unpackAssociativeArrays()`.
- Added `craft\mail\Mailer::$replyTo`.
- Added `craft\migrations\CreatePhpSessionTable`.
- Added `craft\models\FieldLayoutTab::elementHasErrors()`.
- Added `craft\models\GqlToken`.
- Added `craft\models\MailSettings::$replyToEmail`.
- Added `craft\queue\Command::actionRelease()`.
- Added `craft\queue\jobs\UpdateSearchIndex::$fieldHandles`.
- Added `craft\queue\Queue::$channel`.
- Added `craft\queue\Queue::$db`.
- Added `craft\queue\Queue::$mutex`.
- Added `craft\queue\Queue::$tableName`.
- Added `craft\queue\QueueInterface::getJobDetails()`.
- Added `craft\queue\QueueInterface::getTotalJobs()`.
- Added `craft\queue\QueueInterface::releaseAll()`.
- Added `craft\queue\QueueInterface::retryAll()`.
- Added `craft\records\Asset::getUploader()`.
- Added `craft\records\GqlToken`.
- Added `craft\services\Assets::EVENT_REGISTER_PREVIEW_HANDLER`.
- Added `craft\services\Assets::getAssetPreviewHandler()`.
- Added `craft\services\Drafts::EVENT_AFTER_MERGE_SOURCE_CHANGES`.
- Added `craft\services\Drafts::EVENT_BEFORE_MERGE_SOURCE_CHANGES`.
- Added `craft\services\Drafts::mergeSourceChanges()`.
- Added `craft\services\Elements::createExporter()`.
- Added `craft\services\Gql::CONFIG_GQL_SCHEMAS_KEY`.
- Added `craft\services\Gql::deleteSchema()`.
- Added `craft\services\Gql::deleteTokenById()`.
- Added `craft\services\Gql::EVENT_REGISTER_GQL_PERMISSIONS`.
- Added `craft\services\Gql::getSchemaByUid()`.
- Added `craft\services\Gql::getTokenByAccessToken()`.
- Added `craft\services\Gql::getTokenById()`.
- Added `craft\services\Gql::getTokenByName()`.
- Added `craft\services\Gql::getTokenByUid()`.
- Added `craft\services\Gql::getTokens()`.
- Added `craft\services\Gql::getValidationRules()`.
- Added `craft\services\Gql::GRAPHQL_COUNT_FIELD`.
- Added `craft\services\Gql::handleChangedSchema()`.
- Added `craft\services\Gql::handleDeletedSchema()`.
- Added `craft\services\Gql::saveToken()`.
- Added `craft\services\Path::getConfigDeltaPath()`.
- Added `craft\services\Plugins::$pluginConfigs`. ([#1989](https://github.com/craftcms/cms/issues/1989))
- Added `craft\services\ProjectConfig::$maxDeltas`.
- Added `craft\services\ProjectConfig::CONFIG_ALL_KEY`.
- Added `craft\services\ProjectConfig::CONFIG_ASSOC_KEY`.
- Added `craft\services\ProjectConfig::CONFIG_DELTA_FILENAME`.
- Added `craft\services\ProjectConfig::CONFIG_DELTA_FILENAME`.
- Added `craft\services\ProjectConfig::CONFIG_DELTA_FILENAME`.
- Added `craft\services\ProjectConfig::CONFIG_DELTA_FILENAME`.
- Added `craft\services\ProjectConfig::CONFIG_DELTA_FILENAME`.
- Added `craft\services\ProjectConfig::CONFIG_DELTA_FILENAME`.
- Added `craft\services\ProjectConfig::CONFIG_DELTA_FILENAME`.
- Added `craft\services\ProjectConfig::CONFIG_DELTA_FILENAME`.
- Added `craft\utilities\QueueManager`.
- Added `craft\web\assets\admintable\AdminTableAsset`.
- Added `craft\web\assets\queuemanager\QueueManagerAsset`.
- Added `craft\web\Controller::requireGuest()`.
- Added `craft\web\CsvResponseFormatter`.
- Added `craft\web\twig\nodes\RequireGuestNode`.
- Added `craft\web\twig\tokenparsers\RequireGuestTokenParser`.
- Added `craft\web\twig\variables\Paginate::getDynamicRangeUrls()`, making it easy to create Google-style pagination links. ([#5005](https://github.com/craftcms/cms/issues/5005))
- Added `craft\web\User::guestRequired()`.
- Added `craft\web\View::$minifyCss`.
- Added `craft\web\View::$minifyJs`.
- Added `craft\web\View::getDeltaNames()`.
- Added `craft\web\View::getIsDeltaRegistrationActive()`.
- Added `craft\web\View::registerDeltaName()`.
- Added `craft\web\View::setIsDeltaRegistrationActive()`.
- Added the `Craft.ui.createDateRangePicker()` JavaScript method.
- Added the `Craft.VueAdminTable` JavaScript class.
- Added the `beforeUpdateIframe` and `switchTarget` events to the `Craft.Preview` JavaScript class. ([#5359](https://github.com/craftcms/cms/issues/5359))
- The `Craft.t()` JavaScript method is now capable of parsing `number` and `plural` formatted params (e.g. `{num, plural, =1{item} other{items}}`).
- Added the `cp.users.edit.prefs` template hook to the Edit User page. ([#5114](https://github.com/craftcms/cms/issues/5114))
- The `_layouts/elements.html` control panel layout template can now be used for elements that don’t support drafts or revisions.
- Added the [Interactive Shell Extension for Yii 2](https://github.com/yiisoft/yii2-shell). ([#5228](https://github.com/craftcms/cms/issues/5228))
- Added the Minify PHP package.

### Changed
- Control panel requests are now always set to the primary site, regardless of the URL they were accessed from.
- The control panel no longer shows the tab bar on pages with only one tab. ([#2915](https://github.com/craftcms/cms/issues/2915))
- The queue info in the global sidebar no longer shows an HUD with job details when clicked; the user is now brought to the new Queue Manager utility, if they have permission to view it. ([#4040](https://github.com/craftcms/cms/issues/4040))
- Element indexes now load up to 100 elements per page/batch, rather than 50. ([#4555](https://github.com/craftcms/cms/issues/4555))
- The Assets index page now updates the URL when the selected volume changes.
- Sections’ entry URI format settings are now shown when running Craft in headless mode. ([#4934](https://github.com/craftcms/cms/issues/4934))
- The “Primary entry page” preview target is now user-customizable alongside all other preview targets in sections’ settings. ([#4520](https://github.com/craftcms/cms/issues/4520))
- Sections’ “Preview Targets” setting now has a “Refresh” checkbox column, which can be unchecked to prevent preview frames from being refreshed automatically when content changes. ([#5359](https://github.com/craftcms/cms/issues/5359))
- Entry drafts are no longer auto-created when the “Preview” button is clicked, unless/until the content has changed. ([#5201](https://github.com/craftcms/cms/issues/5201))
- Unsaved entries’ URIs are now updated on each autosave. ([#4581](https://github.com/craftcms/cms/issues/4581))
- Edit Entry pages now show the entry’s status in the meta pane.
- Plain Text fields can now specify a maximum size in bytes. ([#5099](https://github.com/craftcms/cms/issues/5099))
- Plain Text fields’ Column Type settings now have an “Automatic” option, which is selected by default for new fields. ([#5099](https://github.com/craftcms/cms/issues/5099))
- Matrix fields now show an accurate description of their propagation behavior in the translation icon tooltip. ([#5304](https://github.com/craftcms/cms/issues/5304))
- The Clear Caches utility now has info icons next to most cache options with more details about what the cache option refers to. ([#5418](https://github.com/craftcms/cms/issues/5418))
- The `users/login` action no longer sets a “Logged in.” flash notice. ([#5383](https://github.com/craftcms/cms/issues/5383))
- Local asset volumes now ensure that their folder exists on save, and if it doesn’t, a `.gitignore` file will be added automatically to it, excluding the directory from Git. ([#5237](https://github.com/craftcms/cms/issues/5237))
- Set Password and Verify Email links now use the `setPasswordPath` and `verifyEmailPath` config settings. ([#4925](https://github.com/craftcms/cms/issues/4925))
- Craft now uses the `slugWordSeparator` when generating URI formats. ([#5315](https://github.com/craftcms/cms/pull/5315))
- The `loginPath` and `logoutPath` config setings can now be set to `false` to disable front-end login/logout. ([#5352](https://github.com/craftcms/cms/issues/5352))
- The `loginPath`, `logoutPath`, `setPasswordPath`, and `verifyEmailPath` config settings are now ignored when Craft is running in headless mode.
- ImageMagick is no longer used when the `imageDriver` config setting is set to `auto`, if `Imagick::queryFormats()` returns an empty array. ([#5435](https://github.com/craftcms/cms/issues/5435))
- CSS registered with `craft\web\View::registerCss()` or the `{% css %}` tag is now minified by default. ([#5183](https://github.com/craftcms/cms/issues/5183))
- JavaScript code registered with `craft\web\registerJs()` or the `{% js %}` tag is now minified per the `useCompressedJs` config setting. ([#5183](https://github.com/craftcms/cms/issues/5183))
- `resave/*` commands now have an `--update-search-index` argument (defaults to `false`). ([#4840](https://github.com/craftcms/cms/issues/4840))
- The installer now requires `config/db.php` to be setting the `dsn` database config setting with a `DB_DSN` environment variable, if a connection can’t already be established.
- The full GraphQL schema is now always generated when Dev Mode is enabled.
- Punctuation is now removed from search keywords and search terms, rather than being replaced with a space. ([#5214](https://github.com/craftcms/cms/issues/5214))
- The `_includes/forms/field.html` template now supports `fieldAttributes`, `labelAttributes`, and `inputAttributes` variables.
- The `_includes/field.html` template now supports a `registerDeltas` variable.
- The `_layouts/cp.html` template now supports `mainAttributes` and `mainFormAttributes` variables.
- Plugins can now modify the GraphQL schema via `craft\gql\TypeManager::EVENT_DEFINE_GQL_TYPE_FIELDS`.
- Plugins can now modify the GraphQL permissions via `craft\services\Gql::EVENT_REGISTER_GQL_PERMISSIONS`.
- Number fields now return the `Number` type when queried via GraphQL, which can be an integer, a float, or null. ([#5344](https://github.com/craftcms/cms/issues/5344))
- Renamed the`QueryParameter` GraphQL type to `QueryArgument`.
- If any elements are selected while exporting, only the selected elements will be included in the export. ([#5130](https://github.com/craftcms/cms/issues/5130))
- Craft now sorts the `project.yaml` file alphabetically by keys. ([#5147](https://github.com/craftcms/cms/issues/5147))
- The project config is now stored in its own `projectconfig` table, rather than a `config` column within the `info` table.
- Project config event handlers are now triggered in order of specificity (from least-to-most specific).
- Active record classes now normalize attribute values right when they are set.
- Entry queries no longer factor in seconds when looking for currently live entries. ([#5389](https://github.com/craftcms/cms/issues/5389))
- Editable tables now set existing row’s cell values to their column’s default value, if the cell is missing from the row data.
- Preview targets can now opt out of being automatically refreshed when content changes, by setting `refresh` to `false` on their target definition. ([#5359](https://github.com/craftcms/cms/issues/5359))
- The old `craft\controllers\AssetsController::actionSaveAsset()` method has been renamed to `actionUpload()`.
- Assets fields now open their asset selection modals to the field's Default Upload Location, if it exists. ([#2778](https://github.com/craftcms/cms/issues/2778)
- `craft\config\GeneralConfig::getLoginPath()` and `getLogoutPath()` may now return non-string values.
- `craft\elements\Asset::getImg()` now has an optional `$transform` argument. ([#3563](https://github.com/craftcms/cms/issues/3563))
- `craft\helpers\Db::prepDateForDb()` now has a `$stripSeconds` argument (defaults to `false`).
- `craft\i18n\Formatter::asShortSize()` now capitalizes the size unit.
- `craft\mail\Message::setReplyTo()` can now be set to a `craft\elements\User` object, or an array of them.
- `craft\models\GqlSchema::$scope` is now read-only.
- `craft\services\Elements::resaveElements()` now has an `$updateSearchIndex` argument (defaults to `false`). ([#4840](https://github.com/craftcms/cms/issues/4840))
- `craft\services\Elements::saveElement()` now has an `$updateSearchIndex` argument (defaults to `true`). ([#4840](https://github.com/craftcms/cms/issues/4840))
- `craft\services\ProjectConfig::areChangesPending()` will now return `true` if the path was updated but not processed yet.
- `craft\services\ProjectConfig::processConfigChanges()` now has a `$message` argument to specify the reason for config changes.
- `craft\services\ProjectConfig::remove()` now has a `$message` argument to specify the reason for config changes.
- `craft\services\ProjectConfig::set()` now has a `$message` argument to specify the reason for config changes.
- `craft\services\Search::indexElementAttributes()` now has a `$fieldHandles` argument, for specifying which custom fields’ keywords should be updated.
- `craft\web\Controller::renderTemplate()` now has a `$templateMode` argument.
- `craft\web\View::renderTemplate()`, `renderPageTemplate()`, `renderTemplateMacro()`, `doesTemplateExist()`, and `resolveTemplate()` now have `$templateMode` arguments. ([#4570](https://github.com/craftcms/cms/pull/4570))
- The `ContentBehavior` and `ElementQueryBehavior` behavior classes have been replaced by a single `CustomFieldBehavior` class.
- Matrix fields now trigger a `blockDeleted` JavaScript event when a block is deleted. ([#5329](https://github.com/craftcms/cms/issues/5329))
- The `afterUpdateIframe` event fired by the `Craft.Preview` JavaScript class now includes `target` and `$iframe` data properties.
- Replaced the deprecated zend-feed library with laminas-feed. ([#5400](https://github.com/craftcms/cms/issues/5400))
- The `index-assets/*` commands now have a `--deleteMissingAssets` option, which deletes the records of Assets that are missing their files after indexing. ([#4928](https://github.com/craftcms/cms/issues/4928))
- Updated Yii to 2.0.32.
- Updated yii2-queue to 2.3.
- Updated Garnish to 0.1.32.

### Deprecated
- Deprecated the `url`, `driver`, `database`, `server`, `port`, and `unixSocket` database config settings. `dsn` should be used instead.
- Deprecated `craft\config\DbConfig::DRIVER_MYSQL`.
- Deprecated `craft\config\DbConfig::DRIVER_PGSQL`.
- Deprecated `craft\config\DbConfig::updateDsn()`.
- Deprecated `craft\controllers\UsersController::actionGetRemainingSessionTime()`. `actionSessionInfo()` should be used instead.
- Deprecated `craft\elements\Asset::getSupportsPreview()`. Use `craft\services\Assets::getAssetPreviewHandler()` instead.
- Deprecated `craft\events\ExecuteGqlQueryEvent::$accessToken`. Use `craft\events\ExecuteGqlQueryEvent::$schemaId` instead.
- Deprecated `craft\services\ProjectConfig::$maxBackups`. `$maxDeltas` should be used instead.
- Deprecated `craft\services\Search::indexElementFields()`.

### Removed
- Removed `craft\events\SetStatusEvent`.
- Removed `craft\models\GqlSchema::PUBLIC_TOKEN`.
- Removed `craft\models\GqlSchema::$accessToken`.
- Removed `craft\models\GqlSchema::$enabled`.
- Removed `craft\models\GqlSchema::$expiryDate`.
- Removed `craft\models\GqlSchema::$lastUsed`.
- Removed `craft\models\GqlSchema::$dateCreated`.
- Removed `craft\models\GqlSchema::$isTemporary`.
- Removed `craft\models\GqlSchema::getIsPublic()`.

### Fixed
- Fixed a SQL error that could occur if the `info` table has more than one row. ([#5222](https://github.com/craftcms/cms/issues/5222))
- Fixed a bug where the control panel UI could come to a grinding halt if a large number of jobs were in the queue. ([#4533](https://github.com/craftcms/cms/issues/4533))
- Fixed a layout issue where the control panel footer would be hidden if the Debug Toolbar was shown. ([#4591](https://github.com/craftcms/cms/issues/4591))
- Fixed a bug where the image editor would not immediately apply new aspect ratio selections when cropping images.
- Fixed a bug where the `maxBackups` config setting wasn’t getting applied if a custom `backupCommand` was set.
- Fixed a bug where it wasn’t possible to use aliases for Matrix fields when querying via GraphQL. ([#5008](https://github.com/craftcms/cms/issues/5008))
- Fixed a bug where Lightswitch column values within Table fields weren’t returning boolean values when queried via GraphQL. ([#5344](https://github.com/craftcms/cms/issues/5344))
- Fixed a bug where deactivating the Crop tool in the Image Editor would not set the image zoom correctly for straightened images.
- Fixed a PHP error that could occur when running jobs from the queue in some PostgreSQL installations. ([#2715](https://github.com/craftcms/cms/issues/2715))
- Fixed a bug where some classes didn’t support `EVENT_DEFINE_BEHAVIORS`.
- Fixed a bug where directives applied to object fields would be ignored when using GraphQL.
- Fixed a SQL error that could occur when merging an element that belonged to a structure into another element that didn’t. ([#5450](https://github.com/craftcms/cms/issues/5450))
- Fixed a bug where eager-loaded relational fields would fetch elements from other sites by default. ([#5451](https://github.com/craftcms/cms/issues/5451))
- Fixed a bug where Project Config event handlers weren’t getting triggered if a parent config path had been updated in the same request. ([#5440](https://github.com/craftcms/cms/issues/5440))
- Fixed a SQL error that could occur when searching for elements, if MySQL was used and the `searchindex` table was using InnoDB. ([#3862](https://github.com/craftcms/cms/issues/5440))
- Fixed a PHP error that occurred when a dynamically generated class was loaded before it was finished being written. ([#5434](https://github.com/craftcms/cms/issues/5434))
- Fixed an error that occurred after disabling a section for the primary site, while its existing entries were being resaved. ([#5489](https://github.com/craftcms/cms/issues/5489))
- Fixed a bug where radio buttons within radio groups were getting `id` attributes even if no `id` was passed. ([#5508](https://github.com/craftcms/cms/issues/5508))

## 3.3.20.1 - 2020-01-14

### Fixed
- Fixed a PHP error that would occur when running console commands. ([#5436](https://github.com/craftcms/cms/issues/5436))

## 3.3.20 - 2020-01-14

### Changed
- The control panel will now display an alert if `useProjectConfigFile` is enabled, but the `project.yaml` file isn’t writable. ([#4319](https://github.com/craftcms/cms/issues/4319))
- Browser-based form validation is now disabled for element editor HUDs. ([#5433](https://github.com/craftcms/cms/issues/5433))

### Fixed
- Fixed a bug where entry revision menus could list sites that the entry didn’t support. ([#5387](https://github.com/craftcms/cms/issues/5387))
- Fixed a PHP warning that occurred when creating a new database backup. ([#5393](https://github.com/craftcms/cms/issues/5393))
- Fixed an error that could occur when saving a Table field. ([#5398](https://github.com/craftcms/cms/issues/5398))
- Fixed a bug where an unknown error was displayed when attempting to create an Asset folder without proper permissions. ([#5223](https://github.com/craftcms/cms/issues/5223))
- Fixed a PHP warning that occurred sometimes when Craft was attempting to list resized versions of asset images. ([#5399](https://github.com/craftcms/cms/issues/5399))
- Fixed a bug where preview target URLs weren’t getting generated correctly if they contained an anchor. ([#5404](https://github.com/craftcms/cms/issues/5404))
- Fixed couple bugs related to entry preview frames maintaining their scroll position between refreshes. ([#5404](https://github.com/craftcms/cms/issues/5404))
- Fixed a bug where Matrix blocks weren’t getting updated correctly when their field’s Propagation Method setting was changed via `project.yaml`. ([#5295](https://github.com/craftcms/cms/issues/5295))
- Fixed an error that could occur when syncing the project config if a Matrix field had been changed to something else. ([#5419](https://github.com/craftcms/cms/issues/5419))
- Fixed a bug where changes to an entry draft’s name or notes weren’t getting saved until the next draft autosave. ([#5432](https://github.com/craftcms/cms/issues/5432))

### Security
- Fixed XSS vulnerabilities.

## 3.3.19 - 2019-12-30

### Changed
- Improved the performance of `craft\helpers\StringHelper::containsMb4()`. ([#5366](https://github.com/craftcms/cms/issues/5366))
- Updated Yii to 2.0.31.

### Security
- Fixed an information exposure vulnerability.

## 3.3.18.4 - 2019-12-21

### Fixed
- Fixed a bug where “Updating search indexes” jobs would show inaccurate progress bars. ([#5358](https://github.com/craftcms/cms/pull/5358))
- Fixed a PHP error that could occur when using the `|attr` filter on an HTML element that had an existing attribute with an empty value. ([#5364](https://github.com/craftcms/cms/issues/5364))
- Fixed a race condition that could result in a PHP error when generating `ElementQueryBehavior.php`. ([#5361](https://github.com/craftcms/cms/issues/5361))

### Security
- Fixed a bug where Craft was renewing the identity cookie each time it checked on the user’s remaining session time. ([#3951](https://github.com/craftcms/cms/issues/3951))

## 3.3.18.3 - 2019-12-17

### Changed
- Slug fields’ translation icon tooltips now clarify that their values are translated for each site. ([#2064](https://github.com/craftcms/cms/issues/2064))

### Fixed
- Fixed a PHP error that could occur when `craft\services\Elements::getElementById()` was called with an element whose class didn’t exist. ([#5345](https://github.com/craftcms/cms/issues/5345))
- Fixed a PHP error that could occur when autoloading the `ContentBehavior` class in some environments.

## 3.3.18.2 - 2019-12-15

### Changed
- Autosuggest inputs now restore focus to the input field when an alias is chosen. ([#5338](https://github.com/craftcms/cms/issues/5338))
- The Guzzle requirement now excludes Guzzle 6.5.0. ([#5326](https://github.com/craftcms/cms/issues/5326))

## 3.3.18.1 - 2019-12-10

### Fixed
- Fixed a JavaScript error that could occur if Craft didn’t have a license key yet.

## 3.3.18 - 2019-12-10

### Added
- Added `craft\queue\jobs\ApplyMatrixPropagationMethod`.
- Added `craft\services\Matrix::getSupportedSiteIds()`.

### Changed
- When a Matrix field’s Propagation Method setting changes, the field’s blocks are now duplicated into any sites where their content would have otherwise been deleted. ([#5182](https://github.com/craftcms/cms/issues/5182))
- Title fields’ translation icon tooltips now clarify that their values are translated for each site. ([#2064](https://github.com/craftcms/cms/issues/2064))

### Deprecated
- Deprecated `craft\services\Matrix::getSupportedSiteIdsForField()`. `getSupportedSiteIds()` should be used instead.

### Fixed
- Fixed a bug where the page URL could change when interacting with element selection modals. ([#5254](https://github.com/craftcms/cms/issues/5254))
- Fixed a bug where entry draft changes could go unnoticed if they were made while another change was being saved. ([#5305](https://github.com/craftcms/cms/issues/5305))
- Fixed an error that could occur when using the `|group` filter, if a function name was passed in (e.g. `date`).
- Fixed a bug where `craft\helpers\FileHelper::writeToFile()` wasn’t waiting until a lock could be acquired before writing to the file.
- Fixed an issue where the Plugin Store was not creating a new cart when it was not able to retrieve an existing one. ([#5318](https://github.com/craftcms/cms/issues/5318))

## 3.3.17 - 2019-12-03

### Added
- Added `craft\base\ElementInterface::lowerDisplayName()` and `pluralLowerDisplayName()`. ([#5271](https://github.com/craftcms/cms/issues/5271))

### Changed
- Error templates now have a `statusCode` variable even if the originating exception wasn’t an instance of `yii\web\HttpException`. ([#5273](https://github.com/craftcms/cms/issues/5273))
- Number fields now normalize their numbers to integers or floats, if the value that came from the database is a numeric string. ([#5268](https://github.com/craftcms/cms/issues/5268))
- Craft no longer throws an `UnknownPropertyException` if a Local asset volume was converted to a different volume type from `config/volumes.php`. ([#5277](https://github.com/craftcms/cms/issues/5277))

### Fixed
- Fixed an issue where string encoding might not behave as expected in some environments running PHP 7.3 or greater. ([#4239](https://github.com/craftcms/cms/issues/4239))
- Fixed an error that occurred when editing an entry if one of its past revisions used an entry type that was soft-deleted. ([#5270](https://github.com/craftcms/cms/issues/5270))
- Fixed a JavaScript error that occurred when previewing assets via the “Preview file” action. ([#5272](https://github.com/craftcms/cms/pull/5272))
- Fixed a bug where it was impossible to pass `null` values to arguments on GraphQL fields. ([#5267](https://github.com/craftcms/cms/issues/5267))
- Fixed a bug where Craft wouldn’t update the search indexes for non-localized element types (like Users) when the primary site was changed. ([#5281](https://github.com/craftcms/cms/issues/5281))
- Fixed a bug where it wasn’t possible to change images’ focal points on mobile. ([#3669](https://github.com/craftcms/cms/issues/3669))
- Fixed a bug where it wasn’t possible to crop images on mobile. ([#5279](https://github.com/craftcms/cms/issues/5279))
- Fixed an error that occurred if a token route didn’t specify any params. ([#5282](https://github.com/craftcms/cms/pull/5282))
- Fixed a PHP error that occurred when calling the deprecated `craft.session.getRememberedUsername()` template method, if the `username` cookie wasn’t set. ([#5291](https://github.com/craftcms/cms/issues/5291))
- Fixed a PHP error that occurred if the path param (`p`) was set to an array. ([#5292](https://github.com/craftcms/cms/issues/5292))
- Fixed an error that occurred when viewing trashed entries, if any of them had been deleted along with a user account. ([#5287](https://github.com/craftcms/cms/issues/5287))

## 3.3.16.3 - 2019-11-26

### Fixed
- Fixed an error that occurred when an element query’s `indexBy` param was set `id`, `dateCreated`, `dateUpdated`, or `uid`.

## 3.3.16.2 - 2019-11-26

### Fixed
- Fixed a SQL error that occurred when an element query’s `indexBy` param set to a column from a table besides `elements`. ([#5216](https://github.com/craftcms/cms/issues/5216))
- Fixed an issue where the edition was not taken into account when clicking “Buy Now” buttons on Settings → Plugins.

## 3.3.16.1 - 2019-11-22

### Fixed
- Fixed an error that occurred if Stringy 5.2 was installed.

## 3.3.16 - 2019-11-22

### Added
- Added `craft\models\GqlSchema::getAllScopePairs()`.
- Added `craft\models\GqlSchema::getAllScopePairsForAction()`.
- Added `craft\web\assets\axios\AxiosAsset.php`.

### Changed
- Improved Plugin Store performance.
- Craft now makes most of its API requests from JavaScript rather than PHP, so servers with maxed-out HTTP connections won’t get hung up waiting for the API response before serving additional requests. ([#5194](https://github.com/craftcms/cms/issues/5194), [#5232](https://github.com/craftcms/cms/issues/5232))
- `errorSummary` is now a reserved field handle. ([#3032](https://github.com/craftcms/cms/issues/3032))
- The `project-config/rebuild` command now ignores the `allowAdminChanges` config setting.
- Improved the error message when failing to sync global set. ([#5257](https://github.com/craftcms/cms/issues/5257))
- It’s now easier to send JSON requests with `Craft.postActionRequest()`, by passing `contentType: 'json'` in the `options` argument.
- Updated svg-sanitizer to 0.13.
- Updated Yii to 2.0.30.

### Deprecated
- Deprecated `craft\web\assets\graphiql\VendorAsset`.

### Fixed
- Fixed a SQL error that could occur when using PostgreSQL.
- Fixed a SQL error that could occur when calling an element query’s `ids()` method with `indexBy('id')` set on it. ([#5216](https://github.com/craftcms/cms/issues/5216))
- Fixed a layout issue with the GraphQL → Explore page on narrow browser windows. ([#5219](https://github.com/craftcms/cms/issues/5219))
- Fixed a bug where `craft\helpers\UrlHelper::buildQuery()` would remove array param index numbers. ([#5233](https://github.com/craftcms/cms/issues/5233))
- Fixed a PHP error that could occur when autoloading the `ContentBehavior` and `ElementQueryBehavior` classes in some environments.
- Fixed an error where it wasn’t possible to query by Date/Time field values via GraphQL. ([#5240](https://github.com/craftcms/cms/issues/5240))
- Fixed an error where GraphQL caches weren’t getting invalidated when an element was deleted. ([#5238](https://github.com/craftcms/cms/issues/5238))
- Fixed an error where rebuilding the project config would omit sections’ preview targets. ([#5215](https://github.com/craftcms/cms/issues/5215))
- Fixed an error that occurred whet attempting to preview an entry revision. ([#5244](https://github.com/craftcms/cms/issues/5244))
- Fixed a PHP error that could occur when the `relatedTo` param was set to an element query that would yield no results. ([#5242](https://github.com/craftcms/cms/issues/5242))
- Fixed an error that could occur when saving a Matrix field. ([#5258](https://github.com/craftcms/cms/issues/5258))
- Fixed a bug where Craft would sometimes fail to generate a correct GraphQL schema when Matrix fields were involved. ([#5255](https://github.com/craftcms/cms/issues/5255))

### Security
- Craft now requires Portable UTF-8 5.4.28 or later, fixing a security vulnerability.

## 3.3.15 - 2019-11-05

### Fixed
- Fixed a bug where it wasn’t possible to apply project config changes that removed a Matrix block type which contained a nested Super Table field, if `allowAdminChanges` was set to `false`. ([#5078](https://github.com/craftcms/cms/issues/5078))
- Fixed a bug where the nag alert that was shown when the wrong Craft edition was installed was including a “Resolve” link even if the user didn’t have access to the Plugin Store. ([#5190](https://github.com/craftcms/cms/issues/5190))
- Fixed a PHP error that could occur when saving an element, if it had a Dropdown field that had been programmatically saved with integer option values. ([#5172](https://github.com/craftcms/cms/issues/5172))
- Fixed a bug where “Updating search indexes” jobs could fail. ([#5191](https://github.com/craftcms/cms/issues/5191))
- Fixed an error that could occur if an invalid PHP interval string was passed to `craft\helpers\DateTimeHelper::isValidIntervalString()`. ([#5193](https://github.com/craftcms/cms/issues/5193))
- Fixed a bug where it wasn’t possible to access categories’ and tags’ `groupId` property via GraphQL. ([#5199](https://github.com/craftcms/cms/issues/5199))

### Security
- Fixed a bug where rows in the `sessions` table weren’t getting deleted when a user was logged out.

## 3.3.14 - 2019-10-30

### Added
- GraphQL entry queries now support an `authorGroupId` argument.
- Added `craft\gql\types\QueryArgument`.

### Changed
- It’s now possible to provide multiple values for the `height`, `width`, and `size` arguments when querying or filtering assets via GraphQL.
- It’s now possible to provide multiple values for the `expiryDate` and `postDate` arguments when querying for elements via GraphQL.
- It’s now possible to use the `not` keyword in the `id` argument when querying for elements via GraphQL.
- It’s now possible to use the `not` keyword in the `folderId` and `volumeId` arguments when querying or filtering assets via GraphQL.
- It’s now possible to use the `not` keyword in the `groupId` argument when querying or filtering tags or categories via GraphQL.
- It’s now possible to use the `not` keyword in the `sectionId`, `typeId`, and `authorId` arguments when querying or filtering entries via GraphQL.
- It’s now possible to use the `not` keyword in the `fieldId`, `ownerId`, and `typeId` when filtering Matrix blocks via GraphQL.
- Craft no longer bundles Bootstrap, as the Debug Extension now provides its own copy.
- Updated the bundled locale data based on ICU 64.1.
- Formatted dates now include two-digit months and days if that’s what’s called for by the ICU date formats. ([#5186](https://github.com/craftcms/cms/issues/5186))

### Fixed
- Fixed a bug where Edit Entry pages would often warn authors when leaving the page even if nothing had changed, if there was a Redactor field or other field that was doing its own value normalization on page load. ([craftcms/redactor#161](https://github.com/craftcms/redactor/issues/161))
- Fixed a bug where assets could remain in their temporary upload location after an entry was first published. ([#5139](https://github.com/craftcms/cms/issues/5139)
- Fixed a bug where the `update` command could run out of memory. ([#1852](https://github.com/craftcms/cms/issues/1852))
- Fixed a bug where saving a new GraphQL schema would not populate the UID property.
- Fixed a bug where Craft wasn’t clearing search keywords for custom fields that weren’t searchable anymore. ([#5168](https://github.com/craftcms/cms/issues/5168))
- Fixed a bug where `relatedTo` element query params weren’t returning elements that were related to the source element when previewing a draft or revision.
- Fixed a bug where importing project config changes would break if they contained a changed global set and orphaned Matrix block types. ([#4789](https://github.com/craftcms/cms/issues/4789)

## 3.3.13 - 2019-10-23

### Added
- It’s now possible to pass arrow functions to the `|group` filter. ([#5156](https://github.com/craftcms/cms/issues/5156))

### Changed
- Underscores are now stripped from search keywords before being saved to the database.

### Fixed
- Fixed a bug where translation message parameters weren’t getting parsed correctly if the installed ICU library was less than version 4.8. ([#4995](https://github.com/craftcms/cms/issues/4995))
- Fixed a bug where GraphQL caches were not being invalidated on element save. ([#5148](https://github.com/craftcms/cms/issues/5148))
- Fixed a bug where GraphQL type generators provided by plugins were not getting invoked when building introspection schemas. ([#5149](https://github.com/craftcms/cms/issues/5149))
- Fixed an error that occurred when using the `|json_encode` Twig filter on console requests. ([#5150](https://github.com/craftcms/cms/issues/5150))
- Fixed a bug where editable table rows could get taller than they should. ([#5159](https://github.com/craftcms/cms/issues/5159))

## 3.3.12 - 2019-10-22

### Added
- GraphQL query results are now cached.
- The GraphQL → Explore page now lists a “Full Schema” option before the Public Schema and any custom-defined schemas.
- Added the “GraphQL caches” option for the Clear Caches utility.
- Added the `gql()` Twig function, which executes a GraphQL query and returns the result.
- Added the `enableGraphQlCaching` config setting.
- Added the `transform` GraphQL parameter for asset URLs (alias of `handle`).
- Added the `url` field to the `EntryInterface` GraphQL type. ([#5113](https://github.com/craftcms/cms/issues/5113))
- Added the `relatedTo` and `relatedToAll` arguments for all GraphQL element queries. ([#5071](https://github.com/craftcms/cms/issues/5071))
- Added support for multi-site GraphQL element queries. ([#5079](https://github.com/craftcms/cms/issues/5079))
- Added `craft\helpers\Gql::createFullAccessSchema()`.
- Added `craft\models\GqlSchema::$isTemporary`.
- Added the `$invalidateCaches` argument to `craft\services\Gql::saveSchema()`.

### Changed
- Matrix blocks now maintain the same `display` style when expanded as they had before they were initially collapsed. ([#5075](https://github.com/craftcms/cms/issues/5075))
- It’s no longer necessary to register GraphQL type loaders when creating types.
- Improved the performance of downloading remote assets. ([#5134](https://github.com/craftcms/cms/pull/5134))
- The `craft\services\Gql::executeQuery()` method now expects an active schema object, instead of a GraphQL Schema object.
- The `users/save-user` action no longer copies `unverifiedEmail` validation errors over to the `email` attribute if the `email` attribute already has its own errors.
- `users/set-password` requests now respond with JSON if the request accepts a JSON response. ([#5138](https://github.com/craftcms/cms/pull/5138))

### Deprecated
- Deprecated the `$checkToken` argument for `craft\gql\base\Query::getQueries()`. `craft\helpers\Gql::getFullAccessSchema()` should be used instead to ensure all queries are returned.

### Fixed
- Fixed a bug that could occur when using plugin specific config files while running functional tests. ([#5137](https://github.com/craftcms/cms/pull/5137))
- Fixed an error that occurred when loading a relational field’s selection modal, if no sources were visible.
- Fixed a bug where required relational fields would get a validation error if only elements from other sites were selected. ([#5116](https://github.com/craftcms/cms/issues/5116))
- Fixed a bug where the “Profile Twig templates when Dev Mode is disabled” admin preference wasn’t saving. ([#5118](https://github.com/craftcms/cms/pull/5118))
- Fixed a bug where failed queue jobs were losing their `dateReserved`, `timeUpdated`, `progress`, and `progressLabel` values.
- Fixed a PHP error occurred when viewing the PHP Info utility if `register_argc_argv` was set to `On` in `php.ini`. ([#4878](https://github.com/craftcms/cms/issues/4878))
- Fixed a bug where the `craft\queue\jobs\UpdateSearchIndex` was ignorning the `siteId` property.
- Fixed a bug where Craft could attempt to perform transforms on element URLs for elements that were not Assets when using GraphQL.

### Fixed
- Fixed a bug where it was impossible to `*` as a value for `site` arguments with GraphQL. ([#5079](https://github.com/craftcms/cms/issues/5079))

## 3.3.11 - 2019-10-16

### Added
- Added `craft\events\ExecuteGqlQueryEvent`.
- Added `craft\services\Gql::EVENT_BEFORE_EXECUTE_GQL_QUERY`.
- Added `craft\services\Gql::EVENT_AFTER_EXECUTE_GQL_QUERY`.
- Added `craft\services\Gql::executeQuery()`.

### Changed
- Dropdown and Multi-select fields can now have duplicate option labels, as long as they are in different optgroups. ([#5105](https://github.com/craftcms/cms/issues/5105))

### Fixed
- Fixed a bug where user email changes were going through email verification even if someone with permission to administrate users was making the change. ([#5088](https://github.com/craftcms/cms/issues/5088))
- Fixed an error that could occur when duplicating entries with Matrix blocks. ([#5097](https://github.com/craftcms/cms/issues/5097))

## 3.3.10 - 2019-10-15

### Added
- Added the `allowOwnerDrafts` and `allowOwnerRevisions` Matrix block query params.
- Added the ability to skip refreshing the project config before running individual tests. ([#5072](https://github.com/craftcms/cms/pull/5072))
- Added `craft\test\Craft::resetProjectConfig()`.

### Fixed
- Fixed a bug where Craft wasn’t passing assets’ MIME types to cloud storage services when saving them. ([#5052](https://github.com/craftcms/cms/issues/5052))
- Fixed a bug where Assets fields’ image thumbnails weren’t getting refreshed after images were edited. ([#4212](https://github.com/craftcms/cms/issues/4212))
- Fixed a bug where the `index-assets` command would bail as soon as it came across a file with a disallowed file extension. ([#5086](https://github.com/craftcms/cms/issues/5086))
- Fixed a bug where it wasn’t possible to eager-load Matrix blocks that belong to a draft or revision. ([#5031](https://github.com/craftcms/cms/issues/5031))
- Fixed a bug where the `setup` command would think that Craft was installed when it wasn’t. ([#5093](https://github.com/craftcms/cms/issues/5093))
- Fixed an error that could occur when syncing the project config if a Matrix field had been changed to something else. ([#4015](https://github.com/craftcms/cms/issues/4015))
- Fixed a bug where Assets fields weren’t always showing the “Edit” button for images when they should. ([#4618](https://github.com/craftcms/cms/issues/4618))
- Fixed a bug where `craft\services\Elements::duplicateElement()` wasn’t ensuring that the duplicate had a valid slug on all sites. ([#5097](https://github.com/craftcms/cms/issues/5097))
- Fixed a bug where querying for elements by their Lightswitch field value could only return elements that had been saved since the Lightswitch field was added, when using PostgreSQL. ([#5073](https://github.com/craftcms/cms/issues/5073))
- Fixed a SQL error that could occur when querying for Matrix blocks.
- Fixed a bug where entries that were disabled globally would still get a green status indicator within the entry context menu on Edit Entry pages.

## 3.3.9 - 2019-10-10

### Changed
- The `project-config/sync` command now correctly returns an error code on failure. ([#4153](https://github.com/craftcms/cms/issues/4153))
- User queries now include the `unverifiedEmail` value by default. ([#5019](https://github.com/craftcms/cms/issues/5019))

### Fixed
- Fixed a bug where updating a draft might delete content on other sites in a multisite setup on certain PHP versions. ([#5048](https://github.com/craftcms/cms/issues/5048))
- Fixed an error that occurred when running console commands before Craft was installed. ([#5083](https://github.com/craftcms/cms/issues/5083))

## 3.3.8 - 2019-10-09

### Added
- Added `craft\web\Request::getNormalizedContentType()`.

### Changed
- Eliminated a `SHOW TABLES` SQL query that was getting executed on every request.
- Craft no longer routes requests based on `action` params in the request body, if the request’s content type is `application/json`.
- Added support for the `text/vtt` MIME type. ([#5052](https://github.com/craftcms/cms/issues/5052))
- Updated Twig to 2.12.

### Fixed
- Fixed a SQL error that could occur when deleting an entry or category with three or more nested levels of elements. ([#3456](https://github.com/craftcms/cms/issues/3456))
- Fixed a bug where querying for elements by their Lightswitch field value wasn’t working properly on PostgreSQL. ([#5046](https://github.com/craftcms/cms/issues/5046))
- Fixed a bug where deleting an entry or category with nested elements could leave the structure in a jumbled state.
- Fixed a bug where Assets fields would attempt to handle the same uploaded files multiple times if an element was saved multiple times in the same request. ([#5061](https://github.com/craftcms/cms/issues/5061))
- Fixed a PHP error occurred when viewing the PHP Info utility if `register_argc_argv` was set to `On` in `php.ini`. ([#4878](https://github.com/craftcms/cms/issues/4878))
- Fixed a bug where the `resave/matrix-blocks` command would wittingly resave Matrix blocks even if they hadn’t been loaded with their content, resulting in lost content. ([#5030](https://github.com/craftcms/cms/issues/5030))
- Fixed some RTL display issues. ([#5051](https://github.com/craftcms/cms/issues/5051))

### Security
- Fixed an XSS vulnerability.

## 3.3.7 - 2019-10-03

### Changed
- When saving a user, email validation errors are now copied over to the `email` attribute from the `unverifiedEmail` attribute. ([#5019](https://github.com/craftcms/cms/issues/5019))
- `craft\web\View::renderString()` and `renderObjectTemplate()` now have `$templateMode` arguments. ([#5020](https://github.com/craftcms/cms/issues/5020))

### Fixed
- Fixed a bug where the Edit User page would list a “Copy activation URL” action for publicly-registered users who already had a password set.
- Fixed a bug where the list and structure icons were missing on element index pages for RTL languages. ([#5018](https://github.com/craftcms/cms/issues/5018))
- Fixed a bug where the `prevSiblingOf` and `nextSiblingOf` element query params weren’t working reliably. ([#4997](https://github.com/craftcms/cms/issues/4997))
- Fixed a bug where the `descendantOf` element query param wasn’t working when previewing a draft or revision. ([#5021](https://github.com/craftcms/cms/issues/5021))
- Fixed a PHP error that occurred when saving a Dropdown or Multi-select field with optgroups. ([#5014](https://github.com/craftcms/cms/issues/5014))
- Fixed a bug where relational fields that were managing relations on a per-site basis would forget other sites’ relations when duplicated. ([#5038](https://github.com/craftcms/cms/issues/5038))

## 3.3.6 - 2019-09-27

### Added
- Added `craft\base\ElementInterface::getIsHomepage()`. ([#4993](https://github.com/craftcms/cms/issues/4993))
- Added `craft\base\Element::HOMEPAGE_URI`.

### Changed
- Updated Garnish to 0.1.31.

### Fixed
- Fixed a bug where some HTML in the Control Panel was getting improperly encoded. ([#5002](https://github.com/craftcms/cms/issues/5002))
- Fixed a bug where `craft\helper\UrlHelper` wasn’t encoding `+` and `&` characters in query param values.
- Fixed an error where GraphQL would sometimes not return a proper error message. ([#4999](https://github.com/craftcms/cms/issues/4999))
- Fixed a bug where HUDs could be positioned incorrectly when first opened. ([#5004](https://github.com/craftcms/cms/issues/5004))
- Fixed a bug where HUD tip images could be pointing the wrong way for RTL languages.

## 3.3.5 - 2019-09-25

### Added
- The Control Panel is now translated into Persian. ([#4969](https://github.com/craftcms/cms/pull/4969))
- Added `craft\test\fixtures\elements\ElementFixture::$unload`.

### Changed
- All users with permission to register users can now choose to not have an activation email sent immediately, when registering a new user. ([#4981](https://github.com/craftcms/cms/pull/4981))
- Craft now shows validation errors when attempting to save a Dropdown, Radio Buttons, Checkboxes, or Multi-select field with duplicate option labels or values. ([#4983](https://github.com/craftcms/cms/issues/4983))
- Live Preview requests now have an `x-craft-live-preview` query string param, rather than `x-craft-preview`. ([#4950](https://github.com/craftcms/cms/issues/4950))
- The `_includes/pagination.html` template can now be passed `itemLabel` and `itemsLabel` variables.
- Any migrations applied during testing are now recorded as content migrations.
- Added the option to automatically apply all content migrations when setting up the test environment. ([#4904](https://github.com/craftcms/cms/issues/4904))
- `craft\helpers\Html::parseTagAttributes()` now has a `$decode` argument.
- `craft\test\fixtures\elements\GlobalSetFixture` now has the option to load the active record instance. ([#4947](https://github.com/craftcms/cms/pull/4947))

### Fixed
- Fixed a bug where checkbox inputs were positioned incorrectly for RTL languages.
- Fixed a bug where the updater and `project.yaml` sync pages weren’t always handling error responses correctly. ([#4988](https://github.com/craftcms/cms/issues/4988))
- Fixed an error that could occur when syncing the project config, if a volume was being deleted that didn’t exist in the database to begin with. ([#4990](https://github.com/craftcms/cms/pull/4990))
- Fixed an error that could occur if a project config value changed from scalar to an array. ([#4932](https://github.com/craftcms/cms/issues/4932))
- Fixed a bug where Craft would not recognize certain block types when using the GraphQL API. ([#4961](https://github.com/craftcms/cms/issues/4961))
- Fixed a bug where `craft\helpers\Html::renderTagAttributes()` was double-encoding preexisting attributes. ([#4984](https://github.com/craftcms/cms/issues/4984))

## 3.3.4.1 - 2019-09-17

### Fixed
- Fixed a bug where elements with enabled Lightswitch fields weren’t getting returned in element queries. ([#4951](https://github.com/craftcms/cms/issues/4951))

## 3.3.4 - 2019-09-17

### Changed
- It’s now possible to run the `migrate/create install` command for uninstalled plugins.
- Improved the button labels in the confirmation dialog that can appear after running the Asset Indexes utility. ([#4943](https://github.com/craftcms/cms/issues/4943))

### Fixed
- Fixed a bug where asset queries’ `withTransforms` param wasn’t working for eager-loaded assets. ([#4931](https://github.com/craftcms/cms/issues/4931))
- Fixed a bug where the “Edit Image” asset action could be missing even if the user had the required permissions. ([#3349](https://github.com/craftcms/cms/issues/3349))
- Fixed a bug where querying for elements by their Lightswitch field value could only return elements that had been saved since the Lightswitch field was added. ([#4939](https://github.com/craftcms/cms/issues/4939))
- Fixed a bug where the Updates utility wasn’t showing the “Update all” button when multiple updates were available. ([#4938](https://github.com/craftcms/cms/issues/4938))
- Fixed a bug where the “Updating search indexes” job could fail when updating search indexes for a Matrix block that contained a relational field.
- Fixed a bug where category groups’ site settings weren’t being added to the project config when a new site was created.
- Fixed a bug where the Translation Method setting wasn’t immediately shown for Matrix sub-fields, if the field type was changed from one that didn’t have multiple translation methods to one that does. ([#4949](https://github.com/craftcms/cms/issues/4949))
- Fixed a bug where it wasn’t possible to query for entries by author ID using the GraphQL API.
- Fixed a bug where it wasn’t possible to query for Matrix blocks directly using the GraphQL API.

## 3.3.3 - 2019-09-12

### Changed
- The GraphQL API now prebuilds the schema for all introspection queries, regardless of whether Dev Mode is enabled.

### Fixed
- Fixed a bug where Craft was ignoring the `invalidUserTokenPath` request when it was set to an empty string. ([#1998](https://github.com/craftcms/cms/issues/1998))
- Fixed a bug where the `invalidUserTokenPath` was affecting Control Panel requests.
- Fixed a bug where revisions weren’t being sorted correctly in Structure sections.
- Fixed a bug where Edit Entry pages weren’t working with certain versions of PHP if the user’s preferred language was set to French. ([#4930](https://github.com/craftcms/cms/issues/4930))

## 3.3.2 - 2019-09-11

### Added
- Added the `graphql/dump-schema` and `graphql/print-schema` commands. ([#4834](https://github.com/craftcms/cms/pull/4834))
- It’s now possible to access a `parent` field on entries and categories when querying the GraphQL API. ([#4880](https://github.com/craftcms/cms/issues/4880))
- It’s now possible to apply transforms to assets via `url` field arguments when querying the GraphQL API.

### Changed
- Craft now resets the `dateCreated` attribute when duplicating elements. ([#4906](https://github.com/craftcms/cms/issues/4906))
- It’s no longer possible to access the `author` field for entries when querying the GraphQL API, if the schema doesn’t include user data.
- It’s no longer possible to access the `photo` field for users when querying the GraphQL API, if the schema doesn’t include the user photo volume.

### Fixed
- Fixed a bug where Lightswitch fields weren’t returning a boolean value for the GraphQL API.
- Fixed a bug where `craft\web\View::renderString()` and `renderObjectTemplate()` could leave Craft set to the `site` template mode if an error occurred when preparing or rendering the template. ([#4912](https://github.com/craftcms/cms/issues/4912))
- Fixed a bug where the Plugin Store wasn’t applying edition upgrade pricing for plugins if the higher edition was already installed as a trial.

## 3.3.1.2 - 2019-09-08

### Fixed
- Fixed an error that occurred after saving an element with a validation error. ([#4898](https://github.com/craftcms/cms/issues/4898))

## 3.3.1.1 - 2019-09-06

### Changed
- `graphql/api` preflight responses now explicitly allow `Authorization` headers. ([#4830](https://github.com/craftcms/cms/issues/4830))
- Updated Garnish to 0.1.30.

### Fixed
- Fixed a bug where selecting Matrix blocks would cause the content container to scroll. ([#3762](https://github.com/craftcms/cms/issues/3762))
- Fixed an error that occurred if Stringy 5.2 was installed.

## 3.3.1 - 2019-09-06

### Added
- Added support for setting `offset` and `limit` params to individual paths’ criteria when eager-loading elements.
- Added the `enableGql` config setting. ([#4836](https://github.com/craftcms/cms/issues/4836))
- Added the `children` field to the `EntryInterface` and `CategoryInterface` GraphQL types. ([#4843](https://github.com/craftcms/cms/issues/4843))
- Added the `markdown` GraphQL directive. ([#4832](https://github.com/craftcms/cms/issues/4832))

### Changed
- Preview target URIs can now be set to environment variables (e.g. `$NEWS_INDEX`) or URLs that begin with an alias (e.g. `@rootUrl/news` or `@rootUrl/news/{slug}`).
- Templates passed to `craft\web\View::renderString()` and `renderObjectTemplate()` can now include front-end templates.
- Element queries with the `revisions` param set will now return revisions ordered by `num DESC` by default. ([#4825](https://github.com/craftcms/cms/issues/4825))
- `graphql/api` responses now set the `Access-Control-Allow-Headers: Content-Type` header for preflight requests.
- Craft no longer forces preview target URLs to use `https` if the current request is over SSL. ([#4867](https://github.com/craftcms/cms/issues/4867))

### Removed
- Removed `craft\elements\MatrixBlock::getField()`. ([#4882](https://github.com/craftcms/cms/issues/4882))

### Fixed
- Fixed a bug where Number fields weren’t showing validation errors when non-numeric values were entered. ([#4849](https://github.com/craftcms/cms/issues/4849))
- Fixed an error that occurred when accessing the GraphQL section in the Control Panel if the `allowAdminChanges` config setting was disabled. ([#4884](https://github.com/craftcms/cms/issues/4884))
- Fixed an error that could occur when executing a GraphQL query if a Matrix field had been converted to a different field type. ([#4848](https://github.com/craftcms/cms/issues/4848))
- Fixed a deprecation warning when running tests in PhpStorm. ([#4772](https://github.com/craftcms/cms/pull/4772))
- Fixed an SQL error that occurred when eager-loading children for an element that wasn’t in a structure.
- Fixed a bug that could cause queue jobs to fail when they were run automatically by Craft, if the `enableCsrfProtection` config setting was disabled. ([#4854](https://github.com/craftcms/cms/issues/4854))
- Fixed an error that could occur if the `select` clause had been completely overridden on an element query, but the `asArray` param wasn’t enabled. ([#4886](https://github.com/craftcms/cms/issues/4886))
- Fixed a bug where Craft wasn’t always respecting the site-specific status when saving new entries. ([#4892](https://github.com/craftcms/cms/issues/4892))

## 3.3.0.1 - 2019-08-27

### Changed
- `graphql/api` responses now send CORS headers to allow crossdomain requests. ([#4830](https://github.com/craftcms/cms/issues/4830))

### Fixed
- Fixed a PHP error that could occur when editing an existing GraphQL schema. ([#4827](https://github.com/craftcms/cms/issues/4827))
- Fixed a PHP error that could occur when using PostgreSQL. ([#4828](https://github.com/craftcms/cms/issues/4828))

## 3.3.0 - 2019-08-27

### Added
- Added a built-in, autogenerated GraphQL API for content (Craft Pro only). ([#4540](https://github.com/craftcms/cms/pull/4540))
- Added “Headless Mode”, which optimizes the system and Control Panel for headless CMS implementations.
- It’s now possible to create Single sections without URLs. ([#3883](https://github.com/craftcms/cms/issues/3883))
- Added the `hiddenInput()` Twig function, which generates a hidden input tag.
- Added the `input()` Twig function, which generates an input tag.
- Added the `tag()` Twig function, which generates an HTML tag.
- Added the `|attr` Twig filter, which modifies the attributes on an HTML tag. ([#4660](https://github.com/craftcms/cms/issues/4660))
- Added the `|append` and `|prepend` Twig filters, which add new HTML elements as children of an HTML tag. ([#3937](https://github.com/craftcms/cms/issues/3937))
- Added the `headlessMode` config setting.
- Added the `purgeStaleUserSessionDuration` config setting.
- Admin users can now opt into getting the full stack trace view when an uncaught exception occurs when Dev Mode isn’t enabled. ([#4765](https://github.com/craftcms/cms/issues/4765))
- Admin users can now opt into having Twig templates profiled when Dev Mode isn’t enabled.
- Added the `graphql/api` controller action.
- Added `craft\base\ApplicationTrait::getGql()`.
- Added `craft\base\EagerLoadingFieldInterface::getEagerLoadingGqlConditions()`.
- Added `craft\base\ElementInterface::getGqlTypeName()`.
- Added `craft\base\ElementInterface::gqlScopesByContext()`.
- Added `craft\base\ElementInterface::gqlTypeNameByContext()`.
- Added `craft\base\Field::getEagerLoadingGqlConditions()`.
- Added `craft\base\FieldInterface::getContentGqlType()`.
- Added `craft\base\GqlInlineFragmentFieldInterface`.
- Added `craft\base\GqlInlineFragmentInterface`.
- Added `craft\controllers\GraphqlController`.
- Added `craft\errors\GqlException`.
- Added `craft\events\RegisterGqlDirectivesEvent`.
- Added `craft\events\RegisterGqlQueriesEvent`.
- Added `craft\events\RegisterGqlTypesEvent`.
- Added `craft\gql\arguments\elements\Asset`.
- Added `craft\gql\arguments\elements\Category`.
- Added `craft\gql\arguments\elements\Entry`.
- Added `craft\gql\arguments\elements\GlobalSet`.
- Added `craft\gql\arguments\elements\MatrixBlock`.
- Added `craft\gql\arguments\elements\Tag`.
- Added `craft\gql\arguments\elements\User`.
- Added `craft\gql\base\Arguments`.
- Added `craft\gql\base\Directive`.
- Added `craft\gql\base\ElementArguments`.
- Added `craft\gql\base\ElementResolver`.
- Added `craft\gql\base\GeneratorInterface`.
- Added `craft\gql\base\GqlTypeTrait`.
- Added `craft\gql\base\InterfaceType`.
- Added `craft\gql\base\ObjectType`.
- Added `craft\gql\base\Query`.
- Added `craft\gql\base\Resolver`.
- Added `craft\gql\base\StructureElementArguments`.
- Added `craft\gql\directives\FormatDateTime`.
- Added `craft\gql\directives\Transform`.
- Added `craft\gql\GqlEntityRegistry`.
- Added `craft\gql\interfaces\Element`.
- Added `craft\gql\interfaces\elements\Asset`.
- Added `craft\gql\interfaces\elements\Category`.
- Added `craft\gql\interfaces\elements\Entry`.
- Added `craft\gql\interfaces\elements\GlobalSet`.
- Added `craft\gql\interfaces\elements\MatrixBlock`.
- Added `craft\gql\interfaces\elements\Tag`.
- Added `craft\gql\interfaces\elements\User`.
- Added `craft\gql\interfaces\Structure`.
- Added `craft\gql\queries\Asset`.
- Added `craft\gql\queries\Category`.
- Added `craft\gql\queries\Entry`.
- Added `craft\gql\queries\GlobalSet`.
- Added `craft\gql\queries\Ping`.
- Added `craft\gql\queries\Tag`.
- Added `craft\gql\queries\User`.
- Added `craft\gql\resolvers\elements\Asset`.
- Added `craft\gql\resolvers\elements\Category`.
- Added `craft\gql\resolvers\elements\Entry`.
- Added `craft\gql\resolvers\elements\GlobalSet`.
- Added `craft\gql\resolvers\elements\MatrixBlock`.
- Added `craft\gql\resolvers\elements\Tag`.
- Added `craft\gql\resolvers\elements\User`.
- Added `craft\gql\TypeLoader`.
- Added `craft\gql\types\DateTime`.
- Added `craft\gql\types\elements\Asset`.
- Added `craft\gql\types\elements\Category`.
- Added `craft\gql\types\elements\Element`.
- Added `craft\gql\types\elements\Entry`.
- Added `craft\gql\types\elements\GlobalSet`.
- Added `craft\gql\types\elements\MatrixBlock`.
- Added `craft\gql\types\elements\Tag`.
- Added `craft\gql\types\elements\User`.
- Added `craft\gql\types\generators\AssetType`.
- Added `craft\gql\types\generators\CategoryType`.
- Added `craft\gql\types\generators\ElementType`.
- Added `craft\gql\types\generators\EntryType`.
- Added `craft\gql\types\generators\GlobalSetType`.
- Added `craft\gql\types\generators\MatrixBlockType`.
- Added `craft\gql\types\generators\TableRowType`.
- Added `craft\gql\types\generators\TagType`.
- Added `craft\gql\types\generators\UserType`.
- Added `craft\gql\types\Query`.
- Added `craft\gql\types\TableRow`.
- Added `craft\helpers\App::webResponseConfig()`.
- Added `craft\helpers\ArrayHelper::whereMultiple()`.
- Added `craft\helpers\ElementHelper::sourceElement()`.
- Added `craft\helpers\Gql`.
- Added `craft\helpers\Html::a()`.
- Added `craft\helpers\Html::actionInput()`.
- Added `craft\helpers\Html::appendToTag()`.
- Added `craft\helpers\Html::csrfInput()`.
- Added `craft\helpers\Html::modifyTagAttributes()`.
- Added `craft\helpers\Html::normalizeTagAttributes()`.
- Added `craft\helpers\Html::parseTag()`.
- Added `craft\helpers\Html::parseTagAttributes()`.
- Added `craft\helpers\Html::prependToTag()`.
- Added `craft\helpers\Html::redirectInput()`.
- Added `craft\helpers\StringHelper::afterFirst()`.
- Added `craft\helpers\StringHelper::afterLast()`.
- Added `craft\helpers\StringHelper::append()`.
- Added `craft\helpers\StringHelper::appendRandomString()`.
- Added `craft\helpers\StringHelper::appendUniqueIdentifier()`.
- Added `craft\helpers\StringHelper::at()`.
- Added `craft\helpers\StringHelper::beforeFirst()`.
- Added `craft\helpers\StringHelper::beforeLast()`.
- Added `craft\helpers\StringHelper::capitalizePersonalName()`.
- Added `craft\helpers\StringHelper::count()`.
- Added `craft\helpers\StringHelper::dasherize()`.
- Added `craft\helpers\StringHelper::endsWithAny()`.
- Added `craft\helpers\StringHelper::escape()`.
- Added `craft\helpers\StringHelper::extractText()`.
- Added `craft\helpers\StringHelper::htmlDecode()`.
- Added `craft\helpers\StringHelper::htmlEncode()`.
- Added `craft\helpers\StringHelper::humanize()`.
- Added `craft\helpers\StringHelper::is()`.
- Added `craft\helpers\StringHelper::isBase64()`.
- Added `craft\helpers\StringHelper::isBlank()`.
- Added `craft\helpers\StringHelper::isHexadecimal()`.
- Added `craft\helpers\StringHelper::isHtml()`.
- Added `craft\helpers\StringHelper::isJson()`.
- Added `craft\helpers\StringHelper::isSerialized()`.
- Added `craft\helpers\StringHelper::isUtf8()`.
- Added `craft\helpers\StringHelper::isWhitespace()`.
- Added `craft\helpers\StringHelper::lastSubstringOf()`.
- Added `craft\helpers\StringHelper::lineWrapAfterWord()`.
- Added `craft\helpers\StringHelper::pad()`.
- Added `craft\helpers\StringHelper::padBoth()`.
- Added `craft\helpers\StringHelper::padLeft()`.
- Added `craft\helpers\StringHelper::padRight()`.
- Added `craft\helpers\StringHelper::removeHtml()`.
- Added `craft\helpers\StringHelper::removeHtmlBreak()`.
- Added `craft\helpers\StringHelper::repeat()`.
- Added `craft\helpers\StringHelper::replaceAll()`.
- Added `craft\helpers\StringHelper::replaceBeginning()`.
- Added `craft\helpers\StringHelper::replaceEnding()`.
- Added `craft\helpers\StringHelper::replaceFirst()`.
- Added `craft\helpers\StringHelper::replaceLast()`.
- Added `craft\helpers\StringHelper::safeTruncate()`.
- Added `craft\helpers\StringHelper::shortenAfterWord()`.
- Added `craft\helpers\StringHelper::shuffle()`.
- Added `craft\helpers\StringHelper::slice()`.
- Added `craft\helpers\StringHelper::slugify()`.
- Added `craft\helpers\StringHelper::split()`.
- Added `craft\helpers\StringHelper::startsWithAny()`.
- Added `craft\helpers\StringHelper::stripCssMediaQueries()`.
- Added `craft\helpers\StringHelper::stripEmptyHtmlTags()`.
- Added `craft\helpers\StringHelper::stripHtml()`.
- Added `craft\helpers\StringHelper::stripWhitespace()`.
- Added `craft\helpers\StringHelper::substringOf()`.
- Added `craft\helpers\StringHelper::surround()`.
- Added `craft\helpers\StringHelper::tidy()`.
- Added `craft\helpers\StringHelper::titleizeForHumans()`.
- Added `craft\helpers\StringHelper::toBoolean()`.
- Added `craft\helpers\StringHelper::toSpaces()`.
- Added `craft\helpers\StringHelper::toTabs()`.
- Added `craft\helpers\StringHelper::toTransliterate()`.
- Added `craft\helpers\StringHelper::trimLeft()`.
- Added `craft\helpers\StringHelper::trimRight()`.
- Added `craft\helpers\StringHelper::upperCamelize()`.
- Added `craft\helpers\StringHelper::upperCaseFirst()`.
- Added `craft\helpers\Template::beginProfile()`.
- Added `craft\helpers\Template::endProfile()`.
- Added `craft\helpers\UrlHelper::buildQuery()`.
- Added `craft\model\MatrixBlockType::getField()`.
- Added `craft\models\GqlSchema`.
- Added `craft\records\GqlSchema`.
- Added `craft\services\Fields::getGroupByUid()`.
- Added `craft\services\Gql`.
- Added `craft\services\Matrix::getAllBlockTypes()`.
- Added `craft\services\Sections::getAllEntryTypes()`.
- Added `craft\web\assets\graphiql\GraphiqlAsset`.
- Added `craft\web\assets\graphiql\VendorAsset`.
- Added `craft\web\twig\nodes\ProfileNode`.
- Added `craft\web\twig\nodevisitors\Profiler`.

### Changed
- Relational fields without a specific target site will now only return related elements from the same site as the source element by default, as they did before Craft 3.2. ([#4751](https://github.com/craftcms/cms/issues/4751))
- Element arrays no longer include `hasDescendants` or `totalDescendants` keys by default. ([#4820](https://github.com/craftcms/cms/issues/4820))
- Matrix block queries no longer include blocks owned by drafts or revisions by default. ([#4790](https://github.com/craftcms/cms/issues/4790))
- Entries’ drafts and revisions are now soft-deleted and restored along with their source elements. ([#4797](https://github.com/craftcms/cms/issues/4797))
- Global set reference tags can now refer to the global set by its handle. ([#4645](https://github.com/craftcms/cms/issues/4645))
- Improved Twig template profiling to include blocks and macros.
- Twig template profiling no longer occurs when Dev Mode isn’t enabled, unless an admin user is logged in and has opted into it.
- The `actionInput()`, `csrfInput()`, and `redirectInput()` Twig functions now support an `options` argument for customizing the HTML tag attributes.
- The `_layouts/forms/field.html` template now supports `label`, `instructions`, `tip`, `warning`, and `input` blocks that can be overridden when including the template with an `{% embed %}` tag.
- Editable tables now support a `fullWidth` setting, which can be set to `false` to prevent the table from spanning the full width of the page.
- Editable tables now support `thin` column settings.
- Editable tables now support `headingHtml` column settings.
- Craft no longer overrides the base Twig template class, unless the now-deprecated `suppressTemplateErrors` config setting is enabled. ([#4755](https://github.com/craftcms/cms/issues/4755))
- Edit Entry pages now get updated preview target URLs after saving a draft, in case the URLs have changed.
- The confirmation dialog that can appear after running the Asset Indexes utility no longer will close by pressing the <kbd>Esc</kbd> key or clicking outside of the modal. ([#4795](https://github.com/craftcms/cms/issues/4795))
- Section and Matrix “Propagation Method” settings now display warnings about the potential for data loss when appropriate.
- Site group settings now display a warning about the potential for data loss.
- Control Panel subnav items can now have badge counts. ([#4756](https://github.com/craftcms/cms/issues/4756))
- Improved the performance of element duplication on multi-site installs.
- Improved the performance of `craft\web\View::renderString()` for templates that don’t contain any Twig code.
- `craft\behaviors\DraftBehavior::getCreator()` can now return `null`.
- `craft\helpers\Db::parseParam()` now has an optional `$columnType` argument. ([#4807](https://github.com/craftcms/cms/pull/4807))
- `craft\test\TestSetup::setupCraftDb()` no longer accepts a second argument. Ensure that `craft\test\Craft::$testConfig` is set before calling this function. ([#4804](https://github.com/craftcms/cms/pull/4804))
- `craft\web\Request::post()` and `getBodyParam()` will now work with posted JSON data, if the request’s content type is set to `application/json`.
- Switched from the `stringy/stringy` library to `voku/stringy`. ([#4753](https://github.com/craftcms/cms/issues/4753))

### Deprecated
- Deprecated the `suppressTemplateErrors` config setting.
- Deprecated `craft\services\Sections::isSectionTemplateValid()`.
- Deprecated `craft\web\twig\Template`.

### Removed
- Removed `craft\base\ElementInterface::getSource()`. ([#4754](https://github.com/craftcms/cms/issues/4754))
- Removed `craft\web\twig\Extension::actionInputFunction()`.
- Removed `craft\web\twig\Extension::csrfInputFunction()`.
- Removed `craft\web\twig\Extension::redirectInputFunction()`.

### Fixed
- Fixed an error that could occur if garbage collection was run while Craft 3.2 migrations were pending. ([#4720](https://github.com/craftcms/cms/issues/4720))
- Fixed a bug where the “Publish live changes for other authors’ entries” permission was being enforced when saving another author’s entry as a new entry. ([#4758](https://github.com/craftcms/cms/issues/4758))
- Fixed a bug where `craft\helpers\UrlHelper` methods would strip out array params in the query string. ([#4778](https://github.com/craftcms/cms/issues/4778))
- Fixed a SQL error that occurred when a `{% cache %}` tag was used on a page with a 4-byte character in the URI. ([#4780](https://github.com/craftcms/cms/issues/4780))
- Fixed a bug where Craft could show a nondescript error when navigating away from a Control Panel page if an Ajax request was currently in progress. ([#4796](https://github.com/craftcms/cms/issues/4796))
- Fixed an error that occurred when editing an entry with a draft that was created by a soft-deleted user. ([#4800](https://github.com/craftcms/cms/issues/4800))
- Fixed a bug where entry revisions and drafts would be deleted when the user that created them was hard-deleted.
- Fixed a SQL error that could occur when executing an element query that had custom `JOIN` and `WHERE` clauses if the `search` param was also set. ([#4788](https://github.com/craftcms/cms/issues/4788))
- Fixed a bug where default field values weren’t being applied to Matrix blocks that were autocreated per the Min Blocks setting. ([#4806](https://github.com/craftcms/cms/issues/4806))
- Fixed Plugin Store dropdowns which were not working properly with Windows Edge browsers.
- Fixed a SQL error that could occur when `:empty:` or `not :empty:` was passed to a date param on an element query when running MySQL 8. ([#4808](https://github.com/craftcms/cms/issues/4808))
- Fixed a bug where Dropdown and Multi-select fields’ Dropdown Options settings weren’t autofocusing on the first input when adding a new row with the keyboard. ([#4823](https://github.com/craftcms/cms/issues/4823))

## 3.2.10 - 2019-08-13

### Added
- Added `craft\fields\BaseRelationField::settingsTemplateVariables()`. ([#4732](https://github.com/craftcms/cms/issues/4732))
- Added `craft\services\Search::deleteOrphanedIndexes()`.
- Added `craft\validators\UriFormatValidator::$disallowTriggers`.
- Added the `Craft.startsWith()` JavaScript method.

### Changed
- Improved garbage collection performance when hard-deleting hundreds of thousands of elements. ([#4735](https://github.com/craftcms/cms/issues/4735))
- Element queries’ `title` param will now accept a value of `'0'`.
- `craft\services\Elements::deleteElementById()` now has a `$hardDelete` argument. ([#4747](https://github.com/craftcms/cms/pull/4747))
- It’s no longer possible to save routes or URI formats that begin with the `actionTrigger` or `cpTrigger` config settings. ([#4154](https://github.com/craftcms/cms/issues/4154))
- Categories fields’ selection modals now show the site menu. ([#4749](https://github.com/craftcms/cms/issues/4749))

### Removed
- Removed `craft\records\Route`.

### Fixed
- Fixed a bug where Entry fixtures wouldn’t get unloaded. ([#4663](https://github.com/craftcms/cms/issues/4663))
- Fixed a bug where entry content wouldn’t get propagated to other sites if an entry was created and then saved before Craft had finished autosaving the draft. ([#4423](https://github.com/craftcms/cms/issues/4423))
- Fixed a bug where entry forms could miss the fact that a Matrix block had been deleted. ([#4727](https://github.com/craftcms/cms/issues/4727))
- Fixed a PHP error that could occur on environments where the Intl PHP extension was installed but the `IDNA_NONTRANSITIONAL_TO_ASCII` or `INTL_IDNA_VARIANT_UTS46` constants weren’t defined. ([#4722](https://github.com/craftcms/cms/issues/4722))
- Fixed a PHP error that could occur if a plugin was configured with settings even though it didn’t support settings. ([#4706](https://github.com/craftcms/cms/issues/4706))
- Fixed an error that occurred when a validation error occurred on an entry while it was being created or updated from a draft. ([#4733](https://github.com/craftcms/cms/issues/4733))
- Fixed an infinite recursion bug that could occur when validating circular relations. ([#4482](https://github.com/craftcms/cms/issues/4482))
- Fixed a bug where elements with a title of “0” would show their ID instead of their title in element indexes and relational fields. ([#4745](https://github.com/craftcms/cms/issues/4745))
- Fixed a bug where Craft was redirecting to the Dashboard when attempting to export elements, if the `tokenParam` config setting was set to something besides `token`. ([#4737](https://github.com/craftcms/cms/issues/4737))

## 3.2.9 - 2019-08-06

### Added
- Added the `ignorePlaceholders` element query param.
- Added the `cp.entries.edit.meta` and `cp.entries.edit.settings` template hooks to the Edit Entry page.
- Added `craft\base\ElementInterface::getSource()`.
- Added `craft\base\ElementTrait::$newSiteIds`.
- Added `craft\models\Site::$dateCreated` and `$dateUpdated`. ([#4703](https://github.com/craftcms/cms/issues/4703))

### Changed
- Improved the Control Panel header styling for mobile and on pages with long titles. ([#4548](https://github.com/craftcms/cms/issues/4548))
- Element references in the Control Panel now reveal the site the element was fetched from in their tooltips, on multi-site installs. ([#4690](https://github.com/craftcms/cms/issues/4690))
- Element editor HUDs now always show a header with the element’s site name on multi-site installs, even if the element is only editable in one site. ([#4690](https://github.com/craftcms/cms/issues/4690))
- Entry preview tokens now respect the `defaultTokenDuration` config setting, rather than always expiring after 24 hours. ([#4683](https://github.com/craftcms/cms/pull/4683))
- Improved disabled select field styling. ([#4709](https://github.com/craftcms/cms/pull/4709))

### Deprecated
- Deprecated `craft\behaviors\DraftBehavior::getSource()`.
- Deprecated `craft\behaviors\RevisionBehavior::getSource()`.

### Fixed
- Fixed a bug where elements listed in a Structure view could be missing their descendant toggles even if all of their descendants were disabled. ([#4685](https://github.com/craftcms/cms/issues/4685))
- Fixed a bug where element CSV exports were limited to 50 elements if no limit was set. ([#4692](https://github.com/craftcms/cms/issues/4692))
- Fixed a 400 error that occurred when submitting an entry form that didn’t have an `entryId` param. ([#4693](https://github.com/craftcms/cms/issues/4693))
- Fixed a bug where `craft\base\Element::getDescendants()` and other structure methods could return the wrong results when called on a draft. ([#4694](https://github.com/craftcms/cms/issues/4694))
- Fixed a bug where Matrix blocks weren’t getting duplicated to newly-enabled sites for elements if the field’s Propagation Method setting wasn’t set to “Save blocks to all sites the owner element is saved in”. ([#4698](https://github.com/craftcms/cms/issues/4698))
- Fixed a bug where the Database Backup could result in a 404 error on load-balanced environments. ([#4699](https://github.com/craftcms/cms/issues/4699))
- Fixed a bug where the “Current” entry revision link wouldn’t always work. ([#4705](https://github.com/craftcms/cms/issues/4705))
- Fixed a bug where the `craft\services\Search::EVENT_AFTER_SEARCH` event wasn’t always firing. ([#4710](https://github.com/craftcms/cms/issues/4710))
- Fixed a bug where `craft\services\Users::purgeExpiredPendingUsers()` was attempting to delete already-trashed users.

### Security
- Fixed an XSS vulnerability.

## 3.2.8 - 2019-07-30

### Added
- Element indexes with unsaved drafts now show a “Drafts” option in the status menu.
- Added the `utils/fix-element-uids` command, which ensures all elements have unique UIDs. ([#4653](https://github.com/craftcms/cms/issues/4653))

### Fixed
- Fixed a bug where it wasn’t possible to create a homepage Single section if a prior entry revisions’ URI had been set to `__home__`. ([#4657](https://github.com/craftcms/cms/issues/4657))
- Fixed a bug where the user deletion confirmation dialog was including revisions and drafts when counting entries for the content summary.
- Fixed an error that occurred when deleting a user, if another user had been chosen to inherit their content. ([#4670](https://github.com/craftcms/cms/issues/4670))
- Fixed a bug where users could be warned about losing unsaved changes when updating an entry from a draft, while the draft was being autosaved. ([#4614](https://github.com/craftcms/cms/issues/4614))
- Fixed a bug where Categories fields weren’t always getting updated when a category they were related to got moved under another category. ([#4672](https://github.com/craftcms/cms/issues/4672))
- Fixed an error that occurred on the Settings → Routes page, if one of the routes didn’t have a URI pattern. ([#4676](https://github.com/craftcms/cms/issues/4676))
- Fixed some styling and behavior issues on the Settings → Routes page.

## 3.2.7 - 2019-07-25

### Fixed
- Fixed an error where it wasn’t possible to scale SVGs using only height. ([#4643](https://github.com/craftcms/cms/pull/4643))
- Fixed a bug where the content area of some Control Panel pages weren’t getting any bottom padding. ([#4644](https://github.com/craftcms/cms/issues/4644))
- Fixed a bug where installing a plugin immediately after installing Craft from the console could corrupt the project config if `useProjectConfigFile` was enabled. ([#3870](https://github.com/craftcms/cms/issues/3870))
- Fixed a bug where entry forms could overlook changes made to Categories fields. ([#4648](https://github.com/craftcms/cms/issues/4648))
- Fixed a bug where element search indexes weren’t being updated right away after an element was created or updated from an element editor HUD.
- Fixed a bug where back-end slug validation wasn’t working correctly for slugs with some Unicode characters. ([#1535](https://github.com/craftcms/cms/issues/1535))
- Fixed a bug where Craft was attempting to delete template caches even when saving a draft or revision.

## 3.2.6 - 2019-07-23

### Changed
- When enabling a new site for a Single section, Craft now uses the primary site’s content as the starting point for the new site’s content, if the section was already enabled for it.
- Swapped the position of the “Save as a Draft” and “Save Entry” buttons. ([#4622](https://github.com/craftcms/cms/issues/4622))
- `craft\helpers\DateTimeHelper::toDateTime()` now supports arrays created from `DateTime` objects. ([#4627](https://github.com/craftcms/cms/issues/4627))
- Plugin license key inputs are no longer limited to 29 characters, to make room for long environment variable names. ([#4393](https://github.com/craftcms/cms/issues/4393))
- Updated Imagine to 1.2.2.1.

### Fixed
- Fixed a bug where Craft could load the same JavaScript and CSS files multiple times when opening element editor HUDs. ([#4620](https://github.com/craftcms/cms/issues/4620))
- Fixed a bug where each animated GIF frame would still be parsed when generating a thumbnail, even if the `transformGifs` setting was set to `false`. ([#4588](https://github.com/craftcms/cms/issues/4588))
- Fixed a bug where back-end slug validation wasn’t working correctly for slugs with Unicode characters. ([#4628](https://github.com/craftcms/cms/issues/4628))
- Fixed a bug where it wasn’t possible to create new entries if the section handle matched the `pageTrigger` config setting, and the `pageTrigger` config setting had a trailing slash. ([#4631](https://github.com/craftcms/cms/issues/4631))
- Fixed a bug where the `sections.previewTargets` database column was getting created as a `varchar` instead of `text` column for new Craft installs. ([#4638](https://github.com/craftcms/cms/issues/4638))

### Security
- Fixed a bug where the `preserveExifData` config setting wasn’t being respected on image upload.

## 3.2.5.1 - 2019-07-19

### Fixed
- Fixed an error that occurred if a plugin license key was set to an environment variable, which was set to an invalid key. ([#4604](https://github.com/craftcms/cms/issues/4604))
- Fixed an error that prevented image thumbnails from generating in the Control Panel when using ImageMagick. ([#4609](https://github.com/craftcms/cms/issues/4609))

## 3.2.5 - 2019-07-19

### Added
- Added `craft\services\Elements::getPlaceholderElements()`.

### Changed
- If an invalid entry draft or revision edit URL is accessed, but the source entry does exist, Craft now redirects the browser to the source entry’s edit page. ([#4574](https://github.com/craftcms/cms/issues/4574))
- Preview requests now include the previewed entry in element queries even if the `status`, `drafts`, or `revisions` parameters are set to exclude it. ([#4581](https://github.com/craftcms/cms/issues/4581))
- Back-end slug generation now follows the same rules as JavaScript. ([#4607](https://github.com/craftcms/cms/issues/4607))
- Unsaved entry drafts now get assigned a new ID when they are fully saved, so they are treated as new elements. ([#4589](https://github.com/craftcms/cms/issues/4589))

### Fixed
- Fixed some bugs with the “Save Entry” menu options, when editing an unsaved draft. ([#4614](https://github.com/craftcms/cms/issues/4614))
- Fixed a bug where Craft could forget which site was being edited when updating an entry from a draft. ([#4615](https://github.com/craftcms/cms/issues/4615))

## 3.2.4.1 - 2019-07-17

### Fixed
- Fixed an error that occurred when attempting to share a disabled entry. ([#4596](https://github.com/craftcms/cms/issues/4596))
- Fixed a bug where new Email and URL cells in Table fields weren’t getting the correct input type. ([#4595](https://github.com/craftcms/cms/issues/4595))

## 3.2.4 - 2019-07-17

### Changed
- Brought back the “Preview” button for the Current revision of entries, which now creates a draft before activating the entry preview. ([#4584](https://github.com/craftcms/cms/issues/4584))
- The “Save as a Draft” button now creates the draft over Ajax, when it’s not the primary submit button for the page.
- When Craft isn’t able to sync incoming `project.yaml` changes due to schema version conflicts, Craft now lists which packages are conflicting.. ([#4568](https://github.com/craftcms/cms/issues/4568))

### Fixed
- Fixed a JavaScript error that could occur after uploading a file directly onto an Assets field when editing the Current revision of an entry.
- Fixed a bug where draft forms could become unresponsive if the user attempted to navigate away from the page or submit the form in the middle of an autosave. ([#4578](https://github.com/craftcms/cms/issues/4578))
- Fixed a SQL error that could occur when passing `:empty:` or `:notempty:` to a relational field’s element query param. ([#4529](https://github.com/craftcms/cms/issues/4529))
- Fixed a bug where Number fields weren’t getting set to their default values for new entries. ([#4586](https://github.com/craftcms/cms/issues/4586))
- Fixed a bug query string parameters were getting URL-encoded when applied to generated pagination URLs.
- Fixed a bug where Single entries had the option to be duplicated or deleted. ([#4590](https://github.com/craftcms/cms/issues/4590))

## 3.2.3 - 2019-07-16

### Added
- Added `craft\controllers\EntriesController::actionDuplicateEntry()`.
- Added `craft\web\UrlManager::setMatchedElement()`.

### Changed
- Craft no longer creates drafts automatically when editing entries. The user must click a “Save as a Draft” button to create one. ([#4549](https://github.com/craftcms/cms/issues/4549))
- Entries are now immediately savable, whether or not any changes were made. ([#4535](https://github.com/craftcms/cms/issues/4535))
- The “Save Entry” button now redirects the user to the Entries index page. ([#4575](https://github.com/craftcms/cms/issues/4575))
- Brought back the “Save and continue editing” and “Save and add another” options for entries.
- It’s no longer possible to preview entries’ Current revision. A draft must be created first.

### Fixed
- Fixed a bug where it wasn’t possible to delete Matrix blocks if Min Blocks and Max Blocks were set to the same value, and an element already had more than that many blocks. ([#4562](https://github.com/craftcms/cms/issues/4562))
- Fixed a bug where `craft\web\UrlManager::getMatchedElement()` could return the incorrect result on preview requests. ([#4542](https://github.com/craftcms/cms/issues/4542))
- Fixed an error that occurred on the Settings → Email page if email settings were missing from the project config. ([#4552](https://github.com/craftcms/cms/issues/4552))
- Fixed a bug where it wasn’t possible to toggle site-specific entry statuses when editing drafts. ([#4577](https://github.com/craftcms/cms/issues/4577))

## 3.2.2 - 2019-07-14

### Added
- Added `craft\helpers\ElementHelper::isTempSlug()`.
- Added `craft\helpers\ElementHelper::tempSlug()`.
- Added `craft\helpers\UrlHelper::removeParam()`.

### Changed
- Craft no longer ensures a recent revision exists before creating a draft for an element.
- Element exports are limited to CSV files now, to avoid the GD requirement imposed by the PHPSpreadsheet library. ([#4553](https://github.com/craftcms/cms/issues/4553))

### Fixed
- Fixed a bug where multi-site element queries with the `unique` and `offset` params set weren’t returning any results. ([#4560](https://github.com/craftcms/cms/issues/4560))
- Fixed an error that could occur when creating a draft. ([#4515](https://github.com/craftcms/cms/issues/4515))
- Fixed a bug where Craft wasn’t generating a new slug for entries that were saved with a blank Slug field. ([#4518](https://github.com/craftcms/cms/issues/4518))
- Fixed a bug where disabled select options could lose their disabled text styling in Firefox. ([#4526](https://github.com/craftcms/cms/issues/4526))
- Fixed a bug where entry forms could miss the fact that a file had been uploaded to an Assets field. ([#4534](https://github.com/craftcms/cms/issues/4534))
- Fixed a bug where selecting “Create a new child entry” in a Structure section on a multi-site install would result in a 404 error. ([#4541](https://github.com/craftcms/cms/issues/4541))
- Fixed a bug where it wasn’t possible to set test-specific config settings. ([#4539](https://github.com/craftcms/cms/pull/4539))
- Fixed an error that occurred when exporting elements if Limit was set to `0`. ([#4547](https://github.com/craftcms/cms/issues/4547))
- Fixed a bug where the `{% paginate %}` tag wouldn’t generate links to the first page correctly when using query string pagination. ([#4550](https://github.com/craftcms/cms/issues/4550))
- Fixed an error that occurred when indexing assets from a console request, if no volumes were defined yet. ([#2798](https://github.com/craftcms/cms/issues/2798))
- Fixed a bug where the “Delete” link could show up in the draft meta HUD for unsaved drafts. ([#4557](https://github.com/craftcms/cms/issues/4557))

## 3.2.1 - 2019-07-11

### Added
- Added `craft\console\Request::getIsPreview()`.
- Added `craft\web\Request::getIsPreview()`.

### Changed
- If a draft can’t be saved, an alert icon is now shown in the Control Panel header, which can be clicked on to reveal more information.
- Element revisions no longer store snapshot data.

### Fixed
- Fixed a bug where Feed widget items weren’t getting hyperlinked.
- Fixed a bug where the `app/migrate` controller wasn’t applying new `project.yaml` changes if there were no pending migrations.
- Fixed a SQL error that could occur when saving an entry or entry draft. ([#4508](https://github.com/craftcms/cms/issues/4508))
- Fixed a bug where Assets fields set to restrict uploads to a single folder could have empty selector modals. ([#4522](https://github.com/craftcms/cms/issues/4522))
- Fixed an error that could occur if a template was accessing the deprecated `locale` property of an element query, but `siteId` wasn’t set to an integer. ([#4531](https://github.com/craftcms/cms/issues/4531))
- Fixed a bug where users without the “Publish live changes” permission for a section weren’t able to create new entries. ([#4528](https://github.com/craftcms/cms/issues/4529))
- Fixed a PHP error that could occur when uploading files to Assets fields on the front-end. ([#4382](https://github.com/craftcms/cms/issues/4382))
- Fixed a bug where elements listed in a Structure view could show descendant toggles even if they had no descendants. ([#4504](https://github.com/craftcms/cms/issues/4504))
- Fixed a backwards compatibility issue. ([#4523](https://github.com/craftcms/cms/issues/4523))

## 3.2.0 - 2019-07-09

> {warning} If you’ve ever run the `project-config/rebuild` command, it’s highly recommended that you run it again with Craft 3.1.34.2, before updating to Craft 3.2.

> {warning} Custom login controllers must now explicitly set their `$allowAnonymous` values to include `self::ALLOW_ANONYMOUS_OFFLINE` if they wish to be available when the system is offline.

> {tip} If you have Super Table or Neo installed, you should update those **at the same time** as Craft, to avoid unnecessary search index jobs from being added to the queue.

### Added
- All element types now have the option to support drafts and revisions.
- Drafts are now autocreated when content is modified, and autosaved whenever the content changes. ([#1034](https://github.com/craftcms/cms/issues/1034))
- Drafts and revisions now store content across all sites supported by the element. ([#2669](https://github.com/craftcms/cms/issues/2669))
- Content previewing is now draft-based, and drafts are stored as specialized elements, so it’s no longer necessary to add special cases in templates for preview requests. ([#1787](https://github.com/craftcms/cms/issues/1787), [#2801](https://github.com/craftcms/cms/issues/2801))
- Sections now have a “Preview Targets” setting when running Craft Pro, which can be used to configure additional locations that entries can be previewed from. ([#1489](https://github.com/craftcms/cms/issues/1489))
- Sections now have a “Propagation Method” setting, enabling entries to only be propagated to other sites in the same site group, or with the same language. ([#3554](https://github.com/craftcms/cms/issues/3554))
- Matrix fields now have a “Propagation Method” setting, enabling blocks to only be propagated to other sites in the same site group, or with the same language. ([#3554](https://github.com/craftcms/cms/issues/3554))
- Single entries now have editable slugs. ([#3368](https://github.com/craftcms/cms/issues/3368))
- Headless content previewing is now possible by forwarding request tokens off to content API requests. ([#1231](https://github.com/craftcms/cms/issues/1231))
- Preview iframes are now created with a `src` attribute already in place, improving SPA support. ([#2120](https://github.com/craftcms/cms/issues/2120))
- Entry “Share” buttons are now visible on mobile. ([#4408](https://github.com/craftcms/cms/issues/4408))
- Added the “Temp Uploads Location” system setting (available from Settings → Assets → Settings), which makes it possible to choose the volume and path that temporary asset uploads should be stored. ([#4010](https://github.com/craftcms/cms/issues/4010))
- Added the `maxRevisions` config setting. ([#926](https://github.com/craftcms/cms/issues/926))
- Added the `purgeUnsavedDraftsDuration` config setting, which determines how long unsaved drafts should be allowed to exist before getting deleted via garbage collection.
- Added the “Edit images” permission. ([#3349](https://github.com/craftcms/cms/issues/3349))
- Added the “Impersonate users” permission. ([#3501](https://github.com/craftcms/cms/issues/3501))
- Added the `drafts`, `draftId`, `draftOf`, `draftCreator`, `revisions`, `revisionId`, `revisionOf`, and `revisionCreator` element query params.
- The `site` element query params now support passing multiple site handles, or `'*'`, to query elements across multiple sites at once. ([#2854](https://github.com/craftcms/cms/issues/2854))
- Relational fields now have a “Validate related elements” setting, which ensures that the related elements pass validation before the source element can be saved with them selected. ([#4095](https://github.com/craftcms/cms/issues/4095))
- Table fields can now have Dropdown, Email, and URL columns. ([#811](https://github.com/craftcms/cms/issues/811), [#4180](https://github.com/craftcms/cms/pull/4180))
- Dropdown and Multi-select fields can now have optgroups. ([#4236](https://github.com/craftcms/cms/issues/4236))
- Date/Time, Dropdown, Lightswitch, Number, and Radio Buttons fields are now listed as sort options in element indexes. ([#2818](https://github.com/craftcms/cms/issues/2818))
- Asset, category, entry, and user indexes can now have “UID” columns. ([#4433](https://github.com/craftcms/cms/issues/4433))
- Added the `unique` element query param, which can be used to prevent duplicate elements when querying elements across multiple sites.
- Added the `preferSites` element query param, which can be used to set the preferred sites that should be used for multi-site element queries, when the `unique` param is also enabled.
- Element index pages are now paginated for non-Structure views. ([#818](https://github.com/craftcms/cms/issues/818))
- Element index pages now have an “Export…” button that will export all of the elements in the current view (across all pages) or up to a custom limit, in either CSV, XLS, XLSX, or ODS format. ([#994](https://github.com/craftcms/cms/issues/994))
- Added the `{% dd %}` Twig tag. ([#4399](https://github.com/craftcms/cms/issues/4399))
- Added the `attr()` Twig function, which can generate a list of HTML/XML attributes. ([#4237](https://github.com/craftcms/cms/pull/4237))
- Added the `|withoutKey` Twig filter.
- Added the `resave/matrix-blocks` console command.
- The `index-assets/*` commands now support a `--create-missing-assets=0` option, which prevents Craft from creating asset records when they don’t exist yet, and offers an opportunity to fix the location of any asset records that are missing their associated files, when the filename matches one of the files missing an index.
- Added the `mailer/test` command. ([#4020](https://github.com/craftcms/cms/issues/4020))
- Added the `tests/setup` command, which generates a test suite for the current Craft project.
- Jobs can now set progress labels, which will be shown below their description and progress bar in the queue HUD. ([#1931](https://github.com/craftcms/cms/pull/1931))
- Added the `_layouts/element` template, which can be extended by element edit pages that wish to support drafts, revisions, and content previewing.
- Added the `_special/sitepicker` template.
- It’s now possible for plugins and modules to define custom actions on console controllers.
- Added a testing framework for Craft and plugins, powered by Codeception. ([#3382](https://github.com/craftcms/cms/pull/3382), [#1485](https://github.com/craftcms/cms/issues/1485), [#944](https://github.com/craftcms/cms/issues/944))
- Added `craft\base\ApplicationTrait::getInstalledSchemaVersion()`.
- Added `craft\base\BlockElementInterface`.
- Added `craft\base\Element::EVENT_AFTER_PROPAGATE`.
- Added `craft\base\Element::EVENT_REGISTER_PREVIEW_TARGETS`.
- Added `craft\base\Element::previewTargets()`.
- Added `craft\base\ElementInterface::afterPropagate()`.
- Added `craft\base\ElementInterface::getCurrentRevision()`.
- Added `craft\base\ElementInterface::getIsDraft()`.
- Added `craft\base\ElementInterface::getIsRevision()`.
- Added `craft\base\ElementInterface::getIsUnsavedDraft()`.
- Added `craft\base\ElementInterface::getPreviewTargets()`.
- Added `craft\base\ElementInterface::getSourceId()`.
- Added `craft\base\ElementInterface::getSourceUid()`.
- Added `craft\base\ElementInterface::getUiLabel()`, which is now used to define what an element will be called in the Control Panel. ([#4211](https://github.com/craftcms/cms/pull/4211))
- Added `craft\base\ElementInterface::pluralDisplayName()`, which element type classes can use to define the plural of their display name.
- Added `craft\base\ElementInterface::setRevisionCreatorId()`.
- Added `craft\base\ElementInterface::setRevisionNotes()`.
- Added `craft\base\ElementTrait::$dateDeleted`. ([#4493](https://github.com/craftcms/cms/issues/4493))
- Added `craft\base\ElementTrait::$draftId`.
- Added `craft\base\ElementTrait::$hardDelete`.
- Added `craft\base\ElementTrait::$previewing`.
- Added `craft\base\ElementTrait::$propagateAll`.
- Added `craft\base\ElementTrait::$revisionId`.
- Added `craft\base\Field::EVENT_AFTER_ELEMENT_PROPAGATE`.
- Added `craft\base\Field::getSortOption()`.
- Added `craft\base\FieldInterface::afterElementPropagate()`.
- Added `craft\base\FieldInterface::valueType()`. ([#3894](https://github.com/craftcms/cms/issues/3894))
- Added `craft\base\SortableFieldInterface`, which can be implemented by field classes that should be sortable in element indexes.
- Added `craft\behaviors\DraftBehavior`.
- Added `craft\behaviors\RevisionBehavior`.
- Added `craft\console\CallableAction`.
- Added `craft\console\Controller`.
- Added `craft\console\controllers\ResaveController::saveElements()`.
- Added `craft\console\ControllerTrait`.
- Added `craft\console\Request::getToken()`.
- Added `craft\controllers\PreviewController`.
- Added `craft\errors\MissingAssetException`.
- Added `craft\events\BatchElementActionEvent`.
- Added `craft\events\DefineConsoleActionsEvent`.
- Added `craft\events\ElementQueryEvent`.
- Added `craft\events\RegisterPreviewTargetsEvent`.
- Added `craft\events\RevisionEvent`.
- Added `craft\helpers\Component::validateComponentClass()`.
- Added `craft\helpers\ElementHelper::isDraftOrRevision()`.
- Added `craft\helpers\ElementHelper::rootElement()`.
- Added `craft\models\Section::$propagationMethod`.
- Added `craft\queue\jobs\UpdateSearchIndex`.
- Added `craft\services\Drafts`, accessible via `Craft::$app->drafts`.
- Added `craft\services\Elements::propagateElements()` along with `EVENT_BEFORE_PROPAGATE_ELEMENTS`, `EVENT_AFTER_PROPAGATE_ELEMENTS`, `EVENT_BEFORE_PROPAGATE_ELEMENT`, and `EVENT_AFTER_PROPAGATE_ELEMENT` events. ([#4139](https://github.com/craftcms/cms/issues/4139))
- Added `craft\services\Elements::resaveElements()` along with `EVENT_BEFORE_RESAVE_ELEMENTS`, `EVENT_AFTER_RESAVE_ELEMENTS`, `EVENT_BEFORE_RESAVE_ELEMENT`, and `EVENT_AFTER_RESAVE_ELEMENT` events. ([#3482](https://github.com/craftcms/cms/issues/3482))
- Added `craft\services\Matrix::duplicateBlocks()`.
- Added `craft\services\Matrix::getSupportedSiteIdsForField()`.
- Added `craft\services\Revisions`, accessible via `Craft::$app->revisions`.
- Added `craft\services\Users::canImpersonate()`.
- Added `craft\web\Request::getIsLoginRequest()` and `craft\console\Request::getIsLoginRequest()`.
- Added `craft\web\UrlManager::$checkToken`.
- Added the `Craft.isSameHost()` JavaScript method.
- Added the `Craft.parseUrl()` JavaScript method.
- Added the `Craft.randomString()` JavaScript method.
- Added the `Craft.DraftEditor` JavaScript class.
- Added the `Craft.Preview` JavaScript class.

### Changed
- Relational fields are now capable of selecting elements from multiple sites, if they haven’t been locked down to only related elements from a single site. ([#3584](https://github.com/craftcms/cms/issues/3584))
- Element selector modals now always show source headings, and list sources in the configured order. ([#4494](https://github.com/craftcms/cms/issues/4494))
- Reference tags can now specify the site to load the element from. ([#2956](https://github.com/craftcms/cms/issues/2956))
- Improved the button layout of Edit Entry pages. ([#2325](https://github.com/craftcms/cms/issues/2325))
- Improved the performance of saving elements.
- The Control Panel now shows the sidebar on screens that are at least 1,000 pixels wide. ([#4079](https://github.com/craftcms/cms/issues/4079))
- The `_layouts/cp` template now supports a `showHeader` variable that can be set to `false` to remove the header.
- The `_layouts/cp` Control Panel template now supports a `footer` block, which will be output below the main content area.
- Renamed `craft\helpers\ArrayHelper::filterByValue()` to `where()`.
- Anonymous/offline/Control Panel access validation now takes place from `craft\web\Controller::beforeAction()` rather than `craft\web\Application::handleRequest()`, giving controllers a chance to do things like set CORS headers before a `ForbiddenHttpException` or `ServiceUnavailableHttpException` is thrown. ([#4008](https://github.com/craftcms/cms/issues/4008))
- Controllers can now set `$allowAnonymous` to a combination of bitwise integers `self::ALLOW_ANONYMOUS_LIVE` and `self::ALLOW_ANONYMOUS_OFFLINE`, or an array of action ID/bitwise integer pairs, to define whether their actions should be accessible anonymously even when the system is offline.
- Improved the error message when Project Config reaches the maximum deferred event count.
- Craft now deletes expired template caches as part of its garbage collection routine.
- Craft no longer warns about losing unsaved changes when leaving the page while previewing entries, if the changes were autosaved. ([#4439](https://github.com/craftcms/cms/issues/4439))
- `fieldValues` is a now reserved field handle. ([#4453](https://github.com/craftcms/cms/issues/4453))
- Improved the reliability of `craft\helpers\UrlHelper::rootRelativeUrl()` and `cpUrl()`.
- `craft\base\ElementInterface::eagerLoadingMap()` and `craft\base\EagerLoadingFieldInterface::getEagerLoadingMap()` can now return `null` to opt out of eager-loading. ([#4220](https://github.com/craftcms/cms/pull/4220))
- `craft\db\ActiveRecord` no longer sets the `uid`, `dateCreated`, or `dateUpdated` values for new records if they were already explicitly set.
- `craft\db\ActiveRecord` no longer updates the `dateUpdated` value for existing records if nothing else changed or if `dateUpdated` had already been explicitly changed.
- `craft\helpers\UrlHelper::siteUrl()` and `url()` will now include the current request’s token in the generated URL’s query string, for site URLs.
- `craft\events\MoveElementEvent` now extends `craft\events\ElementEvent`. ([#4315](https://github.com/craftcms/cms/pull/4315))
- `craft\queue\BaseJob::setProgress()` now has a `$label` argument.
- `craft\queue\jobs\PropagateElements` no longer needs to be configured with a `siteId`, and no longer propagates elements to sites if they were updated in the target site more recently than the source site.
- `craft\queue\QueueInterface::setProgress()` now has a `$label` argument.
- `craft\services\Assets::getUserTemporaryUploadFolder()` now returns the current user’s temporary upload folder by default if no user is provided.
- `craft\services\Elements::deleteElement()` now has a `$hardDelete` argument.
- `craft\services\Elements::deleteElement()` now has a `$hardDelete` argument. ([#3392](https://github.com/craftcms/cms/issues/3392))
- `craft\services\Elements::getElementById()` now has a `$criteria` argument.
- `craft\services\Elements::propagateElement()` now has a `$siteElement` argument.
- `craft\services\Elements::saveElement()` now preserves existing elements’ current `dateUpdated` value when propagating or auto-resaving elements.
- `craft\services\Elements::saveElement()` now preserves the `uid`, `dateCreated`, and `dateUpdated` values on new elements if they were explicitly set. ([#2909](https://github.com/craftcms/cms/issues/2909))
- `craft\services\Elements::setPlaceholderElement()` now throws an exception if the element that was passed in doesn’t have an ID.
- `craft\services\Matrix::saveField()` is no longer is responsible for duplicating blocks from other elements.
- `craft\web\twig\variables\CraftVariable` no longer triggers the `defineComponents` event. ([#4416](https://github.com/craftcms/cms/issues/4416))
- `craft\web\UrlManager::setRouteParams()` now has a `$merge` argument, which can be set to `false` to completely override the route params.
- It’s now possible to pass a `behaviors` key to the `$newAttributes` argument of `craft\services\Elements::duplicateElement()`, to preattach behaviors to the cloned element before it’s saved.

### Removed
- Removed the Search Indexes utility. ([#3698](https://github.com/craftcms/cms/issues/3698))
- Removed the `--batch-size` option from `resave/*` actions.
- Removed the `craft.entryRevisions` Twig component.
- Removed `craft\controllers\EntriesController::actionPreviewEntry()`.
- Removed `craft\controllers\EntriesController::actionShareEntry()`.
- Removed `craft\controllers\EntriesController::actionViewSharedEntry()`.
- Removed `craft\events\VersionEvent`.
- Removed `craft\records\Entry::getVersions()`.
- Removed `craft\records\EntryDraft`.
- Removed `craft\records\EntryVersion`.
- Removed `craft\services\EntryRevisions::saveDraft()`.
- Removed `craft\services\EntryRevisions::publishDraft()`.
- Removed `craft\services\EntryRevisions::deleteDraft()`.
- Removed `craft\services\EntryRevisions::saveVersion()`.
- Removed `craft\services\EntryRevisions::revertEntryToVersion()`.
- Removed the `Craft.EntryDraftEditor` JavaScript class.

### Deprecated
- Deprecated the `ownerSite` and `ownerSiteId` Matrix block query params.
- Deprecated `craft\controllers\EntriesController::EVENT_PREVIEW_ENTRY`.
- Deprecated `craft\controllers\LivePreviewController`.
- Deprecated `craft\elements\MatrixBlock::$ownerSiteId`.
- Deprecated `craft\events\DefineComponentsEvent`.
- Deprecated `craft\helpers\ArrayHelper::filterByValue()`. Use `where()` instead.
- Deprecated `craft\models\BaseEntryRevisionModel`.
- Deprecated `craft\models\EntryDraft`.
- Deprecated `craft\models\EntryVersion`.
- Deprecated `craft\models\Section::$propagateEntries`. Use `$propagationMethod` instead.
- Deprecated `craft\services\Assets::getCurrentUserTemporaryUploadFolder()`.
- Deprecated `craft\services\EntryRevisions`.
- Deprecated `craft\web\Request::getIsLivePreview()`.
- Deprecated `craft\web\Request::getIsSingleActionRequest()` and `craft\console\Request::getIsSingleActionRequest()`.
- Deprecated the `Craft.LivePreview` JavaScript class.

### Fixed
- Fixed a bug where `craft\helpers\UrlHelper` methods could add duplicate query params on generated URLs.
- Fixed a bug where Matrix blocks weren’t getting duplicated for other sites when creating a new element. ([#4449](https://github.com/craftcms/cms/issues/4449))

## 3.1.34.3 - 2019-08-21

### Fixed
- Fixed a bug where the `project-config/rebuild` command wasn’t discarding unused user groups or user field layouts in the project config. ([#4781](https://github.com/craftcms/cms/pull/4781))

## 3.1.34.2 - 2019-07-23

### Fixed
- Fixed a bug where the `project-config/rebuild` command was discarding email and user settings.

## 3.1.34.1 - 2019-07-22

### Fixed
- Fixed a bug where the `project-config/rebuild` command was ignoring entry types that didn’t have a field layout. ([#4600](https://github.com/craftcms/cms/issues/4600))

## 3.1.34 - 2019-07-09

### Changed
- The `project-config/rebuild` command now rebuilds the existing project config wherever possible, instead of merging database data with the existing project config.

## 3.1.33 - 2019-07-02

### Added
- Added `craft\base\ApplicationTrait::saveInfoAfterRequest()`.

### Changed
- Craft no longer strips some punctuation symbols from slugs.
- Improved the performance of saving project config updates. ([#4459](https://github.com/craftcms/cms/issues/4459))
- Improved the performance of saving fields. ([#4459](https://github.com/craftcms/cms/issues/4459))
- The `craft update` command no longer updates Craft or plugins if not specified.

### Removed
- Removed `craft\services\ProjectConfig::saveDataAfterRequest()`.
- Removed `craft\services\ProjectConfig::preventSavingDataAfterRequest()`.

### Fixed
- Fixed a PHP error that occurred when deleting an asset transform. ([#4473](https://github.com/craftcms/cms/issues/4473))

### Security
- Fixed an XSS vulnerability.
- Fixed a path disclosure vulnerability. ([#4468](https://github.com/craftcms/cms/issues/4468))
- Added the `sameSiteCookieValue` config setting. ([#4462](https://github.com/craftcms/cms/issues/4462))

## 3.1.32.1 - 2019-06-25

### Fixed
- Fixed a couple Windows compatibility issues.

## 3.1.32 - 2019-06-25

### Changed
- Project Config now sorts arrays when all of the keys are UIDs. ([#4425](https://github.com/craftcms/cms/issues/4425))

### Fixed
- Fixed a bug where Craft might not match a domain to the proper site if it had a non-ASCII character in the host name.
- Fixed an error that could occur when using the `|filter` Twig filter. ([#4437](https://github.com/craftcms/cms/issues/4437))
- Fixed a bug where pagination URL could get repeated page params added to the query string if using query string-based pagination.

## 3.1.31 - 2019-06-18

### Added
- It’s now possible to set plugin license keys to environment variables using the `$VARIABLE_NAME` syntax. ([#4393](https://github.com/craftcms/cms/issues/4393))
- Added `craft\services\Elements::mergeElements()`. ([#4404](https://github.com/craftcms/cms/pull/4404))

### Changed
- Pagination URLs now include any query string parameters set on the current request.
- The default email template no longer sets text or background colors, so emails look better in dark mode. ([#4396](https://github.com/craftcms/cms/pull/4396))
- Improved the error message that gets logged when Craft isn’t able to finish processing project config changes, due to unresolved dependencies.
- Craft will no longer log errors and warnings arising from `yii\i18n\PhpMessageSource`. ([#4109](https://github.com/craftcms/cms/issues/4109))
- Improved the performance and reliability of user queries when the `group` param is set to a user group with a large number of users.
- Updated Yii to 2.0.21.

### Fixed
- Fixed a bug where `Craft::dd()` wouldn’t work properly if output buffering was enabled. ([#4399](https://github.com/craftcms/cms/issues/4399))
- Fixed a bug where `Craft::alias()` wasn’t working on Windows servers. ([#4405](https://github.com/craftcms/cms/issues/4405))
- Fixed a bug where Craft wasn’t parsing the `dsn` DB connection setting properly if it was supplied.

### Security
- Fixed an XSS vulnerability.

## 3.1.30 - 2019-06-11

### Changed
- Improved query performance. ([yiisoft/yii2#17344](https://github.com/yiisoft/yii2/pull/17344), [yiisoft/yii2#17345](https://github.com/yiisoft/yii2/pull/17345), [yiisoft/yii2#17348](https://github.com/yiisoft/yii2/pull/17348))
- `craft\services\Elements::saveElement()` now always propagates elements regardless of the `$propagate` argument value, when saving new elements. ([#4370](https://github.com/craftcms/cms/issues/4370))

### Fixed
- Fixed a bug where new elements weren’t assigned a UID in time if their URI format contained a `{uid}` token. ([#4364](https://github.com/craftcms/cms/issues/4364))
- Fixed a bug where Craft was modifying custom log target configs before executing queue jobs. ([#3766](https://github.com/craftcms/cms/issues/3766))
- Fixed a bug where `craft\helpers\ChartHelper::getRunChartDataFromQuery()` assumed that the value would be integers. ([craftcms/commerce#849](https://github.com/craftcms/commerce/issues/849))
- Fixed a bug where `craft\services\Security::validateData()` was returning an empty string instead of `false` when the data didn’t validate. ([#4387](https://github.com/craftcms/cms/issues/4387))
- Fixed a bug where Craft could inject unexpected JavaScript into front-end requests. ([#4390](https://github.com/craftcms/cms/issues/4390))

## 3.1.29 - 2019-06-04

### Added
- Added the `restore` command, which restores a database backup.
- Added the `Craft.escapeRegex()` JavaScript method.

### Changed
- Asset indexes now sort assets by Date Uploaded in descending order by default. ([#1153](https://github.com/craftcms/cms/issues/1153))
- `craft\db\Paginator` no longer assumes that the application’s database connection should be used.
- Updated Twig to 2.11. ([#4342](https://github.com/craftcms/cms/issues/4342))

### Fixed
- Fixed a bug where the Status menu wasn’t visible for the “All users” source on user indexes. ([#4306](https://github.com/craftcms/cms/pull/4306))
- Fixed a bug where pressing the <kbd>Esc</kbd> key in the setup wizard would close the modal window. ([#4307](https://github.com/craftcms/cms/issues/4307))
- Fixed a bug where `craft\validators\ArrayValidator::validate()` didn’t work. ([#4309](https://github.com/craftcms/cms/pull/4309))
- Fixed an error that could occur when rendering templates with a `loop.parent.loop` reference in a nested for-loop. ([#4271](https://github.com/craftcms/cms/issues/4271))
- Fixed a bug where publishing a Single entry’s draft, or reverting a Single entry to a prior version, would overwrite its title to the section name. ([#4323](https://github.com/craftcms/cms/pull/4323))
- Fixed a bug where Craft wasn’t invalidating existing asset transforms when changing the dimensions of a named transform.
- Fixed a bug where `craft\services\Fields::getFieldsByElementType()` would return duplicate results if a field was used in more than one field layout for the element type. ([#4336](https://github.com/craftcms/cms/issues/4336))
- Fixed a bug where Craft wasn’t respecting the `allowUppercaseInSlug` config setting when generating slugs in the Control Panel. ([#4330](https://github.com/craftcms/cms/issues/4330))
- Fixed a bug where Control Panel Ajax requests weren’t working if a custom `pathParam` config setting value was set. ([#4334](https://github.com/craftcms/cms/issues/4334))
- Fixed a JavaScript error that could occur when saving a new entry, if the selected entry type didn’t have a Title field. ([#4353](https://github.com/craftcms/cms/issues/4353))

## 3.1.28 - 2019-05-21

### Added
- Added the “Customize element sources” user permission. ([#4282](https://github.com/craftcms/cms/pull/4282))
- Matrix sub-fields now have a “Use this field’s values as search keywords?” setting. ([#4291](https://github.com/craftcms/cms/issues/4291))
- Added `craft\web\twig\variables\Paginate::setBasePath()`. ([#4286](https://github.com/craftcms/cms/issues/4286))

### Changed
- Craft now requires Yii 2.0.19.

### Fixed
- Fixed a bug where slugs could get double-hyphenated. ([#4266](https://github.com/craftcms/cms/issues/4266))
- Fixed an error that would occur when installing Craft if the `allowAdminChanges` config setting was disabled. ([#4267](https://github.com/craftcms/cms/issues/4267))
- Fixed a bug where Matrix fields would return the wrong set of Matrix blocks on new or duplicated elements, immediately after they were saved.
- Fixed a bug where users could not assign additional user groups to their own account if their permission to do so was granted by another user group they belonged to.
- Fixed a bug where Number fields would attempt to save non-numeric values. ([craftcms/feed-me#527](https://github.com/craftcms/feed-me/issues/527))
- Fixed a bug where it was possible to assign a Structure entry or category to a new parent, even if that would cause its descendants to violate the Max Levels setting. ([#4279](https://github.com/craftcms/cms/issues/4279))
- Fixed an error that could occur when rendering a template from a console request, if the template contained any non-global `{% cache %}` tags. ([#4284](https://github.com/craftcms/cms/pull/4284))

## 3.1.27 - 2019-05-14

### Added
- Added `craft\fields\Matrix::EVENT_SET_FIELD_BLOCK_TYPES`. ([#4252](https://github.com/craftcms/cms/issues/4252))

### Changed
- Pressing <kbd>Shift</kbd> + <kbd>Return</kbd> (or <kbd>Shift</kbd> + <kbd>Ctrl</kbd>/<kbd>Command</kbd> + <kbd>Return</kbd>) when a textual cell is focused in an editable table will now change the focus to the same cell in the previous row (after creating a new row if necessary.) ([#4259](https://github.com/craftcms/cms/issues/4259))
- Craft no longer shows the status menu for element sources that define a status. ([#4249](https://github.com/craftcms/cms/issues/4249))
- Element URI formats can now conditionally output an empty string, opting the element out of getting its own system URI. ([#4254](https://github.com/craftcms/cms/issues/4254))
- Table fields now get validation errors if any column handles are entered in the format of “colX”.
- Craft no longer clear out users’ verification codes after login. ([#4257](https://github.com/craftcms/cms/issues/4257))
- The `users/upload-user-photo` and `users/delete-user-photo` actions are now available to front-end requests. ([#3932](https://github.com/craftcms/cms/issues/3932))

### Fixed
- Fixed a bug where rebuilding the project config could set an incorrect value for the user field layout.
- Fixed a bug Craft wouldn’t allow users to edit their own photos if they didn’t have upload/remove asset permissions.
- Fixed a bug where Craft wasn’t removing newline characters when pasting text into some single-line Table column types.
- Fixed a bug where project config syncing could have inconsistent results on load-balanced environments. ([#4136](https://github.com/craftcms/cms/issues/4136))
- Fixed a bug where the Plugin Store was not able to load developer details. ([#4241](https://github.com/craftcms/cms/issues/4241))
- Fixed a bug that could occur when Craft generated URLs with multi-byte characters in the query string.
- Fixed a bug where you could get some character encoding issues in some environments when using PHP 7.3.
- Fixed a bug where Craft wasn’t attempting to set a unique URI on duplicated elements. ([#4253](https://github.com/craftcms/cms/issues/4253))
- Fixed a bug where Table fields could copy cell values to other cells if a column had a handle in the format of “colX”. ([#4200](https://github.com/craftcms/cms/issues/4200))
- Fixed an error that could occur on the Login page if a custom Login Page Logo was selected. ([#4261](https://github.com/craftcms/cms/issues/4261))

## 3.1.26 - 2019-05-08

### Changed
- The “Update all” button on the Updates utility is now shown even if the page contains some uninstallable updates. ([#4230](https://github.com/craftcms/cms/issues/4230))
- Craft now stores the Default User Group’s UID in the project config, in case the group’s ID is different across environments.
- `craft\services\Assets::EVENT_BEFORE_REPLACE_ASSET` event handlers can now change the filename of the replaced asset before it is saved.
- Improved the performance of background jobs. ([#4219](https://github.com/craftcms/cms/pull/4219))
- Improved the Plugin Store’s screenshots with arrows for navigation and pinch-to-zoom capability for touch devices.

### Fixed
- Fixed an error that could occur when saving a Single section if one of its sites had been disabled.
- Fixed an error that could occur when deleting a site.
- Fixed a PHP compile error that could occur when paginating a query. ([#4208](https://github.com/craftcms/cms/pull/4208))
- Fixed an error that could occur on the Settings → Users → Settings page if the project config was missing its `users` key. ([#4206](https://github.com/craftcms/cms/issues/4206))
- Fixed a bug where Craft wasn’t requiring email verification for new user accounts if the project config was missing its `users` key.
- Fixed a bug where Craft wasn’t eager-loading elements in the same site as the source element, if that was different than the currently requested site. ([#3954](https://github.com/craftcms/cms/issues/3954))

## 3.1.25 - 2019-04-30

### Added
- Added the `|ascii` Twig filter. ([#4193](https://github.com/craftcms/cms/issues/4193))

### Changed
- Craft now registers its project config event handlers before loading plugins. ([#3943](https://github.com/craftcms/cms/issues/3943))
- The Control Panel now uses jQuery 3.4.0. ([#4183](https://github.com/craftcms/cms/issues/4183))
- `behavior` and `behaviors` are now reserved field handles. ([#4184](https://github.com/craftcms/cms/issues/4184))
- The Updates utility no longer shows notices for expired plugins if no updates are actually available. ([#4186](https://github.com/craftcms/cms/issues/4186))

### Fixed
- Fixed an error where rebuilding the project config would not typecast the `propagateEntries` and `enableVersioning` section settings correctly. ([#3695](https://github.com/craftcms/cms/issues/3695))
- Fixed a bug where the Edit Draft HUD would include the current site name in the default Draft Name value for multi-site entries. ([#4171](https://github.com/craftcms/cms/issues/4171))
- Fixed a bug where resource requests could send a 500 response if the resource didn’t exist. ([#4197](https://github.com/craftcms/cms/pull/4197))

## 3.1.24 - 2019-04-23

### Added
- Added `craft\services\Fields::getFieldIdsByLayoutId()`.

### Changed
- Craft now correctly typecasts all core boolean and integer values saved to the project config. ([#3695](https://github.com/craftcms/cms/issues/3695))
- Craft now saves new entry versions every time an entry is saved, unless it’s being propagated or resaved.
- `users/save-user` and `users/start-elevated-session` requests now check for a `currentPassword` body param in addition to `password`, when looking for the user’s current password. ([#4169](https://github.com/craftcms/cms/issues/4169))
- `craft\services\Path::getStoragePath()` now has a `$create` argument.
- Updated Twig to 2.8.

### Fixed
- Fixed an error where re-saving a site would reset its sorting order. ([#4147](https://github.com/craftcms/cms/issues/4147))
- Fixed a SQL error that could occur when updating to Craft 3.1. ([#3663](https://github.com/craftcms/cms/issues/3663))
- Fixed an error that occurred when an SVG with `/` characters in its `id` attributes was passed to the `svg()` Twig function. ([#4155](https://github.com/craftcms/cms/issues/4155))
- Fixed a bug where passing `:empty:` or `:notempty:` to a Matrix field param on an element query could return incorrect results for fields that had soft-deleted blocks. ([#4161](https://github.com/craftcms/cms/issues/4161))
- Fixed a bug where Craft wasn’t returning a `1` exit code for console requests if the server was running under PHP 7. ([#4153](https://github.com/craftcms/cms/issues/4153))
- Fixed a “World-writable config file 'my.cnf' is ignored” warning that could occur when creating a database backup. ([#4163](https://github.com/craftcms/cms/pull/4163))
- Fixed a bug where `craft\services\Elements::duplicateElements()` would only ignore non-safe attributes passed to the `$newAttributes` argument.
- Fixed a bug where `craft\elements\db\ElementQuery::exists()` and `offsetExists()` were ignoring cached query results.

## 3.1.23 - 2019-04-16

### Added
- The `project-config/sync` command now has a `--force` option, which forces the project config to treat all preexisting config values as new. ([#4126](https://github.com/craftcms/cms/issues/4126))
- Added `craft\base\LogTargetTrait`, which can be used by custom `log` components, to gain security and privacy features provided by Craft’s built-in file target. ([#4127](https://github.com/craftcms/cms/pull/4127))

### Changed
- When creating a new site, global sets are now propagated to it before other element types. ([#3446](https://github.com/craftcms/cms/issues/3446))
- Locked Twig down to 2.7, to avoid a bug in 2.8.0. ([twigphp/Twig#2942](https://github.com/twigphp/Twig/issues/2942))

### Fixed
- Fixed an error that occurred when installing a missing plugin from the Settings → Plugins page. ([#4140](https://github.com/craftcms/cms/issues/4140))
- Fixed PHP type errors that could occur when calling some deprecated `craft.request` methods in templates. ([#4124](https://github.com/craftcms/cms/issues/4124))
- Fixed performance issues that could occur where uploading GIFs in the Control Panel. ([#4131](https://github.com/craftcms/cms/pull/4131))
- Fixed a bug where it wasn’t possible to create a new global set with the same name or handle as a soft-deleted one. ([#4091](https://github.com/craftcms/cms/issues/4091))
- Fixed a bug where pending users’ verification codes were getting deleted if they were impersonated by an admin. ([#4130](https://github.com/craftcms/cms/issues/4130))

## 3.1.22 - 2019-04-10

### Added
- Added `craft\base\ElementTrait::$resaving`, which indicates whether the element is currently being resaved via a `ResaveElements` job or a `resave` command. ([#3482](https://github.com/craftcms/cms/issues/3482))
- Added `craft\db\Paginator::setPageResults()`. ([#4120](https://github.com/craftcms/cms/issues/4120))

### Changed
- Changed the way Craft updates search indexes, to reduce the likelihood of a deadlock. ([#3197](https://github.com/craftcms/cms/issues/3197))
- Improved styles and behavior of the Plugin Store.
- The Settings → Plugins page now notes which plugins are expired, with links to renew them on [id.craftcms.com](https://id.craftcms.com).
- Improved the styling of info HUDs that contain long text or tables. ([#4107](https://github.com/craftcms/cms/pull/4107))

### Fixed
- Fixed a PHP error that could occur during asset indexing in some cases.
- Fixed a bug where entry drafts weren’t showing previous changes to Matrix fields on the draft. ([#4105](https://github.com/craftcms/cms/issues/4105))
- Fixed a bug where `project.yaml` changes weren’t always getting picked up. ([#4028](https://github.com/craftcms/cms/issues/4028))
- Fixed a bug where the `project-config/rebuild` command would restore soft-deleted components. ([#4100](https://github.com/craftcms/cms/issues/4100))
- Fixed a bug where the `project-config/sync` command was not performing schema checks.
- Fixed an error that occurred when backing up the database if the database password contained a `$` character. ([#4115](https://github.com/craftcms/cms/issues/4115))

## 3.1.21.1 - 2019-04-04

### Fixed
- Fixed a bug where underscores were getting stripped from element slugs. ([#4096](https://github.com/craftcms/cms/issues/4096))

## 3.1.21 - 2019-04-03

### Added
- Added the `backup` command, which creates a new database backup. ([#4075](https://github.com/craftcms/cms/issues/4075))
- Added the `queue/retry` command, which can be passed a failed job ID, or `all` to retry all failed jobs. ([#4072](https://github.com/craftcms/cms/issues/4072))
- Added `craft\queue\Queue::retryAll()`.
- Added `craft\services\Sections::$autoResaveEntries`, which can be set to `false` from `config/app.php` to prevent Craft from auto-resaving entries after sections and entry types are updated. ([#3482](https://github.com/craftcms/cms/issues/3482))

### Changed
- It’s now possible to double-click on asset sources to expand/collapse their subfolders. ([#4070](https://github.com/craftcms/cms/issues/4070))
- Craft no longer auto-resaves entries after saving a section or entry type if nothing changed of any significance to entries. ([#3482](https://github.com/craftcms/cms/issues/3482))
- Craft now formats filesizes using metric units (e.g. MB instead of MiB).
- The updater is now capable of handling package name changes.
- Craft now requires Yii 2.0.17.

### Fixed
- Fixed a bug where the Asset Indexes utility wasn’t logging exceptions.
- Fixed a SQL error that could occur when using the Asset Indexes utility, if any filenames contained 4+ byte characters.
- Fixed a bug where entry queries could return duplicate results for any entries that belong to a section that has soft-deleted structures associated with it. ([#4066](https://github.com/craftcms/cms/issues/4066))
- Fixed a bug where rebuilding project config would not work with Matrix fields with no block types. ([#4074](https://github.com/craftcms/cms/issues/4074)
- Fixed an error that occurred when sending emails if the `testToEmailAddress` config setting was set. ([#4076](https://github.com/craftcms/cms/issues/4076))
- Fixed a bug where it wasn’t possible to pass the `--element-id` option on `resave/*` commands.
- Fixed a bug where Matrix fields were including disabled blocks if any changes had been made to the Matrix block query params.
- Fixed SQL errors that could occur if the table prefix had ever changed.

## 3.1.20.1 - 2019-03-27

### Fixed
- Fixed an error that occurred when regenerating the project config, if there were any fields without settings. ([#4062](https://github.com/craftcms/cms/issues/4062))
- Fixed an error that occurred when loading the `_includes/forms/date` template without passing a `value` variable. ([#4063](https://github.com/craftcms/cms/issues/4063))

## 3.1.20 - 2019-03-27

### Added
- Added the `project-config/rebuild` console command.
- Added the `verifyEmailSuccessPath` config setting.
- Added the “Prefix” and “Suffix” settings for Number fields. ([#4055](https://github.com/craftcms/cms/issues/4055))
- Added the “Max Length” setting for URL fields. ([#4019](https://github.com/craftcms/cms/issues/4019))
- Added the `devMode` global Twig variable. ([#4038](https://github.com/craftcms/cms/issues/4038))
- Added `craft\config\GeneralConfig::getVerifyEmailSuccessPath()`.
- Added `craft\events\RebuildConfigEvent`.
- Added `craft\services\ProjectConfig::rebuild()`.
- Added `craft\services\Sections::pruneDeletedField()`.

### Changed
- Textareas within the Control Panel can now be manually vertically resized. ([#4030](https://github.com/craftcms/cms/issues/4030))
- The Craft Support widget now includes a “More Resources” section. ([#4058](https://github.com/craftcms/cms/issues/4058))
- The `_includes/forms/text` Control Panel template now supports `step`, `min`, and `max` attributes.
- Users without access to the Control Panel are now redirected according to the `verifyEmailSuccessPath` config setting after verifying a new email address. ([#1998](https://github.com/craftcms/cms/issues/1998))
- The `_includes/forms/text` Control Panel template now supports passing `autocorrect: false` and `autocapitalize: false`, to disable autocorrect and auto-capitalization on iOS devices.
- iOS autocorrect and auto-capitalization has been disabled for all core “Handle” and “Slug” fields in the Control Panel. ([#4009](https://github.com/craftcms/cms/issues/4009))
- Number fields now format their values for element index tables. ([#4059](https://github.com/craftcms/cms/issues/4059))
- When installing Craft using a `project.yaml`, Craft now backups the existing config to the config backup folder if there are errors. ([#4017](https://github.com/craftcms/cms/issues/4017))
- Craft now prunes entry type layouts when deleting a field.
- Craft no longer modifies the DSN string if set explicitly with the `dsn` database config setting.
- Craft no longer throws an `InvalidConfigException` when the `dsn` database config setting is set and contains an unexpected parameter.

### Fixed
- Fixed a bug where Craft wasn’t removing hyphens and other symbols from auto-generated asset titles. ([#4011](https://github.com/craftcms/cms/issues/4011))
- Fixed a PHP error that occurred when calling `craft\services\EntryRevisions::getDraftById()` or `getVersionById()` for a draft/version that belonged to a soft-deleted entry. ([#4013](https://github.com/craftcms/cms/issues/4013))
- Fixed a bug where Craft wasn’t respecting the site selection for routes defined in Settings → Routes. ([#4021](https://github.com/craftcms/cms/issues/4021))
- Fixed a bug where the `project-config/sync` command wasn’t logging exceptions. ([#4015](https://github.com/craftcms/cms/issues/4015))
- Fixed an error that occurred when attempting to use Live Preview with a pending user account. ([#4025](https://github.com/craftcms/cms/issues/4025))
- Fixed an error when displaying a date input in the Control Panel if the value passed wasn’t a `DateTime` object. ([#4041](https://github.com/craftcms/cms/issues/4041))
- Fixed a PHP error that occurred when passing an array of `craft\elements\User` objects to `craft\mail\Message::setTo()`. ([#4048](https://github.com/craftcms/cms/issues/4048))
- Fixed a bug where Craft was applying the `offset` param to both ends of the result set when paginating queries. ([#4052](https://github.com/craftcms/cms/issues/4052))
- Fixed a PHP error that occurred if `true` or `false` was passed to the third argument of `craft\db\Command::upsert()`. ([#4054](https://github.com/craftcms/cms/pull/4054))
- Fixed a bug where deleting fields via `project.yaml` could prevent other changes from being applied.
- Fixed a bug where field UIDs could be overwritten in some cases.

## 3.1.19 - 2019-03-19

### Added
- Added the `_includes/pagination` Control Panel template.
- Added `craft\db\Paginator`.
- Added `craft\web\twig\variables\Paginate::create()`.

### Changed
- The `{% paginate %}` tag now accepts any query object, not just element queries.
- The `_includes/forms/autosuggest` template now has `data` and `methods` blocks that can be overridden by sub-templates to customize the autosuggest behavior.

### Fixed
- Fixed a bug where sidebar badge counts in the Control Panel were getting formatted with two decimals if the Intl extension wasn’t loaded. ([#4002](https://github.com/craftcms/cms/issues/4002))
- Fixed a bug where entry drafts would forget that certain field values had been cleared out, and continue using the live revision’s content instead. ([#3981](https://github.com/craftcms/cms/issues/3981))
- Fixed an error that occurred if a Table field was created with a Date or Time column and no rows in the Default Values setting. ([#4005](https://github.com/craftcms/cms/issues/4005))
- Fixed a bug where Table fields would forget that they had been saved without any rows in the Default Values setting.
- Fixed a SQL error that could occur when saving non-UTF-8 characters to the project config. ([#4007](https://github.com/craftcms/cms/issues/4007))

## 3.1.18 - 2019-03-14

### Added
- Added `craft\services\Deprecator::$throwExceptions`. ([#3972](https://github.com/craftcms/cms/pull/3972))

### Changed
- `Craft::parseEnv()` will now boolean values for environment variables set to `true` or `false`. ([#3975](https://github.com/craftcms/cms/issues/3975))
- Nested project config keys are no longer sorted alphabetically.
- Craft now requires Twig 2.7+.

### Fixed
- Fixed a SQL error that occurred when using a token with a usage limit, if using PostgreSQL. ([#3969](https://github.com/craftcms/cms/issues/3969))
- Fixed a bug where the Edit User page would forget user group selection changes if there was a validation error. ([#3971](https://github.com/craftcms/cms/issues/3971))
- Fixed a bug where the updater would get an unexpected response when updating from 3.1.14 - 3.1.16 to 3.1.17+.
- Fixed a bug where it wasn’t possible to switch plugin editions when the `allowUpdates` config setting was disabled. ([#3987](https://github.com/craftcms/cms/issues/3987))
- Fixed a bug where multiple consecutive newlines in field instructions would result in multiple `<br>` tags rather than new paragraphs.
- Fixed a bug where Table fields weren’t always remembering the sort order for their Default Values settings. ([#3947](https://github.com/craftcms/cms/issues/3947))
- Fixed a bug where Table fields weren’t always remembering the sort order for their Table Columns settings. ([#3997](https://github.com/craftcms/cms/issues/3997))

## 3.1.17.2 - 2019-03-12

### Changed
- Craft now requires Twig 2.6.

## 3.1.17.1 - 2019-03-08

### Added
- Added `craft\helpers\ArrayHelper::ensureNonAssociative()`.

### Fixed
- Fixed a bug where commercial plugin editions weren’t showing up in the Plugin Store.
- Fixed a bug where installing a plugin from the Plugin Store would not respect the selected edition.
- Fixed a bug where plugins with free and commercial editions weren’t getting license key inputs on the Setting → Plugins page.
- Fixed a bug where the Setting → Plugins page wasn’t linking plugins’ edition badge to their page in the Plugin Store for plugins with free and commercial editions, if the free edition was currently active.

## 3.1.17 - 2019-03-08

### Changed
- When installing Craft using a `project.yaml`, Craft now processes all sites before installing any plugins. ([craftcms/commerce#752](https://github.com/craftcms/commerce/issues/752))
- The Plugin Store now shows “Report an issue” links on plugin screens.
- The Plugin Store now includes a “Package Name” section on plugin screens. ([#2757](https://github.com/craftcms/cms/issues/2757))
- The Plugin Store now shows discounted upgrade prices for plugins when a lower edition is already licensed.
- Craft now requires Yii 2.0.16.1.

### Fixed
- Fixed a bug where the `positionedBefore` element query param was not including direct ancestors in the results.
- Fixed a bug where HTML in plugin-supplied field instructions was getting encoded. ([#3928](https://github.com/craftcms/cms/issues/3928))
- Fixed a bug where Craft would prompt for a user’s current password when registering a new user, even if they weren’t assigning any groups or permissions to that user
- Fixed a bug where asset indexing could yield inconsistent results in some cases. ([#3450](https://github.com/craftcms/cms/issues/3450))
- Fixed a bug where the Plugin Store was showing info icons in the feature matrix of multi-edition plugins, even for features that didn’t have an extended description.
- Fixed a bug where entries weren’t getting new versions when edited from element editor HUDs. ([#3959](https://github.com/craftcms/cms/issues/3959))

## 3.1.16 - 2019-03-05

### Added
- The Plugin Store now shows Repository links on plugin screens.
- Added the `create()` Twig function. ([#3921](https://github.com/craftcms/cms/pull/3921))
- Added the `--type` option to the `resave/entries` command. ([#3939](https://github.com/craftcms/cms/issues/3939))
- Added `craft\helers\Assets::getAllowedFileKinds()`.

### Changed
- Line breaks in field instructions now get converted to `<br>` tags. ([#3928](https://github.com/craftcms/cms/issues/3928))
- Assets field settings no longer list file kinds that aren’t allowed to be uploaded, per the `allowedFileExtensions` and `extraAllowedFileExtensions` config settings. ([#3917](https://github.com/craftcms/cms/issues/3917))
- The `{% exit %}` tag now throws a more specific exception depending on the status code passed to it (e.g. `yii\web\NotFoundHttpException` for 404s). ([#3915](https://github.com/craftcms/cms/issues/3915))
- `craft\helpers\MigrationHelper::dropAllIndexesOnTable()` is no longer deprecated.
- The `--id` option on `resave/*` console commands is now named `--element-id`. ([#3940](https://github.com/craftcms/cms/issues/3940))
- The `_includes/forms/autosuggest.html` template now supports passing `disabled: true`. ([#3925](https://github.com/craftcms/cms/issues/3925))

### Fixed
- Fixed a bug where Control Panel content areas weren’t getting their bottom padding applied in Firefox. ([#3874](https://github.com/craftcms/cms/issues/3874))
- Fixed a PHP error that occurred on the front-end if two routes defined in Settings → Routes had the same URI pattern. ([#3922](https://github.com/craftcms/cms/issues/3922))
- Fixed a bug where Craft wasn’t always preselecting the correct tab on Control Panel pages if the tab name contained non-ASCII characters. ([#3923](https://github.com/craftcms/cms/issues/3923))
- Fixed a bug where the `--uid` option on `resave/*` console commands wasn’t working. ([#3941](https://github.com/craftcms/cms/issues/3941))
- Fixed a SQL error that could occur when running `resave/*` console commands.
- Fixed a PHP error that occurred when calling the deprecated `getError()` method on a model that had no errors. ([#3934](https://github.com/craftcms/cms/issues/3934))
- Fixed a bug where Craft wasn’t sanitizing new asset subfolder names. ([#3689](https://github.com/craftcms/cms/issues/3689))
- Fixed a bug where Table fields weren’t remembering the sort order for their Default Values settings. ([#3947](https://github.com/craftcms/cms/issues/3947))

## 3.1.15 - 2019-02-26

### Added
- Added the `resave/assets`, `resave/categories`, `resave/entries`, `resave/tags`, and `resave/users` console commands.

### Changed
- Craft now sends system messages authored for the same root language as the requested language, if an exact language match can’t be found. ([#3888](https://github.com/craftcms/cms/issues/3888))
- Element source definitions can now include a `badgeCount` key.
- Login requests no longer enforce CSRF validation if someone is already logged in.
- Craft now throws an `InvalidConfigException` when updating the project config if any unexpected data types are encountered.
- The `testToEmailAddress` config setting can now be set to `false`. ([#3910](https://github.com/craftcms/cms/pull/3910))

### Fixed
- Fixed a bug where the System Messages utility wouldn’t update message previews after editing a message for the primary site’s language, if the user had a different preferred language selected.
- Fixed a bug where structures weren’t getting deleted and unassigned from their sections properly after converting a Structure section to a Channel or Single. ([#3895](https://github.com/craftcms/cms/issues/3895))
- Really fixed a bug where Craft could update the `dateModified` value in the project config even when nothing had changed. ([#3792](https://github.com/craftcms/cms/issues/3792))
- Fixed a bug where the Settings → Routes page wasn’t listing routes in the user-defined order. ([#3892](https://github.com/craftcms/cms/issues/3892))
- Fixed an error that occurred when viewing trashed entries, if the “Entry Type” column was shown and one of the trashed entries’ entry types had been deleted. ([#3899](https://github.com/craftcms/cms/issues/3899))

## 3.1.14 - 2019-02-21

### Added
- Added `craft\helpers\ProjectConfig::cleanupConfig()`.
- Added `craft\web\Request::$maxPageNum`, which determines the maximum page number Craft should accept (100,000 by default). ([#3880](https://github.com/craftcms/cms/issues/3880))

### Deprecated
- Deprecated `craft\mutex\FileMutex`.

### Fixed
- Fixed a bug where Craft could update the `dateModified` value in the project config even when nothing had changed. ([#3792](https://github.com/craftcms/cms/issues/3792))
- Fixed a SQL error that occurred when running the “Localizing relations” task if using PostgreSQL. ([#3877](https://github.com/craftcms/cms/issues/3877))
- Fixed a bug where file locking wasn’t working on Windows. ([#3879](https://github.com/craftcms/cms/issues/3879))

### Security
- Fixed a bug where sensitive environment variable values weren’t getting redacted correctly.

## 3.1.13 - 2019-02-20

### Added
- Added `craft\helpers\StringHelper::replaceMb4()`.
- Added `craft\services\ProjectConfig::defer()`.

### Changed
- The `users/login` and `users/logout` actions now include a `csrfTokenValue` key in JSON responses. ([#3858](https://github.com/craftcms/cms/issues/3858))
- Craft no longer deletes search indexes when soft-deleting an element, until the element gets hard-deleted. ([#3863](https://github.com/craftcms/cms/issues/3863))
- Updated Yii to 2.0.16.

### Fixed
- Fixed a bug where Craft could auto-place the `{{ beginBody() }}` and `{{ endBody() }}` tags in the wrong places.
- Fixed a bug where Craft wasn’t storing custom volume sort orders. ([#3764](https://github.com/craftcms/cms/issues/3764))
- Fixed a SQL error that would occur when uploading a file with emojis in its name, if using MySQL. ([#3852](https://github.com/craftcms/cms/issues/3852))
- Fixed a bug where Assets fields weren’t respecting their View Mode setting when files were drag-uploaded to them. ([#3578](https://github.com/craftcms/cms/issues/3578))
- Fixed a bug where asset queries’ `kind` param wasn’t working for custom file kinds defined by the `extraFileKinds` config setting, for file extensions that were already associated with another file kind. ([#3869](https://github.com/craftcms/cms/issues/3869))
- Fixed a bug where `craft\helpers\FileHelper::sanitizeFilename()` could return inconsistent results.
- Fixed an error that could occur when syncing `project.yaml` if it introduced a new Super Table field with a nested Matrix field.

## 3.1.12 - 2019-02-15

### Fixed
- Fixed a bug where the `relatedTo` element query param could include results for elements that were related via soft-deleted Matrix blocks. ([#3846](https://github.com/craftcms/cms/issues/3846))
- Fixed a bug where some search queries were not returning results when they should, if using MySQL.
- Fixed an error that could occur when syncing `project.yaml` changes if the `allowAdminChanges` config setting was disabled. ([#3823](https://github.com/craftcms/cms/issues/3823))
- Fixed an `InvalidConfigException` that was thrown if a user’s photo was soft-deleted. ([#3849](https://github.com/craftcms/cms/issues/3849))

## 3.1.11 - 2019-02-14

### Added
- Added `craft\helpers\UrlHelper::rootRelativeUrl()`.

### Fixed
- Fixed a bug where the Plugin Store wouldn’t load if the `baseCpUrl` config setting was set to a URL with a different scheme than Craft believed the request had.
- Fixed a validation error that would occur on non-required Checkboxes and Multi-select fields if no options were selected. ([#3844](https://github.com/craftcms/cms/issues/3844))
- Fixed a validation error that would occur on Dropdown and Radio Buttons fields if the selected option’s value was `0`. ([#3842](https://github.com/craftcms/cms/issues/3842))
- Fixed a bug where the Value column for Checkboxes, Dropdown, Multi-select, and Radio Buttons fields’ Options settings weren’t auto-populating if the Option Label column was set to a number.
- Fixed an error on the Settings → Users page if `users.photoVolumeUid` was not defined in the project config. ([#3303](https://github.com/craftcms/cms/issues/3303))

## 3.1.10 - 2019-02-13

### Changed
- `craft\helpers\FileHelper::writeToFile()` now invalidates the OPcache for the file. ([#3838](https://github.com/craftcms/cms/pull/3838))
- The `serve` command now uses `@webroot` as the default `docroot` option value. ([#3770](https://github.com/craftcms/cms/pull/3770))

### Fixed
- Fixed a bug where the `users/save-user` action wasn’t deleting user photos properly.
- Fixed a bug where changes to Matrix block type fields’ settings weren’t always saving. ([#3832](https://github.com/craftcms/cms/issues/3832))
- Fixed a bug where non-searchable fields were still getting search keywords stored when using the Search Indexes utility. ([#3837](https://github.com/craftcms/cms/issues/3837))

## 3.1.9.1 - 2019-02-12

### Fixed
- Fixed a bug where `Craft::alias()` wasn’t beginning the response string with an `@` character if no `@` was passed into `Craft::setAlias()` to begin with.
- Fixed an error that could occur if there were any HTML entities in the project config.

## 3.1.9 - 2019-02-12

### Added
- Added the `disabledPlugins` config setting. ([craftcms/webhooks#4](https://github.com/craftcms/webhooks/issues/4))
- Added the `$language` argument to `craft\helpers\StringHelper::toAscii()`.
- Added `craft\validators\SlugValidator::$language`.
- Added `craft\web\twig\variables\Cp::getAsciiCharMap()`.

### Changed
- The operating system name & version are now shown in the System Report utility. ([#3784](https://github.com/craftcms/cms/issues/3784))
- Craft’s installer no longer applies the current `project.yaml` file if the installed schema version doesn’t match the one in the file. ([#3783](https://github.com/craftcms/cms/issues/3783))
- Control Panel settings no longer warn about using the `@web` alias, if it was defined by the `aliases` config setting. ([#3798](https://github.com/craftcms/cms/pull/3798))
- The `clear-caches` console command now clears CP resource files if the `@webroot` alias was defined by the `aliases` config setting. ([#3787](https://github.com/craftcms/cms/issues/3787))
- `craft\models\VolumeFolder::getVolume()` now throws an `InvalidConfigException` if its `$volumeId` property is set to an invalid volume ID, rather than returning `null`.
- Craft now checks if all files in project config mapping are valid and regenerates the map if they are not.
- Craft now auto-generates slugs using an ASCII char map based on the language of the current entry/category, rather than the logged-in user. ([#3820](https://github.com/craftcms/cms/issues/3820))

### Fixed
- Fixed a SQL error that could occur when deleting an asset. ([#3786](https://github.com/craftcms/cms/issues/3786))
- Fixed an error that occurred when customizing element indexes if the `allowAdminChanges` config setting was disabled. ([#3788](https://github.com/craftcms/cms/issues/3788))
- Fixed a bug where Checkboxes, Dropdown, Multi-select, and Radio Buttons fields wouldn’t pass validation if the selected option value was `true` or `false`.
- Fixed an error that occurred on the Settings → Plugins page, if there were any plugins in the database that weren’t Composer-installed.
- Fixed an error that could occur if an Assets field was configured to upload to a deleted volume. ([#3799](https://github.com/craftcms/cms/issues/3799))
- Fixed a bug where sections’ Default Status settings weren’t always being respected. ([#3791](https://github.com/craftcms/cms/issues/3791))
- Fixed a bug where only users with the “Edit users” user permission were allowed to upload a new user photo. ([#3735](https://github.com/craftcms/cms/issues/3735))
- Fixed a bug where renaming a Matrix block type’s handle would result in new content columns being created in the database, and existing Matrix blocks losing their content. ([#3809](https://github.com/craftcms/cms/issues/3809))
- Fixed a SQL error that could occur when updating to Craft 3.1 if any system messages contained emoji characters.
- Fixed an error that could occur when working with elements, if a site had been created earlier in the same request. ([#3824](https://github.com/craftcms/cms/issues/3824))

## 3.1.8 - 2019-02-05

### Changed
- Craft now automatically logs users in after resetting their password, if the `autoLoginAfterAccountActivation` config setting is enabled. ([#1025](https://github.com/craftcms/cms/issues/1025))

### Fixed
- Fixed a bug where pressing the <kbd>Return</kbd> key on editable tables with a static number of rows would add a new row. ([#3765](https://github.com/craftcms/cms/issues/3765))
- Fixed a bug where pressing the <kbd>Return</kbd> key on editable tables would select the next row’s cell even if the cell was disabled.
- Fixed a bug where pressing the <kbd>Return</kbd> key on an editable table wouldn’t move the focus to the next row’s sell if it had an `<input>` instead of a `<textarea>`.
- Fixed an error that could occur in the Control Panel if any environment variable values began with an `@` character. ([#3769](https://github.com/craftcms/cms/issues/3769))
- Fixed a bug where `craft\helpers\DateTimeHelper::toDateTime()` was mistaking year-only values for Unix timestamps. ([#3772](https://github.com/craftcms/cms/issues/3772))
- Fixed an error that occurred when a non-admin user attempted to edit a system message, or when the `allowAdminChanges` config setting was disabled. ([#3775](https://github.com/craftcms/cms/issues/3775))
- Fixed a bug where it was hard to see error notifications on pages with a licensing alert. ([#3776](https://github.com/craftcms/cms/issues/3776))
- Fixed a JavaScript error that occurred when adding a new row to a custom editable table that contained a `time` column, if no rows existed on page load. ([#3780](https://github.com/craftcms/cms/issues/3780))

## 3.1.7 - 2019-01-31

### Added
- Added all the things that came in [Craft 3.0.40](https://github.com/craftcms/cms/blob/master/CHANGELOG-v3.md#3040---2019-01-31).
- Added `craft\helpers\FileHelper::canTrustMimeType()`.
- Added `craft\web\UploadedFile::getMimeType()`.

### Changed
- The “Port” SMTP mail transport setting can now be set to an environment variable. ([#3740](https://github.com/craftcms/cms/issues/3740))
- `craft\web\Controller::requireAdmin()` now has a `$requireAdminChanges` argument, which dictates whether the `allowAdminChanges` config setting must also be enabled (`true` by default).
- The `project-config/sync` console command now creates a `project.yaml` file, if it’s missing. ([#3736](https://github.com/craftcms/cms/issues/3736))
- Querying for active users no longer excludes locked users.
- `craft\helpers\FileHelper::getMimeType()` now returns `application/x-yaml` for `.yaml` and `.yml` files.
- Updated Craft UI to 0.2.0.

### Fixed
- Fixed an error that occurred when updating to Craft 3.1 if a plugin or module was calling `craft\records\User::find()`.
- Fixed a bug where cross-domain Live Preview requests could fail due to CORS restrictions.
- Fixed a 403 error that would occur when an admin attempted to log in as another user on an environment where the `allowAdminChanges` config setting was disabled. ([#3749](https://github.com/craftcms/cms/issues/3749))
- Fixed a bug where asset index toolbar items would be misaligned when searching in a volume or folder with subfolders.
- Fixed a bug where asset indexes could show multiple view mode toggles if a different volume or subfolder was selected while at least one asset was checked. ([#3702](https://github.com/craftcms/cms/issues/3702))
- Fixed a bug where Plugin Store screenshots were not showing properly. ([#3709](https://github.com/craftcms/cms/issues/3709))
- Fixed a bug where zoomed Plugin Store screenshots would not close when hitting the browser’s Back button. ([#3754](https://github.com/craftcms/cms/issues/3754))
- Fixed a bug where the Plugin Store was not working properly when Dev Mode was enabled.

### Security
- User accounts are now locked after multiple failed password attempts in current-password modals, per the `maxInvalidLogins` config setting.
- Users are no longer signed out of active sessions when their account becomes locked.
- Database backup/restore exception messages now redact the database password when using PostgreSQL.

## 3.1.6.1 - 2019-01-29

### Fixed
- Fixed an error that occurred when creating a Table field with a Date column. ([#3748](https://github.com/craftcms/cms/issues/3748))

## 3.1.6 - 2019-01-29

### Added
- It’s now possible to update disabled plugins.

### Changed
- `craft\web\Controller::requireAdmin()` now sends a 403 (Forbidden) response if the `allowAdminChanges` config setting has been set to `false`. ([#3728](https://github.com/craftcms/cms/issues/3728))
- `craft\helpers\DateTimeHelper::toDateTime()` now supports passing an array with a `date` key set to the `YYYY-MM-DD` format, in addition to the current locale’s short date format.
- `craft\helpers\DateTimeHelper::toDateTime()` now supports passing an array with a `time` key set to the `HH:MM` format, in addition to the current locale’s short time format.
- `craft\helpers\DateTimeHelper::toDateTime()` now supports passing an array with a `datetime` key, which will be handled the same way strings passed to the method are handled (except that the `datetime` key can be paired with a `timezone` key).

### Fixed
- Fixed an error that occurred when using the `json_decode` filter. ([#3722](https://github.com/craftcms/cms/pull/3722))
- Fixed a bug a bug where plugin screenshots in the Plugin Store were not rendering correctly. ([#3709](https://github.com/craftcms/cms/issues/3709))
- Fixed an error where the `index-assets/one` and `index-assets/all` console commands were creating `.` folders in each volume.
- Fixed a bug where the Settings → Plugins page was showing extra “Missing” rows for any unlicensed plugins that were Composer-installed but not Craft-installed. ([#3726](https://github.com/craftcms/cms/issues/3726))
- Fixed an error that could occur when viewing trashed elements.
- Fixed a bug where many system message translations were missing line breaks. ([#3737](https://github.com/craftcms/cms/issues/3737))
- Fixed a bug where unparsed markdown code was present in the Control Panel error message displayed when the system was offline. ([#3746](https://github.com/craftcms/cms/issues/3746))

## 3.1.5 - 2019-01-25

### Changed
- Control Panel settings that can be set to environment variables now show a tip about that if the value is not already set to an environment variable or alias.
- Control Panel form fields can now be configured with a `tip` property, which will be displayed below the field.
- Control Panel templates can now pass `suggestEnvVars: true` and `suggestAliases: true` to autosuggest fields, rather that supplying the `suggestions` array.

### Fixed
- Fixed a bug where the “Duplicate” action wasn’t available on the Entries index page for non-admin users. ([#3705](https://github.com/craftcms/cms/issues/3705))
- Fixed a bug where it wasn’t possible to rename an asset’s filename from the Assets index page. ([#3707](https://github.com/craftcms/cms/issues/3707))
- Fixed an error that occurred when saving a user that had a first or last name set.
- Fixed a bug where it wasn’t possible to apply project config changes. ([#3713](https://github.com/craftcms/cms/issues/3713))
- Fixed a bug where the Password field on SMTP and Gmail mail transport settings could be set to an encoded and encrypted password. ([#3699](https://github.com/craftcms/cms/issues/3699))
- Fixed a bug where it was possible to remove the Primary Site status from the primary site, without offering a new primary site. ([#3720](https://github.com/craftcms/cms/issues/3720))
- Fixed an error that could occur if PHP’s `memory_limit` was set to a higher size (in bytes) than `PHP_INT_MAX`. ([#3717](https://github.com/craftcms/cms/issues/3717))

### Security
- Control Panel settings that can be set to an alias now show a warning if the current value begins with the `@web` alias.

## 3.1.4 - 2019-01-24

### Added
- Added all the things that came in [Craft 3.0.38](https://github.com/craftcms/cms/blob/master/CHANGELOG-v3.md#3038---2019-01-24).
- The System Name setting can now be set to an environment variable. ([#3529](https://github.com/craftcms/cms/issues/3529))
- Added the `index-assets/one` console command, which can now be used to index a single subfolder.
- Added `craft\base\ApplicationTrait::getSystemName()`.

### Changed
- Craft now ensures that installed schema versions match the schema versions in `project.yaml` before syncing project config changes.
- The `project-config/sync` console command now bails if there are pending Craft or plugin migrations.

### Fixed
- Fixed a bug where `site` translations were falling back to English if the translated message was identical to the source message. ([#3692](https://github.com/craftcms/cms/issues/3692))
- Fixed a bug where syncing Matrix field changes to the project config would result in new changes to the project config. ([#3695](https://github.com/craftcms/cms/issues/3695))
- Fixed an error that occurred when indexing assets in an empty volume.
- Fixed a bug where soft-deleted assets would show up as missing after indexing.
- Fixed a JavaScript error that could occur on the Settings → Plugins page.
- Fixed a bug where `Craft::parseEnv()` was throwing an `InvalidConfigException` if the given string began with `@` but was not an alias. ([#3700](https://github.com/craftcms/cms/issues/3700))

### Security
- URLs are no longer allowed in users’ first or last names.

## 3.1.3 - 2019-01-21

### Added
- Added the `|json_decode` Twig filter.  ([#3678](https://github.com/craftcms/cms/pull/3678))

### Fixed
- Fixed an error that occurred when updating to Craft 3.1 if a plugin or module was calling any soft-deletable records’ `find()` methods.
- Fixed an error that occurred when updating from Craft 2 to Craft 3.1 if there were any RichText fields. ([#3677](https://github.com/craftcms/cms/issues/3677))
- Fixed a bug where it was possible to create duplicate tags by searching for and selecting the same tag name twice in the same Tags field. ([#3676](https://github.com/craftcms/cms/issues/3676))
- Fixed a bug where system messages were getting sent with the message keys (e.g. “forgot_password_subject” and “forgot_password_body”) if Craft didn’t provide a default message translation for the site language, and the message hadn’t been translated for the user’s preferred language. ([#3673](https://github.com/craftcms/cms/issues/3673))
- Fixed a bug where `craft\web\Request::getIsLivePreview()` was returning `false` on Live Preview requests when called from an `yii\base\Controller::EVENT_BEFORE_ACTION` event handler. ([#3680](https://github.com/craftcms/cms/issues/3680))

## 3.1.2.2 - 2019-01-19

### Fixed
- Fixed an error that occurred when updating to Craft 3.1 if a plugin or module was calling any `craft\services\Sections` methods.

## 3.1.2.1 - 2019-01-19

### Fixed
- Fixed an error that occurred when updating to Craft 3.1 if there were any Matrix sub-fields that had their type set to a non-existing class. ([#3662](https://github.com/craftcms/cms/issues/3662))
- Fixed a bug where the project config could be in an unexpected state if a `project.yaml` file existed already when initially updating to Craft 3.1.

## 3.1.2 - 2019-01-18

### Added
- Added the `index-assets <volume>` and `index-assets/all` console commands. ([#3595](https://github.com/craftcms/cms/pull/3595))
- Added `craft\base\FieldTrait::$oldSettings`.
- Added `craft\helpers\Install`.
- Added `craft\services\Fields::prepFieldForSave()`.
- Added `craft\services\Path::getProjectConfigFilePath()`.
- Added `craft\services\ProjectConfig::$muteEvents`.

### Changed
- The installer now checks `project.yaml` when determining the default site name, handle, base URL, and language values. ([#3661](https://github.com/craftcms/cms/issues/3661))
- The Base URL field in the web-based installer now autouggests environment variable names and aliases.
- Craft now creates a `.gitignore` file in the `storage/config-backups/` folder, preventing any other files within it from getting tracked by Git.
- Craft no longer prevents changes in `project.yaml` from being synced if a plugins’ schema version in `project.yaml` doesn’t match up with its installed schema version, if one of them is blank.

### Deprecated
- Deprecated `craft\services\Fields::$ignoreProjectConfigChanges`.
- Deprecated `craft\services\Matrix::$ignoreProjectConfigChanges`.

### Fixed
- Fixed a PHP notice that occurred when updating to Craft 3.1 if there were any plugins installed without settings.
- Fixed a SQL error that occurred when updating to Craft 3.1 if a plugin or module was calling any `craft\services\Fields` methods. ([#3663](https://github.com/craftcms/cms/issues/3663))
- Fixed a bug where element indexes would forget their source settings after updating to Craft 3.1. ([#3659](https://github.com/craftcms/cms/issues/3659))
- Fixed a bug where commercial plugins weren’t installable from the Plugin Store.
- Fixed a bug where Matrix block type fields’ `beforeSave()` methods weren’t getting called.
- Fixed a bug where Matrix fields could forget their content table name if they were created with a non-global context.
- Fixed a bug where links to the Plugin Store from Settings → Plugins were 404ing. ([#3664](https://github.com/craftcms/cms/issues/3664))
- Fixed a bug where soft-deleted sections and entry types were still showing up in the Control Panel. ([#3648](https://github.com/craftcms/cms/issues/3648))
- Fixed a bug where an update to Craft 3.1 would fail with a database error in some scenarios.
- Fixed a bug where Plugin Store’s Try buttons would appear as disabled when they should be enabled. ([#3619](https://github.com/craftcms/cms/issues/3619))
- Fixed an error that occurred when updating to Craft 3.1 if there were any relational fields that were missing some expected settings. ([#3641](https://github.com/craftcms/cms/issues/3641))

### Security
- Fixed two XSS vulnerabilities.

## 3.1.1 - 2019-01-16

### Added
- Added support for the `CRAFT_LOG_PHP_ERRORS` PHP constant. ([#3619](https://github.com/craftcms/cms/issues/3619))
- Added `craft\web\User::generateToken()`.

### Changed
- System error message templates no longer parse exception messages as Markdown.

### Fixed
- Fixed a bug where `craft\services\Volumes::getVolumeByHandle()` wasn’t working. ([#3633](https://github.com/craftcms/cms/pull/3633))
- Fixed a bug where the `clear-caches/cp-resources` command could clear out the wrong directory if the `resourceBasePath` config setting began with `@webroot`. ([#3637](https://github.com/craftcms/cms/issues/3637))
- Fixed a bug where eager-loading Matrix blocks would come up empty. ([#3644](https://github.com/craftcms/cms/issues/3644))
- Fixed an error that occurred when updating to Craft 3.1 if there were any Matrix blocks without any sub-fields. ([#3635](https://github.com/craftcms/cms/pull/3635))
- Fixed an error that occurred when updating to Craft 3.1 if there were any Matrix block types left over from a Matrix field that had been converted to something else.
- Fixed an error that occurred when updating to Craft 3.1 if there were any Assets fields that were missing some expected field settings. ([#3641](https://github.com/craftcms/cms/issues/3641))
- Fixed an error that occurred when updating to Craft 3.1 if anything was calling `craft\services\Fields::getLayoutById()` or `getLayoutByType()` before the update was applied.
- Fixed an error that could occur when logging deprecation errors on PostgreSQL. ([#3638](https://github.com/craftcms/cms/issues/3638))
- Fixed a bug where users would get logged out while updating to Craft 3.1, causing a “User is not permitted to perform this action” error.
- Fixed a bug where “JavaScript must be enabled” and “Cookies must be enabled” messages weren’t getting positioned correctly. ([#3639](https://github.com/craftcms/cms/issues/3639))
- Fixed a “Variable "message" does not exist.” error that could occur in the Control Panel.
- Fixed a bug where free plugins weren’t installable from the Plugin Store. ([#3642](https://github.com/craftcms/cms/issues/3642))

### Security
- The Request panel in the Debug Toolbar now redacts any sensitive information. ([#3619](https://github.com/craftcms/cms/issues/3619))
- Fixed two XSS vulnerabilities.

## 3.1.0 - 2019-01-15

> {warning} This is a more complex update than usual, and failed update attempts are not uncommon. Please ensure you have a recent database backup, and we recommend you test the update on a local/staging environment before updating your production server.

### Added
- Added the Project Config, a portable and centralized configuration for system settings. ([#1429](https://github.com/craftcms/cms/issues/1429))
- Category groups, elements, entry types, field layouts, global sets, sections, sites, site groups, structures, tag groups, and volumes are now soft-deleted. ([#867](https://github.com/craftcms/cms/issues/867))
- Entries, categories, and users can now be restored within the Control Panel by selecting “Trashed” from the status menu on element index pages, and clicking the “Restore” button.
- Added the System Messages utility for editing system messages, replacing the Settings → Email → System Messages page. ([#3421](https://github.com/craftcms/cms/issues/3421))
- Some Site settings (Base URL), volume settings (Base URL and File System Path), and email settings (System Email Address, Sender Name, HTML Email Template, Username, Password, and Host Name) can now be set to environment variables using a `$VARIABLE_NAME` syntax. ([#3219](https://github.com/craftcms/cms/issues/3219))
- The installer now checks whether a `project.yaml` file exists and applies any changes in it. ([#3291](https://github.com/craftcms/cms/issues/3291))
- Control Panel settings that support environment variables now autosuggest environment variable names (and aliases when applicable) while typing.
- Control Panel settings that define a template path now autosuggest existing template files.
- Added cross-domain support for Live Preview. ([#1521](https://github.com/craftcms/cms/issues/1521))
- Plugins can now have multiple editions.
- Custom fields can now opt out of being included in elements’ search keywords. ([#2600](https://github.com/craftcms/cms/issues/2600))
- Added the `allowAdminChanges` config setting.
- Added the `softDeleteDuration` config setting.
- Added the `storeUserIps` config setting. ([#3311](https://github.com/craftcms/cms/issues/3311))
- Added the `useProjectConfigFile` config setting.
- Added the `gc` console command, which can be used to run garbage collection tasks.
- Added the `project-config/sync` console command. ([#3510](https://github.com/craftcms/cms/issues/3510))
- Added the `trashed` element query param, which can be used to query for elements that have been soft-deleted.
- Added the `expression()` Twig function, for creating new `yii\db\Expression` objects in templates. ([#3289](https://github.com/craftcms/cms/pull/3289))
- Added the `parseEnv()` Twig function.
- Added the `plugin()` Twig function.
- Added the `_includes/forms/autosuggest.html` include template for the Control Panel.
- Added `Craft::parseEnv()`.
- Added `craft\base\ApplicationTrait::getIsLive()`.
- Added `craft\base\Element::EVENT_AFTER_RESTORE`.
- Added `craft\base\Element::EVENT_BEFORE_RESTORE`.
- Added `craft\base\Element::EVENT_DEFINE_EAGER_LOADING_MAP`.
- Added `craft\base\ElementInterface::afterRestore()`.
- Added `craft\base\ElementInterface::beforeRestore()`.
- Added `craft\base\Field::EVENT_AFTER_ELEMENT_RESTORE`.
- Added `craft\base\Field::EVENT_BEFORE_ELEMENT_RESTORE`.
- Added `craft\base\FieldInterface::afterElementRestore()`.
- Added `craft\base\FieldInterface::beforeElementRestore()`.
- Added `craft\base\Model::EVENT_DEFINE_RULES`.
- Added `craft\base\Plugin::editions()`.
- Added `craft\base\Plugin::is()`.
- Added `craft\base\SavableComponentInterface::beforeApplyDelete()`.
- Added `craft\behaviors\EnvAttributeParserBehavior`.
- Added `craft\controllers\LivePreviewController`.
- Added `craft\db\ActiveRecord::prepareForDb()`.
- Added `craft\db\Command::restore()`.
- Added `craft\db\Command::softDelete()`.
- Added `craft\db\Migration::restore()`.
- Added `craft\db\Migration::softDelete()`.
- Added `craft\db\SoftDeleteTrait`, which can be used by Active Record classes that wish to support soft deletes.
- Added `craft\db\Table`.
- Added `craft\elements\actions\Restore`, which can be included in elements’ `defineActions()` methods to opt into element restoration.
- Added `craft\events\ConfigEvent`.
- Added `craft\events\DeleteElementEvent`, which provides a `$hardDelete` property that can be set to `true` to force an element to be immediately hard-deleted. ([#3403](https://github.com/craftcms/cms/pull/3403))
- Added `craft\helpers\App::editionHandle()`.
- Added `craft\helpers\App::editionIdByHandle()`.
- Added `craft\helpers\App::mailSettings()`.
- Added `craft\helpers\ArrayHelper::firstWhere()`.
- Added `craft\helpers\Db::idByUid()`.
- Added `craft\helpers\Db::idsByUids()`.
- Added `craft\helpers\Db::uidById()`.
- Added `craft\helpers\Db::uidsByIds()`.
- Added `craft\helpers\ProjectConfig`.
- Added `craft\helpers\StringHelper::toWords()`.
- Added `craft\models\FieldLayout::createFromConfig()`.
- Added `craft\models\FieldLayout::getConfig()`.
- Added `craft\models\Section::setEntryTypes()`.
- Added `craft\models\Site::getBaseUrl()`.
- Added `craft\services\AssetTransforms::getTransformByUid()`.
- Added `craft\services\AssetTransforms::EVENT_BEFORE_APPLY_TRANSFORM_DELETE`.
- Added `craft\services\Categories::getGroupByUid()`.
- Added `craft\services\Categories::EVENT_BEFORE_APPLY_GROUP_DELETE`.
- Added `craft\services\Elements::restoreElement()`.
- Added `craft\services\Elements::EVENT_AFTER_RESTORE_ELEMENT`.
- Added `craft\services\Elements::EVENT_BEFORE_RESTORE_ELEMENT`.
- Added `craft\services\Fields::applyFieldDelete()`.
- Added `craft\services\Fields::applyFieldSave()`.
- Added `craft\services\Fields::createFieldConfig()`.
- Added `craft\services\Fields::deleteFieldInternal()`.
- Added `craft\services\Fields::restoreLayoutById()`.
- Added `craft\services\Fields::saveFieldInternal()`.
- Added `craft\services\Fields::EVENT_BEFORE_APPLY_FIELD_DELETE`.
- Added `craft\services\Fields::EVENT_BEFORE_APPLY_GROUP_DELETE`.
- Added `craft\services\Gc` for handling garbage collection tasks.
- Added `craft\services\Path::getConfigBackupPath()`.
- Added `craft\services\ProjectConfig`.
- Added `craft\services\Routes::deleteRouteByUid()`
- Added `craft\services\Sections::getSectionByUid()`.
- Added `craft\services\Sections::EVENT_BEFORE_APPLY_ENTRY_TYPE_DELETE`.
- Added `craft\services\Sections::EVENT_BEFORE_APPLY_SECTION_DELETE`.
- Added `craft\services\Sites::restoreSiteById()`.
- Added `craft\services\Sites::EVENT_BEFORE_APPLY_GROUP_DELETE`.
- Added `craft\services\Sites::EVENT_BEFORE_APPLY_SITE_DELETE`.
- Added `craft\services\Tags::EVENT_BEFORE_APPLY_GROUP_DELETE`.
- Added `craft\services\UserGroups::EVENT_BEFORE_APPLY_GROUP_DELETE`.
- Added `craft\services\Volumes::EVENT_BEFORE_APPLY_VOLUME_DELETE`.
- Added `craft\validators\TemplateValidator`.
- Added `craft\web\Controller::requireCpRequest()`.
- Added `craft\web\Controller::requireSiteRequest()`.
- Added `craft\web\twig\variables\Cp::EVENT_REGISTER_CP_SETTINGS`. ([#3314](https://github.com/craftcms/cms/issues/3314))
- Added `craft\web\twig\variables\Cp::getEnvSuggestions()`.
- Added `craft\web\twig\variables\Cp::getTemplateSuggestions()`.
- Added the ActiveRecord Soft Delete Extension for Yii2.
- Added the Symfony Yaml Component.
- The bundled Vue asset bundle now includes Vue-autosuggest.

### Changed
- The `defaultWeekStartDay` config setting is now set to `1` (Monday) by default, to conform with the ISO 8601 standard.
- Renamed the `isSystemOn` config setting to `isSystemLive`.
- The `app/migrate` web action now applies pending `project.yaml` changes, if the `useProjectConfigFile` config setting is enabled.
- The `svg()` function now strips `<title>`, `<desc>`, and comments from the SVG document as part of its sanitization process.
- The `svg()` function now supports a `class` argument, which will add a class name to the root `<svg>` node. ([#3174](https://github.com/craftcms/cms/issues/3174))
- The `{% redirect %}` tag now supports `with notice` and `with error` params for setting flash messages. ([#3625](https://github.com/craftcms/cms/pull/3625))
- `info` buttons can now also have a `warning` class.
- User permission definitions can now include `info` and/or `warning` keys.
- The old “Administrate users” permission has been renamed to “Moderate users”.
- The old “Change users’ emails” permission has been renamed to “Administrate users”, and now comes with the ability to activate user accounts and reset their passwords. ([#942](https://github.com/craftcms/cms/issues/942))
- All users now have the ability to delete their own user accounts. ([#3013](https://github.com/craftcms/cms/issues/3013))
- System user permissions now reference things by their UIDs rather than IDs (e.g. `editEntries:<UID>` rather than `editEntries:<ID>`).
- Animated GIF thumbnails are no longer animated. ([#3110](https://github.com/craftcms/cms/issues/3110))
- Craft Tokens can now be sent either as a query string param (named after the `tokenParam` config setting) or an `X-Craft-Token` header.
- Element types that support Live Preview must now hash the `previewAction` value for `Craft.LivePreview`.
- Live Preview now loads each new preview into its own `<iframe>` element. ([#3366](https://github.com/craftcms/cms/issues/3366))
- Assets’ default titles now only capitalize the first word extracted from the filename, rather than all the words. ([#2339](https://github.com/craftcms/cms/issues/2339))
- All console commands besides `setup/*` and `install/craft` now output a warning if Craft isn’t installed yet. ([#3620](https://github.com/craftcms/cms/issues/3620))
- All classes that extend `craft\base\Model` now have `EVENT_INIT` and `EVENT_DEFINE_BEHAVIORS` events; not just classes that extend `craft\base\Component`.
- `craft\db\mysql\Schema::findIndexes()` and `craft\db\pgsql\Schema::findIndexes()` now return arrays with `columns` and `unique` keys.
- `craft\helpers\ArrayHelper::filterByValue()` now defaults its `$value` argument to `true`.
- `craft\helpers\MigrationHelper::doesIndexExist()` no longer has a `$foreignKey` argument, and now has an optional `$db` argument.
- `craft\mail\Mailer::send()` now swallows any exceptions that are thrown when attempting to render the email HTML body, and sends the email as plain text only. ([#3443](https://github.com/craftcms/cms/issues/3443))
- `craft\mail\Mailer::send()` now fires an `afterSend` event with `yii\mail\MailEvent::$isSuccessful` set to `false` if any exceptions were thrown when sending the email, and returns `false`. ([#3443](https://github.com/craftcms/cms/issues/3443))
- `craft\services\Routes::saveRoute()` now expects site and route UIDs instead of IDs.
- `craft\services\Routes::updateRouteOrder()` now expects route UIDs instead of IDs.
- The `craft\helpers\Assets::EVENT_SET_FILENAME` event is now fired after sanitizing the filename.

### Removed
- Removed `craft\elements\User::authData()`.
- Removed `craft\fields\Matrix::getOldContentTable()`.
- Removed `craft\services\Routes::deleteRouteById()`

### Deprecated
- Deprecated `craft\base\ApplicationTrait::getIsSystemOn()`. `getIsLive()` should be used instead.
- Deprecated `craft\helpers\MigrationHelper::dropAllIndexesOnTable()`.
- Deprecated `craft\helpers\MigrationHelper::dropAllUniqueIndexesOnTable()`.
- Deprecated `craft\helpers\MigrationHelper::dropIndex()`.
- Deprecated `craft\helpers\MigrationHelper::restoreForeignKey()`.
- Deprecated `craft\helpers\MigrationHelper::restoreIndex()`.
- Deprecated `craft\models\Info::getEdition()`. `Craft::$app->getEdition()` should be used instead.
- Deprecated `craft\models\Info::getName()`. `Craft::$app->projectConfig->get('system.name')` should be used instead.
- Deprecated `craft\models\Info::getOn()`. `Craft::$app->getIsLive()` should be used instead.
- Deprecated `craft\models\Info::getTimezone()`. `Craft::$app->getTimeZone()` should be used instead.
- Deprecated `craft\services\Routes::getDbRoutes()`. `craft\services\Routes::getProjectConfigRoutes()` should be used instead.
- Deprecated `craft\services\SystemSettings`. `craft\services\ProjectConfig` should be used instead.
- Deprecated `craft\validators\UrlValidator::$allowAlias`. `craft\behaviors\EnvAttributeParserBehavior` should be used instead.

### Fixed
- Fixed a bug where the Dashboard could rapidly switch between two column sizes at certain browser sizes. ([#2438](https://github.com/craftcms/cms/issues/2438))
- Fixed a bug where ordered and unordered lists in field instructions didn’t have numbers or bullets.
- Fixed a bug where switching an entry’s type could initially show the wrong field layout tab. ([#3600](https://github.com/craftcms/cms/issues/3600))
- Fixed an error that occurred when updating to Craft 3 if there were any Rich Text fields without any stored settings.
- Fixed a bug where Craft wasn’t saving Dashboard widget sizes properly on PostgreSQL. ([#3609](https://github.com/craftcms/cms/issues/3609))
- Fixed a PHP error that could occur if the primary site didn’t have a base URL. ([#3624](https://github.com/craftcms/cms/issues/3624))
- Fixed a bug where `craft\helpers\MigrationHelper::dropIndexIfExists()` wasn’t working if the index had an unexpected name.
- Fixed an error that could occur if a plugin attempted to register the same Twig extension twice in the same request.

### Security
- The web and CLI installers no longer suggest `@web` for the site URL, and now attempt to save the entered site URL as a `DEFAULT_SITE_URL` environment variable in `.env`. ([#3559](https://github.com/craftcms/cms/issues/3559))
- Craft now destroys all other sessions associated with a user account when a user changes their password.
- It’s no longer possible to spoof Live Preview requests.

## 3.0.41.1 - 2019-03-12

### Changed
- Craft now requires Twig 2.6.

## 3.0.41 - 2019-02-22

### Changed
- System error message templates no longer parse exception messages as Markdown.

### Security
- Database backup/restore exception messages now redact the database password when using PostgreSQL.
- URLs are no longer allowed in users’ first or last names.
- The Request panel in the Debug Toolbar now redacts any sensitive information. ([#3619](https://github.com/craftcms/cms/issues/3619))
- Fixed XSS vulnerabilities.

## 3.0.40.1 - 2019-02-21

### Fixed
- Fixed a bug where Craft wasn’t always aware of plugin licensing issues. ([#3876](https://github.com/craftcms/cms/issues/3876))

## 3.0.40 - 2019-01-31

### Added
- Added `craft\helpers\App::testIniSet()`.

### Changed
- Craft now warns if `ini_set()` is disabled and [memory_limit](http://php.net/manual/en/ini.core.php#ini.memory-limit) is less than `256M` or [max_execution_time](http://php.net/manual/en/info.configuration.php#ini.max-execution-time) is less than `120` before performing Composer operations.
- `craft\helpers\App::maxPowerCaptain()` now attempts to set the `memory_limit` to `1536M` rather than `-1`.

## 3.0.39 - 2019-01-29

### Changed
- It’s now possible to update disabled plugins.

### Fixed
- Fixed an error that could occur if PHP’s `memory_limit` was set to a higher size (in bytes) than `PHP_INT_MAX`. ([#3717](https://github.com/craftcms/cms/issues/3717))

## 3.0.38 - 2019-01-24

### Added
- Added the `update` command, which can be used to [update Craft from the terminal](https://docs.craftcms.com/v3/updating.html#updating-from-the-terminal).
- Craft now warns if PHP is running in Safe Mode with a [max_execution_time](http://php.net/manual/en/info.configuration.php#ini.max-execution-time) of less than 120 seconds, before performing Composer operations.
- Craft now stores backups of `composer.json` and `composer.lock` files in `storage/composer-backups/` before running Composer operations.
- Added `craft\db\Connection::getBackupFilePath()`.
- Added `craft\helpers\App::phpConfigValueInBytes()`.
- Added `craft\helpers\Console::isColorEnabled()`.
- Added `craft\helpers\Console::outputCommand()`.
- Added `craft\helpers\Console::outputWarning()`.
- Added `craft\helpers\FileHelper::cycle()`.
- Added `craft\services\Composer::$maxBackups`.
- Added `craft\services\Path::getComposerBackupsPath()`.

### Changed
- The `migrate/all` console command now supports a `--no-content` argument that can be passed to ignore pending content migrations.
- Craft now attempts to disable PHP’s memory and time limits before running Composer operations.
- Craft no longer respects the `phpMaxMemoryLimit` config setting if PHP’s `memory_limit` setting is already set to `-1` (no limit).
- Craft now respects Composer’s [classmap-authoritative](https://getcomposer.org/doc/06-config.md#classmap-authoritative) config setting.
- Craft now links to the [Troubleshooting Failed Updates](https://craftcms.com/guides/failed-updates) guide when an update fails.
- `craft\services\Composer::install()` can now behave like the `composer install` command, if `$requirements` is `null`.
- `craft\services\Composer::install()` now has a `$whitelist` argument, which can be set to an array of packages to whitelist, or `false` to disable the whitelist.

## 3.0.37 - 2019-01-08

### Added
- Routes defined in the Control Panel can now have a `uid` token, and URL rules defined in `config/routes.php` can now have a `{uid}` token. ([#3583](https://github.com/craftcms/cms/pull/3583))
- Added the `extraFileKinds` config setting. ([#1584](https://github.com/craftcms/cms/issues/1584))
- Added the `clear-caches` console command. ([#3588](https://github.com/craftcms/cms/pull/3588))
- Added `craft\feeds\Feeds::getFeed()`.
- Added `craft\helpers\StringHelper::UUID_PATTERN`.

### Changed
- Pressing the <kbd>Return</kbd> key (or <kbd>Ctrl</kbd>/<kbd>Command</kbd> + <kbd>Return</kbd>) when a textual cell is focused in an editable table will now change the focus to the same cell in the next row (after creating a new row if necessary.) ([#3576](https://github.com/craftcms/cms/issues/3576))
- The Password input in the web-based Craft setup wizard now has a “Show” button like other password inputs.
- The Feed widget now sets the items’ text direction based on the feed’s language.
- Matrix blocks that contain validation errors now have red titles and alert icons, to help them stand out when collapsed. ([#3599](https://github.com/craftcms/cms/issues/3599))

### Fixed
- Fixed a bug where the “Edit” button on asset editor HUDs didn’t launch the Image Editor if the asset was being edited on another element type’s index page. ([#3575](https://github.com/craftcms/cms/issues/3575))
- Fixed an exception that would be thrown when saving a user from a front-end form with a non-empty `email` or `newPassword` param, if the `password` param was missing or empty. ([#3585](https://github.com/craftcms/cms/issues/3585))
- Fixed a bug where global set, Matrix block, tag, and user queries weren’t respecting `fixedOrder` params.
- Fixed a bug where `craft\helpers\MigrationHelper::renameColumn()` was only restoring the last foreign key for each table that had multiple foreign keys referencing the table with the renamed column.
- Fixed a bug where Date/Time fields could output the wrong date in Live Preview requests. ([#3594](https://github.com/craftcms/cms/issues/3594))
- Fixed a few RTL language styling issues.
- Fixed a bug where drap-and-drop uploading would not work for custom asset selector inputs. ([#3590](https://github.com/craftcms/cms/pull/3590))
- Fixed a bug where Number fields weren’t enforcing thein Min Value and Max Value settings if set to 0. ([#3598](https://github.com/craftcms/cms/issues/3598))
- Fixed a SQL error that occurred when uploading assets with filenames that contained emoji characters, if using MySQL. ([#3601](https://github.com/craftcms/cms/issues/3601))

### Security
- Fixed a directory traversal vulnerability.
- Fixed a remote code execution vulnerability.

## 3.0.36 - 2018-12-18

### Added
- Added the `{{ actionInput() }}` global Twig function. ([#3566](https://github.com/craftcms/cms/issues/3566))

### Changed
- Suspended users are no longer shown when viewing pending or locked users. ([#3556](https://github.com/craftcms/cms/issues/3556))
- The Control Panel’s Composer installer now prevents scripts defined in `composer.json` from running. ([#3574](https://github.com/craftcms/cms/issues/3574))

### Fixed
- Fixed a bug where elements that belonged to more than one structure would be returned twice in element queries.

### Security
- Fixed a self-XSS vulnerability in the Recent Entries widget.
- Fixed a self-XSS vulnerability in the Feed widget.

## 3.0.35 - 2018-12-11

### Added
- Added `craft\models\Section::getHasMultiSiteEntries()`.

### Changed
- Field types that extend `craft\fields\BaseRelationField` now pass their `$sortable` property value to the `BaseElementSelectInput` JavaScript class by default. ([#3542](https://github.com/craftcms/cms/pull/3542))

### Fixed
- Fixed a bug where the “Disabled for Site” entry status option was visible for sections where site propagation was disabled. ([#3519](https://github.com/craftcms/cms/issues/3519))
- Fixed a bug where saving an entry that was disabled for a site would retain its site status even if site propagation had been disabled for the section.
- Fixed a SQL error that occurred when saving a field layout with 4-byte characters (like emojis) in a tab name. ([#3532](https://github.com/craftcms/cms/issues/3532))
- Fixed a bug where autogenerated Post Date values could be a few hours off when saving new entries with validation errors. ([#3528](https://github.com/craftcms/cms/issues/3528))
- Fixed a bug where plugins’ minimum version requirements could be enforced even if a development version of a plugin had been installed previously.

## 3.0.34 - 2018-12-04

### Fixed
- Fixed a bug where new Matrix blocks wouldn’t remember that they were supposed to be collapsed if “Save and continue editing” was clicked. ([#3499](https://github.com/craftcms/cms/issues/3499))
- Fixed an error that occurred on the System Report utility if any non-bootstrapped modules were configured with an array or callable rather than a string. ([#3507](https://github.com/craftcms/cms/issues/3507))
- Fixed an error that occurred on pages with date or time inputs, if the user’s preferred language was set to Arabic. ([#3509](https://github.com/craftcms/cms/issues/3509))
- Fixed a bug where new entries within sections where site propagation was disabled would show both “Enabled Globally” and “Enabled for [Site Name]” settings. ([#3519](https://github.com/craftcms/cms/issues/3519))
- Fixed a bug where Craft wasn’t reducing the size of elements’ slugs if the resulting URI was over 255 characters. ([#3514](https://github.com/craftcms/cms/issues/3514))

## 3.0.33 - 2018-11-27

### Changed
- Table fields with a fixed number of rows no longer show Delete buttons or the “Add a row” button. ([#3488](https://github.com/craftcms/cms/issues/3488))
- Table fields that are fixed to a single row no longer show the Reorder button. ([#3488](https://github.com/craftcms/cms/issues/3488))
- Setting `components.security.sensitiveKeywords` in `config/app.php` will now append keywords to the default array `craft\services\Security::$sensitiveKeywords` array, rather than completely overriding it.
- When performing an action that requires an elevated session while impersonating another user, admin must now enter their own password instead of the impersonated user’s. ([#3487](https://github.com/craftcms/cms/issues/3487))
- The System Report utility now lists any custom modules that are installed. ([#3490](https://github.com/craftcms/cms/issues/3490))
- Control Panel charts now give preference to `ar-SA` for Arabic locales, `de-DE` for German locales, `en-US` for English locales, `es-ES` for Spanish locales, or `fr-FR` for French locales, if data for the exact application locale doesn’t exist. ([#3492](https://github.com/craftcms/cms/pull/3492))
- “Create a new child entry” and “Create a new child category” element actions now open an edit page for the same site that was selected on the index page. ([#3496](https://github.com/craftcms/cms/issues/3496))
- The default `allowedFileExtensions` config setting value now includes `webp`.
- The Craft Support widget now sends `composer.json` and `composer.lock` files when contacting Craft Support.
- It’s now possible to create element select inputs that include a site selection menu by passing `showSiteMenu: true` when including the `_includes/forms/elementSelect.html` Control Panel include template. ([#3494](https://github.com/craftcms/cms/pull/3494))

### Fixed
- Fixed a bug where a Matrix fields’ block types and content table could be deleted even if something set `$isValid` to `false` on the `beforeDelete` event.
- Fixed a bug where a global sets’ field layout could be deleted even if something set `$isValid` to `false` on the `beforeDelete` event.
- Fixed a bug where after impersonating another user, the Login page would show the impersonated user’s username rather than the admin’s.
- Fixed a bug where `craft\services\Sections::getAllSections()` could return stale results if a new section had been added recently. ([#3484](https://github.com/craftcms/cms/issues/3484))
- Fixed a bug where “View entry” and “View category” element actions weren’t available when viewing a specific section or category group.
- Fixed a bug where Craft would attempt to index image transforms.
- Fixed a bug where the Asset Indexes utility could report that asset files were missing even though they weren’t. ([#3450](https://github.com/craftcms/cms/issues/3450))

### Security
- Updated jQuery File Upload to 9.28.0.

## 3.0.32 - 2018-11-20

### Added
- The `seq()` Twig function now has a `next` argument, which can be set to `false` to have it return the current number in the sequence without incrementing it. ([#3466](https://github.com/craftcms/cms/issues/3466))
- Added `craft\db\MigrationManager::truncateHistory()`.
- Added `craft\helpers\Sequence::current()`.

### Changed
- Edit Entry pages now show the entry’s site in the revision menu label so long as the section is enabled for multiple sites, even if “Propagate entries across all enabled sites?” isn’t checked. ([#3471](https://github.com/craftcms/cms/issues/3471))
- Exact-match search terms (using `::`) now disable `subLeft` and `subRight` attributes by default, regardless of the `defaultSearchTermOptions` config setting says. ([#3474](https://github.com/craftcms/cms/issues/3474))

### Deprecated
- Deprecated `craft\validators\StringValidator::$trim`. Yii’s `'trim'` validator should be used instead.

### Fixed
- Fixed an error that occurred when querying for Matrix blocks if both the `with` and `indexBy` parameters were set.
- Fixed an error that occurred when running the `migrate/fresh` console command. ([#3472](https://github.com/craftcms/cms/issues/3472))

## 3.0.31 - 2018-11-13

### Added
- Added the `seq()` Twig function, for outputting sequential numbers.
- Added `craft\helpers\Sequence`.

### Changed
- Control Panel templates can now customize `#main-form` HTML attributes by overriding the `mainFormAttributes` block. ([#1665](https://github.com/craftcms/cms/issues/1665))
- The default PostgreSQL backup command no longer includes database owner, privilege or ACL information in the backup.
- Craft now attempts to reset OPcache after installing/uninstalling things with Composer. ([#3460](https://github.com/craftcms/cms/issues/3460))
- Gmail and SMTP mail transport types now trim whitespace off of their Username, Password, and Host Name settings. ([#3459](https://github.com/craftcms/cms/issues/3459))

### Fixed
- Fixed an error that could occur when duplicating an element with a Matrix field with “Manage blocks on a per-site basis” disabled.
- Fixed a bug where Matrix blocks wouldn’t retain their content translations when an entry was duplicated from the Edit Entry page.
- Fixed a bug where system message modals could have the wrong language selected by default. ([#3440](https://github.com/craftcms/cms/issues/3440))
- Fixed a bug where an Internal Server Error would occur if a `users/login` request was missing the `loginName` or `password` parameters. ([#3458](https://github.com/craftcms/cms/issues/3458))
- Fixed a bug where `craft\validators\StringValidator` was trimming whitespace off of strings _after_ performing string length validation.
- Fixed an infinite recursion bug that could occur if `config/general.php` had any deprecated config settings, and the database connection settings were invalid.
- Fixed an error that occurred when saving a new entry or category, if its URI format referenced the `level` attribute. ([#3465](https://github.com/craftcms/cms/issues/3465))

## 3.0.30.2 - 2018-11-08

### Fixed
- Fixed an error that could occur on servers running PHP 7.0.32. ([#3453](https://github.com/craftcms/cms/issues/3453))

## 3.0.30.1 - 2018-11-07

### Fixed
- Fixed an error that occurred when saving an element with a new Matrix block, if the Matrix field was set to manage blocks on a per-site basis. ([#3445](https://github.com/craftcms/cms/issues/3445))

## 3.0.30 - 2018-11-06

### Added
- Added “Duplicate” and “Duplicate (with children)” actions to the Entries and Categories index pages. ([#1291](https://github.com/craftcms/cms/issues/1291))
- Added `craft\base\ElementAction::$elementType`, which element action classes can use to reference their associated element type.
- Added `craft\elements\actions\DeepDuplicate`.
- Added `craft\elements\actions\Duplicate`.
- Added `craft\elements\actions\SetStatus::$allowDisabledForSite`, which can be used by localizable element types to enable a “Disabled for Site” status option.

### Changed
- Entries’ “Enabled” setting is now labeled “Enabled Globally” on multi-site installs. ([#2899](https://github.com/craftcms/cms/issues/2899))
- Entries’ “Enabled for site” setting now includes the site name in its label, and only shows up if the “Enabled Globally” setting is checked. ([#2899](https://github.com/craftcms/cms/issues/2899))
- The Set Status action on the Entries index page now includes a “Disabled for Site” option. ([#2899](https://github.com/craftcms/cms/issues/2899))
- Edit Category pages now have `edit-category` and `site--<SiteHandle>` classes on the `<body>`. ([#3439](https://github.com/craftcms/cms/issues/3439))
- Edit Entry pages now have `edit-entry` and `site--<SiteHandle>` classes on the `<body>`. ([#3439](https://github.com/craftcms/cms/issues/3439))
- Edit Global Set pages now have `edit-global-set` and `site--<SiteHandle>` classes on the `<body>`. ([#3439](https://github.com/craftcms/cms/issues/3439))
- Edit User pages now have an `edit-user` class on the `<body>`. ([#3439](https://github.com/craftcms/cms/issues/3439))

### Fixed
- Fixed a bug where the Edit User page could forget which permissions were selected when saving a user with validation errors, if the Username, First Name, and Last name fields were all blank. ([#3412](https://github.com/craftcms/cms/issues/3412))
- Fixed a bug where the Edit User Group page could forget which permissions were selected when saving a user group with validation errors, if the Name field was blank.
- Fixed a bug where the `{% paginate %}` tag wasn’t factoring the `offset` element query param into its total page calculation. ([#3420](https://github.com/craftcms/cms/issues/3420))

### Security
- Fixed a bug where sensitive info could be displayed in the Craft log files if there was a problem connecting to the email server.

## 3.0.29 - 2018-10-30

### Added
- Email and URL fields now have “Placeholder Text” settings. ([#3397](https://github.com/craftcms/cms/issues/3397))

### Changed
- The default HTML Purifier configuration now allows `download` attributes in `<a>` tags. ([craftcms/redactor#86](https://github.com/craftcms/redactor/issues/86))

### Fixed
- Fixed a bug where the `ContentBehaviour` and `ElementQueryBehavior` classes could be missing some field properties. ([#3400](https://github.com/craftcms/cms/issues/3400))
- Fixed a bug where some fields within Matrix fields could lose their values after enabling the “Manage blocks on a per-site basis” setting. ([verbb/super-table#203](https://github.com/verbb/super-table/issues/203))
- Fixed a bug where HTML Purifier wasn’t being initialized with HTML 5 element support.
- Fixed a bug where it was possible to save Assets fields with the “Restrict allowed file types?” setting enabled, but no specific file types selected. ([#3410](https://github.com/craftcms/cms/issues/3410))

## 3.0.28 - 2018-10-23

### Added
- Structure sections now have the ability to disable entry propagation, like Channel sections. ([#2386](https://github.com/craftcms/cms/issues/2386))

### Changed
- `craft\base\Field::supportedTranslationMethods()` now defaults to only returning `none` if the field type doesn’t have a content column. ([#3385](https://github.com/craftcms/cms/issues/3385))
- Craft.EntryTypeSwitcher now fires a `beforeTypeChange` event before swapping the Edit Entry form tabs. ([#3375](https://github.com/craftcms/cms/pull/3375))
- Craft.MatrixInput now fires an `afterInit` event after initialization. ([#3375](https://github.com/craftcms/cms/pull/3375))
- Craft.MatrixInput now fires an `blockAdded` event after adding a new block. ([#3375](https://github.com/craftcms/cms/pull/3375))
- System messages sent from front-end requests are now sent using the current site’s language. ([#3388](https://github.com/craftcms/cms/issues/3388))

### Fixed
- Fixed an error that could occur when acquiring a lock for a file path, if the `mutex` component was swapped out with `yii\mutex\MysqlMutex`.

## 3.0.27.1 - 2018-10-12

### Fixed
- Fixed an error that occurred when deleting an entry from the Edit Entry page. ([#3372](https://github.com/craftcms/cms/issues/3372))
- Fixed an error that could occur when changing a Channel section to Structure. ([#3373](https://github.com/craftcms/cms/issues/3373))
- Fixed an error that occurred when saving Matrix content from console requests.

## 3.0.27 - 2018-10-11

### Added
- Added `craft\helpers\MigrationHelper::findForeignKey()`.
- Added the `cp.globals.edit` and `cp.globals.edit.content` template hooks to the Edit Global Set page. ([#3356](https://github.com/craftcms/cms/pull/3356))

### Changed
- It’s now possible to load a Create Entry page with a specific user preselected in the Author field, using a new `authorId` query string param. ([#3326](https://github.com/craftcms/cms/pull/3326))
- Matrix fields that are set to manage blocks on a per-site basis will now duplicate Matrix blocks across all of the owner element’s supported sites when the element is first created. ([#3082](https://github.com/craftcms/cms/issues/3082))
- Disabled Matrix blocks are no longer visible when sharing an entry draft or version. ([#3338](https://github.com/craftcms/cms/issues/3338))
- Control Panel tabs that have errors now have alert icons.
- The Debug Toolbar is no longer shown in Live Preview iframes.
- The Plugin Store now requires browsers with ES6 support.
- Updated jQuery Touch Events to 2.0.0.
- Updated Garnish to 0.1.29.

### Fixed
- Fixed a bug where enabling the “Propagate entries across all enabled sites?” setting for an existing Channel section (or converting the section to a Structure) wouldn’t update entries that had been created for the non-primary site.
- Fixed a bug where Craft wasn’t detecting and retrying queue jobs that had timed out.
- Fixed a bug where `Craft::$app->locale` could return the wrong locale during Live Preview requests. ([#3336](https://github.com/craftcms/cms/issues/3336))
- Fixed a SQL error that could occur when upgrading to Craft 3, if a foreign key had an unexpected name.
- Fixed a bug where page titles in the Control Panel could be blank when showing validation errors for things that were missing their name or title. ([#3344](https://github.com/craftcms/cms/issues/3344))
- Fixed an error that could occur if a component’s settings were stored as `null`. ([#3342](https://github.com/craftcms/cms/pull/3342))
- Fixed a bug where details panes weren’t visible on browser windows sized between 999 and 1,223 pixels wide.
- Fixed an error that occurred if a Quick Post widget contained a Matrix field that had Min Blocks set and only had one block type.
- Fixed a bug where disabled Matrix blocks were getting validated as live. ([#3354](https://github.com/craftcms/cms/issues/3354))
- Fixed a bug where the `EVENT_AFTER_ACTIVATE_USER` event wasn’t getting triggered on user registration when email verification isn’t required. ([craftcms/commerce-digital-products#18](https://github.com/craftcms/commerce-digital-products/issues/18))
- Added garbage collection for offline storage of remote assets. ([#3335](https://github.com/craftcms/cms/pull/3335))
- Fixed a bug where Twig could end up in a strange state if an error occurred when preparing to render an object template. ([#3364](https://github.com/craftcms/cms/issues/3364))

### Security
- The `svg()` Twig function no longer sanitizes SVGs or namespaces their IDs or class names by default when a file path (or alias) was passed in. ([#3337](https://github.com/craftcms/cms/issues/3337))

## 3.0.26.1 - 2018-09-29

### Changed
- Changed the `yiisoft/yii2-queue` version requirement to `2.1.0`. ([#3332](https://github.com/craftcms/cms/issues/3332))

## 3.0.26 - 2018-09-29

### Changed
- `ancestors`, `descendants`, `nextSibling`, `parent`, and `prevSibling` are now reserved field handles.
- The `svg()` Twig function namespaces class names in addition to IDs now.
- Changed the `yiisoft/yii2-queue` version requirement to `2.0.1`. ([#3332](https://github.com/craftcms/cms/issues/3332))

### Fixed
- Fixed a validation error that could occur when saving an entry as a new entry if the URI format didn’t contain a `{slug}` tag. ([#3320](https://github.com/craftcms/cms/issues/3320))
- Fixed a SQL error that could occur if a deprecation error occurred when attempting to upgrade a Craft 2 project. ([#3324](https://github.com/craftcms/cms/issues/3324))

## 3.0.25 - 2018-09-18

### Added
- Added `craft\log\FileTarget::$includeUserIp` which determines whether users’ IP addresses should be included in the logs (`false` by default). ([#3310](https://github.com/craftcms/cms/pull/3310))

### Fixed
- Fixed an error that could occur when installing or updating something within the Control Panel if `composer.json` required the `roave/security-advisories` package.
- Fixed a SQL error that could occur when searching elements on PostgreSQL installs.
- Fixed a bug where Craft would ignore the last segment of template paths that ended in `/0`. ([#3304](https://github.com/craftcms/cms/issues/3304))
- Fixed a Twig Template Loading Error that would occur when testing email settings, if a custom email template was used and an error occurred when rendering it. ([#3309](https://github.com/craftcms/cms/issues/3309))

## 3.0.24 - 2018-09-11

### Added
- Added the `extraAppLocales` config setting.

### Changed
- The `defaultCpLanguage` config setting no longer needs to be a language that Craft is translated into, as long as it is a valid locale ID.
- Resave Elements jobs that are queued up after saving an entry type now include the section name in the job description. ([#3290](https://github.com/craftcms/cms/issues/3290))
- Updated Garnish to 0.1.28.

### Fixed
- Fixed a SQL error that could occur when an element query’s `orderBy` parameter was set to `dateCreated` or `dateUpdated`.
- Fixed an error that could occur when updating to v3.0.23+ if multiple Matrix fields existed with the same handle, but they had no content tables, somehow.
- Fixed a bug where links in activation and forgot-password emails weren’t hyperlinked, leaving it up to the mail client to hopefully be smart about it. ([#3288](https://github.com/craftcms/cms/issues/3288))

## 3.0.23.1 - 2018-09-04

### Fixed
- Fixed a bug where Matrix fields would get new content tables each time they were saved.

## 3.0.23 - 2018-09-04

### Changed
- Browser-based form validation is now disabled for page forms. ([#3247](https://github.com/craftcms/cms/issues/3247))
- `craft\base\Model::hasErrors()` now supports passing an attribute name with a `.*` suffix, which will return whether any errors exist for the given attribute or any nested model attributes.
- Added `json` to the default `allowedFileExtensions` config setting value. ([#3254](https://github.com/craftcms/cms/issues/3254))
- Exception call stacks now collapse internal Twig methods by default.
- Twig exception call stacks now show all of the steps leading up to the error.
- Live Preview now reloads the preview pane automatically after an asset is saved from the Image Editor. ([#3265](https://github.com/craftcms/cms/issues/3265))

### Deprecated
- Deprecated `craft\services\Matrix::getContentTableName()`. `craft\fields\Matrix::$contentTable` should be used instead.

### Removed
- Removed `craft\services\Matrix::getParentMatrixField()`.

### Fixed
- Fixed a bug where element selection modals could be initialized without a default source selected, if some of the sources were hidden for not being available on the currently-selected site. ([#3227](https://github.com/craftcms/cms/issues/3227))
- Fixed a bug where edit pages for categories, entries, global sets, and users weren’t revealing which tab(s) had errors on it, if the errors occurred within a Matrix field. ([#3248](https://github.com/craftcms/cms/issues/3248))
- Fixed a SQL error that occurred when saving a Matrix field with new sub-fields on PostgreSQL. ([#3252](https://github.com/craftcms/cms/issues/3252))
- Fixed a bug where custom user fields weren’t showing up on the My Account page when running Craft Solo edition. ([#3228](https://github.com/craftcms/cms/issues/3228))
- Fixed a bug where multiple Matrix fields could share the same content table. ([#3249]())
- Fixed a “cache is corrupted” Twig error that could occur when editing or saving an element if it had an Assets field with an unresolvable subfolder path template. ([#3257](https://github.com/craftcms/cms/issues/3257))
- Fixed a bug where the Dev Mode indicator strip wasn’t visible on Chrome/Windows when using a scaled display. ([#3259](https://github.com/craftcms/cms/issues/3259))
- Fixed a SQL error that could occur when validating an attribute using `craft\validators\UniqueValidator`, if the target record’s `find()` method joined in another table.

## 3.0.22 - 2018-08-28

### Changed
- The “Deleting stale template caches” job now ensures all expired template caches have been deleted before it begins processing the caches.
- Text inputs’ `autocomplete` attributes now get set to `off` by default, and they will only not be added if explicitly set to `null`.
- Improved the error response when Composer is unable to perform an update due to a dependency conflict.
- Email fields in the Control Panel now have `type="email"`.
- `craft\helpers\Db::parseParam()` now has a `$caseInnensitive` argument, which can be set to `true` to force case-insensitive conditions on PostgreSQL installs.
- `craft\validators\UniqueValidator` now has a `$caseInsensitive` property, which can be set to `true` to cause the unique validation to be case-insensitive on PostgreSQL installs.
- The CLI setup wizard now detects common database connection errors that occur with MAMP, and automatically retests with adjusted settings.
- The CLI setup wizard now detects common database authentication errors, and lets the user retry the username and password settings, skipping the others.
- Updated Garnish to 0.1.27.

### Fixed
- Fixed a bug where Craft wasn’t reverting `composer.json` to its original state if something went wrong when running a Composer update.
- Fixed a bug where string casing functions in `craft\helpers\StringHelper` were adding extra hyphens to strings that came in as `Upper-Kebab-Case`.
- Fixed a bug where unique validation for element URIs, usernames, and user email address was not case-insensitive on PostgreSQL installs.
- Fixed a bug where element queries’ `uri` params, and user queries’ `firstName`, `lastName`, `username`, and `email` params, were not case-insensitive on PostgreSQL installs.
- Fixed a bug where the CLI setup wizard was allowing empty database names.
- Fixed a bug where it wasn’t possible to clear template caches if template caching was disabled by the `enableTemplateCaching` config setting. ([#3229](https://github.com/craftcms/cms/issues/3229))
- Fixed a bug where element index toolbars weren’t staying fixed to the top of the content area when scrolling down the page. ([#3233](https://github.com/craftcms/cms/issues/3233))
- Fixed an error that could occur when updating Craft if the system was reliant on the SSL certificate provided by the`composer/ca-bundle` package.

## 3.0.21 - 2018-08-21

### Added
- Most element query parameters can now be set to `['not', 'X', 'Y']`, as a shortcut for `['and', 'not X', 'not Y']`.

### Changed
- The “New Password” input on the My Account page now has a “Show” button, like other password inputs in the Control Panel.
- Plugin settings pages now redirect to the Settings index page after save. ([#3216](https://github.com/craftcms/cms/issues/3216))
- It’s now possible to set [autofill detail tokens](https://html.spec.whatwg.org/multipage/form-control-infrastructure.html#autofill-detail-tokens) on the `autocomplete` variable when including the `_includes/forms/text.html` template (e.g. `'name'`).
- Username and password inputs now have the correct `autocomplete` values, increasing the likelihood that tools like 1Password will handle the form correctly. ([#3207](https://github.com/craftcms/cms/issues/3207))

### Fixed
- Fixed a SQL error that occurred when saving a user if a `craft\elements\User::EVENT_BEFORE_SAVE` event listener was setting `$event->isValid = false`. ([#3206](https://github.com/craftcms/cms/issues/3206))
- Fixed a bug where password inputs’ jQuery data was getting erased when the “Show” button was clicked.
- Fixed an error that could occur when upgrading to Craft 3. ([#3208](https://github.com/craftcms/cms/pull/3208))
- Fixed a bug where non-image assets’ file extension icons could bleed out of the preview area within asset editor HUDs. ([#3209](https://github.com/craftcms/cms/issues/3209))
- Fixed a bug where Craft wasn’t saving a new entry version when reverting an entry to a previous version. ([#3210](https://github.com/craftcms/cms/issues/3210))
- Fixed an error that could occur when a Matrix block was saved by a queue job. ([#3217](https://github.com/craftcms/cms/pull/3217))

### Security
- External links in the Control Panel now set `rel="noopener"`. ([#3201](https://github.com/craftcms/cms/issues/3201))

## 3.0.20 - 2018-08-14

### Added
- Added `craft\services\Fields::refreshFields()`.

### Fixed
- Fixed a bug where `DateTime` model attributes were getting converted to ISO-8601 date strings for `craft\web\View::renderObjectTemplate()`. ([#3185](https://github.com/craftcms/cms/issues/3185))
- Fixed a bug where timepicker menus had a higher z-index than session expiration modal shades. ([#3186](https://github.com/craftcms/cms/issues/3186))
- Fixed a bug where users could not log in after upgrading to Craft 3, if there was a custom field named `owner`.
- Fixed a bug where it was not possible to set non-integer values on asset queries’ `width`, `height`, or `size` params. ([#3195](https://github.com/craftcms/cms/issues/3195))
- Fixed a bug where all Asset folders were being initiated at once, resulting in performance issues.

## 3.0.19 - 2018-08-07

### Added
- Added the `craft.query()` template function, for creating new database queries.
- Added `craft\services\Structures::$mutexTimeout`. ([#3148](https://github.com/craftcms/cms/issues/3148))
- Added `craft\services\Api::getComposerWhitelist()`.

### Removed
- Removed `craft\services\Api::getOptimizedComposerRequirements()`.

### Fixed
- Craft’s console commands now return the correct exit codes. ([#3175](https://github.com/craftcms/cms/issues/3175))
- Fixed the appearance of checkboxes in IE11 on element index pages. ([#3177](https://github.com/craftcms/cms/issues/3177))
- Fixed a bug where `composer.json` could end up with a bunch of extra dependencies in the `require` object after a failed update or plugin installation.
- Fixed an error that could occur when viewing an entry revision, if it had a Matrix field and one of the sub-fields within the Matrix field had been deleted. ([#3183](https://github.com/craftcms/cms/issues/3183))
- Fixed a bug where thumbnails weren’t loading in relational fields when viewing an entry version.

## 3.0.18 - 2018-07-31

### Added
- Added `craft\helpers\App::assetManagerConfig()`.
- Added `craft\helpers\App::cacheConfig()`.
- Added `craft\helpers\App::dbConfig()`.
- Added `craft\helpers\App::mailerConfig()`.
- Added `craft\helpers\App::mutexConfig()`.
- Added `craft\helpers\App::logConfig()`.
- Added `craft\helpers\App::sessionConfig()`.
- Added `craft\helpers\App::userConfig()`.
- Added `craft\helpers\App::viewConfig()`.
- Added `craft\helpers\App::webRequestConfig()`.
- Added `craft\validators\StringValidator::$trim`, which will cause leading/trailing whitespace to be stripped from model attributes.

### Changed
- User verification and password-reset emails now link them back to the same site they were on when the email was sent, if it was sent from a front-end request. ([#3029](https://github.com/craftcms/cms/issues/3029))
- Dynamic app component configs are now defined by methods on `craft\helpers\App`, making it easier to modify them from `config/app.php`. ([#3152](https://github.com/craftcms/cms/issues/3152))
- Structure operations now ensure that no other operations are being performed on the same structure, reducing the risk of corrupting the structure. ([#3148](https://github.com/craftcms/cms/issues/3148))
- The `{% js %}` tag now supports the following position params: `at POS_HEAD`, `at POS_BEGIN`, `at POS_END`, `on POS_READY`, and `on POS_LOAD` (e.g. `{% js at POS_END %}`).
- Craft once again checks for `X-Forwarded-For` headers when determining the user’s IP. ([#3036](https://github.com/craftcms/cms/issues/3036))
- Leading/trailing whitespace characters are now stripped from element titles on save. ([#3020](https://github.com/craftcms/cms/issues/3020))
- Updated svg-sanitizer to 0.9.

### Deprecated
- Deprecated `craft\db\Connection::createFromConfig()`. `craft\helpers\App::dbConfig()` should be used instead.
- Deprecated `craft\helpers\MailerHelper::createMailer()`. `craft\helpers\App::mailerConfig()` should be used instead.

### Fixed
- Fixed a bug where collapsing structure elements would only hide up to 50 of their descendants.
- Fixed a bug where Date/Time fields could lose their value if they were used in an entry type’s Title Format, and the entry’s site’s language was different than the user’s preferred language. ([#3151](https://github.com/craftcms/cms/issues/3151))
- Fixed a bug where Dropdown fields could show an incorrect selected value in limited circumstances.
- Fixed a bug where Dropdown fields on an element index view could show an incorrect selected value in limited circumstances.

## 3.0.17.1 - 2018-07-24

### Fixed
- Really fixed a PHP error that could occur if the PHP’s `set_time_limit()` was added to the php.ini `disable_functions` list.

## 3.0.17 - 2018-07-24

### Added
- The Control Panel is now translated for Norwegian Nynorsk. ([#3135](https://github.com/craftcms/cms/pull/3135))
- Added `craft\elements\db\ElementQuery::anyStatus()`, which can be called when the default `status` and `enabledForSite` filters aren’t desired. ([#3117](https://github.com/craftcms/cms/issues/3117))

### Changed
- The `addTrailingSlashesToUrls` config setting no longer applies to URLs that end with a segment that has a dot (`.`). ([#3123](https://github.com/craftcms/cms/issues/3123))
- Craft now redirects install requests back to the Dashboard if it’s already installed. ([#3143](https://github.com/craftcms/cms/issues/3143))

### Fixed
- Fixed a bug where the Settings → Email → System Messages page would show messages in the current application language rather than the primary site’s language.
- Fixed a bug where system message modals on the Settings → Email → System Messages page would initially show messages in the current application language rather than the primary site’s language, even if the application language wasn’t in use by any sites. ([#3115](https://github.com/craftcms/cms/issues/3115))
- Fixed an error that could occur if `craft\web\View::registerAssetFlashes()` was called on a console request. ([#3124](https://github.com/craftcms/cms/issues/3124))
- Fixed a PHP error that could occur if the PHP’s `set_time_limit()` was added to the php.ini `disable_functions` list.
- Fixed a bug where expanding a disabled element within a structure index view in the Control Panel wouldn’t reveal any descendants. ([#3126](https://github.com/craftcms/cms/issues/3126))
- Fixed a bug thumbnails weren’t loading for element index rows that were revealed after expanding a parent element.
- Fixed an error that occurred if an element’s `getRoute()` method returned a string. ([#3128](https://github.com/craftcms/cms/issues/3128))
- Fixed a bug where the `|without` filter wasn’t working if an object was passed in. ([#3137](https://github.com/craftcms/cms/issues/3137))
- Fixed a bug where users’ Language preference would default to Deutsch if the current application language wasn’t one of the available language options. ([#3142](https://github.com/craftcms/cms/issues/3142))

## 3.0.16.1 - 2018-07-18

### Fixed
- Fixed a bug where the `orderBy` element query param wasn’t being respected when used in conjunction with a `with` param to eager-load elements in a specific order. ([#3109](https://github.com/craftcms/cms/issues/3109))
- Fixed a bug where underscores were getting removed from slugs. ([#3111](https://github.com/craftcms/cms/issues/3111))

## 3.0.16 - 2018-07-17

### Added
- The progress bar on the Asset Indexes utility now shows how many files have been indexed, and how many there are in total. ([#2934](https://github.com/craftcms/cms/issues/2934))
- Added `craft\base\PluginInterface::beforeSaveSettings()`.
- Added `craft\base\PluginInterface::afterSaveSettings()`.
- Added `craft\base\Plugin::EVENT_AFTER_SAVE_SETTINGS`.
- Added `craft\base\Plugin::EVENT_BEFORE_SAVE_SETTINGS`.

### Changed
- Craft no longer relies on ImageMagick or GD to define the image formats that should be considered manipulatable. ([#2408](https://github.com/craftcms/cms/issues/2408))
- Removed the `showBetaUpdates` config setting as it’s no longer being used.
- When uploading a file to an Assets field, Craft will automatically sort the file list to show the latest uploads first. ([#2812](https://github.com/craftcms/cms/issues/2812))
- `dateCreated`, `dateUpdated`, `postDate`, `expiryDate`, `after`, and  `before` element query params can new be set to `DateTime` objects.
- Matrix fields now auto-focus the first text input within newly-created Matrix blocks. ([#3104](https://github.com/craftcms/cms/issues/3104))
- Updated Twig to 2.5.0.
- Updated Garnish to 0.1.26.
- Updated Selectize to 0.12.6.

### Fixed
- Fixed an error that could occur when sending emails to international domains if the Intl extension wasn’t enabled.
- Fixed an exception that was thrown if the `securityKey` config setting was changed and Craft was set to use either the SMTP or Gmail mailer transport type. ([#3083](https://github.com/craftcms/cms/issues/3083))
- Fixed a bug where Asset view was not being refreshed in some cases after using Image Editor. ([#3035](https://github.com/craftcms/cms/issues/3035))
- Fixed a bug where Craft wouldn’t warn before leaving an edit page with unsaved changes, if Live Preview was active. ([#3092](https://github.com/craftcms/cms/issues/3092))
- Fixed a bug where entries, categories, and global sets’ `getCpEditUrl()` methods could omit the site handle on multi-site installs. ([#3089](https://github.com/craftcms/cms/issues/3089))
- Fixed a JavaScript error that occurred when closing Live Preview. ([#3098](https://github.com/craftcms/cms/issues/3098))
- Fixed a bug where Dashboard widgets could be spaced incorrectly if there was only one grid column. ([#3100](https://github.com/craftcms/cms/issues/3100))
- Fixed a bug where modal windows with Field Layout Designers could cause the browser to crash. ([#3096](https://github.com/craftcms/cms/pull/3096))
- Fixed a bug where `craft\services\Fields::getAllGroups()` and `getGroupById()` could return incorrect results. ([#3102](https://github.com/craftcms/cms/issues/3102))

## 3.0.15 - 2018-07-09

### Changed
- It’s now possible to fetch only non-admin users by setting `craft\elements\db\UserQuery::$admin` to `false`.
- `Craft.EntryTypeSwitcher` now triggers a `typeChange` event after switching the entry type. ([#3067](https://github.com/craftcms/cms/pull/3067))
- Reduced the left and right padding in the Control Panel for screens less than 768 pixels wide. ([#3073](https://github.com/craftcms/cms/issues/3073))
- Removed the `useXSendFile` config setting as it’s no longer being used.
- `craft\helpers\StringHelper::toKebabCase()`, `toCamelCase()`, `toPascalCase()`, and `toSnakeCase()` now treat camelCase’d and PascalCale’d strings as multiple words. ([#3090](https://github.com/craftcms/cms/issues/3090))

### Fixed
- Fixed a bug where `craft\i18n\I18N::getPrimarySiteLocale()` and `getPrimarySiteLocaleId()` were returning locale info for the _first_ site, rather than the primary one. ([#3063](https://github.com/craftcms/cms/issues/3063))
- Fixed a bug where element index pages were loading all elements in the view, rather than waiting for the user to scroll to the bottom of the page before loading the next batch. ([#3068](https://github.com/craftcms/cms/issues/3068))
- Fixed a bug where sites listed in the Control Panel weren’t always in the correct sort order. ([#3065](https://github.com/craftcms/cms/issues/3065))
- Fixed an error that occurred when users attempted to create new entries within entry selector modals, for a section they didn’t have permission to publish peer entries in. ([#3069](https://github.com/craftcms/cms/issues/3069))
- Fixed a bug where the “Save as a new asset” button label wasn’t getting translated in the Image Editor. ([#3070](https://github.com/craftcms/cms/pull/3070))
- Fixed a bug where it was impossible to set the filename of assets when uploading them as data strings. ([#2973](https://github.com/craftcms/cms/issues/2973))
- Fixed a bug where the Field Type menu’s options within new Matrix block type settings weren’t getting sorted alphabetically. ([#3072](https://github.com/craftcms/cms/issues/3072))
- Fixed an exception that was thrown when testing email settings if the Template setting was invalid. ([#3074](https://github.com/craftcms/cms/issues/3074))
- Fixed a bug where Dropdown fields’ bottom margin could jump up a bit when an empty option was selected. ([#3075](https://github.com/craftcms/cms/issues/3075))
- Fixed a bug where main content containers in the Control Panel could become too wide in Firefox. ([#3071](https://github.com/craftcms/cms/issues/3071))

## 3.0.14 - 2018-07-03

### Changed
- `craft\events\SiteEvent` now has a `$oldPrimarySiteId` property, which will be set to the previous primary site ID (which may stil be the current site ID, if it didn’t just change).
- `craft\helpers\Search::normalizeKeywords()` now has a `$language` argument, which can be set if the character mappings should be pulled from a different language than the current app language.
- `craft\services\Sites::getEditableSiteIds()` and `getEditableSites()` now return the same things as `getAllSiteIds()` and `getAllSites()` when there’s only one site. ([#3049](https://github.com/craftcms/cms/issues/3049))

### Fixed
- Fixed a bug where user verification links could get mangled when emails were parsed as Markdown, if the verification code contained two or more underscores.
- Fixed a bug where Craft was misinterpreting `X-Forwarded-For` headers as the user’s IP instead of the server’s IP. ([#3036](https://github.com/craftcms/cms/issues/3036))
- Fixed a bug where Craft wasn’t auto-scrolling the content container when dragging items near a window edge. ([#3048](https://github.com/craftcms/cms/issues/3048))
- Fixed a PHP error that occurred when loading a Debug Toolbar panel on a page that contained serialized Checkboxes or Multi-Select field data. ([#3034](https://github.com/craftcms/cms/issues/3034))
- Fixed a bug where elements’ normalized search keywords weren’t always using the correct language-specific character mappings. ([#3046](https://github.com/craftcms/cms/issues/3046))
- Fixed a bug where the `<html lang>` attribute was hard-set to `en-US` rather than the current application language. ([#3053](https://github.com/craftcms/cms/pull/3053))
- Fixed a PHP error that occurred when entering an invalid number into a Number field that was set to have decimal digits. ([#3059](https://github.com/craftcms/cms/issues/3059))

### Security
- Craft no longer shows the installer when it can’t establish a database connection if Dev Mode isn’t enabled.

## 3.0.13.2 - 2018-06-27

### Fixed
- Fixed an error that occurred when deleting users from the Users index page.

## 3.0.13.1 - 2018-06-26

### Fixed
- Fixed a bug where Delete User modals weren’t showing the total number of entries that will be transferred/deleted.

## 3.0.13 - 2018-06-26

### Added
- Craft now includes a summary of the content that will be transferred/deleted in Delete User modals. ([#875](https://github.com/craftcms/cms/issues/875))
- `|date`, `|time`, and `|datetime` filters now support a `locale` argument, for specifying which locale’s formatter should be doing the date/time formatting. ([#3006](https://github.com/craftcms/cms/issues/3006))
- Added `craft\base\ApplicationTrait::getIsInitialized()`.
- Added `craft\base\ClonefixTrait`.
- Added `craft\controllers\AssetsController::actionThumb()`.
- Added `craft\controllers\UsersController::actionUserContentSummary()`.
- Added `craft\controllers\UsersController::EVENT_DEFINE_CONTENT_SUMMARY`.
- Added `craft\helpers\App::backtrace()`.
- Added `craft\queue\jobs\PropagateElements`.
- Added `craft\services\Elements::propagateElement()`.

### Changed
- Editable tables now submit an empty string when they have no rows.
- Reduced the overhead when adding a new site by only resaving existing assets, categories, global sets, and tags once for the newly-created site, rather than for all sites.
- Web-based queue workers now call `craft\helpers\App::maxPowerCaptain()` before running the queue. ([#3011](https://github.com/craftcms/cms/issues/3011))
- The PHP Info utility no longer displays the original values for settings and only the current environment value. ([#2990](https://github.com/craftcms/cms/issues/2990))
- Loosened up most of Craft’s Composer dependency constraints.
- Craft no longer publishes asset thumbnails to the `cpresources/` folder.
- `attributes`, `error`, `errors`, and `scenario` are now reserved field handles. ([#3032](https://github.com/craftcms/cms/issues/3032))
- Improved the look of Control Panel tabs.
- `craft\web\UrlManager::createUrl()`, `createAbsoluteUrl()`, and `getMatchedElement()` now log warnings if they’re called before Craft has been fully initialized. ([#3028](https://github.com/craftcms/cms/issues/3028))

### Deprecated
- Deprecated `craft\controllers\AssetsController::actionGenerateThumb()`.

### Fixed
- Fixed a bug where sidebar meta info on Edit User pages was bleeding over the edge of the page’s content area.
- Fixed a bug where Table fields wouldn’t remember if they had no rows in their Default Values setting. ([#2979](https://github.com/craftcms/cms/issues/2979))
- Fixed a bug where passing `timezone=false` to the `|date`, `|time`, and `|datetime` filters would not preserve the given date’s time zone.
- Fixed a bug where AM/PM strings in formatted dates weren’t respecting the casing specified by the `A`/`a` character in the date format. ([#3007](https://github.com/craftcms/cms/issues/3007))
- Fixed a bug you could get an invalid license warning in cases where web API calls returned a 500 response code.
- Fixed a bug where cloning models and queries would lose any associated behaviors. ([#2857](https://github.com/craftcms/cms/issues/2857))
- Fixed a bug where custom field params were getting forgotten when calling `getNext()` and `getPrev()`, if an element query object was passed in. ([#3019](https://github.com/craftcms/cms/issues/3019))
- Fixed a bug where datepickers were getting scrollbars.
- Fixed a bug where volumes’ field layouts weren’t getting deleted when volumes were deleted. ([#3022](https://github.com/craftcms/cms/pull/3022))
- Fixed a bug where deleting a section or an entry type wouldn’t delete any associated entries that didn’t exist in the primary site. ([#3023](https://github.com/craftcms/cms/issues/3023))
- Fixed a bug where the `svg()` Twig function could convert `id` attributes within the SVG contents to invalid IDs. ([#3025](https://github.com/craftcms/cms/issues/3025))
- Fixed a bug where asset thumbnails wouldn’t load reliably in the Control Panel on load-balanced environments. ([#3026](https://github.com/craftcms/cms/issues/3026))
- Fixed a PHP error that could occur when validating Assets fields if a file was uploaded but no longer exists at the temp location. ([#3033](https://github.com/craftcms/cms/pull/3033))

## 3.0.12 - 2018-06-18

### Added
- Added a `leaves` element query param that limits the selected elements to just the leaves in the structure (elements without children).
- Added `craft\helpers\Db::deleteIfExists()`.
- Added `craft\services\Categories::deleteGroup()`. ([#3000](https://github.com/craftcms/cms/pull/3000))
- Added `craft\services\Tags::deleteTagGroup()`. ([#3000](https://github.com/craftcms/cms/pull/3000))
- Added `craft\services\UserGroups::deleteGroup()`. ([#3000](https://github.com/craftcms/cms/pull/3000))

### Changed
- Improved Control Panel styling. ([#2883](https://github.com/craftcms/cms/issues/2883))

### Removed
- Removed `craft\services\Fields::updateFieldVersionAfterRequest()`.

### Fixed
- Fixed a caching bug where the Fields service could still think a field existed after it had been deleted. ([#2985](https://github.com/craftcms/cms/issues/2985))
- Fixed a bug where Craft would not invalidate the dynamically-generated `craft\behaviors\ContentBehavior` and `craft\behaviors\ElementQueryBehavior` after saving/deleting a custom field, if the request didn’t end normally. ([#2999](https://github.com/craftcms/cms/issues/2999))
- Fixed a PHP error that could occur when saving entries with a URI format that contained certain Twig filters. ([#2995](https://github.com/craftcms/cms/issues/2995))
- Fixed a bug where `{shorthand}` variables in templates rendered by `craft\web\View::renderObjectTemplate()` could end up referencing global variables, if the variable wasn’t a property of the object. ([#3002](https://github.com/craftcms/cms/issues/3002))
- Fixed a bug where the Find and Replace utility wasn’t updating element titles. ([#2996](https://github.com/craftcms/cms/issues/2996))
- Fixed some wonky behavior if one of the custom user profile tabs was called “Account”. ([#2998](https://github.com/craftcms/cms/issues/2998))
- Fixed a bug where dragging a folder on the Assets index page could have unexpected results. ([#2873](https://github.com/craftcms/cms/issues/2873))
- Reduced the likelihood of SQL deadlock errors when saving elements. ([#3003](https://github.com/craftcms/cms/issues/3003))

## 3.0.11 - 2018-06-12

### Changed
- Sort options defined by element types’ `sortOptions()` / `defineSortOptions()` methods can now be specified as sub-arrays with `label`, `orderBy`, and `attribute` keys.
- Entries and categories can now be sorted by their slugs.
- The “Cache remote images?” option in the Asset Indexes utility is now enabled by default. ([#2977](https://github.com/craftcms/cms/issues/2977))

### Fixed
- Fixed a bug where it was not possible to order search results by search score, if the element type didn’t specify any sort options.
- Fixed a bug where clicking on “Date Created” and “Date Updated” column headers on element indexes wouldn’t update the sort order. ([#2975](https://github.com/craftcms/cms/issues/2975))
- Fixed a bug where Edit Entry pages were listing more than the 10 most recent versions. ([#2976](https://github.com/craftcms/cms/issues/2976))
- Fixed a SQL error that occurred when upgrading from Craft 2 to 3 via the terminal. ([#1347](https://github.com/craftcms/cms/issues/1347))
- Fixed the alignment of expand/collapse toggles in asset index sidebars. ([#2981](https://github.com/craftcms/cms/issues/2981))

## 3.0.10.3 - 2018-06-07

### Fixed
- Fixed a bug where the “New Entry” menu on the Entries index page would not contain any options on single-site installs, running MySQL. ([#2961](https://github.com/craftcms/cms/issues/2961))
- Fixed a bug where the `siteName` config setting wasn’t working as expected when set to an array. ([#2968](https://github.com/craftcms/cms/issues/2968))

## 3.0.10.2 - 2018-06-07

### Changed
- Improved the output of `craft\helpers\DateTimeHelper::humanDurationFromInterval()`.
- Updated Garnish to 0.1.24.

### Fixed
- Fixed JavaScript errors that could occur in the Control Panel on pages with Ajax requests. ([#2966](https://github.com/craftcms/cms/issues/2966))
- Fixed a bug where the “New Entry” menu on the Entries index page would not contain any options on single-site installs. ([#2961](https://github.com/craftcms/cms/issues/2961))
- Fixed a bug where JavaScript files registered with `craft\web\View::registerJsFile()` would be ignored if the `depends` option was set. ([#2965](https://github.com/craftcms/cms/issues/2965))

## 3.0.10.1 - 2018-06-06

### Fixed
- Fixed a bug where Craft wasn’t converting empty strings to `null` when saving data to non-textual columns.
- Fixed a bug where Craft would show a Database Connection Error on Install requests, if it couldn’t connect to the database.
- Fixed a bug where Craft wasn’t keeping track of element queries that were executed within `{% cache %}` tags. ([#2959](https://github.com/craftcms/cms/issues/2959))

## 3.0.10 - 2018-06-05

### Added
- Added support for a `CRAFT_LICENSE_KEY` PHP constant, which can be set to the project’s license key, taking precedence over the `license.key` file.
- Added `craft\helpers\Stringy::getLangSpecificCharsArray()`.
- Added `craft\web\View::setRegisteredAssetBundles()`.
- Added `craft\web\View::setRegisteredJsFiles()`.

### Changed
- Generated site URLs now always include full host info, even if the base site URL is root/protocol-relative. ([#2919](https://github.com/craftcms/cms/issues/2919))
- Variables passed into `craft\web\View::renderObjectTemplate()` can now be referenced using the shorthand syntax (e.g. `{foo}`).
- `craft\helpers\StringHelper::asciiCharMap()` now has `$flat` and `$language` arguments.
- Craft no longer saves new versions of entries when absolutely nothing changed about them in the save request. ([#2923](https://github.com/craftcms/cms/issues/2923))
- Craft no longer enforces plugins’ `minVersionRequired` settings if the currently-installed version begins with `dev-`.
- Improved the performance of element queries when a lot of values were passed into a param, such as `id`, by using `IN()` and `NOT IN()` conditions when possible. ([#2937](https://github.com/craftcms/cms/pull/2937))
- The Asset Indexes utility no longer skips files with leading underscores. ([#2943](https://github.com/craftcms/cms/issues/2943))
- Updated Garnish to 0.1.23.

### Deprecated
- Deprecated the `customAsciiCharMappings` config setting. (Any corrections to ASCII char mappings should be submitted to [Stringy](https://github.com/danielstjules/Stringy).)

### Fixed
- Fixed a PHP error that could occur when `craft\fields\Number::normalizeValue()` was called without passing an `$element` argument. ([#2913](https://github.com/craftcms/cms/issues/2913))
- Fixed a bug where it was not possible to fetch Matrix blocks with the `relatedTo` param if a specific custom field was specified.
- Fixed a bug where `craft\helpers\UrlHelper::url()` and `siteUrl()` were not respecting the `$scheme` argument for site URLs.
- Fixed a bug where `{id}` tags within element URI formats weren’t getting parsed correctly on first save. ([#2922](https://github.com/craftcms/cms/issues/2922))
- Fixed a bug where `craft\helpers\MigrationHelper::dropAllForeignKeysToTable()` wasn’t working correctly. ([#2897](https://github.com/craftcms/cms/issues/2897))
- Fixed a “Craft is not defined” JavaScript error that could occur on the Forgot Password page in the Control Panel and Dev Toolbar requests.
- Fixed a bug where rotating the screen on iOS would change how the page was zoomed.
- Fixed a bug where `craft\helpers\StringHelper::toAscii()` and the `Craft.asciiString()` JS method weren’t using language-specific character replacements, or any custom replacements defined by the `customAsciiCharMappings` config setting.
- Fixed a bug where the number `0` would not save in a Plain Text field.
- Fixed a bug where Craft could pick the wrong current site if the primary site had a root-relative or protocol-relative URL, and another site didn’t, but was otherwise an equal match.
- Fixed a bug where Control Panel Ajax requests could cause some asset bundles and JavaScript files to be double-registered in the browser.
- Fixed a bug where the “New entry” menu on the Entries index page was including sections that weren’t available in the selected site, and they weren’t linking to Edit Entry pages for the selected site. ([#2925](https://github.com/craftcms/cms/issues/2925))
- Fixed a bug where the `|date`, `|time`, and `|datetime` filters weren’t respecting their `$timezone` arguments. ([#2926](https://github.com/craftcms/cms/issues/2926))
- Fixed a bug where element queries weren’t respecting the `asArray` param when calling `one()`. ([#2940](https://github.com/craftcms/cms/issues/2940))
- Fixed a bug where the Asset Indexes utility wouldn’t work as expected if all of a volume’s assets had been deleted from the file system. ([#2955](https://github.com/craftcms/cms/issues/2955))
- Fixed a SQL error that could occur when a `{% cache %}` tag had no body. ([#2953](https://github.com/craftcms/cms/issues/2953))

## 3.0.9 - 2018-05-22

### Added
- Added a default plugin icon to plugins without an icon in the Plugin Store.
- Added `craft\helpers\ArrayHelper::without()` and `withoutValue()`.
- Added `craft\base\FieldInterface::modifyElementIndexQuery()`.
- Added `craft\elements\db\ElementQueryInterface::andWith()`.

### Changed
- Fixed a bug where Craft was checking the file system when determining if an asset was a GIF, when it should have just been checking the file extension.
- `craft\base\Plugin` now sets the default `$controllerNamespace` value to the plugin class’ namespace + `\controllers` or `\console\controllers`, depending on whether it’s a web or console request.
- Improved the contrast of success and error notices in the Control Panel to meet WCAG AA requirements. ([#2885](https://github.com/craftcms/cms/issues/2885))
- `fieldValue` is now a protected field handle. ([#2893](https://github.com/craftcms/cms/issues/2893))
- Craft will no longer discard any preloaded elements when setting the `with` param on an element query, fixing a bug where disabled Matrix blocks could show up in Live Preview if any nested fields were getting eager-loaded. ([#1576](https://github.com/craftcms/cms/issues/1576))
- Improved memory usage when using the `{% cache %}` tag. ([#2903](https://github.com/craftcms/cms/issues/2903))

### Fixed
- Fixed a bug where the Plugin Store was listing featured plugins (e.g. “Recently Added”) in alphabetical order rather than the API-defined order. ([pixelandtonic/craftnet#83](https://github.com/pixelandtonic/craftnet/issues/83))
- Fixed a SQL error that occurred when programmatically saving a field layout, if the field’s `required` property wasn’t set.
- Fixed a JavaScript error that could occur when multiple Assets fields were present on the same page.
- Fixed an error that could occur when running the `setup` command on some environments.
- Fixed a PHP error that could occur when calling `craft\elements\db\ElementQuery::addOrderBy()` if `$columns` normalized to an empty array. ([#2896](https://github.com/craftcms/cms/issues/2896))
- Fixed a bug where it wasn’t possible to access custom field values on Matrix blocks via `matrixblock` reference tags.
- Fixed a bug where relational fields with only disabled elements selected would get empty table cells on element indexes. ([#2910](https://github.com/craftcms/cms/issues/2910))

## 3.0.8 - 2018-05-15

### Added
- Number fields now have a “Default Value” setting. ([#927](https://github.com/craftcms/cms/issues/927))
- Added the `preserveCmykColorspace` config setting, which can be set to `true` to prevent images’ color spaces from getting converted to sRGB on environments running ImageMagick.

### Changed
- Error text is now orange instead of red. ([#2885](https://github.com/craftcms/cms/issues/2885))
- Detail panes now have a lighter, more saturated background color.

### Fixed
- Fixed a bug where Craft’s default MySQL backup command would not respect the `unixSocket` database config setting. ([#2794](https://github.com/craftcms/cms/issues/2794))
- Fixed a bug where some SVG files were not recognized as SVG files.
- Fixed a bug where Table fields could add the wrong number of default rows if the Min Rows setting was set, and the Default Values setting had something other than one row. ([#2864](https://github.com/craftcms/cms/issues/2864))
- Fixed an error that could occur when parsing asset reference tags. ([craftcms/redactor#47](https://github.com/craftcms/redactor/issues/47))
- Fixed a bug where “Try” and “Buy” buttons in the Plugin Store were visible when the `allowUpdates` config setting was disabled. ([#2781](https://github.com/craftcms/cms/issues/2781))
- Fixed a bug where Number fields would forget their Min/Max Value settings if they were set to 0.
- Fixed a bug where entry versions could be displayed in the wrong order if multiple versions had the same creation date. ([#2889](https://github.com/craftcms/cms/issues/2889))
- Fixed an error that occurred when installing Craft on a domain with an active user session.
- Fixed a bug where email verification links weren’t working for publicly-registered users if the registration form contained a Password field and the default user group granted permission to access the Control Panel.

### Security
- Login errors for locked users now factor in whether the `preventUserEnumeration` config setting is enabled.

## 3.0.7 - 2018-05-10

### Added
- Added the `transformGifs` config setting, which can be set to `false` to prevent GIFs from getting transformed or cleansed. ([#2845](https://github.com/craftcms/cms/issues/2845))
- Added `craft\helpers\FileHelper::isGif()`.

### Changed
- Craft no longer logs warnings about missing translation files when Dev Mode isn’t enabled. ([#1531](https://github.com/craftcms/cms/issues/1531))
- Added `craft\services\Deprecator::$logTarget`. ([#2870](https://github.com/craftcms/cms/issues/2870))
- `craft\services\Deprecator::log()` no longer returns anything.

### Fixed
- Fixed a bug where it was impossible to upload new assets to Assets fields using base64-encoded strings. ([#2855](https://github.com/craftcms/cms/issues/2855))
- Fixed a bug where Assets fields would ignore all submitted asset IDs if any new assets were uploaded as well.
- Fixed a bug where SVG files that were using single quotes instead of double quotes would not be recognized as SVGs.
- Fixed a bug where translated versions of the “It looks like someone is currently performing a system update.” message contained an HTML-encoded `<br/>` tag.
- Fixed a bug where changing an entry’s type could skip adding the new entry type’s tabs, if the previous entry type didn’t have any tabs. ([#2859](https://github.com/craftcms/cms/issues/2859))
- Fixed warnings about missing SVG files that were logged by Control Panel requests.
- Fixed a bug where the `|date` filter would ignore date formatting characters that don’t have ICU counterparts. ([#2867](https://github.com/craftcms/cms/issues/2867))
- Fixed a bug where the global `currentUser` Twig variable could be set to `null` and global sets and could be missing some custom field values when a user was logged-in, if a plugin was loading Twig during or immediately after plugin instantiation. ([#2866](https://github.com/craftcms/cms/issues/2866))

## 3.0.6 - 2018-05-08

### Added
- Error messages about missing plugin-supplied field and volume types now show an Install button when possible.
- Added `craft\base\MissingComponentTrait::getPlaceholderHtml()`.
- Added `craft\db\Migration::EVENT_AFTER_UP` and `EVENT_AFTER_DOWN` events.
- Added `craft\elements\Asset::getContents()`.

### Changed
- Edit User pages will now warn editors when leaving the page with unsaved changes. ([#2832](https://github.com/craftcms/cms/issues/2832))
- Modules are once again loaded before plugins, so they have a chance to register Twig initialization events before a plugin initializes Twig. ([#2831](https://github.com/craftcms/cms/issues/2831))
- `craft\helpers\FileHelper::isSvg()` now returns `true` for files with an `image/svg` MIME type (missing the `+xml`). ([#2837](https://github.com/craftcms/cms/pull/2837))
- The `svg()` Twig function now accepts assets to be passed directly into it. ([#2838](https://github.com/craftcms/cms/pull/2838))
- The “Save and add another” save menu option on Edit Entry and Edit Categories pages now maintain the currently-selected site. ([#2844](https://github.com/craftcms/cms/issues/2844))
- PHP date patterns that are *only* a month name or week day name character will now format the date using the stand-alone month/week day name value. (For example, `'F'` will format a date as “Maggio” instead of “maggio”.)
- Servers without the Intl extension will now use location-agnostic locale data as a fallback if locale data for the specific locale isn’t available.
- The `|date` Twig filter always goes through `craft\i18n\Formatter::asDate()` now, unless formatting a `DateInterval` object.
- The Settings → Plugins page now shows “Buy now” buttons for any commercial plugins that don’t have a license key yet.

### Deprecated
- Deprecated `craft\helpers\DateTimeHelper::translateDate()`. `craft\i18n\Formatter::asDate()` should be used instead.

### Removed
- Removed the `translate` argument from the `|date`, `|time`, and `|datetime` Twig filters; the resulting formatted dates will always be translated now. (Use `myDate.format()` to avoid translations.)

### Fixed
- Fixed an error that could occur in the Plugin Store.
- Fixed a bug where `myDate|date('F')` was returning the short “May” translation rather than the full-length one. ([#2848](https://github.com/craftcms/cms/issues/2848))

## 3.0.5 - 2018-05-01

### Changed
- Fields’ translation icons now reveal the chosen Translation Method in their tooltip. ([#2808](https://github.com/craftcms/cms/issues/2808))
- Improved the error messages displayed when an Assets field has an invalid Upload Location setting. ([#2803](https://github.com/craftcms/cms/issues/2803))
- Craft now logs errors that occur when saving and replacing assets. ([#2814](https://github.com/craftcms/cms/issues/2814))
- Single sections’ entry types’ handles are now updated to match their section’s handle whenever the section is saved. ([#2824](https://github.com/craftcms/cms/issues/2824))
- The Control Panel background color was lightened up a bit.

### Fixed
- Fixed an error that would occur on servers without the Phar PHP extension enabled.
- Fixed an error that could occur if a Matrix block was deleted by a queue job. ([#2813](https://github.com/craftcms/cms/issues/2813))
- Fixed a bug where Twig could be configured to output times in UTC rather than the system timezone, if a bootstrapped module was loading Twig. ([#2761](https://github.com/craftcms/cms/issues/2761))
- Fixed a SQL error that could occur when upgrading from Craft 2 to Craft 3 with an active user session.
- Fixed various SQL errors that could occur when upgrading from Craft 2 to Craft 3, if there were any lingering Craft 3 database tables from a previous upgrade attempt.
- Fixed a bug where the Clear Caches tool was deleting the `.gitignore` file inside `web/cpresources/`. ([#2823](https://github.com/craftcms/cms/issues/2823))
- Fixed the vertical positioning of checkboxes in the Control Panel. ([#2825](https://github.com/craftcms/cms/issues/2825))
- Fixed a JavaScript error that could occur if an element type’s class name contained `\u`. ([#2826](https://github.com/craftcms/cms/issues/2826))

## 3.0.4 - 2018-04-24

### Added
- Added the `craft.globalSets()` template function. ([#2790](https://github.com/craftcms/cms/issues/2790))
- Added the `hasDescendants` element query param. ([#2786](https://github.com/craftcms/cms/issues/2786))
- Added `craft\elements\User::$hasDashboard`.

### Changed
- Sections and category groups now ignore posted Template settings for sites that don’t have URI Formats.
- Control Panel resources are once again eager-published. ([#2763](https://github.com/craftcms/cms/issues/2763))
- `entries/save-entries` and `categories/save-category` actions now include the `slug` for responses that accept JSON. ([#2792](https://github.com/craftcms/cms/issues/2792))
- Most `craft\services\Path` methods now have a `$create` argument, which can be set to `false` to prevent the directory from being created if it doesn’t exist yet.
- Craft no longer creates directories when it just needed to clear it. ([#2771](https://github.com/craftcms/cms/issues/2771))
- `craft\services\Config::setDotEnvVar()` now sets the environment variable for the current request, in addition to updating the `.env` file.
- Removed `craft\controllers\AssetsController::actionDownloadTempAsset()`.
- User now must be logged in to use the Asset Preview File functionality.

### Fixed
- Fixed a bug where users would regain all default Dashboard widgets if all widgets were removed. ([#2769](https://github.com/craftcms/cms/issues/2769))
- Fixed a bug where you would get a “not a valid language” error message when creating a new site using certain languages.
- Fixed a bug where database connection settings that were set by the `setup` command weren’t always taking effect in time for the CLI installer. ([#2774](https://github.com/craftcms/cms/issues/2774))
- Fixed a bug where empty Plain Text fields were getting empty string values rather than `null`.
- Fixed a bug where elements within relational fields could have two thumbnails. ([#2785](https://github.com/craftcms/cms/issues/2785))
- Fixed a bug where it was not possible to pass a `--table-prefix` argument to the `setup/db-creds` command. ([#2791](https://github.com/craftcms/cms/pull/2791))
- Fixed an error that occurred for users without permission to perform updates, if available update info wasn’t cached.
- Fixed an error that occurred when `craft\elements\Asset::sources()` was called in a console request. ([#2798](https://github.com/craftcms/cms/issues/2798))
- Fixed JavaScript errors that could occur on the front-end after deleting Matrix blocks. ([#2799](https://github.com/craftcms/cms/pull/2799))

## 3.0.3.1 - 2018-04-18

### Fixed
- Fixed an error that occurred when editing an entry if any of the entry’s revisions were created with an entry type that no longer exists.
- Fixed an error that could occur when saving an asset. ([#2764](https://github.com/craftcms/cms/issues/2764))
- Fixed a bug where Craft assumed an asset was missing if there was an error when indexing it. ([#2763](https://github.com/craftcms/cms/issues/2763))

## 3.0.3 - 2018-04-17

### Added
- Added `craft\elements\Entry::updateTitle()`.
- Added `Yii::alias()`.

### Changed
- New sites’ Base URLs now default to `@web/`.
- Textual custom fields now ensure that they don’t contain 4+ byte characters. ([#2725](https://github.com/craftcms/cms/issues/2725))
- It is no longer expected that all of the `defaultSearchTermOptions` config setting options will be set if any of the default option values need to be overridden. ([#2737](https://github.com/craftcms/cms/issues/2737))
- Control Panel panes now have at least 48 pixels of bottom padding. ([#2744](https://github.com/craftcms/cms/issues/2744))
- Craft now intercepts 404-ing resource requests, and publishes the resources on the fly.
- The Clear Caches utility now has a “Control Panel resources” option.
- The Clear Caches utility now sorts the cache options alphabetically.
- When enabling new sites for a section, the new sites’ content is now based on the primary site’s content, if the section was and still is enabled for the primary site. ([#2748](https://github.com/craftcms/cms/issues/2748))
- Improved the responsiveness of element indexes.
- `Craft.BaseElementIndexView` now has a `loadMoreElementsAction` setting. ([#2762](https://github.com/craftcms/cms/pull/2762))

### Fixed
- Fixed a bug where the Clear Caches utility was not deleting template caches. ([#2720](https://github.com/craftcms/cms/issues/2720))
- Fixed a bug where the Plugin Store was not displaying payment errors on checkout.
- Fixed a bug where Control Panel-defined routes that contained special regular expression characters weren’t working. ([#2721](https://github.com/craftcms/cms/issues/2721))
- Fixed a bug where it was not possible to save system messages in some cases.
- Fixed a bug where static translations within dynamic entry title formats were getting translated using the current site’s language, rather than the entry’s language. ([#2722](https://github.com/craftcms/cms/issues/2722))
- Fixed a bug where deprecation errors for some date formatting methods were not escaping backslashes.
- Fixed a bug where plugins’ “Last update” timestamps in the Plugin Store weren’t getting formatted correctly in Safari. ([#2733](https://github.com/craftcms/cms/issues/2733))
- Fixed references to a nonexistent `Craft.eot` file in the Control Panel CSS. ([#2740](https://github.com/craftcms/cms/issues/2740))
- Fixed a bug where the default PostgreSQL database restore command wasn’t setting the `PGPASSWORD` environment variable. ([#2741](https://github.com/craftcms/cms/pull/2741))
- Fixed an error that could occur if the system time zone was not supported by the ICU library, on environments with the Intl extension loaded.
- Fixed a bug where several administrative fields had translatable icons. ([#2742](https://github.com/craftcms/cms/issues/2742))
- Fixed a bug where `craft\controllers\PluginStoreController::actionSavePluginLicenseKeys()` was trying to set a plugin license key for plugins which were not installed.

### Security
- Fixed a bug assets were not getting cleansed on upload. ([#2709](https://github.com/craftcms/cms/issues/2709))

## 3.0.2 - 2018-04-10

### Added
- Added the `EVENT_BEFORE_DELETE_CACHES` and `EVENT_AFTER_DELETE_CACHES` events to `craft\services\TemplateCaches`.
- Added `craft\events\DeleteTemplateCachesEvent`.

### Changed
- Craft now deletes all compiled templates whenever Craft or a plugin is updated. ([#2686](https://github.com/craftcms/cms/issues/2686))
- The Plugin Store now displays commercial plugins’ renewal prices. ([#2690](https://github.com/craftcms/cms/issues/2690))
- The Plugin Store no longer shows the “Upgrade Craft CMS” link if Craft is already running (and licensed to run) the Pro edition. ([#2713](https://github.com/craftcms/cms/issues/2713))
- Matrix fields now set `$propagating` to `true` when saving Matrix blocks, if the owner element is propagating.
- `craft\helpers\ArrayHelper::toArray()` no longer throws a deprecation error when a string without commas is passed to it. ([#2711](https://github.com/craftcms/cms/issues/2711))
- Editable tables now support an `html` column type, which will output cell values directly without encoding HTML entities. ([#2716](https://github.com/craftcms/cms/pull/2716))
- `Craft.EditableTable` instances are now accessible via `.data('editable-table')` on their `<table>` element. ([#2694](https://github.com/craftcms/cms/issues/2694))
- Updated Composer to 1.6.3. ([#2707](https://github.com/craftcms/cms/issues/2707))
- Updated Garnish to 0.1.22. ([#2689](https://github.com/craftcms/cms/issues/2689))

### Fixed
- Fixed an error that could occur in the Control Panel if any plugins with licensing issues were installed. ([#2691](https://github.com/craftcms/cms/pull/2691))
- Fixed a bug on the Plugin Store’s Payment screen where the “Use a new credit card” radio option would not get selected automatically even if it was the only one available.
- Fixed a bug where `craft\web\assets\vue\VueAsset` didn’t respect the `useCompressedJs` config setting.
- Fixed an error that occurred when saving a Single entry over Ajax. ([#2687](https://github.com/craftcms/cms/issues/2687))
- Fixed an error that could occur when disabling a site on a Single section. ([#2695](https://github.com/craftcms/cms/issues/2695))
- Fixed an error that could occur on requests without a content type on the response. ([#2704](https://github.com/craftcms/cms/issues/2704))
- Fixed a bug where the `includeSubfolders` asset query param wasn’t including results in the parent folder. ([#2706](https://github.com/craftcms/cms/issues/2706))
- Fixed an error that could occur when querying for users eager-loaded with their photos, if any of the resulting users didn’t have a photo. ([#2708](https://github.com/craftcms/cms/issues/2708))
- Fixed a bug where relational fields within Matrix fields wouldn’t save relations to elements that didn’t exist on all of the sites the owner element existed on. ([#2683](https://github.com/craftcms/cms/issues/2683))
- Fixed a bug where relational fields were ignoring disabled related elements in various functions, including required field validation and value serialization.
- Fixed an error that would occur if a new custom field was created and added to an element’s field layout, and its value was accessed, all in the same request. ([#2705](https://github.com/craftcms/cms/issues/2705))
- Fixed a bug where the `id` param was ignored when used on an eager-loaded elements’ criteria. ([#2717](https://github.com/craftcms/cms/issues/2717))
- Fixed a bug where the default restore command for MySQL wouldn’t actually restore the database. ([#2714](https://github.com/craftcms/cms/issues/2714))

## 3.0.1 - 2018-04-04

### Deprecated
- Brought back and deprecated the `Craft::Personal` and `Craft::Client` constants.

### Fixed
- Fixed a bug where elements’ `getNext()` and `getPrev()` methods were modifying the element query passed into them. ([#2160](https://github.com/craftcms/cms/issues/2160))
- Fixed a bug where Table fields could be pre-populated with one too many rows. ([#2680](https://github.com/craftcms/cms/pull/2680))

### Security
- Craft no longer sends exception messages to error templates, unless the exception is an instance of `yii\base\UserException`.

## 3.0.0.2 - 2018-04-04

### Fixed
- Fixed a bug where Craft Pro installs were getting identified as Craft Solo in the Control Panel.

## 3.0.0 - 2018-04-04

### Added
- The codebase has been completely rewritten and refactored to improve performance, maintainability, and extensibility.
- Craft can now be [installed](https://docs.craftcms.com/v3/installation.html) via Composer in addition to a zip file. ([#895](https://github.com/craftcms/cms/issues/895))
- Craft’s setup wizard is now available as a CLI tool in addition to the web-based one.
- [Plugins](https://docs.craftcms.com/v3/plugin-intro.html) are now loaded as Composer dependencies, and implemented as extensions of [Yii modules](http://www.yiiframework.com/doc-2.0/guide-structure-modules.html).
- Added [multi-site](https://docs.craftcms.com/v3/sites.html) support.
- Added the Plugin Store, where plugins can be discovered, trialled, and purchased. ([#808](https://github.com/craftcms/cms/issues/808))
- Plugins can now be updated and removed from within the Control Panel.
- Asset sources are now called “volumes”, and plugins can supply their own volume types.
- Added the Image Editor, which can be used to rotate, crop, and flip images, as well as set focal points on them.
- Added asset previews, which can be triggered via a “Preview file” action on the Assets index, or with a <kbd>Shift</kbd> + <kbd>Spacebar</kbd> keyboard shortcut throughout the Control Panel.
- Asset editor HUDs now show image previews. ([#837](https://github.com/craftcms/cms/issues/837))
- Added the “Utilities” section to the Control Panel, replacing the Tools area of the Settings page.
- Added the Debug Toolbar, powered by the [Debug Extension for Yii 2](http://www.yiiframework.com/doc-2.0/guide-tool-debugger.html).
- Added support for [Content Migrations](https://docs.craftcms.com/v3/content-migrations.html).
- Added support for PostgreSQL.

### Changed
- The Control Panel has been redesigned for better usability, readability and responsiveness.
- Renamed all “URL Format” things to “URI Format”, in the Control Panel UI and in the code.
- Added the “Propagate entries across all enabled sites?” section setting. If disabled, entries will only be associated with the site they were created on. ([#2330](https://github.com/craftcms/cms/issues/2330))
- Structure sections and category groups no longer have Nested URL Format settings. (It’s still possible to achieve the same result with a single URI Format setting.)
- When an entry type is updated, Craft now re-saves all entries of that type.
- When a category is deleted, its nested categories are no longer deleted with it.
- Craft no longer re-saves *all* localizable elements after a new site is created; entries and Matrix blocks are skipped, and plugins that supply custom element types must now re-save their elements manually as well.
- The “New entry” and “New category” buttons on Entries and Categories index pages now load the Edit page for the currently-selected site. ([#2236](https://github.com/craftcms/cms/issues/2236))
- Elements now validate that custom field values will fit within their database columns, for fields with textual or numeric column types.
- User photos are now assets. ([#933](https://github.com/craftcms/cms/issues/933))
- Assets now have a “Link” table attribute option.
- Volumes’ “Base URL” settings can now begin with `@web`, which is an alias for the root URL that Craft is running from.
- Local volumes’ “File System Path” settings can now begin with `@webroot`, which is an alias for the path to the directory that `index.php` lives in.
- Global Sets’ field layouts can now have custom tabs.
- Color inputs can now be left blank.
- Color values within Table fields are now represented by `craft\fields\data\ColorData` objects.
- Element titles now get a validation error if they contain any 4+ byte characters (like emoji), on servers running MySQL. ([#2513](https://github.com/craftcms/cms/issues/2513))
- Lightswitch fields that don’t have a value yet will now be assigned the default field value, even for existing elements. ([#2404](https://github.com/craftcms/cms/issues/2404))
- The system installer now sets the initial admin account’s preferred language to the site language selected in the installation wizard. ([#2480](https://github.com/craftcms/cms/issues/2480))
- Table fields now have “Min Rows”, “Max Rows”, and “Add Row Label” settings. ([#2372](https://github.com/craftcms/cms/issues/2372))
- Table fields now have “Date”, “Time”, “Lightswitch”, and “Color” column type options.
- Color fields now return a `craft\fields\data\ColorData` object, with `hex`, `rgb`, `red`, `green`, `blue`, `r`, `g`, `b`, and `luma` properties.
- Matrix fields now have “Manage blocks on a per-site basis”, “Min Blocks”, and “Max Blocks” settings.
- Matrix fields with only one block type, and equal values for the Min Blocks and Max Blocks settings, now hide the UI for adding and deleting blocks.
- Matrix fields with only one block type will now auto-create the minimum number of blocks required by the field, per the Min Blocks setting, for new elements. ([#850](https://github.com/craftcms/cms/issues/850))
- The `migrate/up` console command will now update the appropriate schema version in the database after successfully completing all migrations. ([#1907](https://github.com/craftcms/cms/issues/1907))
- Users can now set their preferred language to any supported application language. ([#847](https://github.com/craftcms/cms/issues/847))
- Users are no longer logged out when verifying a new email address on their own account. ([#1421](https://github.com/craftcms/cms/issues/1421))
- Users no longer get an exception or error message if they click on an invalid/expired email verification link and are already logged in. Instead they’ll be redirected to wherever they would normally be taken immediately after logging in. ([#1422](https://github.com/craftcms/cms/issues/1422))
- If anything prevents a user from being deleted, any changes that were made in preparation for deleting the user are now rolled back.
- Added `webp` as a web-safe image format.
- Craft now checks if the current installation can manipulate an image instead of checking against a predefined list. ([#1648](https://github.com/craftcms/cms/issues/1648), [#1545](https://github.com/craftcms/cms/issues/1545))
- The `getCsrfInput()` global function has been renamed to `csrfInput()`. (getCsrfInput() still works but produces a deprecation error.)
- The `{% cache %}` tag no longer includes the query string when storing the cache URL.
- Added the `|timestamp` Twig filter, for formatting a date as a user-friendly timestamp.
- Added the `|datetime` Twig filter, for formatting a date with a localized date+time format.
- Added the `|time` Twig filter, for formatting a date with a localized time format.
- Added the `|multisort` Twig filter, which duplicates an array and sorts it with [craft\helpers\ArrayHelper::multisort()](http://www.yiiframework.com/doc-2.0/yii-helpers-basearrayhelper.html#multisort()-detail).
- Added the `|atom` and `|rss` Twig filters, for formatting dates in Atom and RSS date formats, respectively.
- Added the `|column` Twig filter, for capturing the key/property values of a series of arrays/objects.
- Added the `|index` Twig filter, for indexing an array of arrays/objects by one of their keys/values.
- Added the `|filterByValue` Twig filter.
- Added the `|duration` Twig filter, which converts a `DateInterval` object into a human-readable duration.
- The `t` filter now always defaults to translating the given string using the `site` category unless it is otherwise specified (e.g. `myString|t('pluginhandle')`).
- The `|date` filter can be passed `'short'`, `'medium'`, `'long'`, and `'full'`, which will format the date with a localized date format.
- It is now possibly to customize the SQL of [element queries](https://docs.craftcms.com/v3/element-queries.html), and there are more choices on how the data should be returned.
- Element queries are no longer limited to 100 results by default.
- The “Failed” message in the queue HUD in the Control Panel now shows the full error message as alt text. ([#855](https://github.com/craftcms/cms/issues/855))
- Added the `convertFilenamesToAscii` config setting.
- Added the `preserveExifData` config setting, `false` by default and requires Imagick. ([#2034](https://github.com/craftcms/cms/issues/2034))
- Added the `aliases` config setting, providing an easy way to define custom [aliases](http://www.yiiframework.com/doc-2.0/guide-concept-aliases.html).
- Removed support for automatically determining the values for the `omitScriptNameInUrls` and `usePathInfo` config settings.
- It’s now possible to override Craft’s application config via `config/app.php`.
- It’s now possible to override volume settings via `config/volumes.php`.
- It’s now possible to override all plugins’ settings via `config/<plugin-handle>.php`.
- Renamed the `runTasksAutomatically` config setting to `runQueueAutomatically`.
- The `translationDebugOutput` config setting will now wrap strings with `@` characters if the category is `app`, `$` if the category is `site`, and `%` for anything else.
- All user-defined strings in the Control Panel (e.g. section names) are now translated using the `site` category, to prevent translation conflicts with Craft’s own Control Panel translations.
- Routes can now be stored on a per-site basis, rather than per-locale.
- Web requests are now logged to `storage/logs/web.log`.
- Web requests that result in 404 errors are now logged to `storage/logs/web-404s.log`.
- Console requests are now logged to `storage/logs/console.log`.
- Queue requests are now logged to `storage/logs/queue.log`.
- Craft 3 now requires PHP 7.0.0 or later.
- Craft 3 now requires MySQL 5.5+ or PostgreSQL 9.5+.
- Craft now takes advantage of the [PHP Intl extension](http://php.net/manual/en/book.intl.php) when available.
- Craft now uses Stringy for better string processing support.
- Craft now uses Flysystem for better asset volume support.
- Craft now uses Swiftmailer for better email sending support.
- Craft now uses the [Yii 2 Queue Extension](https://github.com/yiisoft/yii2-queue) for managing background tasks.
- Craft now uses the Zend Feed library for better RSS and Atom processing support.
- Updated Yii to 2.0.15.1.
- Updated Twig to 2.4.
- Updated Guzzle to 6.3.

### Deprecated
- Many things have been deprecated. See [Changes in Craft 3](https://docs.craftcms.com/v3/changes-in-craft-3.html) for a complete list.

### Fixed
- Fixed a bug where a PHP session would be started on every template rendering request whether it was needed or not. ([#1765](https://github.com/craftcms/cms/issues/1765))

### Security
- Craft uses OpenSSL for encryption rather than mcrypt, which is far more secure and well-maintained.<|MERGE_RESOLUTION|>--- conflicted
+++ resolved
@@ -1,6 +1,5 @@
 # Release Notes for Craft CMS 3.x
 
-<<<<<<< HEAD
 ## Unreleased (3.5.0)
 
 ### Added
@@ -389,15 +388,14 @@
 
 ### Security
 - The `_includes/forms/checkbox.html`, `checkboxGroup.html`, and `checkboxSelect.html` control panel templates now HTML-encode checkbox labels by default, preventing possible XSS vulnerabilities. If HTML code was desired, it must be passed through the new `raw()` function first.
-=======
-## Unreleased
+
+## Unreleased (3.4.x)
 
 ### Added
 - Added `Craft.DraftEditor::pause()` and `resume()`, which should be called on the `window.draftEditor` instance (if it exists) before and after making DOM changes that don’t happen immediately (e.g. after an animation has completed). ([#6154](https://github.com/craftcms/cms/issues/6154))
 
 ### Fixed
 - Fixed a race condition that could result in lost Matrix content when a new Matrix block was added from Live Preview, under very specific conditions. ([#6154](https://github.com/craftcms/cms/issues/6154))
->>>>>>> 3e55bc8a
 
 ## 3.4.22.1 - 2020-05-30
 
