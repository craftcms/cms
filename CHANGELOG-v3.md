# Craft CMS 3.0 Working Changelog

## Unreleased

### Added
- Added the `aliases` config setting, providing an easy way to define custom [aliases](http://www.yiiframework.com/doc-2.0/guide-concept-aliases.html).
- Some URL and path settings are now parsed for [aliases](http://www.yiiframework.com/doc-2.0/guide-concept-aliases.html), including sites’ Base URL settings, volumes’ Base URL settings, and Local volumes’ File System Path settings. If those settings currently begin with a Craft 2-style environment variable tag (e.g. `{variable}`),  they will automatically be converted to the new alias syntax (e.g. `@variable`).
- Added the ability to search plugins by package name in the Plugin Store. ([#2139](https://github.com/craftcms/cms/issues/2139))
- Added `craft\errors\InvalidElementException`.
- Added `craft\models\FieldLayoutTab::getHtmlId()`.
<<<<<<< HEAD
- Added the ability to search plugins by package name in the Plugin Store. ([#2139](https://github.com/craftcms/cms/issues/2139))
- Added a check icon for already installed plugins in the Plugin Store. ([#2207](https://github.com/craftcms/cms/issues/2207))
=======
>>>>>>> d5bbf2e9

### Changed
- More global sidebar improvements. ([#2213](https://github.com/craftcms/cms/issues/2213))
- The “New entry” and “New category” buttons on Entries and Categories index pages now load the Edit page for the currently-selected site. ([#2236](https://github.com/craftcms/cms/issues/2236))
- It’s now possible to change a field to an incompatible type. ([#2232](https://github.com/craftcms/cms/issues/2232))
- The Control Panel now uses default system UI fonts, rather than Helvetica Neue or whatever `sans-serif` results in. ([#2241](https://github.com/craftcms/cms/issues/2241))
- Field layout tabs’ IDs are now based on their tab name, for nicer-looking URL fragments.
- Auto-generated site names created when upgrading from Craft 2 now include the ID of the locale they were based on.
- The Plugin Store now shows a “Page not found“ message when there is a routing error.
- Updated svg-sanitizer to ~0.8.2, which no longer removes seemingly-safe `<use>` elements.
- Any `id` attributes (and their references) within SVG files output by the `svg()` template function now get namespaced, avoiding potential conflicts between the SVG and other elements on the page.

### Deprecated
- Deprecated the `environmentVariables` config setting (previously removed). Use the new `aliases` config setting instead. ([#2250](https://github.com/craftcms/cms/issues/2250))

### Fixed
- Fixed a bug where long directory/file names could cause the Deprecation Errors utility page to break out from the content container. ([#2231](https://github.com/craftcms/cms/issues/2231))
- Fixed a bug where entry drafts would discard all but the first new Matrix block when saved. ([2235](https://github.com/craftcms/cms/issues/2235))
- Fixed a bug where the Plugin Store wasn’t loading properly when the `omitScriptNameInUrls` config setting was disabled. ([2209](https://github.com/craftcms/cms/issues/2209))
- Fixed a bug where validation errors that occurred when duplicating an entry or category would result in a generic error page, rather than the original Edit page with validation errors displayed. ([#2237](https://github.com/craftcms/cms/issues/2237))
- Fixed a bug where you could get a fatal PHP error if you were using the latest 2.0.2 release of the `yii2-queue` library from the command line in Craft. ([#2248](https://github.com/craftcms/cms/issues/2248))
- Fixed a bug where some field validation errors weren’t showing up if the Edit Field form was submitted without a name. ([#2249](https://github.com/craftcms/cms/issues/2249))

## 3.0.0-RC3 - 2017-12-19

### Added
- Added the `beforeDeleteTransforms` and `afterDeleteTransforms` events to `craft\services\AssetTransforms`. ([#2212](https://github.com/craftcms/cms/issues/2212))
- Added `craft\events\AssetTransformImageEvent`.

### Changed
- Control Panel tabs that switch the visible pane on the page (rather than linking to a different page) now add a fragment to the URL when selected, so the selected tab can be remembered when sharing the URL.
- Improved the account info presentation in the global sidebar. ([#2213](https://github.com/craftcms/cms/issues/2213))
- Pending jobs in the queue are now ran whenever an image is saved with the Image Editor. ([#2211](https://github.com/craftcms/cms/issues/2211))
- Improved list styles in `.readable` blocks in the Control Panel.

### Fixed
- Fixed a bug where it wasn't possible to expand Asset subfolders sometimes. ([#2210](https://github.com/craftcms/cms/issues/2210), [#2215](https://github.com/craftcms/cms/issues/2215))
- Fixed a bug where changing an Asset's focal point would invalidate the transforms a bit too early. ([#2198](https://github.com/craftcms/cms/issues/2198))
- Fixed a regression where it wasn’t possible to deep-link to specific tabs in the Control Panel. ([#2206](https://github.com/craftcms/cms/issues/2206))
- Fixed a bug where `craft\services\Volumes::getVolumeByHandle()` would return `null` if the volume had just been saved, and `getAllVolumes()` had been called earlier in the request.
- Fixed a PHP error that could occur during a Craft 2 to 3 upgrade.
- Fixed a bug where it was not possible to delete disabled Matrix blocks. ([#2219](https://github.com/craftcms/cms/issues/2219))
- Fixed a SQL error that could occur when storing template caches. ([#1792](https://github.com/craftcms/cms/issues/1792))
- Fixed a layout issue on small screens. ([#2224](https://github.com/craftcms/cms/issues/2224))
- Fixed a bug where Craft would issue unsaved data warnings when unloading pages, even if nothing had actually changed, in some cases. ([#2225](https://github.com/craftcms/cms/issues/2225))
- Fixed a bug where element index pages weren’t loading more elements when the content area was scrolled to the bottom. ([#2228](https://github.com/craftcms/cms/issues/2228))

## 3.0.0-RC2 - 2017-12-12

### Added
- Added the `migrate/all` console command for running all Craft, content, and plugin migrations.

### Changed
- Field Type dropdowns no longer completely hide incompatible field types; now they are visible but disabled.
- URI segments matched with the “any” (`*`) token are now passed to the template as variables named `any`, `any2`, `any3`, etc.
- Control Panel templates can now define `.info` elements with multiple paragraphs or line breaks. ([#2185](https://github.com/craftcms/cms/issues/2185))
- Control Panel content tabs now shrink to fit if they’re too wide for the tab bar. ([#2186](https://github.com/craftcms/cms/issues/2186))
- Craft’s bootstrap scripts now ensure that the server is running PHP 7+ before loading any files that would cause a syntax error on lower PHP versions.
- The `migrate/up` console command will now update the appropriate schema version in the database after successfully completing all migrations. ([#1907](https://github.com/craftcms/cms/issues/1907))

### Fixed
- Fixed a bug where the “New entry” and “New category” buttons on entry/category index pages weren’t getting translated. ([#2164](https://github.com/craftcms/cms/issues/2164))
- Fixed a bug where the main content area could expand wider than it was supposed to. ([#2169](https://github.com/craftcms/cms/issues/2169))
- Fixed several Control Panel layout issues.
- Fixed a bug where Color fields were getting saved as `{}`. ([#2170](https://github.com/craftcms/cms/issues/2170))
- Fixed a bug where the `searchScore` property wasn’t being set on elements queried with the `search` param. ([#2174](https://github.com/craftcms/cms/issues/2174))
- Fixed a bug where the Craft logo was broken on the Control Panel login screen on Windows. ([#2179](https://github.com/craftcms/cms/issues/2179))
- Fixed a bug where some updates to RC1 would fail if using PostgreSQL.
- Fixed a bug where `craft\helpers\FileHelper::getMimeType()` was returning `text/html` for some SVG files. ([#2181](https://github.com/craftcms/cms/issues/2181))
- Fixed a bug where routes that contained an “any” (`*`) token were not working. ([#2184](https://github.com/craftcms/cms/issues/2184))
- Fixed a bug where some Control Panel JavaScript features weren’t getting initialized. ([#2188](https://github.com/craftcms/cms/issues/2188))
- Fixed a bug where Craft was never pinging the licensing server to learn about its license key status.
- Fixed a bug where the Edit User Group page was not ensuring the user had an elevated session if one was going to be required. ([#2194](https://github.com/craftcms/cms/issues/2194))
- Fixed a conflict with jQuery UI Autocomplete. ([#2196](https://github.com/craftcms/cms/issues/2196))
- Fixed a bug where Matrix fields were not validating required sub-fields. ([#2197](https://github.com/craftcms/cms/issues/2197))
- Fixed a bug where entry types’ “Title Field Label” and “Title Format” settings weren’t getting validated. ([#2199](https://github.com/craftcms/cms/issues/2199))
- Fixed a bug where changing an Asset's focal point would not invalidate the transforms. ([#2198](https://github.com/craftcms/cms/issues/2198))

### Security
- Fixed an XSS vulnerability in the Control Panel.
- Fixed a bug where an admin could be coerced into installing or removing a plugin.

## 3.0.0-RC1 - 2017-12-05

### Added
- Added the Plugin Store section to the Control Panel (currently in beta; non-commercial plugins only). ([#808](https://github.com/craftcms/cms/issues/808))
- Installed plugins now have a “Disable” option that temporarily disables them without uninstalling them.
- Uninstalled plugins now have a “Remove” option that completely removes their files from the project.
- Added the concept of “Site Groups”. ([#1668](https://github.com/craftcms/cms/issues/1668))
- Added the Craft License to the web-based setup wizard.
- Added a “Connect the database” screen to the web-based setup wizard, which will show up if a database connection can’t already be established, and Craft determines that it can control the DB connection settings via the `.env` file.
- Added the OAuth 2.0 Client library.
- `.formsubmit` elements can now specify a `data-form` attribute, so they no longer need to be nested within the `<form>` they’re associated with.
- Added the “Default Color” setting to Color fields. ([#949](https://github.com/craftcms/cms/issues/949))
- Color fields now return a `craft\fields\data\ColorData` object, with `hex`, `rgb`, `red`, `green`, `blue`, `r`, `g`, `b`, and `luma` properties.
- Added support for the `text/markdown` MIME type.
- Element sources can now specify which sites they are available in, by adding a `sites` key to the source definition.
- Added the `beforeSaveSiteGroup`, `afterSaveSiteGroup`, `beforeDeleteSiteGroup`, and `afterDeleteSiteGroup` events to `craft\services\Sites`.
- Added the “Interlacing” image transform setting. ([#1487](https://github.com/craftcms/cms/issues/1487))
- Added the `svg()` Twig function, which will sanitize and return SVG XML code. You can pass in the path to an SVG file or raw SVG XML code.
- Added an `attr` block to each of the templates in `_includes/forms/`, which can be overridden when the templates are embedded, to add custom HTML attributes to the input elements. ([#1430](https://github.com/craftcms/cms/issues/1430))
- Added a `tabs` block to the `_layouts/cp.html` template that surrounds `<nav id="tabs">`, allowing the tab HTML to be overridden by sub-templates. ([#2128](https://github.com/craftcms/cms/issues/2128))
- Added `craft\controllers\SitesController::actionSaveGroup()`.
- Added `craft\controllers\SitesController::actionDeleteGroup()`.
- Added `craft\db\Connection::createFromConfig()`.
- Added `craft\errors\ApiException`.
- Added `craft\errors\SiteGroupNotFoundException`.
- Added `craft\events\SiteGroupEvent`.
- Added `craft\fields\data\ColorData`.
- Added `craft\image\Raster::getImagineImage()`. (([#1488](https://github.com/craftcms/cms/issues/1488))
- Added `craft\image\Raster::setInterlace()`.
- Added `craft\models\Section::getSiteIds()`.
- Added `craft\models\Site::groupId`.
- Added `craft\models\Site::getGroup()`.
- Added `craft\models\SiteGroup`.
- Added `craft\models\Update::getHasCritical()`.
- Added `craft\models\Update::getHasReleases()`.
- Added `craft\models\Update::getLatest()`.
- Added `craft\models\Updates`.
- Added `craft\records\Site::getGroup()`.
- Added `craft\records\SiteGroup`.
- Added `craft\services\Api`, available from `Craft::$app->api`.
- Added `craft\services\Assets::getThumbPath()`.
- Added `craft\services\Config::getDotEnvPath()`.
- Added `craft\services\Config::setEnvVar()`.
- Added `craft\services\Plugins::disablePlugin()`.
- Added `craft\services\Plugins::enablePlugin()`.
- Added `craft\services\Plugins::isPluginDisabled()`.
- Added `craft\services\Plugins::isPluginEnabled()`.
- Added `craft\services\Plugins::isPluginInstalled()`.
- Added `craft\services\Sites::getAllGroups()`.
- Added `craft\services\Sites::getGroupById()`.
- Added `craft\services\Sites::saveGroup()`.
- Added `craft\services\Sites::deleteGroupById()`.
- Added `craft\services\Sites::deleteGroup()`.
- Added `craft\services\Sites::getSitesByGroupId()`.
- Added `craft\validators\ColorValidator`.
- Added `Craft.ColorInput` (JS class).
- Added the `beforeDisablePlugin`, `afterDisablePlugin`, `beforeEnablePlugin`, and `afterEnablePlugin` events to `craft\services\Plugins`.

### Changed
- The Control Panel has been redesigned for better usability, readability and responsiveness.
- Control Panel templates can now easily add UI elements to the page header, via new `contextMenu` and `actionButton` blocks.
- Control Panel templates can now have a details pane, via the new `details` block.
- The “Delete” button on entry and category edit pages has been moved to the Save button menu.
- The site selection on entry and category edit pages has been moved to the context menu in the page header.
- The icons on date/time inputs now behave like placeholder text; they can be clicked on to focus the input, and they become hidden when the input has a value. ([#1730](https://github.com/craftcms/cms/issues/1730))
- Users’ field layouts can now have multiple tabs. ([#892](https://github.com/craftcms/cms/issues/892))
- Global sets’ field layouts can now have multiple tabs. ([#1196](https://github.com/craftcms/cms/issues/1196))
- Edit User pages’ Save buttons are now positioned in the page header, like similar pages.
- The Language, Week Start Day, and Debug Toolbar settings have been moved to a new “Preferences” tab on the My Account page.
- Users’ Langauge preference is now visible for single-site installs, and now shows all supported application languages; not just the site language(s). ([#847](https://github.com/craftcms/cms/issues/847))
- Element indexes now hide any sources that aren’t available for the currently-selected site. ([#2021](https://github.com/craftcms/cms/issues/2021))
- Fields on multi-site installs can now be translated per site group.
- Resource file URLs now have a timestamp appended to them, preventing browsers from loading cached versions when the files change.
- `craft\services\Elements::parseRefs()` now has a `$siteId` argument, which can be set to the site ID that referenced elements should be queried in.
- `craft\web\AssetManager::getPublishedUrl()` now has a `$filePath` argument, which can be set to a file path relative to `$sourcePath`, which should be appended to the returned URL.
- Color inputs have been redesigned so they look the same regardless of whether the browser supports `<input type="color">`, and no longer use a JavaScript color-picker polyfill. ([#2059](https://github.com/craftcms/cms/issues/2059), [#2061](https://github.com/craftcms/cms/issues/2061))
- Color inputs can now be left blank.
- CP nav item definitions registered with `craft\web\twig\variables\Cp::EVENT_REGISTER_CP_NAV_ITEMS` can now specify their icon with an `icon` key, whether it’s the path to an SVG file, SVG XML code, or a Craft font icon ligature. (Support for the `iconSvg` key has been removed.)
- Element source definitions can now include `icon` or `iconMask` keys, set to either the path to an SVG file, SVG XML code, or a Craft font icon ligature. (Use `icon` for colored icons; use `iconMask` for masked icons that should change color depending on whether the source is selected.)
- Assets fields and the Assets index page now create a queue runner automatically after new assets are uploaded, in case there are any new jobs that were registered as part of the asset save process.
- Craft now uses Sendmail as the default mailer, as Swift Mailer removed support for the PHP mailer in 6.0. ([#2149](https://github.com/craftcms/cms/issues/2149))
- Structure info and relationships are now available on elements during Structure operations. ([#2153](https://github.com/craftcms/cms/issues/2153))
- Craft will now always respond with JSON when an exception occurs for requests that include the `Accept: application/json` header.
- `craft\config\DbConfig` will not parse the `dsn` string if it was provided, populating the other config values.
- `craft\services\Plugins::getComposerPluginInfo()` will now return all Composer plugin info, if no handle is specified.
- `craft\services\Updates::getIsCriticalUpdateAvailable()` now has a `$check` argument.
- `craft\services\Updates::getTotalAvailableUpdates()` now has a `$check` argument.
- `craft\events\LoginFailureEvent` now has a customizable `message` property that defines the user-facing error message. ([#2147](https://github.com/craftcms/cms/issues/2147))
- Updated all Control Panel language translations.

### Removed
- Removed the “Rich Text” field type. If you had any Rich Text fields, just install the [Redactor](https://github.com/craftcms/redactor) plugin after updating to RC1+.
- Removed the “Position Select” field type. Any Position Select fields will get converted to Dropdowns.
- The `_includes/forms/field.html` template no longer supports a `dataAttributes` variable. (Use the new `attr` block instead.)
- Removed `craft\events\RegisterRedactorPluginEvent`.
- Removed `craft\events\RegisterRichTextLinkOptionsEvent`.
- Removed `craft\fields\data\RichTextData`.
- Removed `craft\fields\PositionSelect`.
- Removed `craft\fields\RichText`.
- Removed `craft\mail\transportadapters\Php`.
- Removed `craft\models\AppUpdate`.
- Removed `craft\models\AppUpdateRelease`.
- Removed `craft\services\Et::checkForUpdates()`.
- Removed `craft\services\Et::downloadUpdate()`.
- Removed `craft\services\Et::getUpdateFileInfo()`.
- Removed `craft\services\Updates::checkForUpdates()`.
- Removed `craft\services\Updates::checkPluginChangelogs()`.
- Removed `craft\services\Updates::fetchPluginChangelog()`.
- Removed `craft\services\Updates::parsePluginChangelog()`.
- Removed `craft\services\Updates::addNotesToPluginRelease()`.s
- Removed `craft\web\assets\redactor\RedactorAsset`.
- Removed `craft\web\assets\richtext\RichTextAsset`.
- Removed `lib/colorpicker/`.
- Removed `lib/redactor/`.
- Removed `Craft.ColorPicker` (JS class).
- Removed `Craft.RichTextInput` (JS class).
- Removed the `oauthtokens` table.

### Fixed
- Fixed a bug where removing the parent element from an entry or category had no effect. ([#2152](https://github.com/craftcms/cms/issues/2152))
- Fixed a bug where `{id}` tags in element URI formats weren’t getting replaced with the element ID when saving a brand new element. ([#2157](https://github.com/craftcms/cms/issues/2157))
- Fixed a bug where it was not possible to reassign a field within a Matrix field to a different field type if its current field type class was missing.

## 3.0.0-beta.36 - 2017-11-29

### Added
- Added a `cp.layouts.base` template hook to the `_layouts/base.html` template.

### Fixed
- Fixed a SQL error that occurred when installing Craft. ([#2142](https://github.com/craftcms/cms/issues/2142))

## 3.0.0-beta.35 - 2017-11-28

### Added
- Added `craft\elements\Asset::getFilename()`.
- Added `craft\helpers\FileHelper::isSvg()`.
- Added the `$generateNow` argument to `craft\services\Assets::getAssetUrl()`, which can be set to `true` to generate a transform immediately if it doesn’t exist. ([#2103](https://github.com/craftcms/cms/issues/2103))

### Changed
- The default `trustedHosts` config setting value is now `['any']`, meaning all hosts are trusted.
- `craft\db\Query::one()` and `nth()` now return `null` instead of `false` if there was no result. ([#2105](https://github.com/craftcms/cms/issues/2105))
- `craft\services\Content::getContentRow()` now returns `null` instead of `false` if there was no result.
- Updated Composer to ~1.5.2.
- Updated Stringy to ~3.1.0.
- Updated svg-sanitizer to ~0.7.2.
- Updated Guzzle to ~6.3.0.
- Updated CLI-Prompt to ~1.0.3.
- Updated Twig to ~2.4.4.
- Updated SwiftMailer Extension for Yii 2 to ~2.1.0.

### Fixed
- Fixed a PHP error that occurred when running the `cache/flush-all` command. ([#2099](https://github.com/craftcms/cms/issues/2099))
- Fixed a PHP permissions error that might happen on some Craft 2 to Craft 3 upgrades.
- Fixed a bug where ET and changelog requests weren’t factoring in custom Guzzle configs in `config/guzzle.php`.
- Fixed a SQL error that could occur when upgrading a Craft 2 site to Craft 3 if there were any deprecation errors originated by a template, but the line number wasn’t known.
- Fixed a PHP error that could occur if there was a logged-in user ID in the PHP session, but the corresponding user didn’t exist in the database. ([#2117](https://github.com/craftcms/cms/issues/2117))
- Fixed a bug where `QueryAbortedException`s weren’t getting caught by `ResaveElement` jobs.
- Fixed a PHP error that occurred when executing an element query with a custom `SELECT` clause.
- Fixed the Debug Toolbar’s “C” icon in Firefox.
- Fixed a bug where the selected site was not maintained when switching between global sets. ([#2123](https://github.com/craftcms/cms/issues/2123))
- Fixed a deprecation error when a relation field’s column was included in an element index page.
- Fixed an error that could occur in the Control Panel if the `queue` component was not an instance of `craft\queue\QueueInterface`.

## 3.0.0-beta.34 - 2017-11-09

### Added
- Added the `trustedHosts`, `secureHeaders`, `ipHeaders`, and `secureProtocolHeaders` config settings, which map to the `yii\web\Request` properties of the same names. They should be used to fix SSL detection for environments where an `X-Forwarded-Proto` HTTP header is used to forward SSL status to the web server. See [Trusted Proxies and Headers](http://www.yiiframework.com/doc-2.0/guide-runtime-requests.html#trusted-proxies) in Yii’s documentation for an explanation of these properties.
- Created an `oauthtokens` database table.
- Added the [League's OAuth 2 Client](http://oauth2-client.thephpleague.com/) as a dependency. ([#1481](https://github.com/craftcms/cms/issues/1481))

### Fixed
- Fixed a bug where updating to beta 31 could cause a fatal database error on PostgreSQL.

## 3.0.0-beta.33 - 2017-11-08

### Fixed
- Fixed a bug where Craft was saving entries when attempting to switch the entry type.

## 3.0.0-beta.32 - 2017-11-08

### Fixed
- Fixed a segmentation fault that occurred on fresh installs.

## 3.0.0-beta.31 - 2017-11-08

### Added
- Added the `getAssetThumbUrl` event to `craft\services\Assets`. ([#2073](https://github.com/craftcms/cms/issues/2073))
- Added `craft\events\GetAssetThumbUrlEvent`.
- Added `craft\services\Plugins::getPluginHandleByClass()`.

### Changed
- Control Panel JavaScript translations registered with `craft\web\View::registerTranslations()` now get registered via `registerJs()`, so Ajax-loaded Control Panel content can register new translations to the main page on the fly.
- `craft\helpers\Component::createComponent()` will now throw a `MissingComponentException` if the component belongs to a plugin that’s not installed.
- `craft\helpers\FileHelper::removeDirectory()` now uses `Symfony\Component\Filesystem::remove()` as a fallback if an error occurred.
- `craft\db\Query::one()` and `scalar()` now explicitly add `LIMIT 1` to the SQL statement.
- It’s now possible to create element indexes with batch actions on non-index pages. ([#1479](https://github.com/craftcms/cms/issues/1479))
- Updated Yii to 2.0.13.
- Updated D3 to 4.11.0.
- Updated Fabric to 1.7.19.
- Updated Inputmask to 3.3.10.
- Updated jQuery to 3.2.1.
- Updated Timepicker to 1.11.12.
- Updated yii2-pjax to 2.0.7.

### Removed
- Removed the “RSS caches” option from the Clear Caches utility. (RSS feeds are cached using Craft’s data caching now.)
- Removed the `cacheMethod` config setting. To use a different cache method, override the `cache` application component from `config/app.php`. ([#2053](https://github.com/craftcms/cms/issues/2053))
- Removed `craft\config\DbCacheConfig`.
- Removed `craft\config\FileCacheConfig`.
- Removed `craft\config\MemCacheConfig`.
- Removed `craft\services\Cache::getDbCache()`.
- Removed `craft\services\Cache::getFileCache()`.
- Removed `craft\services\Cache::getMemCache()`.
- Removed `craft\services\Plugins::getPluginByClass()`.
- Removed `craft\web\View::getTranslations()`.
- Removed the `getTranslations()` template function.

### Fixed
- Fixed an issue where `photoSubpath` user setting was missing a default value. ([#2095](https://github.com/craftcms/cms/issues/2095))
- Fixed a Composer error that could occur when updating Craft or a plugin from the Control Panel.
- Fixed a PHP error that occurred when loading the French app translation messages.
- Fixed a PHP error that occurred if a reference tag didn’t specify a property name and the element didn’t have a URL. ([#2082](https://github.com/craftcms/cms/issues/2082))
- Fixed a bug where the `install` console command wasn’t validating the password length.
- Fixed a bug where the Debug Toolbar was labeling the current user as a guest.
- Fixed a bug where image editor strings were not getting translated.
- Fixed various PHP errors that could occur after uninstalling (but not Composer-removing) a plugin, if any plugin-supplied components (fields, widgets, etc.) were still around. ([#1877](https://github.com/craftcms/cms/issues/1877))
- Fixed a bug where the image editor was re-saving images even if the only thing that changed was the focal point. ([#2089](https://github.com/craftcms/cms/pull/2089))
- Fixed a PHP error that occurred when duplicating an entry in a section that has URLs.

## 3.0.0-beta.30 - 2017-10-31

### Added
- Added `craft\base\Element::SCENARIO_LIVE`, which should be used when required custom field validation is desired.
- Added `craft\base\PluginTrait::$isInstalled`, which will be set to `true` or `false` depending on whether the plugin is currently installed.
- Added `craft\console\Request::getIsLivePreview()` (always `false`). ([#2020](https://github.com/craftcms/cms/pull/2020))
- Added `craft\services\AssetTransforms::getTransformUri()`.
- Added `craft\web\Application::ensureResourcePathExists()`.
- Added `craft\web\Application::debugBootstrap()`.
- The installer now creates a “Common” field group.
- It's now possible to specify subpath for uploaded user photos. ([#1575](https://github.com/craftcms/cms/issues/1575))
- Added the `preserveExifData` config setting, `false` by default and requires Imagick. ([#2034](https://github.com/craftcms/cms/issues/2034))

### Changed
- Explicitly added `craft\base\PluginInterface::getVersion()`. ([#2012](https://github.com/craftcms/cms/issues/2012))
- Improved the contrast of focal point icons. ([#1452](https://github.com/craftcms/cms/issues/1452))
- Craft no longer requires you to manually create a [pgpass](https://www.postgresql.org/docs/9.4/static/libpq-pgpass.html) file when using the default database backup and restore commands.
- Renamed `craft\services\Assets::ensureFolderByFullPathAndVolumeId()` to `craft\services\Assets::ensureFolderByFullPathAndVolume()`.
- It is now possible for application configs returned by `config/app.php` to override the application class, via a `'class'` key.

### Removed
- Removed `craft\base\Element::validateCustomFields`.
- Removed `craft\base\Element::validateCustomFields()`.

### Fixed
- Fixed a bug where Craft was not enforcing current password validation when a user changed their password from a front-end form.
- Fixed a bug where Craft was not performing normal user validation when an invalid profile photo was uploaded from a front-end form.
- Fixed a bug where image transform URLs were getting a backslash on Windows servers. ([#2026](https://github.com/craftcms/cms/issues/2026))
- Fixed a 404 error that occurred when loading the jQuery.payment library in the Control Panel.
- Fixed a bug where Craft’s bootstrap file was not taking into account the `CRAFT_LICENSE_KEY_PATH` PHP constant when doing folder sanity checks.
- Fixed a bug where the Password field in the installer wizard wasn’t displaying validation errors.
- Fixed a JavaScript error that occurred after running the Find and Replace utility, preventing the Control Panel from immediately tracking the job’s progress. ([#2030](https://github.com/craftcms/cms/issues/2030))
- Fixed a bug where Craft would consider PDF to be a manipulatable image which is not desired behavior. ([#1938](https://github.com/craftcms/cms/issues/1938))
- Fixed a bug where the self-updater wouldn’t work on environments without a `HOME` or `COMPOSER_HOME` environment variable set. ([#2019](https://github.com/craftcms/cms/issues/2019))
- Fixed a PHP error if any of the URL rules weren’t an instance of `craft\web\UrlRule`. ([#2042](https://github.com/craftcms/cms/pull/2042))
- Fixed a bug where `craft\helpers\FileHelper::getMimeType()` was returning `'text/plain'` for `.svg` files that didn’t have an XML declaration.
- Fixed an error that occurred if the database credentials were set correctly but no database had been selected yet.
- Fixed a bug where calls to undefined methods within Twig templates were A) not suppressing the UnknownMethodException when Dev Mode was disabled; and B) not showing the appropriate template line when Dev Mode was disabled. ([#2066](https://github.com/craftcms/cms/pull/2066))
- Fixed a bug where custom element query conditions were getting ignored when `{% paginate %}` tags fetched the current page’s elements. ([#2051](https://github.com/craftcms/cms/issues/2051))

## 3.0.0-beta.29 - 2017-09-29

### Added
- Added the `checkboxGroupField()` macro to `_includes/forms.html`. ([#1991](https://github.com/craftcms/cms/issues/1991))
- Added the `Craft.DynamicGenerator` JavaScript class, for creating dynamic input generators.
- Added `craft\config\DbConfig::updateDsn()`.
- Added `craft\console\Request::getIsActionRequest()` (always `false`).
- Added `craft\console\Request::getIsCpRequest()` (always `false`).
- Added `craft\console\Request::getIsSiteRequest()` (always `false`).
- Added a `setup/db-creds` command that collects all the database credentials, tests them, and saves them to the `.env` file.
- Added a `setup` command that runs through the `setup/security-key`, `setup/db-creds`, and `install` commands.
- Brought back the `siteName` config setting. ([#2003](https://github.com/craftcms/cms/issues/2003))

### Changed
- It is now possible to force an update to be installed, even if Craft thinks that someone else may already be performing an update. ([#1990](https://github.com/craftcms/cms/issues/1990))
- `options` arrays passed to `_includes/forms/checkboxGroup.html` and `checkboxSelect.html` can now contain any of the properties supported by `checkbox.html` (e.g. `disabled`). ([#1994](https://github.com/craftcms/cms/issues/1994))
- `options` arrays passed to `_includes/forms/radioGroup.html` can now contain any of the properties supported by `radio.html` (e.g. `disabled`). ([#1994](https://github.com/craftcms/cms/issues/1994))
- The `limit` property is no longer required by `_includes/forms/elementSelect.html`.
- Craft’s required PHP version and extensions are now specified in `composer.json`.
- Craft no longer re-saves *all* localizable elements after a new site is created; entries and Matrix blocks are skipped, and plugins that supply custom element types must now re-save their elements manually as well.

### Fixed
- Fixed a PHP error that could occur if a DeleteStaleTemplateCaches job was improperly configured.
- Fixed a PHP error that occurred after canceling a DB-only update.
- Fixed a bug where all fields were getting marked as translatable on edit pages. ([#1996](https://github.com/craftcms/cms/issues/1996))
- Fixed a PHP error that would occur when calling `craft\services\UserGroups::getGroupByHandle()`.
- Fixed a JavaScript error that occurred if an asset select input was initialized without a `criteria` setting.
- Fixed a bug where field types, volume types, mail transport types, and widget types weren’t getting listed in alphabetical order.
- Fixed a bug where the queue info in the Control Panel wasn’t refreshing instantly after retrying or canceling a failed job.
- Fixed a bug where a queue job to resave all Matrix blocks after creating a new site would fail. ([#2001](https://github.com/craftcms/cms/issues/2001))
- Fixed a PHP error that occurred when submitting a front-end user profile form with a new user photo. ([#2005](https://github.com/craftcms/cms/issues/2005))

## 3.0.0-beta.28 - 2017-09-15

### Changed
- Console requests no longer validate the DB connection settings up front, so the `setup/security-key` console command can be run even with invalid settings.

### Fixed
- Fixed a PHP error that occurred when saving a new relational field within a Matrix field, if the “Manage relations on a per-site basis” setting was enabled. ([#1987](https://github.com/craftcms/cms/issues/1987))
- Fixed a bug where the `setup/security-key` console command wouldn’t recognize that the `.env` file already specified a security key, if it wasn’t defined on the first line of the file.

## 3.0.0-beta.27 - 2017-09-15

### Added
- Added the `install/plugin` console command, which makes it possible to install plugins from the command line. ([#1973](https://github.com/craftcms/cms/pull/1973))
- Added the `setup/security-key` console command, which generates a new security key and stores it in a `CRAFT_SECURITY_KEY` variable in the project’s `.env` file.
- Added support for a `CRAFT_LICENSE_KEY_PATH` PHP constant, which can be used to customize the location of the license key file. ([#1015](https://github.com/craftcms/cms/issues/1015))
- Added the “Email” and “URL” field types. ([#1981](https://github.com/craftcms/cms/pull/1981))
- Added `craft\helpers\StringHelper::split()`.
- Added `craft\services\Assets::getThumbUrl()`.
- Added `craft\services\Path::getAssetThumbsPath()`.
- Added `craft\web\View::createTwig()`.
- Added `craft\web\View::registerTwigExtension()`, which should be used instead of `craft\web\View::getTwig()->addExtension()`.
- Added a `@root` path alias, which is set to the project root directory (what `$craftPath`/`CRAFT_BASE_PATH` is set to in `index.php`).
- Added the `assets/download-temp-asset` action, for viewing temporary assets that haven’t been placed in their permanent volume yet.
- Added the `assets/generate-thumb` action, which generates an asset thumb and redirects to its URL.
- The `_includes/forms/field` include template now supports passing a `data` variable, set to an object of `data-x` attribute name/value pairs.

### Changed
- Renamed the `validationKey` config setting to `securityKey`.
- If the `securityKey` config setting isn’t set, an auto-generated key will now be stored at `storage/security.key` rather than `storage/runtime/validation.key`.
- Plugin translation sources are now configured with `forceTranslations` enabled.
- Checkbox and radio groups now have `div.checkbox-group` and `div.radio-group` container elements. ([#1965](https://github.com/craftcms/cms/pull/1965))
- Improved the performance of `craft\services\Images::getSupportImageFormats()`. ([#1969](https://github.com/craftcms/cms/pull/1969))
- Improved the performance of `craft\helpers\Image::canManipulateAsImage()`. ([#1969](https://github.com/craftcms/cms/pull/1969))
- Queue info requests in the Control Panel no longer extend the user session.
- `craft\web\View` now manages two separate Twig environments – one for CP templates and another for site templates.
- Custom field inputs’ `<div class="field">` container elements now have a `data-type` attribute set to the field’s class name. ([#1965](https://github.com/craftcms/cms/pull/1965))
- Asset thumbnails are now published to the web-accessible `cpresources/` folder, so they can be served by web servers directly rather than going through PHP. ([#1982](https://github.com/craftcms/cms/issues/1982))
- Moved the location of cached asset sources, thumbnails, and icons up to `storage/runtime/assets/`.
- Renamed `craft\services\Assets::getUrlForAsset()` to `getAssetUrl()`, and now it is possible that `null` will be returned.
- Renamed `craft\services\Path::getAssetsTempVolumePath()` to `getTempAssetUploadsPath()`.
- Renamed `craft\services\Path::getAssetsImageSourcePath()` to `getAssetSourcesPath()`.

### Deprecated
- Splitting a string on commas via `craft\helpers\ArrayHelper::toArray()` is now deprecated. Use `craft\helpers\StringHelper::split()` instead.
- Deprecated the `defaultFilePermissions`, `defaultFolderPermissions`, `useWriteFileLock`, `backupDbOnUpdate`, `restoreDbOnUpdateFailure`, `activateAccountFailurePath`, and `validationKey`. (These were removed outright in earlier Craft 3 Beta releases.)
- Running Craft without the `securityKey` config setting explicitly set is now deprecated.
- Deprecated `craft\services\Security::getValidationKey()`. Use `Craft::$app->config->general->securityKey` instead.

### Removed
- Removed support for “resource URLs”, including the `resources` service (`craft\services\Resources`), `craft\helpers\UrlHelper::resourceTrigger()`, `craft\helpers\UrlHelper::resourceUrl()`, the `resourceUrl()` Twig function, the `Craft.getResourceUrl()` JS function, the `resourceTrigger` config setting.
- Removed `craft\base\ApplicationTrait::getResources()`.
- Removed `craft\elements\Asset::getHasThumb()`.
- Removed `craft\services\AssetTransforms::getResizedAssetServerPath()`.
- Removed `craft\services\Path::getAssetsCachePath()`.
- Removed `craft\services\Path::getResizedAssetsPath()`.
- Removed `craft\services\Path::getTempUploadsPath()`.

### Fixed
- Fixed a SQL error that could occur when using the `relatedTo` element query param. ([#1939](https://github.com/craftcms/cms/issues/1939))
- Fixed a bug where the “Parent” field was showing up on Edit Entry pages in Structure sections that were limited to a single level. ([#1940](https://github.com/craftcms/cms/pull/1940))
- Fixed a bug where the “Delete Stale Template Cache” task would fail when saving an existing Single section.
- Fixed a bug where it was not possible to use `:notempty:` with PostgreSQL.
- Fixed a bug where the `job` column in the `queue` table wasn’t large enough to store some job data. ([#1948](https://github.com/craftcms/cms/issues/1948))
- Fixed a JS error that occurred on CP templates that extended `_layouts/cp` but overrode the `body` block to remove the sidebar, if there were any running/waiting jobs in the queue. ([#1950](https://github.com/craftcms/cms/issues/1950))
- Fixed some JS errors due to outdated references to `Craft.runPendingTasks()`. ([#1951](https://github.com/craftcms/cms/issues/1951))
- Fixed a bug where the “Translation Method” setting was visible for existing Matrix sub-fields even when there was only one available translation method (e.g. Entries fields). ([#1967](https://github.com/craftcms/cms/issues/1967))
- Fixed a bug where Craft would get confused whether or not it could manipulate SVG files. ([#1874](https://github.com/craftcms/cms/issues/1874))
- Fixed a CSRF validation error that would occur when attempting to re-login via the login modal in the Control Panel. ([#1957](https://github.com/craftcms/cms/issues/1957))
- Fixed a “divide by zero” error when paginating an empty set of elements. ([#1970](https://github.com/craftcms/cms/pull/1970))
- Fixed a bug where the “Host Name”, “Port”, and “Timeout” SMTP mailer type settings weren’t marked as required. ([#1976](https://github.com/craftcms/cms/issues/1976))
- Fixed some weird behavior when saving a Matrix field with validation errors. ([#1971](https://github.com/craftcms/cms/issues/1971))
- Fixed a bug where temporary assets didn’t get URLs.
- Fixed some deprecation errors in the Control Panel. ([#1983](https://github.com/craftcms/cms/issues/1983))
- Fixed a PHP error that occurred when saving an entry or category with a parent entry/category, if there were any validation errors. ([#1984](https://github.com/craftcms/cms/issues/1984))

## 3.0.0-beta.26 - 2017-08-22

### Fixed
- Fixed a SQL error that could occur when logging deprecation errors if the line number is unknown. ([#1927](https://github.com/craftcms/cms/issues/1927))
- Fixed a deprecation error that occurred when using a Tags field. ([#1932](https://github.com/craftcms/cms/issues/1932))
- Fixed a PHP error that occurred if a volume type class was missing. ([#1934](https://github.com/craftcms/cms/issues/1934))
- Fixed a PHP error that occurred when saving a new entry in a section with versioning enabled. ([#1935](https://github.com/craftcms/cms/issues/1935))

## 3.0.0-beta.25 - 2017-08-17

### Added
- Added `craft\elements\Entry::$revisionCreatorId`.
- Added `craft\services\EntryRevisions::doesEntryHaveVersions()`.

### Changed
- Craft now retroactively creates entry versions when saving entries, for entries that didn’t have any version history yet. ([#1926](https://github.com/craftcms/cms/issues/1926))

### Fixed
- Fixed an error that occurred when chaining a custom field method and a normal query method (e.g. `all()`) together on an element query. ([#1887](https://github.com/craftcms/cms/issues/1887))
- Fixed a PHP error that occurred when processing a user verification request.
- Fixed a bug where newly-created `div.matrixblock` elements weren’t getting a `data-type` attribute like existing blocks had. ([#1925](https://github.com/craftcms/cms/pull/1925))
- Fixed a bug where you would get a SQL error if you tried to push a job to the queue using PostgreSQL.
- Fixed a bug that would trigger the browser’s JavaScript debugger if you saved a Matrix field that had collapsed blocks.
- Fixed a bug where `craft\helpers\ChartHelper::getRunChartDataFromQuery()` an SQL query instead of the actual results.
- Fixed a bug where `craft\controllers\BaseElementsController::context()` was expecting a`string ` return, while return could also be `null`.

## 3.0.0-beta.24 - 2017-08-15

### Added
- Craft’s tasks implementation has been replaced with a queue, based on the [Yii 2 Queue Extension](https://github.com/yiisoft/yii2-queue). ([#1910](https://github.com/craftcms/cms/issues/1910))
- The “Failed” message in the queue HUD in the Control Panel now shows the full error message as alt text. ([#855](https://github.com/craftcms/cms/issues/855))
- It’s now possible to install Craft from the command line, using the new `install` command. ([#1917](https://github.com/craftcms/cms/pull/1917))
- Added the `instance of()` Twig test.
- Added `craft\base\FlysystemVolume`, which replaces `craft\base\Volume` as the new base class for Flysystem-based volumes.
- Added `craft\behaviors\SessionBehavior`, making it possible for `config/app.php` to customize the base `session` component while retaining Craft’s custom session methods.
- Added `craft\controllers\QueueController`.
- Added `craft\events\UserEvent`.
- Added `craft\queue\BaseJob`, a base class for queue jobs that adds support for descriptions and progress.
- Added `craft\queue\Command`, which provides `queue/run`, `queue/listen`, and `queue/info` console commands.
- Added `craft\queue\InfoAction`.
- Added `craft\queue\JobInterface`, an interface for queue jobs that want to support descriptions and progress.
- Added `craft\queue\jobs\DeleteStaleTemplateCaches`, replacing `craft\tasks\DeleteStaleTemplateCaches`.
- Added `craft\queue\FindAndReplace`, replacing `craft\tasks\FindAndReplace`.
- Added `craft\queue\GeneratePendingTransforms`, replacing `craft\tasks\GeneratePendingTransforms`.
- Added `craft\queue\LocalizeRelations`, replacing `craft\tasks\LocalizeRelations`.
- Added `craft\queue\UpdateElementSlugsAndUris`, replacing `craft\tasks\UpdateElementSlugsAndUris`.
- Added `craft\queue\Queue`, a built-in queue driver.
- Added `craft\queue\QueueInterface`, an interface for queue drivers that want to support the queue UI in the Control Panel.
- Added `craft\services\Composer::getJsonPath()`.
- Added `craft\services\Volumes::getVolumeByHandle()`.

### Changed
- Renamed the `runTasksAutomatically` config setting to `runQueueAutomatically`.
- Logs that occur during `queue` requests now get saved in `storage/logs/queue.log`.
- The updater now ensures it can find `composer.json` before putting the system in Maintenance Mode, reducing the likelihood that Craft will mistakingly think that it’s already mid-update later on. ([#1883](https://github.com/craftcms/cms/issues/1883))
- The updater now ensures that the `COMPOSER_HOME`, `HOME` (\*nix), or `APPDATA` (Windows) environment variable is set before putting the system in Maintenance Mode, reducing the likelihood that Craft will mistakingly think that it’s already mid-update later on. ([#1890](https://github.com/craftcms/cms/issues/1890#issuecomment-319715460)) 
- `craft\mail\Mailer::send()` now processes Twig code in the email message before parsing it as Markdown, if the message was composed via `craft\mail\Mailer::composeFromKey()`. ([#1895](https://github.com/craftcms/cms/pull/1895))
- `craft\mail\Mailer::send()` no longer catches exceptions thrown by its parent method, or fires a `sendMailFailure` event in the event of a send failure. ([#1896](https://github.com/craftcms/cms/issues/1896))
- Renamed `craft\helpers\Component::applySettings()` to `mergeSettings()`, and it no longer takes the `$config` argument by reference, instead returning a new array.
- Renamed `craft\web\twig\nodes\GetAttr` to `GetAttrNode`.
- `craft\base\Volume` is now only focused on things that every volume would need, regardless of whether it will use Flysystem under the hood.
- `craft\base\VolumeInterface::createFileByStream()`, `updateFileByStream()`, `deleteFile()`, `renameFile()`, `copyFile()`, `createDir()`, `deleteDir()`, and `renameDir()` no longer require their implementation methods to return a boolean value.
- `div.matrixblock` elements in the Control Panel now have a `data-type` attribute set to the Matrix block type’s handle. ([#1915](https://github.com/craftcms/cms/pull/1915))

### Deprecated
- Looping through element queries directly is now deprecated. Use the `all()` function to fetch the query results before looping over them. ([#1902](https://github.com/craftcms/cms/issues/1902))

### Removed
- Removed `craft\base\Task`.
- Removed `craft\base\TaskInterface`.
- Removed `craft\base\TaskTrait`.
- Removed `craft\controllers\TasksController`.
- Removed `craft\controllers\VolumesController::actionLoadVolumeTypeData()`.
- Removed `craft\db\TaskQuery`.
- Removed `craft\events\MailFailureEvent`.
- Removed `craft\events\TaskEvent`.
- Removed `craft\events\UserActivateEvent`. Use `craft\events\UserEvent` instead.
- Removed `craft\events\UserSuspendEvent`. Use `craft\events\UserEvent` instead.
- Removed `craft\events\UserTokenEvent`. Use `craft\events\UserEvent` instead.
- Removed `craft\events\UserUnlockEvent`. Use `craft\events\UserEvent` instead.
- Removed `craft\events\UserUnsuspendEvent`. Use `craft\events\UserEvent` instead.
- Removed `craft\mail\Mailer::EVENT_SEND_MAIL_FAILURE`.
- Removed `craft\records\Task`.
- Removed `craft\services\Tasks`.
- Removed `craft\tasks\ResaveAllElements`.
- Removed `craft\web\Request::getQueryParamsWithoutPath()`.
- Removed `craft\web\twig\variables\Tasks`, which provided the deprecated `craft.tasks` template variable.

### Fixed
- Fixed a migration error that could occur if `composer.json` didn’t have any custom `repositories` defined.
- Fixed a bug where clicking “Go to Updates” from the Updates widget would take you to a 404, if the available update info wasn’t already cached before loading the Dashboard. ([#1882](https://github.com/craftcms/cms/issues/1882))
- Fixed a SQL error that could occur when querying for users using the `lastLoginDate` param. ([#1886](https://github.com/craftcms/cms/issues/1886))
- Fixed a bug where custom field methods on element queries weren’t returning a reference to the element query object. ([#1887](https://github.com/craftcms/cms/issues/1887))
- Fixed a PHP error that could occur if a TypeError or other non-Exception error occurred when running the updater, masking the original error.
- Fixed a bug where `craft\web\Request::getQueryStringWithoutPath()` was including route params in addition to query string params. ([#1891](https://github.com/craftcms/cms/issues/1891))
- Fixed a PHP error that occurred if a volume with overridden config settings in `config/volumes.php` was missing its type. ([#1899](https://github.com/craftcms/cms/issues/1899))
- Fixed a bug where `craft\helpers\StringHelper::removeRight()` was actually removing the substring if it existed as a prefix, rather than a suffix. ([#1900](https://github.com/craftcms/cms/pull/1900))
- Fixed a PHP error that occurred if `config/routes.php` specified any site-specific routes that didn’t target the currently-requested site.
- Fixed lots of bugs with the Deprecated panel in the Debug Toolbar.
- Fixed a 404 error for `bootstrap.js` that occurred when the Debug Toolbar was opened.
- Fixed some deprecation errors caused by relational and Matrix field inputs.
- Fixed a bug where a plugin would get a PHP error if it tried to get the current site in the middle of a Craft update.
- Fixed a bug where the Migrations utility would display an error message even if the migrations were applied successfully. ([#1911](https://github.com/craftcms/cms/issues/1911))
- Fixed a PHP error that occurred if calling `getMimeType()` on an asset with an extension with an unknown MIME type. ([#1919](https://github.com/craftcms/cms/pull/1919))

## 3.0.0-beta.23 - 2017-07-28

### Added
- Added the `init` event to `craft\base\Component`, giving plugins a chance to attach custom Behaviors to various Craft components. ([#1856](https://github.com/craftcms/cms/pull/1856))
- Added the `init` event to `craft\web\twig\variables\CraftVariable`, giving plugins a chance to attach custom Behaviors and Components to the global `craft` template variable (replacing the now-deprecated `defineBehaviors` and `defineComponents` events). ([#1856](https://github.com/craftcms/cms/pull/1856))

### Changed
- Renamed the `afterInit` event on `craft\base\ApplicationTrait` to `init`. ([#1856](https://github.com/craftcms/cms/pull/1856))
- During a database backup, Craft will now default to excluding data from `assetindexdata`, `assettransformindex`, `cache`, `sessions`, `templatecaches`, `templatecachecriteria`, and `templatecacheelements` tables.
- Craft no longer saves new entry versions every time an entry is saved, regardless of how/why it’s being saved. Now they are only created when saving via the `entries/save-entry` action.
- Craft is no longer reliant on asset-packagist.org or `fxp/composer-asset-plugin` for installing front-end dependencies.
- Updated D3 to 4.10.0.
- Updated selectize.js to 0.12.4.
- Updated XRegExp to 3.2.0.
- The APC cache class will now only use the APCu library. ([#1867](https://github.com/craftcms/cms/issues/1867))
- The `users/save-user` action’s JSON response now has an `errors` key with all the validation errors, if any. ([#1860](https://github.com/craftcms/cms/pull/1860))
- Fixed a bug where parse errors in files that got loaded when Craft was determining the current user would not get reported, and redirect the browser to the login page. ([#1858](https://github.com/craftcms/cms/issues/1858))
- Fixed a bug where an `InvalidParamException` was thrown if a front-end login form was submitted without a password. ([#1857](https://github.com/craftcms/cms/issues/1857))
- Background tasks’ labels in the Control Panel sidebar now get truncated rather than taking up multiple lines.

### Deprecated
- Deprecated the `defineBehaviors` and `defineComponents` variables on `craft\web\twig\variables\CraftVariable`. Use the new `init` event instead. ([#1856](https://github.com/craftcms/cms/pull/1856))

### Removed
- Removed `craft\config\ApcConfig`.

### Fixed
- Fixed a JavaScript error that would occur when choosing a user whom another (soon-to-be-deleted) user’s content should be transfered to. ([#1837](https://github.com/craftcms/cms/issues/1837))
- Fixed a Twig error that would occur when saving a Matrix field if there were any validation errors.
- Fixed a PHP error that could occur if two Matrix blocks (either in the same Matrix field or across multiple Matrix fields) had sub-fields with identical handles, but different casings.
- Fixed a bug where listeners to the `selectElements` JavaScript event for Categories fields weren’t getting passed the list of new categories.
- Fixed a bug where previously-selected categories could become unselectable within a Categories field after they had been replaced. ([#1846](https://github.com/craftcms/cms/issues/1846))
- Fixed a bug where Craft would send an activation email when an admin registered a new user even if the “Send an activation email now?” checkbox was unchecked.
- Fixed a SQL error that would occur when saving a user if no user groups were checked. ([#1849](https://github.com/craftcms/cms/issues/1849))
- Fixed a bug where the background tasks HUD would show duplicate tasks when closed and reopened repeatedly without reloading the page. ([#1850](https://github.com/craftcms/cms/issues/1850))
- Fixed a bug where required relational fields weren’t getting validation errors if they were left blank. ([#1851](https://github.com/craftcms/cms/issues/1851))
- Fixed a SQL error that could occur when using the `{% cache %}` tag on sites with a large number of custom fields. ([#1862](https://github.com/craftcms/cms/issues/1862))
- Fixed a bug where variables set with `craft\web\UrlManager::setRouteParams()` weren’t available to the resulting template, unless nestled inside a `variables` key. ([#1857](https://github.com/craftcms/cms/issues/1857))
- Fixed a Twig error that could occur if a `null` value was passed to the `|t` filter. ([#1864](https://github.com/craftcms/cms/issues/1864))
- Fixed a PHP error that would occur if a content migration created a new field or renamed an existing field’s handle, and then attempted to reference that field in the same request. ([#1865](https://github.com/craftcms/cms/issues/1865))
- Fixed a bug where the Customize Sources Modal would always select the first asset volume’s source by default if a subfolder had been selected when opening the modal. ([#1871](https://github.com/craftcms/cms/issues/1871))
- Fixed a bug where uploaded Assets would have their width and height set to `null` on upload  on multi-site installs. ([#1872](https://github.com/craftcms/cms/issues/1872))
- Fixed a bug where cached versions of cloud images would not be saved when indexing for files that weren't already indexed.
- Fixed a JavaScript error that prevented dialog prompts in Assets manager from being displayed correctly.
- Fixed a bug on multi-site installs where relational fields wouldn’t save related elements that were disabled (either globally for a specific site site). ([#1854](https://github.com/craftcms/cms/issues/1854))

## 3.0.0-beta.22 - 2017-07-14

### Added
- Added support for asset reference tags that explicitly target an image transform (e.g. `{asset:123:transform:thumbnail}`).
- Added `craft\elements\Asset::copyWithTransform()`.
- Added the `beforeUpdateSlugAndUri` and `afterUpdateSlugAndUri` events to `craft\services\Elements::updateElementSlugAndUri()`. ([#1828](https://github.com/craftcms/cms/issues/1828))

### Changed
- HTMLPurifier no longer removes the following HTML5 elements by default: `<address>`, `<hgroup>`, `<figure>`, `<figcaption>`, `<s>`, `<var>`, `<sub>`, `<sup>`, `<mark>`, `<wbr>`, `<ins>`, `<del>`.
- HTMLPurifier no longer sets missing `alt` attributes to the image filename by default.
- `craft\db\elements\ElementQuery::one()` and `nth()` now consistently return `false` rather than `null` when no matching element is found.
- Editable table fields in the Control Panel can now specify unique `select` column options on a per-cell basis, by setting the cell’s value to an object with `options` and `value` keys.
- Header cells within editable table fields in the Control Panel can now specify their `<th>` class names.
- `craft\helpers\Localization::normalizeNumber()` now has an optional `$localeId` argument.
- `craft\services\Dashboard::deleteWidget()` now triggers the `beforeDeleteWidget` event and calls `beforeDelete()` on the widget at the top of the function.
- `craft\services\Dashboard::saveWidget()` now triggers the `beforeSaveWidget` event and calls `beforeSave()` on the widget at the top of the function.
- `craft\services\Elements::deleteElement()` now triggers the `beforeDeleteElement` event and calls `beforeDelete()` on the element at the top of the function.
- `craft\services\Elements::saveElement()` now triggers the `beforeSaveElement` event and calls `beforeSave()` on the element at the top of the function.
- `craft\services\Elements::deleteFields()` now triggers the `beforeDeleteField` event and calls `beforeDelete()` on the field at the top of the function.
- `craft\services\Elements::saveFields()` now triggers the `beforeSaveField` event and calls `beforeSave()` on the field at the top of the function.
- `craft\services\Elements::deleteTasks()` now triggers the `beforeDeleteTask` event and calls `beforeDelete()` on the task at the top of the function.
- `craft\services\Elements::saveTasks()` now triggers the `beforeSaveTask` event and calls `beforeSave()` on the task at the top of the function.
- `craft\services\Elements::deleteVolumes()` now triggers the `beforeDeleteVolume` event and calls `beforeDelete()` on the volume at the top of the function.
- `craft\services\Elements::saveVolumes()` now triggers the `beforeSaveVolume` event and calls `beforeSave()` on the volume at the top of the function.
- Craft no longer logs caught `craft\db\QueryAbortedException` exceptions. ([#1827](https://github.com/craftcms/cms/issues/1827))
- Renamed `craft\services\User::updateUserLoginInfo()` to `handleValidLogin()`.

### Fixed
- Fixed an issue where non-admins were not able to download assets using the element action. ([#1829](https://github.com/craftcms/cms/issues/1829))
- Fixed a bug where Assets fields were only enforcing their “Restrict allowed file types?” settings when uploading brand new files.
- Fixed a bug where elements’ custom fields were not getting validated on save if the `fieldLayoutId` had not been set beforehand.
- Fixed a bug where transformed images within Rich Text fields would break if the transform handle was identical to a custom field handle. ([#1804](https://github.com/craftcms/cms/issues/1804))
- Fixed a bug where some SVG file dimensions could not be detected.
- Fixed a bug where some field type data could become corrupted in various ways when propagating field values to different sites. ([#1833](https://github.com/craftcms/cms/issues/1833))
- Fixed a bug where the settings for new fields being created within an existing Matrix field would not show the Translation Method setting when they should. ([#1834](https://github.com/craftcms/cms/issues/1834))

## 3.0.0-beta.21 - 2017-07-07

### Fixed
- Fixed a PHP error that would occur if a migration failed to be reverted.
- Fixed a PHP error that would occur if the Yii Debug extension was installed at v2.0.9. ([#1823](https://github.com/craftcms/cms/issues/1823))

## 3.0.0-beta.20 - 2017-07-07 [CRITICAL]

> {note} There are a few breaking changes in this release. See the [Beta 20 Update Guide](https://github.com/craftcms/cms/wiki/Beta-20--Update-Guide) for update instructions.

### Added
- Added some “Update” buttons to the Updates utility (for Craft _and_ plugins). If multiple updates are available, an “Update all” button even shows up.
- The Updater has been rewritten to use Composer under the hood, and now requires significantly less (if any) site downtime. ([#1790](https://github.com/craftcms/cms/issues/1790))
- It’s now possible to apply both Craft and plugin migrations at the same time after a manual update. ([#1506](https://github.com/craftcms/cms/issues/1506))
- Migration exceptions are now displayed in the Updater. ([#1197](https://github.com/craftcms/cms/issues/1197))
- Added the `app/migrate` action (replacing `update/run-pending-migrations`), which runs any new Craft, plugin, and content migrations.
- Added the `|duration` Twig filter, which converts a `DateInterval` object into a human-readable duration.
- Added `craft\controllers\UpdaterController`.
- Added `craft\errors\MigrateException`.
- Added `craft\errors\MigrationException`.
- Added `craft\events\DefineBehaviorsEvent`.
- Added `craft\events\DefineComponentsEvent`.
- Added `craft\services\Composer`, available via `Craft::$app->composer` or `Craft::$app->getComposer()`.
- Added `craft\config\GeneralConfig::getBackupOnUpdates()`.
- Added `craft\base\Plugin::getHandle()`, as an alias for `Plugin::$id`.
- Added `craft\base\PluginInterface::getMigrator()` (previously already included in `craft\base\Plugin`).
- Added `craft\base\PluginTrait::$developerEmail`. When a plugin’s migration fails, the “Send for help” button will link to this email, if set.
- Added `craft\helpers\ArrayHelper::firstValue()`.
- Added `craft\helpers\ConfigHelper::sizeInBytes()`.
- Added `craft\services\Fields::getCompatibleFieldTypes()`.
- Added `craft\services\Path::getCompiledClassesPath()`.
- Added `craft\services\Updates::getPendingMigrationHandles()`.
- Added `craft\services\Updates::runMigrations()`.
- Added the `defineBehaviors` event to `craft\web\twig\variables\CraftVariable`, which can be used to register new behaviors on the `craft` template variable.
- Added the `defineComponents` event to `craft\web\twig\variables\CraftVariable`, which can be used to register new services on the `craft` template variable.
- Added the `beforeRenderTemplate`, `afterRenderTemplate`, `beforeRenderPageTemplate`, and `afterRenderPageTemplate` events to `craft\web\View`.
- Added Composer as a dependency.

### Changed
- Plugin handles must be `kebab-cased` now, rather than `camelCased`. ([#1733](https://github.com/craftcms/cms/issues/1733))
- Plugin module IDs are now set to the exact same value as their handles, as handles are already in the correct format now.
- The `maxUploadFileSize` config setting can now be set to a [shorthand byte value](http://php.net/manual/en/faq.using.php#faq.using.shorthandbytes) ending in `K` (Kilobytes), `M` (Megabytes), or `G` (Gigabytes).
- The `allowAutoUpdates` config setting applies to plugins too now.
- Matrix fields’ nested Field Type settings now take field compatibility into account, like the main Field Type setting. ([#1773](https://github.com/craftcms/cms/issues/1773))
- The DOM PHP extension is now a mandatory requirement.
- The `url` database config setting now supports `postgres://` and `postgresql://` schemes, in addition to `pgsql://`. ([#1774](https://github.com/craftcms/cms/pull/1774))
- Plugin changelogs can now use dots in release date formats (e.g. `2017.05.28`).
- Plugin changelogs can now have additional text before the version number in release headings (e.g. the plugin name).
- Plugin changelogs can now contain warnings (e.g. `> {warning} Some warning!`).
- Renamed `craft\services\Updates::getIsBreakpointUpdateNeeded()` to `getWasCraftBreakpointSkipped()`.
- Renamed `craft\services\Updates::getIsSchemaVersionCompatible()` to `getIsCraftSchemaVersionCompatible()`.
- Added a `$withContent` argument to `craft\services\EntryRevisions::getDraftsByEntryId()` and `getVersionsByEntryId()` (defaults to `false`). ([#1755](https://github.com/craftcms/cms/issues/1755))
- Craft now lists `craftcms/plugin-installer` as a dependency, so projects don’t need to explicitly require it.
- `craft\db\Migration::up()` and `down()` now have a `$throwExceptions` argument (defaults to `false`).
- `craft\db\MigrationManager::up()`, `down()`, `migrateUp()`, and `migrateDown()` now throw a `craft\errors\MigrationException` if a migration fails rather than returning `true`/`false`.
- The `app/check-for-updates` action now checks for a `includeDetails` param, which tells it to include the full update details in its response.
- It’s no longer possible to run new migrations while Craft is in Maintenance Mode, preventing the possibility of two people running migrations at the same time.
- It’s no longer needed to set the `$fieldLayoutId` property on users, tags, Matrix blocks, entries, or categories when creating them programmatically. ([#1756](https://github.com/craftcms/cms/issues/1756))
- Improved the accuracy of deprecation errors.
- Panes within panes in the Control Panel now have special styling.
- Craft now prioritizes Composer’s autoloader over Yii’s for faster class loading.
- Renamed the `categorygroups_i18n`, `elements_i18n`, and `sections_i18n` tables to `*_sites`. ([#1791](https://github.com/craftcms/cms/issues/1791))
- Updated [php-shellcommand](https://github.com/mikehaertl/php-shellcommand) to 1.2.5. ([#1788](https://github.com/craftcms/cms/issues/1788)).

### Removed
- Removed support for manually-installed plugins in a `plugins/` folder. ([#1734](https://github.com/craftcms/cms/issues/1734))
- Removed the `restoreOnUpdateFailure` config setting.
- Removed the `@plugins` Yii alias.
- Removed the `plugins/disable-plugin` action.
- Removed the `plugins/enable-plugin` action.
- Removed the `blx` global template variable.
- Removed the dynamically-compiled `craft\behaviors\ContentTrait` and `craft\behaviors\ElementQueryTrait` traits.
- Removed `craft\base\ApplicationTrait::getIsUpdating()`.
- Removed `craft\base\Plugin::afterUpdate()`.
- Removed `craft\base\Plugin::beforeUpdate()`.
- Removed `craft\base\Plugin::defineTemplateComponent()`. Plugins should use the new `defineComponents` or `defineBehaviors` events on `craft\web\twig\variables\CraftVariable` instead. ([#1733](https://github.com/craftcms/cms/issues/1733))
- Removed `craft\base\Plugin::update()`.
- Removed `craft\behaviors\FieldLayoutTrait`.
- Removed `craft\controllers\UpdateController`.
- Removed `craft\db\NestedSetsQueryTrait`.
- Removed `craft\db\NestedSetsTrait`.
- Removed `craft\errors\UnpackPackageException`.
- Removed `craft\errors\UpdateValidationException`.
- Removed `craft\events\UpdateEvent`.
- Removed `craft\helpers\App::isComposerInstall()`.
- Removed `craft\helpers\App::phpConfigValueInBytes()`. Use `craft\helpers\ConfigHelper::sizeInBytes()` instead.
- Removed `craft\helpers\Update`.
- Removed `craft\updates\Updater`.
- Removed `craft\services\Path::getAppPath()`.
- Removed `craft\services\Path::getPluginsPath()`.
- Removed `craft\services\Plugins::disablePlugin()`.
- Removed `craft\services\Plugins::enablePlugin()`.
- Removed `craft\services\Plugins::getConfig()`.
- Removed `craft\services\Plugins::getPluginByModuleId()`.
- Removed `craft\services\Plugins::isComposerInstall()`.
- Removed `craft\services\Plugins::validateConfig()`.
- Removed `craft\services\Updates::backupDatabase()`
- Removed `craft\services\Updates::backupFiles()`.
- Removed `craft\services\Updates::criticalCraftUpdateAvailable()`.
- Removed `craft\services\Updates::criticalPluginUpdateAvailable()`.
- Removed `craft\services\Updates::getIsManualUpdateRequired()`.
- Removed `craft\services\Updates::getPluginsThatNeedDbUpdate()`.
- Removed `craft\services\Updates::getUnwritableFolders()`.
- Removed `craft\services\Updates::prepareUpdate()`.
- Removed `craft\services\Updates::processUpdateDownload()`.
- Removed `craft\services\Updates::rollbackUpdate()`.
- Removed `craft\services\Updates::updateCleanUp()`.
- Removed `craft\services\Updates::updateDatabase()`.
- Removed `craft\services\Updates::updateFiles()`.
- Removed `craft\services\View::getRenderingTemplate()`.
- Removed the `beforeDisablePlugin`, `afterDisablePlugin`, `beforeEnablePlugin`, and `afterEnablePlugin` events from `craft\services\Plugins`.
- Removed the `beforeUpdate`, `afterUpdate`, and `updateFailure` events from `craft\services\Updates`.

### Fixed
- Fixed an exception that occurred when attempting to change an entry’s type from the Edit Entry page. ([#1748](https://github.com/craftcms/cms/pull/1748))
- Fixed a deprecation error on the Edit Entry page. ([#1749](https://github.com/craftcms/cms/issues/1749))
- Fixed a PHP error caused by the default Memcached config. ([#1751](https://github.com/craftcms/cms/issues/1751))
- Fixed a SQL error caused by the default `DbCacheConfig->cacheTableName` setting.
- Fixed a bug where a PHP session would be started on every template rendering request whether it was needed or not. ([#1765](https://github.com/craftcms/cms/issues/1765))
- Fixed a bug where you would get a PostgreSQL error when saving large amounts of data in a textual field. ([#1768](https://github.com/craftcms/cms/issues/1768))
- Fixed a bug where you would get a PHP error in `services/Feeds->getFeedItems()` when trying to parse an RSS feed that had no publish date. ([#1770](https://github.com/craftcms/cms/issues/1770))
- Fixed a PHP error that occurred when PHP’s `memory_limit` setting was set to something greater than `PHP_INT_MAX` when represented in bytes. ([#1771](https://github.com/craftcms/cms/issues/1771))
- Fixed a bug where adding a new site did not update any existing category groups with the new site’s category URI format and template settings.
- Fixed a PHP error that occurred when calling `craft\elements\Asset::getWidth()` if the `$transform` argument was anything other than a string. ([#1796](https://github.com/craftcms/cms/issues/1796))
- Fixed a bug where the Updates utility would spin indefinitely for users that didn’t have permission to perform updates. ([#1719](https://github.com/craftcms/cms/issues/1719))
- Fixed a SQL error that occurred when editing a non-admin user.
- Fixed a bug where attempting to log in with a user account that doesn’t have a password yet would fail silently.
- Fixed a Twig error that occurred when editing a suspended user.
- Fixed a bug where Matrix blocks were being saved an excessive amount of times when saving the owner element, and potentially resulting in errors when enabling a section for a new site.
- Fixed a bug where `craft\services\Updates::getIsCriticalUpdateAvailable()` wasn’t returning `true` if a plugin had a critical update available, according to its changelog.
- Fixed a bug where the PostgreSQL `upsert` method would only take into account a table’s primary keys instead of the passed in keys when deciding whether to insert or update. ([#1814](https://github.com/craftcms/cms/issues/1814))
- Fixed a SQL error that could occur when calling `count()` on an element query.
- Fixed a SQL error that could occur when saving an element with a Matrix field on a site using PostgreSQL, if the Matrix field’s handle had been renamed. ([#1810](https://github.com/craftcms/cms/issues/1810))
- Fixed a bug where assets with a transform applied via `setTransform()` were still returning their original dimensions via their `width` and `height` properties. ([#1817](https://github.com/craftcms/cms/issues/1817))
- Fixed a SQL error that occurred when updating to Craft 3 if there was a `CRAFT_LOCALE` constant defined in `index.php`. ([#1798](https://github.com/craftcms/cms/issues/1798))
- Fixed a bug where querying for Matrix blocks by block type handles that didn’t exist would still return results. ([#1819](https://github.com/craftcms/cms/issues/1819))
- Fixed a bug where Matrix fields were showing disabled blocks on the front end. ([#1786](https://github.com/craftcms/cms/issues/1786))
- Fixed a PHP error that occurred when using an earlier version of PHP than 7.0.10. ([#1750](https://github.com/craftcms/cms/issues/1750))
- Fixed a bug where routes created in the Control Panel which included tokens weren’t working. ([#1741](https://github.com/craftcms/cms/issues/1741))
- Fixed a bug where only admin users were allowed to perform some asset actions. ([#1821](https://github.com/craftcms/cms/issues/1821))

## 3.0.0-beta.19 - 2017-05-31

### Added
- Added the `beforeHandleException` event to `craft\web\ErrorHandler`. ([#1738](https://github.com/craftcms/cms/issues/1738))

### Changed
- The image editor now loads a higher-resolution image when the image viewport size has increased significantly.
- `craft\db\Migration::addPrimaryKey()`, `addForeignKey()`, and `createIndex` now automatically generate the key/index name if `$name` is `null`.
- Removed the deprecated global `user` template variable. ([#1744](https://github.com/craftcms/cms/issues/1744))
- Updated Yii to 2.0.12.

### Fixed
- Fixed a bug where entries and categories created from element selection modals weren’t getting a field layout ID assigned to them. ([#1725](https://github.com/craftcms/cms/issues/1725))
- Fixed a 403 error that occurred when a non-Admin attempted to edit a Category on a single-site install. ([#1729](https://github.com/craftcms/cms/issues/1729))
- Fixed a bug where plugin index templates weren’t getting resolved without appending an `/index` to the end of the template path.
- Fixed a PHP error that occurred when saving an element with a Number field, if using a locale with a non-US number format. ([#1739](https://github.com/craftcms/cms/issues/1739))
- Fixed a bug where a plugin’s control panel nav item was not having it’s `subnav` rendered within the control panel navigation.
- Fixed a bug where `craft\web\View::head()`, `beginBody()`, and `endBody()` were getting called for non-“page” templates that contained `<head>` and/or `<body>` tags. ([#1742](https://github.com/craftcms/cms/issues/1742))
- Fixed a bug where singles were forgetting their field layouts when their section settings were re-saved. ([#1743](https://github.com/craftcms/cms/issues/1743))

## 3.0.0-beta.18 - 2017-05-19

### Added
- It’s now possible to assign custom fields to users on Craft Personal and Client editions.
- Added `craft\elements\db\ElementQuery::getCriteria()`.
- Added `craft\elements\db\ElementQuery::criteriaAttributes()`.

### Changed
- The image editor now matches the screen resolution when displaying images.
- The image editor now shows a loading spinner when loading images.
- Improved focal point positioning reliability in the image editor.
- It’s now possible to specify recipient names in the `testToEmailAddress` setting value. ([#1711](https://github.com/craftcms/cms/pull/1711)

### Removed
- Removed `craft\helpers\App::isPhpDevServer()`.

### Fixed
- Fixed a bug where Craft was not removing leading/trailing/double slashes when parsing element URI formats. ([#1707](https://github.com/craftcms/cms/issues/1707))
- Fixed a bug where emails sent from the “Test” button on Settings → Email were not including the settings values being tested.
- Fixed a PHP error that occurred when saving plugin settings without any post data.
- Fixed a regression where the `testToEmailAddress` config setting did not work with an array of email addresses. ([#1711](https://github.com/craftcms/cms/pull/1711)
- Fixed PHP errors that occurred if `craft\fields\Matrix::normalizeValue()` or `craft\fields\BaseRelationField::normalizeValue()` were ever called without passing an element.
- Fixed a bug where the Quick Post widget was not calling fields’ `normalizeValue()` methods.
- Fixed a bug where Matrix blocks were not returning the posted field values in Live Preview if they were accessed as an array. ([#1710](https://github.com/craftcms/cms/issues/1710))
- Fixed a bug where it was not possible to set the User Photo Volume on Craft Personal and Client editions. ([#1717](https://github.com/craftcms/cms/issues/1717))
- Fixed a bug where changing a named image transform’s dimensions was not invalidating existing transformed images.
- Fixed an error that occurred when applying an image transform without a weight. ([#1713](https://github.com/craftcms/cms/issues/1713))
- Really fixed a bug where Panes’ sidebar could get a wrong height when scrolling down. ([#1364](https://github.com/craftcms/cms/issues/1364))

## 3.0.0-beta.17 - 2017-05-13

### Fixed
- Fixed a bug that broke template loading for template paths with uppercase letters on case-sensitive file systems. ([#1706](https://github.com/craftcms/cms/issues/1706))
- Fixed a deprecation error caused by the Craft Support widget. ([#1708](https://github.com/craftcms/cms/issues/1708))

## 3.0.0-beta.16 - 2017-05-13

### Fixed
- Fixed a PHP error that occurred when editing elements if a Checkboxes/Multi-select field was converted to a Dropdown/Radio Buttons field. ([#1701](https://github.com/craftcms/cms/issues/1701))
- Fixed a bug where entry URIs weren’t getting updated after re-saving a section with a new Entry URI Format. ([#1705](https://github.com/craftcms/cms/issues/1705))

## 3.0.0-beta.15 - 2017-05-12

### Added
- Added `craft\events\getAssetUrlEvent` which plugins can use to modify the URL of an Asset being fetched.
- Added the `registerCpTemplateRoots` event to `craft\web\View`, making it possible for non-plugins to register CP template root paths/directories.
- Added `craft\events\RegisterTemplateRootsEvent`.
- Added `craft\web\View::getCpTemplateRoots()`.

### Changed
- The Field Layout Designer is now using the default font instead of the Coming Soon font. ([#1537](https://github.com/craftcms/cms/issues/1537))
- Updated Stringy to 3.0.
- Improved focal point tracking in Image editor when dealing with scaled images.

### Fixed
- Fixed a PHP error that occurred when creating a new user.
- Fixed a 403 error that occurred when a non-Admin attempted to edit a Global Set on a single-site install. ([#1687](https://github.com/craftcms/cms/issues/1687))
- Fixed a bug where JS scripts registered from plugin settings pages weren’t getting properly namespaced, so generally didn’t work. ([#1691](https://github.com/craftcms/cms/issues/1691))
- Fixed a bug where some locales were always showing two-digit day/month numbers in formatted dates (e.g. `01/05`).
- Fixed a bug where form-submitted date/time values were always being treated as US-formatted dates/times, if the Intl extension wasn’t enabled. ([#1495](https://github.com/craftcms/cms/issues/1495))
- Fixed a bug where it was possible to break UI in Image editor with triggering crop mode twice.

## 3.0.0-beta.14 - 2017-05-02

### Added
- Added an aspect ratio constraint menu to the Crop tool in the Image Editor.
- Added the `postLogoutRedirect` config setting, making it possible to customize where users should be redirected to after logging out from the front-end. ([#1003](https://github.com/craftcms/cms/issues/1003))
- Added the `currentSite` global template variable.
- Added the `registerRedactorPlugin` event to `craft\fields\RichText`, which plugins can listen to if they supply any Redactor plugins that may need be registered on the page.
- Added `craft\base\FieldInterface::isEmpty()`, which gives field types a chance to determine whether their value should be considered empty for validators.
- Added `craft\base\VolumeInterface::createDir()`.
- Added `craft\base\VolumeInterface::deleteDir()`.
- Added `craft\base\VolumeInterface::renameDir()`.
- Added `craft\base\Volume::folderExists()`.
- Added `craft\base\Volume::createDir()`.
- Added `craft\base\Volume::deleteDir()`.
- Added `craft\base\Volume::renameDir()`.
- Added `craft\config\GeneralConfig::getPostCpLoginRedirect()`.
- Added `craft\config\GeneralConfig::getPostLoginRedirect()`.
- Added `craft\config\GeneralConfig::getPostLogoutRedirect()`.
- Added `craft\db\Query::getRawSql()`, as a shortcut for `createCommand()->getRawSql()`.
- Added `craft\helpers\DateTimeHelper::timeZoneAbbreviation()`.
- Added `craft\helpers\DateTimeHelper::timeZoneOffset()`.
- Added `craft\services\Images::getSupportedImageFormats()`.
- Added `craft\web\View::getIsRenderingPageTemplate()`. ([#1652](https://github.com/craftcms/cms/pull/1652))
- Added `webp` as a web-safe image format.
- Added SVG file support for image editor.

### Changed
- Craft’s `composer.json` no longer specifies server requirements (so the `--ignore-platform-reqs` flag is no longer necessary).
- Loosened Craft’s dependency requirements to allow build updates without explicitly changing `composer.json`.
- Updated Stringy to 2.4.
- Updated Twig to 2.3.
- Updated zend-feed to 2.8.
- Updated D3 to 4.8.
- Updated d3-format to 1.2.
- Updated Velocity to 1.5.
- Updated Fabric to 1.13.
- Plugin classes’ global instances are now registered from `craft\base\Plugin::init()`, so `Plugin::getInstance()` can be called as early as plugins’ `init()` methods, once they’ve called `parent::init()`. ([#1641](https://github.com/craftcms/cms/issues/1641))
- Craft now supports reference tags that begin with the fully qualified element class name.
- Rich Text fields no longer parse reference tags that aren’t within a `href` or `src` attribute when displaying their form input, so the tags don’t get lost when the element is re-saved. ([#1643](https://github.com/craftcms/cms/issues/1643))
- `craft\helpers\ConfigHelper::localizedValue()` now accepts a PHP callable value for `$value`.
- The following config settings can now be set to a PHP callable, which returns the desired value at runtime: `activateAccountSuccessPath`, `invalidUserTokenPath`, `loginPath`, `logoutPath`, `postCpLoginRedirect`, `postLoginRedirect`, `postLogoutRedirect`, `setPasswordPath`, and `setPasswordSuccessPath`.
- There’s no more special treatment for volume types that have better support for subfolders.
- Renamed `craft\helpers\Image::isImageManipulatable()` to `canManipulateAsImage()`.
- Craft now checks if the current installation can manipulate an image instead of checking against a predefined list. ([#1648](https://github.com/craftcms/cms/issues/1648), [#1545](https://github.com/craftcms/cms/issues/1545))
- The old `Craft\DateTime` methods from Craft 2 no longer cause PHP errors when called from a template. A deprecation error will be logged instead.
- `craft\helpers\FileHelper::clearDirectory()` now supports `filter`, `except`, and `only` options.
- Craft now deletes outdated resource files when newer ones are published. ([#1670](https://github.com/craftcms/cms/issues/1670))

### Removed
- Removed `craft\base\Field::isValueEmpty()`.
- Removed `craft\base\FolderVolumeInterface`.
- Removed `craft\base\FolderVolume`.

### Fixed
- Fixed some JavaScript errors that could occur when expanding the Debug toolbar from the Control Panel, due to CP JavaScript files getting loaded inside the Debug panel. ([#1639](https://github.com/craftcms/cms/issues/1639))
- Fixed a bug where Craft would sometimes upload an Asset file but fail to create an Asset.
- Fixed a bug where reference tags created automatically by Rich Text fields included the full element class name, rather than the element type’s reference handle. ([#1645](https://github.com/craftcms/cms/issues/1645))
- Fixed an error that displayed in the Control Panel after submitting  the Database Backup utility, if “Download backup?” was unchecked, even though the backup may have been created successfully. ([#1644](https://github.com/craftcms/cms/issues/1644))
- Fixed a bug where the Image Editor could have a white background.
- Fixed a bug where non-required Dropdown and Radio Buttons fields were getting validation errors when omitted from a front-end entry form.
- Fixed a bug where required Checkboxes, Dropdown, Multi-select, Radio Buttons, and Rich Text fields were not getting validation errors when submitted without a value.
- Fixed a bug where Assets fields weren’t enforcing their Limit settings during server-side validation.
- Fixed a bug where deleting folders on remote sources would not work in some cases.
- Fixed a bug where renaming a folder would sometimes leave a folder behind.
- Fixed a bug where creating a new Asset would not trigger the `beforeSave()` method for it's fields. ([#1623](https://github.com/craftcms/cms/issues/1623))
- Fixed a bug where it was impossible to set validation errors on elements that had no field layouts set. ([#1598](https://github.com/craftcms/cms/issues/1598))
- Fixed a bug where no error message was being displayed on failed uploads. ([#1598](https://github.com/craftcms/cms/issues/1598))
- Fixed a bug where the site image was getting resized to 500px instead of 300px. ([#1428](https://github.com/craftcms/cms/issues/1428))
- Fixed a bug where it was not possible to use the Assets Replace File element action.
- Fixed a bug where Asset resized versions would not be deleted if the extension had been changed during the resize.
- Fixed an error that occurred if a plugin’s Settings model tried calling `Plugin::getInstance()` or `Craft::t()` from its `init()` method.
- Fixed an error that occurred if the “Date Created” or “Date Updated” columns were selected to be shown on the Users index.
- Fixed a bug where element indexes weren’t remembering the selected site across page loads. ([#1653](https://github.com/craftcms/cms/issues/1653))
- Fixed a bug where Panes’ sidebar could get a wrong height when scrolling down. ([#1364](https://github.com/craftcms/cms/issues/1364))
- Fixed a PHP error that occurred when attempting to create a new field. ([#1683](https://github.com/craftcms/cms/issues/1683))

## 3.0.0-beta.13 - 2017-04-18

### Added
- Added support for adding new `join`s to element queries, via `craft\elements\db\ElementQuery::join()`, `innerJoin()`, `leftJoin()`, and `rightJoin()`.
- Added `craft\web\Request::getQueryParamsWithoutPath()`.

### Changed
- SQL fragments generated by the `QueryBuilder` classes are now separated by newlines, making the combined SQL easier to read.
- Renamed `craft\elements\db\ElementRelationParamParser::parseRelationParam()` to `parse()`, and it no longer accepts a `$query` argument.

### Removed
- Removed `craft\elements\db\ElementRelationParamParser::getIsRelationFieldQuery()`.
- Removed `craft\services\Users::getClient()`.

### Fixed
- Fixed a bug where Craft was not enforcing the “Require a password reset on next login” user setting. ([#1632](https://github.com/craftcms/cms/issues/1632))
- Fixed a bug where element queries could return duplicate results when using the `relatedTo` param. ([#1635](https://github.com/craftcms/cms/issues/1635))

## 3.0.0-beta.12 - 2017-04-14

### Fixed
- Fixed a bug where Checkboxes and Multi-select fields weren’t saving their values properly, or normalizing their values properly. ([#1619](https://github.com/craftcms/cms/issues/1619))

## 3.0.0-beta.11 - 2017-04-14

### Added
- Added `craft\web\View::registerScript()`, as a more generic way to register new `<script>` tags on the page than `registerJs()`. ([#1617](https://github.com/craftcms/cms/pull/1617))
- Added the `uploadParamName` setting to `Craft.ImageUpload`, which specifies the param name that should be used for file uploads. (Default is `files`.)

### Changed
- If `craft\web\View::$title` is set, a `<title>` tag will now automatically get injected into the page’s `<head>`. ([#1625](https://github.com/craftcms/cms/pull/1625))
- Craft no longer encodes 4-byte characters (like emojis) present in Rich Text fields and template caches, if using PostgreSQL.
- It’s no longer possible to disable plugins that were installed via Composer, since their classes are auto-loadable via Composer regardless, so the concept of “disabling” them is misleading. ([#1626](https://github.com/craftcms/cms/issues/1626))
- Renamed Rich Text fields’ `configFile` setting to `redactorConfig`, to avoid ambiguity with the new `purifierConfig` setting.

### Removed
- Removed support for referring to Redactor’s `source` plugin by its old name, `html`, within Redactor JSON configs.

### Fixed
- Fixed a PHP error that occurred when creating new elements with Matrix fields. ([#1610](https://github.com/craftcms/cms/issues/1610))
- Fixed a bug where it was impossible to upload user photos, site icon and site logo.
- Fixed an issue where Rich Text Field Asset modals would ignore the defined Volume order.
- Fixed a SQL error that occurred when saving an entry with a Rich Text field that contained a 4-byte character (like an emoji), if using MySQL. ([#1627](https://github.com/craftcms/cms/issues/1627))
- Fixed an `UnknownPropertyException` that could occur on Rich Text fields after upgrading from Craft 2.

## 3.0.0-beta.10 - 2017-04-07

### Added
- Added `craft\console\User::getId()`.
- Added `craft\controllers\ElementsController::actionGetElementHtml()`
- Added `craft\helpers\ArrayHelper::filterByValue()`.
- Added `craft\helpers\Console`.
- Added `craft\services\Elements::duplicateElement()`.
- Added the `|filterByValue` Twig filter.
- Added `Craft.selectFullValue()`.

### Changed
- `craft\image\Raster::rotate()` now requires a float parameter, instead of an integer.
- Rotating images by degree fractions in image editor is now possible only when using Imagick as the image driver.
- Improved the behavior of auto-generated text inputs (like Handle fields).
- The “Target Site” relational field setting has been redesigned as two-step process, for added clarity. ([#1499](https://github.com/craftcms/cms/issues/1499))
- The `beforeSaveGlobalSet` event on `craft\services\Globals` is no longer cancellable.
- `migrate` console actions now support `-t` and `-p` aliases for `--type` and `--plugin` options.
- Console requests now report if there are any database connection issues. ([#1580](https://github.com/craftcms/cms/issues/1580))
- `craft\elements\db\ElementQuery::one()` now returns the first cached element if the element query has any results cached on it.
- `craft\base\SavableComponent::settingsAttributes()` now returns all public, non-static properties on any parent classes in addition to the called class, so long as they weren’t defined in an abstract class.
- `craft\controllers\AssetsController::uploadFile()` now also returns `assetId` on a successful upload.
- Renamed `craft\base\Element::SCENARIO_SITE_PROPAGATION` to `SCENARIO_ESSENTIALS`.

### Removed
- Removed `craft\base\TaskInterface::getDescription()`.
- Removed `craft\db\Connection::DRIVER_MYSQL`. Use `craft\config\DbConfig::DRIVER_MYSQL` instead.
- Removed `craft\db\Connection::DRIVER_PGSQL`. Use `craft\config\DbConfig::DRIVER_PGSQL` instead.
- Removed `craft\helpers\StringHelper::ensureEndsWith()`. Use `ensureRight()` instead.
- Removed `craft\helpers\StringHelper::ensureStartsWith()`. Use `ensureLeft()` instead.

### Fixed
- Fixed an issue where renaming the current folder in Assets manager would break the URLs for currently loaded elements. ([#1474](https://github.com/craftcms/cms/issues/1474))
- Fixed an issue where focal point would not be tracked correctly under certain circumstances. ([#1305](https://github.com/craftcms/cms/issues/1305))
- Fixed an issue where image operations were being performed when saving an edited image without anything warranting them. ([#1329](https://github.com/craftcms/cms/issues/1329), [#1588](https://github.com/craftcms/cms/issues/1588))
- Fixed a bug where it was not possible to install plugins manually. ([#1572](https://github.com/craftcms/cms/issues/1572))
- Fixed a bug where tasks’ default descriptions were not showing up in the Control Panel, for tasks that weren’t created with a custom description.
- Fixed a PostgreSQL error that could occur if you were saving a large amount of data into a field that needed to be search indexed. ([#1589](https://github.com/craftcms/cms/issues/1589))
- Fixed a bug where focal point would not be updated when replacing an image with the image editor.
- Fixed a bug that broke the “Resaving all localizable elements” task after creating a new site, if there were any Matrix fields set to manage blocks on a per-site basis.
- Fixed a bug where only the initially-selected field type’s supported translation methods were being taken into account when populating the Translation Method setting options.
- Fixed an error that occurred on the Dashboard if there was a Feed widget without a Limit set. ([#1565](https://github.com/craftcms/cms/issues/1565))
- Fixed a PHP error that could occur after a task failure. ([#1567](https://github.com/craftcms/cms/issues/1567))
- Fixed a bug where the tip of the task info HUD would remain visible after the last task had been manually canceled. ([#1566](https://github.com/craftcms/cms/issues/1566))
- Fixed a PHP error that occurred when saving a new Structure section. ([#1573](https://github.com/craftcms/cms/issues/1573))
- Fixed a PHP error that would occur when creating a new entry without an author from a console controller. ([#1581](https://github.com/craftcms/cms/issues/1581))
- Fixed a SQL error that occurred when attempting to update to 3.0.0-beta.8 or later, on installs using PostgreSQL. ([#1586](https://github.com/craftcms/cms/issues/1586))
- Fixed a bug where newly-created global sets weren’t remembering their field layouts. ([#1582](https://github.com/craftcms/cms/issues/1582))
- Fixed a bug where Craft wasn’t invalidating OPcache after writing new auto-generated classes in `storage/runtime/compiled_classes/`. ([#1595](https://github.com/craftcms/cms/issues/1595))
- Fixed incorrectly named Asset permissions. ([#1602](https://github.com/craftcms/cms/issues/1602))
- Fixed a bug where calling `.one()` on a Matrix/relation field within a custom entry title format would not return the first *posted* matrix block/relation. ([#1597](https://github.com/craftcms/cms/issues/1597))
- Fixed a bug where the Recent Entries widget wasn’t displaying any entries for non-admin users on single-site Craft installs. ([#1601](https://github.com/craftcms/cms/issues/1601))
- Fixed a PHP error that would occur if Craft was not installed and you had the `CRAFT_SITE` constant defined in your public index.php file.  ([#1494](https://github.com/craftcms/cms/issues/1494))
- Fixed a bug where drag-and-drop uploading was not possible for Asset fields. ([#1604](https://github.com/craftcms/cms/issues/1604))
- Fixed a bug where it was not possible to trigger a prompt when uploading an Asset with a conflicting name.
- Fixed a bug where clicking “Save as a new entry” on an Edit Entry page, or “Save as a new category” on an Edit Category page, would only use the current site’s content, discarding the title and any translatable custom field values from other sites. ([#1523](https://github.com/craftcms/cms/issues/1523))

## 3.0.0-beta.9 - 2017-03-27

### Added
- Added `craft\services\Plugins::getPluginByClass()`.

### Fixed
- Fixed a PHP error that occurred on the Dashboard if there were any Quick Post widgets.
- Fixed a bug where there was no visible “Content” tab in the Field Layout Designer when creating a new global set.
- Fixed a PHP error that occurred when saving a new global set. ([#1570](https://github.com/craftcms/cms/issues/1570))
- Fixed a bug where clicking “Sign out” in the Control Panel would generally result in a 404 error. ([#1568](https://github.com/craftcms/cms/issues/1568))
- Fixed a bug where saving an Assets field without Volumes defined and then trying to use it would result in an exception. ([#1423](https://github.com/craftcms/cms/issues/1423))
- Fixed an issue where deleting an Asset volume would delete all of the physical files of Assets indexed.
- Fixed a bug where Craft could not connect to MySQL databases using the `unixSocket` setting.

## 3.0.0-beta.8 - 2017-03-24

### Added
- Added support for a `url` DB config setting, which can be set to a DB connection URL as provided by some PaaS solutions. ([#1317](https://github.com/craftcms/cms/issues/1317))
- Added `craft\base\FieldInterface::getIsTranslatable()`.
- Added `craft\base\FieldInterface::supportedTranslationMethods()`.
- Added `craft\base\FolderVolumeInterface::folderExists()`.
- Added `craft\base\Plugin::cpNavIconPath()`.
- Added `craft\base\PluginInterface::getCpNavItem()`.
- Added `craft\config\ApcConfig`.
- Added `craft\config\DbCacheConfig`.
- Added `craft\config\DbConfig`.
- Added `craft\config\FileCacheConfig`.
- Added `craft\config\GeneralConfig`.
- Added `craft\config\MemCacheConfig`.
- Added `craft\controllers\AssetsController::actionDeleteAsset()`.
- Added `craft\elements\Asset::$avoidFilenameConflicts`, which determines whether new files’ names should be automatically renamed to avoid conflicts with exiting files.
- Added `craft\elements\Asset::$conflictingFilename`, which stores a record of the attempted filename that ended up conflicting with an existing file.
- Added `craft\elements\Asset::$newFolderId`, which indicates an asset's new intended folder ID.
- Added `craft\elements\Asset::$newLocation`, which indicates an asset's new intended location. If null, it will be constructed from the `$newFolderId` and `$newFilename` properties.
- Added `craft\helpers\App::maxPowerCaptain()`.
- Added `craft\helpers\Assets::parseFileLocation()`.
- Added `craft\helpers\ConfigHelper`.
- Added `craft\helpers\DateTimeHelper::intervalToSeconds()`.
- Added `craft\helpers\DateTimeHelper::secondsToInterval()`.
- Added `craft\helpers\FileHelper::useFileLocks()`.
- Added `craft\helpers\UrlHelper::resourceTrigger()`.
- Added `craft\services\Config::getApc()`.
- Added `craft\services\Config::getConfigFromFile()`.
- Added `craft\services\Config::getDb()`.
- Added `craft\services\Config::getDbCache()`.
- Added `craft\services\Config::getFileCache()`.
- Added `craft\services\Config::getGeneral()`.
- Added `craft\services\Config::getMemCache()`.
- Added `craft\validators\AssetLocationValidator`.
- Added the `beforeHandleFile` event to `craft\elements\Asset`, which fires whenever a new file is getting uploaded, or an existing file is being moved/renamed.
- Added `Craft.registerElementEditorClass()` and the `Craft.createElementEditor()` factory function, making it possible to set element editor classes specific to an element type.
- Added `Craft.BaseElementSelectInput::createElementEditor()`, making it possible for subclasses to customize the settings passed to the element editor.
- Element indexes now have a `toolbarFixed` setting, which dictates whether the toolbar should be fixed when scrolling. ([#1504](https://github.com/craftcms/cms/issues/1504))
- Element indexes now have `refreshSourcesAction`, `updateElementsAction`, and `submitActionsAction` settings, which define the controller actions that various Ajax requests should be posted to. ([#1480](https://github.com/craftcms/cms/issues/1480))
- Added an `onAfterAction()` method to `Craft.BaseElementIndex`. ([#1534](https://github.com/craftcms/cms/issues/1534))
- Plugins can now define [sub-modules](http://www.yiiframework.com/doc-2.0/guide-structure-modules.html) via `extra.modules` in their `composer.json` file. ([#1559](https://github.com/craftcms/cms/issues/1559))
- Elements are now “hard-coded” with their field layout IDs, via a new `fieldLayoutId` column in the `elements` table and a `$fieldLayoutId` property on `craft\base\ElementTrait`. Plugins that provide custom element types should start making sure `$fieldLayoutId` is set on their elements before passing them to `Craft::$app->elements->saveElement()`.

### Changed
- Asset file operations have been refactored to work alongside asset element saving.
- `craft\controllers\AssetsController::actionMoveAsset()` now accepts a `force` param, rather than `userResponse`.
- `craft\controllers\AssetsController::actionMoveAsset()` now returns `conflict` and `suggestedFilename` keys in the event of a filename conflict, rather than `prompt`
- `craft\controllers\AssetsController::actionMoveFolder()` now accepts `force` and `merge` params, rather than `userResponse`.
- `craft\controllers\AssetsController::actionMoveFolder()` now returns a `conflict` key in the event of a filename conflict, rather than `prompt` and `foldername`.
- `craft\controllers\AssetsController::actionReplaceFile()` now accepts `sourceAssetId` and `targetFilename` params.
- `craft\controllers\AssetsController::actionSaveAsset()` no longer accepts `assetId` and `userResponse` params.
- `craft\controllers\AssetsController::actionSaveAsset()` now returns `conflict` and `conflictingAssetId` keys in the event of a filename conflict, rather than `prompt`.
- `craft\elements\Asset` now supports a `create` scenario that should be used when creating a new asset.
- `craft\elements\Asset` now supports a `fileOperations` scenario that should be used when an existing asset’s file is being moved around.
- `craft\elements\Asset` now supports a `index` scenario scenario that should be used when indexing an asset’s file.
- `craft\elements\Asset` now supports a `replace` scenario that should be used when replacing an asset’s file.
- `craft\helpers\Assets::editorImagePath()` was renamed to `getImageEditorSource()`.
- `craft\helpers\Assets::fileTransferList()` no longer accepts a `$merge` argument.
- `craft\services\Assets::createFolder()` now accepts an `$indexExisting` argument that determines whether unindexed folders on the volume should be silently indexed.
- `craft\services\Assets::getNameReplacementInFolder()` now combines the file lists on the volume and the asset index when figuring out a safe replacement filename to use.
- `craft\services\Assets::getNameReplacementInFolder()` now throws an `InvalidParamException` if `$folderId` is set to an invalid folder ID.
- `craft\services\Assets::moveAsset()` now accepts an instance of `craft\models\VolumeFolder` instead of a folder ID.
- `craft\services\Assets::moveAsset()` now returns a boolean value.
- The `cacheDuration`, `cooldownDuration`, `defaultTokenDuration`, `elevatedSessionDuration`, `invalidLoginWindowDuration`, `purgePendingUsersDuration`, `rememberUsernameDuration`, `rememberedUserSessionDuration`, `userSessionDuration`, and `verificationCodeDuration` config settings can now be set to an integer (number of seconds), string ([duration interval](https://en.wikipedia.org/wiki/ISO_8601#Durations)), or `DateInterval` object.
- Plugin config file values in `config/pluginhandle.php` are now merged with database-stored plugin settings, and applied to the plugin’s settings model. (Also removed support for plugin `config.php` files.) ([#1096](https://github.com/craftcms/cms/issues/1096))
- `craft\services\Config::getConfigSettings()` now only accepts a `$category` value of `apc`, `db`, `dbcache`, `filecache`, `general`, or `memcache`. (It no longer accepts plugin handles.)
- Renamed `craft\base\PluginTrait::$hasSettings` to `$hasCpSettings`.
- Removed support for automatically determining the values for the `omitScriptNameInUrls` and `usePathInfo` config settings.
- Removed support for `@web`, `@webroot`, and other aliases in volume settings, as they cause more problems than they solve in multi-site Craft installs.
- Local volumes’ “File System Path” settings can now begin with `@webroot`, which is an alias for the path to the directory that `index.php` lives in.
- `craft\base\Element::getFieldLayout()` now returns a field layout based on the `$fieldLayoutId` property (if set). It no longer returns the first field layout associated with the static element class.
- `craft\services\Fields::assembleLayoutFromPost()` now sets the ID on the returned field layout if the post data came from a Field Layout Designer for an existing field layout.
- `craft\services\Fields::saveLayout()` is now capable of updating existing field layouts, not just creating new ones. So there’s no longer a need to delete the old field layout and save a brand new one each time something changes.
- Field types that don’t support a column in the `content` table are no longer assumed to be untranslatable. If a field type wants to opt out of having a Translation Method setting, it should override its static `supportedTranslationMethods()` method and return either `['none']` or `['site']`, depending on whether its values should be propagated across other sites or not.

### Removed
- Removed the `beforeUploadAsset` event from `craft\services\Asset`.
- Removed `craft\base\ApplicationTrait::validateDbConfigFile()`.
- Removed `craft\elements\Asset::$indexInProgress`.
- Removed `craft\helpers\DateTimeHelper::timeFormatToSeconds()`.
- Removed `craft\services\Assets::renameFile()`.
- Removed `craft\services\Assets::saveAsset()`.
- Removed `craft\services\Config::allowAutoUpdates()`.
- Removed `craft\services\Config::exists()`. Use `isset(Craft::$app->config->general->configSetting)`.
- Removed `craft\services\Config::get()`. Use `Craft::$app->config->general`, et al.
- Removed `craft\services\Config::getAllowedFileExtensions()`. Use `Craft::$app->config->general->allowedFileExtensions`.
- Removed `craft\services\Config::getCacheDuration()`. Use `Craft::$app->config->general->cacheDuration`.
- Removed `craft\services\Config::getCpLoginPath()`. It’s `login`.
- Removed `craft\services\Config::getCpLogoutPath()`. It’s `logout`.
- Removed `craft\services\Config::getCpSetPasswordPath()`. It’s `setpassword`.
- Removed `craft\services\Config::getDbPort()`. Use `Craft::$app->config->db->port`.
- Removed `craft\services\Config::getDbTablePrefix()`. Use `Craft::$app->config->db->tablePrefix`.
- Removed `craft\services\Config::getElevatedSessionDuration()`. Use `Craft::$app->config->general->elevatedSessionDuration`.
- Removed `craft\services\Config::getLocalized()`. Use `Craft::$app->config->general->getLoginPath()`, et al.
- Removed `craft\services\Config::getLoginPath()`. Use `Craft::$app->config->general->getLoginPath()`.
- Removed `craft\services\Config::getLogoutPath()`. Use `Craft::$app->config->general->getLogoutPath()`.
- Removed `craft\services\Config::getOmitScriptNameInUrls()`. Use `Craft::$app->config->general->omitScriptNameInUrls`.
- Removed `craft\services\Config::getResourceTrigger()`. Use `craft\helpers\UrlHelper::resourceTrigger()`.
- Removed `craft\services\Config::getSetPasswordPath()`. Use `Craft::$app->config->general->getSetPasswordPath()`.
- Removed `craft\services\Config::getUseFileLocks()`. Use `craft\helpers\FileHelper::useFileLocks()`.
- Removed `craft\services\Config::getUsePathInfo()`. Use `Craft::$app->config->general->usePathInfo`.
- Removed `craft\services\Config::getUserSessionDuration()`. Use `Craft::$app->config->general->userSessionDuration`.
- Removed `craft\services\Config::isExtensionAllowed()`.
- Removed `craft\services\Config::maxPowerCaptain()`. Use `craft\helpers\App::maxPowerCaptain()`.
- Removed `craft\services\Config::set()`.
- Removed `craft\validators\AssetFilenameValidator`.
- Removed `Craft.showElementEditor()`.

### Fixed
- Fixed a bug where `Dashboard.js` would not load on case-sensitive file systems. ([#1500](https://github.com/craftcms/cms/issues/1500))
- Fixed a bug that would cause a SQL error on some Craft 2.6 to 3 updates.
- Fixed a bug where Craft’s stored field version would not update after saving/deleting a field in a non-global context.
- Fixed a PHP error that occurred when installing Craft, if the user settings had any validation errors.
- Fixed a bug where it was not possible to refresh element sources in element views.
- Fixed an exception that could occur when loading an entry with a stored version that didn’t have a valid entry type ID.
- Fixed a bug where Single entries weren’t getting their URIs or slugs updated when the section settings were re-saved. ([#1547](https://github.com/craftcms/cms/issues/1547))
- Fixed a bug where the `CRAFT_ENVIRONMENT` PHP constant wasn’t working. ([#1555](https://github.com/craftcms/cms/issues/1555))
- Fixed a bug where permissions were not checked prior to deleting an Asset via Element Action.
- Fixed a bug where Matrix and relational fields’ values were getting propagated across other sites, even if they were set to manage blocks/relations on a per-site basis. ([#1560](https://github.com/craftcms/cms/issues/1560))
- Fixed a PHP error that occurred on some console requests due to `craft\console\Application::getUser()` not existing. ([#1562](https://github.com/craftcms/cms/issues/1562))
- Fixed a bug where newly-created Matrix block type fields’ Instructions settings were limited to 64 characters. ([#1543](https://github.com/craftcms/cms/issues/1543))
- Fixed a bug that could prevent Craft from updating correctly in case of missing files.
- Fixed a PHP error that could occur when saving an element that says it has content, but doesn’t have a field layout.
- Fixed a bug where editing an asset from an Assets field wouldn’t show the correct custom fields, if the element hadn’t been saved yet or was disabled, and the asset hadn’t been placed in its target volume yet due to a dynamic subfolder path setting on the Assets field.
- Fixed a PHP error that could occur when updating Craft if an Assets field didn’t have valid settings.
- Fixed a PHP error that could occur when updating Craft if a Plain Text field didn’t have valid settings.

## 3.0.0-beta.7 - 2017-03-10

### Added
- Added `craft\services\Assets::getCurrentUserTemporaryUploadFolder()`.
- Added `craft\services\Assets::getUserTemporaryUploadFolder()`.

### Changed
- `UserException` reports are now styled like other exceptions when Dev Mode is enabled, with the full stack trace shown.
- It is no longer possible to create a temporary volume by calling `craft\services\Volumes::getVolumeById()` without passing an ID.
- Assets indexes now show a “Temporary uploads” volume that contain any assets uploaded by the current user, which haven’t been moved to a more permanent location yet.
- Craft now stores temporary asset uploads on a per-user basis, rather than per-user/per-Assets field.
- Disabled Matrix blocks are no longer shown in Live Preview. ([#13](https://github.com/craftcms/cms/issues/13))
- Rich Text fields now remember if their “Available Volumes” or “Available Transforms” settings were saved with no options selected, and disables the corresponding functionalities if so. ([#21](https://github.com/craftcms/cms/issues/21))
- `craft\base\Plugin::beforeUpdate()` and `afterUpdate()` now get passed a `$fromVersion` argument.)
- `craft\console\User::getIdentity()`’s return types are now consistent with `craft\web\User::getIdentity()`.
- `craft\services\Elements::saveElement()` now has a `$propagate` argument, which determines whether the element should be saved across all its supported sites (defaults to `true`).
- When an element is being saved across multiple sites, each site will now fire the before/after-save events.
- Exceptions that are thrown when running a task are now logged.
- Plugins’ translation categories are now all-lowercase by default, but they can be overridden by setting the `$t9nCategory` plugin property.
- The `_includes/forms/checkboxSelect.html` Control Panel template no longer shows an “All” checkbox by default. Set `showAllOption = true` to show it.
- The `_includes/forms/checkboxSelect.html` Control Panel template no longer interprets an empty default value to mean the “All” option should be checked.
- Updated the craftcms/server-check library to 1.0.11.

### Removed
- Removed support for chain-setting model properties via magic property setters. Models that wish to support this behavior must supply their own setter methods.
- Removed `craft\base\Model::copy()`.
- Removed `craft\fields\Assets::getFolderOptions()`.
- Removed `craft\services\Assets::getUserFolder()`.

### Fixed
- Fixed a bug where the `deferPublicRegistrationPassword` config setting was having the opposite effect it was intended for.
- Fixed a PHP error that would occur if some, but not all, of the auto-generated classes in `storage/runtime/compiled_classes/` didn’t exist or was out of date. ([#1427](https://github.com/craftcms/cms/issues/1427))
- Fixed a bug where exceptions that were thrown during template rendering were being displayed without any styling. ([#1454](https://github.com/craftcms/cms/issues/1454))
- Fixed a bug where the Clear Caches utility was ignoring any cache options registered with the `registerCacheOptions` event. ([#1461](https://github.com/craftcms/cms/issues/1461))
- Fixed the styling of Element Editor HUD headers and footers. ([#1457](https://github.com/craftcms/cms/issues/1457))
- Fixed a Slug validation error that would occur when saving an entry with no slug, if the entry type was configured to not show the Title field. ([#1456](https://github.com/craftcms/cms/issues/1456))
- Fixed an exception that occurred when an Assets field’s dynamic upload path could not be resolved. ([#1414](https://github.com/craftcms/cms/issues/1414))
- Fixed a bug where Redactor was losing its custom styling in Live Preview and Element Editor modals. ([#1467](https://github.com/craftcms/cms/issues/1467))
- Fixed a PHP error that occurred when passing anything besides an integer into an element query’s `level()` method. ([#1469](https://github.com/craftcms/cms/issues/1469))
- Fixed a bug where the Edit Entry page would always assume an entry had the first available entry type. ([#1470](https://github.com/craftcms/cms/issues/1470))
- Fixed a PHP error that occurred when attempting to rerun a failed task.
- Fixed a bug where Matrix and relational field values weren’t getting propagated to new sites correctly. ([#16](https://github.com/craftcms/cms/issues/16))
- Fixed a bug where the `CRAFT_SITE` constant wasn’t being respected. ([#1472](https://github.com/craftcms/cms/issues/1472))

## 3.0.0-beta.6 - 2017-03-03

### Added
- Added a “Cache remote images?” setting to the Asset Indexes utility, which if unchecked will dramatically speed up remote image indexing.
- Added `craft\base\Volume::getFileMetadata()`.
- Added `craft\base\Volume::getFileStream()`.
- Added `craft\base\VolumeInterface::getFileMetadata()`.
- Added `craft\base\VolumeInterface::getFileStream()`.
- Added `craft\elements\Asset::getFocalPoint()`.
- Added `craft\elements\Asset::getStream()`.
- Added `craft\helpers\Image::imageSizeByStream()`.
- Added `craft\services\AssetIndexer::extractFolderItemsFromIndexList()`.
- Added `craft\services\AssetIndexer::extractSkippedItemsFromIndexList()`.
- Added `craft\services\AssetIndexer::getIndexListOnVolume()`.
- Added `craft\services\AssetIndexer::getNextIndexEntry()`.
- Added `craft\services\AssetIndexer::processIndexForVolume()`.
- Added `craft\services\AssetIndexer::storeIndexList()`.
- Added `craft\services\AssetIndexer::updateIndexEntry()`.
- Added `craft\services\Tasks::rerunTask()`.
- Added `craft\web\Response::getContentType()`.

### Changed
- Asset focal point coordinates are now stored as decimal fractions instead of absolute coordinates.
- Craft now does fuzzy searching on the right side of a keyword by default. ([#1420](https://github.com/craftcms/cms/issues/1420))
- It’s now possible to add columns to an element query’s `select` clause without completely replacing all of the default columns, by calling its `addSelect()` method.
- Users are no longer logged out when verifying a new email address on their own account. ([#1421](https://github.com/craftcms/cms/issues/1421))
- Users no longer get an exception or error message if they click on an invalid/expired email verification link and are already logged in. Instead they’ll be redirected to wherever they would normally be taken immediately after logging in. ([#1422](https://github.com/craftcms/cms/issues/1422))
- `craft\base\Volume::filesystem()` now accepts a config parameter.
- `craft\base\Volume::getFileList()` now returns the file list array indexed by the file URIs.
- `craft\base\Volume::getMissingFiles()` no longer accepts a list of volume IDs and returns all missing files for that session,
- `craft\base\Volume::indexFile()` now requires an instance of `craft\base\Volume` (instead of `craft\base\VolumeInterface`) and a URI path as parameters.
- `craft\base\Volume::indexFile()` now accepts a parameter to indicate whether to cache remote files or not.
- `craft\controllers\TasksController::actionRerunTask()` now returns `1`, rather than the Json-encoded task info.
- `craft\services\Assets::findFolders()` now returns the folder list array indexed by folder ids.
- `craft\services\Tasks::rerunTaskById()` now returns `true` if the task was queued up to be rerun successfully, and will throw an exception if the task isn’t a top-level one.
- `craft\web\Controller::renderTemplate()` now returns a `yii\web\Response` object rather than a string.
- `craft\web\User::getReturnUrl()` now returns a URL based on the `postCpLoginRedirect` or `postLoginRedirect` config setting depending on the user’s permissions, if they didn’t have a return URL stored in their session data, and a default URL was not supplied.
- Renamed `craft\services\EmailMessages` to `SystemMessages`, which is now available to Craft Personal installations.
- Renamed `craft\base\ApplicationTrait::$emailMessages` to `$systemMessages`.
- Renamed `craft\base\ApplicationTrait::getEmailMessages()` to `getSystemMessages()`.
- Renamed `craft\controllers\EmailMessagesController` to `SystemMessagesController`.
- Renamed the `emailmessages` DB table to `systemmessages`.
- Renamed `craft\models\RebrandEmail` to `SystemMessage`, and removed its `$language` and `$htmlBody` properties.
- Renamed `craft\records\EmailMessage` to `SystemMessage`.
- Renamed `craft\web\assets\emailmessages\EmailMessagesAsset` to `craft\web\assets\systemmessages\SystemMessagesAsset`.
- System messages registered with the `craft\services\SystemMessages::EVENT_REGISTER_MESSAGES` event must now either be `craft\models\SystemMessage` objects or arrays with `key`, `heading`, `subject`, and `body` keys.
- Rich Text field settings will no longer show the “All” option for the “Available Volumes and “Available Transforms” settings if no volumes or transforms have been defined. 

### Removed 

- Removed `craft\elements\db\UserQuery::$withPassword`.
- Removed `craft\elements\db\UserQuery::withPassword()`.
- Removed `craft\helpers\Header`.
- Removed `craft\helpers\Json::sendJsonHeaders()`.
- Removed `craft\helpers\Json::setJsonContentTypeHeader()`.
- Removed `craft\models\AssetIndexData::$offset`.
- Removed `craft\records\AssetIndexData::$offset`.
- Removed `craft\services\AssetIndexer::getIndexEntry()`.
- Removed `craft\services\AssetIndexer::processIndexForVolume()`.
- Removed `craft\services\AssetIndexer::storeIndexEntry()`.
- Removed `craft\services\AssetIndexer::updateIndexEntryRecordId()`.
- Removed `craft\services\Users::getUserByEmail()`.
- Removed `craft\web\Application::returnAjaxError()`.
- Removed `craft\web\Application::returnAjaxException()`.
- Removed `craft\web\Controller::asJson()` and `asXml()`, because the base `yii\web\Controller` class now defines the exact same methods.

### Fixed
- Fixed a bug where it was not possible to update a Asset transform index entry. ([#1434](https://github.com/craftcms/cms/issues/1434))
- Fixed a bug where the Control Panel wouldn’t keep up with task progress after the user chose to rerun a task.
- Fixed a PHP error that could occur if `craft\web\AssetBundle` had been loaded before `craft\web\View`.
- Fixed a bug where new Assets could not be indexed. ([#1437](https://github.com/craftcms/cms/issues/1437))
- Fixed a bug where system email subjects and bodies were just getting the translation keys, e.g. `activate_account_subject` and `activate_account_body`.
- Fixed a bug where you would get a SQL error when saving an Assets field that had a selected asset. ([#1444](https://github.com/craftcms/cms/issues/1444))
- Fixed a couple bugs that broke new email verification.
- Fixed an InvalidParamException that was thrown when clicking a user email verification link with an invalid/expired token.
- Fixed a SQL error that could occur when restoring a database backup after a failed update.
- Fixed a bug where the `invalidUserTokenPath` config setting wasn’t being respected.
- Fixed a bug where creating/editing an entry with a Rich Text field that had Asset Volumes attached in its settings would create a SQL error on PostgreSQL. ([#1438](https://github.com/craftcms/cms/issues/1438))
- Fixed a bug where template requests were not getting a `Content-Type` header based on the template’s MIME type. ([#1424](https://github.com/craftcms/cms/issues/1424))
- Fixed a bug where element pagination would only think there was one page. ([#1440](https://github.com/craftcms/cms/issues/1440))
- Fixed a bug where the `offset` param would doubly reduce the number of elements that could be paginated. ([#1425](https://github.com/craftcms/cms/issues/1425))
- Fixed a bug where Composer-installed plugins’ source translations weren’t getting loaded. ([#1446](https://github.com/craftcms/cms/issues/1446))
- Fixed a SQL error that could occur when loading the elements on an element index page if there were any collapsed elements. ([#1450](https://github.com/craftcms/cms/issues/1450))

## 3.0.0-beta.5 - 2017-02-24

### Added
- Added a “Column Type” advanced setting to Plain Text fields.
- Added a “Column Type” advanced setting to Table fields. ([#1381](https://github.com/craftcms/cms/issues/1381))
- Added `craft\base\ElementInterface::hasUris()`. Elements that can have URIs must add this static method and return `true` now.
- Added `craft\db\Connection::getIsMysql()`.
- Added `craft\db\Connection::getIsPgsql()`.
- Added `craft\events\GenerateTransformEvent`.
- Added `craft\helpers\Component::applySettings()`.
- Added `craft\helpers\Db::getMinAllowedValueForNumericColumn()`.
- Added `craft\helpers\Db::getMaxAllowedValueForNumericColumn()`.
- Added `craft\helpers\Db::isNumericColumnType()`.
- Added `craft\helpers\Db::isTextualColumnType()`.
- Added `craft\helpers\Db::parseColumnLength()`.
- Added `craft\helpers\Db::parseColumnType()`.
- Added `craft\validators\ElementUriValidator`.
- Added `craft\validators\SlugValidator`.

### Changed
- The `cacheDuration` config setting can now be set to an integer (number of seconds).
- Volumes’ “Base URL” settings can now begin with `@web`, which is an alias for the root URL that Craft is running from.
- Local volumes’ “File System Path” settings can now begin with `@webroot`, which is an alias for the path to the directory that `index.php` lives in.
- Volume settings defined in `config/volumes.php` are now passed directly into volume class constructors.
- Moved Rich Text fields’ “Clean up HTML?”, “Purify HTML?”, and “Column Type” settings into an “Advanced” section.
- Renamed Plain Text fields’ “Max Length” setting to “Character Limit”.
- Element queries can now be explicitly configured to ignore the element structure tables by setting the `withStructure` param to `false`.
- Required custom field validation rules are now created by the element, so `craft\base\Field::getElementValidationRules()` just returns an empty array now.
- Elements now validate that custom field values will fit within their database columns, for fields with textual or numeric column types.
- `craft\feeds\Feeds::getFeedItems()` no longer explicitly sets the cache duration to the `cacheDuration` config setting; it lets the data caching driver decide what the default should be (which is set based on the `cacheDuration` config setting… by default).
- `craft\helpers\Db::getTextualColumnStorageCapacity()` now returns `false` if the max capacity can’t be determined, rather than throwing an exception.
- `craft\helpers\Db::getTextualColumnStorageCapacity()` now supports passing in full column type definitions, including attributes like `NOT NULL`, etc.
- `craft\helpers\Db::getTextualColumnStorageCapacity()` will now return the max length for`string` and `char` column type definitions.
- `craft\helpers\ElementHelper::findSource()` now adds a `keyPath` key to the returned source definition array if the source was nested.
- `craft\helpers\ElementHelper::setUniqueUri()` now behaves consistently whether or not the element’s URI format has a `{slug}` token – it will always throw a OperationAbortedException if it can’t find a unique URI.
- `craft\i18n\Formatter::asText` will now format DateTime objects to text.
- `craft\mail\Mailer::send()` now returns `false` if the message couldn’t be sent, rather than throwing a `SendEmailException`.
- Updated the Yii Debug extension to 2.0.8.
- Updated d3.js to 4.6.0.0.
- Updated timepicker to 1.11.10.
- Updated Velocity to 1.4.3.
- Updated Fabric to 1.7.6.
- Updated Codeception to 2.2.9.
- Updated Codeception Verify to 0.3.3.
- Updated Codeception Specify to 0.4.6.
- Updated Flysystem to 1.0.35.
- Updated Yii to 2.0.11.2.

### Removed
- Removed `craft\errors\SendEmailException`.
- Removed `craft\helpers\ElementHelper::setValidSlug()`.

### Fixed
- Fixed a bug where Assets Indexing utility would generate an erroneous request at the end of the operation. ([#1373](https://github.com/craftcms/cms/issues/1373))
- Fixed a JS error that occurred on edit pages with a Color field, unless the `useCompressedJs` config setting was set to `false`. ([#1392](https://github.com/craftcms/cms/issues/1392))
- Fixed a bug where the `cacheDuration` config setting wasn’t getting applied to data caches, so everything was getting cached indefinitely by default.
- Fixed a PHP error that occurred when saving a new entry draft, if the entry’s section only had one entry type. ([#1390](https://github.com/craftcms/cms/issues/1390))
- Fixed a bug where entries’ “Title” field would receive two identical validation errors if a brand new entry was immediately saved as a draft, and didn’t have a title yet.
- Fixed a bug where it was not possible to edit categories on anything but the primary site. ([#1403](https://github.com/craftcms/cms/issues/1403))
- Fixed a PHP type error that could occur when editing an entry or category, if its corresponding template was `NULL` in the database, for some reason.
- Fixed an exception that occurred when testing email settings, if the settings weren’t correct. ([#1405](https://github.com/craftcms/cms/issues/1405))
- Fixed a bug where new Dashboard widgets would get placed before other widgets after reloading the Dashboard. ([#1410](https://github.com/craftcms/cms/issues/1410))
- Fixed a bug where Assets modal would not work when using dynamic paths. ([#1374](https://github.com/craftcms/cms/issues/1374))
- Fixed a bug that prevented the database from being restored properly in certain circumstances if a 2.x to 3.0 upgrade failed.
- Removed the “Column Type” setting from Rich Text fields for PostgreSQL installs, since PostgreSQL doesn’t have/need a `mediumtext` column type.
- Fixed a bug where clicking on the link in a forgot password email would cause a “Invalid Verification Code” error to be thrown. ([#1386](https://github.com/craftcms/cms/pull/1386))
- Fixed a bug where the admin “Copy Password Reset URL” option for a user account would give an error when used.
- Fixed a bug where checking the “Require a password reset on next login” for a user would cause a SQL error when saving that user. ([#1411](https://github.com/craftcms/cms/issues/1411))
- Fixed a bug where custom field validation errors didn’t always include the correct field name.
- Fixed a bug where Craft was throwing an exception when it couldn’t set a valid slug on an element during save, rather than adding a validation error.
- Fixed a bug where saving an element with the title “0” would result in the element’s title getting saved as “-”. ([#1383](https://github.com/craftcms/cms/issues/1383))
- Fixed a bug where the Control Panel layout templates didn’t to a good job handling pages with a title of “0”.
- Fixed a bug where the migration responsible for converting user photos to Assets would fail intermittently.
- Fixed a bug where existing entries were not getting their structure data if their section was converted from a Single/Channel to a Structure. ([#1407](https://github.com/craftcms/cms/issues/1407))
- Fixed a bug where `craft\services\Globals::saveSet()` could return `true` even if the global set hadn’t been saved successfully.
- Fixed a bug where it was possible to save an element without a slug if the Title didn’t contain any alphanumeric characters. ([#22](https://github.com/craftcms/cms/issues/22))
- Fixed a bug where it was possible to save a Single section with an invalid URI. ([#1416](https://github.com/craftcms/cms/issues/1416))
- Fixed a bug where saving an element with an invalid URI would halfway work. ([#1416](https://github.com/craftcms/cms/issues/1416))

## 3.0.0-beta.4 - 2017-02-17

### Added
- Added the “Branch Limit” Categories field setting, which replaces the “Limit” setting. ([#1388](https://github.com/craftcms/cms/issues/1388))
- Added the `withStructure` param to element queries (defaults to `true` for entry and category queries).
- Added `craft\base\PluginInterface::setSettings()`.
- Added `craft\base\FolderVolumeInterface` that should be used by all Volumes supporting discrete folders.
- Added `craft\base\FolderVolume` that should be used by all Volumes supporting discrete folders.
- Added `craft\elements\db\ElementQueryInterface::withStructure()`.
- Added `craft\helpers\App::humanizeClass()`.
- Added `craft\helpers\FileHelper::lastModifiedTime()`.
- Added `craft\models\FieldLayout::getFieldByHandle()`.
- Added `craft\services\Categories::applyBranchLimitToCategories()`.
- Added `craft\services\Tasks::getTaskInfo()`.
- Added `craft\web\Request::accepts()`.
- Added the `$maybeAutoRun` argument to `craft\services\Tasks::queueTask()`.
- Added Craft’s required PHP extensions to `composer.json`.

### Changed
- The Resave Elements task now shows a more humanized version of the element type’s class name in its default descriptions.
- Elements no longer get a default title on save, unless they’re being saved without validation.
- `craft\fields\BaseRelationField::$allowMultipleSources` is now public.
- `craft\fields\BaseRelationField::$allowLimit` is now public.
- Renamed `craft\fields\BaseRelationField::sourceOptions()` to `getSourceOptions()`, and now it’s public.
- Renamed `craft\fields\BaseRelationField::targetSiteFieldHtml()` to `getTargetSiteFieldHtml()`, and now it’s public.
- Renamed `craft\fields\BaseRelationField::viewModeFieldHtml()` to `getViewModeFieldHtml()`, and now it’s public.
- It’s now possible for field types that extend `craft\fields\BaseRelationField` to override the settings template by setting the `$settingsTemplate` property.
- `craft\volumes\Local` now extends `craft\base\FolderVolume` instead of `craft\base\Volume`.
- Replaced `craft\services::fillGapsInCategoryIds()` with `fillGapsInCategories()`.
- Updated Garnish to 0.1.13.

### Removed
- Removed `craft\base\Element::resolveStructureId()`.
- Removed `craft\base\ElementInterface::getStructureId()`.
- Removed `craft\base\ElementInterface::setStructureId()`.
- Removed `craft\base\Volume::createDir()`.
- Removed `craft\base\Volume::deleteDir()`.
- Removed `craft\base\Volume::folderExists()`.
- Removed `craft\base\Volume::renameDir()`.
- Removed `craft\base\VolumeInterface::createDir()`.
- Removed `craft\base\VolumeInterface::deleteDir()`.
- Removed `craft\base\VolumeInterface::renameDir()`.
- Removed the `table.inputs` styles. Use `div.flex` instead.

### Fixed
- Fixed a bug where a plugin’s `init()` method couldn’t access its own settings values. ([#1361](https://github.com/craftcms/cms/issues/1361))
- Fixed a PHP type error if you tried to save a Number field’s setting with “Min Value” set to nothing.
- Fixed a bug where it was not possible to rename a file with the Asset "Rename File" action.
- Fixed a PHP error that occurred when uploading a user photo. ([#1367](https://github.com/craftcms/cms/issues/1367))
- Fixed a bug where element titles were not translatable. ([#1365](https://github.com/craftcms/cms/issues/1365))
- Fixed a PHP error that occurred on the Settings → General page if the `timezone` config setting was set. ([#1366](https://github.com/craftcms/cms/issues/1366))
- Fixed a bug where some Control Panel message strings were getting translated with the `site` translation category rather than `app`.
- Fixed a bug where pagination URLs would define page numbers using a `pg` query string param if the `pageTrigger` config setting was set to `'?p'` and the `pathParam` config setting was set to something besides `'p'`.
- Fixed a bug where if a Craft update failed and the attempt to restore the database from a backup failed, the UI would still show that the restore was successful.
- Fixed several migration related bugs that were preventing some Craft 2.6 installs from being able to update to Craft 3.
- Fixed a bug where renaming a folder would remove it’s trailing slash from path.
- Fixed a bug where asset bundles weren’t always getting re-published when a sub-file(s) had been updated. ([#1371](https://github.com/craftcms/cms/issues/1371))
- Fixed a bug where SVG images without a viewbox defined would not be scaled correctly.
- Fixed a bug where Craft would generate warning when trying to index images with no content in them.
- Fixed a bug where the Database Backup utility wouldn’t show an error when the backup failed. ([#1372](https://github.com/craftcms/cms/issues/1372))
- Fixed a bug where saving preexisting Active Record objects was not updating the `dateUpdated` column automatically.
- Fixed a bug where required fields on a field layout were not being enforced. ([#1380](https://github.com/craftcms/cms/issues/1380))
- Fixed a bug where required Plain Text fields were not getting a validation error if left blank.
- Fixed a PHP type error that occurred when calling `craft\base\Element::getPrevSibling()` or `getNextSibling()`.
- Fixed a bug where Structure-related element methods (e.g. `getParent()`) weren’t working for elements that weren’t queried with the `structureId` param set. ([#1375](https://github.com/craftcms/cms/issues/1375))
- Fixed a bug where an exception was thrown when saving an element with a slug that was more than 255 characters long, rather than giving the slug a validation error. ([#1389](https://github.com/craftcms/cms/issues/1389))
- Fixed a bug where the Password input on the Control Panel Login page was getting extra padding on the right side instead of the left side for browsers that preferred a RTL language. ([#1391](https://github.com/craftcms/cms/issues/1391))
- Fixed several issues and unexpected behaviors around the Number field, its default values, min and max settings and required validation.
- Fixed a bug where the element listing wouldn’t get refreshed after running the “Set status” action, if any of the elements couldn’t be enabled due to validation errors.

## 3.0.0-beta.3 - 2017-02-07

### Added
- Added the new “System Name” general setting, which defines the name that should be visible in the global CP sidebar. ([#1338](https://github.com/craftcms/cms/issues/1338))
- Added `craft\base\ElementInterface::getSearchKeywords()`.
- Added `craft\helpers\Db::areColumnTypesCompatible()`.
- Added `craft\helpers\Db::getSimplifiedColumnType()`.
- Added `craft\services\Security::redactIfSensitive()`.

### Changed
- The “Set status” batch element action now goes through the normal element save process, rather than directly modifying the DB values, ensuring that the elements validate before enabling them. ([#2](https://github.com/craftcms/cms/issues/2))
- The “Set status” batch element action now updates elements’ site statuses in addition to their global statuses, when setting the status to Enabled.
- Sensitive global values are now redacted from the logs. ([#1328](https://github.com/craftcms/cms/issues/1328))
- Editable tables now support a `radioMode` checkbox column option, which prevents more than one of the column’s checkboxes from being checked at a time.
- `craft\helpers\Db::getNumericalColumnType()` no longer returns unsigned integer column types for MySQL.
- The “Field Type” setting on Edit Field pages no longer shows field type options where there’s no chance the existing field data will map over.
- When an entry type is updated, Craft now re-saves all entries of that type.
- Added a `string` return type declaration to `craft\base\PreviewableFieldInterface::getTableAttributeHtml()`.
- Updated Craft Server Check to 1.0.8.

### Removed
- Removed the `afterSetStatus` event from `craft\elements\actions\SetStatus`.
- Removed `craft\enums\ColumnType`.
- Removed `craft\helpers\Logging`.
- Removed `craft\models\SiteSettings`.
- Removed `craft\web\assets\jcrop\JcropAsset`.

### Fixed
- Fixed a bug where saving a disabled entry or draft without a post/expiry date would default to the currently-set date on the entry/draft, rather than clearing out the field.
- Fixed some asterisk icons.
- Fixed a bug where it was impossible to upload user photo, site logo or site icon. ([#1334](https://github.com/craftcms/cms/issues/1334))
- Fixed a bug where it was possible to select multiple default options for Dropdown and Radio Buttons fields. ([#8](https://github.com/craftcms/cms/issues/8))
- Fixed a bug where the “Globals” Control Panel nav item would link to a 404 right after deleting the first global set in Settings → Globals.  ([#9](https://github.com/craftcms/cms/issues/9))
- Fixed a bug that occurred when generating transforms for images with focal points/ ([#1341](https://github.com/craftcms/cms/issues/1341))
- Fixed a bug where the utility status was overlapping the submit button in Utilities. ([#1342](https://github.com/craftcms/cms/issues/1342))
- Fixed a bug where `craft\helpers\Db::getNumericalColumnType()` could return a column type that wouldn’t actually fix the `$max` argument in PostgreSQL.
- Fixed a bug where entry URIs weren’t getting updated after an entry type was updated when the URI format referenced entry type properties. ([#15](https://github.com/craftcms/cms/issues/15))
- Fixed a bug that broke site administration. ([#1332](https://github.com/craftcms/cms/issues/1332))
- Fixed a PHP error that occurred when saving an entry with a Matrix field on a multi-site install, in some cases.
- Fixed a PHP error that occurred when saving an element with a Date/Time field. ([#1332](https://github.com/craftcms/cms/issues/1332))
- Fixed a Twig syntax error when editing an element with a Color field. ([#1354](https://github.com/craftcms/cms/issues/1354))
- Fixed a bug where fields that implemented `craft\base\PreviewableFieldInterface` were not showing up as options on element indexes.
- Fixed task re-running.
- Fixed a bug with transforming SVG files.
- Fixed a bug with transforming images on external sources.
- `config/app.php` can now be a multi-environment config. ([#1344](https://github.com/craftcms/cms/issues/1344))
- Fixed a PHP error that occurred when creating a new tag. ([#1345](https://github.com/craftcms/cms/issues/1345))
- Fixed a bug where relations would be dropped when running the Resave Elements task. ([#1360](https://github.com/craftcms/cms/issues/1360))
- Fixed a PHP error that occurred when executing an element query with the `relatedTo` param set to an element. ([#1346](https://github.com/craftcms/cms/issues/1346))
- Fixed a JavaScript error that was preventing Redactor from loading for Rich Text fields, for users with a non-English preferred language. ([#1349](https://github.com/craftcms/cms/issues/1349))
- Fixed a PHP type error that would occur when calling `craft\services\Globals::getSetByHandle()`. ([#1351](https://github.com/craftcms/cms/issues/1351))
- Fixed a bug where Plain Text fields weren’t enforcing their Max Length setting, and Number fields weren’t enforcing their Min and Max Value settings. ([#1350](https://github.com/craftcms/cms/issues/1350))
- Fixed a 404 error that would occur when switching sites when editing a global set. ([#1355](https://github.com/craftcms/cms/issues/1355))
- Fixed a bug that broke reference tags for Global Sets, Matrix Blocks and Tags. ([#1359](https://github.com/craftcms/cms/issues/1359))
- Fixed a Twig parse error that occurred when using the deprecated `{% includecss %}` or `{% includejs %}` tags as tag pairs. ([#1358](https://github.com/craftcms/cms/issues/1358))
- Fixed a bug where Craft was only logging warnings and errors when Dev Mode was enabled.
- Fixed the “x” button’s icon that appears in search inputs, used to clear the search input. ([#1356](https://github.com/craftcms/cms/issues/1356))
- Fixed a bug where you would get a validation error if you tried to purchase Craft with a 100%-off coupon code.
- Fixed a migration error that was preventing Craft 2.6 installs from being able to update to Craft 3.  ([#1347](https://github.com/craftcms/cms/issues/1347))

## 3.0.0-beta.2 - 2017-02-02

### Changed
- Craft now logs `craft\db\QueryAbortedException`s.
- Element queries will now throw `craft\db\QueryAbortedException`s if any structure params are set, but `structureId` is not set.
- `craft\services\Categories::fillGapsInCategoryIds()` now has a required `$structureId` argument.
- Added `type` and `value` to the list of reserved field handles. ([#1331](https://github.com/craftcms/cms/issues/1331))
- Console requests now get the CP template mode by default.
- Site requests now resolve plugin template paths as if they were CP requests when rendering with the CP template mode. ([#1335](https://github.com/craftcms/cms/issues/1335))
- Updated Yii to 2.0.11.1.

### Removed
- Removed support for Memcache (without a d), as it is not compatible with PHP 7. ([#1309](https://github.com/craftcms/cms/pull/1309))

### Fixed
- Fixed a bug where `craft\feeds\Feeds::getFeedItems()` was returning `null` when the results were not already cached, resulting in an “unknown error” on the Dashboard.
- Fixed an InvalidConfigException that would get thrown when attempting to edit an entry version with an author that had been deleted.
- Fixed a bug where swapping between entries in a section enabled for multiple sites would cause a PHP type error. ([#1310](https://github.com/craftcms/cms/pull/1310))
- Fixed a bug where the “Save as a draft” entry Save menu option would take you to a 404.
- Fixed a bug where the “Publish draft” entry draft Save menu option would take you to a 404.
- Fixed a bug where the “Delete draft” entry draft Save menu options would take you to a 404.
- Fixed a bug where the “Delete” category button would take you to a 404.
- Fixed a bug where saving a user with no permissions would result in a PHP type error.
- Fixed a bug where removing a user’s admin permissions using PostgreSQL would result in a SQL error.
- Fixed a bug where the “Revert entry to this version” button on entry version pages would result in an “No element exists with the ID 'X'” exception. ([#1037](https://github.com/craftcms/cms/issues/1037))
- Fixed a bug where creating a new user would cause a PHP type error. ([#1311](https://github.com/craftcms/cms/issues/1311))
- Fixed a bug where `src/config/defaults/general.php` was listing `'redis'` as a possible `cacheMethod` setting value, but Yii 2 does not have native support for Redis. ([#1314](https://github.com/craftcms/cms/issues/1314))
- Fixed a bug where `craft\db\QueryAbortedException`s were not getting caught when calling `craft\db\Query::scalar()` or `column()`.
- Fixed a bug where expanding a collapsed Structure entry or category on an index page would come up empty. ([#1321](https://github.com/craftcms/cms/issues/1321))
- Fixed some `TypeError`s in controller action responses. ([#1316](https://github.com/craftcms/cms/issues/1316))
- Fixed a PHP error that occurred when using the `{% nav %}` tag, or when selecting categories in a Categories field. ([#1313](https://github.com/craftcms/cms/issues/1313))
- Fixed a bug where deleting all the selections in a relation field would result in no changes being made to the field on save.
- Fixed a PHP error that occurred when editing a Rich Text field with the “Available Transforms” setting set to `*`. ([#1322](https://github.com/craftcms/cms/issues/1322))
- Fixed a PHP error that occurred when editing an image using GD. ([#1312](https://github.com/craftcms/cms/issues/1312))
- Fixed a PHP error that occurred when generating image transforms. ([#1323](https://github.com/craftcms/cms/issues/1323))
- Fixed a bug where Assets fields’ “Sources” settings weren’t working.
- Fixed a bug where disabled entries and categories weren’t showing up in their Control Panel indexes. ([#1325](https://github.com/craftcms/cms/issues/1325))
- Fixed a bug where creating a Number field type on PostgreSQL would result a SQL error.
- Fixed a bug where calling `craft\services\Sections::getEntryTypesByHandle()` would cause a PHP type error. ([#1326](https://github.com/craftcms/cms/issues/1326))
- Fixed a bug where plugin updates could be displayed with the wrong date if the system time zone was behind UTC.

## 3.0.0-beta.1 - 2017-01-29

### Added
- Ported all recent changes from Craft 2, including chart-related things added in Craft 2.6.
- Craft 3 now requires PHP 7.0.0 or later.
- Added an image editor to the Assets index page, with support for cropping, rotating, and flipping images, as well as setting focal points on them, which influences where images should be cropped for image transforms.
- Craft can now be installed via Composer: `composer require craftcms/craft`.
- Craft now supports installing plugins via Composer, with the help [Craft CMS Composer Installer](https://github.com/craftcms/plugin-installer).
- Craft now checks for plugin info in a composer.json file, rather than plugin.json, for plugins that were manually installed in `plugins/`. (See the [Craft CMS Composer Installer](https://github.com/craftcms/plugin-installer) readme for details on how the info should be formatted.)
- Plugin icons now must be stored at the root of the plugin’s source directory.
- Plugin IDs are now `kebab-case` versions of their handles.
- Craft now automatically loads the `vendor/autoload.php` file (if it exists) for plugins that were manually installed.
- Added the `bootstrap/` folder alongside the `src/` folder, with new web.php and console.php bootstrap files.
- Added PostgreSQL support, which can be enabled by setting the `driver` setting in `config/db.php` to `'pgsql'`.
- Added the `update/run-pending-migrations` controller action, which can be used as a post-deploy hook for deployment services like DeployBot, to get Craft to automatically run any pending migrations, minimizing site downtime.
- Added the `backupCommand` config setting, which can be used to override the command Craft executes when creating a database backup.
- Added the `restoreCommand` config setting, which can be used to override the command Craft executes when restoring a database backup.
- Added the `dsn` DB config setting, which can be used to manually specify the DSN string, ignoring most other DB config settings.
- Added the `schema` DB config setting, which can be used to assign the default schema used when connecting to a PostgreSQL database.
- Added support for setting Volume config settings in `config/volumes.php`. The file should return an array with keys that match volume handles, and values that are config arrays for the volumes.
- It is now possible to override the default Guzzle settings from `config/guzzle.php`.
- Added the `view` global Twig variable, which is a reference to the View class that is rendering the template.
- Added `craft.matrixBlocks()`, which can be used to query for Matrix blocks.
- Added the `SORT_ASC` and `SORT_DESC` global Twig variables, which can be used to define query sorting in element queries.
- Added the `POS_HEAD`, `POS_BEGIN`, `POS_END`, `POS_READY`, and `POS_LOAD` global Twig variables, which can be used to define the placement of registered scripts.
- Added the `className()` global Twig function, which returns the class name of a given object.
- Added the `|atom` and `|rss` Twig filters, for formatting dates in Atom and RSS date formats, respectively.
- Added the `|column` Twig filter, for capturing the key/property values of a series of arrays/objects.
- Added the `|index` Twig filter, for indexing an array of arrays/objects by one of their keys/values.
- Added the “Utilities” section to the Control Panel, replacing the Tools area of the Settings page.
- Added the Utility API, which enables plugins to provide custom utilities.
- Added the JavaScript method `BaseElementIndex::refreshSources()`.
- Added method parameter and return types everywhere possible.
- Added a new `@lib` Yii alias, pointed to `vendor/craftcms/cms/lib/`.
- Added `Craft::createGuzzleClient()`, which creates a Guzzle client instance with any custom config settings merged in with the site default settings.
- Added `craft\base\LocalVolumeInterface`.
- Added `craft\base\Utility`.
- Added `craft\base\UtilityInterface`.
- Added `craft\controllers\UtilitiesController`.
- Added `craft\db\pgsql\QueryBuilder`.
- Added `craft\db\pgsql\Schema`.
- Added `craft\db\TableSchema`.
- Added `craft\elements\actions\EditImage`.
- Added `craft\errors\InvalidPluginException`.
- Added `craft\errors\ShellCommandException`.
- Added `craft\events\RegisterAssetFileKindsEvent`.
- Added `craft\events\RegisterCacheOptionsEvent`.
- Added `craft\events\RegisterComponentTypesEvent`.
- Added `craft\events\RegisterCpAlertsEvent`.
- Added `craft\events\RegisterCpNavItemsEvent`.
- Added `craft\events\RegisterElementDefaultTableAttributesEvent`.
- Added `craft\events\RegisterElementHtmlAttributesEvent`.
- Added `craft\events\RegisterElementSearchableAttributesEvent`.
- Added `craft\events\RegisterElementSortOptionsEvent`.
- Added `craft\events\RegisterElementSourcesEvent`.
- Added `craft\events\RegisterElementTableAttributesEvent`.
- Added `craft\events\RegisterEmailMessagesEvent`.
- Added `craft\events\RegisterRichTextLinkOptionsEvent`.
- Added `craft\events\RegisterUrlRulesEvent`.
- Added `craft\events\RegisterUserActionsEvent`.
- Added `craft\events\RegisterUserPermissionsEvent`.
- Added `craft\events\ResolveResourcePathEvent`.
- Added `craft\events\SetAssetFilenameEvent`.
- Added `craft\events\SetElementRouteEvent`.
- Added `craft\events\SetElementTableAttributeHtmlEvent`.
- Added `craft\helpers\FileHelper`.
- Added `craft\helpers\MailerHelper`.
- Added `craft\services\Utilities`.
- Added `craft\utilities\AssetIndexes`.
- Added `craft\utilities\ClearCaches`.
- Added `craft\utilities\DbBackup`.
- Added `craft\utilities\DeprecationErrors`.
- Added `craft\utilities\FindAndReplace`.
- Added `craft\utilities\PhpInfo`.
- Added `craft\utilities\SearchIndexes`.
- Added `craft\utilities\SystemReport`.
- Added `craft\utilities\Updates`.
- Added `craft\validators\ArrayValidator`.
- Added `craft\validators\AssetFilenameValidator`.
- Added `craft\validators\UsernameValidator`.
- Added `craft\validators\UserPasswordValidator`.
- Added `craft\web\AssetBundle`.
- Added `craft\web\assets\assetindexes\AssetIndexesAsset`.
- Added `craft\web\assets\clearcaches\ClearCachesAsset`.
- Added `craft\web\assets\colorpicker\ColorpickerAsset`.
- Added `craft\web\assets\craftsupport\CraftSupportAsset`.
- Added `craft\web\assets\dashboard\DashboardAsset`.
- Added `craft\web\assets\datepickeri18n\DatepickerI18nAsset`.
- Added `craft\web\assets\dbbackup\DbBackupAsset`.
- Added `craft\web\assets\deprecationerrors\DeprecationErrorsAsset`.
- Added `craft\web\assets\editcategory\EditCategoryAsset`.
- Added `craft\web\assets\editentry\EditEntryAsset`.
- Added `craft\web\assets\edittransform\EditTransformAsset`.
- Added `craft\web\assets\edituser\EditUserAsset`.
- Added `craft\web\assets\emailmessages\EmailMessagesAsset`.
- Added `craft\web\assets\fabric\FabricAsset`.
- Added `craft\web\assets\feed\FeedAsset`.
- Added `craft\web\assets\fields\FieldsAsset`.
- Added `craft\web\assets\fileupload\FileUploadAsset`.
- Added `craft\web\assets\findreplace\FindReplaceAsset`.
- Added `craft\web\assets\generalsettings\GeneralSettingsAsset`.
- Added `craft\web\assets\imageeditor\ImageEditorAsset`.
- Added `craft\web\assets\installer\InstallerAsset`.
- Added `craft\web\assets\jcrop\JcropAsset`.
- Added `craft\web\assets\jqueryui\JqueryUiAsset`.
- Added `craft\web\assets\login\LoginAsset`.
- Added `craft\web\assets\matrix\MatrixAsset`.
- Added `craft\web\assets\matrixsettings\MatrixSettingsAsset`.
- Added `craft\web\assets\newusers\NewUsersAsset`.
- Added `craft\web\assets\plugins\PluginsAsset`.
- Added `craft\web\assets\positionselect\PositionSelectAsset`.
- Added `craft\web\assets\quickpost\QuickPostAsset`.
- Added `craft\web\assets\qunit\QunitAsset`.
- Added `craft\web\assets\recententries\RecentEntriesAsset`.
- Added `craft\web\assets\redactor\RedactorAsset`.
- Added `craft\web\assets\richtext\RichTextAsset`.
- Added `craft\web\assets\routes\RoutesAsset`.
- Added `craft\web\assets\searchindexes\SearchIndexesAsset`.
- Added `craft\web\assets\sites\SitesAsset`.
- Added `craft\web\assets\tablesettings\TableSettingsAsset`.
- Added `craft\web\assets\tests\TestsAsset`.
- Added `craft\web\assets\updater\UpdaterAsset`.
- Added `craft\web\assets\updates\UpdatesAsset`.
- Added `craft\web\assets\updateswidget\UpdatesWidgetAsset`.
- Added `craft\web\assets\userpermissions\UserPermissionsAsset`.
- Added `craft\web\assets\utilities\UtilitiesAsset`.
- Added `craft\web\assets\whatsnew\WhatsNewAsset`.
- Added `craft\web\assets\xregexp\XregexpAsset`.
- Added `craft\base\ApplicationTrait::$env`, which stores the current environment ID, which is set to `$_SERVER['SERVER_NAME']` by default and can be overridden with the `CRAFT_ENVIRONMENT` PHP constant.
- Added `craft\base\Element::$validateCustomFields`, which can be set to true or false to explicitly require/prevent custom field validation.
- Added `craft\base\Element::afterDelete()`, which is called after an element is deleted.
- Added `craft\base\Element::afterMoveInStructure()`, which is called after an element is moved within a structure.
- Added `craft\base\Element::defineDefaultTableAttributes()`.
- Added `craft\base\Element::beforeDelete()`, which is called before the element is deleted.
- Added `craft\base\Element::defineActions()`.
- Added `craft\base\Element::defineSearchableAttributes()`.
- Added `craft\base\Element::defineSortOptions()`.
- Added `craft\base\Element::defineSources()`.
- Added `craft\base\Element::defineTableAttributes()`.
- Added `craft\base\Element::getHtmlAttributes()`, which gives elements a chance to define any HTML attributes that should be included when rendering an element node for the Control Panel.
- Added `craft\base\Element::getSerializedFieldValues()`.
- Added `craft\base\Element::htmlAttributes()`.
- Added `craft\base\Element::route()`.
- Added `craft\base\Element::tableAttributeHtml()`.
- Added `craft\base\ElementInterface::refHandle()`.
- Added `craft\base\Field::afterElementDelete()`, which is called by an element after it is deleted.
- Added `craft\base\Field::beforeElementDelete()`, which is called by an element before it is deleted.
- Added `craft\base\Field::getElementValidationRules()`, which field types can override to return their element-level validation rules.
- Added `craft\base\MissingComponentTrait::createFallback()`.
- Added `craft\base\Plugin::$changelogUrl`, which replaces `$releaseFeedUrl` and should point to a Markdown-formatted changelog.
- Added `craft\base\Plugin::$downloadUrl`, which should point to the plugin’s download URL.
- Added `craft\base\Plugin::$hasCpSection`, which replaces the static `hasCpSection()` method.
- Added `craft\controllers\AssetsController::actionImageEditor()`.
- Added `craft\controllers\AssetsController::actionEditImage()`.
- Added `craft\controllers\AssetsController::actionSaveImage()`.
- Added `craft\db\Connection::backupTo()`.
- Added `craft\db\mysql\Schema::findIndexes()`.
- Added `craft\elements\Asset::$focalPoint`.
- Added `craft\elements\Asset::$keepFileOnDelete`, which can be set to true if the corresponding file should not be deleted when deleting the asset.
- Added `craft\elements\Asset::$newFilename`, which can be set before saving an asset to rename its file.
- Added `craft\helpers\App::craftDownloadUrl()`.
- Added `craft\helpers\App::isComposerInstall()`.
- Added `craft\helpers\App::majorMinorVersion()`.
- Added `craft\helpers\ArrayHelper::rename()`.
- Added `craft\helpers\Assets::editorImagePath()`.
- Added `craft\helpers\Db::isTypeSupported()`.
- Added `craft\helpers\Update::getBasePath()`.
- Added `craft\helpers\Update::parseManifestLine()`.
- Added `craft\helpers\Assets::getFileKindByExtension()`.
- Added `craft\helpers\Assets::getFileKindLabel()`.
- Added `craft\helpers\Assets::getFileKinds()`.
- Added `craft\image\Raster::flipHorizontally()`.
- Added `craft\image\Raster::flipVertically()`.
- Added `craft\services\Config::getAllowedFileExtensions()`.
- Added `craft\services\Config::getDbPort()`.
- Added `craft\services\Config::getUseWriteFileLock()`.
- Added `craft\services\Config::isExtensionAllowed()`.
- Added `craft\services\Elements::deleteElement()`.
- Added `craft\services\Elements::getElementTypesByIds()`.
- Added `craft\services\Images::getCanUseImagick()`.
- Added `craft\services\Images::getImageMagickApiVersion()`.
- Added `craft\services\Path::getImageEditorSourcesPath()`.
- Added `craft\services\Plugins::getPluginByModuleId()`.
- Added `craft\services\Plugins::getPluginByPackageName()`.
- Added `craft\services\Plugins::isComposerInstall()`.
- Added `craft\web\AssetManager::getPublishedPath()`.
- Added `craft\web\AssetManager::getPublishedUrl()`.
- Added `craft\web\Session::addAssetBundleFlash()`.
- Added `craft\web\Session::getAssetBundleFlashes()`.
- Added `craft\web\UploadedFile::saveAsTempFile()`.
- Added the `beforeDelete`, `afterDelete`, `beforeMoveInStructure`, and `afterMoveInStructure` events to `craft\base\Element`.
- Added the `beforeElementSave`, `afterElementSave`, `beforeElementDelete`, and `afterElementDelete` events to `craft\base\Field`.
- Added the `beforeRestoreBackup` and `afterRestoreBackup` events to `craft\db\Connection`.
- Added the `registerActions` event to `craft\base\Element`.
- Added the `registerAlerts` event to `craft\helpers\Cp`.
- Added the `registerFileKinds` event to `craft\helpers\Assets`.
- Added the `registerCacheOptions` event to `craft\tools\ClearCaches`.
- Added the `registerCpNavItems` event to `craft\web\twig\variables\Cp`.
- Added the `registerCpUrlRules` and `registerSiteUrlRules` events to `craft\web\UrlManager`.
- Added the `registerDefaultTableAttributes` event to `craft\base\Element`.
- Added the `registerElementTypes` event to `craft\services\Elements`.
- Added the `registerFieldTypes` event to `craft\services\Fields`.
- Added the `registerHtmlAttributes` event to `craft\base\Element`.
- Added the `registerLinkOptions` event to `craft\fields\RichText`.
- Added the `registerMailerTransportTypes` event to `craft\helpers\MailerHelper`.
- Added the `registerMessages` event to `craft\services\EmailMessages`.
- Added the `registerPermissions` event to `craft\services\UserPermissions`.
- Added the `registerSearchableAttributes` event to `craft\base\Element`.
- Added the `registerSortOptions` event to `craft\base\Element`.
- Added the `registerSources` event to `craft\base\Element`.
- Added the `registerTableAttributes` event to `craft\base\Element`.
- Added the `registerUserActions` event to `craft\controllers\UsersController`.
- Added the `registerVolumeTypes` event to `craft\services\Volumes`.
- Added the `registerWidgetTypes` event to `craft\services\Dashboard`.
- Added the `resolveResourcePath` event to `craft\services\Resources`.
- Added the `setFilename` event to `craft\helpers\Assets`.
- Added the `setRoute` event to `craft\base\Element`.
- Added the `setTableAttributeHtml` event to `craft\base\Element`.
- Added support for a `.readable` CSS class for views that are primarily textual content.
- Added a “Size” setting to Number fields.
- Added `d3FormatLocaleDefinition`, `d3TimeFormatLocaleDefinition`, `d3Formats` global JS variables.
- Added the `xAxis.showAxis`, `xAxis.formatter` and `yAxis.formatter` settings to the Area chart.
- Added `Craft.charts.BaseChart.setSettings()`.
- Added `Craft.charts.utils.getNumberFormatter()`.
- Added `Craft.charts.utils.getTimeFormatter()`.
- Added php-shellcommand.
- Added the ZendFeed library.
- Added the fabric.js JavaScript library.
- Added the d3-format JavaScript library.
- Added the d3-time-format JavaScriptlibrary.

### Changed
- The bootstrap script now assumes that the `vendor/` folder is 3 levels up from the `bootstrap/` directory by default (e.g. `vendor/craftcms/cms/bootstrap/`). If that is not the case (most likely because Craft had been symlinked into place), the `CRAFT_VENDOR_PATH` PHP constant can be used to correct that.
- The default `port` DB config value is now either `3306` (if MySQL) or `5432` (if PostgreSQL).
- The default `tablePrefix` DB config value is now empty.
- Renamed the `defaultFilePermissions` config setting to `defaultFileMode`, and it is now `null` by default.
- Renamed the `defaultFolderPermissions` config setting to `defaultDirMode`.
- Renamed the `useWriteFileLock` config setting to `useFileLocks`.
- Renamed the `backupDbOnUpdate` config setting to `backupOnUpdate`. Note that performance should no longer be a major factor when setting this to false, since the backup is no longer generated by PHP.
- Renamed the `restoreDbOnUpdateFailure` config setting to `restoreOnUpdateFailure`.
- File-based data caching now respects the `defaultDirMode` config setting.
- Redactor config files must now be valid JSON.
- When a category is deleted, its nested categories are no longer deleted with it.
- Craft Personal and Client editions are now allowed to have custom Volume types (e.g. Amazon S3).
- Renamed the “Get Help” widget to “Craft Support”.
- When editing a field whose type class cannot be found, Craft will now select Plain Text as a fallback and display a validation error on the Field Type setting.
- When editing a volume whose type class cannot be found, Craft will now select Local as a fallback and display a validation error on the Volume Type setting.
- When editing email settings and the previously-selected transport type class cannot be found, Craft will now select PHP Mail as a fallback and display a validation error on the Transport Type setting.
- The Feed widget is now limited to show 5 articles by default.
- Element queries’ `status` params must now always be set to valid statuses, or the query won’t return any results.
- Craft now relies on command line tools to create database backups (`mysqldump` and `pg_dump`).
- Test emails now mask the values for any Mailer transport type settings that include “key” or “password” in their setting name.
- The Control Panel page header is now fixed when scrolling down.
- Translatable fields are no longer marked as translatable when editing an element type that isn’t localizable (e.g. user accounts).
- Custom email messages are now stored on o per-language basis rather than per-site basis.
- Element indexes now remember which sources were expanded across multiple requests.
- Element indexes now remember if a nested source was selected across multiple requests.
- Plugin schema versions now default to `'1.0.0'`, and plugins absolutely must increment their schema version if they want any pending migrations to be noticed.
- Resource requests no longer serve files within Craft’s or plugins’ `resources/` folders.
- Renamed the `{% registercss %}` Twig tag to `{% css %}`.
- Renamed the `{% registerjs %}` Twig tag to `{% js %}`.
- `craft\base\Plugin` no longer automatically registers field types in the plugin’s `fields/` subfolder.
- `craft\base\Plugin` no longer automatically registers widget types in the plugin’s `widgets/` subfolder.
- `craft\base\Plugin` no longer automatically registers volume types in the plugin’s `volumes/` subfolder.
- `craft\elements\User` now supports a `password` validation scenario, which only validates the `$newPassword` property.
- `craft\elements\User` now supports a `registration` validation scenario, which only validates the `$username`, `$email`, and `$newPassword` properties.
- It is no longer possible to change a user’s locked/suspended/pending/archived status when saving the User element normally.
- `craft\elements\db\MatrixBlockQuery::owner()` and `ownerSiteId()` now set the `$siteId` property when appropriate.
- The source keys that are passed into element methods’ `$source` arguments now reflect the full path to the source, if it is a nested source (e.g. `folder:1/folder:2`).
- The `Craft.publishableSections` Javascript array now includes info about each section’s entry types.
- `craft\db\Connection::backup()` now throws an exception if something goes wrong, rather than returning `true` or `false`. If no exception is thrown, it worked.
- `craft\db\mysql\Schema::getTableNames()` no longer only returns the table names with the right table prefix.
- `craft\services\Elements::deleteElementById()` no longer accepts an array of element IDs.
- `craft\base\Element::afterSave()` now has an `$isNew` argument, which will indicate whether the element is brand new.
- `craft\base\Element::beforeSave()` now has an `$isNew` argument, which will indicate whether the element is brand new.
- `craft\base\Field::afterElementSave()` now has an `$isNew` argument, which will indicate whether the element is brand new.
- `craft\base\Field::beforeElementSave()` now has an `$isNew` argument, which will indicate whether the element is brand new.
- `craft\base\SavableComponent::afterSave()` now has an `$isNew` argument, which will indicate whether the element is brand new.
- `craft\base\SavableComponent::beforeSave()` now has an `$isNew` argument, which will indicate whether the element is brand new.
- `craft\db\Connection::columnExists()`’s `$table` argument can now be a `craft\yii\db\TableSchema` object.
- `craft\elements\Asset::getFolder()` now throws a `yii\base\InvalidConfigException` if its `$folderId` property is set to an invalid folder ID.
- `craft\elements\Asset::getVolume()` now throws a `yii\base\InvalidConfigException` if its `$volumeId` property is set to an invalid volume ID.
- `craft\elements\Tag::getGroup()` now throws a `yii\base\InvalidConfigException` if its `$groupId` property is set to an invalid tag group ID.
- `craft\elements\User::getAuthor()` now throws a `yii\base\InvalidConfigException` if its `$authorId` property is set to an invalid user ID.
- `craft\elements\User::getPhoto()` now throws a `yii\base\InvalidConfigException` if its `$photoId` property is set to an invalid asset ID.
- `craft\models\FieldLayoutTab::getLayout()` now throws a `yii\base\InvalidConfigException` if its `$layoutId` property is set to an invalid field layout ID.
- `craft\services\Elements::deleteElementById()` now has `$elementType` and `$siteId` arguments.
- `craft\services\Element::getElementTypeById()` no longer accepts an array of element IDs. Use `getElementTypesByIds()` instead.
- `craft\services\Path::getAppPath()` now throws an exception if it is called within a Composer install, as there is no “app path”.
- The `beforeElementSave` and `afterElementSave` events triggered by `craft\base\Element` now have `$isNew` properties, which indicate whether the element is brand new.
- The `beforeSave` and `afterSave` events triggered by `craft\base\Element` now have `$isNew` properties, which indicate whether the element is brand new.
- The `beforeSave` and `afterSave` events triggered by `craft\base\SavableComponent` now have `$isNew` properties, which indicate whether the component is brand new.
- Renamed literally every Craft class’ namespace from `craft\app\*` to `craft\*`.
- Renamed `craft\base\Savable` to `Serializable`, and its `getSavableValue()` method was renamed to `serialize()`.
- Renamed `craft\et\Et` to `EtTransport`.
- Renamed `craft\events\DbBackupEvent` to `BackupEvent`.
- Renamed `craft\events\EntryEvent` to `VersionEvent`.
- Renamed `craft\events\Event` to `CancelableEvent`.
- Renamed `craft\helpers\Url` to `UrlHelper`.
- Renamed `craft\services\Feeds` to `craft\feeds\Feeds`.
- Renamed `craft\mail\transportadaptors\BaseTransportAdaptor` to `craft\mail\transportadapters\BaseTransportAdapter`.
- Renamed `craft\mail\transportadaptors\Gmail` to `craft\mail\transportadapters\Gmail`.
- Renamed `craft\mail\transportadaptors\Php` to `craft\mail\transportadapters\Php`.
- Renamed `craft\mail\transportadaptors\Sendmail` to `craft\mail\transportadapters\Sendmail`.
- Renamed `craft\mail\transportadaptors\Smtp` to `craft\mail\transportadapters\Smtp`.
- Renamed `craft\mail\transportadaptors\TransportAdaptorInterface` to `craft\mail\transportadapters\TransportAdapterInterface`.
- Renamed `craft\models\AppNewRelease` to `AppUpdateRelease`.
- Renamed `craft\models\PluginNewRelease` to `UpdateRelease`.
- Renamed `Craft::getCookieConfig()` to `cookieConfig()`.
- Renamed `craft\base\Element::defineAvailableTableAttributes()` to `tableAttributes()`.
- Renamed `craft\base\Element::defineSearchableAttributes()` to `searchableAttributes()`.
- Renamed `craft\base\Element::defineSortableAttributes()` to `sortOptions()`.
- Renamed `craft\base\Element::getAvailableActions()` to `actions()`, and the method must return an array now.
- Renamed `craft\base\Element::getContentPostLocation()` to `getFieldParamNamespace()`.
- Renamed `craft\base\Element::getDefaultTableAttributes()` to `defaultTableAttributes()`.
- Renamed `craft\base\Element::getEagerLoadingMap()` to `eagerLoadingMap()`.
- Renamed `craft\base\Element::getFieldByHandle()` to `fieldByHandle()`.
- Renamed `craft\base\Element::getFields()` to `fieldLayoutFields()`.
- Renamed `craft\base\Element::getIndexHtml()` to `indexHtml()`.
- Renamed `craft\base\Element::getSources()` to `sources()`.
- Renamed `craft\base\Element::getStatuses()` to `statuses()`, and the method must return an array now.
- Renamed `craft\base\Element::setContentPostLocation()` to `setFieldParamNamespace()`.
- Renamed `craft\base\Element::setFieldValuesFromPost()` to `setFieldValuesFromRequest()`, and the method no longer accepts an array of field values. Only call this method as a shortcut for `setFieldParamNamespace()` and `setFieldValues()`, passing in the param namespace the field values should be extracted from on the request body.
- Renamed `craft\base\Field::getContentPostLocation()` to `requestParamName()`.
- Renamed `craft\base\Field::prepareValue()` to `normalizeValue()`.
- Renamed `craft\base\Field::prepareValueForDb()` to `serializeValue()`.
- Renamed `craft\base\Plugin::getSettingsHtml()` to `settingsHtml()`.
- Renamed `craft\base\PluginInterface::getVariableDefinition()` to `defineTemplateComponent()`.
- Renamed `craft\base\Task::getDefaultDescription()` to `defaultDescription()`.
- Renamed `craft\base\Volume::getAdapter()` to `adapter()`.
- Renamed `craft\base\Volume::getFilesystem()` to `filesystem()`.
- Renamed `craft\base\Volume::getVisibilitySetting()` to `visibility()`.
- Renamed `craft\base\WidgetInterface::getMaxColspan()` to `maxColspan()` (now static).
- Renamed `craft\base\WidgetInterface::getIconPath()` to `iconPath()` (now static).
- Renamed `craft\controllers\BaseElementsController::getContext()` to `context()`.
- Renamed `craft\controllers\BaseElementsController::getElementType()` to `elementType()`.
- Renamed `craft\db\Command::insertOrUpdate()` to `upsert()`.
- Renamed `craft\db\Migration::insertOrUpdate()` to `upsert()`.
- Renamed `craft\db\mysql\QueryBuilder::insertOrUpdate()` to `upsert()`.
- Renamed `craft\elements\User::getAuthData()` to `authData()`
- Renamed `craft\fields\BaseOptionsField::getDefaultValue()` to `defaultValue()`.
- Renamed `craft\fields\BaseOptionsField::getOptionLabel()` to `optionLabel()`.
- Renamed `craft\fields\BaseOptionsField::getOptionsSettingsLabel()` to `optionsSettingLabel()`.
- Renamed `craft\fields\BaseOptionsField::getTranslatedOptions()` to `translatedOptions()`.
- Renamed `craft\fields\BaseRelationField::getAvailableSources()` to `availableSources()`.
- Renamed `craft\fields\BaseRelationField::getInputSelectionCriteria()` to `inputSelectionCriteria()`.
- Renamed `craft\fields\BaseRelationField::getInputSources()` to `inputSources()`.
- Renamed `craft\fields\BaseRelationField::getInputTemplateVariables()` to `inputTemplateVariables()`.
- Renamed `craft\fields\BaseRelationField::getSourceOptions()` to `sourceOptions()`.
- Renamed `craft\fields\BaseRelationField::getSupportedViewModes()` to `supportedViewModes()`, and the method must return an array now.
- Renamed `craft\fields\BaseRelationField::getTargetSiteFieldHtml()` to `targetSiteFieldHtml()`.
- Renamed `craft\fields\BaseRelationField::getTargetSiteId()` to `targetSiteId()`.
- Renamed `craft\fields\BaseRelationField::getViewMode()` to `viewMode()`.
- Renamed `craft\fields\BaseRelationField::getViewModeFieldHtml()` to `viewModeFieldHtml()`.
- Renamed `craft\helpers\App::getEditionName()` to `editionName()`.
- Renamed `craft\helpers\App::getEditions()` to `editions()`.
- Renamed `craft\helpers\App::getMajorVersion()` to `majorVersion()`.
- Renamed `craft\helpers\App::getPhpConfigValueAsBool()` to `phpConfigValueAsBool()`.
- Renamed `craft\helpers\App::getPhpConfigValueInBytes()` to `phpConfigValueInBytes()`.
- Renamed `craft\helpers\ArrayHelper::getFirstKey()` to `firstKey()`.
- Renamed `craft\helpers\Assets::getFileTransferList()` to `fileTransferList()`.
- Renamed `craft\helpers\Assets::getPeriodList()` to `periodList()`.
- Renamed `craft\helpers\Assets::getTempFilePath()` to `tempFilePath()`.
- Renamed `craft\helpers\Assets::getUrlAppendix()` to `urlAppendix()`.
- Renamed `craft\helpers\ChartHelper::getCurrencyFormat()` to `currencyFormat()`.
- Renamed `craft\helpers\ChartHelper::getDateRanges()` =>dateRanges()
- Renamed `craft\helpers\ChartHelper::getDecimalFormat()` =>decimalFormat()
- Renamed `craft\helpers\ChartHelper::getFormats()` to `formats()`.
- Renamed `craft\helpers\ChartHelper::getPercentFormat()` to `percentFormat()`.
- Renamed `craft\helpers\ChartHelper::getShortDateFormats()` to `shortDateFormats()`.
- Renamed `craft\helpers\Cp::getAlerts()` to `alerts()`.
- Renamed `craft\helpers\ElementHelper::getEditableSiteIdsForElement()` to `editableSiteIdsForElement()`.
- Renamed `craft\helpers\ElementHelper::getSupportedSitesForElement()` to `supportedSitesForElement()`.
- Renamed `craft\helpers\Image::getImageSize()` to `imageSize()`.
- Renamed `craft\helpers\Image::getPngImageInfo()` to `pngImageInfo()`.
- Renamed `craft\helpers\Image::getWebSafeFormats()` to `webSafeFormats()`.
- Renamed `craft\helpers\Localization::getLocaleData()` to `localeData()`.
- Renamed `craft\helpers\MailerHelper::getAllMailerTransportTypes()` to `allMailerTransportTypes()`.
- Renamed `craft\helpers\Search::getMinWordLength()` to `minWordLength()`.
- Renamed `craft\helpers\Search::getStopWords()` to `stopWords()`.
- Renamed `craft\helpers\StringHelper::getAsciiCharMap()` to `asciiCharMap()`.
- Renamed `craft\helpers\StringHelper::getCharAt()` to `charAt()`.
- Renamed `craft\helpers\StringHelper::getEncoding()` to `encoding()`.
- Renamed `craft\helpers\StringHelper::uppercaseFirst()` to `upperCaseFirst()`.
- Renamed `craft\helpers\Template::getRaw()` to `raw()`.
- Renamed `craft\helpers\UrlHelper::getActionUrl()` to `actionUrl()`.
- Renamed `craft\helpers\UrlHelper::getCpUrl()` to `cpUrl()`.
- Renamed `craft\helpers\UrlHelper::getResourceUrl()` to `resourceUrl()`.
- Renamed `craft\helpers\UrlHelper::getSiteUrl()` to `siteUrl()`.
- Renamed `craft\helpers\UrlHelper::getUrl()` to `url()`.
- Renamed `craft\helpers\UrlHelper::getUrlWithParams()` to `urlWithParams()`.
- Renamed `craft\helpers\UrlHelper::getUrlWithProtocol()` to `urlWithProtocol()`.
- Renamed `craft\helpers\UrlHelper::getUrlWithToken()` to `urlWithToken()`.
- Renamed `craft\mail\transportadapters\TransportAdapterInterface::getTransportConfig()` to `defineTransport()`, and it is now called at runtime when configuring the Mailer app component, rather than only when email settings are saved.
- Renamed `craft\models\AssetTransform::getTransformModes()` to `modes()`.
- Renamed `craft\services\Assets::renameAsset()` to `renameFile()`, and replaced its `$newFilename` argument with `$runValidation`.
- Renamed `craft\services\Config::omitScriptNameInUrls()` to `getOmitScriptNameInUrls()`.
- Renamed `craft\services\Config::usePathInfo()` to `getUsePathInfo()`.
- Renamed `craft\services\Resources::getResourcePath()` to `resolveResourcePath()`.
- Renamed `craft\volumes\AwsS3::getClient()` to `client()`.
- Renamed `craft\volumes\AwsS3::getStorageClasses()` to `storageClasses()`.
- Renamed `craft\volumes\GoogleCloud::getClient()` to `client()`.
- Renamed `craft\volumes\Rackspace::getClient()` to `client()`.
- Renamed `craft\web\assets\AppAsset` to `craft\web\assets\cp\CpAsset`.
- Renamed `craft\web\assets\D3Asset` to `craft\web\assets\d3\D3Asset`.
- Renamed `craft\web\assets\ElementResizeDetectorAsset` to `craft\web\assets\elementresizedetector\ElementResizeDetectorAsset`.
- Renamed `craft\web\assets\GarnishAsset` to `craft\web\assets\garnish\GarnishAsset`.
- Renamed `craft\web\assets\JqueryPaymentAsset` to `craft\web\assets\jquerypayment\JqueryPaymentAsset`.
- Renamed `craft\web\assets\JqueryTouchEventsAsset` to `craft\web\assets\jquerytouchevents\JqueryTouchEventsAsset`.
- Renamed `craft\web\assets\PicturefillAsset` to `craft\web\assets\picturefill\PicturefillAsset`.
- Renamed `craft\web\assets\SelectizeAsset` to `craft\web\assets\selectize\SelectizeAsset`.
- Renamed `craft\web\assets\TimepickerAsset` to `craft\web\assets\timepicker\TimepickerAsset`.
- Renamed `craft\web\assets\VelocityAsset` to `craft\web\assets\velocity\VelocityAsset`.
- Renamed `craft\web\twig\variables\CraftVariable::getLocale()` back to `locale()`.
- Moved `craft\volumes\VolumeInterface::getRootPath()` to `craft\volumes\LocalVolumeInterface::getRootPath()`.
- `craft\base\Element::getEditorHtml()` is no longer static, and no longer has an `$element` argument.
- `craft\base\Element::getElementRoute()` is no longer static, no longer has an `$element` argument, and has been renamed to `getRoute()`.
- `craft\base\Element::getElementQueryStatusCondition()` has been moved to `craft\elements\db\ElementQuery::statusCondition()`, and no longer has a `$query` argument.
- `craft\base\Element::getFieldsForElementQuery()` has been moved to `craft\elements\db\ElementQuery::customFields()`, and no longer has a `$query` argument.
- `craft\base\Element::getTableAttributeHtml()` is no longer static, and no longer has an `$element` argument.
- `craft\base\Element::onAfterMoveElementInStructure()` is no longer static, no longer has an `$element` argument, and has been renamed to `afterMoveInStructure()`.
- `craft\services\AssetIndexer::getIndexEntry()` now returns `null` if the index doesn’t exist, instead of `false`.
- `craft\services\Updates::getUnwritableFolders()` now returns folder paths without trailing slashes.
- `craft\web\Session::addJsFlash()` now has `$position` and `$key` arguments.
- `craft\web\Session::getJsFlashes()` now returns an array of nested arrays, each defining the JS code, the position, and the key.
- `craft\web\View::getTwig()` no longer has `$loaderClass` or `$options` arguments.
- Renamed `craft.getAssets()` back to `craft.assets()`.
- Renamed `craft.getCategories()` back to `craft.categories()`.
- Renamed `craft.getEntries()` back to `craft.entries()`.
- Renamed `craft.getTags()` back to `craft.tags()`.
- Renamed `craft.getUsers()` back to `craft.users()`.
- Moved `numberFormat`, `percentFormat` and `currencyFormat` from `ChartHelper` to the `Craft.charts.BaseChart` default settings.
- Improved `Craft.charts.BaseChart` and `Craft.charts.Area` settings.
- Renamed `xAxisGridlines` setting to `xAxis.gridlines` and `yAxisGridlines` setting to `yAxis.gridlines` for the Area chart.
- Renamed `axis.y.show` setting to `yAxis.showAxis` for the Area chart.
- Renamed the `enablePlots` Area chart setting to `plots`.
- Renamed the `enableTips` Area chart setting to `tips`.
- All Craft and library dependencies that make remote calls use Craft's centralized Guzzle instance.
- Updated Yii to 2.0.10.
- Updated Yii 2 Debug Extension to 2.0.7.
- Updated Yii 2 SwiftMailer to 2.0.6.
- Updated Twig to 2.1.0.
- Updated Guzzle to 6.2.2.
- Updated D3 to 4.5.0.0.
- Updated Imagine to the new `pixelandtonic/imagine` fork at 0.6.3.2.
- Updated Garnish to 0.1.12.
- Updated Velocity to 1.4.2.
- Updated element-resize-detector.js to 1.1.10.
- Updated flysystem to 1.0.34.
- Updated qUnit to 2.1.1.
- Updated Redactor to 1.4.
- Craft no longer requires the mcrypt PHP extension.
- Improved the way the height of sidebars is calculated for panes with no tabs
- Moved Utilities nav item to keep Settings as the last item

### Deprecated
- The `getTranslations()` global Twig function has been deprecated. Use `craft.app.view.getTranslations()` instead.
- `craft\web\View::registerHiResCss()` has been deprecated. Use `registerCss()` instead, and type your own media selector.

### Removed
- Removed support for the `CRAFT_FRAMEWORK_PATH` PHP constant in the bootstrap script. It is now expected Yii is located alongside Craft and other dependencies in the `vendor/` folder.
- Removed support for the `environmentVariables` config setting. Use the `siteUrl` config setting in `config/general.php` to set the site URL, and override volume settings with `config/volumes.php`.
- Removed support for Yii 1-style controller action paths (e.g. `entries/saveEntry`), which were previously deprecated. Use the Yii 2 style instead (e.g. `entries/save-entry`).
- Removed the deprecated `activateAccountFailurePath` config setting.
- Removed the `appId` config setting.
- Removed the `collation` DB config setting.
- Removed the `initSQLs` DB config setting.
- Removed the `{% registerassetbundle %}` Twig tag. Use `{% do view.registerAssetBundle("class\\name") %}` instead.
- Removed the `{% registercssfile %}` Twig tag. Use `{% do view.registerCssFile("/url/to/file.css") %}` instead.
- Removed the `{% registercssresource %}` and `{% includecssresource %}` Twig tags.
- Removed the `{% registerhirescss %}` Twig tag. Use `{% css %}` instead, and type your own media selector.
- Removed the `{% registerjsfile %}` Twig tag. Use `{% do view.registerJsFile("/url/to/file.js") %}` instead.
- Removed the `{% registerjsresource %}` and `{% includejsresource %}` Twig tags.
- Removed the `{% endpaginate %}` Twig tag as it’s unnecessary.
- Removed the `childOf`, `childField`, `parentOf`, and `parentField` element query params. Use `relatedTo` instead.
- Removed the `depth` element query param. Use `level` instead.
- Removed the `name` tag query param. Use `title` instead.
- Removed support for passing `"name"` into the `orderBy` tag query param. Pass `"title"` instead.
- Removed the PEL library.
- Removed the PclZip library.
- Removed the SimplePie library.
- Removed support for EXIF data removal and automatic image rotating for servers without ImageMagick installed.
- Removed the automatic creation of `@craft/plugins/HANDLE` aliases for installed plugins.
- Removed `craft\base\Tool`.
- Removed `craft\base\ToolInterface`.
- Removed `craft\cache\FileCache`.
- Removed `craft\cache\adapters\GuzzleCacheAdapter`.
- Removed `craft\controllers\ToolsController`.
- Removed `craft\dates\DateTime`.
- Removed `craft\dates\DateInterval`.
- Removed `craft\db\DbBackup`.
- Removed `craft\enums\BaseEnum`.
- Removed `craft\errors\DbBackupException`.
- Removed `craft\errors\ErrorException`.
- Removed `craft\errors\InvalidateCacheException`.
- Removed `craft\events\CategoryEvent`.
- Removed `craft\events\BackupFailureEvent`.
- Removed `craft\events\DeleteUserEvent`.
- Removed `craft\events\EntryDeleteEvent`.
- Removed `craft\events\RestoreFailureEvent`.
- Removed `craft\events\UserEvent`.
- Removed `craft\helpers\Io`.
- Removed `craft\log\EmailTarget`.
- Removed `craft\models\AccountSettings`
- Removed `craft\models\Username`.
- Removed `craft\io\BaseIO`.
- Removed `craft\io\File`.
- Removed `craft\io\Folder`.
- Removed `craft\io\PclZip`.
- Removed `craft\io\Zip`.
- Removed `craft\io\ZipArchive`.
- Removed `craft\io\ZipInterface`.
- Removed `craft\models\LogEntry`.
- Removed `craft\models\Password`.
- Removed `craft\web\twig\StringTemplate`.
- Removed `craft\base\Component::getType()`. It was only really there for objects that implement `craft\base\MissingComponentInterface`, and now they have an `$expectedType` property.
- Removed `craft\base\ComponentInterface::classHandle()`.
- Removed `craft\base\Element::getContentFromPost()`.
- Removed `craft\base\Element::getSourceByKey()`.
- Removed `craft\base\Element::saveElement()`.
- Removed `craft\base\Element::setRawPostValueForField()`.
- Removed `craft\base\Field::getElementValue()`.
- Removed `craft\base\Field::setElementValue()`.
- Removed `craft\base\FieldInterface::validateValue()`. Fields should start implementing `getElementValidationRules()` if they want to customize how their values get validated.
- Removed `craft\base\Model::create()`.
- Removed `craft\base\Model::getAllErrors()`.
- Removed `craft\base\Model::populateModel()`.
- Removed `craft\base\Plugin::$releaseFeedUrl`. Plugins that wish to have update notifications should now set `$changelogUrl`.
- Removed `craft\base\Plugin::getClassesInSubpath()`.
- Removed `craft\base\Plugin::getFieldTypes()`.
- Removed `craft\base\Plugin::getVolumeTypes()`.
- Removed `craft\base\Plugin::getWidgetTypes()`.
- Removed `craft\base\PluginInterface::hasCpSection()`. Plugins that have a CP section should set the `$hasCpSection` property.
- Removed `craft\base\VolumeInterface::isLocal()`. Local volumes should implement `craft\base\LocalVolumeInterface` instead.
- Removed `craft\db\Command::addColumnAfter()`.
- Removed `craft\db\Command::addColumnBefore()`.
- Removed `craft\db\Command::addColumnFirst()`.
- Removed `craft\db\Migration::addColumnAfter()`.
- Removed `craft\db\Migration::addColumnBefore()`.
- Removed `craft\db\Migration::addColumnFirst()`.
- Removed `craft\db\mysql\QueryBuilder::addColumnAfter()`.
- Removed `craft\db\mysql\QueryBuilder::addColumnBefore()`.
- Removed `craft\db\mysql\QueryBuilder::addColumnFirst()`.
- Removed `craft\db\Query::scalar()`.
- Removed `craft\db\Query::column()`.
- Removed `craft\elements\db\ElementQuery::configure()`.
- Removed `craft\elements\Tag::getName()`. Use the `title` property instead.
- Removed `craft\helpers\ArrayHelper::getFirstValue()`.
- Removed `craft\helpers\Json::removeComments()`.
- Removed `craft\helpers\MigrationHelper::makeElemental()`.
- Removed `craft\helpers\MigrationHelper::refresh()`.
- Removed `craft\helpers\MigrationHelper::restoreAllForeignKeysOnTable()`.
- Removed `craft\helpers\MigrationHelper::restoreAllIndexesOnTable()`.
- Removed `craft\helpers\MigrationHelper::restoreAllUniqueIndexesOnTable()`.
- Removed `craft\helpers\Update::cleanManifestFolderLine()`.
- Removed `craft\helpers\Update::isManifestLineAFolder()`.
- Removed `craft\services\Assets::deleteAssetsByIds()`.
- Removed `craft\services\Assets::deleteCategory()`.
- Removed `craft\services\Assets::deleteCategoryById()`.
- Removed `craft\services\Assets::findAsset()`.
- Removed `craft\services\Assets::findAssets()`.
- Removed `craft\services\Assets::getFilesByVolumeId()`.
- Removed `craft\services\Categories::saveCategory()`.
- Removed `craft\services\Content::validateContent()`.
- Removed `craft\services\Entries::deleteEntry()`.
- Removed `craft\services\Entries::deleteEntryById()`.
- Removed `craft\services\Entries::saveEntry()`.
- Removed `craft\services\Globals::deleteSetById()`.
- Removed `craft\services\Globals::saveContent()`.
- Removed `craft\services\Images::getIsImagickAtLeast()`.
- Removed `craft\services\Matrix::deleteBlockById()`.
- Removed `craft\services\Matrix::saveBlock()`.
- Removed `craft\services\Matrix::validateBlock()`.
- Removed `craft\services\Path::getMigrationsPath()`.
- Removed `craft\services\Path::getResourcesPath()`.
- Removed `craft\services\Plugins::call()`.
- Removed `craft\services\Plugins::callFirst()`.
- Removed `craft\services\SystemSettings::getCategoryTimeUpdated()`.
- Removed `craft\services\Tags::saveTag()`.
- Removed `craft\services\Updates::flushUpdateInfoFromCache()`.
- Removed `craft\services\Users::changePassword()`.
- Removed `craft\services\Users::deleteUser()`.
- Removed `craft\tools\*`.
- Removed `craft\web\Session::addJsResourceFlash()`.
- Removed `craft\web\Session::getJsResourceFlashes()`.
- Removed `craft\web\twig\variables\CraftVariable::getTimeZone()`.
- Removed `craft\web\twig\variables\Fields::createField()`.
- Removed `craft\web\View::registerCssResource()`.
- Removed `craft\web\View::registerJsResource()`.
- Removed the `$attribute` argument from `craft\base\ApplicationTrait::getInfo()`.
- Removed the `$except` argument from `craft\base\Element::getFieldValues()`.
- Removed the `$indexBy` argument from `craft\elements\User::getGroups()`.
- Removed the `$indexBy` argument from `craft\models\Section::getEntryTypes()`.
- Removed the `$indexBy` argument from `craft\services\AssetTransforms::getAllTransforms()`.
- Removed the `$indexBy` argument from `craft\services\Categories::getGroupSiteSettings()`.
- Removed the `$indexBy` argument from `craft\services\CategoryGroups::getAllGroups()`.
- Removed the `$indexBy` argument from `craft\services\CategoryGroups::getEditableGroups()`.
- Removed the `$indexBy` argument from `craft\services\Dashboard::getAllWidgets()`.
- Removed the `$indexBy` argument from `craft\services\Fields::getAllFields()`.
- Removed the `$indexBy` argument from `craft\services\Fields::getAllGroups()`.
- Removed the `$indexBy` argument from `craft\services\Fields::getFieldsByElementType()`.
- Removed the `$indexBy` argument from `craft\services\Fields::getFieldsByGroupId()`.
- Removed the `$indexBy` argument from `craft\services\Globals::getAllSets()`.
- Removed the `$indexBy` argument from `craft\services\Globals::getEditableSets()`.
- Removed the `$indexBy` argument from `craft\services\Matrix::getBlockTypesByFieldId()`.
- Removed the `$indexBy` argument from `craft\services\Sections::getAllSections()`.
- Removed the `$indexBy` argument from `craft\services\Sections::getEditableSections()`.
- Removed the `$indexBy` argument from `craft\services\Sections::getSectionSiteSettings()`.
- Removed the `$indexBy` argument from `craft\services\Sections::getEntryTypesBySectionId()`.
- Removed the `$indexBy` argument from `craft\services\Sites::getAllSites()`.
- Removed the `$indexBy` argument from `craft\services\Sites::getEditableSites()`.
- Removed the `$indexBy` argument from `craft\services\Tags::getAllTagGroups()`.
- Removed the `$indexBy` argument from `craft\services\UserGroups::getAllGroups()`.
- Removed the `$indexBy` argument from `craft\services\UserGroups::getGroupsByUserId()`.
- Removed the `$indexBy` argument from `craft\services\Volumes::getViewableVolumes()`.
- Removed the `$indexBy` argument from `craft\services\Volumes::getPublicVolumes()`.
- Removed the `$indexBy` argument from `craft\services\Volumes::getAllVolumes()`.
- Removed the `$newName` and `$after` arguments from `craft\db\Command::alterColumn()`.
- Removed the `$newName` and `$after` arguments from `craft\db\Migration::alterColumn()`.
- Removed the `$newName` and `$after` arguments from `craft\db\mysql\QueryBuilder::alterColumn()`.
- Removed the `$runValidation` argument from `craft\services\Content::saveContent()`.
- Removed the `$params` argument from `craft\helpers\Db::parseDateParam()`.
- Removed the `$params` argument from `craft\helpers\Db::parseParam()`.
- Removed the `beforeDeleteAsset`, `afterDeleteAsset`, `beforeSaveAsset` and `afterSaveAsset` events from `craft\services\Assets`.
- Removed the `beforeDeleteCategory`, `afterDeleteCategory`, `beforeSaveCategory` and `afterSaveCategory` events from `craft\services\Categories`.
- Removed the `beforeDeleteEntry`, `afterDeleteEntry`, `beforeSaveEntry` and `afterSaveEntry` events from `craft\services\Entry`.
- Removed the `beforeDeleteGlobalSet`, `beforeDeleteGlobalSet`, `beforeSaveGlobalContent` and `afterSaveGlobalContent` events from `craft\services\Globals`.
- Removed the `beforeDeleteUser`, `afterDeleteUser`, `beforeSaveUser`, `afterSaveUser`, `beforeSetPassword`, and `afterSetPassword` events from `craft\services\Users`.
- Removed the `backupFailure` event from `craft\db\Connection`.
- Removed the `beforeSaveTag` and `afterSaveTag` events from `craft\services\Tags`.
- Removed the `addRichTextLinkOptions` plugin hook. Custom Rich Text field link options should be registered using the `registerLinkOptions` event on `craft\fields\RichText` now.
- Removed the `addTwigExtension` plugin hook. Custom Twig extensions should be added by calling `Craft::$app->view->twig->addExtension()` directly.
- Removed the `addUserAdministrationOptions` plugin hook. Custom actions for the Edit User page should be registered using the `registerUserActions` event on `craft\controllers\UsersController` now.
- Removed the `defineAdditionalAssetTableAttributes`, `defineAdditionalCategoryTableAttributes`, `defineAdditionalEntryTableAttributes`, and `defineAdditionalUserTableAttributes` plugin hooks. Custom table attributes should be registered using the `registerTableAttributes` event on `craft\base\Element` or one of its subclasses now.
- Removed the `defineAssetActions`, `defineCategoryActions`, `defineEntryActions`, and `defineUserActions` plugin hooks. Custom element actions should be registered using the `registerActions` event on `craft\base\Element` or one of its subclasses now.
- Removed the `getAssetTableAttributeHtml`, `getCategoryTableAttributeHtml`, `getEntryTableAttributeHtml`, and `getUserTableAttributeHtml` plugin hooks. Table attribute HTML should be overridden using the `setTableAttributeHtml` event on `craft\base\Element` or one of its subclasses now.
- Removed the `getCpAlerts` plugin hook. Custom Control Panel alerts should be registered using the `registerAlerts` event on `craft\helpers\Cp` now.
- Removed the `getElementRoute` plugin hook. Element routes should be overridden using the `setRoute` event on `craft\base\Element` or one of its subclasses now.
- Removed the `getFieldTypes` plugin hook. Custom field types should be registered using the `registerFieldTypes` event on `craft\services\Fields` now.
- Removed the `getMailTransportAdapters` plugin hook. Custom transport types should be registered using the `registerMailerTransportTypes` event on `craft\helpers\MailerHelper` now.
- Removed the `getResourcePath` plugin hook. Custom resource URIs should be resolved to file paths using the `resolveResourcePath` event on `craft\services\Resources` now.
- Removed the `getTableAttributesForSource` plugin hook.
- Removed the `getVolumeTypes` plugin hook. Custom volume types should be registered using the `registerVolumeTypes` event on `craft\services\Volumes` now.
- Removed the `getWidgetTypes` plugin hook. Custom widget types should be registered using the `registerWidgetTypes` event on `craft\services\Dashboard` now.
- Removed the `modifyAssetFilename` plugin hook. Asset filenames should be overridden using the `setFilename` event on `craft\helpers\Assets` now.
- Removed the `modifyAssetSortableAttributes`, `modifyCategorySortableAttributes`, `modifyEntrySortableAttributes`, and `modifyUserSortableAttributes` plugin hooks. Sortable attribute modifications should be made using the `registerSortableAttributes` event on `craft\base\Element` or one of its subclasses now.
- Removed the `modifyAssetSources`, `modifyCategorySources`, `modifyEntrySources`, and `modifyUserSources` plugin hooks. Element source modifications should be made using the `registerSources` event on `craft\base\Element` or one of its subclasses now.
- Removed the `modifyCpNav` plugin hook. Control Panel nav modifications should be made using the `registerCpNavItems` event on `craft\web\twig\variables\Cp` now.
- Removed the `registerCachePaths` plugin hook. Custom options for the Clear Caches tool (which can be set to callbacks now in addition to file paths) should be registered using the `registerCacheOptions` event on `craft\tools\ClearCaches` now.
- Removed the `registerCpRoutes` and `registerSiteRoutes` plugin hooks. Custom URL rules for the Control Panel and front-end site should be registered using the `registerCpUrlRules` and `registerSiteUrlRules` events on `craft\web\UrlManager` now.
- Removed the `registerEmailMessages` plugin hook. Custom email messages should be registered using the `registerMessages` event on `craft\services\EmailMessages` now.
- Removed the `registerUserPermissions` plugin hook. Custom user permissions should be registered using the `registerPermissions` event on `craft\services\UserPermissions` now.
- Removed the `craft\requirements` folder.  It is now a composer dependency.
- Removed the `Craft.charts.utils.applyShadowFilter()` JavaScript method.
- Removed the `Craft.charts.utils.arrayToDataTable()` JavaScript method.

### Fixed
- Fixed a bug where custom 503 templates weren’t rendering when Craft was in the middle of updating from an earlier version than 3.0.2933.
- Fixed a validation error that occurred when saving a field.
- Fixed a PHP error that occurred when using the `{% header %}` Twig tag.
- Fixed the Generate Pending Transforms task creation that occurs in `craft\services\Assets::getUrlForAsset()`.
- Fixed a PHP error that occurred when viewing entry revisions that were created before updating to Craft 3.
- Fixed a bug where brand new elements were not getting their `$uid` property set on them after getting saved.
- Fixed a bug where user activation emails that were sent immediately after creating the user account were getting an invalid activation URL.
- Fixed a PHP error that occurred when saving a Structure section entry with a new parent.
- Fixed a bug where entry titles were required for validation even if the entry type didn’t opt to show the title field.
- Fixed a bug where the `users/edit-user` controller action wasn’t respecting the passed in User object, if there was one, so validation errors weren’t getting reported.
- Fixed an error that occurred when the Control Panel attempted to start running background tasks if there were no tasks queued up.
- Fixed a bug where Recent Entries widgets would lose their “Locale” (now “Site”) setting values when upgrading from an older version of Craft.
- Fixed a bug where the Dashboard was allowing users to add widgets that were calling themselves unselectable.
- Fixed a bug where sessions table rows weren’t getting deleted after users logged out.
- Fixed a bug where the `fixedOrder` parameter wasn’t being respected for entry queries.
- Fixed a bug where plugin-supplied custom fields weren’t working.
- Fixed a PHP error that occurred when opening an element editor.
- Fixed a PHP error that occurred when re-saving a category group.
- Fixed a PHP error that occurred when using the `{% exit %}` tag with a specific status code.
- Fixed authorization error that occurred when editing an entry in a section that’s not enabled for the current site.
- Fixed a PHP error when using the `{% cache %}` tag.
- Fixed an error that occurred when clicking on an email message to edit it.
- Fixed an error that occurred when `craft\cache\FileCache::setValue()` was called and the destination folder already existed.
- Fixed support for the `testToEmailAddress` config setting.
- Fixed a bug where the `tasks/run-pending-tasks` controller action was requiring an authenticated session.
- Fixed a PHP error that occurred when saving a Recent Entries widget.
- Fixed a bug where Recent Entries widgets’ Site and Limit settings weren’t being validated correctly.
- Fixed a bug where widget settings errors were getting reported twice.
- Fixed a bug where console requests were only working when running the Pro edition.
- Fixed a bug where the Instructions setting within newly-created sub-fields in a Matrix field’s settings were getting marked as required.
- Fixed a bug where custom nested element sources registered by plugins were not getting Admin-defined custom table attributes.
- Fixed a bug where searching by an `"exact phrase"` wasn’t working.
- Fixed a bug where the Backup Database tool wasn’t downloading the DB backup if the “Download backup?” checkbox was checked.
- Fixed a bug where the requirements checker wasn’t taking into account MySQL/PostgreSQL installs running on non-standard ports.
- Fixed a bug where you’d get a fatal PHP error during an update if you didn’t meet one of Craft’s requirements.
- Fixed a bug where you’d get a database error when saving a private Assets Volume.
- Fixed a bug where linking to an entry or category from a Rich Text field wasn’t working.
- Fixed `Plugins::validateConfig()`’s nulls.
- Fixed a bug where JavaScript flashes weren’t getting registered on the subsequent page.
- Fixed a bug where `craft\db\Connection::columnExists()` wasn’t returning `true` if the column existed.

## 3.0.0-alpha.2948 - 2016-09-29

### Added
- Added `craft\i18n\Locale::getNumberPattern()`.
- Added `craft\web\Request::getValidatedBodyParam()`.
- Added `craft\services\Fields::deleteGroup()`.
- Added `craft\services\Fields::deleteLayout()`.
- Added `craft\services\Sections::deleteSection()`.
- Added `craft\services\Sections::deleteEntryType()`.
- Added `craft\services\Sites::deleteSite()`.
- Added `craft\services\Volumes::deleteVolume()`.
- Added `craft\base\SavableComponent::beforeSave()`.
- Added `craft\base\SavableComponent::afterSave()`.
- Added `craft\base\SavableComponent::beforeDelete()`.
- Added `craft\base\SavableComponent::afterDelete()`.
- Added the `beforeSave`, `afterSave`, `beforeDelete`, and `afterDelete` events to `craft\base\SavableComponent`.
- Added the `beforeSaveWidget`, `afterSaveWidget`, `beforeDeleteWidget`, and `afterDeleteWidget` events to `craft\services\Dashboard`.
- Added the `beforeSaveFieldLayout`, `beforeDeleteFieldLayout`, `afterDeleteFieldLayout`, `beforeSaveFieldGroup`, `afterSaveFieldGroup`, `beforeDeleteFieldGroup`, `afterDeleteFieldGroup`, `beforeSaveField`, `afterSaveField`, `beforeDeleteField`, and `afterDeleteField` events to `craft\services\Fields`.
- Added the `beforeLoadPlugins`, `beforeEnablePlugin`, `afterEnablePlugin`, `beforeDisablePlugin`, `afterDisablePlugin`, `beforeInstallPlugin`, `afterInstallPlugin`, `beforeUninstallPlugin`, `afterUninstallPlugin`, `beforeSavePluginSettings`, and `afterSavePluginSettings` events to `craft\services\Plugins`.
- Added the `beforeSaveRoute`, `afterSaveRoute`, `beforeDeleteRoute`, and `afterDeleteRoute` events to `craft\services\Routes`.
- Added the `beforeSearch` and `afterSearch` events to `craft\services\Search`.
- Added the `beforeSaveTask`, `afterSaveTask`, `beforeDeleteTask`, and `afterDeleteTask` events to `craft\services\Tasks`.
- Added the `loginFailure` event to `craft\controllers\UsersController` (replacing the like-named event on `craft\elements\User`).

### Changed
- Updated the Intl fallback data based on ICU 56.1. If you have any additional locale data files in `locales/`, you should [update them](https://github.com/craftcms/locales), too.
- Ported recent changes from Craft 2.
- The `beforeSaveAssetTransform` event on `craft\services\AssetTransforms` no longer supports an `$isValid` property.
- The `beforeDeleteAssetTransform` event on `craft\services\AssetTransforms` no longer supports a `$isValid` property.
- The `beforeSaveCategory` event on `craft\services\Categories` no longer supports an `$isValid` property.
- The `beforeDeleteGroup` event on `craft\services\Categories` no longer supports an `$isValid` property.
- The `beforeDeleteSection` event on `craft\services\Sections` no longer supports an `$isValid` property.
- The `beforeSaveEntryType` event on `craft\services\Sections` no longer supports an `$isValid` property.
- The `beforeDeleteEntryType` event on `craft\services\Sections` no longer supports an `$isValid` property.
- The `beforeReorderSites` event on `craft\services\Sites` no longer supports an `$isValid` property.
- The `beforeMoveElement` event on `craft\services\Structures` no longer supports an `$isValid` property.
- The `beforeSaveTag` event on `craft\services\Tags` no longer supports an `$isValid` property.
- The `beforeSaveGroup` event on `craft\services\Tags` no longer supports an `$isValid` property.
- The `beforeDeleteGroup` event on `craft\services\Tags` no longer supports an `$isValid` property.
- The `beforeSaveUserGroup` event on `craft\services\UserGroups` no longer supports an `$isValid` property.
- The `beforeDeleteUserGroup` event on `craft\services\UserGroups` no longer supports an `$isValid` property.
- The `beforeSaveVolume` event on `craft\services\Volumes` no longer supports an `$isValid` property.
- The `beforeDeleteVolume` event on `craft\services\Volumes` no longer supports an `$isValid` property.
- `craft\services\AssetTransforms::saveTransform()` now accepts a `$runValidation` argument.
- `craft\services\Categories::saveCategory()` now accepts a `$runValidation` argument.
- `craft\services\Entries::saveEntry()` now accepts a `$runValidation` argument.
- `craft\services\Fields::saveField()` now accepts a `$runValidation` argument.
- `craft\services\Fields::saveGroup()` now accepts a `$runValidation` argument.
- `craft\services\Fields::saveLayout()` now accepts a `$runValidation` argument.
- `craft\services\Tags::saveTag()` now accepts a `$runValidation` argument.
- `craft\services\Tags::saveTagGroup()` now accepts a `$runValidation` argument.
- `craft\services\UserGroups::saveGroup()` now accepts a `$runValidation` argument.
- `craft\services\Volumes::saveVolume()` now accepts a `$runValidation` argument.
- `craft\services\Sections::deleteEntryTypeById()` no longer accepts an array of entry type IDs.
- Renamed `craft\validators\DateTime` to `DateTimeValidator`.
- Renamed `craft\validators\Handle` to `HandleValidator`.
- Renamed `craft\validators\SingleSectionUri` to `SingleSectionUriValidator`.
- Renamed `craft\validators\SiteId` to `SiteIdValidator`.
- Renamed `craft\validators\Unique` to `UniqueValidator`.
- Renamed `craft\validators\Uri` to `UriValidator`.
- Renamed `craft\validators\Url` to `UrlValidator`.
- Renamed `craft\validators\UriFormat` to `UriFormatValidator`.
- Deleted the `craft\services\Volumes::VOLUME_INTERFACE` constant.
- Deleted the `craft\services\Tasks::TASK_INTERFACE` constant.
- Deleted the `craft\services\Fields::FIELD_INTERFACE` constant.
- Deleted the `craft\services\Elements::ELEMENT_INTERFACE` constant.
- Deleted the `craft\services\Elements::ACTION_INTERFACE` constant.
- Deleted the `craft\services\Dashboard::WIDGET_INTERFACE` constant.
- Deleted `craft\enums\ConfigCategory`. Its constants have been moved to `craft\services\Config` in the form of `CATEGORY_X`.

### Removed
- Removed the concept of “Safe Mode” from Twig, as it is no longer needed.
- Removed the `beforeInstall`, `afterInstall`, `beforeUpdate`, `afterUpdate`, `beforeUninstall`, and `afterUninstall` events from `craft\base\Plugin`.

### Fixed
- Fixed a bug where Craft couldn’t locate the DB backup file when attempting to restore it after a failed update.
- Fixed bug where element queries weren’t automatically getting ordered in their structure’s order, when applicable.
- Fixed a bug where changes to users’ Preferred Language settings weren’t sticking.
- Fixed a bug where `craft\i18n\I18N::getAppLocales()` and `getAppLocaleIds()` were only returning en-US.
- Fixed a bug where Craft was including a localized `0` character when formatting numbers as JPY, KRW, VND, XAF, XOF, and XPF currencies, if the Intl extension was not installed.
- Fixed a bug where Craft wasn’t displaying the “Can’t run Craft CMS” page correctly if it couldn’t connect to the database.
- Fixed a bug where updating to Craft 3.0.2933 or later could fail if the `backupDbOnUpdate` config setting was enabled.
- Fixed a bug where Matrix fields would lose their blocks when the owner element was saved outside of a normal Save Entry (etc.) POST request, e.g. when creating a new site.
- Fixed a PHP error that occurred when loading a category page on the front-end.
- Fixed a PHP error that occurred when calling the `site()` method on an element query.
- Fixed an infinite recursion bug when calling the `toArray()` method on an element query, or passing an element query object into `craft\helpers\ArrayHelper::toArray()`.
- Fixed a PHP error that occurred when deleting an entry.
- Fixed a bug where Craft wasn’t renaming content table columns when a field’s handle was renamed; instead it was just adding a new column based on the new handle.

## 3.0.0-alpha.2942 - 2016-09-21

### Added
- Added [Content Migrations](https://craftcms.com/news/craft-3-content-migrations) support.
- Added the `|timestamp` filter, for formatting a date as a user-friendly timestamp.
- Added the `|datetime` filter, for formatting a date with a localized date+time format.
- Added the `|time` filter, for formatting a date with a localized time format.
- Added `craft\web\Request::getAcceptsJson()`, which returns whether the HTTP request accepts a JSON response.
- Added `craft\web\Controller::requireAcceptsJson()`, which mandates that the HTTP request accepts a JSON response.
- Added `craft\i18n\Formatter::asTimestamp()`, for formatting a date as a user-friendly timestamp.
- Added `craft\helpers\StringHelper::ensureStartsWith()`, which will check if a string begins with a substring, and prepend it if it doesn’t.
- Added `craft\helpers\StringHelper::ensureEndsWith()`, which will check if a string ends with a substring, and append it if it doesn’t.
- Added the `craft\services\EntryRevisions::beforeRevertEntryToVersion` event.
- Added `craft\helpers\MigrationHelper::doesForeignKeyExist()`.
- Added `craft\helpers\MigrationHelper::doesIndexExist()`.

### Changed
- Improved the error message when a Migrate action was called with an invalid --plugin arg.
- Ported all recent changes from Craft 2.
- The `|date` filter can be passed `'short'`, `'medium'`, `'long'`, and `'full'`, which will format the date with a localized date format.
- The `{% cache %}` tag no longer includes the query string when storing the cache URL.
- `craft\helpers\DateTimeHelper::isToday()`, `isYesterday()`, `isThisYear()`, `isThisWeek()`, `isThisMonth()`, `isWithinLast()`, `isInThePast()`, and `timeAgoInWords()` now support all the same types of `$date` values as `craft\helpers\DateTimeHelper::toDateTime()`.
- `craft\helpers\MigrationHelper::dropForeignKeyIfExists()` and `dropIndexIfExists()` now allow the `$columns` argument to be a string.
- The `craft\services\EntryRevisions::beforeSaveDraft` event’s `$isValid` property is no longer respected. To prevent a draft from saving, set `$isValid = false` on the `craft\models\EntryDraft::beforeValidate` event.
- The `craft\services\EntryRevisions::beforePublishDraft` event’s `$isValid` property is no longer respected. To prevent a draft from publishing, set `$isValid = false` on the `craft\models\EntryDraft::beforeValidate` event.
- The `craft\services\EntryRevisions::beforeDeleteDraft` event’s `$isValid` property is no longer respected.
- The `craft\services\Updates::afterUpdateFail` event has been renamed to `updateFailure`.
- The `craft\mail\Mailer::sendEmailError` event has been renamed to `sendMailFailure`.
- Front-end forms that submit Ajax requests to Craft that expect a JSON response must start passing an `Accept: application/json` header. jQuery’s Ajax methods will do this if the `dataType` option is set to `'json'`.
- Renamed `craft\helpers\DateTimeHelper::wasYesterday()` to `isYesterday()`.
- Renamed `craft\helpers\DateTimeHelper::wasWithinLast()` to `isWithinLast()`.
- Renamed `craft\helpers\DateTimeHelper::wasInThePast()` to `isInThePast()`.
- The `$day` argument of `craft\i18n\Locale::getWeekDayName()` should now be 0-6 instead of 1-7, where `0` represents Sunday.

### Deprecated
- Deprecated the `round()` Twig function. Use the `|round` filter instead.
- Deprecated `craft\craft\app\dates\DateTime::__toString()`. Use `format('Y-m-d')` instead.
- Deprecated `craft\craft\app\dates\DateTime::atom()`. Use `format(DateTime::ATOM)` instead.
- Deprecated `craft\craft\app\dates\DateTime::cookie()`. Use `format(DateTime::COOKIE)` instead.
- Deprecated `craft\craft\app\dates\DateTime::iso8601()`. Use `format(DateTime::ISO8601)` instead.
- Deprecated `craft\craft\app\dates\DateTime::rfc822()`. Use `format(DateTime::RFC822)` instead.
- Deprecated `craft\craft\app\dates\DateTime::rfc850()`. Use `format(DateTime::RFC850)` instead.
- Deprecated `craft\craft\app\dates\DateTime::rfc1036()`. Use `format(DateTime::RFC1036)` instead.
- Deprecated `craft\craft\app\dates\DateTime::rfc1123()`. Use `format(DateTime::RFC1123)` instead.
- Deprecated `craft\craft\app\dates\DateTime::rfc2822()`. Use `format(DateTime::RFC2822)` instead.
- Deprecated `craft\craft\app\dates\DateTime::rfc3339()`. Use `format(DateTime::RFC3339)` instead.
- Deprecated `craft\craft\app\dates\DateTime::rss()`. Use `format(DateTime::RSS)` instead.
- Deprecated `craft\craft\app\dates\DateTime::w3c()`. Use `format(DateTime::W3C)` instead.
- Deprecated `craft\craft\app\dates\DateTime::w3cDate()`. Use `format('Y-m-d')` instead.
- Deprecated `craft\craft\app\dates\DateTime::mySqlDateTime()`. Use `format('Y-m-d H:i:s')` instead.
- Deprecated `craft\craft\app\dates\DateTime::localeDate()`. Use `Craft::$app->formatter->asDate($date, 'short')` instead.
- Deprecated `craft\craft\app\dates\DateTime::localeTime()`. Use `Craft::$app->formatter->asTime($date, 'short')` instead.
- Deprecated `craft\craft\app\dates\DateTime::year()`. Use `format('Y')` instead.
- Deprecated `craft\craft\app\dates\DateTime::month()`. Use `format('n')` instead.
- Deprecated `craft\craft\app\dates\DateTime::day()`. Use `format('j')` instead.
- Deprecated `craft\craft\app\dates\DateTime::nice()`. Use `Craft::$app->formatter->asDatetime($date)` instead.
- Deprecated `craft\craft\app\dates\DateTime::uiTimestamp()`. Use `Craft::$app->formatter->asTimestamp($date, 'short')` instead.

### Removed
- Removed the static `$plugin` property on `craft\base\Plugin`.
- Removed `craft\web\Controller::requireAjaxRequest()`. Use `requireAcceptsJson()` instead.
- Removed `craft\helpers\DateTimeHelper::fromString()`. Use `DateTimeHelper::toDateTime($date)->getTimestamp()` instead.
- Removed `craft\helpers\DateTimeHelper::uiTimestamp()`. Use `Craft::$app->formatter->asTimestamp($date)` instead.
- Removed `craft\helpers\DateTimeHelper::timeAgoInWords()`. Use `Craft::$app->formatter->asRelativeTime($date)` instead.
- Removed `craft\helpers\DateTimeHelper::nice()`. Use `Craft::$app->formatter->asDatetime($date)` instead.
- Removed `craft\helpers\DateTimeHelper::niceShort()`.
- Removed the `craft\craft\app\dates\DateTime::W3C_DATE` constant.
- Removed the `craft\craft\app\dates\DateTime::MYSQL_DATETIME` constant.
- Removed the `craft\craft\app\dates\DateTime::UTC constant`.
- Removed the `craft\craft\app\dates\DateTime::DATEFIELD_24HOUR` constant.
- Removed the `craft\craft\app\dates\DateTime::DATEFIELD_12HOUR` constant.

### Fixed
- Fixed PHP error when `Craft::$app->getIsUpdating()` was called in a console request.
- Fixed a bug that occurred when applying a coupon to a Craft Client/Pro purchase.
- Fixed bug where `craft\helpers\StringHelper::startsWith()` and `endsWith()` were returning strings instead of booleans.
- Fixed a bug where the `$isNew` property on entry draft events wasn’t getting set correctly.
- Fixed the default email settings.
- Fixed a PHP error that occurred when installing/updating/uninstalling a plugin that didn’t have a `migrations/` folder.
- Fixed a bug where files that were registered via an asset bundle weren’t getting included when calling `craft\web\View::getHeadHtml()`.
- Fixed a bug where localized datepicker resources weren’t getting included properly.
- Fixed a bug where matrixblocks.ownerSiteId was getting set to NOT NULL for new Craft installs, resulting in MySQL errors when saving non-localized Matrix fields.
- Fixed a PHP error that occurred when saving a category.
- Fixed a JavaScript error in `Craft.compare()` that affected Live Preview.
- Fixed a bug where changes to tags’ titles made from the inline editor within Tags fields would not be reflected in the Tags field, for newly-selected tags.

## 3.0.0-alpha.2939 - 2016-09-15

### Fixed
- Fixed a bug where `craft\helpers\Io::copyFolder()` was not working.
- Fixed an "Entry is missing its type ID" bug when saving a entry without multiple entry types.
- Fixed a PHP error that occurred when saving a Matrix field's settings on a Craft install with only one Site.
- Fixed a couple places where Craft wasn't enforcing the PHP 5.6 requirement.
- Fixed a bug where Craft would attempt to create a 'migrations' folder within plugins' folders when checking if they have any new migrations.
- Fixed a bug where ordering element queries based on custom field values wasn't working if the orderBy param was set via the `orderBy()` method.
- Fixed a MySQL error that occurred when updating Craft when any plugins were installed.
- Fixed a bug where element queries were not always respecting the 'limit' and 'offset' params when the 'search' param was applied.
- Fixed a bug where element queries were non respecting the 'orderBy' param if it was set to "score" and the 'search' param was applied.

## 3.0.0-alpha.2937 - 2016-09-13

### Changed
- It is now possible to override 'assetManager', 'cache', 'db', 'mailer', 'locale', 'formatter', and 'log' application components' configurations from `config/app.php`.
- Renamed `craft\services\Plugins::getPluginInfo()` to `getAllPluginInfo()`.
- `craft\elements\MatrixBlock::getType()` now throws an `yii\base\InvalidConfigException` if the block type cannot be determined, rather than returning `null`.

### Fixed
- Fixed a MySQL error that occurred when updating a Craft install to Craft Dev 3.0.2933, if any user permissions had been assigned.
- Fixed an "Invalid entry type ID" error that occurred when creating a new entry.
- Fixed a bug where fields weren't passing validation, with no visible validation errors, when there was only one Site.
- Fixed a bug where elements' `afterSave()` functions and fields' `afterElementSave()` functions weren't getting called when saving new elements, which prevented Matrix and relationship fields' values from getting saved.
- Fixed a PHP error that occurred when executing `migrate` commands from the CLI.
- Fixed a bug where `config/db.php` was not getting validated before attempting to establish a DB connection.

## 3.0.0-alpha.2933 - 2016-09-12

### Added
- [Multi-site management!](https://craftcms.com/news/craft-3-multi-site)
- Locale permissions have been replaced by Site permissions.
- Sections and category groups can now choose to have URLs on a per-site basis.
- Field types that have a column in the content table now get a "Translation Method" setting (replacing the "This field is translatable" setting), with the options "Not translatable", "Translate for each language", "Translate for each site", and "Custom…".
- Matrix fields now have a "Manage blocks on a per-site basis" setting.
- Relationship fields now have a "Manage relations on a per-site basis" setting.
- Added support for a `CRAFT_SITE` PHP constant, which can be set to the handle of the current site.
- Element queries now support 'site', 'siteId', and 'enabledForSite' criteria params.
- Added `craft\services\Sites`.
- Added `craft\validators\SiteId`.
- Added `Craft::$app->getIsMultiSite()`, replacing `getIsLocalized()`.
- Added `Craft::$app->getSystemUid()`, replacing `getSiteUid()`.
- Added `craft\i18n\I18N::getSiteLanguages()`, replacing `getSiteLocaleIds()`.
- Added `craft\elements\User::getPreferredLanguage()`, replacing `getPreferredLocale()`.
- Added `craft\helpers\ElementHelper::getSupportedSitesForElement()`
- Added `craft\helpers\ElementHelper::getEditableSiteIdsForElement()`, replacing `getEditableLocaleIdsForElement()`
- Added `ElementInterface::getSupportedSites()`, replacing `getLocales()`.
- Added `Craft.isMultiSite` for JavaScript, replacing `Craft.isLocalized`.
- Added `Craft.systemUid` for JavaScript, replacing `Craft.siteUid`.
- Added `Craft.UriFormatGenerator` for JavaScript, replacing `Craft.EntryUrlFormatGenerator`.
- Plugins now have a static `$plugin` property, which gets set to the instance of the plugin, if it has been initialized.

### Changed
- Routes can now be stored on a per-site basis, rather than per-locale.
- Renamed all "URL Format" things to "URI Format", in the Control Panel UI and in the code.
- Structure sections and category groups no longer have Nested URL Format settings. (It's still possible to achieve the same result with a single URI Format setting.)
- Fields that are translatable now have a chat bubble icon, replacing the locale ID badge.
- `craft\elements\Category::getGroup()` now throws an `yii\base\InvalidConfigException` if the category group type cannot be determined, rather than returning `null`.
- Renamed `craft\base\PluginTrait::$releasesFeedUrl` to `$releaseFeedUrl`.
- `craft\mail\Message::setTo()` will now set a 'user' variable on the message, if it was passed a User model.
- `Craft.ui.createSelect()` and `createLightswitch()` now initialize the `Craft.FieldToggle` class on the returned elements.

### Fixed
- Fixed a PHP error that occurred if a Position Select field had a blank first option.
- Fixed a bug where users without Control Panel access weren't getting redirected correctly after account activation.
- Fixed a JavaScript error that occurred when calling `Craft.ui.createCheckboxField()`.

## 3.0.0-alpha.2928 - 2016-08-31

### Added
- Table fields now have a "Lightswitch" column type option.
- Added a `|unique` Twig filter for filtering out duplicate values in an array.
- Added `craft\craft\app\validators\Unique`, which can be used as a drop-in replacement for `craft\yii\validators\UniqueValidator`, but with better support for validating a model's attributes based on an associated record's attributes.
- Added `Craft.ui.createTextarea()`, `createTextareaField()`, `createLightswitch()`, and `createLightswitchField()`.
- Added a `lightswitch` column type option to editable tables.
- Text columns within editable tables can now define placeholder text.
- Editable table cell values can now be specified as an array with `value` and `hasErrors` (optional boolean) keys. Cells where `hasErrors` is set to `true` will get a red border.

### Changed
- Ported all recent changes from Craft 2.
- `craft\elements\Entry::getSection()` and `getType()` now throw an `yii\base\InvalidConfigException` if the section/entry type cannot be determined, rather than returning `null`.

### Fixed
- Fixed bug where `&nbsp;` was getting output for editable table headings that should have been empty.
- Fixed a bug where xregexp-all.js was not getting included properly when the `useCompressedJs` config setting was set to `true` (as it is by default).

## 3.0.0-alpha.2918 - 2016-08-25

### Added
- Added `$flavor` and `$inlineOnly` arguments to the `|markdown` filter, making it possible to choose which Markdown flavor should be used, and whether it should parse paragraphs or treat the whole thing as inline elements.
- Added `Craft::$app->getIsUpdating()`, which returns `true` if Craft is undergoing an application update.
- Added the beforeSaveGlobalSet, afterSaveGlobalSet, beforeDeleteGlobalSet, and afterDeleteGlobalSet events to `craft\services\Globals`.
- Added the beforeSaveUserGroup, afterSaveUserGroup, beforeDeleteUserGroup and afterDeleteUserGroup events to `craft\services\UserGroups`.
- Added the beforeSaveAssetTransform, afterSaveAssetTransform, beforeDeleteAssetTransform, and afterDeleteAssetTransform events to `craft\services\AssetTransforms`.
- Added the beforeDeleteEntryType and afterDeleteEntryType events to `craft\services\Sections`.
- Added the afterInit event to `craft\web\Application` and `craft\console\Application`.
- Added the loginFailure event to `craft\elements\User`.

### Changed
- All before/after-save events now have an `$isNew` property that identifies whether the object of the event is brand new or not.
- The `_includes/forms/field` include template now parses the passed in `warning` variable as an inline Markdown string, if it exists.
- The `_includes/forms/editableTable` include template now supports a `staticRows` variable, which if defined and set to `true` will prevent row CRUD operations in the resulting table.
- The `_includes/forms/editableTable` include template now supports a `heading` column type, which can be used in conjunction with `staticRows` to define row headings.
- The `_includes/forms/editableTable` include template now supports an `info` property on column configs, which will add an info button to the column header which reveas instruction text for the column.
- Renamed some event classes to be more consistent.

### Fixed
- Fixed a bug where it was not possible to replace a file from the Assets page.
- Fixed a bug where asset volumes' Cache Duration settings were not being respected.
- Fixed a bug that affected asset indexing reliability.
- Fixed a PHP error that occurred when rendering a Twig template from a console request.
- Fixed a bug where setting custom field attributes on an element query would prevent the query from executing.
- Fixed a bug where plugin Control Panel nav items were getting the full plugin class name in the URL instead of just handle.

## 3.0.0-alpha.2915 - 2016-08-17

### Added
- User photos are now assets. (Note that the `storage/userphotos/` folder must be manually moved to a publicly accessible location, and the User Photos asset volume’s settings must be updated accordingly, for user photos to work properly.)
- Added `craft\elements\User::getPhoto()`, which returns the user’s photo asset, if they have one.
- Added `craft\helpers\StringHelper::randomStringWithChars()`.
- Added the `beforeSaveContent` event to `craft\services\Content`.
- Added the `beforeSaveDraft` and `beforePublishDraft` events to `craft\services\EntryRevisions`.
- Added the `beforeSaveGroup`, `afterSaveGroup`, `beforeDeleteGroup`, and `afterDeleteGroup` events to `craft\services\Tags`.
- Added the `beforeSaveVolume`, `afterSaveVolume`, `beforeDeleteVolume`, and `afterDeleteVolume` events to `craft\services\Volumes`.
- Added the `redirectInput()` global function, which simplifies the code required to create `redirect` params.

### Changed
- All `redirect` params must now be hashed using the `|hash` filter (e.g. `<input type="hidden" name="redirect" value="{{ 'foo'|hash }}">`). A new `redirectInput()` global function makes this a little easier (e.g. `{{ redirectInput('foo') }}`).
- Ported recent changes from Craft 2.
- The `getCsrfInput()` global function has been renamed to `csrfInput()`. (getCsrfInput() still works but produces a deprecation error.)
- The `|hash` filter no longer requires a `$key` argument.
- Brought back `getId()`, `getName()`, and `getNativeName()` methods to Locale, so Craft 2 templates don’t need to be updated right away, although they will produce a deprecation error.

### Deprecated
- `craft\elements\User::getPhotoUrl()` is now deprecated in favor of `user.getPhoto.getUrl()`.

### Fixed
- Fixed a bug where `craft\helpers\StringHelper::toTitleCase()` was returning all-lowercase strings.
- Fixed a typo where `craft\helpers\Json::encodeIfJson()` should have been named `decodeIfJson()`.
- Fixed a bug where element queries were not respecting the `offset` property.
- Fixed a MySQL error that occurred when querying users with the `can` property.
- Fixed a MySQL error that occurred when executing an element query that had custom query params.
- Fixed a PHP error that occurred when rendering templates with a `{% paginate %}` tag. (Note that you may need to delete your `storage/runtime/compiled_templates/` folder.)
- Fixed a PHP warning that occurred when using `craft\services\Feeds` on a server running PHP 7.
- Fixed a few bugs related to saving elements on localized sites.
- Fixed tag group saving and deleting.
- Fixed a bug where all global sets were listed in the sidebar of the Globals page, rather than just the ones the user had permission to edit.
- Fixed a bug where nested Structure section entries were not showing the parent entry on their edit pages.
- Fixed a bug where nested categories were not showing the parent category on their edit pages.
- Fixed a MySQL error that occurred when saving a nested Structure section entry.
- Fixed a MySQL error that occurred when saving a nested category.
- Fixed a bug where User elements returned by `craft\services\Users::getUserByUsernameOrEmail()` and `getUserByEmail()` were missing their content.
- Fixed a bug where user info like Last Login Date was not getting updated when users logged in.
- Fixed a bug where email messages were not respecting the recipient user’s preferred language.
- Fixed a PHP error that occurred when saving an element with an invalid field, if the field’s value couldn’t be converted to a string.
- Fixed a PHP error that occurred when sharing an entry or category with a tokenized share URL.
- Fixed a bug where the `dateCreated`, `dateUpdated`, and `uid` attributes on new active record objects would not necessarily reflect the values in the database, after saving the record for the first time.
- Fixed a bug that broke cookie-based authentication.
- Fixed a bug where temporary asset uploads were getting deleted when clearing data caches.
- Fixed a JavaScript error that occurred in the Control Panel.

### Security
- `craft\services\Security::hashData` and `validateData()` no longer require a `$key` argument.

## 3.0.0-alpha.2910 - 2016-08-04

### Added
- Ported all the changes from Craft 2.
- Craft 3 now requires PHP 5.6 or later.
- Craft 3 now requires MySQL 5.5 or later.
- The debug toolbar now has the Craft “C” logo rather than the Yii logo.
- `craft.app` now points to the same Application object that `Craft::$app` references in PHP, giving templates access to literally all of the service methods, etc., that PHP code has access to.
- Added the `is missing` Twig test for determining if an object implements `craft\base\MissingComponentInterface`.
- Added a new `uid` parameter to element queries, for fetching elements by their UID.
- Elements’ UIDs are now fetched in element queries, and stored as a `uid` property on the resulting elements.
- Added support for Reduced Redundancy Storage and Infrequent Access Storage for Amazon S3 asset volumes.
- Added the beforeCreateBackup event to `craft\db\Connection`.
- Added the beforeSaveGroup and afterSaveGroup events to `craft\services\Categories`.
- Documented all magic properties and methods in class doc blocks, so IDEs should always know what’s available.
- Added `craft\db\mysql\Schema::TYPE_TINYTEXT` and `TYPE_LONGTEXT`, and added custom support for them in `craft\db\mysql\ColumnSchemaBuilder`.
- Added `craft\db\Migration::tinyText()`, `mediumText()`, `longText()`, `enum()`, and `uid()` column schema definition helpers.
- Added `craft\errors\DbBackupException`.
- Added `craft\errors\DbUpdateException`.
- Added `craft\errors\DownloadPackageException`.
- Added `craft\errors\FilePermissionsException`.
- Added `craft\errors\InvalidateCacheException`.
- Added `craft\errors\MinimumRequirementException`.
- Added `craft\errors\MissingFileException`.
- Added `craft\errors\UnpackPackageException`.
- Added `craft\errors\ValidatePackageException`.
- Added `craft\helpers\Localization::getLocaleData()`.
- Added `craft\volumes\Temp`.
- Added a `$format` argument to `craft\i18n\Locale::getDateFormat()`, `getTimeFormat()`, and `getDateTimeFormat()`, for specifying whether the returned string should be in the ICU, PHP, or jQuery UI date/time format.

### Changed
- Craft now checks for a plugin.json file within plugin directories, rather than config.json.
- Plugin-based email messages now get translated using the plugin handle as the translation category, rather than `'app'`.
- “owner” is now a reserved field handle.
- Made lots of improvements to exceptions.
- Improved the handling of invalid locale IDs. (Work in progress, though.)
- Renamed lots of class and method names to be more in-line with Yii conventions.
- Renamed the `craft\i18n\Locale::FORMAT_*` constants to `LENGTH_*`.
- Renamed `craft\web\View::includeTranslations()` to `registerTranslations()`, and it now accepts two arguments: `$category` and `$messages`.
- `craft\db\Command::createTable()` and `craft\db\Migration::createTable()` no longer accept `$addIdColumn` or `$addAuditColumn` arguments. The `id`, `dateCreated`, `dateUpdated`, and `uid` columns are now expected to be included in the `$columns` array.
- `craft\web\View::clearJsBuffer()` no longer returns an array.
- Renamed `Craft.locale` to `Craft.language` in JS.
- `Craft.t()` in JS now accepts a category argument, like `Craft::t()` in PHP.
- Updated Yii to 2.0.9.
- Updated the Yii 2 Debug module to 2.0.6.
- Updated the Yii 2 Nested Sets module to 0.9.0.
- Updated Swiftmailer to 5.4.3.
- Updated SimplePie to 1.4.2.
- Updated Guzzle to 6.2.1.
- Updated Twig to 1.24.1.
- Updated PEL to 0.9.4.
- Updated Stringy to 2.3.2.
- Updated Imagine to 0.6.3.
- Updated Flysystem to 1.0.26.
- Updated PclZip to 2.8.2.
- Updated jQuery Timepicker to 1.11.2.
- Updated qUnit to 2.0.1.
- Updated Redactor II to 1.2.5.
- Updated selectize.js to 0.12.2.
- Updated element-resize-detector.js to 1.1.6.
- Updated jQuery UI to 1.12.0.
- Updated Picturefill to 3.0.2.
- Updated xRegExp to 3.1.1.

### Deprecated
- Deprecated `craft.categoryGroups`.
- Deprecated `craft.config`.
- Deprecated `craft.deprecator`.
- Deprecated `craft.elementIndexes`.
- Deprecated `craft.entryRevisions`.
- Deprecated `craft.feeds`.
- Deprecated `craft.fields`.
- Deprecated `craft.globals`.
- Deprecated `craft.i18n`.
- Deprecated `craft.request`.
- Deprecated `craft.sections`.
- Deprecated `craft.systemSettings`.
- Deprecated `craft.tasks`.
- Deprecated `craft.session`.
- Deprecated `craft.userGroups`.
- Deprecated `craft.emailMessages`.
- Deprecated `craft.userPermissions`.

### Removed
- Removed the `overridePhpSessionLocation` config setting.
- Removed `craft.elements`.
- Removed the `{% includeTranslations %}` tag.
- Removed the `craft\db\InstallMigration` class.
- Removed the `craft\web\twig\variables\ComponentInfo` class.

### Fixed
- Fixed a lot of bugs. OK?

## 3.0.0-alpha.2687 - 2015-08-20

### Added
- Ported all improvements and bug fixes from the latest Craft 2.4 builds.
- Added the `showBetaUpdates` config setting.
- Added `craft\helpers\StringHelper::delimit()`.
- Added `craft\helpers\StringHelper::indexOf()`.
- Added `craft\helpers\StringHelper::indexOfLast()`.
- Added `craft\helpers\StringHelper::lines()`.

### Changed
- Image transforms’ Quality settings are now represented as a dropdown input in the Control Panel, with the options “Auto”, “Low”, “Medium”, “High”, “Very High (Recommended)”, and “Maximum”.
- It is now possible to access `Craft.Grid` objects from their container elements, via `.data('grid')`.
- It is now possible to access `Craft.BaseElementSelectInput` objects from their container elements, via `.data('elementSelect')`.
- Craft now displays helpful errors after failed asset uploads.

### Fixed
- Fixed an error that occurred when backing up the database.
- Fixed a bug where plugin settings were getting HTML-encoded.
- Fixed an error that occurred when deleting a field group.
- Fixed a MySQL error that occurred when saving a category group without URLs.
- Fixed an error that occurred when fields existed with invalid types, if there was no corresponding column in the database.
- Fixed a MySQL error that occurred when saving user groups.
- Fixed a bug where user group names and handles were not being validated for uniqueness.
- Fixed a bug where route params registered with `craft\web\UrlManager::setRouteParams()` were not being passed to the template, for requests that ultimately get routed to a template.
- Fixed a bug where no Admin user would be created when installing Craft with the `useEmailAsUsername` config setting set to `true`.
- Fixed a bug where Title fields were not being validated.
- Fixed a bug where custom fields’ validation errors were not being reported after attempting to save elements.
- Fixed an error that occurred when attempting to save an element with a required Rich Text field that had no value.
- Fixed a bug where PHP could easily run out of memory when unzipping large zip files.
- Fixed a bug where `craft\helpers\MigrationHelper` would forget that it had dropped a table after `dropTable()` was called.
- Fixed an error that would occur if another error occurred during a MySQL transaction that included savepoints, and the savepoints had already been implicitly committed.

## 3.0.0-alpha.2681 - 2015-07-22

### Added
- Ported all improvements and bug fixes from the latest Craft 2.4 builds.
- Added the `enableCsrfCookie` config setting, which determines whether CSRF tokens should be saved in cookies. Defaults to `true`. CSRF tokens will be stored in the PHP session if set to `false`.
- The Content model has been removed. Elements now have `craft\behaviors\ContentBehavior`s directly. Because speed!
- Added `craft\base\ElementTrait::$contentId` for storing the content row’s ID.
- Added `craft\base\ElementTrait::$title` for storing the element’s title, replacing `craft\base\ElementInterface::getTitle()`.
- Added `craft\base\ElementInterface::getFieldValues()`, replacing `getContent()`.
- Added `craft\base\ElementInterface::setFieldValues()`, replacing `setContent()`.
- Added `craft\base\ElementInterface::setFieldValuesFromPost()`, replacing `setContentFromPost()`.
- Added `craft\base\ElementInterface::setRawPostValueForField()`, replacing `setRawPostContent()`.
- Added `craft\base\ElementInterface::setFieldValue()`.
- All `$value` arguments on Field methods are now set to the prepared field value, with the sole exception of `prepareValue()`.
- Added `craft\base\FieldInterface::prepareValueForDb()`, giving fields direct control over how their values should be saved to the database, without affecting the value stored on the element. (This replaces the protected `prepareValueBeforeSave()` method.)
- Added protected `craft\base\Field::isValueEmpty()` which aids `craft\base\Field::validateValue()` in required-field validation.
- Added `craft\helpers\DateTimeHelper::normalizeTimeZone()`.
- Added `craft.getTimeZone()` for Control Panel JavaScript.
- Added the `craft\craft\app\base\Savable` interface. Objects that implement it have control over how `craft\helpers\DbHelper::prepareValueForDb()` prepares them to be saved to the database.
- Added `craft\craft\app\web\View::getBodyHtml()`, replacing `getBodyBeginHtml()` and `getBodyEndHtml()`.

### Changed
- Updated Yii to 2.0.5.
- Element queries are no longer limited to 100 results by default.
- `craft\elements\db\ElementQuery::count()` now returns the total cached results, if set.
- `craft\base\FieldInterface::validateValue()` is now responsible for required-field validation (and a basic is-empty check is included in `craft\base\Field`).
- `craft\base\FieldInterface::validateValue()` no longer needs to return `true` if the value passed validation.
- `craft\dates\DateTimeHelper::toDateTime()`’s `$timezone` argument has been replaced with `$assumeSystemTimeZone`. If set to `true` and if `$value` doesn’t have an explicit time zone, the method will use the system’s time zone. Otherwise UTC will be used. (Defaults to `false`.)
- `craft\dates\DateTimeHelper::toDateTime()` now checks for a `timezone` key when `$value` is in the date/time-picker array format.
- `craft\dates\DateTimeHelper::toDateTime()` now returns `false` instead of `null` when an array without `'date'` or `'time'` keys is passed in.
- `craft\dates\DateTime::createFromFormat()` no longer sets the `$timezone` argument if left null, matching the base `DateTime` class’s behavior.
- Date/time-pickers in the CP now explicitly declare that they are using the system time zone in their post data.
- Nested database transactions will now set savepoints within the master transaction, as MySQL doesn’t support nested transactions.
- `PluginClassName::getInstance()` will now return the singular instance of the plugin class.

### Removed
- Removed `craft\dates\DateTime::format()`, so it no longer has a `$timezone` argument and automatically sets the time zone on the `DateTime` object.

### Fixed
- Fixed many, many bugs.

## 3.0.0-alpha.2671 - 2015-06-18

### Added
- Ported all new features and improvements that were introduced in [Craft 2.4](http://buildwithcraft.com/updates#build2664).
- The codebase now follows the [PSR-2](http://www.php-fig.org/psr/psr-2/) coding style.
- Added support for `config/app.php`, which can return an array that will be merged with Craft’s core application config array.
- Craft now looks for translation files at `translations/locale-ID/category.php`, where `category` can either be `'app'`, `'site'`, `'yii'`, or a plugin’s handle.
- All user-defined strings in the Control Panel (e.g. section names) are now translated using the `'site'` category, to prevent translation conflicts with Craft’s own Control Panel translations.
- Craft now uses SwiftMailer to send emails.
- Added the ability for plugins to provide custom SwiftMailer transport options.
- Added `craft\helpers\DateTimeHelper::toIso8601()`, for converting a date (or date-formatted string) into an ISO-8601-formatted string.
- Added `craft\helpers\DateTimeHelper::isIso8601()`, for determining if a given variable is an ISO-8601-formatted string.
- Added `craft\helpers\DateTimeHelper::translateDate()`, for translating month and weekday names from English to the active application language.
- Added `craft\helpers\DbHeleper::prepareDateForDb()`, which replaces the old `craft\helpers\DateTimeHelper::formatTimeForDb()`.
- Added `craft\behaviors\FieldLayoutBehavior`, which replaces `craft\base\FieldLayoutTrait`, enabling a single class to have more than one field layout associated with it.
- The localized date format used by JavaScript date pickers is now available from `Craft.datepickerFormat`.
- Added the JavaScript method, `Craft.formatDate()`, for formatting a date (or date-formatted string) into a string using the same localized date format used by JavaScript date pickers.

### Changed
- The `translationDebugOutput` config setting will now wrap strings with `@` characters if the category is `'app'`, `$` if the category is `'site'`, and `%` for anything else.
- Web requests are now logged to `storage/logs/web.log`.
- Web requests that result in 404 errors are now logged to `storage/logs/web-404s.log`.
- Console requests are now logged to `storage/logs/console.log`.
- Template error handling now works similarly to how it does in Craft 2 when Craft is running in Dev Mode, where the template source is shown in the error view.
- Twig class names now link to their respective class reference URLs in the error view’s stack trace.
- The `registercss`, `registerhirescss`, and `registerjs` tags can now be used as tag pairs.
- The `registerassetbundle`, `registerjs`, `registerjsfile`, and `registerjsresource` tags now support an `at` param for specifying the location on the page their HTML tags should be placed. (Possible values are `at head`, `at beginBody`, and `at endBody`.)
- The `registerjs` tag now supports an `on` param for specifying when the JavaScript code should be executed. (Possible values are `on ready` and `on load`.) (The `at` and `on` parameters are mutually exclusive.)
- The `registercss`, `registerhirescss`, `registercssfile`, `registercssresource`, `registerjsfile`, and `registerjsresource` tags now support a `with` param, which can be set to an object that specifies additional attributes on the resulting tags (e.g. `with { rel: "stylesheet" }`).
- The `t` filter now always defaults to translating the given string using the `'site'` category unless it is otherwise specified (e.g. `myString|t('pluginhandle')`).
- `@craft/plugins/pluginhandle` aliases are now registered _before_ Craft attempts to load a plugin’s primary class, making it easier for plugins to use custom class names.
- `craft\base\Model::toArray()` now converts `DateTime` attributes to ISO-8601 strings.
- Renamed `craft\helpers\AssetHelper::cleanAssetName()` to `prepareAssetName()`.
- Renamed `craft\helpers\DbHelper::prepObjectValues()` to `prepareValuesForDb()`.
- Renamed `craft\helpers\DbHelper::prepValue()` to `prepareValueForDb()`.
- Renamed `craft\events\Event::$performAction` to `$isValid` to be consistent with Yii events.
- `craft\helpers\DateTimeHelper::toDateTime()` will now return `false` if it is unable to convert `$object` to a `DateTime` object.
- `craft\helpers\DateTimeHelper::toDateTime()` now supports ISO-8601-formatted dates.
- `craft\helpers\DbHelper::prepareValueForDb()` now treats ISO-8601 strings as dates, and converts them to the MySQL date format.

### Deprecated
- All the new `register*` tags must be all-lowercase now. (The old `include*` tags still work as they do in Craft 2, however they remain deprecated.)

### Removed
- Removed `craft\helpers\DateTimeHelper::currentTimeForDb()`.
- Removed `craft\helpers\DateTimeHelper::formatTimeForDb()`.

### Fixed
- Fixed a bug where Craft was not enforcing required entry titles and custom fields.
- Fixed a bug where it was not possible to create new Volumes on Craft Personal/Craft Client installs.
- Fixed an error that occurred when using the `type` param when querying for Matrix blocks.
- Fixed an “IP address restriction” error that prevented the Debug toolbar from showing up for some people.
- Fixed a PHP error that would occur when converting models without `$dateCreated` or `$dateUpdated` properties to an array.
- Fixed a PHP error that occurred when resetting a password.
- Fixed a PHP error that occurred when sending an activation email.
- Fixed a PHP error that occurred when saving an entry with validation errors, or when loading a draft for an entry, if the entry had any Matrix fields.
- Fixed a PHP error that occurred when editing an entry draft or version.
- Fixed a MySQL error that occurred when saving new image transforms.
- Fixed a MySQL error that occurred when saving a section with entry versioning disabled.
- Fixed `craft\web\View::registerHiResCss()`, and the `{% registerhirescss %}` tag.
- Fixed a bug that prevented user and email settings from being remembered.
- Fixed a JavaScript error that occurred on pages with fields that could be toggled by a checkbox.

## 3.0.0-alpha.2663 - 2015-05-27

### Changed
- Plugins can now add an array of Twig extensions from the `addTwigExtension` hook.

### Fixed
- Fixed a PHP error that occurred when installing Craft or validating URLs if the Intl extension wasn’t loaded.

## 3.0.0-alpha.2661 - 2015-05-22

### Added
- Added a `withPassword` criteria parameter to User queries, which includes the users’ hashed passwords in the query and sets them on the resulting User models.
- Added a `$setToSystemTimeZone` argument to `craft\helpers\DateTimeHelper::toDateTime()`, which will set the resulting `DateTime` object to the system’s Timezone setting (defaults to `true`).
- Added the `convertFilenamesToAscii` config setting.

### Changed
- The Debug toolbar no longer requires Dev Mode to be enabled.
- URL validation now accounts for URLs that include environment variables.
- URL validation now allows international domain names.
- `contentTable` is now a reserved field handle.
- Craft is now distributed with a `public/cpresources/` folder, which should be set with writable permissions.
- Craft now ensures that the public Resources folder exists and is writable at a much earlier stage so it can give a more helpful error message.

### Fixed
- Fixed a bug where many locales had the wrong display name in the CP if the Intl extension was not loaded.
- Fixed an error that occurred when saving a Volume using Craft Personal or Craft Client.
- Fixed an error error that occurred when validating a URL that included an environment variable.
- Fixed a bug where some dates were being output with the wrong timezone.
- Fixed an error that occurred when saving a Date/Time field set to only show the timepicker.
- Fixed a UI glitch where the bottom shadow of entry Save buttons would span the full width of the grid column if entry versioning was disabled or unavailable.
- Fixed a bug where the Min Build Required error message was getting HTML-encoded.
- Fixed a couple errors in that could occur if Craft didn’t receive the expected response from its web service.
- Fixed an error that occurred when attempting to log in with the wrong password multiple times.
- Fixed a bug where users would become permanently locked when their cooldown period had expired.
- Fixed a “Craft Client is required” error when editing entries in Craft Personal.
- Fixed an error that occurred after an Admin entered their password in order to change a user account’s email/password.
- Fixed a validation error on the New Password field if a user attempted to update their email address but didn’t want to change their existing password.
- Corrected the default config paths in the comments of `config/db.php` and `config/general.php`.
- Fixed a bug that resulted in the Updates page never getting past the “Checking for updates” step when an update was available.

## 3.0.0-alpha.2659 - 2015-05-19

### Added
- Added support for registering plugin resources via `craft\web\View::registerCssResource()` and `registerJsResource()`.
- Added `craft\base\Element::getStructureId()`, `setStructureId()`, and `resolveStructureId()`.

### Changed
- Drastically reduced the likelihood of importing a database backup with a falsely-identical schemaVersion as the files stored in `storage/runtime/compiled_classes/`.

### Fixed
- Updated the sample config files to use PHP 5.4’s short array syntax.
- Fixed a PHP error that would occur throughout the Control Panel when a new Craft update was available and its info was cached.
- Fixed a 404 error for jquery.placeholder.min.js that occurred on several pages in the Control Panel.
- Fixed a PHP error that occurred when formatting dates if the Intl extension wasn’t loaded.
- Fixed a PHP error that occurred when opening the category selection modal on a Categories field.
- Fixed a PHP error that occurred when saving an entry with a Categories field.
- Fixed a PHP error that occurred when searching for tags within a Tags field.
- Fixed a PHP error that occurred when using Date/Time fields configured to only show the timepicker.
- Fixed a bug where asset bundles wouldn’t get re-published if a file within one of its subdirectories was created or updated.
- Fixed a bug where database backups would get stored in `storagebackups/` instead of `storage/backups/`.
- Fixed a bug where the Min Build Required error message had encoded HTML.

## 3.0.0-alpha.2657 - 2015-05-19

### Added
- Completely rewritten and refactored codebase, powered by [Yii 2](http://www.yiiframework.com/).
- Improved internationalization support with PHP’s [Intl extension](http://php.net/manual/en/book.intl.php) and [Stringy](https://github.com/danielstjules/Stringy).
- Plugins are now loaded as Yii [modules](http://www.yiiframework.com/doc-2.0/guide-structure-modules.html).
- Asset Sources are now called Volumes, and plugins can supply their own Volume Types (made easy with [Flysystem](http://flysystem.thephpleague.com/)).
- It is now possibly to customize the SQL of element queries, and there are more choices on how the data should be returned.
- Included the [Yii 2 Debug Extension](http://www.yiiframework.com/doc-2.0/guide-tool-debugger.html).<|MERGE_RESOLUTION|>--- conflicted
+++ resolved
@@ -8,11 +8,7 @@
 - Added the ability to search plugins by package name in the Plugin Store. ([#2139](https://github.com/craftcms/cms/issues/2139))
 - Added `craft\errors\InvalidElementException`.
 - Added `craft\models\FieldLayoutTab::getHtmlId()`.
-<<<<<<< HEAD
-- Added the ability to search plugins by package name in the Plugin Store. ([#2139](https://github.com/craftcms/cms/issues/2139))
 - Added a check icon for already installed plugins in the Plugin Store. ([#2207](https://github.com/craftcms/cms/issues/2207))
-=======
->>>>>>> d5bbf2e9
 
 ### Changed
 - More global sidebar improvements. ([#2213](https://github.com/craftcms/cms/issues/2213))
