--- conflicted
+++ resolved
@@ -10,11 +10,8 @@
 - Fixed a bug where the "Edit Image" element action sometimes would be missing. ([#3349](https://github.com/craftcms/cms/issues/3349))
 - Fixed a bug where querying for elements by their Lightswitch field value could only return elements that had been saved since the Lightswitch field was added. ([#4939](https://github.com/craftcms/cms/issues/4939))
 - Fixed a bug where the "Update all" button was missing on the updates page. ([#4938](https://github.com/craftcms/cms/issues/4938))
-<<<<<<< HEAD
+- Fixed a bug where the “Updating search indexes” job could fail when updating search indexes for a Matrix block that contained a relational field.
 - Fixed a bug where it was impossible to query for entries using author id with the GraphQL API.
-=======
-- Fixed a bug where the “Updating search indexes” job could fail when updating search indexes for a Matrix block that contained a relational field.
->>>>>>> df7c7e94
 
 ## 3.3.3 - 2019-09-12
 
