# Release Notes for Craft CMS 3.x

<<<<<<< HEAD
## Unreleased (3.2)

### Added
- Dropdown and Multi-select fields can now have optgroups. ([#4236](https://github.com/craftcms/cms/issues/4236))
- Added the `attr()` Twig function, which can generate a list of HTML/XML attributes. ([#4237](https://github.com/craftcms/cms/pull/4237))
- Added `craft\base\ElementInterface::getUiLabel()`, which is now used to define what an element will be called in the Control Panel. ([#4211](https://github.com/craftcms/cms/pull/4211))

### Changed
- `craft\base\ElementInterface::eagerLoadingMap()` and `craft\base\EagerLoadingFieldInterface::getEagerLoadingMap()` can now return `null` to opt out of eager-loading. ([#4220](https://github.com/craftcms/cms/pull/4220))

### Fixed
- Fixed an error that could occur when updating to 3.2.0-alpha.5 if there were any user groups defined without any permissions. ([#4214](https://github.com/craftcms/cms/pull/4214))

## 3.2.0-alpha.5 - 2019-05-01

### Added
- Added the “Temp Uploads Location” system setting (available from Settings → Assets → Settings), which makes it possible to choose the volume and path that temporary asset uploads should be stored. ([#4010](https://github.com/craftcms/cms/issues/4010))
- Table fields can now have Email and URL columns. ([#4180](https://github.com/craftcms/cms/pull/4180))

### Fixed
- Fixed a bug where multi-site element queries could return incomplete results if the `offset` or `limit` params were set.

## 3.2.0-alpha.4 - 2019-04-23

### Added
- Added the `preferSites` element query param, which can be used to set the preferred sites that should be used for multi-site element queries, when the `unique` param is also enabled.

### Changed
- Relational fields are now capable of selecting elements from multiple sites, if they haven’t been locked down to only related elements from a single site. ([#3584](https://github.com/craftcms/cms/issues/3584))
- Renamed `craft\base\WidgetInterface::iconPath()` to `icon()`, and it now can return the actual SVG contents if desired. ([#4156](https://github.com/craftcms/cms/pull/4156))
- `craft\db\ActiveRecord` no longer sets the `uid`, `dateCreated`, or `dateUpdated` values for new records if they were already explicitly set.
- `craft\db\ActiveRecord` no longer updates the `dateUpdated` value for existing records if nothing else changed or if `dateUpdated` had already been explicitly changed.
- `craft\services\Elements::deleteElement()` now has a `$hardDelete` argument.
- `craft\services\Elements::saveElement()` now immediately propagates elements if `$propagate` is `true`, as it used to.
- `craft\services\Elements::saveElement()` now preserves the `uid`, `dateCreated`, and `dateUpdated` values on new elements if they were explicitly set. ([#2909](https://github.com/craftcms/cms/issues/2909))
- `craft\services\Elements::saveElement()` now preserves existing elements’ current `dateUpdated` value when propagating or auto-resaving elements.

### Deprecated
- Deprecated `craft\base\Widget::iconPath()`. Use `icon()` instead.

### Fixed
- Fixed a SQL error that could occur when using the `unique` element query param.
- Fixed a bug where Table fields would forget their Dropdown columns’ options when edited.

## 3.2.0-alpha.3 - 2019-04-10

### Added
- Table fields can now have Dropdown columns. ([#811](https://github.com/craftcms/cms/issues/811))
- Added `craft\base\FieldInterface::valueType()`. ([#3894](https://github.com/craftcms/cms/issues/3894))
- Added `craft\helpers\Component::validateComponentClass()`.
- Added `craft\services\Elements::resaveElements()` along with `EVENT_BEFORE_RESAVE_ELEMENTS`, `EVENT_AFTER_RESAVE_ELEMENTS`, `EVENT_BEFORE_RESAVE_ELEMENT`, and `EVENT_AFTER_RELAVE_ELEMENT` events. ([#3482](https://github.com/craftcms/cms/issues/3482))

### Removed
- Removed the `--batch-size` option from `resave/*` actions.

### Fixed
- Fixed a bug where Control Panel pages that didn’t have a dedicated controller action weren’t ensuring that a user was logged in.

## 3.2.0-alpha.2.1 - 2019-04-04

### Fixed
- Fixed a SQL error that could occur when updating to Craft 3.2.
- Fixed a bug where underscores were getting stripped from element slugs. ([#4096](https://github.com/craftcms/cms/issues/4096))

## 3.2.0-alpha.2 - 2019-04-03

> {warning} If you’re coming from 3.2.0-alpha.1, please run `./craft project-config/rebuild` after updating to 3.2.0-alpha.2 or later.

### Added
- Sections now have a “Propagation Method” setting, enabling entries to only be propagated to other sites in the same site group, or with the same language. ([#3554](https://github.com/craftcms/cms/issues/3554))
- Element index pages are now paginated for non-Structure views. ([#818](https://github.com/craftcms/cms/issues/818))
- Element index pages now have an “Export…” button that will export all of the elements in the current view (across all pages) or up to a custom limit, in either CSV, XLS, XLSX, or ODS format. ([#994](https://github.com/craftcms/cms/issues/994))
- The `_layouts/cp` Control Panel template now supports a `footer` block, which will be output below the main content area.
- Added `craft\base\ElementInterface::pluralDisplayName()`, which element type classes can use to define the plural of their display name.
- Added `craft\models\Section::$propagationMethod`.
- Added `craft\web\Request::getIsLoginRequest()` and `craft\console\Request::getIsLoginRequest()`.

### Changed
- Craft now propagates elements over background jobs, speeding up the initial element save request. ([#4064](https://github.com/craftcms/cms/issues/4064))
- The Control Panel now shows the sidebar on screens that are at least 1,000 pixels wide. ([#4079](https://github.com/craftcms/cms/issues/4079))
- Anonymous/offline/Control Panel access validation now takes place from `craft\web\Controller::beforeAction()` rather than `craft\web\Application::handleRequest()`, giving controllers a chance to do things like set CORS headers before a `ForbiddenHttpException` or `ServiceUnavailableHttpException` is thrown. ([#4008](https://github.com/craftcms/cms/issues/4008))
- Controllers can now set `$allowAnonymous` to a combination of bitwise integers `self::ALLOW_ANONYMOUS_LIVE` and `self::ALLOW_ANONYMOUS_OFFLINE`, or an array of action ID/bitwise integer pairs, to define whether their actions should be accessible anonymously even when the system is offline.
- `craft\queue\jobs\PropagateElements` no longer needs to be configured with a `siteId`, and no longer propagates elements to sites if they were updated in the target site more recently than the source site.
- `craft\services\Elements::propagateElement()` now has a `$siteElement` argument.

### Deprecated
- Deprecated `craft\models\Section::$propagateEntries`. Use `$propagationMethod` instead.
- Deprecated `craft\web\Request::getIsSingleActionRequest()` and `craft\console\Request::getIsSingleActionRequest()`.

## 3.2.0-alpha.1 - 2019-03-14

### Added
- The `site` element query params now support passing multiple site handles, or `'*'`, to query elements across multiple sites at once. ([#2854](https://github.com/craftcms/cms/issues/2854))
- Added the `unique` element query param, which can be used to prevent duplicate elements when querying elements across multiple sites.

### Changed
- Renamed `craft\helpers\ArrayHelper::filterByValue()` to `where()`.

### Deprecated
- Deprecated `craft\helpers\ArrayHelper::filterByValue()`. Use `where()` instead.

## Unreleased (3.1)
=======
## 3.1.27 - 2019-05-14
>>>>>>> d5b2aa25

### Added
- Added `craft\fields\Matrix::EVENT_SET_FIELD_BLOCK_TYPES`. ([#4252](https://github.com/craftcms/cms/issues/4252))

### Changed
- Pressing <kbd>Shift</kbd> + <kbd>Return</kbd> (or <kbd>Shift</kbd> + <kbd>Ctrl</kbd>/<kbd>Command</kbd> + <kbd>Return</kbd>) when a textual cell is focused in an editable table will now change the focus to the same cell in the previous row (after creating a new row if necessary.) ([#4259](https://github.com/craftcms/cms/issues/4259))
- Craft no longer shows the status menu for element sources that define a status. ([#4249](https://github.com/craftcms/cms/issues/4249))
- Element URI formats can now conditionally output an empty string, opting the element out of getting its own system URI. ([#4254](https://github.com/craftcms/cms/issues/4254))
- Table fields now get validation errors if any column handles are entered in the format of “colX”.
- Craft no longer clear out users’ verification codes after login. ([#4257](https://github.com/craftcms/cms/issues/4257))
- The `users/upload-user-photo` and `users/delete-user-photo` actions are now available to front-end requests. ([#3932](https://github.com/craftcms/cms/issues/3932))

### Fixed
- Fixed a bug where rebuilding the project config could set an incorrect value for the user field layout.
- Fixed a bug Craft wouldn’t allow users to edit their own photos if they didn’t have upload/remove asset permissions.
- Fixed a bug where Craft wasn’t removing newline characters when pasting text into some single-line Table column types.
- Fixed a bug where project config syncing could have inconsistent results on load-balanced environments. ([#4136](https://github.com/craftcms/cms/issues/4136))
- Fixed a bug where the Plugin Store was not able to load developer details. ([#4241](https://github.com/craftcms/cms/issues/4241))
- Fixed a bug that could occur when Craft generated URLs with multi-byte characters in the query string.
- Fixed a bug where you could get some character encoding issues in some environments when using PHP 7.3.
- Fixed a bug where Craft wasn’t attempting to set a unique URI on duplicated elements. ([#4253](https://github.com/craftcms/cms/issues/4253))
- Fixed a bug where Table fields could copy cell values to other cells if a column had a handle in the format of “colX”. ([#4200](https://github.com/craftcms/cms/issues/4200))
- Fixed an error that could occur on the Login page if a custom Login Page Logo was selected. ([#4261](https://github.com/craftcms/cms/issues/4261))

## 3.1.26 - 2019-05-08

### Changed
- The “Update all” button on the Updates utility is now shown even if the page contains some uninstallable updates. ([#4230](https://github.com/craftcms/cms/issues/4230))
- Craft now stores the Default User Group’s UID in the project config, in case the group’s ID is different across environments.
- `craft\services\Assets::EVENT_BEFORE_REPLACE_ASSET` event handlers can now change the filename of the replaced asset before it is saved.
- Improved the performance of background jobs. ([#4219](https://github.com/craftcms/cms/pull/4219))
- Improved the Plugin Store’s screenshots with arrows for navigation and pinch-to-zoom capability for touch devices.

### Fixed
- Fixed an error that could occur when saving a Single section if one of its sites had been disabled.
- Fixed an error that could occur when deleting a site.
- Fixed a PHP compile error that could occur when paginating a query. ([#4208](https://github.com/craftcms/cms/pull/4208))
- Fixed an error that could occur on the Settings → Users → Settings page if the project config was missing its `users` key. ([#4206](https://github.com/craftcms/cms/issues/4206))
- Fixed a bug where Craft wasn’t requiring email verification for new user accounts if the project config was missing its `users` key.
- Fixed a bug where Craft wasn’t eager-loading elements in the same site as the source element, if that was different than the currently requested site. ([#3954](https://github.com/craftcms/cms/issues/3954))

## 3.1.25 - 2019-04-30

### Added
- Added the `|ascii` Twig filter. ([#4193](https://github.com/craftcms/cms/issues/4193))

### Changed
- Craft now registers its project config event handlers before loading plugins. ([#3943](https://github.com/craftcms/cms/issues/3943))
- The Control Panel now uses jQuery 3.4.0. ([#4183](https://github.com/craftcms/cms/issues/4183))
- `behavior` and `behaviors` are now reserved field handles. ([#4184](https://github.com/craftcms/cms/issues/4184))
- The Updates utility no longer shows notices for expired plugins if no updates are actually available. ([#4186](https://github.com/craftcms/cms/issues/4186))

### Fixed
- Fixed an error where rebuilding the project config would not typecast the `propagateEntries` and `enableVersioning` section settings correctly. ([#3695](https://github.com/craftcms/cms/issues/3695))
- Fixed a bug where the Edit Draft HUD would include the current site name in the default Draft Name value for multi-site entries. ([#4171](https://github.com/craftcms/cms/issues/4171))
- Fixed a bug where resource requests could send a 500 response if the resource didn’t exist. ([#4197](https://github.com/craftcms/cms/pull/4197))

## 3.1.24 - 2019-04-23

### Added
- Added `craft\services\Fields::getFieldIdsByLayoutId()`.

### Changed
- Craft now correctly typecasts all core boolean and integer values saved to the project config. ([#3695](https://github.com/craftcms/cms/issues/3695))
- Craft now saves new entry versions every time an entry is saved, unless it’s being propagated or resaved.
- `users/save-user` and `users/start-elevated-session` requests now check for a `currentPassword` body param in addition to `password`, when looking for the user’s current password. ([#4169](https://github.com/craftcms/cms/issues/4169))
- `craft\services\Path::getStoragePath()` now has a `$create` argument.
- Updated Twig to ~2.8.1.

### Fixed
- Fixed an error where re-saving a site would reset its sorting order. ([#4147](https://github.com/craftcms/cms/issues/4147))
- Fixed a SQL error that could occur when updating to Craft 3.1. ([#3663](https://github.com/craftcms/cms/issues/3663))
- Fixed an error that occurred when an SVG with `/` characters in its `id` attributes was passed to the `svg()` Twig function. ([#4155](https://github.com/craftcms/cms/issues/4155))
- Fixed a bug where passing `:empty:` or `:notempty:` to a Matrix field param on an element query could return incorrect results for fields that had soft-deleted blocks. ([#4161](https://github.com/craftcms/cms/issues/4161))
- Fixed a bug where Craft wasn’t returning a `1` exit code for console requests if the server was running under PHP 7. ([#4153](https://github.com/craftcms/cms/issues/4153))
- Fixed a “World-writable config file 'my.cnf' is ignored” warning that could occur when creating a database backup. ([#4163](https://github.com/craftcms/cms/pull/4163))
- Fixed a bug where `craft\services\Elements::duplicateElements()` would only ignore non-safe attributes passed to the `$newAttributes` argument.
- Fixed a bug where `craft\elements\db\ElementQuery::exists()` and `offsetExists()` were ignoring cached query results.

## 3.1.23 - 2019-04-16

### Added
- The `project-config/sync` command now has a `--force` option, which forces the project config to treat all preexisting config values as new. ([#4126](https://github.com/craftcms/cms/issues/4126))
- Added `craft\base\LogTargetTrait`, which can be used by custom `log` components, to gain security and privacy features provided by Craft’s built-in file target. ([#4127](https://github.com/craftcms/cms/pull/4127))

### Changed
- When creating a new site, global sets are now propagated to it before other element types. ([#3446](https://github.com/craftcms/cms/issues/3446))
- Locked Twig down to ~2.7.2, to avoid a bug in 2.8.0. ([twigphp/Twig#2942](https://github.com/twigphp/Twig/issues/2942))

### Fixed
- Fixed an error that occurred when installing a missing plugin from the Settings → Plugins page. ([#4140](https://github.com/craftcms/cms/issues/4140))
- Fixed PHP type errors that could occur when calling some deprecated `craft.request` methods in templates. ([#4124](https://github.com/craftcms/cms/issues/4124))
- Fixed performance issues that could occur where uploading GIFs in the Control Panel. ([#4131](https://github.com/craftcms/cms/pull/4131))
- Fixed a bug where it wasn’t possible to create a new global set with the same name or handle as a soft-deleted one. ([#4091](https://github.com/craftcms/cms/issues/4091))
- Fixed a bug where pending users’ verification codes were getting deleted if they were impersonated by an admin. ([#4130](https://github.com/craftcms/cms/issues/4130))

## 3.1.22 - 2019-04-10

### Added
- Added `craft\base\ElementTrait::$resaving`, which indicates whether the element is currently being resaved via a `ResaveElements` job or a `resave` command. ([#3482](https://github.com/craftcms/cms/issues/3482))
- Added `craft\db\Paginator::setPageResults()`. ([#4120](https://github.com/craftcms/cms/issues/4120))

### Changed
- Changed the way Craft updates search indexes, to reduce the likelihood of a deadlock. ([#3197](https://github.com/craftcms/cms/issues/3197))
- Improved styles and behavior of the Plugin Store.
- The Settings → Plugins page now notes which plugins are expired, with links to renew them on [id.craftcms.com](https://id.craftcms.com).
- Improved the styling of info HUDs that contain long text or tables. ([#4107](https://github.com/craftcms/cms/pull/4107))

### Fixed
- Fixed a PHP error that could occur during asset indexing in some cases.
- Fixed a bug where entry drafts weren’t showing previous changes to Matrix fields on the draft. ([#4105](https://github.com/craftcms/cms/issues/4105))
- Fixed a bug where `project.yaml` changes weren’t always getting picked up. ([#4028](https://github.com/craftcms/cms/issues/4028))
- Fixed a bug where the `project-config/rebuild` command would restore soft-deleted components. ([#4100](https://github.com/craftcms/cms/issues/4100))
- Fixed a bug where the `project-config/sync` command was not performing schema checks.
- Fixed an error that occurred when backing up the database if the database password contained a `$` character. ([#4115](https://github.com/craftcms/cms/issues/4115))

## 3.1.21.1 - 2019-04-04

### Fixed
- Fixed a bug where underscores were getting stripped from element slugs. ([#4096](https://github.com/craftcms/cms/issues/4096))

## 3.1.21 - 2019-04-03

### Added
- Added the `backup` command, which creates a new database backup. ([#4075](https://github.com/craftcms/cms/issues/4075))
- Added the `queue/retry` command, which can be passed a failed job ID, or `all` to retry all failed jobs. ([#4072](https://github.com/craftcms/cms/issues/4072))
- Added `craft\queue\Queue::retryAll()`.
- Added `craft\services\sections::$autoResaveEntries`, which can be set to `false` from `config/app.php` to prevent Craft from auto-resaving entries after sections and entry types are updated. ([#3482](https://github.com/craftcms/cms/issues/3482))

### Changed
- It’s now possible to double-click on asset sources to expand/collapse their subfolders. ([#4070](https://github.com/craftcms/cms/issues/4070))
- Craft no longer auto-resaves entries after saving a section or entry type if nothing changed of any significance to entries. ([#3482](https://github.com/craftcms/cms/issues/3482))
- Craft now formats filesizes using metric units (e.g. MB instead of MiB).
- The updater is now capable of handling package name changes.
- Craft now requires Yii 2.0.17.

### Fixed
- Fixed a bug where the Asset Indexes utility wasn’t logging exceptions.
- Fixed a SQL error that could occur when using the Asset Indexes utility, if any filenames contained 4+ byte characters.
- Fixed a bug where entry queries could return duplicate results for any entries that belong to a section that has soft-deleted structures associated with it. ([#4066](https://github.com/craftcms/cms/issues/4066))
- Fixed a bug where rebuilding project config would not work with Matrix fields with no block types. ([#4074](https://github.com/craftcms/cms/issues/4074)
- Fixed an error that occurred when sending emails if the `testToEmailAddress` config setting was set. ([#4076](https://github.com/craftcms/cms/issues/4076))
- Fixed a bug where it wasn’t possible to pass the `--element-id` option on `resave/*` commands.
- Fixed a bug where Matrix fields were including disabled blocks if any changes had been made to the Matrix block query params.
- Fixed SQL errors that could occur if the table prefix had ever changed.

## 3.1.20.1 - 2019-03-27

### Fixed
- Fixed an error that occurred when regenerating the project config, if there were any fields without settings. ([#4062](https://github.com/craftcms/cms/issues/4062))
- Fixed an error that occurred when loading the `_includes/forms/date` template without passing a `value` variable. ([#4063](https://github.com/craftcms/cms/issues/4063))

## 3.1.20 - 2019-03-27

### Added
- Added the `project-config/rebuild` console command.
- Added the `verifyEmailSuccessPath` config setting.
- Added the “Prefix” and “Suffix” settings for Number fields. ([#4055](https://github.com/craftcms/cms/issues/4055))
- Added the “Max Length” setting for URL fields. ([#4019](https://github.com/craftcms/cms/issues/4019))
- Added the `devMode` global Twig variable. ([#4038](https://github.com/craftcms/cms/issues/4038))
- Added `craft\config\GeneralConfig::getVerifyEmailSuccessPath()`.
- Added `craft\events\RebuildConfigEvent`.
- Added `craft\services\ProjectConfig::rebuild()`.
- Added `craft\services\Sections::pruneDeletedField()`.

### Changed
- Textareas within the Control Panel can now be manually vertically resized. ([#4030](https://github.com/craftcms/cms/issues/4030))
- The Craft Support widget now includes a “More Resources” section. ([#4058](https://github.com/craftcms/cms/issues/4058))
- The `_includes/forms/text` Control Panel template now supports `step`, `min`, and `max` attributes.
- Users without access to the Control Panel are now redirected according to the `verifyEmailSuccessPath` config setting after verifying a new email address. ([#1998](https://github.com/craftcms/cms/issues/1998))
- The `_includes/forms/text` Control Panel template now supports passing `autocorrect: false` and `autocapitalize: false`, to disable autocorrect and auto-capitalization on iOS devices.
- iOS autocorrect and auto-capitalization has been disabled for all core “Handle” and “Slug” fields in the Control Panel. ([#4009](https://github.com/craftcms/cms/issues/4009))
- Number fields now format their values for element index tables. ([#4059](https://github.com/craftcms/cms/issues/4059))
- When installing Craft using a `project.yaml`, Craft now backups the existing config to the config backup folder if there are errors. ([#4017](https://github.com/craftcms/cms/issues/4017))
- Craft now prunes entry type layouts when deleting a field.
- Craft no longer modifies the DSN string if set explicitly with the `dsn` database config setting.
- Craft no longer throws an `InvalidConfigException` when the `dsn` database config setting is set and contains an unexpected parameter.

### Fixed
- Fixed a bug where Craft wasn’t removing hyphens and other symbols from auto-generated asset titles. ([#4011](https://github.com/craftcms/cms/issues/4011))
- Fixed a PHP error that occurred when calling `craft\services\EntryRevisions::getDraftById()` or `getVersionById()` for a draft/version that belonged to a soft-deleted entry. ([#4013](https://github.com/craftcms/cms/issues/4013))
- Fixed a bug where Craft wasn’t respecting the site selection for routes defined in Settings → Routes. ([#4021](https://github.com/craftcms/cms/issues/4021))
- Fixed a bug where the `project-config/sync` command wasn’t logging exceptions. ([#4015](https://github.com/craftcms/cms/issues/4015))
- Fixed an error that occurred when attempting to use Live Preview with a pending user account. ([#4025](https://github.com/craftcms/cms/issues/4025))
- Fixed an error when displaying a date input in the Control Panel if the value passed wasn’t a `DateTime` object. ([#4041](https://github.com/craftcms/cms/issues/4041))
- Fixed a PHP error that occurred when passing an array of `craft\elements\User` objects to `craft\mail\Message::setTo()`. ([#4048](https://github.com/craftcms/cms/issues/4048))
- Fixed a bug where Craft was applying the `offset` param to both ends of the result set when paginating queries. ([#4052](https://github.com/craftcms/cms/issues/4052))
- Fixed a PHP error that occurred if `true` or `false` was passed to the third argument of `craft\db\Command::upsert()`. ([#4054](https://github.com/craftcms/cms/pull/4054))
- Fixed a bug where deleting fields via `project.yaml` could prevent other changes from being applied.
- Fixed a bug where field UIDs could be overwritten in some cases.

## 3.1.19 - 2019-03-19

### Added
- Added the `_includes/pagination` Control Panel template.
- Added `craft\db\Paginator`.
- Added `craft\web\twig\variables\Paginate::create()`.

### Changed
- The `{% paginate %}` tag now accepts any query object, not just element queries.
- The `_includes/forms/autosuggest` template now has `data` and `methods` blocks that can be overridden by sub-templates to customize the autosuggest behavior.

### Fixed
- Fixed a bug where sidebar badge counts in the Control Panel were getting formatted with two decimals if the Intl extension wasn’t loaded. ([#4002](https://github.com/craftcms/cms/issues/4002))
- Fixed a bug where entry drafts would forget that certain field values had been cleared out, and continue using the live revision’s content instead. ([#3981](https://github.com/craftcms/cms/issues/3981))
- Fixed an error that occurred if a Table field was created with a Date or Time column and no rows in the Default Values setting. ([#4005](https://github.com/craftcms/cms/issues/4005))
- Fixed a bug where Table fields would forget that they had been saved without any rows in the Default Values setting.
- Fixed a SQL error that could occur when saving non-UTF-8 characters to the project config. ([#4007](https://github.com/craftcms/cms/issues/4007))

## 3.1.18 - 2019-03-14

### Added
- Added `craft\services\Deprecator::$throwExceptions`. ([#3972](https://github.com/craftcms/cms/pull/3972))

### Changed
- `Craft::parseEnv()` will now boolean values for environment variables set to `true` or `false`. ([#3975](https://github.com/craftcms/cms/issues/3975))
- Nested project config keys are no longer sorted alphabetically.
- Craft now requires Twig ^2.7.2.

### Fixed
- Fixed a SQL error that occurred when using a token with a usage limit, if using PostgreSQL. ([#3969](https://github.com/craftcms/cms/issues/3969))
- Fixed a bug where the Edit User page would forget user group selection changes if there was a validation error. ([#3971](https://github.com/craftcms/cms/issues/3971))
- Fixed a bug where the updater would get an unexpected response when updating from 3.1.14 - 3.1.16 to 3.1.17+.
- Fixed a bug where it wasn’t possible to switch plugin editions when the `allowUpdates` config setting was disabled. ([#3987](https://github.com/craftcms/cms/issues/3987))
- Fixed a bug where multiple consecutive newlines in field instructions would result in multiple `<br>` tags rather than new paragraphs.
- Fixed a bug where Table fields weren’t always remembering the sort order for their Default Values settings. ([#3947](https://github.com/craftcms/cms/issues/3947))
- Fixed a bug where Table fields weren’t always remembering the sort order for their Table Columns settings. ([#3997](https://github.com/craftcms/cms/issues/3997))

## 3.1.17.2 - 2019-03-12

### Changed
- Craft now requires Twig ~2.6.2.

## 3.1.17.1 - 2019-03-08

### Added
- Added `craft\helpers\ArrayHelper::ensureNonAssociative()`.

### Fixed
- Fixed a bug where commercial plugin editions weren’t showing up in the Plugin Store.
- Fixed a bug where installing a plugin from the Plugin Store would not respect the selected edition.
- Fixed a bug where plugins with free and commercial editions weren’t getting license key inputs on the Setting → Plugins page.
- Fixed a bug where the Setting → Plugins page wasn’t linking plugins’ edition badge to their page in the Plugin Store for plugins with free and commercial editions, if the free edition was currently active.

## 3.1.17 - 2019-03-08

### Changed
- When installing Craft using a `project.yaml`, Craft now processes all sites before installing any plugins. ([craftcms/commerce#752](https://github.com/craftcms/commerce/issues/752))
- The Plugin Store now shows “Report an issue” links on plugin screens.
- The Plugin Store now includes a “Package Name” section on plugin screens. ([#2757](https://github.com/craftcms/cms/issues/2757))
- The Plugin Store now shows discounted upgrade prices for plugins when a lower edition is already licensed.
- Craft now requires Yii 2.0.16.1.

### Fixed
- Fixed a bug where the `positionedBefore` element query param was not including direct ancestors in the results.
- Fixed a bug where HTML in plugin-supplied field instructions was getting encoded. ([#3928](https://github.com/craftcms/cms/issues/3928))
- Fixed a bug where Craft would prompt for a user’s current password when registering a new user, even if they weren’t assigning any groups or permissions to that user
- Fixed a bug where asset indexing could yield inconsistent results in some cases. ([#3450](https://github.com/craftcms/cms/issues/3450))
- Fixed a bug where the Plugin Store was showing info icons in the feature matrix of multi-edition plugins, even for features that didn’t have an extended description.
- Fixed a bug where entries weren’t getting new versions when edited from element editor HUDs. ([#3959](https://github.com/craftcms/cms/issues/3959))

## 3.1.16 - 2019-03-05

### Added
- The Plugin Store now shows Repository links on plugin screens.
- Added the `create()` Twig function. ([#3921](https://github.com/craftcms/cms/pull/3921))
- Added the `--type` option to the `resave/entries` command. ([#3939](https://github.com/craftcms/cms/issues/3939))
- Added `craft\helers\Assets::getAllowedFileKinds()`.

### Changed
- Line breaks in field instructions now get converted to `<br>` tags. ([#3928](https://github.com/craftcms/cms/issues/3928))
- Assets field settings no longer list file kinds that aren’t allowed to be uploaded, per the `allowedFileExtensions` and `extraAllowedFileExtensions` config settings. ([#3917](https://github.com/craftcms/cms/issues/3917))
- The `{% exit %}` tag now throws a more specific exception depending on the status code passed to it (e.g. `yii\web\NotFoundHttpException` for 404s). ([#3915](https://github.com/craftcms/cms/issues/3915))
- `craft\helpers\MigrationHelper::dropAllIndexesOnTable()` is no longer deprecated.
- The `--id` option on `resave/*` console commands is now named `--element-id`. ([#3940](https://github.com/craftcms/cms/issues/3940))
- The `_includes/forms/autosuggest.html` template now supports passing `disabled: true`. ([#3925](https://github.com/craftcms/cms/issues/3925))

### Fixed
- Fixed a bug where Control Panel content areas weren’t getting their bottom padding applied in Firefox. ([#3874](https://github.com/craftcms/cms/issues/3874))
- Fixed a PHP error that occurred on the front-end if two routes defined in Settings → Routes had the same URI pattern. ([#3922](https://github.com/craftcms/cms/issues/3922))
- Fixed a bug where Craft wasn’t always preselecting the correct tab on Control Panel pages if the tab name contained non-ASCII characters. ([#3923](https://github.com/craftcms/cms/issues/3923))
- Fixed a bug where the `--uid` option on `resave/*` console commands wasn’t working. ([#3941](https://github.com/craftcms/cms/issues/3941))
- Fixed a SQL error that could occur when running `resave/*` console commands.
- Fixed a PHP error that occurred when calling the deprecated `getError()` method on a model that had no errors. ([#3934](https://github.com/craftcms/cms/issues/3934))
- Fixed a bug where Craft wasn’t sanitizing new asset subfolder names. ([#3689](https://github.com/craftcms/cms/issues/3689))
- Fixed a bug where Table fields weren’t remembering the sort order for their Default Values settings. ([#3947](https://github.com/craftcms/cms/issues/3947))

## 3.1.15 - 2019-02-26

### Added
- Added the `resave/assets`, `resave/categories`, `resave/entries`, `resave/tags`, and `resave/users` console commands.

### Changed
- Craft now sends system messages authored for the same root language as the requested language, if an exact language match can’t be found. ([#3888](https://github.com/craftcms/cms/issues/3888))
- Element source definitions can now include a `badgeCount` key.
- Login requests no longer enforce CSRF validation if someone is already logged in.
- Craft now throws an `InvalidConfigException` when updating the project config if any unexpected data types are encountered.
- The `testToEmailAddress` config setting can now be set to `false`. ([#3910](https://github.com/craftcms/cms/pull/3910))

### Fixed
- Fixed a bug where the System Messages utility wouldn’t update message previews after editing a message for the primary site’s language, if the user had a different preferred language selected.
- Fixed a bug where structures weren’t getting deleted and unassigned from their sections properly after converting a Structure section to a Channel or Single. ([#3895](https://github.com/craftcms/cms/issues/3895))
- Really fixed a bug where Craft could update the `dateModified` value in the project config even when nothing had changed. ([#3792](https://github.com/craftcms/cms/issues/3792))
- Fixed a bug where the Settings → Routes page wasn’t listing routes in the user-defined order. ([#3892](https://github.com/craftcms/cms/issues/3892))
- Fixed an error that occurred when viewing trashed entries, if the “Entry Type” column was shown and one of the trashed entries’ entry types had been deleted. ([#3899](https://github.com/craftcms/cms/issues/3899))

## 3.1.14 - 2019-02-21

### Added
- Added `craft\helpers\ProjectConfig::cleanupConfig()`.
- Added `craft\web\Request::$maxPageNum`, which determines the maximum page number Craft should accept (100,000 by default). ([#3880](https://github.com/craftcms/cms/issues/3880))

### Deprecated
- Deprecated `craft\mutex\FileMutex`.

### Fixed
- Fixed a bug where Craft could update the `dateModified` value in the project config even when nothing had changed. ([#3792](https://github.com/craftcms/cms/issues/3792))
- Fixed a SQL error that occurred when running the “Localizing relations” task if using PostgreSQL. ([#3877](https://github.com/craftcms/cms/issues/3877))
- Fixed a bug where file locking wasn’t working on Windows. ([#3879](https://github.com/craftcms/cms/issues/3879))

### Security
- Fixed a bug where sensitive environment variable values weren’t getting redacted correctly.

## 3.1.13 - 2019-02-20

### Added
- Added `craft\helpers\StringHelper::replaceMb4()`.
- Added `craft\services\ProjectConfig::defer()`.

### Changed
- The `users/login` and `users/logout` actions now include a `csrfTokenValue` key in JSON responses. ([#3858](https://github.com/craftcms/cms/issues/3858))
- Craft no longer deletes search indexes when soft-deleting an element, until the element gets hard-deleted. ([#3863](https://github.com/craftcms/cms/issues/3863))
- Updated Yii to 2.0.16.

### Fixed
- Fixed a bug where Craft could auto-place the `{{ beginBody() }}` and `{{ endBody() }}` tags in the wrong places.
- Fixed a bug where Craft wasn’t storing custom volume sort orders. ([#3764](https://github.com/craftcms/cms/issues/3764))
- Fixed a SQL error that would occur when uploading a file with emojis in its name, if using MySQL. ([#3852](https://github.com/craftcms/cms/issues/3852))
- Fixed a bug where Assets fields weren’t respecting their View Mode setting when files were drag-uploaded to them. ([#3578](https://github.com/craftcms/cms/issues/3578))
- Fixed a bug where asset queries’ `kind` param wasn’t working for custom file kinds defined by the `extraFileKinds` config setting, for file extensions that were already associated with another file kind. ([#3869](https://github.com/craftcms/cms/issues/3869))
- Fixed a bug where `craft\helpers\FileHelper::sanitizeFilename()` could return inconsistent results.
- Fixed an error that could occur when syncing `project.yaml` if it introduced a new Super Table field with a nested Matrix field.

## 3.1.12 - 2019-02-15

### Fixed
- Fixed a bug where the `relatedTo` element query param could include results for elements that were related via soft-deleted Matrix blocks. ([#3846](https://github.com/craftcms/cms/issues/3846))
- Fixed a bug where some search queries were not returning results when they should, if using MySQL.
- Fixed an error that could occur when syncing `project.yaml` changes if the `allowAdminChanges` config setting was disabled. ([#3823](https://github.com/craftcms/cms/issues/3823))
- Fixed an `InvalidConfigException` that was thrown if a user’s photo was soft-deleted. ([#3849](https://github.com/craftcms/cms/issues/3849))

## 3.1.11 - 2019-02-14

### Added
- Added `craft\helpers\UrlHelper::rootRelativeUrl()`.

### Fixed
- Fixed a bug where the Plugin Store wouldn’t load if the `baseCpUrl` config setting was set to a URL with a different scheme than Craft believed the request had.
- Fixed a validation error that would occur on non-required Checkboxes and Multi-select fields if no options were selected. ([#3844](https://github.com/craftcms/cms/issues/3844))
- Fixed a validation error that would occur on Dropdown and Radio Buttons fields if the selected option’s value was `0`. ([#3842](https://github.com/craftcms/cms/issues/3842))
- Fixed a bug where the Value column for Checkboxes, Dropdown, Multi-select, and Radio Buttons fields’ Options settings weren’t auto-populating if the Option Label column was set to a number.
- Fixed an error on the Settings → Users page if `users.photoVolumeUid` was not defined in the project config. ([#3303](https://github.com/craftcms/cms/issues/3303))

## 3.1.10 - 2019-02-13

### Changed
- `craft\helpers\FileHelper::writeToFile()` now invalidates the OPcache for the file. ([#3838](https://github.com/craftcms/cms/pull/3838))
- The `serve` command now uses `@webroot` as the default `docroot` option value. ([#3770](https://github.com/craftcms/cms/pull/3770))

### Fixed
- Fixed a bug where the `users/save-user` action wasn’t deleting user photos properly.
- Fixed a bug where changes to Matrix block type fields’ settings weren’t always saving. ([#3832](https://github.com/craftcms/cms/issues/3832))
- Fixed a bug where non-searchable fields were still getting search keywords stored when using the Search Indexes utility. ([#3837](https://github.com/craftcms/cms/issues/3837))

## 3.1.9.1 - 2019-02-12

### Fixed
- Fixed a bug where `Craft::alias()` wasn’t beginning the response string with an `@` character if no `@` was passed into `Craft::setAlias()` to begin with.
- Fixed an error that could occur if there were any HTML entities in the project config.

## 3.1.9 - 2019-02-12

### Added
- Added the `disabledPlugins` config setting. ([craftcms/webhooks#4](https://github.com/craftcms/webhooks/issues/4))
- Added the `$language` argument to `craft\helpers\StringHelper::toAscii()`.
- Added `craft\validators\SlugValidator::$language`.
- Added `craft\web\twig\variables\Cp::getAsciiCharMap()`.

### Changed
- The operating system name & version are now shown in the System Report utility. ([#3784](https://github.com/craftcms/cms/issues/3784))
- Craft’s installer no longer applies the current `project.yaml` file if the installed schema version doesn’t match the one in the file. ([#3783](https://github.com/craftcms/cms/issues/3783))
- Control Panel settings no longer warn about using the `@web` alias, if it was defined by the `aliases` config setting. ([#3798](https://github.com/craftcms/cms/pull/3798))
- The `clear-caches` console command now clears CP resource files if the `@webroot` alias was defined by the `aliases` config setting. ([#3787](https://github.com/craftcms/cms/issues/3787))
- `craft\models\VolumeFolder::getVolume()` now throws an `InvalidConfigException` if its `$volumeId` property is set to an invalid volume ID, rather than returning `null`.
- Craft now checks if all files in project config mapping are valid and regenerates the map if they are not.
- Craft now auto-generates slugs using an ASCII char map based on the language of the current entry/category, rather than the logged-in user. ([#3820](https://github.com/craftcms/cms/issues/3820))

### Fixed
- Fixed a SQL error that could occur when deleting an asset. ([#3786](https://github.com/craftcms/cms/issues/3786))
- Fixed an error that occurred when customizing element indexes if the `allowAdminChanges` config setting was disabled. ([#3788](https://github.com/craftcms/cms/issues/3788))
- Fixed a bug where Checkboxes, Dropdown, Multi-select, and Radio Buttons fields wouldn’t pass validation if the selected option value was `true` or `false`.
- Fixed an error that occurred on the Settings → Plugins page, if there were any plugins in the database that weren’t Composer-installed.
- Fixed an error that could occur if an Assets field was configured to upload to a deleted volume. ([#3799](https://github.com/craftcms/cms/issues/3799))
- Fixed a bug where sections’ Default Status settings weren’t always being respected. ([#3791](https://github.com/craftcms/cms/issues/3791))
- Fixed a bug where only users with the “Edit users” user permission were allowed to upload a new user photo. ([#3735](https://github.com/craftcms/cms/issues/3735))
- Fixed a bug where renaming a Matrix block type’s handle would result in new content columns being created in the database, and existing Matrix blocks losing their content. ([#3809](https://github.com/craftcms/cms/issues/3809))
- Fixed a SQL error that could occur when updating to Craft 3.1 if any system messages contained emoji characters.
- Fixed an error that could occur when working with elements, if a site had been created earlier in the same request. ([#3824](https://github.com/craftcms/cms/issues/3824))

## 3.1.8 - 2019-02-05

### Changed
- Craft now automatically logs users in after resetting their password, if the `autoLoginAfterAccountActivation` config setting is enabled.

### Fixed
- Fixed a bug where pressing the <kbd>Return</kbd> key on editable tables with a static number of rows would add a new row. ([#3765](https://github.com/craftcms/cms/issues/3765))
- Fixed a bug where pressing the <kbd>Return</kbd> key on editable tables would select the next row’s cell even if the cell was disabled.
- Fixed a bug where pressing the <kbd>Return</kbd> key on an editable table wouldn’t move the focus to the next row’s sell if it had an `<input>` instead of a `<textarea>`.
- Fixed an error that could occur in the Control Panel if any environment variable values began with an `@` character. ([#3769](https://github.com/craftcms/cms/issues/3769))
- Fixed a bug where `craft\helpers\DateTimeHelper::toDateTime()` was mistaking year-only values for Unix timestamps. ([#3772](https://github.com/craftcms/cms/issues/3772))
- Fixed an error that occurred when a non-admin user attempted to edit a system message, or when the `allowAdminChanges` config setting was disabled. ([#3775](https://github.com/craftcms/cms/issues/3775))
- Fixed a bug where it was hard to see error notifications on pages with a licensing alert. ([#3776](https://github.com/craftcms/cms/issues/3776))
- Fixed a JavaScript error that occurred when adding a new row to a custom editable table that contained a `time` column, if no rows existed on page load. ([#3780](https://github.com/craftcms/cms/issues/3780))

## 3.1.7 - 2019-01-31

### Added
- Added all the things that came in [Craft 3.0.40](https://github.com/craftcms/cms/blob/master/CHANGELOG-v3.md#3040---2019-01-31).
- Added `craft\helpers\FileHelper::canTrustMimeType()`.
- Added `craft\web\UploadedFile::getMimeType()`.

### Changed
- The “Port” SMTP mail transport setting can now be set to an environment variable. ([#3740](https://github.com/craftcms/cms/issues/3740))
- `craft\web\Controller::requireAdmin()` now has a `$requireAdminChanges` argument, which dictates whether the `allowAdminChanges` config setting must also be enabled (`true` by default).
- The `project-config/sync` console command now creates a `project.yaml` file, if it's missing. ([#3736](https://github.com/craftcms/cms/issues/3736))
- Querying for active users no longer excludes locked users.
- `craft\helpers\FileHelper::getMimeType()` now returns `application/x-yaml` for `.yaml` and `.yml` files.
- Updated Craft UI to 0.2.0.

### Fixed
- Fixed an error that occurred when updating to Craft 3.1 if a plugin or module was calling `craft\records\User::find()`.
- Fixed a bug where cross-domain Live Preview requests could fail due to CORS restrictions.
- Fixed a 403 error that would occur when an admin attempted to log in as another user on an environment where the `allowAdminChanges` config setting was disabled. ([#3749](https://github.com/craftcms/cms/issues/3749))
- Fixed a bug where asset index toolbar items would be misaligned when searching in a volume or folder with subfolders.
- Fixed a bug where asset indexes could show multiple view mode toggles if a different volume or subfolder was selected while at least one asset was checked. ([#3702](https://github.com/craftcms/cms/issues/3702))
- Fixed a bug where Plugin Store screenshots were not showing properly. ([#3709](https://github.com/craftcms/cms/issues/3709))
- Fixed a bug where zoomed Plugin Store screenshots would not close when hitting the browser’s Back button. ([#3754](https://github.com/craftcms/cms/issues/3754))
- Fixed a bug where the Plugin Store was not working properly when Dev Mode was enabled.

### Security
- User accounts are now locked after multiple failed password attempts in current-password modals, per the `maxInvalidLogins` config setting.
- Users are no longer signed out of active sessions when their account becomes locked.
- Database backup/restore exception messages now redact the database password when using PostgreSQL.

## 3.1.6.1 - 2019-01-29

### Fixed
- Fixed an error that occurred when creating a Table field with a Date column. ([#3748](https://github.com/craftcms/cms/issues/3748))

## 3.1.6 - 2019-01-29

### Added
- It’s now possible to update disabled plugins.

### Changed
- `craft\web\Controller::requireAdmin()` now sends a 403 (Forbidden) response if the `allowAdminChanges` config setting has been set to `false`. ([#3728](https://github.com/craftcms/cms/issues/3728))
- `craft\helpers\DateTimeHelper::toDateTime()` now supports passing an array with a `date` key set to the `YYYY-MM-DD` format, in addition to the current locale’s short date format.
- `craft\helpers\DateTimeHelper::toDateTime()` now supports passing an array with a `time` key set to the `HH:MM` format, in addition to the current locale’s short time format.
- `craft\helpers\DateTimeHelper::toDateTime()` now supports passing an array with a `datetime` key, which will be handled the same way strings passed to the method are handled (except that the `datetime` key can be paired with a `timezone` key).

### Fixed
- Fixed an error that occurred when using the `json_decode` filter. ([#3722](https://github.com/craftcms/cms/pull/3722))
- Fixed a bug a bug where plugin screenshots in the Plugin Store were not rendering correctly. ([#3709](https://github.com/craftcms/cms/issues/3709))
- Fixed an error where the `index-assets/one` and `index-assets/all` console commands were creating `.` folders in each volume.
- Fixed a bug where the Settings → Plugins page was showing extra “Missing” rows for any unlicensed plugins that were Composer-installed but not Craft-installed. ([#3726](https://github.com/craftcms/cms/issues/3726))
- Fixed an error that could occur when viewing trashed elements.
- Fixed a bug where many system message translations were missing line breaks. ([#3737](https://github.com/craftcms/cms/issues/3737))
- Fixed a bug where unparsed markdown code was present in the Control Panel error message displayed when the system was offline. ([#3746](https://github.com/craftcms/cms/issues/3746))

## 3.1.5 - 2019-01-25

### Changed
- Control Panel settings that can be set to environment variables now show a tip about that if the value is not already set to an environment variable or alias.
- Control Panel form fields can now be configured with a `tip` property, which will be displayed below the field.
- Control Panel templates can now pass `suggestEnvVars: true` and `suggestAliases: true` to autosuggest fields, rather that supplying the `suggestions` array.

### Fixed
- Fixed a bug where the “Duplicate” action wasn’t available on the Entries index page for non-admin users. ([#3705](https://github.com/craftcms/cms/issues/3705))
- Fixed a bug where it wasn’t possible to rename an asset’s filename from the Assets index page. ([#3707](https://github.com/craftcms/cms/issues/3707))
- Fixed an error that occurred when saving a user that had a first or last name set.
- Fixed a bug where it wasn’t possible to apply project config changes. ([#3713](https://github.com/craftcms/cms/issues/3713))
- Fixed a bug where the Password field on SMTP and Gmail mail transport settings could be set to an encoded and encrypted password. ([#3699](https://github.com/craftcms/cms/issues/3699))
- Fixed a bug where it was possible to remove the Primary Site status from the primary site, without offering a new primary site. ([#3720](https://github.com/craftcms/cms/issues/3720))
- Fixed an error that could occur if PHP’s `memory_limit` was set to a higher size (in bytes) than `PHP_INT_MAX`. ([#3717](https://github.com/craftcms/cms/issues/3717))

### Security
- Control Panel settings that can be set to an alias now show a warning if the current value begins with the `@web` alias.

## 3.1.4 - 2019-01-24

### Added
- Added all the things that came in [Craft 3.0.38](https://github.com/craftcms/cms/blob/master/CHANGELOG-v3.md#3038---2019-01-24).
- The System Name setting can now be set to an environment variable. ([#3529](https://github.com/craftcms/cms/issues/3529))
- Added the `index-assets/one` console command, which can now be used to index a single subfolder.
- Added `craft\base\ApplicationTrait::getSystemName()`.

### Changed
- Craft now ensures that installed schema versions match the schema versions in `project.yaml` before syncing project config changes.
- The `project-config/sync` console command now bails if there are pending Craft or plugin migrations.

### Fixed
- Fixed a bug where `site` translations were falling back to English if the translated message was identical to the source message. ([#3692](https://github.com/craftcms/cms/issues/3692))
- Fixed a bug where syncing Matrix field changes to the project config would result in new changes to the project config. ([#3695](https://github.com/craftcms/cms/issues/3695))
- Fixed an error that occurred when indexing assets in an empty volume.
- Fixed a bug where soft-deleted assets would show up as missing after indexing.
- Fixed a JavaScript error that could occur on the Settings → Plugins page.
- Fixed a bug where `Craft::parseEnv()` was throwing an `InvalidConfigException` if the given string began with `@` but was not an alias. ([#3700](https://github.com/craftcms/cms/issues/3700))

### Security
- URLs are no longer allowed in users’ first or last names.

## 3.1.3 - 2019-01-21

### Added
- Added the `|json_decode` Twig filter.  ([#3678](https://github.com/craftcms/cms/pull/3678))

### Fixed
- Fixed an error that occurred when updating to Craft 3.1 if a plugin or module was calling any soft-deletable records’ `find()` methods.
- Fixed an error that occurred when updating from Craft 2 to Craft 3.1 if there were any RichText fields. ([#3677](https://github.com/craftcms/cms/issues/3677))
- Fixed a bug where it was possible to create duplicate tags by searching for and selecting the same tag name twice in the same Tags field. ([#3676](https://github.com/craftcms/cms/issues/3676))
- Fixed a bug where system messages were getting sent with the message keys (e.g. “forgot_password_subject” and “forgot_password_body”) if Craft didn’t provide a default message translation for the site language, and the message hadn’t been translated for the user’s preferred language. ([#3673](https://github.com/craftcms/cms/issues/3673))
- Fixed a bug where `craft\web\Request::getIsLivePreview()` was returning `false` on Live Preview requests when called from an `yii\base\Controller::EVENT_BEFORE_ACTION` event handler. ([#3680](https://github.com/craftcms/cms/issues/3680))

## 3.1.2.2 - 2019-01-19

### Fixed
- Fixed an error that occurred when updating to Craft 3.1 if a plugin or module was calling any `craft\services\Sections` methods.

## 3.1.2.1 - 2019-01-19

### Fixed
- Fixed an error that occurred when updating to Craft 3.1 if there were any Matrix sub-fields that had their type set to a non-existing class. ([#3662](https://github.com/craftcms/cms/issues/3662))
- Fixed a bug where the project config could be in an unexpected state if a `project.yaml` file existed already when initially updating to Craft 3.1.

## 3.1.2 - 2019-01-18

### Added
- Added the `index-assets <volume>` and `index-assets/all` console commands. ([#3595](https://github.com/craftcms/cms/pull/3595))
- Added `craft\base\FieldTrait::$oldSettings`.
- Added `craft\helpers\Install`.
- Added `craft\services\Fields::prepFieldForSave()`.
- Added `craft\services\Path::getProjectConfigFilePath()`.
- Added `craft\services\ProjectConfig::$muteEvents`.

### Changed
- The installer now checks `project.yaml` when determining the default site name, handle, base URL, and language values. ([#3661](https://github.com/craftcms/cms/issues/3661))
- The Base URL field in the web-based installer now autouggests environment variable names and aliases.
- Craft now creates a `.gitignore` file in the `storage/config-backups/` folder, preventing any other files within it from getting tracked by Git.
- Craft no longer prevents changes in `project.yaml` from being synced if a plugins’ schema version in `project.yaml` doesn’t match up with its installed schema version, if one of them is blank.

### Deprecated
- Deprecated `craft\services\Fields::$ignoreProjectConfigChanges`.
- Deprecated `craft\services\Matrix::$ignoreProjectConfigChanges`.

### Fixed
- Fixed a PHP notice that occurred when updating to Craft 3.1 if there were any plugins installed without settings.
- Fixed a SQL error that occurred when updating to Craft 3.1 if a plugin or module was calling any `craft\services\Fields` methods. ([#3663](https://github.com/craftcms/cms/issues/3663))
- Fixed a bug where element indexes would forget their source settings after updating to Craft 3.1. ([#3659](https://github.com/craftcms/cms/issues/3659))
- Fixed a bug where commercial plugins weren’t installable from the Plugin Store.
- Fixed a bug where Matrix block type fields’ `beforeSave()` methods weren’t getting called.
- Fixed a bug where Matrix fields could forget their content table name if they were created with a non-global context.
- Fixed a bug where links to the Plugin Store from Settings → Plugins were 404ing. ([#3664](https://github.com/craftcms/cms/issues/3664))
- Fixed a bug where soft-deleted sections and entry types were still showing up in the Control Panel. ([#3648](https://github.com/craftcms/cms/issues/3648))
- Fixed a bug where an update to Craft 3.1 would fail with a database error in some scenarios.
- Fixed a bug where Plugin Store’s Try buttons would appear as disabled when they should be enabled. ([#3619](https://github.com/craftcms/cms/issues/3619))
- Fixed an error that occurred when updating to Craft 3.1 if there were any relational fields that were missing some expected settings. ([#3641](https://github.com/craftcms/cms/issues/3641))

### Security
- Fixed two XSS vulnerabilities.

## 3.1.1 - 2019-01-16

### Added
- Added support for the `CRAFT_LOG_PHP_ERRORS` PHP constant. ([#3619](https://github.com/craftcms/cms/issues/3619))
- Added `craft\web\User::generateToken()`.

### Changed
- System error message templates no longer parse exception messages as Markdown.

### Fixed
- Fixed a bug where `craft\services\Volumes::getVolumeByHandle()` wasn’t working. ([#3633](https://github.com/craftcms/cms/pull/3633))
- Fixed a bug where the `clear-caches/cp-resources` command could clear out the wrong directory if the `resourceBasePath` config setting began with `@webroot`. ([#3637](https://github.com/craftcms/cms/issues/3637))
- Fixed a bug where eager-loading Matrix blocks would come up empty. ([#3644](https://github.com/craftcms/cms/issues/3644))
- Fixed an error that occurred when updating to Craft 3.1 if there were any Matrix blocks without any sub-fields. ([#3635](https://github.com/craftcms/cms/pull/3635))
- Fixed an error that occurred when updating to Craft 3.1 if there were any Matrix block types left over from a Matrix field that had been converted to something else.
- Fixed an error that occurred when updating to Craft 3.1 if there were any Assets fields that were missing some expected field settings. ([#3641](https://github.com/craftcms/cms/issues/3641))
- Fixed an error that occurred when updating to Craft 3.1 if anything was calling `craft\services\Fields::getLayoutById()` or `getLayoutByType()` before the update was applied.
- Fixed an error that could occur when logging deprecation errors on PostgreSQL. ([#3638](https://github.com/craftcms/cms/issues/3638))
- Fixed a bug where users would get logged out while updating to Craft 3.1, causing a “User is not permitted to perform this action” error.
- Fixed a bug where “JavaScript must be enabled” and “Cookies must be enabled” messages weren’t getting positioned correctly. ([#3639](https://github.com/craftcms/cms/issues/3639))
- Fixed a “Variable "message" does not exist.” error that could occur in the Control Panel.
- Fixed a bug where free plugins weren’t installable from the Plugin Store. ([#3642](https://github.com/craftcms/cms/issues/3642))

### Security
- The Request panel in the Debug Toolbar now redacts any sensitive information. ([#3619](https://github.com/craftcms/cms/issues/3619))
- Fixed two XSS vulnerabilities.

## 3.1.0 - 2019-01-15

> {warning} This is a more complex update than usual, and failed update attempts are not uncommon. Please ensure you have a recent database backup, and we recommend you test the update on a local/staging environment before updating your production server.

### Added
- Added the Project Config, a portable and centralized configuration for system settings. ([#1429](https://github.com/craftcms/cms/issues/1429)) 
- Category groups, elements, entry types, field layouts, global sets, sections, sites, site groups, structures, tag groups, and volumes are now soft-deleted. ([#867](https://github.com/craftcms/cms/issues/867))
- Entries, categories, and users can now be restored within the Control Panel by selecting “Trashed” from the status menu on element index pages, and clicking the “Restore” button.
- Added the System Messages utility for editing system messages, replacing the Settings → Email → System Messages page. ([#3421](https://github.com/craftcms/cms/issues/3421))
- Some Site settings (Base URL), volume settings (Base URL and File System Path), and email settings (System Email Address, Sender Name, HTML Email Template, Username, Password, and Host Name) can now be set to environment variables using a `$VARIABLE_NAME` syntax. ([#3219](https://github.com/craftcms/cms/issues/3219))
- The installer now checks whether a `project.yaml` file exists and applies any changes in it. ([#3291](https://github.com/craftcms/cms/issues/3291))
- Control Panel settings that support environment variables now autosuggest environment variable names (and aliases when applicable) while typing.
- Control Panel settings that define a template path now autosuggest existing template files.
- Added cross-domain support for Live Preview. ([#1521](https://github.com/craftcms/cms/issues/1521))
- Plugins can now have multiple editions.
- Custom fields can now opt out of being included in elements’ search keywords. ([#2600](https://github.com/craftcms/cms/issues/2600))
- Added the `allowAdminChanges` config setting.
- Added the `softDeleteDuration` config setting.
- Added the `storeUserIps` config setting. ([#3311](https://github.com/craftcms/cms/issues/3311))
- Added the `useProjectConfigFile` config setting.
- Added the `gc` console command, which can be used to run garbage collection tasks.
- Added the `project-config/sync` console command. ([#3510](https://github.com/craftcms/cms/issues/3510))
- Added the `trashed` element query param, which can be used to query for elements that have been soft-deleted.
- Added the `expression()` Twig function, for creating new `yii\db\Expression` objects in templates. ([#3289](https://github.com/craftcms/cms/pull/3289))
- Added the `parseEnv()` Twig function.
- Added the `plugin()` Twig function.
- Added the `_includes/forms/autosuggest.html` include template for the Control Panel. 
- Added `Craft::parseEnv()`.
- Added `craft\base\ApplicationTrait::getIsLive()`.
- Added `craft\base\Element::EVENT_AFTER_RESTORE`.
- Added `craft\base\Element::EVENT_BEFORE_RESTORE`.
- Added `craft\base\Element::EVENT_DEFINE_EAGER_LOADING_MAP`.
- Added `craft\base\ElementInterface::afterRestore()`.
- Added `craft\base\ElementInterface::beforeRestore()`.
- Added `craft\base\Field::EVENT_AFTER_ELEMENT_RESTORE`.
- Added `craft\base\Field::EVENT_BEFORE_ELEMENT_RESTORE`.
- Added `craft\base\FieldInterface::afterElementRestore()`.
- Added `craft\base\FieldInterface::beforeElementRestore()`.
- Added `craft\base\Model::EVENT_DEFINE_RULES`.
- Added `craft\base\Plugin::editions()`.
- Added `craft\base\Plugin::is()`.
- Added `craft\base\SavableComponentInterface::beforeApplyDelete()`.
- Added `craft\behaviors\EnvAttributeParserBehavior`.
- Added `craft\controllers\LivePreviewController`.
- Added `craft\db\ActiveRecord::prepareForDb()`.
- Added `craft\db\Command::restore()`.
- Added `craft\db\Command::softDelete()`.
- Added `craft\db\Migration::restore()`.
- Added `craft\db\Migration::softDelete()`.
- Added `craft\db\SoftDeleteTrait`, which can be used by Active Record classes that wish to support soft deletes.
- Added `craft\db\Table`.
- Added `craft\elements\actions\Restore`, which can be included in elements’ `defineActions()` methods to opt into element restoration.
- Added `craft\events\ConfigEvent`.
- Added `craft\events\DeleteElementEvent`, which provides a `$hardDelete` property that can be set to `true` to force an element to be immediately hard-deleted. ([#3403](https://github.com/craftcms/cms/pull/3403))
- Added `craft\helpers\App::editionHandle()`.
- Added `craft\helpers\App::editionIdByHandle()`.
- Added `craft\helpers\App::mailSettings()`.
- Added `craft\helpers\ArrayHelper::firstWhere()`.
- Added `craft\helpers\Db::idByUid()`.
- Added `craft\helpers\Db::idsByUids()`.
- Added `craft\helpers\Db::uidById()`.
- Added `craft\helpers\Db::uidsByIds()`.
- Added `craft\helpers\ProjectConfig`.
- Added `craft\helpers\StringHelper::toWords()`.
- Added `craft\models\FieldLayout::createFromConfig()`.
- Added `craft\models\FieldLayout::getConfig()`.
- Added `craft\models\Section::setEntryTypes()`.
- Added `craft\models\Site::getBaseUrl()`.
- Added `craft\services\AssetTransforms::getTransformByUid()`.
- Added `craft\services\AssetTransforms::EVENT_BEFORE_APPLY_TRANSFORM_DELETE`.
- Added `craft\services\Categories::getGroupByUid()`.
- Added `craft\services\Categories::EVENT_BEFORE_APPLY_GROUP_DELETE`.
- Added `craft\services\Elements::restoreElement()`.
- Added `craft\services\Elements::EVENT_AFTER_RESTORE_ELEMENT`.
- Added `craft\services\Elements::EVENT_BEFORE_RESTORE_ELEMENT`.
- Added `craft\services\Fields::applyFieldDelete()`.
- Added `craft\services\Fields::applyFieldSave()`.
- Added `craft\services\Fields::createFieldConfig()`.
- Added `craft\services\Fields::deleteFieldInternal()`.
- Added `craft\services\Fields::restoreLayoutById()`.
- Added `craft\services\Fields::saveFieldInternal()`.
- Added `craft\services\Fields::EVENT_BEFORE_APPLY_FIELD_DELETE`.
- Added `craft\services\Fields::EVENT_BEFORE_APPLY_GROUP_DELETE`.
- Added `craft\services\Gc` for handling garbage collection tasks.
- Added `craft\services\Path::getConfigBackupPath()`.
- Added `craft\services\ProjectConfig`.
- Added `craft\services\Routes::deleteRouteByUid()`
- Added `craft\services\Sections::getSectionByUid()`.
- Added `craft\services\Sections::EVENT_BEFORE_APPLY_ENTRY_TYPE_DELETE`.
- Added `craft\services\Sections::EVENT_BEFORE_APPLY_SECTION_DELETE`.
- Added `craft\services\Sites::restoreSiteById()`.
- Added `craft\services\Sites::EVENT_BEFORE_APPLY_GROUP_DELETE`.
- Added `craft\services\Sites::EVENT_BEFORE_APPLY_SITE_DELETE`.
- Added `craft\services\Tags::EVENT_BEFORE_APPLY_GROUP_DELETE`.
- Added `craft\services\UserGroups::EVENT_BEFORE_APPLY_GROUP_DELETE`.
- Added `craft\services\Volumes::EVENT_BEFORE_APPLY_VOLUME_DELETE`.
- Added `craft\validators\TemplateValidator`.
- Added `craft\web\Controller::requireCpRequest()`.
- Added `craft\web\Controller::requireSiteRequest()`.
- Added `craft\web\twig\variables\Cp::EVENT_REGISTER_CP_SETTINGS`. ([#3314](https://github.com/craftcms/cms/issues/3314))
- Added `craft\web\twig\variables\Cp::getEnvSuggestions()`.
- Added `craft\web\twig\variables\Cp::getTemplateSuggestions()`.
- Added the ActiveRecord Soft Delete Extension for Yii2.
- Added the Symfony Yaml Component.
- The bundled Vue asset bundle now includes Vue-autosuggest.

### Changed
- The `defaultWeekStartDay` config setting is now set to `1` (Monday) by default, to conform with the ISO 8601 standard.
- Renamed the `isSystemOn` config setting to `isSystemLive`.
- The `app/migrate` web action now applies pending `project.yaml` changes, if the `useProjectConfigFile` config setting is enabled.
- The `svg()` function now strips `<title>`, `<desc>`, and comments from the SVG document as part of its sanitization process.
- The `svg()` function now supports a `class` argument, which will add a class name to the root `<svg>` node. ([#3174](https://github.com/craftcms/cms/issues/3174))
- The `{% redirect %}` tag now supports `with notice` and `with error` params for setting flash messages. ([#3625](https://github.com/craftcms/cms/pull/3625))
- `info` buttons can now also have a `warning` class.
- User permission definitions can now include `info` and/or `warning` keys.
- The old “Administrate users” permission has been renamed to “Moderate users”.
- The old “Change users’ emails” permission has been renamed to “Administrate users”, and now comes with the ability to activate user accounts and reset their passwords. ([#942](https://github.com/craftcms/cms/issues/942))  
- All users now have the ability to delete their own user accounts. ([#3013](https://github.com/craftcms/cms/issues/3013))
- System user permissions now reference things by their UIDs rather than IDs (e.g. `editEntries:<UID>` rather than `editEntries:<ID>`).
- Animated GIF thumbnails are no longer animated. ([#3110](https://github.com/craftcms/cms/issues/3110))
- Craft Tokens can now be sent either as a query string param (named after the `tokenParam` config setting) or an `X-Craft-Token` header.
- Element types that support Live Preview must now hash the `previewAction` value for `Craft.LivePreview`.
- Live Preview now loads each new preview into its own `<iframe>` element. ([#3366](https://github.com/craftcms/cms/issues/3366))
- Assets’ default titles now only capitalize the first word extracted from the filename, rather than all the words. ([#2339](https://github.com/craftcms/cms/issues/2339))
- All console commands besides `setup/*` and `install/craft` now output a warning if Craft isn’t installed yet. ([#3620](https://github.com/craftcms/cms/issues/3620))
- All classes that extend `craft\base\Model` now have `EVENT_INIT` and `EVENT_DEFINE_BEHAVIORS` events; not just classes that extend `craft\base\Component`.
- `craft\db\mysql\Schema::findIndexes()` and `craft\db\pgsql\Schema::findIndexes()` now return arrays with `columns` and `unique` keys.
- `craft\helpers\ArrayHelper::filterByValue()` now defaults its `$value` argument to `true`.
- `craft\helpers\MigrationHelper::doesIndexExist()` no longer has a `$foreignKey` argument, and now has an optional `$db` argument.
- `craft\mail\Mailer::send()` now swallows any exceptions that are thrown when attempting to render the email HTML body, and sends the email as plain text only. ([#3443](https://github.com/craftcms/cms/issues/3443))
- `craft\mail\Mailer::send()` now fires an `afterSend` event with `yii\mail\MailEvent::$isSuccessful` set to `false` if any exceptions were thrown when sending the email, and returns `false`. ([#3443](https://github.com/craftcms/cms/issues/3443))
- `craft\services\Routes::saveRoute()` now expects site and route UIDs instead of IDs.
- `craft\services\Routes::updateRouteOrder()` now expects route UIDs instead of IDs.
- The `craft\helpers\Assets::EVENT_SET_FILENAME` event is now fired after sanitizing the filename.

### Removed
- Removed `craft\elements\User::authData()`.
- Removed `craft\fields\Matrix::getOldContentTable()`.
- Removed `craft\services\Routes::deleteRouteById()`

### Deprecated
- Deprecated `craft\base\ApplicationTrait::getIsSystemOn()`. `getIsLive()` should be used instead.
- Deprecated `craft\helpers\MigrationHelper::dropAllIndexesOnTable()`.
- Deprecated `craft\helpers\MigrationHelper::dropAllUniqueIndexesOnTable()`.
- Deprecated `craft\helpers\MigrationHelper::dropIndex()`.
- Deprecated `craft\helpers\MigrationHelper::restoreForeignKey()`.
- Deprecated `craft\helpers\MigrationHelper::restoreIndex()`.
- Deprecated `craft\models\Info::getEdition()`. `Craft::$app->getEdition()` should be used instead.
- Deprecated `craft\models\Info::getName()`. `Craft::$app->projectConfig->get('system.name')` should be used instead.
- Deprecated `craft\models\Info::getOn()`. `Craft::$app->getIsLive()` should be used instead.
- Deprecated `craft\models\Info::getTimezone()`. `Craft::$app->getTimeZone()` should be used instead.
- Deprecated `craft\services\Routes::getDbRoutes()`. `craft\services\Routes::getProjectConfigRoutes()` should be used instead.
- Deprecated `craft\services\SystemSettings`. `craft\services\ProjectConfig` should be used instead.
- Deprecated `craft\validators\UrlValidator::$allowAlias`. `craft\behaviors\EnvAttributeParserBehavior` should be used instead.

### Fixed
- Fixed a bug where the Dashboard could rapidly switch between two column sizes at certain browser sizes. ([#2438](https://github.com/craftcms/cms/issues/2438))
- Fixed a bug where ordered and unordered lists in field instructions didn’t have numbers or bullets.
- Fixed a bug where switching an entry’s type could initially show the wrong field layout tab. ([#3600](https://github.com/craftcms/cms/issues/3600))
- Fixed an error that occurred when updating to Craft 3 if there were any Rich Text fields without any stored settings.
- Fixed a bug where Craft wasn’t saving Dashboard widget sizes properly on PostgreSQL. ([#3609](https://github.com/craftcms/cms/issues/3609))
- Fixed a PHP error that could occur if the primary site didn’t have a base URL. ([#3624](https://github.com/craftcms/cms/issues/3624))
- Fixed a bug where `craft\helpers\MigrationHelper::dropIndexIfExists()` wasn’t working if the index had an unexpected name.
- Fixed an error that could occur if a plugin attempted to register the same Twig extension twice in the same request.

### Security
- The web and CLI installers no longer suggest `@web` for the site URL, and now attempt to save the entered site URL as a `DEFAULT_SITE_URL` environment variable in `.env`. ([#3559](https://github.com/craftcms/cms/issues/3559))
- Craft now destroys all other sessions associated with a user account when a user changes their password.
- It’s no longer possible to spoof Live Preview requests.

## 3.0.41.1 - 2019-03-12

### Changed
- Craft now requires Twig ~2.6.2.

## 3.0.41 - 2019-02-22

### Changed
- System error message templates no longer parse exception messages as Markdown.

### Security
- Database backup/restore exception messages now redact the database password when using PostgreSQL.
- URLs are no longer allowed in users’ first or last names.
- The Request panel in the Debug Toolbar now redacts any sensitive information. ([#3619](https://github.com/craftcms/cms/issues/3619))
- Fixed XSS vulnerabilities.

## 3.0.40.1 - 2019-02-21

### Fixed
- Fixed a bug where Craft wasn’t always aware of plugin licensing issues. ([#3876](https://github.com/craftcms/cms/issues/3876))

## 3.0.40 - 2019-01-31

### Added
- Added `craft\helpers\App::testIniSet()`.

### Changed
- Craft now warns if `ini_set()` is disabled and [memory_limit](http://php.net/manual/en/ini.core.php#ini.memory-limit) is less than `256M` or [max_execution_time](http://php.net/manual/en/info.configuration.php#ini.max-execution-time) is less than `120` before performing Composer operations.
- `craft\helpers\App::maxPowerCaptain()` now attempts to set the `memory_limit` to `1536M` rather than `-1`.

## 3.0.39 - 2019-01-29

### Changed
- It’s now possible to update disabled plugins.

### Fixed
- Fixed an error that could occur if PHP’s `memory_limit` was set to a higher size (in bytes) than `PHP_INT_MAX`. ([#3717](https://github.com/craftcms/cms/issues/3717))

## 3.0.38 - 2019-01-24

### Added
- Added the `update` command, which can be used to [update Craft from the terminal](https://docs.craftcms.com/v3/updating.html#updating-from-the-terminal).
- Craft now warns if PHP is running in Safe Mode with a [max_execution_time](http://php.net/manual/en/info.configuration.php#ini.max-execution-time) of less than 120 seconds, before performing Composer operations.
- Craft now stores backups of `composer.json` and `composer.lock` files in `storage/composer-backups/` before running Composer operations.
- Added `craft\db\Connection::getBackupFilePath()`.
- Added `craft\helpers\App::phpConfigValueInBytes()`.
- Added `craft\helpers\Console::isColorEnabled()`.
- Added `craft\helpers\Console::outputCommand()`.
- Added `craft\helpers\Console::outputWarning()`.
- Added `craft\helpers\FileHelper::cycle()`.
- Added `craft\services\Composer::$maxBackups`.
- Added `craft\services\Path::getComposerBackupsPath()`.

### Changed
- The `migrate/all` console command now supports a `--no-content` argument that can be passed to ignore pending content migrations.
- Craft now attempts to disable PHP’s memory and time limits before running Composer operations.
- Craft no longer respects the `phpMaxMemoryLimit` config setting if PHP’s `memory_limit` setting is already set to `-1` (no limit).
- Craft now respects Composer’s [classmap-authoritative](https://getcomposer.org/doc/06-config.md#classmap-authoritative) config setting.
- Craft now links to the [Troubleshooting Failed Updates](https://craftcms.com/guides/failed-updates) guide when an update fails.
- `craft\services\Composer::install()` can now behave like the `composer install` command, if `$requirements` is `null`.
- `craft\services\Composer::install()` now has a `$whitelist` argument, which can be set to an array of packages to whitelist, or `false` to disable the whitelist.

## 3.0.37 - 2019-01-08

### Added
- Routes defined in the Control Panel can now have a `uid` token, and URL rules defined in `config/routes.php` can now have a `{uid}` token. ([#3583](https://github.com/craftcms/cms/pull/3583))
- Added the `extraFileKinds` config setting. ([#1584](https://github.com/craftcms/cms/issues/1584))
- Added the `clear-caches` console command. ([#3588](https://github.com/craftcms/cms/pull/3588))
- Added `craft\feeds\Feeds::getFeed()`.
- Added `craft\helpers\StringHelper::UUID_PATTERN`.

### Changed
- Pressing the <kbd>Return</kbd> key (or <kbd>Ctrl</kbd>/<kbd>Command</kbd> + <kbd>Return</kbd>) when a textual cell is focused in an editable table will now change the focus to the same cell in the next row (after creating a new row if necessary.) ([#3576](https://github.com/craftcms/cms/issues/3576))
- The Password input in the web-based Craft setup wizard now has a “Show” button like other password inputs.
- The Feed widget now sets the items’ text direction based on the feed’s language.
- Matrix blocks that contain validation errors now have red titles and alert icons, to help them stand out when collapsed. ([#3599](https://github.com/craftcms/cms/issues/3599))

### Fixed
- Fixed a bug where the “Edit” button on asset editor HUDs didn’t launch the Image Editor if the asset was being edited on another element type’s index page. ([#3575](https://github.com/craftcms/cms/issues/3575))
- Fixed an exception that would be thrown when saving a user from a front-end form with a non-empty `email` or `newPassword` param, if the `password` param was missing or empty. ([#3585](https://github.com/craftcms/cms/issues/3585))
- Fixed a bug where global set, Matrix block, tag, and user queries weren’t respecting `fixedOrder` params.
- Fixed a bug where `craft\helpers\MigrationHelper::renameColumn()` was only restoring the last foreign key for each table that had multiple foreign keys referencing the table with the renamed column.
- Fixed a bug where Date/Time fields could output the wrong date in Live Preview requests. ([#3594](https://github.com/craftcms/cms/issues/3594))
- Fixed a few RTL language styling issues.
- Fixed a bug where drap-and-drop uploading would not work for custom asset selector inputs. ([#3590](https://github.com/craftcms/cms/pull/3590))
- Fixed a bug where Number fields weren’t enforcing thein Min Value and Max Value settings if set to 0. ([#3598](https://github.com/craftcms/cms/issues/3598))
- Fixed a SQL error that occurred when uploading assets with filenames that contained emoji characters, if using MySQL. ([#3601](https://github.com/craftcms/cms/issues/3601))

### Security
- Fixed a directory traversal vulnerability.
- Fixed a remote code execution vulnerability.

## 3.0.36 - 2018-12-18

### Added
- Added the `{{ actionInput() }}` global Twig function. ([#3566](https://github.com/craftcms/cms/issues/3566))

### Changed
- Suspended users are no longer shown when viewing pending or locked users. ([#3556](https://github.com/craftcms/cms/issues/3556))
- The Control Panel’s Composer installer now prevents scripts defined in `composer.json` from running. ([#3574](https://github.com/craftcms/cms/issues/3574))

### Fixed
- Fixed a bug where elements that belonged to more than one structure would be returned twice in element queries.

### Security
- Fixed a self-XSS vulnerability in the Recent Entries widget.
- Fixed a self-XSS vulnerability in the Feed widget.

## 3.0.35 - 2018-12-11

### Added
- Added `craft\models\Section::getHasMultiSiteEntries()`.

### Changed
- Field types that extend `craft\fields\BaseRelationField` now pass their `$sortable` property value to the `BaseElementSelectInput` JavaScript class by default. ([#3542](https://github.com/craftcms/cms/pull/3542))

### Fixed
- Fixed a bug where the “Disabled for Site” entry status option was visible for sections where site propagation was disabled. ([#3519](https://github.com/craftcms/cms/issues/3519))
- Fixed a bug where saving an entry that was disabled for a site would retain its site status even if site propagation had been disabled for the section.
- Fixed a SQL error that occurred when saving a field layout with 4-byte characters (like emojis) in a tab name. ([#3532](https://github.com/craftcms/cms/issues/3532))
- Fixed a bug where autogenerated Post Date values could be a few hours off when saving new entries with validation errors. ([#3528](https://github.com/craftcms/cms/issues/3528))
- Fixed a bug where plugins’ minimum version requirements could be enforced even if a development version of a plugin had been installed previously.

## 3.0.34 - 2018-12-04

### Fixed
- Fixed a bug where new Matrix blocks wouldn’t remember that they were supposed to be collapsed if “Save and continue editing” was clicked. ([#3499](https://github.com/craftcms/cms/issues/3499))
- Fixed an error that occurred on the System Report utility if any non-bootstrapped modules were configured with an array or callable rather than a string. ([#3507](https://github.com/craftcms/cms/issues/3507))
- Fixed an error that occurred on pages with date or time inputs, if the user’s preferred language was set to Arabic. ([#3509](https://github.com/craftcms/cms/issues/3509))
- Fixed a bug where new entries within sections where site propagation was disabled would show both “Enabled Globally” and “Enabled for [Site Name]” settings. ([#3519](https://github.com/craftcms/cms/issues/3519))
- Fixed a bug where Craft wasn’t reducing the size of elements’ slugs if the resulting URI was over 255 characters. ([#3514](https://github.com/craftcms/cms/issues/3514))

## 3.0.33 - 2018-11-27

### Changed
- Table fields with a fixed number of rows no longer show Delete buttons or the “Add a row” button. ([#3488](https://github.com/craftcms/cms/issues/3488))
- Table fields that are fixed to a single row no longer show the Reorder button. ([#3488](https://github.com/craftcms/cms/issues/3488))
- Setting `components.security.sensitiveKeywords` in `config/app.php` will now append keywords to the default array `craft\services\Security::$sensitiveKeywords` array, rather than completely overriding it.
- When performing an action that requires an elevated session while impersonating another user, admin must now enter their own password instead of the impersonated user’s. ([#3487](https://github.com/craftcms/cms/issues/3487))
- The System Report utility now lists any custom modules that are installed. ([#3490](https://github.com/craftcms/cms/issues/3490))
- Control Panel charts now give preference to `ar-SA` for Arabic locales, `de-DE` for German locales, `en-US` for English locales, `es-ES` for Spanish locales, or `fr-FR` for French locales, if data for the exact application locale doesn’t exist. ([#3492](https://github.com/craftcms/cms/pull/3492))
- “Create a new child entry” and “Create a new child category” element actions now open an edit page for the same site that was selected on the index page. ([#3496](https://github.com/craftcms/cms/issues/3496))
- The default `allowedFileExtensions` config setting value now includes `webp`.
- The Craft Support widget now sends `composer.json` and `composer.lock` files when contacting Craft Support.
- It’s now possible to create element select inputs that include a site selection menu by passing `showSiteMenu: true` when including the `_includes/forms/elementSelect.html` Control Panel include template. ([#3494](https://github.com/craftcms/cms/pull/3494))

### Fixed
- Fixed a bug where a Matrix fields’ block types and content table could be deleted even if something set `$isValid` to `false` on the `beforeDelete` event.
- Fixed a bug where a global sets’ field layout could be deleted even if something set `$isValid` to `false` on the `beforeDelete` event.
- Fixed a bug where after impersonating another user, the Login page would show the impersonated user’s username rather than the admin’s.
- Fixed a bug where `craft\services\Sections::getAllSections()` could return stale results if a new section had been added recently. ([#3484](https://github.com/craftcms/cms/issues/3484))
- Fixed a bug where “View entry” and “View category” element actions weren’t available when viewing a specific section or category group.
- Fixed a bug where Craft would attempt to index image transforms.
- Fixed a bug where the Asset Indexes utility could report that asset files were missing even though they weren’t. ([#3450](https://github.com/craftcms/cms/issues/3450))

### Security
- Updated jQuery File Upload to 9.28.0.

## 3.0.32 - 2018-11-20

### Added
- The `seq()` Twig function now has a `next` argument, which can be set to `false` to have it return the current number in the sequence without incrementing it. ([#3466](https://github.com/craftcms/cms/issues/3466))
- Added `craft\db\MigrationManager::truncateHistory()`.
- Added `craft\helpers\Sequence::current()`.

### Changed
- Edit Entry pages now show the entry’s site in the revision menu label so long as the section is enabled for multiple sites, even if “Propagate entries across all enabled sites?” isn’t checked. ([#3471](https://github.com/craftcms/cms/issues/3471))
- Exact-match search terms (using `::`) now disable `subLeft` and `subRight` attributes by default, regardless of the `defaultSearchTermOptions` config setting says. ([#3474](https://github.com/craftcms/cms/issues/3474))

### Deprecated
- Deprecated `craft\validators\StringValidator::$trim`. Yii’s `'trim'` validator should be used instead.

### Fixed
- Fixed an error that occurred when querying for Matrix blocks if both the `with` and `indexBy` parameters were set.
- Fixed an error that occurred when running the `migrate/fresh` console command. ([#3472](https://github.com/craftcms/cms/issues/3472))

## 3.0.31 - 2018-11-13

### Added
- Added the `seq()` Twig function, for outputting sequential numbers.
- Added `craft\helpers\Sequence`.

### Changed
- Control Panel templates can now customize `#main-form` HTML attributes by overriding the `mainFormAttributes` block. ([#1665](https://github.com/craftcms/cms/issues/1665))
- The default PostgreSQL backup command no longer includes database owner, privilege or ACL information in the backup.
- Craft now attempts to reset OPcache after installing/uninstalling things with Composer. ([#3460](https://github.com/craftcms/cms/issues/3460))
- Gmail and SMTP mail transport types now trim whitespace off of their Username, Password, and Host Name settings. ([#3459](https://github.com/craftcms/cms/issues/3459))

### Fixed
- Fixed an error that could occur when duplicating an element with a Matrix field with “Manage blocks on a per-site basis” disabled.
- Fixed a bug where Matrix blocks wouldn’t retain their content translations when an entry was duplicated from the Edit Entry page.
- Fixed a bug where system message modals could have the wrong language selected by default. ([#3440](https://github.com/craftcms/cms/issues/3440))
- Fixed a bug where an Internal Server Error would occur if a `users/login` request was missing the `loginName` or `password` parameters. ([#3458](https://github.com/craftcms/cms/issues/3458))
- Fixed a bug where `craft\validators\StringValidator` was trimming whitespace off of strings _after_ performing string length validation.
- Fixed an infinite recursion bug that could occur if `config/general.php` had any deprecated config settings, and the database connection settings were invalid.
- Fixed an error that occurred when saving a new entry or category, if its URI format referenced the `level` attribute. ([#3465](https://github.com/craftcms/cms/issues/3465))

## 3.0.30.2 - 2018-11-08

### Fixed
- Fixed an error that could occur on servers running PHP 7.0.32. ([#3453](https://github.com/craftcms/cms/issues/3453))

## 3.0.30.1 - 2018-11-07

### Fixed
- Fixed an error that occurred when saving an element with a new Matrix block, if the Matrix field was set to manage blocks on a per-site basis. ([#3445](https://github.com/craftcms/cms/issues/3445))

## 3.0.30 - 2018-11-06

### Added
- Added “Duplicate” and “Duplicate (with children)” actions to the Entries and Categories index pages. ([#1291](https://github.com/craftcms/cms/issues/1291))
- Added `craft\base\ElementAction::$elementType`, which element action classes can use to reference their associated element type.
- Added `craft\elements\actions\DeepDuplicate`.
- Added `craft\elements\actions\Duplicate`.
- Added `craft\elements\actions\SetStatus::$allowDisabledForSite`, which can be used by localizable element types to enable a “Disabled for Site” status option.

### Changed
- Entries’ “Enabled” setting is now labeled “Enabled Globally” on multi-site installs. ([#2899](https://github.com/craftcms/cms/issues/2899))
- Entries’ “Enabled for site” setting now includes the site name in its label, and only shows up if the “Enabled Globally” setting is checked. ([#2899](https://github.com/craftcms/cms/issues/2899))
- The Set Status action on the Entries index page now includes a “Disabled for Site” option. ([#2899](https://github.com/craftcms/cms/issues/2899))
- Edit Category pages now have `edit-category` and `site--<SiteHandle>` classes on the `<body>`. ([#3439](https://github.com/craftcms/cms/issues/3439))
- Edit Entry pages now have `edit-entry` and `site--<SiteHandle>` classes on the `<body>`. ([#3439](https://github.com/craftcms/cms/issues/3439))
- Edit Global Set pages now have `edit-global-set` and `site--<SiteHandle>` classes on the `<body>`. ([#3439](https://github.com/craftcms/cms/issues/3439))
- Edit User pages now have an `edit-user` class on the `<body>`. ([#3439](https://github.com/craftcms/cms/issues/3439))

### Fixed
- Fixed a bug where the Edit User page could forget which permissions were selected when saving a user with validation errors, if the Username, First Name, and Last name fields were all blank. ([#3412](https://github.com/craftcms/cms/issues/3412))
- Fixed a bug where the Edit User Group page could forget which permissions were selected when saving a user group with validation errors, if the Name field was blank.
- Fixed a bug where the `{% paginate %}` tag wasn’t factoring the `offset` element query param into its total page calculation. ([#3420](https://github.com/craftcms/cms/issues/3420))

### Security
- Fixed a bug where sensitive info could be displayed in the Craft log files if there was a problem connecting to the email server.

## 3.0.29 - 2018-10-30

### Added
- Email and URL fields now have “Placeholder Text” settings. ([#3397](https://github.com/craftcms/cms/issues/3397))

### Changed
- The default HTML Purifier configuration now allows `download` attributes in `<a>` tags. ([craftcms/redactor#86](https://github.com/craftcms/redactor/issues/86))

### Fixed
- Fixed a bug where the `ContentBehaviour` and `ElementQueryBehavior` classes could be missing some field properties. ([#3400](https://github.com/craftcms/cms/issues/3400))
- Fixed a bug where some fields within Matrix fields could lose their values after enabling the “Manage blocks on a per-site basis” setting. ([verbb/super-table#203](https://github.com/verbb/super-table/issues/203))
- Fixed a bug where HTML Purifier wasn’t being initialized with HTML 5 element support.
- Fixed a bug where it was possible to save Assets fields with the “Restrict allowed file types?” setting enabled, but no specific file types selected. ([#3410](https://github.com/craftcms/cms/issues/3410))

## 3.0.28 - 2018-10-23

### Added
- Structure sections now have the ability to disable entry propagation, like Channel sections. ([#2386](https://github.com/craftcms/cms/issues/2386))

### Changed
- `craft\base\Field::supportedTranslationMethods()` now defaults to only returning `none` if the field type doesn’t have a content column. ([#3385](https://github.com/craftcms/cms/issues/3385))
- Craft.EntryTypeSwitcher now fires a `beforeTypeChange` event before swapping the Edit Entry form tabs. ([#3375](https://github.com/craftcms/cms/pull/3375))
- Craft.MatrixInput now fires an `afterInit` event after initialization. ([#3375](https://github.com/craftcms/cms/pull/3375))
- Craft.MatrixInput now fires an `blockAdded` event after adding a new block. ([#3375](https://github.com/craftcms/cms/pull/3375))
- System messages sent from front-end requests are now sent using the current site’s language. ([#3388](https://github.com/craftcms/cms/issues/3388))

### Fixed
- Fixed an error that could occur when acquiring a lock for a file path, if the `mutex` component was swapped out with `yii\mutex\MysqlMutex`.

## 3.0.27.1 - 2018-10-12

### Fixed
- Fixed an error that occurred when deleting an entry from the Edit Entry page. ([#3372](https://github.com/craftcms/cms/issues/3372))
- Fixed an error that could occur when changing a Channel section to Structure. ([#3373](https://github.com/craftcms/cms/issues/3373))
- Fixed an error that occurred when saving Matrix content from console requests.

## 3.0.27 - 2018-10-11

### Added
- Added `craft\helpers\MigrationHelper::findForeignKey()`.
- Added the `cp.globals.edit` and `cp.globals.edit.content` template hooks to the Edit Global Set page. ([#3356](https://github.com/craftcms/cms/pull/3356))

### Changed
- It’s now possible to load a Create Entry page with a specific user preselected in the Author field, using a new `authorId` query string param. ([#3326](https://github.com/craftcms/cms/pull/3326))
- Matrix fields that are set to manage blocks on a per-site basis will now duplicate Matrix blocks across all of the owner element’s supported sites when the element is first created. ([#3082](https://github.com/craftcms/cms/issues/3082))
- Disabled Matrix blocks are no longer visible when sharing an entry draft or version. ([#3338](https://github.com/craftcms/cms/issues/3338))
- Control Panel tabs that have errors now have alert icons.
- The Debug Toolbar is no longer shown in Live Preview iframes.
- The Plugin Store now requires browsers with ES6 support.
- Updated jQuery Touch Events to 2.0.0.
- Updated Garnish to 0.1.29.

### Fixed
- Fixed a bug where enabling the “Propagate entries across all enabled sites?” setting for an existing Channel section (or converting the section to a Structure) wouldn’t update entries that had been created for the non-primary site.
- Fixed a bug where Craft wasn’t detecting and retrying queue jobs that had timed out.
- Fixed a bug where `Craft::$app->locale` could return the wrong locale during Live Preview requests. ([#3336](https://github.com/craftcms/cms/issues/3336))
- Fixed a SQL error that could occur when upgrading to Craft 3, if a foreign key had an unexpected name.
- Fixed a bug where page titles in the Control Panel could be blank when showing validation errors for things that were missing their name or title. ([#3344](https://github.com/craftcms/cms/issues/3344))
- Fixed an error that could occur if a component’s settings were stored as `null`. ([#3342](https://github.com/craftcms/cms/pull/3342))
- Fixed a bug where details panes weren’t visible on browser windows sized between 999 and 1,223 pixels wide.
- Fixed an error that occurred if a Quick Post widget contained a Matrix field that had Min Blocks set and only had one block type.
- Fixed a bug where disabled Matrix blocks were getting validated as live. ([#3354](https://github.com/craftcms/cms/issues/3354))
- Fixed a bug where the `EVENT_AFTER_ACTIVATE_USER` event wasn’t getting triggered on user registration when email verification isn’t required. ([craftcms/commerce-digital-products#18](https://github.com/craftcms/commerce-digital-products/issues/18))
- Added garbage collection for offline storage of remote assets. ([#3335](https://github.com/craftcms/cms/pull/3335))
- Fixed a bug where Twig could end up in a strange state if an error occurred when preparing to render an object template. ([#3364](https://github.com/craftcms/cms/issues/3364))

### Security
- The `svg()` Twig function no longer sanitizes SVGs or namespaces their IDs or class names by default when a file path (or alias) was passed in. ([#3337](https://github.com/craftcms/cms/issues/3337))

## 3.0.26.1 - 2018-09-29

### Changed
- Changed the `yiisoft/yii2-queue` version requirement to `2.1.0`. ([#3332](https://github.com/craftcms/cms/issues/3332))

## 3.0.26 - 2018-09-29

### Changed
- `ancestors`, `descendants`, `nextSibling`, `parent`, and `prevSibling` are now reserved field handles.
- The `svg()` Twig function namespaces class names in addition to IDs now.
- Changed the `yiisoft/yii2-queue` version requirement to `2.0.1`. ([#3332](https://github.com/craftcms/cms/issues/3332))

### Fixed
- Fixed a validation error that could occur when saving an entry as a new entry if the URI format didn’t contain a `{slug}` tag. ([#3320](https://github.com/craftcms/cms/issues/3320))
- Fixed a SQL error that could occur if a deprecation error occurred when attempting to upgrade a Craft 2 project. ([#3324](https://github.com/craftcms/cms/issues/3324))

## 3.0.25 - 2018-09-18

### Added
- Added `craft\log\FileTarget::$includeUserIp` which determines whether users’ IP addresses should be included in the logs (`false` by default). ([#3310](https://github.com/craftcms/cms/pull/3310))

### Fixed
- Fixed an error that could occur when installing or updating something within the Control Panel if `composer.json` required the `roave/security-advisories` package.
- Fixed a SQL error that could occur when searching elements on PostgreSQL installs.
- Fixed a bug where Craft would ignore the last segment of template paths that ended in `/0`. ([#3304](https://github.com/craftcms/cms/issues/3304))
- Fixed a Twig Template Loading Error that would occur when testing email settings, if a custom email template was used and an error occurred when rendering it. ([#3309](https://github.com/craftcms/cms/issues/3309))

## 3.0.24 - 2018-09-11

### Added
- Added the `extraAppLocales` config setting.

### Changed
- The `defaultCpLanguage` config setting no longer needs to be a language that Craft is translated into, as long as it is a valid locale ID.
- Resave Elements jobs that are queued up after saving an entry type now include the section name in the job description. ([#3290](https://github.com/craftcms/cms/issues/3290))
- Updated Garnish to 0.1.28.

### Fixed
- Fixed a SQL error that could occur when an element query’s `orderBy` parameter was set to `dateCreated` or `dateUpdated`.
- Fixed an error that could occur when updating to v3.0.23+ if multiple Matrix fields existed with the same handle, but they had no content tables, somehow.
- Fixed a bug where links in activation and forgot-password emails weren’t hyperlinked, leaving it up to the mail client to hopefully be smart about it. ([#3288](https://github.com/craftcms/cms/issues/3288))

## 3.0.23.1 - 2018-09-04

### Fixed
- Fixed a bug where Matrix fields would get new content tables each time they were saved.

## 3.0.23 - 2018-09-04

### Changed
- Browser-based form validation is now disabled for page forms. ([#3247](https://github.com/craftcms/cms/issues/3247))
- `craft\base\Model::hasErrors()` now supports passing an attribute name with a `.*` suffix, which will return whether any errors exist for the given attribute or any nested model attributes.
- Added `json` to the default `allowedFileExtensions` config setting value. ([#3254](https://github.com/craftcms/cms/issues/3254))
- Exception call stacks now collapse internal Twig methods by default.
- Twig exception call stacks now show all of the steps leading up to the error.
- Live Preview now reloads the preview pane automatically after an asset is saved from the Image Editor. ([#3265](https://github.com/craftcms/cms/issues/3265))

### Deprecated
- Deprecated `craft\services\Matrix::getContentTableName()`. `craft\fields\Matrix::$contentTable` should be used instead.

### Removed
- Removed `craft\services\Matrix::getParentMatrixField()`.

### Fixed
- Fixed a bug where element selection modals could be initialized without a default source selected, if some of the sources were hidden for not being available on the currently-selected site. ([#3227](https://github.com/craftcms/cms/issues/3227))
- Fixed a bug where edit pages for categories, entries, global sets, and users weren’t revealing which tab(s) had errors on it, if the errors occurred within a Matrix field. ([#3248](https://github.com/craftcms/cms/issues/3248))
- Fixed a SQL error that occurred when saving a Matrix field with new sub-fields on PostgreSQL. ([#3252](https://github.com/craftcms/cms/issues/3252))
- Fixed a bug where custom user fields weren’t showing up on the My Account page when running Craft Solo edition. ([#3228](https://github.com/craftcms/cms/issues/3228))
- Fixed a bug where multiple Matrix fields could share the same content table. ([#3249]())
- Fixed a “cache is corrupted” Twig error that could occur when editing or saving an element if it had an Assets field with an unresolvable subfolder path template. ([#3257](https://github.com/craftcms/cms/issues/3257))
- Fixed a bug where the Dev Mode indicator strip wasn’t visible on Chrome/Windows when using a scaled display. ([#3259](https://github.com/craftcms/cms/issues/3259))
- Fixed a SQL error that could occur when validating an attribute using `craft\validators\UniqueValidator`, if the target record’s `find()` method joined in another table.

## 3.0.22 - 2018-08-28

### Changed
- The “Deleting stale template caches” job now ensures all expired template caches have been deleted before it begins processing the caches.
- Text inputs’ `autocomplete` attributes now get set to `off` by default, and they will only not be added if explicitly set to `null`.
- Improved the error response when Composer is unable to perform an update due to a dependency conflict.
- Email fields in the Control Panel now have `type="email"`.
- `craft\helpers\Db::parseParam()` now has a `$caseInnensitive` argument, which can be set to `true` to force case-insensitive conditions on PostgreSQL installs.
- `craft\validators\UniqueValidator` now has a `$caseInsensitive` property, which can be set to `true` to cause the unique validation to be case-insensitive on PostgreSQL installs.
- The CLI setup wizard now detects common database connection errors that occur with MAMP, and automatically retests with adjusted settings.
- The CLI setup wizard now detects common database authentication errors, and lets the user retry the username and password settings, skipping the others.
- Updated Garnish to 0.1.27.

### Fixed
- Fixed a bug where Craft wasn’t reverting `composer.json` to its original state if something went wrong when running a Composer update.
- Fixed a bug where string casing functions in `craft\helpers\StringHelper` were adding extra hyphens to strings that came in as `Upper-Kebab-Case`.
- Fixed a bug where unique validation for element URIs, usernames, and user email address was not case-insensitive on PostgreSQL installs.
- Fixed a bug where element queries’ `uri` params, and user queries’ `firstName`, `lastName`, `username`, and `email` params, were not case-insensitive on PostgreSQL installs.
- Fixed a bug where the CLI setup wizard was allowing empty database names.
- Fixed a bug where it wasn’t possible to clear template caches if template caching was disabled by the `enableTemplateCaching` config setting. ([#3229](https://github.com/craftcms/cms/issues/3229))
- Fixed a bug where element index toolbars weren’t staying fixed to the top of the content area when scrolling down the page. ([#3233](https://github.com/craftcms/cms/issues/3233))
- Fixed an error that could occur when updating Craft if the system was reliant on the SSL certificate provided by the`composer/ca-bundle` package.

## 3.0.21 - 2018-08-21

### Added
- Most element query parameters can now be set to `['not', 'X', 'Y']`, as a shortcut for `['and', 'not X', 'not Y']`.

### Changed
- The “New Password” input on the My Account page now has a “Show” button, like other password inputs in the Control Panel.
- Plugin settings pages now redirect to the Settings index page after save. ([#3216](https://github.com/craftcms/cms/issues/3216))
- It’s now possible to set [autofill detail tokens](https://html.spec.whatwg.org/multipage/form-control-infrastructure.html#autofill-detail-tokens) on the `autocomplete` variable when including the `_includes/forms/text.html` template (e.g. `'name'`).
- Username and password inputs now have the correct `autocomplete` values, increasing the likelihood that tools like 1Password will handle the form correctly. ([#3207](https://github.com/craftcms/cms/issues/3207))

### Fixed
- Fixed a SQL error that occurred when saving a user if a `craft\elements\User::EVENT_BEFORE_SAVE` event listener was setting `$event->isValid = false`. ([#3206](https://github.com/craftcms/cms/issues/3206))
- Fixed a bug where password inputs’ jQuery data was getting erased when the “Show” button was clicked.
- Fixed an error that could occur when upgrading to Craft 3. ([#3208](https://github.com/craftcms/cms/pull/3208))
- Fixed a bug where non-image assets’ file extension icons could bleed out of the preview area within asset editor HUDs. ([#3209](https://github.com/craftcms/cms/issues/3209))
- Fixed a bug where Craft wasn’t saving a new entry version when reverting an entry to a previous version. ([#3210](https://github.com/craftcms/cms/issues/3210))
- Fixed an error that could occur when a Matrix block was saved by a queue job. ([#3217](https://github.com/craftcms/cms/pull/3217))

### Security
- External links in the Control Panel now set `rel="noopener"`. ([#3201](https://github.com/craftcms/cms/issues/3201))

## 3.0.20 - 2018-08-14

### Added
- Added `craft\services\Fields::refreshFields()`.

### Fixed
- Fixed a bug where `DateTime` model attributes were getting converted to ISO-8601 date strings for `craft\web\View::renderObjectTemplate()`. ([#3185](https://github.com/craftcms/cms/issues/3185))
- Fixed a bug where timepicker menus had a higher z-index than session expiration modal shades. ([#3186](https://github.com/craftcms/cms/issues/3186))
- Fixed a bug where users could not log in after upgrading to Craft 3, if there was a custom field named `owner`.
- Fixed a bug where it was not possible to set non-integer values on asset queries’ `width`, `height`, or `size` params. ([#3195](https://github.com/craftcms/cms/issues/3195))
- Fixed a bug where all Asset folders were being initiated at once, resulting in performance issues.

## 3.0.19 - 2018-08-07

### Added
- Added the `craft.query()` template function, for creating new database queries.
- Added `craft\services\Structures::mutexTimeout`. ([#3148](https://github.com/craftcms/cms/issues/3148))
- Added `craft\services\Api::getComposerWhitelist()`.

### Removed
- Removed `craft\services\Api::getOptimizedComposerRequirements()`.

### Fixed
- Craft’s console commands now return the correct exit codes. ([#3175](https://github.com/craftcms/cms/issues/3175))
- Fixed the appearance of checkboxes in IE11 on element index pages. ([#3177](https://github.com/craftcms/cms/issues/3177))
- Fixed a bug where `composer.json` could end up with a bunch of extra dependencies in the `require` object after a failed update or plugin installation.
- Fixed an error that could occur when viewing an entry revision, if it had a Matrix field and one of the sub-fields within the Matrix field had been deleted. ([#3183](https://github.com/craftcms/cms/issues/3183))
- Fixed a bug where thumbnails weren’t loading in relational fields when viewing an entry version.

## 3.0.18 - 2018-07-31

### Added
- Added `craft\helpers\App::assetManagerConfig()`.
- Added `craft\helpers\App::cacheConfig()`.
- Added `craft\helpers\App::dbConfig()`.
- Added `craft\helpers\App::mailerConfig()`.
- Added `craft\helpers\App::mutexConfig()`.
- Added `craft\helpers\App::logConfig()`.
- Added `craft\helpers\App::sessionConfig()`.
- Added `craft\helpers\App::userConfig()`.
- Added `craft\helpers\App::viewConfig()`.
- Added `craft\helpers\App::webRequestConfig()`.
- Added `craft\validators\StringValidator::$trim`, which will cause leading/trailing whitespace to be stripped from model attributes.

### Changed
- User verification and password-reset emails now link them back to the same site they were on when the email was sent, if it was sent from a front-end request. ([#3029](https://github.com/craftcms/cms/issues/3029))
- Dynamic app component configs are now defined by methods on `craft\helpers\App`, making it easier to modify them from `config/app.php`. ([#3152](https://github.com/craftcms/cms/issues/3152))
- Structure operations now ensure that no other operations are being performed on the same structure, reducing the risk of corrupting the structure. ([#3148](https://github.com/craftcms/cms/issues/3148))
- The `{% js %}` tag now supports the following position params: `at POS_HEAD`, `at POS_BEGIN`, `at POS_END`, `on POS_READY`, and `on POS_LOAD` (e.g. `{% js at POS_END %}`).
- Craft once again checks for `X-Forwarded-For` headers when determining the user’s IP. ([#3036](https://github.com/craftcms/cms/issues/3036))
- Leading/trailing whitespace characters are now stripped from element titles on save. ([#3020](https://github.com/craftcms/cms/issues/3020))
- Updated svg-sanitize to ~0.9.0.

### Deprecated
- Deprecated `craft\db\Connection::createFromConfig()`. `craft\helpers\App::dbConfig()` should be used instead.
- Deprecated `craft\helpers\MailerHelper::createMailer()`. `craft\helpers\App::mailerConfig()` should be used instead.

### Fixed
- Fixed a bug where collapsing structure elements would only hide up to 50 of their descendants.
- Fixed a bug where Date/Time fields could lose their value if they were used in an entry type’s Title Format, and the entry’s site’s language was different than the user’s preferred language. ([#3151](https://github.com/craftcms/cms/issues/3151))
- Fixed a bug where Dropdown fields could show an incorrect selected value in limited circumstances.
- Fixed a bug where Dropdown fields on an element index view could show an incorrect selected value in limited circumstances.

## 3.0.17.1 - 2018-07-24

### Fixed
- Really fixed a PHP error that could occur if the PHP’s `set_time_limit()` was added to the php.ini `disable_functions` list.

## 3.0.17 - 2018-07-24

### Added
- The Control Panel is now translated for Norwegian Nynorsk. ([#3135](https://github.com/craftcms/cms/pull/3135))
- Added `craft\elements\db\ElementQuery::anyStatus()`, which can be called when the default `status` and `enabledForSite` filters aren’t desired. ([#3117](https://github.com/craftcms/cms/issues/3117))

### Changed
- The `addTrailingSlashesToUrls` config setting no longer applies to URLs that end with a segment that has a dot (`.`). ([#3123](https://github.com/craftcms/cms/issues/3123))
- Craft now redirects install requests back to the Dashboard if it’s already installed. ([#3143](https://github.com/craftcms/cms/issues/3143))

### Fixed
- Fixed a bug where the Settings → Email → System Messages page would show messages in the current application language rather than the primary site’s language.
- Fixed a bug where system message modals on the Settings → Email → System Messages page would initially show messages in the current application language rather than the primary site’s language, even if the application language wasn’t in use by any sites. ([#3115](https://github.com/craftcms/cms/issues/3115))
- Fixed an error that could occur if `craft\web\View::registerAssetFlashes()` was called on a console request. ([#3124](https://github.com/craftcms/cms/issues/3124))
- Fixed a PHP error that could occur if the PHP’s `set_time_limit()` was added to the php.ini `disable_functions` list.
- Fixed a bug where expanding a disabled element within a structure index view in the Control Panel wouldn’t reveal any descendants. ([#3126](https://github.com/craftcms/cms/issues/3126))
- Fixed a bug thumbnails weren’t loading for element index rows that were revealed after expanding a parent element.
- Fixed an error that occurred if an element’s `getRoute()` method returned a string. ([#3128](https://github.com/craftcms/cms/issues/3128))
- Fixed a bug where the `|without` filter wasn’t working if an object was passed in. ([#3137](https://github.com/craftcms/cms/issues/3137))
- Fixed a bug where users’ Language preference would default to Deutsch if the current application language wasn’t one of the available language options. ([#3142](https://github.com/craftcms/cms/issues/3142))

## 3.0.16.1 - 2018-07-18

### Fixed
- Fixed a bug where the `orderBy` element query param wasn’t being respected when used in conjunction with a `with` param to eager-load elements in a specific order. ([#3109](https://github.com/craftcms/cms/issues/3109))
- Fixed a bug where underscores were getting removed from slugs. ([#3111](https://github.com/craftcms/cms/issues/3111))

## 3.0.16 - 2018-07-17

### Added
- The progress bar on the Asset Indexes utility now shows how many files have been indexed, and how many there are in total. ([#2934](https://github.com/craftcms/cms/issues/2934))
- Added `craft\base\PluginInterface::beforeSaveSettings()`.
- Added `craft\base\PluginInterface::afterSaveSettings()`.
- Added `craft\base\Plugin::EVENT_AFTER_SAVE_SETTINGS`.
- Added `craft\base\Plugin::EVENT_BEFORE_SAVE_SETTINGS`.

### Changed
- Craft no longer relies on ImageMagick or GD to define the image formats that should be considered manipulatable. ([#2408](https://github.com/craftcms/cms/issues/2408))
- Removed the `showBetaUpdates` config setting as it’s no longer being used.
- When uploading a file to an Assets field, Craft will automatically sort the file list to show the latest uploads first. ([#2812](https://github.com/craftcms/cms/issues/2812))
- `dateCreated`, `dateUpdated`, `postDate`, `expiryDate`, `after`, and  `before` element query params can new be set to `DateTime` objects.
- Matrix fields now auto-focus the first text input within newly-created Matrix blocks. ([#3104](https://github.com/craftcms/cms/issues/3104))
- Updated Twig to 2.5.0.
- Updated Garnish to 0.1.26.
- Updated Selectize to 0.12.6.

### Fixed
- Fixed an error that could occur when sending emails to international domains if the Intl extension wasn’t enabled.
- Fixed an exception that was thrown if the `securityKey` config setting was changed and Craft was set to use either the SMTP or Gmail mailer transport type. ([#3083](https://github.com/craftcms/cms/issues/3083))
- Fixed a bug where Asset view was not being refreshed in some cases after using Image Editor. ([#3035](https://github.com/craftcms/cms/issues/3035))
- Fixed a bug where Craft wouldn’t warn before leaving an edit page with unsaved changes, if Live Preview was active. ([#3092](https://github.com/craftcms/cms/issues/3092))
- Fixed a bug where entries, categories, and global sets’ `getCpEditUrl()` methods could omit the site handle on multi-site installs. ([#3089](https://github.com/craftcms/cms/issues/3089))
- Fixed a JavaScript error that occurred when closing Live Preview. ([#3098](https://github.com/craftcms/cms/issues/3098))
- Fixed a bug where Dashboard widgets could be spaced incorrectly if there was only one grid column. ([#3100](https://github.com/craftcms/cms/issues/3100))
- Fixed a bug where modal windows with Field Layout Designers could cause the browser to crash. ([#3096](https://github.com/craftcms/cms/pull/3096))
- Fixed a bug where `craft\services\Fields::getAllGroups()` and `getGroupById()` could return incorrect results. ([#3102](https://github.com/craftcms/cms/issues/3102))

## 3.0.15 - 2018-07-09

### Changed
- It’s now possible to fetch only non-admin users by setting `craft\elements\db\UserQuery::$admin` to `false`.
- `Craft.EntryTypeSwitcher` now triggers a `typeChange` event after switching the entry type. ([#3067](https://github.com/craftcms/cms/pull/3067))
- Reduced the left and right padding in the Control Panel for screens less than 768 pixels wide. ([#3073](https://github.com/craftcms/cms/issues/3073))
- Removed the `useXSendFile` config setting as it’s no longer being used.
- `craft\helpers\StringHelper::toKebabCase()`, `toCamelCase()`, `toPascalCase()`, and `toSnakeCase()` now treat camelCase’d and PascalCale’d strings as multiple words. ([#3090](https://github.com/craftcms/cms/issues/3090))

### Fixed
- Fixed a bug where `craft\i18n\I18N::getPrimarySiteLocale()` and `getPrimarySiteLocaleId()` were returning locale info for the _first_ site, rather than the primary one. ([#3063](https://github.com/craftcms/cms/issues/3063))
- Fixed a bug where element index pages were loading all elements in the view, rather than waiting for the user to scroll to the bottom of the page before loading the next batch. ([#3068](https://github.com/craftcms/cms/issues/3068))
- Fixed a bug where sites listed in the Control Panel weren’t always in the correct sort order. ([#3065](https://github.com/craftcms/cms/issues/3065))
- Fixed an error that occurred when users attempted to create new entries within entry selector modals, for a section they didn’t have permission to publish peer entries in. ([#3069](https://github.com/craftcms/cms/issues/3069))
- Fixed a bug where the “Save as a new asset” button label wasn’t getting translated in the Image Editor. ([#3070](https://github.com/craftcms/cms/pull/3070))
- Fixed a bug where it was impossible to set the filename of assets when uploading them as data strings. ([#2973](https://github.com/craftcms/cms/issues/2973))
- Fixed a bug where the Field Type menu’s options within new Matrix block type settings weren’t getting sorted alphabetically. ([#3072](https://github.com/craftcms/cms/issues/3072))
- Fixed an exception that was thrown when testing email settings if the Template setting was invalid. ([#3074](https://github.com/craftcms/cms/issues/3074))
- Fixed a bug where Dropdown fields’ bottom margin could jump up a bit when an empty option was selected. ([#3075](https://github.com/craftcms/cms/issues/3075))
- Fixed a bug where main content containers in the Control Panel could become too wide in Firefox. ([#3071](https://github.com/craftcms/cms/issues/3071))

## 3.0.14 - 2018-07-03

### Changed
- `craft\events\SiteEvent` now has a `$oldPrimarySiteId` property, which will be set to the previous primary site ID (which may stil be the current site ID, if it didn’t just change).
- `craft\helpers\Search::normalizeKeywords()` now has a `$language` argument, which can be set if the character mappings should be pulled from a different language than the current app language.
- `craft\services\Sites::getEditableSiteIds()` and `getEditableSites()` now return the same things as `getAllSiteIds()` and `getAllSites()` when there’s only one site. ([#3049](https://github.com/craftcms/cms/issues/3049))

### Fixed
- Fixed a bug where user verification links could get mangled when emails were parsed as Markdown, if the verification code contained two or more underscores.
- Fixed a bug where Craft was misinterpreting `X-Forwarded-For` headers as the user’s IP instead of the server’s IP. ([#3036](https://github.com/craftcms/cms/issues/3036))
- Fixed a bug where Craft wasn’t auto-scrolling the content container when dragging items near a window edge. ([#3048](https://github.com/craftcms/cms/issues/3048))
- Fixed a PHP error that occurred when loading a Debug Toolbar panel on a page that contained serialized Checkboxes or Multi-Select field data. ([#3034](https://github.com/craftcms/cms/issues/3034))
- Fixed a bug where elements’ normalized search keywords weren’t always using the correct language-specific character mappings. ([#3046](https://github.com/craftcms/cms/issues/3046))
- Fixed a bug where the `<html lang>` attribute was hard-set to `en-US` rather than the current application language. ([#3053](https://github.com/craftcms/cms/pull/3053))
- Fixed a PHP error that occurred when entering an invalid number into a Number field that was set to have decimal digits. ([#3059](https://github.com/craftcms/cms/issues/3059))

### Security
- Craft no longer shows the installer when it can’t establish a database connection if Dev Mode isn’t enabled.

## 3.0.13.2 - 2018-06-27

### Fixed
- Fixed an error that occurred when deleting users from the Users index page.

## 3.0.13.1 - 2018-06-26

### Fixed
- Fixed a bug where Delete User modals weren’t showing the total number of entries that will be transferred/deleted.

## 3.0.13 - 2018-06-26

### Added
- Craft now includes a summary of the content that will be transferred/deleted in Delete User modals. ([#875](https://github.com/craftcms/cms/issues/875))
- `|date`, `|time`, and `|datetime` filters now support a `locale` argument, for specifying which locale’s formatter should be doing the date/time formatting. ([#3006](https://github.com/craftcms/cms/issues/3006))
- Added `craft\base\ApplicationTrait::getIsInitialized()`.
- Added `craft\base\ClonefixTrait`.
- Added `craft\controllers\AssetsController::actionThumb()`.
- Added `craft\controllers\UsersController::actionUserContentSummary()`.
- Added `craft\controllers\UsersController::EVENT_DEFINE_CONTENT_SUMMARY`.
- Added `craft\helpers\App::backtrace()`.
- Added `craft\queue\jobs\PropagateElements`.
- Added `craft\services\Elements::propagateElement()`.

### Changed
- Editable tables now submit an empty string when they have no rows.
- Reduced the overhead when adding a new site by only resaving existing assets, categories, global sets, and tags once for the newly-created site, rather than for all sites.
- Web-based queue workers now call `craft\helpers\App::maxPowerCaptain()` before running the queue. ([#3011](https://github.com/craftcms/cms/issues/3011))
- The PHP Info utility no longer displays the original values for settings and only the current environment value. ([#2990](https://github.com/craftcms/cms/issues/2990))
- Loosened up most of Craft’s Composer dependency constraints.
- Craft no longer publishes asset thumbnails to the `cpresources/` folder.
- `attributes`, `error`, `errors`, and `scenario` are now reserved field handles. ([#3032](https://github.com/craftcms/cms/issues/3032))
- Improved the look of Control Panel tabs.
- `craft\web\UrlManager::createUrl()`, `createAbsoluteUrl()`, and `getMatchedElement()` now log warnings if they’re called before Craft has been fully initialized. ([#3028](https://github.com/craftcms/cms/issues/3028))

### Deprecated
- Deprecated `craft\controllers\AssetsController::actionGenerateThumb()`.

### Fixed
- Fixed a bug where sidebar meta info on Edit User pages was bleeding over the edge of the page’s content area.
- Fixed a bug where Table fields wouldn’t remember if they had no rows in their Default Values setting. ([#2979](https://github.com/craftcms/cms/issues/2979))
- Fixed a bug where passing `timezone=false` to the `|date`, `|time`, and `|datetime` filters would not preserve the given date’s time zone.
- Fixed a bug where AM/PM strings in formatted dates weren’t respecting the casing specified by the `A`/`a` character in the date format. ([#3007](https://github.com/craftcms/cms/issues/3007))
- Fixed a bug you could get an invalid license warning in cases where web API calls returned a 500 response code.
- Fixed a bug where cloning models and queries would lose any associated behaviors. ([#2857](https://github.com/craftcms/cms/issues/2857))
- Fixed a bug where custom field params were getting forgotten when calling `getNext()` and `getPrev()`, if an element query object was passed in. ([#3019](https://github.com/craftcms/cms/issues/3019))
- Fixed a bug where datepickers were getting scrollbars.
- Fixed a bug where volumes’ field layouts weren’t getting deleted when volumes were deleted. ([#3022](https://github.com/craftcms/cms/pull/3022))
- Fixed a bug where deleting a section or an entry type wouldn’t delete any associated entries that didn’t exist in the primary site. ([#3023](https://github.com/craftcms/cms/issues/3023))
- Fixed a bug where the `svg()` Twig function could convert `id` attributes within the SVG contents to invalid IDs. ([#3025](https://github.com/craftcms/cms/issues/3025))
- Fixed a bug where asset thumbnails wouldn’t load reliably in the Control Panel on load-balanced environments. ([#3026](https://github.com/craftcms/cms/issues/3026))
- Fixed a PHP error that could occur when validating Assets fields if a file was uploaded but no longer exists at the temp location. ([#3033](https://github.com/craftcms/cms/pull/3033))

## 3.0.12 - 2018-06-18

### Added
- Added a `leaves` element query param that limits the selected elements to just the leaves in the structure (elements without children).
- Added `craft\helpers\Db::deleteIfExists()`.
- Added `craft\services\Categories::deleteGroup()`. ([#3000](https://github.com/craftcms/cms/pull/3000))
- Added `craft\services\Tags::deleteTagGroup()`. ([#3000](https://github.com/craftcms/cms/pull/3000))
- Added `craft\services\UserGroups::deleteGroup()`. ([#3000](https://github.com/craftcms/cms/pull/3000))

### Changed
- Improved Control Panel styling. ([#2883](https://github.com/craftcms/cms/issues/2883))

### Removed
- Removed `craft\services\Fields::updateFieldVersionAfterRequest()`.

### Fixed
- Fixed a caching bug where the Fields service could still think a field existed after it had been deleted. ([#2985](https://github.com/craftcms/cms/issues/2985))
- Fixed a bug where Craft would not invalidate the dynamically-generated `craft\behaviors\ContentBehavior` and `craft\behaviors\ElementQueryBehavior` after saving/deleting a custom field, if the request didn’t end normally. ([#2999](https://github.com/craftcms/cms/issues/2999))
- Fixed a PHP error that could occur when saving entries with a URI format that contained certain Twig filters. ([#2995](https://github.com/craftcms/cms/issues/2995))
- Fixed a bug where `{shorthand}` variables in templates rendered by `craft\web\View::renderObjectTemplate()` could end up referencing global variables, if the variable wasn’t a property of the object. ([#3002](https://github.com/craftcms/cms/issues/3002))
- Fixed a bug where the Find and Replace utility wasn’t updating element titles. ([#2996](https://github.com/craftcms/cms/issues/2996))
- Fixed some wonky behavior if one of the custom user profile tabs was called “Account”. ([#2998](https://github.com/craftcms/cms/issues/2998))
- Fixed a bug where dragging a folder on the Assets index page could have unexpected results. ([#2873](https://github.com/craftcms/cms/issues/2873))
- Reduced the likelihood of SQL deadlock errors when saving elements. ([#3003](https://github.com/craftcms/cms/issues/3003))

## 3.0.11 - 2018-06-12

### Changed
- Sort options defined by element types’ `sortOptions()` / `defineSortOptions()` methods can now be specified as sub-arrays with `label`, `orderBy`, and `attribute` keys.
- Entries and categories can now be sorted by their slugs.
- The “Cache remote images?” option in the Asset Indexes utility is now enabled by default. ([#2977](https://github.com/craftcms/cms/issues/2977))

### Fixed
- Fixed a bug where it was not possible to order search results by search score, if the element type didn’t specify any sort options.
- Fixed a bug where clicking on “Date Created” and “Date Updated” column headers on element indexes wouldn’t update the sort order. ([#2975](https://github.com/craftcms/cms/issues/2975))
- Fixed a bug where Edit Entry pages were listing more than the 10 most recent versions. ([#2976](https://github.com/craftcms/cms/issues/2976))
- Fixed a SQL error that occurred when upgrading from Craft 2 to 3 via the terminal. ([#1347](https://github.com/craftcms/cms/issues/1347))
- Fixed the alignment of expand/collapse toggles in asset index sidebars. ([#2981](https://github.com/craftcms/cms/issues/2981))

## 3.0.10.3 - 2018-06-07

### Fixed
- Fixed a bug where the “New Entry” menu on the Entries index page would not contain any options on single-site installs, running MySQL. ([#2961](https://github.com/craftcms/cms/issues/2961))
- Fixed a bug where the `siteName` config setting wasn’t working as expected when set to an array. ([#2968](https://github.com/craftcms/cms/issues/2968))

## 3.0.10.2 - 2018-06-07

### Changed
- Improved the output of `craft\helpers\DateTimeHelper::humanDurationFromInterval()`.
- Updated Garnish to 0.1.24.

### Fixed
- Fixed JavaScript errors that could occur in the Control Panel on pages with Ajax requests. ([#2966](https://github.com/craftcms/cms/issues/2966))
- Fixed a bug where the “New Entry” menu on the Entries index page would not contain any options on single-site installs. ([#2961](https://github.com/craftcms/cms/issues/2961))
- Fixed a bug where JavaScript files registered with `craft\web\View::registerJsFile()` would be ignored if the `depends` option was set. ([#2965](https://github.com/craftcms/cms/issues/2965))

## 3.0.10.1 - 2018-06-06

### Fixed
- Fixed a bug where Craft wasn’t converting empty strings to `null` when saving data to non-textual columns.
- Fixed a bug where Craft would show a Database Connection Error on Install requests, if it couldn’t connect to the database.
- Fixed a bug where Craft wasn’t keeping track of element queries that were executed within `{% cache %}` tags. ([#2959](https://github.com/craftcms/cms/issues/2959))

## 3.0.10 - 2018-06-05

### Added
- Added support for a `CRAFT_LICENSE_KEY` PHP constant, which can be set to the project’s license key, taking precedence over the `license.key` file.
- Added `craft\helpers\Stringy::getLangSpecificCharsArray()`.
- Added `craft\web\View::setRegisteredAssetBundles()`.
- Added `craft\web\View::setRegisteredJsFiles()`.

### Changed
- Generated site URLs now always include full host info, even if the base site URL is root/protocol-relative. ([#2919](https://github.com/craftcms/cms/issues/2919))
- Variables passed into `craft\web\View::renderObjectTemplate()` can now be referenced using the shorthand syntax (e.g. `{foo}`).
- `craft\helpers\StringHelper::asciiCharMap()` now has `$flat` and `$language` arguments.
- Craft no longer saves new versions of entries when absolutely nothing changed about them in the save request. ([#2923](https://github.com/craftcms/cms/issues/2923))
- Craft no longer enforces plugins’ `minVersionRequired` settings if the currently-installed version begins with `
- 
- dev-`.
- Improved the performance of element queries when a lot of values were passed into a param, such as `id`, by using `IN()` and `NOT IN()` conditions when possible. ([#2937](https://github.com/craftcms/cms/pull/2937))
- The Asset Indexes utility no longer skips files with leading underscores. ([#2943](https://github.com/craftcms/cms/issues/2943))
- Updated Garnish to 0.1.23.

### Deprecated
- Deprecated the `customAsciiCharMappings` config setting. (Any corrections to ASCII char mappings should be submitted to [Stringy](https://github.com/danielstjules/Stringy).)

### Fixed
- Fixed a PHP error that could occur when `craft\fields\Number::normalizeValue()` was called without passing an `$element` argument. ([#2913](https://github.com/craftcms/cms/issues/2913))
- Fixed a bug where it was not possible to fetch Matrix blocks with the `relatedTo` param if a specific custom field was specified.
- Fixed a bug where `craft\helpers\UrlHelper::url()` and `siteUrl()` were not respecting the `$scheme` argument for site URLs.
- Fixed a bug where `{id}` tags within element URI formats weren’t getting parsed correctly on first save. ([#2922](https://github.com/craftcms/cms/issues/2922))
- Fixed a bug where `craft\helpers\MigrationHelper::dropAllForeignKeysToTable()` wasn’t working correctly. ([#2897](https://github.com/craftcms/cms/issues/2897))
- Fixed a “Craft is not defined” JavaScript error that could occur on the Forgot Password page in the Control Panel and Dev Toolbar requests.
- Fixed a bug where rotating the screen on iOS would change how the page was zoomed.
- Fixed a bug where `craft\helpers\StringHelper::toAscii()` and the `Craft.asciiString()` JS method weren’t using language-specific character replacements, or any custom replacements defined by the `customAsciiCharMappings` config setting.
- Fixed a bug where the number `0` would not save in a Plain Text field.
- Fixed a bug where Craft could pick the wrong current site if the primary site had a root-relative or protocol-relative URL, and another site didn’t, but was otherwise an equal match.
- Fixed a bug where Control Panel Ajax requests could cause some asset bundles and JavaScript files to be double-registered in the browser.
- Fixed a bug where the “New entry” menu on the Entries index page was including sections that weren’t available in the selected site, and they weren’t linking to Edit Entry pages for the selected site. ([#2925](https://github.com/craftcms/cms/issues/2925))
- Fixed a bug where the `|date`, `|time`, and `|datetime` filters weren’t respecting their `$timezone` arguments. ([#2926](https://github.com/craftcms/cms/issues/2926))
- Fixed a bug where element queries weren’t respecting the `asArray` param when calling `one()`. ([#2940](https://github.com/craftcms/cms/issues/2940))
- Fixed a bug where the Asset Indexes utility wouldn’t work as expected if all of a volume’s assets had been deleted from the file system. ([#2955](https://github.com/craftcms/cms/issues/2955))
- Fixed a SQL error that could occur when a `{% cache %}` tag had no body. ([#2953](https://github.com/craftcms/cms/issues/2953))

## 3.0.9 - 2018-05-22

### Added
- Added a default plugin icon to plugins without an icon in the Plugin Store.
- Added `craft\helpers\ArrayHelper::without()` and `withoutValue()`.
- Added `craft\base\FieldInterface::modifyElementIndexQuery()`.
- Added `craft\elements\db\ElementQueryInterface::andWith()`.

### Changed
- Fixed a bug where Craft was checking the file system when determining if an asset was a GIF, when it should have just been checking the file extension.
- `craft\base\Plugin` now sets the default `$controllerNamespace` value to the plugin class’ namespace + `\controllers` or `\console\controllers`, depending on whether it’s a web or console request.
- Improved the contrast of success and error notices in the Control Panel to meet WCAG AA requirements. ([#2885](https://github.com/craftcms/cms/issues/2885))
- `fieldValue` is now a protected field handle. ([#2893](https://github.com/craftcms/cms/issues/2893))
- Craft will no longer discard any preloaded elements when setting the `with` param on an element query, fixing a bug where disabled Matrix blocks could show up in Live Preview if any nested fields were getting eager-loaded. ([#1576](https://github.com/craftcms/cms/issues/1576))
- Improved memory usage when using the `{% cache %}` tag. ([#2903](https://github.com/craftcms/cms/issues/2903))

### Fixed
- Fixed a bug where the Plugin Store was listing featured plugins (e.g. “Recently Added”) in alphabetical order rather than the API-defined order. ([pixelandtonic/craftnet#83](https://github.com/pixelandtonic/craftnet/issues/83))
- Fixed a SQL error that occurred when programmatically saving a field layout, if the field’s `required` property wasn’t set.
- Fixed a JavaScript error that could occur when multiple Assets fields were present on the same page.
- Fixed an error that could occur when running the `setup` command on some environments.
- Fixed a PHP error that could occur when calling `craft\elements\db\ElementQuery::addOrderBy()` if `$columns` normalized to an empty array. ([#2896](https://github.com/craftcms/cms/issues/2896))
- Fixed a bug where it wasn’t possible to access custom field values on Matrix blocks via `matrixblock` reference tags.
- Fixed a bug where relational fields with only disabled elements selected would get empty table cells on element indexes. ([#2910](https://github.com/craftcms/cms/issues/2910))

## 3.0.8 - 2018-05-15

### Added
- Number fields now have a “Default Value” setting. ([#927](https://github.com/craftcms/cms/issues/927))
- Added the `preserveCmykColorspace` config setting, which can be set to `true` to prevent images’ color spaces from getting converted to sRGB on environments running ImageMagick.

### Changed
- Error text is now orange instead of red. ([#2885](https://github.com/craftcms/cms/issues/2885))
- Detail panes now have a lighter, more saturated background color.

### Fixed
- Fixed a bug where Craft’s default MySQL backup command would not respect the `unixSocket` database config setting. ([#2794](https://github.com/craftcms/cms/issues/2794))
- Fixed a bug where some SVG files were not recognized as SVG files.
- Fixed a bug where Table fields could add the wrong number of default rows if the Min Rows setting was set, and the Default Values setting had something other than one row. ([#2864](https://github.com/craftcms/cms/issues/2864))
- Fixed an error that could occur when parsing asset reference tags. ([craftcms/redactor#47](https://github.com/craftcms/redactor/issues/47))
- Fixed a bug where “Try” and “Buy” buttons in the Plugin Store were visible when the `allowUpdates` config setting was disabled. ([#2781](https://github.com/craftcms/cms/issues/2781))
- Fixed a bug where Number fields would forget their Min/Max Value settings if they were set to 0.
- Fixed a bug where entry versions could be displayed in the wrong order if multiple versions had the same creation date. ([#2889](https://github.com/craftcms/cms/issues/2889))
- Fixed an error that occurred when installing Craft on a domain with an active user session.
- Fixed a bug where email verification links weren’t working for publicly-registered users if the registration form contained a Password field and the default user group granted permission to access the Control Panel.

### Security
- Login errors for locked users now factor in whether the `preventUserEnumeration` config setting is enabled.

## 3.0.7 - 2018-05-10

### Added
- Added the `transformGifs` config setting, which can be set to `false` to prevent GIFs from getting transformed or cleansed. ([#2845](https://github.com/craftcms/cms/issues/2845))
- Added `craft\helpers\FileHelper::isGif()`.

### Changed
- Craft no longer logs warnings about missing translation files when Dev Mode isn’t enabled. ([#1531](https://github.com/craftcms/cms/issues/1531))
- Added `craft\services\Deprecator::$logTarget`. ([#2870](https://github.com/craftcms/cms/issues/2870))
- `craft\services\Deprecator::log()` no longer returns anything.

### Fixed
- Fixed a bug where it was impossible to upload new assets to Assets fields using base64-encoded strings. ([#2855](https://github.com/craftcms/cms/issues/2855))
- Fixed a bug where Assets fields would ignore all submitted asset IDs if any new assets were uploaded as well.
- Fixed a bug where SVG files that were using single quotes instead of double quotes would not be recognized as SVGs.
- Fixed a bug where translated versions of the “It looks like someone is currently performing a system update.” message contained an HTML-encoded `<br/>` tag.
- Fixed a bug where changing an entry’s type could skip adding the new entry type’s tabs, if the previous entry type didn’t have any tabs. ([#2859](https://github.com/craftcms/cms/issues/2859))
- Fixed warnings about missing SVG files that were logged by Control Panel requests.
- Fixed a bug where the `|date` filter would ignore date formatting characters that don’t have ICU counterparts. ([#2867](https://github.com/craftcms/cms/issues/2867))
- Fixed a bug where the global `currentUser` Twig variable could be set to `null` and global sets and could be missing some custom field values when a user was logged-in, if a plugin was loading Twig during or immediately after plugin instantiation. ([#2866](https://github.com/craftcms/cms/issues/2866))

## 3.0.6 - 2018-05-08

### Added
- Error messages about missing plugin-supplied field and volume types now show an Install button when possible.
- Added `craft\base\MissingComponentTrait::getPlaceholderHtml()`.
- Added `craft\db\Migration::EVENT_AFTER_UP` and `EVENT_AFTER_DOWN` events.
- Added `craft\elements\Asset::getContents()`.

### Changed
- Edit User pages will now warn editors when leaving the page with unsaved changes. ([#2832](https://github.com/craftcms/cms/issues/2832))
- Modules are once again loaded before plugins, so they have a chance to register Twig initialization events before a plugin initializes Twig. ([#2831](https://github.com/craftcms/cms/issues/2831))
- `craft\helpers\FileHelper::isSvg()` now returns `true` for files with an `image/svg` MIME type (missing the `+xml`). ([#2837](https://github.com/craftcms/cms/pull/2837))
- The `svg()` Twig function now accepts assets to be passed directly into it. ([#2838](https://github.com/craftcms/cms/pull/2838))
- The “Save and add another” save menu option on Edit Entry and Edit Categories pages now maintain the currently-selected site. ([#2844](https://github.com/craftcms/cms/issues/2844))
- PHP date patterns that are *only* a month name or week day name character will now format the date using the stand-alone month/week day name value. (For example, `'F'` will format a date as “Maggio” instead of “maggio”.)
- Servers without the Intl extension will now use location-agnostic locale data as a fallback if locale data for the specific locale isn’t available.
- The `|date` Twig filter always goes through `craft\i18n\Formatter::asDate()` now, unless formatting a `DateInterval` object.
- The Settings → Plugins page now shows “Buy now” buttons for any commercial plugins that don’t have a license key yet.

### Deprecated
- Deprecated `craft\helpers\DateTimeHelper::translateDate()`. `craft\i18n\Formatter::asDate()` should be used instead.

### Removed
- Removed the `translate` argument from the `|date`, `|time`, and `|datetime` Twig filters; the resulting formatted dates will always be translated now. (Use `myDate.format()` to avoid translations.)

### Fixed
- Fixed an error that could occur in the Plugin Store.
- Fixed a bug where `myDate|date('F')` was returning the short “May” translation rather than the full-length one. ([#2848](https://github.com/craftcms/cms/issues/2848))

## 3.0.5 - 2018-05-01

### Changed
- Fields’ translation icons now reveal the chosen Translation Method in their tooltip. ([#2808](https://github.com/craftcms/cms/issues/2808))
- Improved the error messages displayed when an Assets field has an invalid Upload Location setting. ([#2803](https://github.com/craftcms/cms/issues/2803))
- Craft now logs errors that occur when saving and replacing assets. ([#2814](https://github.com/craftcms/cms/issues/2814))
- Single sections’ entry types’ handles are now updated to match their section’s handle whenever the section is saved. ([#2824](https://github.com/craftcms/cms/issues/2824))
- The Control Panel background color was lightened up a bit.

### Fixed
- Fixed an error that would occur on servers without the Phar PHP extension enabled.
- Fixed an error that could occur if a Matrix block was deleted by a queue job. ([#2813](https://github.com/craftcms/cms/issues/2813))
- Fixed a bug where Twig could be configured to output times in UTC rather than the system timezone, if a bootstrapped module was loading Twig. ([#2761](https://github.com/craftcms/cms/issues/2761))
- Fixed a SQL error that could occur when upgrading from Craft 2 to Craft 3 with an active user session.
- Fixed various SQL errors that could occur when upgrading from Craft 2 to Craft 3, if there were any lingering Craft 3 database tables from a previous upgrade attempt.
- Fixed a bug where the Clear Caches tool was deleting the `.gitignore` file inside `web/cpresources/`. ([#2823](https://github.com/craftcms/cms/issues/2823))
- Fixed the vertical positioning of checkboxes in the Control Panel. ([#2825](https://github.com/craftcms/cms/issues/2825))
- Fixed a JavaScript error that could occur if an element type’s class name contained `\u`. ([#2826](https://github.com/craftcms/cms/issues/2826))

## 3.0.4 - 2018-04-24

### Added
- Added the `craft.globalSets()` template function. ([#2790](https://github.com/craftcms/cms/issues/2790))
- Added the `hasDescendants` element query param. ([#2786](https://github.com/craftcms/cms/issues/2786))
- Added `craft\elements\User::hasDashboard`.

### Changed
- Sections and category groups now ignore posted Template settings for sites that don’t have URI Formats.
- Control Panel resources are once again eager-published. ([#2763](https://github.com/craftcms/cms/issues/2763))
- `entries/save-entries` and `categories/save-category` actions now include the `slug` for responses that accept JSON. ([#2792](https://github.com/craftcms/cms/issues/2792))
- Most `craft\services\Path` methods now have a `$create` argument, which can be set to `false` to prevent the directory from being created if it doesn’t exist yet.
- Craft no longer creates directories when it just needed to clear it. ([#2771](https://github.com/craftcms/cms/issues/2771))
- `craft\services\Config::setDotEnvVar()` now sets the environment variable for the current request, in addition to updating the `.env` file.
- Removed `craft\controllers\AssetsController::actionDownloadTempAsset()`.
- User now must be logged in to use the Asset Preview File functionality.

### Fixed
- Fixed a bug where users would regain all default Dashboard widgets if all widgets were removed. ([#2769](https://github.com/craftcms/cms/issues/2769))
- Fixed a bug where you would get a “not a valid language” error message when creating a new site using certain languages.
- Fixed a bug where database connection settings that were set by the `setup` command weren’t always taking effect in time for the CLI installer. ([#2774](https://github.com/craftcms/cms/issues/2774))
- Fixed a bug where empty Plain Text fields were getting empty string values rather than `null`.
- Fixed a bug where elements within relational fields could have two thumbnails. ([#2785](https://github.com/craftcms/cms/issues/2785))
- Fixed a bug where it was not possible to pass a `--table-prefix` argument to the `setup/db-creds` command. ([#2791](https://github.com/craftcms/cms/pull/2791))
- Fixed an error that occurred for users without permission to perform updates, if available update info wasn’t cached.
- Fixed an error that occurred when `craft\elements\Asset::sources()` was called in a console request. ([#2798](https://github.com/craftcms/cms/issues/2798))
- Fixed JavaScript errors that could occur on the front-end after deleting Matrix blocks. ([#2799](https://github.com/craftcms/cms/pull/2799))

## 3.0.3.1 - 2018-04-18

### Fixed
- Fixed an error that occurred when editing an entry if any of the entry’s revisions were created with an entry type that no longer exists.
- Fixed an error that could occur when saving an asset. ([#2764](https://github.com/craftcms/cms/issues/2764))
- Fixed a bug where Craft assumed an asset was missing if there was an error when indexing it. ([#2763](https://github.com/craftcms/cms/issues/2763))

## 3.0.3 - 2018-04-17

### Added
- Added `craft\elements\Entry::updateTitle()`.
- Added `Yii::alias()`.

### Changed
- New sites’ Base URLs now default to `@web/`.
- Textual custom fields now ensure that they don’t contain 4+ byte characters. ([#2725](https://github.com/craftcms/cms/issues/2725))
- It is no longer expected that all of the `defaultSearchTermOptions` config setting options will be set if any of the default option values need to be overridden. ([#2737](https://github.com/craftcms/cms/issues/2737))
- Control Panel panes now have at least 48 pixels of bottom padding. ([#2744](https://github.com/craftcms/cms/issues/2744))
- Craft now intercepts 404-ing resource requests, and publishes the resources on the fly.
- The Clear Caches utility now has a “Control Panel resources” option.
- The Clear Caches utility now sorts the cache options alphabetically.
- When enabling new sites for a section, the new sites’ content is now based on the primary site’s content, if the section was and still is enabled for the primary site. ([#2748](https://github.com/craftcms/cms/issues/2748))
- Improved the responsiveness of element indexes.
- `Craft.BaseElementIndexView` now has a `loadMoreElementsAction` setting. ([#2762](https://github.com/craftcms/cms/pull/2762))

### Fixed
- Fixed a bug where the Clear Caches utility was not deleting template caches. ([#2720](https://github.com/craftcms/cms/issues/2720))
- Fixed a bug where the Plugin Store was not displaying payment errors on checkout.
- Fixed a bug where Control Panel-defined routes that contained special regular expression characters weren’t working. ([#2721](https://github.com/craftcms/cms/issues/2721))
- Fixed a bug where it was not possible to save system messages in some cases.
- Fixed a bug where static translations within dynamic entry title formats were getting translated using the current site’s language, rather than the entry’s language. ([#2722](https://github.com/craftcms/cms/issues/2722))
- Fixed a bug where deprecation errors for some date formatting methods were not escaping backslashes.
- Fixed a bug where plugins’ “Last update” timestamps in the Plugin Store weren’t getting formatted correctly in Safari. ([#2733](https://github.com/craftcms/cms/issues/2733))
- Fixed references to a nonexistent `Craft.eot` file in the Control Panel CSS. ([#2740](https://github.com/craftcms/cms/issues/2740))
- Fixed a bug where the default PostgreSQL database restore command wasn’t setting the `PGPASSWORD` environment variable. ([#2741](https://github.com/craftcms/cms/pull/2741))
- Fixed an error that could occur if the system time zone was not supported by the ICU library, on environments with the Intl extension loaded.
- Fixed a bug where several administrative fields had translatable icons. ([#2742](https://github.com/craftcms/cms/issues/2742))
- Fixed a bug where `craft\controllers\PluginStoreController::actionSavePluginLicenseKeys()` was trying to set a plugin license key for plugins which were not installed.

### Security
- Fixed a bug assets were not getting cleansed on upload. ([#2709](https://github.com/craftcms/cms/issues/2709))

## 3.0.2 - 2018-04-10

### Added
- Added the `EVENT_BEFORE_DELETE_CACHES` and `EVENT_AFTER_DELETE_CACHES` events to `craft\services\TemplateCaches`.
- Added `craft\events\DeleteTemplateCachesEvent`.

### Changed
- Craft now deletes all compiled templates whenever Craft or a plugin is updated. ([#2686](https://github.com/craftcms/cms/issues/2686))
- The Plugin Store now displays commercial plugins’ renewal prices. ([#2690](https://github.com/craftcms/cms/issues/2690))
- The Plugin Store no longer shows the “Upgrade Craft CMS” link if Craft is already running (and licensed to run) the Pro edition. ([#2713](https://github.com/craftcms/cms/issues/2713))
- Matrix fields now set `$propagating` to `true` when saving Matrix blocks, if the owner element is propagating.
- `craft\helpers\ArrayHelper::toArray()` no longer throws a deprecation error when a string without commas is passed to it. ([#2711](https://github.com/craftcms/cms/issues/2711))
- Editable tables now support an `html` column type, which will output cell values directly without encoding HTML entities. ([#2716](https://github.com/craftcms/cms/pull/2716))
- `Craft.EditableTable` instances are now accessible via `.data('editable-table')` on their `<table>` element. ([#2694](https://github.com/craftcms/cms/issues/2694))
- Updated Composer to 1.6.3. ([#2707](https://github.com/craftcms/cms/issues/2707))
- Updated Garnish to 0.1.22. ([#2689](https://github.com/craftcms/cms/issues/2689))

### Fixed
- Fixed an error that could occur in the Control Panel if any plugins with licensing issues were installed. ([#2691](https://github.com/craftcms/cms/pull/2691))
- Fixed a bug on the Plugin Store’s Payment screen where the “Use a new credit card” radio option would not get selected automatically even if it was the only one available.
- Fixed a bug where `craft\web\assets\vue\VueAsset` didn’t respect the `useCompressedJs` config setting.
- Fixed an error that occurred when saving a Single entry over Ajax. ([#2687](https://github.com/craftcms/cms/issues/2687))
- Fixed an error that could occur when disabling a site on a Single section. ([#2695](https://github.com/craftcms/cms/issues/2695))
- Fixed an error that could occur on requests without a content type on the response. ([#2704](https://github.com/craftcms/cms/issues/2704))
- Fixed a bug where the `includeSubfolders` asset query param wasn’t including results in the parent folder. ([#2706](https://github.com/craftcms/cms/issues/2706))
- Fixed an error that could occur when querying for users eager-loaded with their photos, if any of the resulting users didn’t have a photo. ([#2708](https://github.com/craftcms/cms/issues/2708))
- Fixed a bug where relational fields within Matrix fields wouldn’t save relations to elements that didn’t exist on all of the sites the owner element existed on. ([#2683](https://github.com/craftcms/cms/issues/2683))
- Fixed a bug where relational fields were ignoring disabled related elements in various functions, including required field validation and value serialization.
- Fixed an error that would occur if a new custom field was created and added to an element’s field layout, and its value was accessed, all in the same request. ([#2705](https://github.com/craftcms/cms/issues/2705))
- Fixed a bug where the `id` param was ignored when used on an eager-loaded elements’ criteria. ([#2717](https://github.com/craftcms/cms/issues/2717))
- Fixed a bug where the default restore command for MySQL wouldn’t actually restore the database. ([#2714](https://github.com/craftcms/cms/issues/2714))

## 3.0.1 - 2018-04-04

### Deprecated
- Brought back and deprecated the `Craft::Personal` and `Craft::Client` constants.

### Fixed
- Fixed a bug where elements’ `getNext()` and `getPrev()` methods were modifying the element query passed into them. ([#2160](https://github.com/craftcms/cms/issues/2160))
- Fixed a bug where Table fields could be pre-populated with one too many rows. ([#2680](https://github.com/craftcms/cms/pull/2680))

### Security
- Craft no longer sends exception messages to error templates, unless the exception is an instance of `yii\base\UserException`.

## 3.0.0.2 - 2018-04-04

### Fixed
- Fixed a bug where Craft Pro installs were getting identified as Craft Solo in the Control Panel.

## 3.0.0 - 2018-04-04

### Added
- The codebase has been completely rewritten and refactored to improve performance, maintainability, and extensibility.
- Craft can now be [installed](https://docs.craftcms.com/v3/installation.html) via Composer in addition to a zip file. ([#895](https://github.com/craftcms/cms/issues/895))
- Craft’s setup wizard is now available as a CLI tool in addition to the web-based one.
- [Plugins](https://docs.craftcms.com/v3/plugin-intro.html) are now loaded as Composer dependencies, and implemented as extensions of [Yii modules](http://www.yiiframework.com/doc-2.0/guide-structure-modules.html).
- Added [multi-site](https://docs.craftcms.com/v3/sites.html) support.
- Added the Plugin Store, where plugins can be discovered, trialled, and purchased. ([#808](https://github.com/craftcms/cms/issues/808))
- Plugins can now be updated and removed from within the Control Panel.
- Asset sources are now called “volumes”, and plugins can supply their own volume types.
- Added the Image Editor, which can be used to rotate, crop, and flip images, as well as set focal points on them.
- Added asset previews, which can be triggered via a “Preview file” action on the Assets index, or with a `shift` + `spacebar` keyboard shortcut throughout the Control Panel.
- Asset editor HUDs now show image previews. ([#837](https://github.com/craftcms/cms/issues/837))
- Added the “Utilities” section to the Control Panel, replacing the Tools area of the Settings page.
- Added the Debug Toolbar, powered by the [Debug Extension for Yii 2](http://www.yiiframework.com/doc-2.0/guide-tool-debugger.html).
- Added support for [Content Migrations](https://docs.craftcms.com/v3/content-migrations.html).
- Added support for PostgreSQL.

### Changed
- The Control Panel has been redesigned for better usability, readability and responsiveness.
- Renamed all “URL Format” things to “URI Format”, in the Control Panel UI and in the code.
- Added the “Propagate entries across all enabled sites?” section setting. If disabled, entries will only be associated with the site they were created on. ([#2330](https://github.com/craftcms/cms/issues/2330))
- Structure sections and category groups no longer have Nested URL Format settings. (It’s still possible to achieve the same result with a single URI Format setting.)
- When an entry type is updated, Craft now re-saves all entries of that type.
- When a category is deleted, its nested categories are no longer deleted with it.
- Craft no longer re-saves *all* localizable elements after a new site is created; entries and Matrix blocks are skipped, and plugins that supply custom element types must now re-save their elements manually as well.
- The “New entry” and “New category” buttons on Entries and Categories index pages now load the Edit page for the currently-selected site. ([#2236](https://github.com/craftcms/cms/issues/2236))
- Elements now validate that custom field values will fit within their database columns, for fields with textual or numeric column types.
- User photos are now assets. ([#933](https://github.com/craftcms/cms/issues/933))
- Assets now have a “Link” table attribute option.
- Volumes’ “Base URL” settings can now begin with `@web`, which is an alias for the root URL that Craft is running from.
- Local volumes’ “File System Path” settings can now begin with `@webroot`, which is an alias for the path to the directory that `index.php` lives in.
- Global Sets’ field layouts can now have custom tabs.
- Color inputs can now be left blank.
- Color values within Table fields are now represented by `craft\fields\data\ColorData` objects.
- Element titles now get a validation error if they contain any 4+ byte characters (like emoji), on servers running MySQL. ([#2513](https://github.com/craftcms/cms/issues/2513))
- Lightswitch fields that don’t have a value yet will now be assigned the default field value, even for existing elements. ([#2404](https://github.com/craftcms/cms/issues/2404))
- The system installer now sets the initial admin account’s preferred language to the site language selected in the installation wizard. ([#2480](https://github.com/craftcms/cms/issues/2480))
- Table fields now have “Min Rows”, “Max Rows”, and “Add Row Label” settings. ([#2372](https://github.com/craftcms/cms/issues/2372))
- Table fields now have “Date”, “Time”, “Lightswitch”, and “Color” column type options.
- Color fields now return a `craft\fields\data\ColorData` object, with `hex`, `rgb`, `red`, `green`, `blue`, `r`, `g`, `b`, and `luma` properties.
- Matrix fields now have “Manage blocks on a per-site basis”, “Min Blocks”, and “Max Blocks” settings.
- Matrix fields with only one block type, and equal values for the Min Blocks and Max Blocks settings, now hide the UI for adding and deleting blocks.
- Matrix fields with only one block type will now auto-create the minimum number of blocks required by the field, per the Min Blocks setting, for new elements. ([#850](https://github.com/craftcms/cms/issues/850))
- The `migrate/up` console command will now update the appropriate schema version in the database after successfully completing all migrations. ([#1907](https://github.com/craftcms/cms/issues/1907))
- Users can now set their preferred language to any supported application language. ([#847](https://github.com/craftcms/cms/issues/847))
- Users are no longer logged out when verifying a new email address on their own account. ([#1421](https://github.com/craftcms/cms/issues/1421))
- Users no longer get an exception or error message if they click on an invalid/expired email verification link and are already logged in. Instead they’ll be redirected to wherever they would normally be taken immediately after logging in. ([#1422](https://github.com/craftcms/cms/issues/1422))
- If anything prevents a user from being deleted, any changes that were made in preparation for deleting the user are now rolled back.
- Added `webp` as a web-safe image format.
- Craft now checks if the current installation can manipulate an image instead of checking against a predefined list. ([#1648](https://github.com/craftcms/cms/issues/1648), [#1545](https://github.com/craftcms/cms/issues/1545))
- The `getCsrfInput()` global function has been renamed to `csrfInput()`. (getCsrfInput() still works but produces a deprecation error.)
- The `{% cache %}` tag no longer includes the query string when storing the cache URL.
- Added the `|timestamp` Twig filter, for formatting a date as a user-friendly timestamp.
- Added the `|datetime` Twig filter, for formatting a date with a localized date+time format.
- Added the `|time` Twig filter, for formatting a date with a localized time format.
- Added the `|multisort` Twig filter, which duplicates an array and sorts it with [craft\helpers\ArrayHelper::multisort()](http://www.yiiframework.com/doc-2.0/yii-helpers-basearrayhelper.html#multisort()-detail).
- Added the `|atom` and `|rss` Twig filters, for formatting dates in Atom and RSS date formats, respectively.
- Added the `|column` Twig filter, for capturing the key/property values of a series of arrays/objects.
- Added the `|index` Twig filter, for indexing an array of arrays/objects by one of their keys/values.
- Added the `|filterByValue` Twig filter.
- Added the `|duration` Twig filter, which converts a `DateInterval` object into a human-readable duration.
- The `t` filter now always defaults to translating the given string using the `site` category unless it is otherwise specified (e.g. `myString|t('pluginhandle')`).
- The `|date` filter can be passed `'short'`, `'medium'`, `'long'`, and `'full'`, which will format the date with a localized date format.
- It is now possibly to customize the SQL of [element queries](https://docs.craftcms.com/v3/element-queries.html), and there are more choices on how the data should be returned.
- Element queries are no longer limited to 100 results by default.
- The “Failed” message in the queue HUD in the Control Panel now shows the full error message as alt text. ([#855](https://github.com/craftcms/cms/issues/855))
- Added the `convertFilenamesToAscii` config setting.
- Added the `preserveExifData` config setting, `false` by default and requires Imagick. ([#2034](https://github.com/craftcms/cms/issues/2034))
- Added the `aliases` config setting, providing an easy way to define custom [aliases](http://www.yiiframework.com/doc-2.0/guide-concept-aliases.html).
- Removed support for automatically determining the values for the `omitScriptNameInUrls` and `usePathInfo` config settings.
- It’s now possible to override Craft’s application config via `config/app.php`.
- It’s now possible to override volume settings via `config/volumes.php`.
- It’s now possible to override all plugins’ settings via `config/<plugin-handle>.php`.
- Renamed the `runTasksAutomatically` config setting to `runQueueAutomatically`.
- The `translationDebugOutput` config setting will now wrap strings with `@` characters if the category is `app`, `$` if the category is `site`, and `%` for anything else.
- All user-defined strings in the Control Panel (e.g. section names) are now translated using the `site` category, to prevent translation conflicts with Craft’s own Control Panel translations.
- Routes can now be stored on a per-site basis, rather than per-locale.
- Web requests are now logged to `storage/logs/web.log`.
- Web requests that result in 404 errors are now logged to `storage/logs/web-404s.log`.
- Console requests are now logged to `storage/logs/console.log`.
- Queue requests are now logged to `storage/logs/queue.log`.
- Craft 3 now requires PHP 7.0.0 or later.
- Craft 3 now requires MySQL 5.5+ or PostgreSQL 9.5+.
- Craft now takes advantage of the [PHP Intl extension](http://php.net/manual/en/book.intl.php) when available.
- Craft now uses Stringy for better string processing support.
- Craft now uses Flysystem for better asset volume support.
- Craft now uses Swiftmailer for better email sending support.
- Craft now uses the [Yii 2 Queue Extension](https://github.com/yiisoft/yii2-queue) for managing background tasks.
- Craft now uses the Zend Feed library for better RSS and Atom processing support.
- Updated Yii to 2.0.15.1.
- Updated Twig to 2.4.
- Updated Guzzle to 6.3.

### Deprecated
- Many things have been deprecated. See [Changes in Craft 3](https://docs.craftcms.com/v3/changes-in-craft-3.html) for a complete list.

### Fixed
- Fixed a bug where a PHP session would be started on every template rendering request whether it was needed or not. ([#1765](https://github.com/craftcms/cms/issues/1765))

### Security
- Craft uses OpenSSL for encryption rather than mcrypt, which is far more secure and well-maintained.<|MERGE_RESOLUTION|>--- conflicted
+++ resolved
@@ -1,6 +1,5 @@
 # Release Notes for Craft CMS 3.x
 
-<<<<<<< HEAD
 ## Unreleased (3.2)
 
 ### Added
@@ -102,10 +101,7 @@
 ### Deprecated
 - Deprecated `craft\helpers\ArrayHelper::filterByValue()`. Use `where()` instead.
 
-## Unreleased (3.1)
-=======
 ## 3.1.27 - 2019-05-14
->>>>>>> d5b2aa25
 
 ### Added
 - Added `craft\fields\Matrix::EVENT_SET_FIELD_BLOCK_TYPES`. ([#4252](https://github.com/craftcms/cms/issues/4252))
