# Release Notes for Craft CMS 3.x

## Unreleased

### Added
<<<<<<< HEAD
- Added the `--force` option to the `project-config/sync` command that forces project config to re-save everything that's not new or removed.
=======
- Added `craft\base\LogTargetTrait`, which can be used by custom `log` components, to gain security and privacy features provided by Craft’s built-in file target. ([#4127](https://github.com/craftcms/cms/pull/4127))

### Changed
- When creating a new site, global sets are now propagated to it before other element types. ([#3446](https://github.com/craftcms/cms/issues/3446))
- Locked Twig down to ~2.7.2, to avoid a bug in 2.8.0. ([twigphp/Twig#2942](https://github.com/twigphp/Twig/issues/2942))
>>>>>>> dcb0ecbb

### Fixed
- Fixed an error that occurred when installing a missing plugin from the Settings → Plugins page. ([#4140](https://github.com/craftcms/cms/issues/4140))
- Fixed PHP type errors that could occur when calling some deprecated `craft.request` methods in templates. ([#4124](https://github.com/craftcms/cms/issues/4124))
- Fixed performance issues that could occur where uploading GIFs in the Control Panel. ([#4131](https://github.com/craftcms/cms/pull/4131))
- Fixed a bug where it wasn’t possible to create a new global set with the same name or handle as a soft-deleted one. ([#4091](https://github.com/craftcms/cms/issues/4091))
- Fixed a bug where pending users’ verification codes were getting deleted if they were impersonated by an admin. ([#4130](https://github.com/craftcms/cms/issues/4130))

## 3.1.22 - 2019-04-10

### Added
- Added `craft\base\ElementTrait::$resaving`, which indicates whether the element is currently being resaved via a `ResaveElements` job or a `resave` command. ([#3482](https://github.com/craftcms/cms/issues/3482))
- Added `craft\db\Paginator::setPageResults()`. ([#4120](https://github.com/craftcms/cms/issues/4120))

### Changed
- Changed the way Craft updates search indexes, to reduce the likelihood of a deadlock. ([#3197](https://github.com/craftcms/cms/issues/3197))
- Improved styles and behavior of the Plugin Store.
- The Settings → Plugins page now notes which plugins are expired, with links to renew them on [id.craftcms.com](https://id.craftcms.com).
- Improved the styling of info HUDs that contain long text or tables. ([#4107](https://github.com/craftcms/cms/pull/4107))

### Fixed
- Fixed a PHP error that could occur during asset indexing in some cases.
- Fixed a bug where entry drafts weren’t showing previous changes to Matrix fields on the draft. ([#4105](https://github.com/craftcms/cms/issues/4105))
- Fixed a bug where `project.yaml` changes weren’t always getting picked up. ([#4028](https://github.com/craftcms/cms/issues/4028))
- Fixed a bug where the `project-config/rebuild` command would restore soft-deleted components. ([#4100](https://github.com/craftcms/cms/issues/4100))
- Fixed a bug where the `project-config/sync` command was not performing schema checks.
- Fixed an error that occurred when backing up the database if the database password contained a `$` character. ([#4115](https://github.com/craftcms/cms/issues/4115))

## 3.1.21.1 - 2019-04-04

### Fixed
- Fixed a bug where underscores were getting stripped from element slugs. ([#4096](https://github.com/craftcms/cms/issues/4096))

## 3.1.21 - 2019-04-03

### Added
- Added the `backup` command, which creates a new database backup. ([#4075](https://github.com/craftcms/cms/issues/4075))
- Added the `queue/retry` command, which can be passed a failed job ID, or `all` to retry all failed jobs. ([#4072](https://github.com/craftcms/cms/issues/4072))
- Added `craft\queue\Queue::retryAll()`.
- Added `craft\services\sections::$autoResaveEntries`, which can be set to `false` from `config/app.php` to prevent Craft from auto-resaving entries after sections and entry types are updated. ([#3482](https://github.com/craftcms/cms/issues/3482))

### Changed
- It’s now possible to double-click on asset sources to expand/collapse their subfolders. ([#4070](https://github.com/craftcms/cms/issues/4070))
- Craft no longer auto-resaves entries after saving a section or entry type if nothing changed of any significance to entries. ([#3482](https://github.com/craftcms/cms/issues/3482))
- Craft now formats filesizes using metric units (e.g. MB instead of MiB).
- The updater is now capable of handling package name changes.
- Craft now requires Yii 2.0.17.

### Fixed
- Fixed a bug where the Asset Indexes utility wasn’t logging exceptions.
- Fixed a SQL error that could occur when using the Asset Indexes utility, if any filenames contained 4+ byte characters.
- Fixed a bug where entry queries could return duplicate results for any entries that belong to a section that has soft-deleted structures associated with it. ([#4066](https://github.com/craftcms/cms/issues/4066))
- Fixed a bug where rebuilding project config would not work with Matrix fields with no block types. ([#4074](https://github.com/craftcms/cms/issues/4074)
- Fixed an error that occurred when sending emails if the `testToEmailAddress` config setting was set. ([#4076](https://github.com/craftcms/cms/issues/4076))
- Fixed a bug where it wasn’t possible to pass the `--element-id` option on `resave/*` commands.
- Fixed a bug where Matrix fields were including disabled blocks if any changes had been made to the Matrix block query params.
- Fixed SQL errors that could occur if the table prefix had ever changed.

## 3.1.20.1 - 2019-03-27

### Fixed
- Fixed an error that occurred when regenerating the project config, if there were any fields without settings. ([#4062](https://github.com/craftcms/cms/issues/4062))
- Fixed an error that occurred when loading the `_includes/forms/date` template without passing a `value` variable. ([#4063](https://github.com/craftcms/cms/issues/4063))

## 3.1.20 - 2019-03-27

### Added
- Added the `project-config/rebuild` console command.
- Added the `verifyEmailSuccessPath` config setting.
- Added the “Prefix” and “Suffix” settings for Number fields. ([#4055](https://github.com/craftcms/cms/issues/4055))
- Added the “Max Length” setting for URL fields. ([#4019](https://github.com/craftcms/cms/issues/4019))
- Added the `devMode` global Twig variable. ([#4038](https://github.com/craftcms/cms/issues/4038))
- Added `craft\config\GeneralConfig::getVerifyEmailSuccessPath()`.
- Added `craft\events\RebuildConfigEvent`.
- Added `craft\services\ProjectConfig::rebuild()`.
- Added `craft\services\Sections::pruneDeletedField()`.

### Changed
- Textareas within the Control Panel can now be manually vertically resized. ([#4030](https://github.com/craftcms/cms/issues/4030))
- The Craft Support widget now includes a “More Resources” section. ([#4058](https://github.com/craftcms/cms/issues/4058))
- The `_includes/forms/text` Control Panel template now supports `step`, `min`, and `max` attributes.
- Users without access to the Control Panel are now redirected according to the `verifyEmailSuccessPath` config setting after verifying a new email address. ([#1998](https://github.com/craftcms/cms/issues/1998))
- The `_includes/forms/text` Control Panel template now supports passing `autocorrect: false` and `autocapitalize: false`, to disable autocorrect and auto-capitalization on iOS devices.
- iOS autocorrect and auto-capitalization has been disabled for all core “Handle” and “Slug” fields in the Control Panel. ([#4009](https://github.com/craftcms/cms/issues/4009))
- Number fields now format their values for element index tables. ([#4059](https://github.com/craftcms/cms/issues/4059))
- When installing Craft using a `project.yaml`, Craft now backups the existing config to the config backup folder if there are errors. ([#4017](https://github.com/craftcms/cms/issues/4017))
- Craft now prunes entry type layouts when deleting a field.
- Craft no longer modifies the DSN string if set explicitly with the `dsn` database config setting.
- Craft no longer throws an `InvalidConfigException` when the `dsn` database config setting is set and contains an unexpected parameter.

### Fixed
- Fixed a bug where Craft wasn’t removing hyphens and other symbols from auto-generated asset titles. ([#4011](https://github.com/craftcms/cms/issues/4011))
- Fixed a PHP error that occurred when calling `craft\services\EntryRevisions::getDraftById()` or `getVersionById()` for a draft/version that belonged to a soft-deleted entry. ([#4013](https://github.com/craftcms/cms/issues/4013))
- Fixed a bug where Craft wasn’t respecting the site selection for routes defined in Settings → Routes. ([#4021](https://github.com/craftcms/cms/issues/4021))
- Fixed a bug where the `project-config/sync` command wasn’t logging exceptions. ([#4015](https://github.com/craftcms/cms/issues/4015))
- Fixed an error that occurred when attempting to use Live Preview with a pending user account. ([#4025](https://github.com/craftcms/cms/issues/4025))
- Fixed an error when displaying a date input in the Control Panel if the value passed wasn’t a `DateTime` object. ([#4041](https://github.com/craftcms/cms/issues/4041))
- Fixed a PHP error that occurred when passing an array of `craft\elements\User` objects to `craft\mail\Message::setTo()`. ([#4048](https://github.com/craftcms/cms/issues/4048))
- Fixed a bug where Craft was applying the `offset` param to both ends of the result set when paginating queries. ([#4052](https://github.com/craftcms/cms/issues/4052))
- Fixed a PHP error that occurred if `true` or `false` was passed to the third argument of `craft\db\Command::upsert()`. ([#4054](https://github.com/craftcms/cms/pull/4054))
- Fixed a bug where deleting fields via `project.yaml` could prevent other changes from being applied.
- Fixed a bug where field UIDs could be overwritten in some cases.

## 3.1.19 - 2019-03-19

### Added
- Added the `_includes/pagination` Control Panel template.
- Added `craft\db\Paginator`.
- Added `craft\web\twig\variables\Paginate::create()`.

### Changed
- The `{% paginate %}` tag now accepts any query object, not just element queries.
- The `_includes/forms/autosuggest` template now has `data` and `methods` blocks that can be overridden by sub-templates to customize the autosuggest behavior.

### Fixed
- Fixed a bug where sidebar badge counts in the Control Panel were getting formatted with two decimals if the Intl extension wasn’t loaded. ([#4002](https://github.com/craftcms/cms/issues/4002))
- Fixed a bug where entry drafts would forget that certain field values had been cleared out, and continue using the live revision’s content instead. ([#3981](https://github.com/craftcms/cms/issues/3981))
- Fixed an error that occurred if a Table field was created with a Date or Time column and no rows in the Default Values setting. ([#4005](https://github.com/craftcms/cms/issues/4005))
- Fixed a bug where Table fields would forget that they had been saved without any rows in the Default Values setting.
- Fixed a SQL error that could occur when saving non-UTF-8 characters to the project config. ([#4007](https://github.com/craftcms/cms/issues/4007))

## 3.1.18 - 2019-03-14

### Added
- Added `craft\services\Deprecator::$throwExceptions`. ([#3972](https://github.com/craftcms/cms/pull/3972))

### Changed
- `Craft::parseEnv()` will now boolean values for environment variables set to `true` or `false`. ([#3975](https://github.com/craftcms/cms/issues/3975))
- Nested project config keys are no longer sorted alphabetically.
- Craft now requires Twig ^2.7.2.

### Fixed
- Fixed a SQL error that occurred when using a token with a usage limit, if using PostgreSQL. ([#3969](https://github.com/craftcms/cms/issues/3969))
- Fixed a bug where the Edit User page would forget user group selection changes if there was a validation error. ([#3971](https://github.com/craftcms/cms/issues/3971))
- Fixed a bug where the updater would get an unexpected response when updating from 3.1.14 - 3.1.16 to 3.1.17+.
- Fixed a bug where it wasn’t possible to switch plugin editions when the `allowUpdates` config setting was disabled. ([#3987](https://github.com/craftcms/cms/issues/3987))
- Fixed a bug where multiple consecutive newlines in field instructions would result in multiple `<br>` tags rather than new paragraphs.
- Fixed a bug where Table fields weren’t always remembering the sort order for their Default Values settings. ([#3947](https://github.com/craftcms/cms/issues/3947))
- Fixed a bug where Table fields weren’t always remembering the sort order for their Table Columns settings. ([#3997](https://github.com/craftcms/cms/issues/3997))

## 3.1.17.2 - 2019-03-12

### Changed
- Craft now requires Twig ~2.6.2.

## 3.1.17.1 - 2019-03-08

### Added
- Added `craft\helpers\ArrayHelper::ensureNonAssociative()`.

### Fixed
- Fixed a bug where commercial plugin editions weren’t showing up in the Plugin Store.
- Fixed a bug where installing a plugin from the Plugin Store would not respect the selected edition.
- Fixed a bug where plugins with free and commercial editions weren’t getting license key inputs on the Setting → Plugins page.
- Fixed a bug where the Setting → Plugins page wasn’t linking plugins’ edition badge to their page in the Plugin Store for plugins with free and commercial editions, if the free edition was currently active.

## 3.1.17 - 2019-03-08

### Changed
- When installing Craft using a `project.yaml`, Craft now processes all sites before installing any plugins. ([craftcms/commerce#752](https://github.com/craftcms/commerce/issues/752))
- The Plugin Store now shows “Report an issue” links on plugin screens.
- The Plugin Store now includes a “Package Name” section on plugin screens. ([#2757](https://github.com/craftcms/cms/issues/2757))
- The Plugin Store now shows discounted upgrade prices for plugins when a lower edition is already licensed.
- Craft now requires Yii 2.0.16.1.

### Fixed
- Fixed a bug where the `positionedBefore` element query param was not including direct ancestors in the results.
- Fixed a bug where HTML in plugin-supplied field instructions was getting encoded. ([#3928](https://github.com/craftcms/cms/issues/3928))
- Fixed a bug where Craft would prompt for a user’s current password when registering a new user, even if they weren’t assigning any groups or permissions to that user
- Fixed a bug where asset indexing could yield inconsistent results in some cases. ([#3450](https://github.com/craftcms/cms/issues/3450))
- Fixed a bug where the Plugin Store was showing info icons in the feature matrix of multi-edition plugins, even for features that didn’t have an extended description.
- Fixed a bug where entries weren’t getting new versions when edited from element editor HUDs. ([#3959](https://github.com/craftcms/cms/issues/3959))

## 3.1.16 - 2019-03-05

### Added
- The Plugin Store now shows Repository links on plugin screens.
- Added the `create()` Twig function. ([#3921](https://github.com/craftcms/cms/pull/3921))
- Added the `--type` option to the `resave/entries` command. ([#3939](https://github.com/craftcms/cms/issues/3939))
- Added `craft\helers\Assets::getAllowedFileKinds()`.

### Changed
- Line breaks in field instructions now get converted to `<br>` tags. ([#3928](https://github.com/craftcms/cms/issues/3928))
- Assets field settings no longer list file kinds that aren’t allowed to be uploaded, per the `allowedFileExtensions` and `extraAllowedFileExtensions` config settings. ([#3917](https://github.com/craftcms/cms/issues/3917))
- The `{% exit %}` tag now throws a more specific exception depending on the status code passed to it (e.g. `yii\web\NotFoundHttpException` for 404s). ([#3915](https://github.com/craftcms/cms/issues/3915))
- `craft\helpers\MigrationHelper::dropAllIndexesOnTable()` is no longer deprecated.
- The `--id` option on `resave/*` console commands is now named `--element-id`. ([#3940](https://github.com/craftcms/cms/issues/3940))
- The `_includes/forms/autosuggest.html` template now supports passing `disabled: true`. ([#3925](https://github.com/craftcms/cms/issues/3925))

### Fixed
- Fixed a bug where Control Panel content areas weren’t getting their bottom padding applied in Firefox. ([#3874](https://github.com/craftcms/cms/issues/3874))
- Fixed a PHP error that occurred on the front-end if two routes defined in Settings → Routes had the same URI pattern. ([#3922](https://github.com/craftcms/cms/issues/3922))
- Fixed a bug where Craft wasn’t always preselecting the correct tab on Control Panel pages if the tab name contained non-ASCII characters. ([#3923](https://github.com/craftcms/cms/issues/3923))
- Fixed a bug where the `--uid` option on `resave/*` console commands wasn’t working. ([#3941](https://github.com/craftcms/cms/issues/3941))
- Fixed a SQL error that could occur when running `resave/*` console commands.
- Fixed a PHP error that occurred when calling the deprecated `getError()` method on a model that had no errors. ([#3934](https://github.com/craftcms/cms/issues/3934))
- Fixed a bug where Craft wasn’t sanitizing new asset subfolder names. ([#3689](https://github.com/craftcms/cms/issues/3689))
- Fixed a bug where Table fields weren’t remembering the sort order for their Default Values settings. ([#3947](https://github.com/craftcms/cms/issues/3947))

## 3.1.15 - 2019-02-26

### Added
- Added the `resave/assets`, `resave/categories`, `resave/entries`, `resave/tags`, and `resave/users` console commands.

### Changed
- Craft now sends system messages authored for the same root language as the requested language, if an exact language match can’t be found. ([#3888](https://github.com/craftcms/cms/issues/3888))
- Element source definitions can now include a `badgeCount` key.
- Login requests no longer enforce CSRF validation if someone is already logged in.
- Craft now throws an `InvalidConfigException` when updating the project config if any unexpected data types are encountered.
- The `testToEmailAddress` config setting can now be set to `false`. ([#3910](https://github.com/craftcms/cms/pull/3910))

### Fixed
- Fixed a bug where the System Messages utility wouldn’t update message previews after editing a message for the primary site’s language, if the user had a different preferred language selected.
- Fixed a bug where structures weren’t getting deleted and unassigned from their sections properly after converting a Structure section to a Channel or Single. ([#3895](https://github.com/craftcms/cms/issues/3895))
- Really fixed a bug where Craft could update the `dateModified` value in the project config even when nothing had changed. ([#3792](https://github.com/craftcms/cms/issues/3792))
- Fixed a bug where the Settings → Routes page wasn’t listing routes in the user-defined order. ([#3892](https://github.com/craftcms/cms/issues/3892))
- Fixed an error that occurred when viewing trashed entries, if the “Entry Type” column was shown and one of the trashed entries’ entry types had been deleted. ([#3899](https://github.com/craftcms/cms/issues/3899))

## 3.1.14 - 2019-02-21

### Added
- Added `craft\helpers\ProjectConfig::cleanupConfig()`.
- Added `craft\web\Request::$maxPageNum`, which determines the maximum page number Craft should accept (100,000 by default). ([#3880](https://github.com/craftcms/cms/issues/3880))

### Deprecated
- Deprecated `craft\mutex\FileMutex`.

### Fixed
- Fixed a bug where Craft could update the `dateModified` value in the project config even when nothing had changed. ([#3792](https://github.com/craftcms/cms/issues/3792))
- Fixed a SQL error that occurred when running the “Localizing relations” task if using PostgreSQL. ([#3877](https://github.com/craftcms/cms/issues/3877))
- Fixed a bug where file locking wasn’t working on Windows. ([#3879](https://github.com/craftcms/cms/issues/3879))

### Security
- Fixed a bug where sensitive environment variable values weren’t getting redacted correctly.

## 3.1.13 - 2019-02-20

### Added
- Added `craft\helpers\StringHelper::replaceMb4()`.
- Added `craft\services\ProjectConfig::defer()`.

### Changed
- The `users/login` and `users/logout` actions now include a `csrfTokenValue` key in JSON responses. ([#3858](https://github.com/craftcms/cms/issues/3858))
- Craft no longer deletes search indexes when soft-deleting an element, until the element gets hard-deleted. ([#3863](https://github.com/craftcms/cms/issues/3863))
- Updated Yii to 2.0.16.

### Fixed
- Fixed a bug where Craft could auto-place the `{{ beginBody() }}` and `{{ endBody() }}` tags in the wrong places.
- Fixed a bug where Craft wasn’t storing custom volume sort orders. ([#3764](https://github.com/craftcms/cms/issues/3764))
- Fixed a SQL error that would occur when uploading a file with emojis in its name, if using MySQL. ([#3852](https://github.com/craftcms/cms/issues/3852))
- Fixed a bug where Assets fields weren’t respecting their View Mode setting when files were drag-uploaded to them. ([#3578](https://github.com/craftcms/cms/issues/3578))
- Fixed a bug where asset queries’ `kind` param wasn’t working for custom file kinds defined by the `extraFileKinds` config setting, for file extensions that were already associated with another file kind. ([#3869](https://github.com/craftcms/cms/issues/3869))
- Fixed a bug where `craft\helpers\FileHelper::sanitizeFilename()` could return inconsistent results.
- Fixed an error that could occur when syncing `project.yaml` if it introduced a new Super Table field with a nested Matrix field.

## 3.1.12 - 2019-02-15

### Fixed
- Fixed a bug where the `relatedTo` element query param could include results for elements that were related via soft-deleted Matrix blocks. ([#3846](https://github.com/craftcms/cms/issues/3846))
- Fixed a bug where some search queries were not returning results when they should, if using MySQL.
- Fixed an error that could occur when syncing `project.yaml` changes if the `allowAdminChanges` config setting was disabled. ([#3823](https://github.com/craftcms/cms/issues/3823))
- Fixed an `InvalidConfigException` that was thrown if a user’s photo was soft-deleted. ([#3849](https://github.com/craftcms/cms/issues/3849))

## 3.1.11 - 2019-02-14

### Added
- Added `craft\helpers\UrlHelper::rootRelativeUrl()`.

### Fixed
- Fixed a bug where the Plugin Store wouldn’t load if the `baseCpUrl` config setting was set to a URL with a different scheme than Craft believed the request had.
- Fixed a validation error that would occur on non-required Checkboxes and Multi-select fields if no options were selected. ([#3844](https://github.com/craftcms/cms/issues/3844))
- Fixed a validation error that would occur on Dropdown and Radio Buttons fields if the selected option’s value was `0`. ([#3842](https://github.com/craftcms/cms/issues/3842))
- Fixed a bug where the Value column for Checkboxes, Dropdown, Multi-select, and Radio Buttons fields’ Options settings weren’t auto-populating if the Option Label column was set to a number.
- Fixed an error on the Settings → Users page if `users.photoVolumeUid` was not defined in the project config. ([#3303](https://github.com/craftcms/cms/issues/3303))

## 3.1.10 - 2019-02-13

### Changed
- `craft\helpers\FileHelper::writeToFile()` now invalidates the OPcache for the file. ([#3838](https://github.com/craftcms/cms/pull/3838))
- The `serve` command now uses `@webroot` as the default `docroot` option value. ([#3770](https://github.com/craftcms/cms/pull/3770))

### Fixed
- Fixed a bug where the `users/save-user` action wasn’t deleting user photos properly.
- Fixed a bug where changes to Matrix block type fields’ settings weren’t always saving. ([#3832](https://github.com/craftcms/cms/issues/3832))
- Fixed a bug where non-searchable fields were still getting search keywords stored when using the Search Indexes utility. ([#3837](https://github.com/craftcms/cms/issues/3837))

## 3.1.9.1 - 2019-02-12

### Fixed
- Fixed a bug where `Craft::alias()` wasn’t beginning the response string with an `@` character if no `@` was passed into `Craft::setAlias()` to begin with.
- Fixed an error that could occur if there were any HTML entities in the project config.

## 3.1.9 - 2019-02-12

### Added
- Added the `disabledPlugins` config setting. ([craftcms/webhooks#4](https://github.com/craftcms/webhooks/issues/4))
- Added the `$language` argument to `craft\helpers\StringHelper::toAscii()`.
- Added `craft\validators\SlugValidator::$language`.
- Added `craft\web\twig\variables\Cp::getAsciiCharMap()`.

### Changed
- The operating system name & version are now shown in the System Report utility. ([#3784](https://github.com/craftcms/cms/issues/3784))
- Craft’s installer no longer applies the current `project.yaml` file if the installed schema version doesn’t match the one in the file. ([#3783](https://github.com/craftcms/cms/issues/3783))
- Control Panel settings no longer warn about using the `@web` alias, if it was defined by the `aliases` config setting. ([#3798](https://github.com/craftcms/cms/pull/3798))
- The `clear-caches` console command now clears CP resource files if the `@webroot` alias was defined by the `aliases` config setting. ([#3787](https://github.com/craftcms/cms/issues/3787))
- `craft\models\VolumeFolder::getVolume()` now throws an `InvalidConfigException` if its `$volumeId` property is set to an invalid volume ID, rather than returning `null`.
- Craft now checks if all files in project config mapping are valid and regenerates the map if they are not.
- Craft now auto-generates slugs using an ASCII char map based on the language of the current entry/category, rather than the logged-in user. ([#3820](https://github.com/craftcms/cms/issues/3820))

### Fixed
- Fixed a SQL error that could occur when deleting an asset. ([#3786](https://github.com/craftcms/cms/issues/3786))
- Fixed an error that occurred when customizing element indexes if the `allowAdminChanges` config setting was disabled. ([#3788](https://github.com/craftcms/cms/issues/3788))
- Fixed a bug where Checkboxes, Dropdown, Multi-select, and Radio Buttons fields wouldn’t pass validation if the selected option value was `true` or `false`.
- Fixed an error that occurred on the Settings → Plugins page, if there were any plugins in the database that weren’t Composer-installed.
- Fixed an error that could occur if an Assets field was configured to upload to a deleted volume. ([#3799](https://github.com/craftcms/cms/issues/3799))
- Fixed a bug where sections’ Default Status settings weren’t always being respected. ([#3791](https://github.com/craftcms/cms/issues/3791))
- Fixed a bug where only users with the “Edit users” user permission were allowed to upload a new user photo. ([#3735](https://github.com/craftcms/cms/issues/3735))
- Fixed a bug where renaming a Matrix block type’s handle would result in new content columns being created in the database, and existing Matrix blocks losing their content. ([#3809](https://github.com/craftcms/cms/issues/3809))
- Fixed a SQL error that could occur when updating to Craft 3.1 if any system messages contained emoji characters.
- Fixed an error that could occur when working with elements, if a site had been created earlier in the same request. ([#3824](https://github.com/craftcms/cms/issues/3824))

## 3.1.8 - 2019-02-05

### Changed
- Craft now automatically logs users in after resetting their password, if the `autoLoginAfterAccountActivation` config setting is enabled.

### Fixed
- Fixed a bug where pressing the <kbd>Return</kbd> key on editable tables with a static number of rows would add a new row. ([#3765](https://github.com/craftcms/cms/issues/3765))
- Fixed a bug where pressing the <kbd>Return</kbd> key on editable tables would select the next row’s cell even if the cell was disabled.
- Fixed a bug where pressing the <kbd>Return</kbd> key on an editable table wouldn’t move the focus to the next row’s sell if it had an `<input>` instead of a `<textarea>`.
- Fixed an error that could occur in the Control Panel if any environment variable values began with an `@` character. ([#3769](https://github.com/craftcms/cms/issues/3769))
- Fixed a bug where `craft\helpers\DateTimeHelper::toDateTime()` was mistaking year-only values for Unix timestamps. ([#3772](https://github.com/craftcms/cms/issues/3772))
- Fixed an error that occurred when a non-admin user attempted to edit a system message, or when the `allowAdminChanges` config setting was disabled. ([#3775](https://github.com/craftcms/cms/issues/3775))
- Fixed a bug where it was hard to see error notifications on pages with a licensing alert. ([#3776](https://github.com/craftcms/cms/issues/3776))
- Fixed a JavaScript error that occurred when adding a new row to a custom editable table that contained a `time` column, if no rows existed on page load. ([#3780](https://github.com/craftcms/cms/issues/3780))

## 3.1.7 - 2019-01-31

### Added
- Added all the things that came in [Craft 3.0.40](https://github.com/craftcms/cms/blob/master/CHANGELOG-v3.md#3040---2019-01-31).
- Added `craft\helpers\FileHelper::canTrustMimeType()`.
- Added `craft\web\UploadedFile::getMimeType()`.

### Changed
- The “Port” SMTP mail transport setting can now be set to an environment variable. ([#3740](https://github.com/craftcms/cms/issues/3740))
- `craft\web\Controller::requireAdmin()` now has a `$requireAdminChanges` argument, which dictates whether the `allowAdminChanges` config setting must also be enabled (`true` by default).
- The `project-config/sync` console command now creates a `project.yaml` file, if it's missing. ([#3736](https://github.com/craftcms/cms/issues/3736))
- Querying for active users no longer excludes locked users.
- `craft\helpers\FileHelper::getMimeType()` now returns `application/x-yaml` for `.yaml` and `.yml` files.
- Updated Craft UI to 0.2.0.

### Fixed
- Fixed an error that occurred when updating to Craft 3.1 if a plugin or module was calling `craft\records\User::find()`.
- Fixed a bug where cross-domain Live Preview requests could fail due to CORS restrictions.
- Fixed a 403 error that would occur when an admin attempted to log in as another user on an environment where the `allowAdminChanges` config setting was disabled. ([#3749](https://github.com/craftcms/cms/issues/3749))
- Fixed a bug where asset index toolbar items would be misaligned when searching in a volume or folder with subfolders.
- Fixed a bug where asset indexes could show multiple view mode toggles if a different volume or subfolder was selected while at least one asset was checked. ([#3702](https://github.com/craftcms/cms/issues/3702))
- Fixed a bug where Plugin Store screenshots were not showing properly. ([#3709](https://github.com/craftcms/cms/issues/3709))
- Fixed a bug where zoomed Plugin Store screenshots would not close when hitting the browser’s Back button. ([#3754](https://github.com/craftcms/cms/issues/3754))
- Fixed a bug where the Plugin Store was not working properly when Dev Mode was enabled.

### Security
- User accounts are now locked after multiple failed password attempts in current-password modals, per the `maxInvalidLogins` config setting.
- Users are no longer signed out of active sessions when their account becomes locked.
- Database backup/restore exception messages now redact the database password when using PostgreSQL.

## 3.1.6.1 - 2019-01-29

### Fixed
- Fixed an error that occurred when creating a Table field with a Date column. ([#3748](https://github.com/craftcms/cms/issues/3748))

## 3.1.6 - 2019-01-29

### Added
- It’s now possible to update disabled plugins.

### Changed
- `craft\web\Controller::requireAdmin()` now sends a 403 (Forbidden) response if the `allowAdminChanges` config setting has been set to `false`. ([#3728](https://github.com/craftcms/cms/issues/3728))
- `craft\helpers\DateTimeHelper::toDateTime()` now supports passing an array with a `date` key set to the `YYYY-MM-DD` format, in addition to the current locale’s short date format.
- `craft\helpers\DateTimeHelper::toDateTime()` now supports passing an array with a `time` key set to the `HH:MM` format, in addition to the current locale’s short time format.
- `craft\helpers\DateTimeHelper::toDateTime()` now supports passing an array with a `datetime` key, which will be handled the same way strings passed to the method are handled (except that the `datetime` key can be paired with a `timezone` key).

### Fixed
- Fixed an error that occurred when using the `json_decode` filter. ([#3722](https://github.com/craftcms/cms/pull/3722))
- Fixed a bug a bug where plugin screenshots in the Plugin Store were not rendering correctly. ([#3709](https://github.com/craftcms/cms/issues/3709))
- Fixed an error where the `index-assets/one` and `index-assets/all` console commands were creating `.` folders in each volume.
- Fixed a bug where the Settings → Plugins page was showing extra “Missing” rows for any unlicensed plugins that were Composer-installed but not Craft-installed. ([#3726](https://github.com/craftcms/cms/issues/3726))
- Fixed an error that could occur when viewing trashed elements.
- Fixed a bug where many system message translations were missing line breaks. ([#3737](https://github.com/craftcms/cms/issues/3737))
- Fixed a bug where unparsed markdown code was present in the Control Panel error message displayed when the system was offline. ([#3746](https://github.com/craftcms/cms/issues/3746))

## 3.1.5 - 2019-01-25

### Changed
- Control Panel settings that can be set to environment variables now show a tip about that if the value is not already set to an environment variable or alias.
- Control Panel form fields can now be configured with a `tip` property, which will be displayed below the field.
- Control Panel templates can now pass `suggestEnvVars: true` and `suggestAliases: true` to autosuggest fields, rather that supplying the `suggestions` array.

### Fixed
- Fixed a bug where the “Duplicate” action wasn’t available on the Entries index page for non-admin users. ([#3705](https://github.com/craftcms/cms/issues/3705))
- Fixed a bug where it wasn’t possible to rename an asset’s filename from the Assets index page. ([#3707](https://github.com/craftcms/cms/issues/3707))
- Fixed an error that occurred when saving a user that had a first or last name set.
- Fixed a bug where it wasn’t possible to apply project config changes. ([#3713](https://github.com/craftcms/cms/issues/3713))
- Fixed a bug where the Password field on SMTP and Gmail mail transport settings could be set to an encoded and encrypted password. ([#3699](https://github.com/craftcms/cms/issues/3699))
- Fixed a bug where it was possible to remove the Primary Site status from the primary site, without offering a new primary site. ([#3720](https://github.com/craftcms/cms/issues/3720))
- Fixed an error that could occur if PHP’s `memory_limit` was set to a higher size (in bytes) than `PHP_INT_MAX`. ([#3717](https://github.com/craftcms/cms/issues/3717))

### Security
- Control Panel settings that can be set to an alias now show a warning if the current value begins with the `@web` alias.

## 3.1.4 - 2019-01-24

### Added
- Added all the things that came in [Craft 3.0.38](https://github.com/craftcms/cms/blob/master/CHANGELOG-v3.md#3038---2019-01-24).
- The System Name setting can now be set to an environment variable. ([#3529](https://github.com/craftcms/cms/issues/3529))
- Added the `index-assets/one` console command, which can now be used to index a single subfolder.
- Added `craft\base\ApplicationTrait::getSystemName()`.

### Changed
- Craft now ensures that installed schema versions match the schema versions in `project.yaml` before syncing project config changes.
- The `project-config/sync` console command now bails if there are pending Craft or plugin migrations.

### Fixed
- Fixed a bug where `site` translations were falling back to English if the translated message was identical to the source message. ([#3692](https://github.com/craftcms/cms/issues/3692))
- Fixed a bug where syncing Matrix field changes to the project config would result in new changes to the project config. ([#3695](https://github.com/craftcms/cms/issues/3695))
- Fixed an error that occurred when indexing assets in an empty volume.
- Fixed a bug where soft-deleted assets would show up as missing after indexing.
- Fixed a JavaScript error that could occur on the Settings → Plugins page.
- Fixed a bug where `Craft::parseEnv()` was throwing an `InvalidConfigException` if the given string began with `@` but was not an alias. ([#3700](https://github.com/craftcms/cms/issues/3700))

### Security
- URLs are no longer allowed in users’ first or last names.

## 3.1.3 - 2019-01-21

### Added
- Added the `|json_decode` Twig filter.  ([#3678](https://github.com/craftcms/cms/pull/3678))

### Fixed
- Fixed an error that occurred when updating to Craft 3.1 if a plugin or module was calling any soft-deletable records’ `find()` methods.
- Fixed an error that occurred when updating from Craft 2 to Craft 3.1 if there were any RichText fields. ([#3677](https://github.com/craftcms/cms/issues/3677))
- Fixed a bug where it was possible to create duplicate tags by searching for and selecting the same tag name twice in the same Tags field. ([#3676](https://github.com/craftcms/cms/issues/3676))
- Fixed a bug where system messages were getting sent with the message keys (e.g. “forgot_password_subject” and “forgot_password_body”) if Craft didn’t provide a default message translation for the site language, and the message hadn’t been translated for the user’s preferred language. ([#3673](https://github.com/craftcms/cms/issues/3673))
- Fixed a bug where `craft\web\Request::getIsLivePreview()` was returning `false` on Live Preview requests when called from an `yii\base\Controller::EVENT_BEFORE_ACTION` event handler. ([#3680](https://github.com/craftcms/cms/issues/3680))

## 3.1.2.2 - 2019-01-19

### Fixed
- Fixed an error that occurred when updating to Craft 3.1 if a plugin or module was calling any `craft\services\Sections` methods.

## 3.1.2.1 - 2019-01-19

### Fixed
- Fixed an error that occurred when updating to Craft 3.1 if there were any Matrix sub-fields that had their type set to a non-existing class. ([#3662](https://github.com/craftcms/cms/issues/3662))
- Fixed a bug where the project config could be in an unexpected state if a `project.yaml` file existed already when initially updating to Craft 3.1.

## 3.1.2 - 2019-01-18

### Added
- Added the `index-assets <volume>` and `index-assets/all` console commands. ([#3595](https://github.com/craftcms/cms/pull/3595))
- Added `craft\base\FieldTrait::$oldSettings`.
- Added `craft\helpers\Install`.
- Added `craft\services\Fields::prepFieldForSave()`.
- Added `craft\services\Path::getProjectConfigFilePath()`.
- Added `craft\services\ProjectConfig::$muteEvents`.

### Changed
- The installer now checks `project.yaml` when determining the default site name, handle, base URL, and language values. ([#3661](https://github.com/craftcms/cms/issues/3661))
- The Base URL field in the web-based installer now autouggests environment variable names and aliases.
- Craft now creates a `.gitignore` file in the `storage/config-backups/` folder, preventing any other files within it from getting tracked by Git.
- Craft no longer prevents changes in `project.yaml` from being synced if a plugins’ schema version in `project.yaml` doesn’t match up with its installed schema version, if one of them is blank.

### Deprecated
- Deprecated `craft\services\Fields::$ignoreProjectConfigChanges`.
- Deprecated `craft\services\Matrix::$ignoreProjectConfigChanges`.

### Fixed
- Fixed a PHP notice that occurred when updating to Craft 3.1 if there were any plugins installed without settings.
- Fixed a SQL error that occurred when updating to Craft 3.1 if a plugin or module was calling any `craft\services\Fields` methods. ([#3663](https://github.com/craftcms/cms/issues/3663))
- Fixed a bug where element indexes would forget their source settings after updating to Craft 3.1. ([#3659](https://github.com/craftcms/cms/issues/3659))
- Fixed a bug where commercial plugins weren’t installable from the Plugin Store.
- Fixed a bug where Matrix block type fields’ `beforeSave()` methods weren’t getting called.
- Fixed a bug where Matrix fields could forget their content table name if they were created with a non-global context.
- Fixed a bug where links to the Plugin Store from Settings → Plugins were 404ing. ([#3664](https://github.com/craftcms/cms/issues/3664))
- Fixed a bug where soft-deleted sections and entry types were still showing up in the Control Panel. ([#3648](https://github.com/craftcms/cms/issues/3648))
- Fixed a bug where an update to Craft 3.1 would fail with a database error in some scenarios.
- Fixed a bug where Plugin Store’s Try buttons would appear as disabled when they should be enabled. ([#3619](https://github.com/craftcms/cms/issues/3619))
- Fixed an error that occurred when updating to Craft 3.1 if there were any relational fields that were missing some expected settings. ([#3641](https://github.com/craftcms/cms/issues/3641))

### Security
- Fixed two XSS vulnerabilities.

## 3.1.1 - 2019-01-16

### Added
- Added support for the `CRAFT_LOG_PHP_ERRORS` PHP constant. ([#3619](https://github.com/craftcms/cms/issues/3619))
- Added `craft\web\User::generateToken()`.

### Changed
- System error message templates no longer parse exception messages as Markdown.

### Fixed
- Fixed a bug where `craft\services\Volumes::getVolumeByHandle()` wasn’t working. ([#3633](https://github.com/craftcms/cms/pull/3633))
- Fixed a bug where the `clear-caches/cp-resources` command could clear out the wrong directory if the `resourceBasePath` config setting began with `@webroot`. ([#3637](https://github.com/craftcms/cms/issues/3637))
- Fixed a bug where eager-loading Matrix blocks would come up empty. ([#3644](https://github.com/craftcms/cms/issues/3644))
- Fixed an error that occurred when updating to Craft 3.1 if there were any Matrix blocks without any sub-fields. ([#3635](https://github.com/craftcms/cms/pull/3635))
- Fixed an error that occurred when updating to Craft 3.1 if there were any Matrix block types left over from a Matrix field that had been converted to something else.
- Fixed an error that occurred when updating to Craft 3.1 if there were any Assets fields that were missing some expected field settings. ([#3641](https://github.com/craftcms/cms/issues/3641))
- Fixed an error that occurred when updating to Craft 3.1 if anything was calling `craft\services\Fields::getLayoutById()` or `getLayoutByType()` before the update was applied.
- Fixed an error that could occur when logging deprecation errors on PostgreSQL. ([#3638](https://github.com/craftcms/cms/issues/3638))
- Fixed a bug where users would get logged out while updating to Craft 3.1, causing a “User is not permitted to perform this action” error.
- Fixed a bug where “JavaScript must be enabled” and “Cookies must be enabled” messages weren’t getting positioned correctly. ([#3639](https://github.com/craftcms/cms/issues/3639))
- Fixed a “Variable "message" does not exist.” error that could occur in the Control Panel.
- Fixed a bug where free plugins weren’t installable from the Plugin Store. ([#3642](https://github.com/craftcms/cms/issues/3642))

### Security
- The Request panel in the Debug Toolbar now redacts any sensitive information. ([#3619](https://github.com/craftcms/cms/issues/3619))
- Fixed two XSS vulnerabilities.

## 3.1.0 - 2019-01-15

> {warning} This is a more complex update than usual, and failed update attempts are not uncommon. Please ensure you have a recent database backup, and we recommend you test the update on a local/staging environment before updating your production server.

### Added
- Added the Project Config, a portable and centralized configuration for system settings. ([#1429](https://github.com/craftcms/cms/issues/1429)) 
- Category groups, elements, entry types, field layouts, global sets, sections, sites, site groups, structures, tag groups, and volumes are now soft-deleted. ([#867](https://github.com/craftcms/cms/issues/867))
- Entries, categories, and users can now be restored within the Control Panel by selecting “Trashed” from the status menu on element index pages, and clicking the “Restore” button.
- Added the System Messages utility for editing system messages, replacing the Settings → Email → System Messages page. ([#3421](https://github.com/craftcms/cms/issues/3421))
- Some Site settings (Base URL), volume settings (Base URL and File System Path), and email settings (System Email Address, Sender Name, HTML Email Template, Username, Password, and Host Name) can now be set to environment variables using a `$VARIABLE_NAME` syntax. ([#3219](https://github.com/craftcms/cms/issues/3219))
- The installer now checks whether a `project.yaml` file exists and applies any changes in it. ([#3291](https://github.com/craftcms/cms/issues/3291))
- Control Panel settings that support environment variables now autosuggest environment variable names (and aliases when applicable) while typing.
- Control Panel settings that define a template path now autosuggest existing template files.
- Added cross-domain support for Live Preview. ([#1521](https://github.com/craftcms/cms/issues/1521))
- Plugins can now have multiple editions.
- Custom fields can now opt out of being included in elements’ search keywords. ([#2600](https://github.com/craftcms/cms/issues/2600))
- Added the `allowAdminChanges` config setting.
- Added the `softDeleteDuration` config setting.
- Added the `storeUserIps` config setting. ([#3311](https://github.com/craftcms/cms/issues/3311))
- Added the `useProjectConfigFile` config setting.
- Added the `gc` console command, which can be used to run garbage collection tasks.
- Added the `project-config/sync` console command. ([#3510](https://github.com/craftcms/cms/issues/3510))
- Added the `trashed` element query param, which can be used to query for elements that have been soft-deleted.
- Added the `expression()` Twig function, for creating new `yii\db\Expression` objects in templates. ([#3289](https://github.com/craftcms/cms/pull/3289))
- Added the `parseEnv()` Twig function.
- Added the `plugin()` Twig function.
- Added the `_includes/forms/autosuggest.html` include template for the Control Panel. 
- Added `Craft::parseEnv()`.
- Added `craft\base\ApplicationTrait::getIsLive()`.
- Added `craft\base\Element::EVENT_AFTER_RESTORE`.
- Added `craft\base\Element::EVENT_BEFORE_RESTORE`.
- Added `craft\base\Element::EVENT_DEFINE_EAGER_LOADING_MAP`.
- Added `craft\base\ElementInterface::afterRestore()`.
- Added `craft\base\ElementInterface::beforeRestore()`.
- Added `craft\base\Field::EVENT_AFTER_ELEMENT_RESTORE`.
- Added `craft\base\Field::EVENT_BEFORE_ELEMENT_RESTORE`.
- Added `craft\base\FieldInterface::afterElementRestore()`.
- Added `craft\base\FieldInterface::beforeElementRestore()`.
- Added `craft\base\Model::EVENT_DEFINE_RULES`.
- Added `craft\base\Plugin::editions()`.
- Added `craft\base\Plugin::is()`.
- Added `craft\base\SavableComponentInterface::beforeApplyDelete()`.
- Added `craft\behaviors\EnvAttributeParserBehavior`.
- Added `craft\controllers\LivePreviewController`.
- Added `craft\db\ActiveRecord::prepareForDb()`.
- Added `craft\db\Command::restore()`.
- Added `craft\db\Command::softDelete()`.
- Added `craft\db\Migration::restore()`.
- Added `craft\db\Migration::softDelete()`.
- Added `craft\db\SoftDeleteTrait`, which can be used by Active Record classes that wish to support soft deletes.
- Added `craft\db\Table`.
- Added `craft\elements\actions\Restore`, which can be included in elements’ `defineActions()` methods to opt into element restoration.
- Added `craft\events\ConfigEvent`.
- Added `craft\events\DeleteElementEvent`, which provides a `$hardDelete` property that can be set to `true` to force an element to be immediately hard-deleted. ([#3403](https://github.com/craftcms/cms/pull/3403))
- Added `craft\helpers\App::editionHandle()`.
- Added `craft\helpers\App::editionIdByHandle()`.
- Added `craft\helpers\App::mailSettings()`.
- Added `craft\helpers\ArrayHelper::firstWhere()`.
- Added `craft\helpers\Db::idByUid()`.
- Added `craft\helpers\Db::idsByUids()`.
- Added `craft\helpers\Db::uidById()`.
- Added `craft\helpers\Db::uidsByIds()`.
- Added `craft\helpers\ProjectConfig`.
- Added `craft\helpers\StringHelper::toWords()`.
- Added `craft\models\FieldLayout::createFromConfig()`.
- Added `craft\models\FieldLayout::getConfig()`.
- Added `craft\models\Section::setEntryTypes()`.
- Added `craft\models\Site::getBaseUrl()`.
- Added `craft\services\AssetTransforms::getTransformByUid()`.
- Added `craft\services\AssetTransforms::EVENT_BEFORE_APPLY_TRANSFORM_DELETE`.
- Added `craft\services\Categories::getGroupByUid()`.
- Added `craft\services\Categories::EVENT_BEFORE_APPLY_GROUP_DELETE`.
- Added `craft\services\Elements::restoreElement()`.
- Added `craft\services\Elements::EVENT_AFTER_RESTORE_ELEMENT`.
- Added `craft\services\Elements::EVENT_BEFORE_RESTORE_ELEMENT`.
- Added `craft\services\Fields::applyFieldDelete()`.
- Added `craft\services\Fields::applyFieldSave()`.
- Added `craft\services\Fields::createFieldConfig()`.
- Added `craft\services\Fields::deleteFieldInternal()`.
- Added `craft\services\Fields::restoreLayoutById()`.
- Added `craft\services\Fields::saveFieldInternal()`.
- Added `craft\services\Fields::EVENT_BEFORE_APPLY_FIELD_DELETE`.
- Added `craft\services\Fields::EVENT_BEFORE_APPLY_GROUP_DELETE`.
- Added `craft\services\Gc` for handling garbage collection tasks.
- Added `craft\services\Path::getConfigBackupPath()`.
- Added `craft\services\ProjectConfig`.
- Added `craft\services\Routes::deleteRouteByUid()`
- Added `craft\services\Sections::getSectionByUid()`.
- Added `craft\services\Sections::EVENT_BEFORE_APPLY_ENTRY_TYPE_DELETE`.
- Added `craft\services\Sections::EVENT_BEFORE_APPLY_SECTION_DELETE`.
- Added `craft\services\Sites::restoreSiteById()`.
- Added `craft\services\Sites::EVENT_BEFORE_APPLY_GROUP_DELETE`.
- Added `craft\services\Sites::EVENT_BEFORE_APPLY_SITE_DELETE`.
- Added `craft\services\Tags::EVENT_BEFORE_APPLY_GROUP_DELETE`.
- Added `craft\services\UserGroups::EVENT_BEFORE_APPLY_GROUP_DELETE`.
- Added `craft\services\Volumes::EVENT_BEFORE_APPLY_VOLUME_DELETE`.
- Added `craft\validators\TemplateValidator`.
- Added `craft\web\Controller::requireCpRequest()`.
- Added `craft\web\Controller::requireSiteRequest()`.
- Added `craft\web\twig\variables\Cp::EVENT_REGISTER_CP_SETTINGS`. ([#3314](https://github.com/craftcms/cms/issues/3314))
- Added `craft\web\twig\variables\Cp::getEnvSuggestions()`.
- Added `craft\web\twig\variables\Cp::getTemplateSuggestions()`.
- Added the ActiveRecord Soft Delete Extension for Yii2.
- Added the Symfony Yaml Component.
- The bundled Vue asset bundle now includes Vue-autosuggest.

### Changed
- The `defaultWeekStartDay` config setting is now set to `1` (Monday) by default, to conform with the ISO 8601 standard.
- Renamed the `isSystemOn` config setting to `isSystemLive`.
- The `app/migrate` web action now applies pending `project.yaml` changes, if the `useProjectConfigFile` config setting is enabled.
- The `svg()` function now strips `<title>`, `<desc>`, and comments from the SVG document as part of its sanitization process.
- The `svg()` function now supports a `class` argument, which will add a class name to the root `<svg>` node. ([#3174](https://github.com/craftcms/cms/issues/3174))
- The `{% redirect %}` tag now supports `with notice` and `with error` params for setting flash messages. ([#3625](https://github.com/craftcms/cms/pull/3625))
- `info` buttons can now also have a `warning` class.
- User permission definitions can now include `info` and/or `warning` keys.
- The old “Administrate users” permission has been renamed to “Moderate users”.
- The old “Change users’ emails” permission has been renamed to “Administrate users”, and now comes with the ability to activate user accounts and reset their passwords. ([#942](https://github.com/craftcms/cms/issues/942))  
- All users now have the ability to delete their own user accounts. ([#3013](https://github.com/craftcms/cms/issues/3013))
- System user permissions now reference things by their UIDs rather than IDs (e.g. `editEntries:<UID>` rather than `editEntries:<ID>`).
- Animated GIF thumbnails are no longer animated. ([#3110](https://github.com/craftcms/cms/issues/3110))
- Craft Tokens can now be sent either as a query string param (named after the `tokenParam` config setting) or an `X-Craft-Token` header.
- Element types that support Live Preview must now hash the `previewAction` value for `Craft.LivePreview`.
- Live Preview now loads each new preview into its own `<iframe>` element. ([#3366](https://github.com/craftcms/cms/issues/3366))
- Assets’ default titles now only capitalize the first word extracted from the filename, rather than all the words. ([#2339](https://github.com/craftcms/cms/issues/2339))
- All console commands besides `setup/*` and `install/craft` now output a warning if Craft isn’t installed yet. ([#3620](https://github.com/craftcms/cms/issues/3620))
- All classes that extend `craft\base\Model` now have `EVENT_INIT` and `EVENT_DEFINE_BEHAVIORS` events; not just classes that extend `craft\base\Component`.
- `craft\db\mysql\Schema::findIndexes()` and `craft\db\pgsql\Schema::findIndexes()` now return arrays with `columns` and `unique` keys.
- `craft\helpers\ArrayHelper::filterByValue()` now defaults its `$value` argument to `true`.
- `craft\helpers\MigrationHelper::doesIndexExist()` no longer has a `$foreignKey` argument, and now has an optional `$db` argument.
- `craft\mail\Mailer::send()` now swallows any exceptions that are thrown when attempting to render the email HTML body, and sends the email as plain text only. ([#3443](https://github.com/craftcms/cms/issues/3443))
- `craft\mail\Mailer::send()` now fires an `afterSend` event with `yii\mail\MailEvent::$isSuccessful` set to `false` if any exceptions were thrown when sending the email, and returns `false`. ([#3443](https://github.com/craftcms/cms/issues/3443))
- `craft\services\Routes::saveRoute()` now expects site and route UIDs instead of IDs.
- `craft\services\Routes::updateRouteOrder()` now expects route UIDs instead of IDs.
- The `craft\helpers\Assets::EVENT_SET_FILENAME` event is now fired after sanitizing the filename.

### Removed
- Removed `craft\elements\User::authData()`.
- Removed `craft\fields\Matrix::getOldContentTable()`.
- Removed `craft\services\Routes::deleteRouteById()`

### Deprecated
- Deprecated `craft\base\ApplicationTrait::getIsSystemOn()`. `getIsLive()` should be used instead.
- Deprecated `craft\helpers\MigrationHelper::dropAllIndexesOnTable()`.
- Deprecated `craft\helpers\MigrationHelper::dropAllUniqueIndexesOnTable()`.
- Deprecated `craft\helpers\MigrationHelper::dropIndex()`.
- Deprecated `craft\helpers\MigrationHelper::restoreForeignKey()`.
- Deprecated `craft\helpers\MigrationHelper::restoreIndex()`.
- Deprecated `craft\models\Info::getEdition()`. `Craft::$app->getEdition()` should be used instead.
- Deprecated `craft\models\Info::getName()`. `Craft::$app->projectConfig->get('system.name')` should be used instead.
- Deprecated `craft\models\Info::getOn()`. `Craft::$app->getIsLive()` should be used instead.
- Deprecated `craft\models\Info::getTimezone()`. `Craft::$app->getTimeZone()` should be used instead.
- Deprecated `craft\services\Routes::getDbRoutes()`. `craft\services\Routes::getProjectConfigRoutes()` should be used instead.
- Deprecated `craft\services\SystemSettings`. `craft\services\ProjectConfig` should be used instead.
- Deprecated `craft\validators\UrlValidator::$allowAlias`. `craft\behaviors\EnvAttributeParserBehavior` should be used instead.

### Fixed
- Fixed a bug where the Dashboard could rapidly switch between two column sizes at certain browser sizes. ([#2438](https://github.com/craftcms/cms/issues/2438))
- Fixed a bug where ordered and unordered lists in field instructions didn’t have numbers or bullets.
- Fixed a bug where switching an entry’s type could initially show the wrong field layout tab. ([#3600](https://github.com/craftcms/cms/issues/3600))
- Fixed an error that occurred when updating to Craft 3 if there were any Rich Text fields without any stored settings.
- Fixed a bug where Craft wasn’t saving Dashboard widget sizes properly on PostgreSQL. ([#3609](https://github.com/craftcms/cms/issues/3609))
- Fixed a PHP error that could occur if the primary site didn’t have a base URL. ([#3624](https://github.com/craftcms/cms/issues/3624))
- Fixed a bug where `craft\helpers\MigrationHelper::dropIndexIfExists()` wasn’t working if the index had an unexpected name.
- Fixed an error that could occur if a plugin attempted to register the same Twig extension twice in the same request.

### Security
- The web and CLI installers no longer suggest `@web` for the site URL, and now attempt to save the entered site URL as a `DEFAULT_SITE_URL` environment variable in `.env`. ([#3559](https://github.com/craftcms/cms/issues/3559))
- Craft now destroys all other sessions associated with a user account when a user changes their password.
- It’s no longer possible to spoof Live Preview requests.

## 3.0.41.1 - 2019-03-12

### Changed
- Craft now requires Twig ~2.6.2.

## 3.0.41 - 2019-02-22

### Changed
- System error message templates no longer parse exception messages as Markdown.

### Security
- Database backup/restore exception messages now redact the database password when using PostgreSQL.
- URLs are no longer allowed in users’ first or last names.
- The Request panel in the Debug Toolbar now redacts any sensitive information. ([#3619](https://github.com/craftcms/cms/issues/3619))
- Fixed XSS vulnerabilities.

## 3.0.40.1 - 2019-02-21

### Fixed
- Fixed a bug where Craft wasn’t always aware of plugin licensing issues. ([#3876](https://github.com/craftcms/cms/issues/3876))

## 3.0.40 - 2019-01-31

### Added
- Added `craft\helpers\App::testIniSet()`.

### Changed
- Craft now warns if `ini_set()` is disabled and [memory_limit](http://php.net/manual/en/ini.core.php#ini.memory-limit) is less than `256M` or [max_execution_time](http://php.net/manual/en/info.configuration.php#ini.max-execution-time) is less than `120` before performing Composer operations.
- `craft\helpers\App::maxPowerCaptain()` now attempts to set the `memory_limit` to `1536M` rather than `-1`.

## 3.0.39 - 2019-01-29

### Changed
- It’s now possible to update disabled plugins.

### Fixed
- Fixed an error that could occur if PHP’s `memory_limit` was set to a higher size (in bytes) than `PHP_INT_MAX`. ([#3717](https://github.com/craftcms/cms/issues/3717))

## 3.0.38 - 2019-01-24

### Added
- Added the `update` command, which can be used to [update Craft from the terminal](https://docs.craftcms.com/v3/updating.html#updating-from-the-terminal).
- Craft now warns if PHP is running in Safe Mode with a [max_execution_time](http://php.net/manual/en/info.configuration.php#ini.max-execution-time) of less than 120 seconds, before performing Composer operations.
- Craft now stores backups of `composer.json` and `composer.lock` files in `storage/composer-backups/` before running Composer operations.
- Added `craft\db\Connection::getBackupFilePath()`.
- Added `craft\helpers\App::phpConfigValueInBytes()`.
- Added `craft\helpers\Console::isColorEnabled()`.
- Added `craft\helpers\Console::outputCommand()`.
- Added `craft\helpers\Console::outputWarning()`.
- Added `craft\helpers\FileHelper::cycle()`.
- Added `craft\services\Composer::$maxBackups`.
- Added `craft\services\Path::getComposerBackupsPath()`.

### Changed
- The `migrate/all` console command now supports a `--no-content` argument that can be passed to ignore pending content migrations.
- Craft now attempts to disable PHP’s memory and time limits before running Composer operations.
- Craft no longer respects the `phpMaxMemoryLimit` config setting if PHP’s `memory_limit` setting is already set to `-1` (no limit).
- Craft now respects Composer’s [classmap-authoritative](https://getcomposer.org/doc/06-config.md#classmap-authoritative) config setting.
- Craft now links to the [Troubleshooting Failed Updates](https://craftcms.com/guides/failed-updates) guide when an update fails.
- `craft\services\Composer::install()` can now behave like the `composer install` command, if `$requirements` is `null`.
- `craft\services\Composer::install()` now has a `$whitelist` argument, which can be set to an array of packages to whitelist, or `false` to disable the whitelist.

## 3.0.37 - 2019-01-08

### Added
- Routes defined in the Control Panel can now have a `uid` token, and URL rules defined in `config/routes.php` can now have a `{uid}` token. ([#3583](https://github.com/craftcms/cms/pull/3583))
- Added the `extraFileKinds` config setting. ([#1584](https://github.com/craftcms/cms/issues/1584))
- Added the `clear-caches` console command. ([#3588](https://github.com/craftcms/cms/pull/3588))
- Added `craft\feeds\Feeds::getFeed()`.
- Added `craft\helpers\StringHelper::UUID_PATTERN`.

### Changed
- Pressing the <kbd>Return</kbd> key (or <kbd>Ctrl</kbd>/<kbd>Command</kbd> + <kbd>Return</kbd>) when a textual cell is focused in an editable table will now change the focus to the same cell in the next row (after creating a new row if necessary.) ([#3576](https://github.com/craftcms/cms/issues/3576))
- The Password input in the web-based Craft setup wizard now has a “Show” button like other password inputs.
- The Feed widget now sets the items’ text direction based on the feed’s language.
- Matrix blocks that contain validation errors now have red titles and alert icons, to help them stand out when collapsed. ([#3599](https://github.com/craftcms/cms/issues/3599))

### Fixed
- Fixed a bug where the “Edit” button on asset editor HUDs didn’t launch the Image Editor if the asset was being edited on another element type’s index page. ([#3575](https://github.com/craftcms/cms/issues/3575))
- Fixed an exception that would be thrown when saving a user from a front-end form with a non-empty `email` or `newPassword` param, if the `password` param was missing or empty. ([#3585](https://github.com/craftcms/cms/issues/3585))
- Fixed a bug where global set, Matrix block, tag, and user queries weren’t respecting `fixedOrder` params.
- Fixed a bug where `craft\helpers\MigrationHelper::renameColumn()` was only restoring the last foreign key for each table that had multiple foreign keys referencing the table with the renamed column.
- Fixed a bug where Date/Time fields could output the wrong date in Live Preview requests. ([#3594](https://github.com/craftcms/cms/issues/3594))
- Fixed a few RTL language styling issues.
- Fixed a bug where drap-and-drop uploading would not work for custom asset selector inputs. ([#3590](https://github.com/craftcms/cms/pull/3590))
- Fixed a bug where Number fields weren’t enforcing thein Min Value and Max Value settings if set to 0. ([#3598](https://github.com/craftcms/cms/issues/3598))
- Fixed a SQL error that occurred when uploading assets with filenames that contained emoji characters, if using MySQL. ([#3601](https://github.com/craftcms/cms/issues/3601))

### Security
- Fixed a directory traversal vulnerability.
- Fixed a remote code execution vulnerability.

## 3.0.36 - 2018-12-18

### Added
- Added the `{{ actionInput() }}` global Twig function. ([#3566](https://github.com/craftcms/cms/issues/3566))

### Changed
- Suspended users are no longer shown when viewing pending or locked users. ([#3556](https://github.com/craftcms/cms/issues/3556))
- The Control Panel’s Composer installer now prevents scripts defined in `composer.json` from running. ([#3574](https://github.com/craftcms/cms/issues/3574))

### Fixed
- Fixed a bug where elements that belonged to more than one structure would be returned twice in element queries.

### Security
- Fixed a self-XSS vulnerability in the Recent Entries widget.
- Fixed a self-XSS vulnerability in the Feed widget.

## 3.0.35 - 2018-12-11

### Added
- Added `craft\models\Section::getHasMultiSiteEntries()`.

### Changed
- Field types that extend `craft\fields\BaseRelationField` now pass their `$sortable` property value to the `BaseElementSelectInput` JavaScript class by default. ([#3542](https://github.com/craftcms/cms/pull/3542))

### Fixed
- Fixed a bug where the “Disabled for Site” entry status option was visible for sections where site propagation was disabled. ([#3519](https://github.com/craftcms/cms/issues/3519))
- Fixed a bug where saving an entry that was disabled for a site would retain its site status even if site propagation had been disabled for the section.
- Fixed a SQL error that occurred when saving a field layout with 4-byte characters (like emojis) in a tab name. ([#3532](https://github.com/craftcms/cms/issues/3532))
- Fixed a bug where autogenerated Post Date values could be a few hours off when saving new entries with validation errors. ([#3528](https://github.com/craftcms/cms/issues/3528))
- Fixed a bug where plugins’ minimum version requirements could be enforced even if a development version of a plugin had been installed previously.

## 3.0.34 - 2018-12-04

### Fixed
- Fixed a bug where new Matrix blocks wouldn’t remember that they were supposed to be collapsed if “Save and continue editing” was clicked. ([#3499](https://github.com/craftcms/cms/issues/3499))
- Fixed an error that occurred on the System Report utility if any non-bootstrapped modules were configured with an array or callable rather than a string. ([#3507](https://github.com/craftcms/cms/issues/3507))
- Fixed an error that occurred on pages with date or time inputs, if the user’s preferred language was set to Arabic. ([#3509](https://github.com/craftcms/cms/issues/3509))
- Fixed a bug where new entries within sections where site propagation was disabled would show both “Enabled Globally” and “Enabled for [Site Name]” settings. ([#3519](https://github.com/craftcms/cms/issues/3519))
- Fixed a bug where Craft wasn’t reducing the size of elements’ slugs if the resulting URI was over 255 characters. ([#3514](https://github.com/craftcms/cms/issues/3514))

## 3.0.33 - 2018-11-27

### Changed
- Table fields with a fixed number of rows no longer show Delete buttons or the “Add a row” button. ([#3488](https://github.com/craftcms/cms/issues/3488))
- Table fields that are fixed to a single row no longer show the Reorder button. ([#3488](https://github.com/craftcms/cms/issues/3488))
- Setting `components.security.sensitiveKeywords` in `config/app.php` will now append keywords to the default array `craft\services\Security::$sensitiveKeywords` array, rather than completely overriding it.
- When performing an action that requires an elevated session while impersonating another user, admin must now enter their own password instead of the impersonated user’s. ([#3487](https://github.com/craftcms/cms/issues/3487))
- The System Report utility now lists any custom modules that are installed. ([#3490](https://github.com/craftcms/cms/issues/3490))
- Control Panel charts now give preference to `ar-SA` for Arabic locales, `de-DE` for German locales, `en-US` for English locales, `es-ES` for Spanish locales, or `fr-FR` for French locales, if data for the exact application locale doesn’t exist. ([#3492](https://github.com/craftcms/cms/pull/3492))
- “Create a new child entry” and “Create a new child category” element actions now open an edit page for the same site that was selected on the index page. ([#3496](https://github.com/craftcms/cms/issues/3496))
- The default `allowedFileExtensions` config setting value now includes `webp`.
- The Craft Support widget now sends `composer.json` and `composer.lock` files when contacting Craft Support.
- It’s now possible to create element select inputs that include a site selection menu by passing `showSiteMenu: true` when including the `_includes/forms/elementSelect.html` Control Panel include template. ([#3494](https://github.com/craftcms/cms/pull/3494))

### Fixed
- Fixed a bug where a Matrix fields’ block types and content table could be deleted even if something set `$isValid` to `false` on the `beforeDelete` event.
- Fixed a bug where a global sets’ field layout could be deleted even if something set `$isValid` to `false` on the `beforeDelete` event.
- Fixed a bug where after impersonating another user, the Login page would show the impersonated user’s username rather than the admin’s.
- Fixed a bug where `craft\services\Sections::getAllSections()` could return stale results if a new section had been added recently. ([#3484](https://github.com/craftcms/cms/issues/3484))
- Fixed a bug where “View entry” and “View category” element actions weren’t available when viewing a specific section or category group.
- Fixed a bug where Craft would attempt to index image transforms.
- Fixed a bug where the Asset Indexes utility could report that asset files were missing even though they weren’t. ([#3450](https://github.com/craftcms/cms/issues/3450))

### Security
- Updated jQuery File Upload to 9.28.0.

## 3.0.32 - 2018-11-20

### Added
- The `seq()` Twig function now has a `next` argument, which can be set to `false` to have it return the current number in the sequence without incrementing it. ([#3466](https://github.com/craftcms/cms/issues/3466))
- Added `craft\db\MigrationManager::truncateHistory()`.
- Added `craft\helpers\Sequence::current()`.

### Changed
- Edit Entry pages now show the entry’s site in the revision menu label so long as the section is enabled for multiple sites, even if “Propagate entries across all enabled sites?” isn’t checked. ([#3471](https://github.com/craftcms/cms/issues/3471))
- Exact-match search terms (using `::`) now disable `subLeft` and `subRight` attributes by default, regardless of the `defaultSearchTermOptions` config setting says. ([#3474](https://github.com/craftcms/cms/issues/3474))

### Deprecated
- Deprecated `craft\validators\StringValidator::$trim`. Yii’s `'trim'` validator should be used instead.

### Fixed
- Fixed an error that occurred when querying for Matrix blocks if both the `with` and `indexBy` parameters were set.
- Fixed an error that occurred when running the `migrate/fresh` console command. ([#3472](https://github.com/craftcms/cms/issues/3472))

## 3.0.31 - 2018-11-13

### Added
- Added the `seq()` Twig function, for outputting sequential numbers.
- Added `craft\helpers\Sequence`.

### Changed
- Control Panel templates can now customize `#main-form` HTML attributes by overriding the `mainFormAttributes` block. ([#1665](https://github.com/craftcms/cms/issues/1665))
- The default PostgreSQL backup command no longer includes database owner, privilege or ACL information in the backup.
- Craft now attempts to reset OPcache after installing/uninstalling things with Composer. ([#3460](https://github.com/craftcms/cms/issues/3460))
- Gmail and SMTP mail transport types now trim whitespace off of their Username, Password, and Host Name settings. ([#3459](https://github.com/craftcms/cms/issues/3459))

### Fixed
- Fixed an error that could occur when duplicating an element with a Matrix field with “Manage blocks on a per-site basis” disabled.
- Fixed a bug where Matrix blocks wouldn’t retain their content translations when an entry was duplicated from the Edit Entry page.
- Fixed a bug where system message modals could have the wrong language selected by default. ([#3440](https://github.com/craftcms/cms/issues/3440))
- Fixed a bug where an Internal Server Error would occur if a `users/login` request was missing the `loginName` or `password` parameters. ([#3458](https://github.com/craftcms/cms/issues/3458))
- Fixed a bug where `craft\validators\StringValidator` was trimming whitespace off of strings _after_ performing string length validation.
- Fixed an infinite recursion bug that could occur if `config/general.php` had any deprecated config settings, and the database connection settings were invalid.
- Fixed an error that occurred when saving a new entry or category, if its URI format referenced the `level` attribute. ([#3465](https://github.com/craftcms/cms/issues/3465))

## 3.0.30.2 - 2018-11-08

### Fixed
- Fixed an error that could occur on servers running PHP 7.0.32. ([#3453](https://github.com/craftcms/cms/issues/3453))

## 3.0.30.1 - 2018-11-07

### Fixed
- Fixed an error that occurred when saving an element with a new Matrix block, if the Matrix field was set to manage blocks on a per-site basis. ([#3445](https://github.com/craftcms/cms/issues/3445))

## 3.0.30 - 2018-11-06

### Added
- Added “Duplicate” and “Duplicate (with children)” actions to the Entries and Categories index pages. ([#1291](https://github.com/craftcms/cms/issues/1291))
- Added `craft\base\ElementAction::$elementType`, which element action classes can use to reference their associated element type.
- Added `craft\elements\actions\DeepDuplicate`.
- Added `craft\elements\actions\Duplicate`.
- Added `craft\elements\actions\SetStatus::$allowDisabledForSite`, which can be used by localizable element types to enable a “Disabled for Site” status option.

### Changed
- Entries’ “Enabled” setting is now labeled “Enabled Globally” on multi-site installs. ([#2899](https://github.com/craftcms/cms/issues/2899))
- Entries’ “Enabled for site” setting now includes the site name in its label, and only shows up if the “Enabled Globally” setting is checked. ([#2899](https://github.com/craftcms/cms/issues/2899))
- The Set Status action on the Entries index page now includes a “Disabled for Site” option. ([#2899](https://github.com/craftcms/cms/issues/2899))
- Edit Category pages now have `edit-category` and `site--<SiteHandle>` classes on the `<body>`. ([#3439](https://github.com/craftcms/cms/issues/3439))
- Edit Entry pages now have `edit-entry` and `site--<SiteHandle>` classes on the `<body>`. ([#3439](https://github.com/craftcms/cms/issues/3439))
- Edit Global Set pages now have `edit-global-set` and `site--<SiteHandle>` classes on the `<body>`. ([#3439](https://github.com/craftcms/cms/issues/3439))
- Edit User pages now have an `edit-user` class on the `<body>`. ([#3439](https://github.com/craftcms/cms/issues/3439))

### Fixed
- Fixed a bug where the Edit User page could forget which permissions were selected when saving a user with validation errors, if the Username, First Name, and Last name fields were all blank. ([#3412](https://github.com/craftcms/cms/issues/3412))
- Fixed a bug where the Edit User Group page could forget which permissions were selected when saving a user group with validation errors, if the Name field was blank.
- Fixed a bug where the `{% paginate %}` tag wasn’t factoring the `offset` element query param into its total page calculation. ([#3420](https://github.com/craftcms/cms/issues/3420))

### Security
- Fixed a bug where sensitive info could be displayed in the Craft log files if there was a problem connecting to the email server.

## 3.0.29 - 2018-10-30

### Added
- Email and URL fields now have “Placeholder Text” settings. ([#3397](https://github.com/craftcms/cms/issues/3397))

### Changed
- The default HTML Purifier configuration now allows `download` attributes in `<a>` tags. ([craftcms/redactor#86](https://github.com/craftcms/redactor/issues/86))

### Fixed
- Fixed a bug where the `ContentBehaviour` and `ElementQueryBehavior` classes could be missing some field properties. ([#3400](https://github.com/craftcms/cms/issues/3400))
- Fixed a bug where some fields within Matrix fields could lose their values after enabling the “Manage blocks on a per-site basis” setting. ([verbb/super-table#203](https://github.com/verbb/super-table/issues/203))
- Fixed a bug where HTML Purifier wasn’t being initialized with HTML 5 element support.
- Fixed a bug where it was possible to save Assets fields with the “Restrict allowed file types?” setting enabled, but no specific file types selected. ([#3410](https://github.com/craftcms/cms/issues/3410))

## 3.0.28 - 2018-10-23

### Added
- Structure sections now have the ability to disable entry propagation, like Channel sections. ([#2386](https://github.com/craftcms/cms/issues/2386))

### Changed
- `craft\base\Field::supportedTranslationMethods()` now defaults to only returning `none` if the field type doesn’t have a content column. ([#3385](https://github.com/craftcms/cms/issues/3385))
- Craft.EntryTypeSwitcher now fires a `beforeTypeChange` event before swapping the Edit Entry form tabs. ([#3375](https://github.com/craftcms/cms/pull/3375))
- Craft.MatrixInput now fires an `afterInit` event after initialization. ([#3375](https://github.com/craftcms/cms/pull/3375))
- Craft.MatrixInput now fires an `blockAdded` event after adding a new block. ([#3375](https://github.com/craftcms/cms/pull/3375))
- System messages sent from front-end requests are now sent using the current site’s language. ([#3388](https://github.com/craftcms/cms/issues/3388))

### Fixed
- Fixed an error that could occur when acquiring a lock for a file path, if the `mutex` component was swapped out with `yii\mutex\MysqlMutex`.

## 3.0.27.1 - 2018-10-12

### Fixed
- Fixed an error that occurred when deleting an entry from the Edit Entry page. ([#3372](https://github.com/craftcms/cms/issues/3372))
- Fixed an error that could occur when changing a Channel section to Structure. ([#3373](https://github.com/craftcms/cms/issues/3373))
- Fixed an error that occurred when saving Matrix content from console requests.

## 3.0.27 - 2018-10-11

### Added
- Added `craft\helpers\MigrationHelper::findForeignKey()`.
- Added the `cp.globals.edit` and `cp.globals.edit.content` template hooks to the Edit Global Set page. ([#3356](https://github.com/craftcms/cms/pull/3356))

### Changed
- It’s now possible to load a Create Entry page with a specific user preselected in the Author field, using a new `authorId` query string param. ([#3326](https://github.com/craftcms/cms/pull/3326))
- Matrix fields that are set to manage blocks on a per-site basis will now duplicate Matrix blocks across all of the owner element’s supported sites when the element is first created. ([#3082](https://github.com/craftcms/cms/issues/3082))
- Disabled Matrix blocks are no longer visible when sharing an entry draft or version. ([#3338](https://github.com/craftcms/cms/issues/3338))
- Control Panel tabs that have errors now have alert icons.
- The Debug Toolbar is no longer shown in Live Preview iframes.
- The Plugin Store now requires browsers with ES6 support.
- Updated jQuery Touch Events to 2.0.0.
- Updated Garnish to 0.1.29.

### Fixed
- Fixed a bug where enabling the “Propagate entries across all enabled sites?” setting for an existing Channel section (or converting the section to a Structure) wouldn’t update entries that had been created for the non-primary site.
- Fixed a bug where Craft wasn’t detecting and retrying queue jobs that had timed out.
- Fixed a bug where `Craft::$app->locale` could return the wrong locale during Live Preview requests. ([#3336](https://github.com/craftcms/cms/issues/3336))
- Fixed a SQL error that could occur when upgrading to Craft 3, if a foreign key had an unexpected name.
- Fixed a bug where page titles in the Control Panel could be blank when showing validation errors for things that were missing their name or title. ([#3344](https://github.com/craftcms/cms/issues/3344))
- Fixed an error that could occur if a component’s settings were stored as `null`. ([#3342](https://github.com/craftcms/cms/pull/3342))
- Fixed a bug where details panes weren’t visible on browser windows sized between 999 and 1,223 pixels wide.
- Fixed an error that occurred if a Quick Post widget contained a Matrix field that had Min Blocks set and only had one block type.
- Fixed a bug where disabled Matrix blocks were getting validated as live. ([#3354](https://github.com/craftcms/cms/issues/3354))
- Fixed a bug where the `EVENT_AFTER_ACTIVATE_USER` event wasn’t getting triggered on user registration when email verification isn’t required. ([craftcms/commerce-digital-products#18](https://github.com/craftcms/commerce-digital-products/issues/18))
- Added garbage collection for offline storage of remote assets. ([#3335](https://github.com/craftcms/cms/pull/3335))
- Fixed a bug where Twig could end up in a strange state if an error occurred when preparing to render an object template. ([#3364](https://github.com/craftcms/cms/issues/3364))

### Security
- The `svg()` Twig function no longer sanitizes SVGs or namespaces their IDs or class names by default when a file path (or alias) was passed in. ([#3337](https://github.com/craftcms/cms/issues/3337))

## 3.0.26.1 - 2018-09-29

### Changed
- Changed the `yiisoft/yii2-queue` version requirement to `2.1.0`. ([#3332](https://github.com/craftcms/cms/issues/3332))

## 3.0.26 - 2018-09-29

### Changed
- `ancestors`, `descendants`, `nextSibling`, `parent`, and `prevSibling` are now reserved field handles.
- The `svg()` Twig function namespaces class names in addition to IDs now.
- Changed the `yiisoft/yii2-queue` version requirement to `2.0.1`. ([#3332](https://github.com/craftcms/cms/issues/3332))

### Fixed
- Fixed a validation error that could occur when saving an entry as a new entry if the URI format didn’t contain a `{slug}` tag. ([#3320](https://github.com/craftcms/cms/issues/3320))
- Fixed a SQL error that could occur if a deprecation error occurred when attempting to upgrade a Craft 2 project. ([#3324](https://github.com/craftcms/cms/issues/3324))

## 3.0.25 - 2018-09-18

### Added
- Added `craft\log\FileTarget::$includeUserIp` which determines whether users’ IP addresses should be included in the logs (`false` by default). ([#3310](https://github.com/craftcms/cms/pull/3310))

### Fixed
- Fixed an error that could occur when installing or updating something within the Control Panel if `composer.json` required the `roave/security-advisories` package.
- Fixed a SQL error that could occur when searching elements on PostgreSQL installs.
- Fixed a bug where Craft would ignore the last segment of template paths that ended in `/0`. ([#3304](https://github.com/craftcms/cms/issues/3304))
- Fixed a Twig Template Loading Error that would occur when testing email settings, if a custom email template was used and an error occurred when rendering it. ([#3309](https://github.com/craftcms/cms/issues/3309))

## 3.0.24 - 2018-09-11

### Added
- Added the `extraAppLocales` config setting.

### Changed
- The `defaultCpLanguage` config setting no longer needs to be a language that Craft is translated into, as long as it is a valid locale ID.
- Resave Elements jobs that are queued up after saving an entry type now include the section name in the job description. ([#3290](https://github.com/craftcms/cms/issues/3290))
- Updated Garnish to 0.1.28.

### Fixed
- Fixed a SQL error that could occur when an element query’s `orderBy` parameter was set to `dateCreated` or `dateUpdated`.
- Fixed an error that could occur when updating to v3.0.23+ if multiple Matrix fields existed with the same handle, but they had no content tables, somehow.
- Fixed a bug where links in activation and forgot-password emails weren’t hyperlinked, leaving it up to the mail client to hopefully be smart about it. ([#3288](https://github.com/craftcms/cms/issues/3288))

## 3.0.23.1 - 2018-09-04

### Fixed
- Fixed a bug where Matrix fields would get new content tables each time they were saved.

## 3.0.23 - 2018-09-04

### Changed
- Browser-based form validation is now disabled for page forms. ([#3247](https://github.com/craftcms/cms/issues/3247))
- `craft\base\Model::hasErrors()` now supports passing an attribute name with a `.*` suffix, which will return whether any errors exist for the given attribute or any nested model attributes.
- Added `json` to the default `allowedFileExtensions` config setting value. ([#3254](https://github.com/craftcms/cms/issues/3254))
- Exception call stacks now collapse internal Twig methods by default.
- Twig exception call stacks now show all of the steps leading up to the error.
- Live Preview now reloads the preview pane automatically after an asset is saved from the Image Editor. ([#3265](https://github.com/craftcms/cms/issues/3265))

### Deprecated
- Deprecated `craft\services\Matrix::getContentTableName()`. `craft\fields\Matrix::$contentTable` should be used instead.

### Removed
- Removed `craft\services\Matrix::getParentMatrixField()`.

### Fixed
- Fixed a bug where element selection modals could be initialized without a default source selected, if some of the sources were hidden for not being available on the currently-selected site. ([#3227](https://github.com/craftcms/cms/issues/3227))
- Fixed a bug where edit pages for categories, entries, global sets, and users weren’t revealing which tab(s) had errors on it, if the errors occurred within a Matrix field. ([#3248](https://github.com/craftcms/cms/issues/3248))
- Fixed a SQL error that occurred when saving a Matrix field with new sub-fields on PostgreSQL. ([#3252](https://github.com/craftcms/cms/issues/3252))
- Fixed a bug where custom user fields weren’t showing up on the My Account page when running Craft Solo edition. ([#3228](https://github.com/craftcms/cms/issues/3228))
- Fixed a bug where multiple Matrix fields could share the same content table. ([#3249]())
- Fixed a “cache is corrupted” Twig error that could occur when editing or saving an element if it had an Assets field with an unresolvable subfolder path template. ([#3257](https://github.com/craftcms/cms/issues/3257))
- Fixed a bug where the Dev Mode indicator strip wasn’t visible on Chrome/Windows when using a scaled display. ([#3259](https://github.com/craftcms/cms/issues/3259))
- Fixed a SQL error that could occur when validating an attribute using `craft\validators\UniqueValidator`, if the target record’s `find()` method joined in another table.

## 3.0.22 - 2018-08-28

### Changed
- The “Deleting stale template caches” job now ensures all expired template caches have been deleted before it begins processing the caches.
- Text inputs’ `autocomplete` attributes now get set to `off` by default, and they will only not be added if explicitly set to `null`.
- Improved the error response when Composer is unable to perform an update due to a dependency conflict.
- Email fields in the Control Panel now have `type="email"`.
- `craft\helpers\Db::parseParam()` now has a `$caseInnensitive` argument, which can be set to `true` to force case-insensitive conditions on PostgreSQL installs.
- `craft\validators\UniqueValidator` now has a `$caseInsensitive` property, which can be set to `true` to cause the unique validation to be case-insensitive on PostgreSQL installs.
- The CLI setup wizard now detects common database connection errors that occur with MAMP, and automatically retests with adjusted settings.
- The CLI setup wizard now detects common database authentication errors, and lets the user retry the username and password settings, skipping the others.
- Updated Garnish to 0.1.27.

### Fixed
- Fixed a bug where Craft wasn’t reverting `composer.json` to its original state if something went wrong when running a Composer update.
- Fixed a bug where string casing functions in `craft\helpers\StringHelper` were adding extra hyphens to strings that came in as `Upper-Kebab-Case`.
- Fixed a bug where unique validation for element URIs, usernames, and user email address was not case-insensitive on PostgreSQL installs.
- Fixed a bug where element queries’ `uri` params, and user queries’ `firstName`, `lastName`, `username`, and `email` params, were not case-insensitive on PostgreSQL installs.
- Fixed a bug where the CLI setup wizard was allowing empty database names.
- Fixed a bug where it wasn’t possible to clear template caches if template caching was disabled by the `enableTemplateCaching` config setting. ([#3229](https://github.com/craftcms/cms/issues/3229))
- Fixed a bug where element index toolbars weren’t staying fixed to the top of the content area when scrolling down the page. ([#3233](https://github.com/craftcms/cms/issues/3233))
- Fixed an error that could occur when updating Craft if the system was reliant on the SSL certificate provided by the`composer/ca-bundle` package.

## 3.0.21 - 2018-08-21

### Added
- Most element query parameters can now be set to `['not', 'X', 'Y']`, as a shortcut for `['and', 'not X', 'not Y']`.

### Changed
- The “New Password” input on the My Account page now has a “Show” button, like other password inputs in the Control Panel.
- Plugin settings pages now redirect to the Settings index page after save. ([#3216](https://github.com/craftcms/cms/issues/3216))
- It’s now possible to set [autofill detail tokens](https://html.spec.whatwg.org/multipage/form-control-infrastructure.html#autofill-detail-tokens) on the `autocomplete` variable when including the `_includes/forms/text.html` template (e.g. `'name'`).
- Username and password inputs now have the correct `autocomplete` values, increasing the likelihood that tools like 1Password will handle the form correctly. ([#3207](https://github.com/craftcms/cms/issues/3207))

### Fixed
- Fixed a SQL error that occurred when saving a user if a `craft\elements\User::EVENT_BEFORE_SAVE` event listener was setting `$event->isValid = false`. ([#3206](https://github.com/craftcms/cms/issues/3206))
- Fixed a bug where password inputs’ jQuery data was getting erased when the “Show” button was clicked.
- Fixed an error that could occur when upgrading to Craft 3. ([#3208](https://github.com/craftcms/cms/pull/3208))
- Fixed a bug where non-image assets’ file extension icons could bleed out of the preview area within asset editor HUDs. ([#3209](https://github.com/craftcms/cms/issues/3209))
- Fixed a bug where Craft wasn’t saving a new entry version when reverting an entry to a previous version. ([#3210](https://github.com/craftcms/cms/issues/3210))
- Fixed an error that could occur when a Matrix block was saved by a queue job. ([#3217](https://github.com/craftcms/cms/pull/3217))

### Security
- External links in the Control Panel now set `rel="noopener"`. ([#3201](https://github.com/craftcms/cms/issues/3201))

## 3.0.20 - 2018-08-14

### Added
- Added `craft\services\Fields::refreshFields()`.

### Fixed
- Fixed a bug where `DateTime` model attributes were getting converted to ISO-8601 date strings for `craft\web\View::renderObjectTemplate()`. ([#3185](https://github.com/craftcms/cms/issues/3185))
- Fixed a bug where timepicker menus had a higher z-index than session expiration modal shades. ([#3186](https://github.com/craftcms/cms/issues/3186))
- Fixed a bug where users could not log in after upgrading to Craft 3, if there was a custom field named `owner`.
- Fixed a bug where it was not possible to set non-integer values on asset queries’ `width`, `height`, or `size` params. ([#3195](https://github.com/craftcms/cms/issues/3195))
- Fixed a bug where all Asset folders were being initiated at once, resulting in performance issues.

## 3.0.19 - 2018-08-07

### Added
- Added the `craft.query()` template function, for creating new database queries.
- Added `craft\services\Structures::mutexTimeout`. ([#3148](https://github.com/craftcms/cms/issues/3148))
- Added `craft\services\Api::getComposerWhitelist()`.

### Removed
- Removed `craft\services\Api::getOptimizedComposerRequirements()`.

### Fixed
- Craft’s console commands now return the correct exit codes. ([#3175](https://github.com/craftcms/cms/issues/3175))
- Fixed the appearance of checkboxes in IE11 on element index pages. ([#3177](https://github.com/craftcms/cms/issues/3177))
- Fixed a bug where `composer.json` could end up with a bunch of extra dependencies in the `require` object after a failed update or plugin installation.
- Fixed an error that could occur when viewing an entry revision, if it had a Matrix field and one of the sub-fields within the Matrix field had been deleted. ([#3183](https://github.com/craftcms/cms/issues/3183))
- Fixed a bug where thumbnails weren’t loading in relational fields when viewing an entry version.

## 3.0.18 - 2018-07-31

### Added
- Added `craft\helpers\App::assetManagerConfig()`.
- Added `craft\helpers\App::cacheConfig()`.
- Added `craft\helpers\App::dbConfig()`.
- Added `craft\helpers\App::mailerConfig()`.
- Added `craft\helpers\App::mutexConfig()`.
- Added `craft\helpers\App::logConfig()`.
- Added `craft\helpers\App::sessionConfig()`.
- Added `craft\helpers\App::userConfig()`.
- Added `craft\helpers\App::viewConfig()`.
- Added `craft\helpers\App::webRequestConfig()`.
- Added `craft\validators\StringValidator::$trim`, which will cause leading/trailing whitespace to be stripped from model attributes.

### Changed
- User verification and password-reset emails now link them back to the same site they were on when the email was sent, if it was sent from a front-end request. ([#3029](https://github.com/craftcms/cms/issues/3029))
- Dynamic app component configs are now defined by methods on `craft\helpers\App`, making it easier to modify them from `config/app.php`. ([#3152](https://github.com/craftcms/cms/issues/3152))
- Structure operations now ensure that no other operations are being performed on the same structure, reducing the risk of corrupting the structure. ([#3148](https://github.com/craftcms/cms/issues/3148))
- The `{% js %}` tag now supports the following position params: `at POS_HEAD`, `at POS_BEGIN`, `at POS_END`, `on POS_READY`, and `on POS_LOAD` (e.g. `{% js at POS_END %}`).
- Craft once again checks for `X-Forwarded-For` headers when determining the user’s IP. ([#3036](https://github.com/craftcms/cms/issues/3036))
- Leading/trailing whitespace characters are now stripped from element titles on save. ([#3020](https://github.com/craftcms/cms/issues/3020))
- Updated svg-sanitize to ~0.9.0.

### Deprecated
- Deprecated `craft\db\Connection::createFromConfig()`. `craft\helpers\App::dbConfig()` should be used instead.
- Deprecated `craft\helpers\MailerHelper::createMailer()`. `craft\helpers\App::mailerConfig()` should be used instead.

### Fixed
- Fixed a bug where collapsing structure elements would only hide up to 50 of their descendants.
- Fixed a bug where Date/Time fields could lose their value if they were used in an entry type’s Title Format, and the entry’s site’s language was different than the user’s preferred language. ([#3151](https://github.com/craftcms/cms/issues/3151))
- Fixed a bug where Dropdown fields could show an incorrect selected value in limited circumstances.
- Fixed a bug where Dropdown fields on an element index view could show an incorrect selected value in limited circumstances.

## 3.0.17.1 - 2018-07-24

### Fixed
- Really fixed a PHP error that could occur if the PHP’s `set_time_limit()` was added to the php.ini `disable_functions` list.

## 3.0.17 - 2018-07-24

### Added
- The Control Panel is now translated for Norwegian Nynorsk. ([#3135](https://github.com/craftcms/cms/pull/3135))
- Added `craft\elements\db\ElementQuery::anyStatus()`, which can be called when the default `status` and `enabledForSite` filters aren’t desired. ([#3117](https://github.com/craftcms/cms/issues/3117))

### Changed
- The `addTrailingSlashesToUrls` config setting no longer applies to URLs that end with a segment that has a dot (`.`). ([#3123](https://github.com/craftcms/cms/issues/3123))
- Craft now redirects install requests back to the Dashboard if it’s already installed. ([#3143](https://github.com/craftcms/cms/issues/3143))

### Fixed
- Fixed a bug where the Settings → Email → System Messages page would show messages in the current application language rather than the primary site’s language.
- Fixed a bug where system message modals on the Settings → Email → System Messages page would initially show messages in the current application language rather than the primary site’s language, even if the application language wasn’t in use by any sites. ([#3115](https://github.com/craftcms/cms/issues/3115))
- Fixed an error that could occur if `craft\web\View::registerAssetFlashes()` was called on a console request. ([#3124](https://github.com/craftcms/cms/issues/3124))
- Fixed a PHP error that could occur if the PHP’s `set_time_limit()` was added to the php.ini `disable_functions` list.
- Fixed a bug where expanding a disabled element within a structure index view in the Control Panel wouldn’t reveal any descendants. ([#3126](https://github.com/craftcms/cms/issues/3126))
- Fixed a bug thumbnails weren’t loading for element index rows that were revealed after expanding a parent element.
- Fixed an error that occurred if an element’s `getRoute()` method returned a string. ([#3128](https://github.com/craftcms/cms/issues/3128))
- Fixed a bug where the `|without` filter wasn’t working if an object was passed in. ([#3137](https://github.com/craftcms/cms/issues/3137))
- Fixed a bug where users’ Language preference would default to Deutsch if the current application language wasn’t one of the available language options. ([#3142](https://github.com/craftcms/cms/issues/3142))

## 3.0.16.1 - 2018-07-18

### Fixed
- Fixed a bug where the `orderBy` element query param wasn’t being respected when used in conjunction with a `with` param to eager-load elements in a specific order. ([#3109](https://github.com/craftcms/cms/issues/3109))
- Fixed a bug where underscores were getting removed from slugs. ([#3111](https://github.com/craftcms/cms/issues/3111))

## 3.0.16 - 2018-07-17

### Added
- The progress bar on the Asset Indexes utility now shows how many files have been indexed, and how many there are in total. ([#2934](https://github.com/craftcms/cms/issues/2934))
- Added `craft\base\PluginInterface::beforeSaveSettings()`.
- Added `craft\base\PluginInterface::afterSaveSettings()`.
- Added `craft\base\Plugin::EVENT_AFTER_SAVE_SETTINGS`.
- Added `craft\base\Plugin::EVENT_BEFORE_SAVE_SETTINGS`.

### Changed
- Craft no longer relies on ImageMagick or GD to define the image formats that should be considered manipulatable. ([#2408](https://github.com/craftcms/cms/issues/2408))
- Removed the `showBetaUpdates` config setting as it’s no longer being used.
- When uploading a file to an Assets field, Craft will automatically sort the file list to show the latest uploads first. ([#2812](https://github.com/craftcms/cms/issues/2812))
- `dateCreated`, `dateUpdated`, `postDate`, `expiryDate`, `after`, and  `before` element query params can new be set to `DateTime` objects.
- Matrix fields now auto-focus the first text input within newly-created Matrix blocks. ([#3104](https://github.com/craftcms/cms/issues/3104))
- Updated Twig to 2.5.0.
- Updated Garnish to 0.1.26.
- Updated Selectize to 0.12.6.

### Fixed
- Fixed an error that could occur when sending emails to international domains if the Intl extension wasn’t enabled.
- Fixed an exception that was thrown if the `securityKey` config setting was changed and Craft was set to use either the SMTP or Gmail mailer transport type. ([#3083](https://github.com/craftcms/cms/issues/3083))
- Fixed a bug where Asset view was not being refreshed in some cases after using Image Editor. ([#3035](https://github.com/craftcms/cms/issues/3035))
- Fixed a bug where Craft wouldn’t warn before leaving an edit page with unsaved changes, if Live Preview was active. ([#3092](https://github.com/craftcms/cms/issues/3092))
- Fixed a bug where entries, categories, and global sets’ `getCpEditUrl()` methods could omit the site handle on multi-site installs. ([#3089](https://github.com/craftcms/cms/issues/3089))
- Fixed a JavaScript error that occurred when closing Live Preview. ([#3098](https://github.com/craftcms/cms/issues/3098))
- Fixed a bug where Dashboard widgets could be spaced incorrectly if there was only one grid column. ([#3100](https://github.com/craftcms/cms/issues/3100))
- Fixed a bug where modal windows with Field Layout Designers could cause the browser to crash. ([#3096](https://github.com/craftcms/cms/pull/3096))
- Fixed a bug where `craft\services\Fields::getAllGroups()` and `getGroupById()` could return incorrect results. ([#3102](https://github.com/craftcms/cms/issues/3102))

## 3.0.15 - 2018-07-09

### Changed
- It’s now possible to fetch only non-admin users by setting `craft\elements\db\UserQuery::$admin` to `false`.
- `Craft.EntryTypeSwitcher` now triggers a `typeChange` event after switching the entry type. ([#3067](https://github.com/craftcms/cms/pull/3067))
- Reduced the left and right padding in the Control Panel for screens less than 768 pixels wide. ([#3073](https://github.com/craftcms/cms/issues/3073))
- Removed the `useXSendFile` config setting as it’s no longer being used.
- `craft\helpers\StringHelper::toKebabCase()`, `toCamelCase()`, `toPascalCase()`, and `toSnakeCase()` now treat camelCase’d and PascalCale’d strings as multiple words. ([#3090](https://github.com/craftcms/cms/issues/3090))

### Fixed
- Fixed a bug where `craft\i18n\I18N::getPrimarySiteLocale()` and `getPrimarySiteLocaleId()` were returning locale info for the _first_ site, rather than the primary one. ([#3063](https://github.com/craftcms/cms/issues/3063))
- Fixed a bug where element index pages were loading all elements in the view, rather than waiting for the user to scroll to the bottom of the page before loading the next batch. ([#3068](https://github.com/craftcms/cms/issues/3068))
- Fixed a bug where sites listed in the Control Panel weren’t always in the correct sort order. ([#3065](https://github.com/craftcms/cms/issues/3065))
- Fixed an error that occurred when users attempted to create new entries within entry selector modals, for a section they didn’t have permission to publish peer entries in. ([#3069](https://github.com/craftcms/cms/issues/3069))
- Fixed a bug where the “Save as a new asset” button label wasn’t getting translated in the Image Editor. ([#3070](https://github.com/craftcms/cms/pull/3070))
- Fixed a bug where it was impossible to set the filename of assets when uploading them as data strings. ([#2973](https://github.com/craftcms/cms/issues/2973))
- Fixed a bug where the Field Type menu’s options within new Matrix block type settings weren’t getting sorted alphabetically. ([#3072](https://github.com/craftcms/cms/issues/3072))
- Fixed an exception that was thrown when testing email settings if the Template setting was invalid. ([#3074](https://github.com/craftcms/cms/issues/3074))
- Fixed a bug where Dropdown fields’ bottom margin could jump up a bit when an empty option was selected. ([#3075](https://github.com/craftcms/cms/issues/3075))
- Fixed a bug where main content containers in the Control Panel could become too wide in Firefox. ([#3071](https://github.com/craftcms/cms/issues/3071))

## 3.0.14 - 2018-07-03

### Changed
- `craft\events\SiteEvent` now has a `$oldPrimarySiteId` property, which will be set to the previous primary site ID (which may stil be the current site ID, if it didn’t just change).
- `craft\helpers\Search::normalizeKeywords()` now has a `$language` argument, which can be set if the character mappings should be pulled from a different language than the current app language.
- `craft\services\Sites::getEditableSiteIds()` and `getEditableSites()` now return the same things as `getAllSiteIds()` and `getAllSites()` when there’s only one site. ([#3049](https://github.com/craftcms/cms/issues/3049))

### Fixed
- Fixed a bug where user verification links could get mangled when emails were parsed as Markdown, if the verification code contained two or more underscores.
- Fixed a bug where Craft was misinterpreting `X-Forwarded-For` headers as the user’s IP instead of the server’s IP. ([#3036](https://github.com/craftcms/cms/issues/3036))
- Fixed a bug where Craft wasn’t auto-scrolling the content container when dragging items near a window edge. ([#3048](https://github.com/craftcms/cms/issues/3048))
- Fixed a PHP error that occurred when loading a Debug Toolbar panel on a page that contained serialized Checkboxes or Multi-Select field data. ([#3034](https://github.com/craftcms/cms/issues/3034))
- Fixed a bug where elements’ normalized search keywords weren’t always using the correct language-specific character mappings. ([#3046](https://github.com/craftcms/cms/issues/3046))
- Fixed a bug where the `<html lang>` attribute was hard-set to `en-US` rather than the current application language. ([#3053](https://github.com/craftcms/cms/pull/3053))
- Fixed a PHP error that occurred when entering an invalid number into a Number field that was set to have decimal digits. ([#3059](https://github.com/craftcms/cms/issues/3059))

### Security
- Craft no longer shows the installer when it can’t establish a database connection if Dev Mode isn’t enabled.

## 3.0.13.2 - 2018-06-27

### Fixed
- Fixed an error that occurred when deleting users from the Users index page.

## 3.0.13.1 - 2018-06-26

### Fixed
- Fixed a bug where Delete User modals weren’t showing the total number of entries that will be transferred/deleted.

## 3.0.13 - 2018-06-26

### Added
- Craft now includes a summary of the content that will be transferred/deleted in Delete User modals. ([#875](https://github.com/craftcms/cms/issues/875))
- `|date`, `|time`, and `|datetime` filters now support a `locale` argument, for specifying which locale’s formatter should be doing the date/time formatting. ([#3006](https://github.com/craftcms/cms/issues/3006))
- Added `craft\base\ApplicationTrait::getIsInitialized()`.
- Added `craft\base\ClonefixTrait`.
- Added `craft\controllers\AssetsController::actionThumb()`.
- Added `craft\controllers\UsersController::actionUserContentSummary()`.
- Added `craft\controllers\UsersController::EVENT_DEFINE_CONTENT_SUMMARY`.
- Added `craft\helpers\App::backtrace()`.
- Added `craft\queue\jobs\PropagateElements`.
- Added `craft\services\Elements::propagateElement()`.

### Changed
- Editable tables now submit an empty string when they have no rows.
- Reduced the overhead when adding a new site by only resaving existing assets, categories, global sets, and tags once for the newly-created site, rather than for all sites.
- Web-based queue workers now call `craft\helpers\App::maxPowerCaptain()` before running the queue. ([#3011](https://github.com/craftcms/cms/issues/3011))
- The PHP Info utility no longer displays the original values for settings and only the current environment value. ([#2990](https://github.com/craftcms/cms/issues/2990))
- Loosened up most of Craft’s Composer dependency constraints.
- Craft no longer publishes asset thumbnails to the `cpresources/` folder.
- `attributes`, `error`, `errors`, and `scenario` are now reserved field handles. ([#3032](https://github.com/craftcms/cms/issues/3032))
- Improved the look of Control Panel tabs.
- `craft\web\UrlManager::createUrl()`, `createAbsoluteUrl()`, and `getMatchedElement()` now log warnings if they’re called before Craft has been fully initialized. ([#3028](https://github.com/craftcms/cms/issues/3028))

### Deprecated
- Deprecated `craft\controllers\AssetsController::actionGenerateThumb()`.

### Fixed
- Fixed a bug where sidebar meta info on Edit User pages was bleeding over the edge of the page’s content area.
- Fixed a bug where Table fields wouldn’t remember if they had no rows in their Default Values setting. ([#2979](https://github.com/craftcms/cms/issues/2979))
- Fixed a bug where passing `timezone=false` to the `|date`, `|time`, and `|datetime` filters would not preserve the given date’s time zone.
- Fixed a bug where AM/PM strings in formatted dates weren’t respecting the casing specified by the `A`/`a` character in the date format. ([#3007](https://github.com/craftcms/cms/issues/3007))
- Fixed a bug you could get an invalid license warning in cases where web API calls returned a 500 response code.
- Fixed a bug where cloning models and queries would lose any associated behaviors. ([#2857](https://github.com/craftcms/cms/issues/2857))
- Fixed a bug where custom field params were getting forgotten when calling `getNext()` and `getPrev()`, if an element query object was passed in. ([#3019](https://github.com/craftcms/cms/issues/3019))
- Fixed a bug where datepickers were getting scrollbars.
- Fixed a bug where volumes’ field layouts weren’t getting deleted when volumes were deleted. ([#3022](https://github.com/craftcms/cms/pull/3022))
- Fixed a bug where deleting a section or an entry type wouldn’t delete any associated entries that didn’t exist in the primary site. ([#3023](https://github.com/craftcms/cms/issues/3023))
- Fixed a bug where the `svg()` Twig function could convert `id` attributes within the SVG contents to invalid IDs. ([#3025](https://github.com/craftcms/cms/issues/3025))
- Fixed a bug where asset thumbnails wouldn’t load reliably in the Control Panel on load-balanced environments. ([#3026](https://github.com/craftcms/cms/issues/3026))
- Fixed a PHP error that could occur when validating Assets fields if a file was uploaded but no longer exists at the temp location. ([#3033](https://github.com/craftcms/cms/pull/3033))

## 3.0.12 - 2018-06-18

### Added
- Added a `leaves` element query param that limits the selected elements to just the leaves in the structure (elements without children).
- Added `craft\helpers\Db::deleteIfExists()`.
- Added `craft\services\Categories::deleteGroup()`. ([#3000](https://github.com/craftcms/cms/pull/3000))
- Added `craft\services\Tags::deleteTagGroup()`. ([#3000](https://github.com/craftcms/cms/pull/3000))
- Added `craft\services\UserGroups::deleteGroup()`. ([#3000](https://github.com/craftcms/cms/pull/3000))

### Changed
- Improved Control Panel styling. ([#2883](https://github.com/craftcms/cms/issues/2883))

### Removed
- Removed `craft\services\Fields::updateFieldVersionAfterRequest()`.

### Fixed
- Fixed a caching bug where the Fields service could still think a field existed after it had been deleted. ([#2985](https://github.com/craftcms/cms/issues/2985))
- Fixed a bug where Craft would not invalidate the dynamically-generated `craft\behaviors\ContentBehavior` and `craft\behaviors\ElementQueryBehavior` after saving/deleting a custom field, if the request didn’t end normally. ([#2999](https://github.com/craftcms/cms/issues/2999))
- Fixed a PHP error that could occur when saving entries with a URI format that contained certain Twig filters. ([#2995](https://github.com/craftcms/cms/issues/2995))
- Fixed a bug where `{shorthand}` variables in templates rendered by `craft\web\View::renderObjectTemplate()` could end up referencing global variables, if the variable wasn’t a property of the object. ([#3002](https://github.com/craftcms/cms/issues/3002))
- Fixed a bug where the Find and Replace utility wasn’t updating element titles. ([#2996](https://github.com/craftcms/cms/issues/2996))
- Fixed some wonky behavior if one of the custom user profile tabs was called “Account”. ([#2998](https://github.com/craftcms/cms/issues/2998))
- Fixed a bug where dragging a folder on the Assets index page could have unexpected results. ([#2873](https://github.com/craftcms/cms/issues/2873))
- Reduced the likelihood of SQL deadlock errors when saving elements. ([#3003](https://github.com/craftcms/cms/issues/3003))

## 3.0.11 - 2018-06-12

### Changed
- Sort options defined by element types’ `sortOptions()` / `defineSortOptions()` methods can now be specified as sub-arrays with `label`, `orderBy`, and `attribute` keys.
- Entries and categories can now be sorted by their slugs.
- The “Cache remote images?” option in the Asset Indexes utility is now enabled by default. ([#2977](https://github.com/craftcms/cms/issues/2977))

### Fixed
- Fixed a bug where it was not possible to order search results by search score, if the element type didn’t specify any sort options.
- Fixed a bug where clicking on “Date Created” and “Date Updated” column headers on element indexes wouldn’t update the sort order. ([#2975](https://github.com/craftcms/cms/issues/2975))
- Fixed a bug where Edit Entry pages were listing more than the 10 most recent versions. ([#2976](https://github.com/craftcms/cms/issues/2976))
- Fixed a SQL error that occurred when upgrading from Craft 2 to 3 via the terminal. ([#1347](https://github.com/craftcms/cms/issues/1347))
- Fixed the alignment of expand/collapse toggles in asset index sidebars. ([#2981](https://github.com/craftcms/cms/issues/2981))

## 3.0.10.3 - 2018-06-07

### Fixed
- Fixed a bug where the “New Entry” menu on the Entries index page would not contain any options on single-site installs, running MySQL. ([#2961](https://github.com/craftcms/cms/issues/2961))
- Fixed a bug where the `siteName` config setting wasn’t working as expected when set to an array. ([#2968](https://github.com/craftcms/cms/issues/2968))

## 3.0.10.2 - 2018-06-07

### Changed
- Improved the output of `craft\helpers\DateTimeHelper::humanDurationFromInterval()`.
- Updated Garnish to 0.1.24.

### Fixed
- Fixed JavaScript errors that could occur in the Control Panel on pages with Ajax requests. ([#2966](https://github.com/craftcms/cms/issues/2966))
- Fixed a bug where the “New Entry” menu on the Entries index page would not contain any options on single-site installs. ([#2961](https://github.com/craftcms/cms/issues/2961))
- Fixed a bug where JavaScript files registered with `craft\web\View::registerJsFile()` would be ignored if the `depends` option was set. ([#2965](https://github.com/craftcms/cms/issues/2965))

## 3.0.10.1 - 2018-06-06

### Fixed
- Fixed a bug where Craft wasn’t converting empty strings to `null` when saving data to non-textual columns.
- Fixed a bug where Craft would show a Database Connection Error on Install requests, if it couldn’t connect to the database.
- Fixed a bug where Craft wasn’t keeping track of element queries that were executed within `{% cache %}` tags. ([#2959](https://github.com/craftcms/cms/issues/2959))

## 3.0.10 - 2018-06-05

### Added
- Added support for a `CRAFT_LICENSE_KEY` PHP constant, which can be set to the project’s license key, taking precedence over the `license.key` file.
- Added `craft\helpers\Stringy::getLangSpecificCharsArray()`.
- Added `craft\web\View::setRegisteredAssetBundles()`.
- Added `craft\web\View::setRegisteredJsFiles()`.

### Changed
- Generated site URLs now always include full host info, even if the base site URL is root/protocol-relative. ([#2919](https://github.com/craftcms/cms/issues/2919))
- Variables passed into `craft\web\View::renderObjectTemplate()` can now be referenced using the shorthand syntax (e.g. `{foo}`).
- `craft\helpers\StringHelper::asciiCharMap()` now has `$flat` and `$language` arguments.
- Craft no longer saves new versions of entries when absolutely nothing changed about them in the save request. ([#2923](https://github.com/craftcms/cms/issues/2923))
- Craft no longer enforces plugins’ `minVersionRequired` settings if the currently-installed version begins with `
- 
- dev-`.
- Improved the performance of element queries when a lot of values were passed into a param, such as `id`, by using `IN()` and `NOT IN()` conditions when possible. ([#2937](https://github.com/craftcms/cms/pull/2937))
- The Asset Indexes utility no longer skips files with leading underscores. ([#2943](https://github.com/craftcms/cms/issues/2943))
- Updated Garnish to 0.1.23.

### Deprecated
- Deprecated the `customAsciiCharMappings` config setting. (Any corrections to ASCII char mappings should be submitted to [Stringy](https://github.com/danielstjules/Stringy).)

### Fixed
- Fixed a PHP error that could occur when `craft\fields\Number::normalizeValue()` was called without passing an `$element` argument. ([#2913](https://github.com/craftcms/cms/issues/2913))
- Fixed a bug where it was not possible to fetch Matrix blocks with the `relatedTo` param if a specific custom field was specified.
- Fixed a bug where `craft\helpers\UrlHelper::url()` and `siteUrl()` were not respecting the `$scheme` argument for site URLs.
- Fixed a bug where `{id}` tags within element URI formats weren’t getting parsed correctly on first save. ([#2922](https://github.com/craftcms/cms/issues/2922))
- Fixed a bug where `craft\helpers\MigrationHelper::dropAllForeignKeysToTable()` wasn’t working correctly. ([#2897](https://github.com/craftcms/cms/issues/2897))
- Fixed a “Craft is not defined” JavaScript error that could occur on the Forgot Password page in the Control Panel and Dev Toolbar requests.
- Fixed a bug where rotating the screen on iOS would change how the page was zoomed.
- Fixed a bug where `craft\helpers\StringHelper::toAscii()` and the `Craft.asciiString()` JS method weren’t using language-specific character replacements, or any custom replacements defined by the `customAsciiCharMappings` config setting.
- Fixed a bug where the number `0` would not save in a Plain Text field.
- Fixed a bug where Craft could pick the wrong current site if the primary site had a root-relative or protocol-relative URL, and another site didn’t, but was otherwise an equal match.
- Fixed a bug where Control Panel Ajax requests could cause some asset bundles and JavaScript files to be double-registered in the browser.
- Fixed a bug where the “New entry” menu on the Entries index page was including sections that weren’t available in the selected site, and they weren’t linking to Edit Entry pages for the selected site. ([#2925](https://github.com/craftcms/cms/issues/2925))
- Fixed a bug where the `|date`, `|time`, and `|datetime` filters weren’t respecting their `$timezone` arguments. ([#2926](https://github.com/craftcms/cms/issues/2926))
- Fixed a bug where element queries weren’t respecting the `asArray` param when calling `one()`. ([#2940](https://github.com/craftcms/cms/issues/2940))
- Fixed a bug where the Asset Indexes utility wouldn’t work as expected if all of a volume’s assets had been deleted from the file system. ([#2955](https://github.com/craftcms/cms/issues/2955))
- Fixed a SQL error that could occur when a `{% cache %}` tag had no body. ([#2953](https://github.com/craftcms/cms/issues/2953))

## 3.0.9 - 2018-05-22

### Added
- Added a default plugin icon to plugins without an icon in the Plugin Store.
- Added `craft\helpers\ArrayHelper::without()` and `withoutValue()`.
- Added `craft\base\FieldInterface::modifyElementIndexQuery()`.
- Added `craft\elements\db\ElementQueryInterface::andWith()`.

### Changed
- Fixed a bug where Craft was checking the file system when determining if an asset was a GIF, when it should have just been checking the file extension.
- `craft\base\Plugin` now sets the default `$controllerNamespace` value to the plugin class’ namespace + `\controllers` or `\console\controllers`, depending on whether it’s a web or console request.
- Improved the contrast of success and error notices in the Control Panel to meet WCAG AA requirements. ([#2885](https://github.com/craftcms/cms/issues/2885))
- `fieldValue` is now a protected field handle. ([#2893](https://github.com/craftcms/cms/issues/2893))
- Craft will no longer discard any preloaded elements when setting the `with` param on an element query, fixing a bug where disabled Matrix blocks could show up in Live Preview if any nested fields were getting eager-loaded. ([#1576](https://github.com/craftcms/cms/issues/1576))
- Improved memory usage when using the `{% cache %}` tag. ([#2903](https://github.com/craftcms/cms/issues/2903))

### Fixed
- Fixed a bug where the Plugin Store was listing featured plugins (e.g. “Recently Added”) in alphabetical order rather than the API-defined order. ([pixelandtonic/craftnet#83](https://github.com/pixelandtonic/craftnet/issues/83))
- Fixed a SQL error that occurred when programmatically saving a field layout, if the field’s `required` property wasn’t set.
- Fixed a JavaScript error that could occur when multiple Assets fields were present on the same page.
- Fixed an error that could occur when running the `setup` command on some environments.
- Fixed a PHP error that could occur when calling `craft\elements\db\ElementQuery::addOrderBy()` if `$columns` normalized to an empty array. ([#2896](https://github.com/craftcms/cms/issues/2896))
- Fixed a bug where it wasn’t possible to access custom field values on Matrix blocks via `matrixblock` reference tags.
- Fixed a bug where relational fields with only disabled elements selected would get empty table cells on element indexes. ([#2910](https://github.com/craftcms/cms/issues/2910))

## 3.0.8 - 2018-05-15

### Added
- Number fields now have a “Default Value” setting. ([#927](https://github.com/craftcms/cms/issues/927))
- Added the `preserveCmykColorspace` config setting, which can be set to `true` to prevent images’ color spaces from getting converted to sRGB on environments running ImageMagick.

### Changed
- Error text is now orange instead of red. ([#2885](https://github.com/craftcms/cms/issues/2885))
- Detail panes now have a lighter, more saturated background color.

### Fixed
- Fixed a bug where Craft’s default MySQL backup command would not respect the `unixSocket` database config setting. ([#2794](https://github.com/craftcms/cms/issues/2794))
- Fixed a bug where some SVG files were not recognized as SVG files.
- Fixed a bug where Table fields could add the wrong number of default rows if the Min Rows setting was set, and the Default Values setting had something other than one row. ([#2864](https://github.com/craftcms/cms/issues/2864))
- Fixed an error that could occur when parsing asset reference tags. ([craftcms/redactor#47](https://github.com/craftcms/redactor/issues/47))
- Fixed a bug where “Try” and “Buy” buttons in the Plugin Store were visible when the `allowUpdates` config setting was disabled. ([#2781](https://github.com/craftcms/cms/issues/2781))
- Fixed a bug where Number fields would forget their Min/Max Value settings if they were set to 0.
- Fixed a bug where entry versions could be displayed in the wrong order if multiple versions had the same creation date. ([#2889](https://github.com/craftcms/cms/issues/2889))
- Fixed an error that occurred when installing Craft on a domain with an active user session.
- Fixed a bug where email verification links weren’t working for publicly-registered users if the registration form contained a Password field and the default user group granted permission to access the Control Panel.

### Security
- Login errors for locked users now factor in whether the `preventUserEnumeration` config setting is enabled.

## 3.0.7 - 2018-05-10

### Added
- Added the `transformGifs` config setting, which can be set to `false` to prevent GIFs from getting transformed or cleansed. ([#2845](https://github.com/craftcms/cms/issues/2845))
- Added `craft\helpers\FileHelper::isGif()`.

### Changed
- Craft no longer logs warnings about missing translation files when Dev Mode isn’t enabled. ([#1531](https://github.com/craftcms/cms/issues/1531))
- Added `craft\services\Deprecator::$logTarget`. ([#2870](https://github.com/craftcms/cms/issues/2870))
- `craft\services\Deprecator::log()` no longer returns anything.

### Fixed
- Fixed a bug where it was impossible to upload new assets to Assets fields using base64-encoded strings. ([#2855](https://github.com/craftcms/cms/issues/2855))
- Fixed a bug where Assets fields would ignore all submitted asset IDs if any new assets were uploaded as well.
- Fixed a bug where SVG files that were using single quotes instead of double quotes would not be recognized as SVGs.
- Fixed a bug where translated versions of the “It looks like someone is currently performing a system update.” message contained an HTML-encoded `<br/>` tag.
- Fixed a bug where changing an entry’s type could skip adding the new entry type’s tabs, if the previous entry type didn’t have any tabs. ([#2859](https://github.com/craftcms/cms/issues/2859))
- Fixed warnings about missing SVG files that were logged by Control Panel requests.
- Fixed a bug where the `|date` filter would ignore date formatting characters that don’t have ICU counterparts. ([#2867](https://github.com/craftcms/cms/issues/2867))
- Fixed a bug where the global `currentUser` Twig variable could be set to `null` and global sets and could be missing some custom field values when a user was logged-in, if a plugin was loading Twig during or immediately after plugin instantiation. ([#2866](https://github.com/craftcms/cms/issues/2866))

## 3.0.6 - 2018-05-08

### Added
- Error messages about missing plugin-supplied field and volume types now show an Install button when possible.
- Added `craft\base\MissingComponentTrait::getPlaceholderHtml()`.
- Added `craft\db\Migration::EVENT_AFTER_UP` and `EVENT_AFTER_DOWN` events.
- Added `craft\elements\Asset::getContents()`.

### Changed
- Edit User pages will now warn editors when leaving the page with unsaved changes. ([#2832](https://github.com/craftcms/cms/issues/2832))
- Modules are once again loaded before plugins, so they have a chance to register Twig initialization events before a plugin initializes Twig. ([#2831](https://github.com/craftcms/cms/issues/2831))
- `craft\helpers\FileHelper::isSvg()` now returns `true` for files with an `image/svg` MIME type (missing the `+xml`). ([#2837](https://github.com/craftcms/cms/pull/2837))
- The `svg()` Twig function now accepts assets to be passed directly into it. ([#2838](https://github.com/craftcms/cms/pull/2838))
- The “Save and add another” save menu option on Edit Entry and Edit Categories pages now maintain the currently-selected site. ([#2844](https://github.com/craftcms/cms/issues/2844))
- PHP date patterns that are *only* a month name or week day name character will now format the date using the stand-alone month/week day name value. (For example, `'F'` will format a date as “Maggio” instead of “maggio”.)
- Servers without the Intl extension will now use location-agnostic locale data as a fallback if locale data for the specific locale isn’t available.
- The `|date` Twig filter always goes through `craft\i18n\Formatter::asDate()` now, unless formatting a `DateInterval` object.
- The Settings → Plugins page now shows “Buy now” buttons for any commercial plugins that don’t have a license key yet.

### Deprecated
- Deprecated `craft\helpers\DateTimeHelper::translateDate()`. `craft\i18n\Formatter::asDate()` should be used instead.

### Removed
- Removed the `translate` argument from the `|date`, `|time`, and `|datetime` Twig filters; the resulting formatted dates will always be translated now. (Use `myDate.format()` to avoid translations.)

### Fixed
- Fixed an error that could occur in the Plugin Store.
- Fixed a bug where `myDate|date('F')` was returning the short “May” translation rather than the full-length one. ([#2848](https://github.com/craftcms/cms/issues/2848))

## 3.0.5 - 2018-05-01

### Changed
- Fields’ translation icons now reveal the chosen Translation Method in their tooltip. ([#2808](https://github.com/craftcms/cms/issues/2808))
- Improved the error messages displayed when an Assets field has an invalid Upload Location setting. ([#2803](https://github.com/craftcms/cms/issues/2803))
- Craft now logs errors that occur when saving and replacing assets. ([#2814](https://github.com/craftcms/cms/issues/2814))
- Single sections’ entry types’ handles are now updated to match their section’s handle whenever the section is saved. ([#2824](https://github.com/craftcms/cms/issues/2824))
- The Control Panel background color was lightened up a bit.

### Fixed
- Fixed an error that would occur on servers without the Phar PHP extension enabled.
- Fixed an error that could occur if a Matrix block was deleted by a queue job. ([#2813](https://github.com/craftcms/cms/issues/2813))
- Fixed a bug where Twig could be configured to output times in UTC rather than the system timezone, if a bootstrapped module was loading Twig. ([#2761](https://github.com/craftcms/cms/issues/2761))
- Fixed a SQL error that could occur when upgrading from Craft 2 to Craft 3 with an active user session.
- Fixed various SQL errors that could occur when upgrading from Craft 2 to Craft 3, if there were any lingering Craft 3 database tables from a previous upgrade attempt.
- Fixed a bug where the Clear Caches tool was deleting the `.gitignore` file inside `web/cpresources/`. ([#2823](https://github.com/craftcms/cms/issues/2823))
- Fixed the vertical positioning of checkboxes in the Control Panel. ([#2825](https://github.com/craftcms/cms/issues/2825))
- Fixed a JavaScript error that could occur if an element type’s class name contained `\u`. ([#2826](https://github.com/craftcms/cms/issues/2826))

## 3.0.4 - 2018-04-24

### Added
- Added the `craft.globalSets()` template function. ([#2790](https://github.com/craftcms/cms/issues/2790))
- Added the `hasDescendants` element query param. ([#2786](https://github.com/craftcms/cms/issues/2786))
- Added `craft\elements\User::hasDashboard`.

### Changed
- Sections and category groups now ignore posted Template settings for sites that don’t have URI Formats.
- Control Panel resources are once again eager-published. ([#2763](https://github.com/craftcms/cms/issues/2763))
- `entries/save-entries` and `categories/save-category` actions now include the `slug` for responses that accept JSON. ([#2792](https://github.com/craftcms/cms/issues/2792))
- Most `craft\services\Path` methods now have a `$create` argument, which can be set to `false` to prevent the directory from being created if it doesn’t exist yet.
- Craft no longer creates directories when it just needed to clear it. ([#2771](https://github.com/craftcms/cms/issues/2771))
- `craft\services\Config::setDotEnvVar()` now sets the environment variable for the current request, in addition to updating the `.env` file.
- Removed `craft\controllers\AssetsController::actionDownloadTempAsset()`.
- User now must be logged in to use the Asset Preview File functionality.

### Fixed
- Fixed a bug where users would regain all default Dashboard widgets if all widgets were removed. ([#2769](https://github.com/craftcms/cms/issues/2769))
- Fixed a bug where you would get a “not a valid language” error message when creating a new site using certain languages.
- Fixed a bug where database connection settings that were set by the `setup` command weren’t always taking effect in time for the CLI installer. ([#2774](https://github.com/craftcms/cms/issues/2774))
- Fixed a bug where empty Plain Text fields were getting empty string values rather than `null`.
- Fixed a bug where elements within relational fields could have two thumbnails. ([#2785](https://github.com/craftcms/cms/issues/2785))
- Fixed a bug where it was not possible to pass a `--table-prefix` argument to the `setup/db-creds` command. ([#2791](https://github.com/craftcms/cms/pull/2791))
- Fixed an error that occurred for users without permission to perform updates, if available update info wasn’t cached.
- Fixed an error that occurred when `craft\elements\Asset::sources()` was called in a console request. ([#2798](https://github.com/craftcms/cms/issues/2798))
- Fixed JavaScript errors that could occur on the front-end after deleting Matrix blocks. ([#2799](https://github.com/craftcms/cms/pull/2799))

## 3.0.3.1 - 2018-04-18

### Fixed
- Fixed an error that occurred when editing an entry if any of the entry’s revisions were created with an entry type that no longer exists.
- Fixed an error that could occur when saving an asset. ([#2764](https://github.com/craftcms/cms/issues/2764))
- Fixed a bug where Craft assumed an asset was missing if there was an error when indexing it. ([#2763](https://github.com/craftcms/cms/issues/2763))

## 3.0.3 - 2018-04-17

### Added
- Added `craft\elements\Entry::updateTitle()`.
- Added `Yii::alias()`.

### Changed
- New sites’ Base URLs now default to `@web/`.
- Textual custom fields now ensure that they don’t contain 4+ byte characters. ([#2725](https://github.com/craftcms/cms/issues/2725))
- It is no longer expected that all of the `defaultSearchTermOptions` config setting options will be set if any of the default option values need to be overridden. ([#2737](https://github.com/craftcms/cms/issues/2737))
- Control Panel panes now have at least 48 pixels of bottom padding. ([#2744](https://github.com/craftcms/cms/issues/2744))
- Craft now intercepts 404-ing resource requests, and publishes the resources on the fly.
- The Clear Caches utility now has a “Control Panel resources” option.
- The Clear Caches utility now sorts the cache options alphabetically.
- When enabling new sites for a section, the new sites’ content is now based on the primary site’s content, if the section was and still is enabled for the primary site. ([#2748](https://github.com/craftcms/cms/issues/2748))
- Improved the responsiveness of element indexes.
- `Craft.BaseElementIndexView` now has a `loadMoreElementsAction` setting. ([#2762](https://github.com/craftcms/cms/pull/2762))

### Fixed
- Fixed a bug where the Clear Caches utility was not deleting template caches. ([#2720](https://github.com/craftcms/cms/issues/2720))
- Fixed a bug where the Plugin Store was not displaying payment errors on checkout.
- Fixed a bug where Control Panel-defined routes that contained special regular expression characters weren’t working. ([#2721](https://github.com/craftcms/cms/issues/2721))
- Fixed a bug where it was not possible to save system messages in some cases.
- Fixed a bug where static translations within dynamic entry title formats were getting translated using the current site’s language, rather than the entry’s language. ([#2722](https://github.com/craftcms/cms/issues/2722))
- Fixed a bug where deprecation errors for some date formatting methods were not escaping backslashes.
- Fixed a bug where plugins’ “Last update” timestamps in the Plugin Store weren’t getting formatted correctly in Safari. ([#2733](https://github.com/craftcms/cms/issues/2733))
- Fixed references to a nonexistent `Craft.eot` file in the Control Panel CSS. ([#2740](https://github.com/craftcms/cms/issues/2740))
- Fixed a bug where the default PostgreSQL database restore command wasn’t setting the `PGPASSWORD` environment variable. ([#2741](https://github.com/craftcms/cms/pull/2741))
- Fixed an error that could occur if the system time zone was not supported by the ICU library, on environments with the Intl extension loaded.
- Fixed a bug where several administrative fields had translatable icons. ([#2742](https://github.com/craftcms/cms/issues/2742))
- Fixed a bug where `craft\controllers\PluginStoreController::actionSavePluginLicenseKeys()` was trying to set a plugin license key for plugins which were not installed.

### Security
- Fixed a bug assets were not getting cleansed on upload. ([#2709](https://github.com/craftcms/cms/issues/2709))

## 3.0.2 - 2018-04-10

### Added
- Added the `EVENT_BEFORE_DELETE_CACHES` and `EVENT_AFTER_DELETE_CACHES` events to `craft\services\TemplateCaches`.
- Added `craft\events\DeleteTemplateCachesEvent`.

### Changed
- Craft now deletes all compiled templates whenever Craft or a plugin is updated. ([#2686](https://github.com/craftcms/cms/issues/2686))
- The Plugin Store now displays commercial plugins’ renewal prices. ([#2690](https://github.com/craftcms/cms/issues/2690))
- The Plugin Store no longer shows the “Upgrade Craft CMS” link if Craft is already running (and licensed to run) the Pro edition. ([#2713](https://github.com/craftcms/cms/issues/2713))
- Matrix fields now set `$propagating` to `true` when saving Matrix blocks, if the owner element is propagating.
- `craft\helpers\ArrayHelper::toArray()` no longer throws a deprecation error when a string without commas is passed to it. ([#2711](https://github.com/craftcms/cms/issues/2711))
- Editable tables now support an `html` column type, which will output cell values directly without encoding HTML entities. ([#2716](https://github.com/craftcms/cms/pull/2716))
- `Craft.EditableTable` instances are now accessible via `.data('editable-table')` on their `<table>` element. ([#2694](https://github.com/craftcms/cms/issues/2694))
- Updated Composer to 1.6.3. ([#2707](https://github.com/craftcms/cms/issues/2707))
- Updated Garnish to 0.1.22. ([#2689](https://github.com/craftcms/cms/issues/2689))

### Fixed
- Fixed an error that could occur in the Control Panel if any plugins with licensing issues were installed. ([#2691](https://github.com/craftcms/cms/pull/2691))
- Fixed a bug on the Plugin Store’s Payment screen where the “Use a new credit card” radio option would not get selected automatically even if it was the only one available.
- Fixed a bug where `craft\web\assets\vue\VueAsset` didn’t respect the `useCompressedJs` config setting.
- Fixed an error that occurred when saving a Single entry over Ajax. ([#2687](https://github.com/craftcms/cms/issues/2687))
- Fixed an error that could occur when disabling a site on a Single section. ([#2695](https://github.com/craftcms/cms/issues/2695))
- Fixed an error that could occur on requests without a content type on the response. ([#2704](https://github.com/craftcms/cms/issues/2704))
- Fixed a bug where the `includeSubfolders` asset query param wasn’t including results in the parent folder. ([#2706](https://github.com/craftcms/cms/issues/2706))
- Fixed an error that could occur when querying for users eager-loaded with their photos, if any of the resulting users didn’t have a photo. ([#2708](https://github.com/craftcms/cms/issues/2708))
- Fixed a bug where relational fields within Matrix fields wouldn’t save relations to elements that didn’t exist on all of the sites the owner element existed on. ([#2683](https://github.com/craftcms/cms/issues/2683))
- Fixed a bug where relational fields were ignoring disabled related elements in various functions, including required field validation and value serialization.
- Fixed an error that would occur if a new custom field was created and added to an element’s field layout, and its value was accessed, all in the same request. ([#2705](https://github.com/craftcms/cms/issues/2705))
- Fixed a bug where the `id` param was ignored when used on an eager-loaded elements’ criteria. ([#2717](https://github.com/craftcms/cms/issues/2717))
- Fixed a bug where the default restore command for MySQL wouldn’t actually restore the database. ([#2714](https://github.com/craftcms/cms/issues/2714))

## 3.0.1 - 2018-04-04

### Deprecated
- Brought back and deprecated the `Craft::Personal` and `Craft::Client` constants.

### Fixed
- Fixed a bug where elements’ `getNext()` and `getPrev()` methods were modifying the element query passed into them. ([#2160](https://github.com/craftcms/cms/issues/2160))
- Fixed a bug where Table fields could be pre-populated with one too many rows. ([#2680](https://github.com/craftcms/cms/pull/2680))

### Security
- Craft no longer sends exception messages to error templates, unless the exception is an instance of `yii\base\UserException`.

## 3.0.0.2 - 2018-04-04

### Fixed
- Fixed a bug where Craft Pro installs were getting identified as Craft Solo in the Control Panel.

## 3.0.0 - 2018-04-04

### Added
- The codebase has been completely rewritten and refactored to improve performance, maintainability, and extensibility.
- Craft can now be [installed](https://docs.craftcms.com/v3/installation.html) via Composer in addition to a zip file. ([#895](https://github.com/craftcms/cms/issues/895))
- Craft’s setup wizard is now available as a CLI tool in addition to the web-based one.
- [Plugins](https://docs.craftcms.com/v3/plugin-intro.html) are now loaded as Composer dependencies, and implemented as extensions of [Yii modules](http://www.yiiframework.com/doc-2.0/guide-structure-modules.html).
- Added [multi-site](https://docs.craftcms.com/v3/sites.html) support.
- Added the Plugin Store, where plugins can be discovered, trialled, and purchased. ([#808](https://github.com/craftcms/cms/issues/808))
- Plugins can now be updated and removed from within the Control Panel.
- Asset sources are now called “volumes”, and plugins can supply their own volume types.
- Added the Image Editor, which can be used to rotate, crop, and flip images, as well as set focal points on them.
- Added asset previews, which can be triggered via a “Preview file” action on the Assets index, or with a `shift` + `spacebar` keyboard shortcut throughout the Control Panel.
- Asset editor HUDs now show image previews. ([#837](https://github.com/craftcms/cms/issues/837))
- Added the “Utilities” section to the Control Panel, replacing the Tools area of the Settings page.
- Added the Debug Toolbar, powered by the [Debug Extension for Yii 2](http://www.yiiframework.com/doc-2.0/guide-tool-debugger.html).
- Added support for [Content Migrations](https://docs.craftcms.com/v3/content-migrations.html).
- Added support for PostgreSQL.

### Changed
- The Control Panel has been redesigned for better usability, readability and responsiveness.
- Renamed all “URL Format” things to “URI Format”, in the Control Panel UI and in the code.
- Added the “Propagate entries across all enabled sites?” section setting. If disabled, entries will only be associated with the site they were created on. ([#2330](https://github.com/craftcms/cms/issues/2330))
- Structure sections and category groups no longer have Nested URL Format settings. (It’s still possible to achieve the same result with a single URI Format setting.)
- When an entry type is updated, Craft now re-saves all entries of that type.
- When a category is deleted, its nested categories are no longer deleted with it.
- Craft no longer re-saves *all* localizable elements after a new site is created; entries and Matrix blocks are skipped, and plugins that supply custom element types must now re-save their elements manually as well.
- The “New entry” and “New category” buttons on Entries and Categories index pages now load the Edit page for the currently-selected site. ([#2236](https://github.com/craftcms/cms/issues/2236))
- Elements now validate that custom field values will fit within their database columns, for fields with textual or numeric column types.
- User photos are now assets. ([#933](https://github.com/craftcms/cms/issues/933))
- Assets now have a “Link” table attribute option.
- Volumes’ “Base URL” settings can now begin with `@web`, which is an alias for the root URL that Craft is running from.
- Local volumes’ “File System Path” settings can now begin with `@webroot`, which is an alias for the path to the directory that `index.php` lives in.
- Global Sets’ field layouts can now have custom tabs.
- Color inputs can now be left blank.
- Color values within Table fields are now represented by `craft\fields\data\ColorData` objects.
- Element titles now get a validation error if they contain any 4+ byte characters (like emoji), on servers running MySQL. ([#2513](https://github.com/craftcms/cms/issues/2513))
- Lightswitch fields that don’t have a value yet will now be assigned the default field value, even for existing elements. ([#2404](https://github.com/craftcms/cms/issues/2404))
- The system installer now sets the initial admin account’s preferred language to the site language selected in the installation wizard. ([#2480](https://github.com/craftcms/cms/issues/2480))
- Table fields now have “Min Rows”, “Max Rows”, and “Add Row Label” settings. ([#2372](https://github.com/craftcms/cms/issues/2372))
- Table fields now have “Date”, “Time”, “Lightswitch”, and “Color” column type options.
- Color fields now return a `craft\fields\data\ColorData` object, with `hex`, `rgb`, `red`, `green`, `blue`, `r`, `g`, `b`, and `luma` properties.
- Matrix fields now have “Manage blocks on a per-site basis”, “Min Blocks”, and “Max Blocks” settings.
- Matrix fields with only one block type, and equal values for the Min Blocks and Max Blocks settings, now hide the UI for adding and deleting blocks.
- Matrix fields with only one block type will now auto-create the minimum number of blocks required by the field, per the Min Blocks setting, for new elements. ([#850](https://github.com/craftcms/cms/issues/850))
- The `migrate/up` console command will now update the appropriate schema version in the database after successfully completing all migrations. ([#1907](https://github.com/craftcms/cms/issues/1907))
- Users can now set their preferred language to any supported application language. ([#847](https://github.com/craftcms/cms/issues/847))
- Users are no longer logged out when verifying a new email address on their own account. ([#1421](https://github.com/craftcms/cms/issues/1421))
- Users no longer get an exception or error message if they click on an invalid/expired email verification link and are already logged in. Instead they’ll be redirected to wherever they would normally be taken immediately after logging in. ([#1422](https://github.com/craftcms/cms/issues/1422))
- If anything prevents a user from being deleted, any changes that were made in preparation for deleting the user are now rolled back.
- Added `webp` as a web-safe image format.
- Craft now checks if the current installation can manipulate an image instead of checking against a predefined list. ([#1648](https://github.com/craftcms/cms/issues/1648), [#1545](https://github.com/craftcms/cms/issues/1545))
- The `getCsrfInput()` global function has been renamed to `csrfInput()`. (getCsrfInput() still works but produces a deprecation error.)
- The `{% cache %}` tag no longer includes the query string when storing the cache URL.
- Added the `|timestamp` Twig filter, for formatting a date as a user-friendly timestamp.
- Added the `|datetime` Twig filter, for formatting a date with a localized date+time format.
- Added the `|time` Twig filter, for formatting a date with a localized time format.
- Added the `|multisort` Twig filter, which duplicates an array and sorts it with [craft\helpers\ArrayHelper::multisort()](http://www.yiiframework.com/doc-2.0/yii-helpers-basearrayhelper.html#multisort()-detail).
- Added the `|atom` and `|rss` Twig filters, for formatting dates in Atom and RSS date formats, respectively.
- Added the `|column` Twig filter, for capturing the key/property values of a series of arrays/objects.
- Added the `|index` Twig filter, for indexing an array of arrays/objects by one of their keys/values.
- Added the `|filterByValue` Twig filter.
- Added the `|duration` Twig filter, which converts a `DateInterval` object into a human-readable duration.
- The `t` filter now always defaults to translating the given string using the `site` category unless it is otherwise specified (e.g. `myString|t('pluginhandle')`).
- The `|date` filter can be passed `'short'`, `'medium'`, `'long'`, and `'full'`, which will format the date with a localized date format.
- It is now possibly to customize the SQL of [element queries](https://docs.craftcms.com/v3/element-queries.html), and there are more choices on how the data should be returned.
- Element queries are no longer limited to 100 results by default.
- The “Failed” message in the queue HUD in the Control Panel now shows the full error message as alt text. ([#855](https://github.com/craftcms/cms/issues/855))
- Added the `convertFilenamesToAscii` config setting.
- Added the `preserveExifData` config setting, `false` by default and requires Imagick. ([#2034](https://github.com/craftcms/cms/issues/2034))
- Added the `aliases` config setting, providing an easy way to define custom [aliases](http://www.yiiframework.com/doc-2.0/guide-concept-aliases.html).
- Removed support for automatically determining the values for the `omitScriptNameInUrls` and `usePathInfo` config settings.
- It’s now possible to override Craft’s application config via `config/app.php`.
- It’s now possible to override volume settings via `config/volumes.php`.
- It’s now possible to override all plugins’ settings via `config/<plugin-handle>.php`.
- Renamed the `runTasksAutomatically` config setting to `runQueueAutomatically`.
- The `translationDebugOutput` config setting will now wrap strings with `@` characters if the category is `app`, `$` if the category is `site`, and `%` for anything else.
- All user-defined strings in the Control Panel (e.g. section names) are now translated using the `site` category, to prevent translation conflicts with Craft’s own Control Panel translations.
- Routes can now be stored on a per-site basis, rather than per-locale.
- Web requests are now logged to `storage/logs/web.log`.
- Web requests that result in 404 errors are now logged to `storage/logs/web-404s.log`.
- Console requests are now logged to `storage/logs/console.log`.
- Queue requests are now logged to `storage/logs/queue.log`.
- Craft 3 now requires PHP 7.0.0 or later.
- Craft 3 now requires MySQL 5.5+ or PostgreSQL 9.5+.
- Craft now takes advantage of the [PHP Intl extension](http://php.net/manual/en/book.intl.php) when available.
- Craft now uses Stringy for better string processing support.
- Craft now uses Flysystem for better asset volume support.
- Craft now uses Swiftmailer for better email sending support.
- Craft now uses the [Yii 2 Queue Extension](https://github.com/yiisoft/yii2-queue) for managing background tasks.
- Craft now uses the Zend Feed library for better RSS and Atom processing support.
- Updated Yii to 2.0.15.1.
- Updated Twig to 2.4.
- Updated Guzzle to 6.3.

### Deprecated
- Many things have been deprecated. See [Changes in Craft 3](https://docs.craftcms.com/v3/changes-in-craft-3.html) for a complete list.

### Fixed
- Fixed a bug where a PHP session would be started on every template rendering request whether it was needed or not. ([#1765](https://github.com/craftcms/cms/issues/1765))

### Security
- Craft uses OpenSSL for encryption rather than mcrypt, which is far more secure and well-maintained.<|MERGE_RESOLUTION|>--- conflicted
+++ resolved
@@ -3,15 +3,12 @@
 ## Unreleased
 
 ### Added
-<<<<<<< HEAD
 - Added the `--force` option to the `project-config/sync` command that forces project config to re-save everything that's not new or removed.
-=======
 - Added `craft\base\LogTargetTrait`, which can be used by custom `log` components, to gain security and privacy features provided by Craft’s built-in file target. ([#4127](https://github.com/craftcms/cms/pull/4127))
 
 ### Changed
 - When creating a new site, global sets are now propagated to it before other element types. ([#3446](https://github.com/craftcms/cms/issues/3446))
 - Locked Twig down to ~2.7.2, to avoid a bug in 2.8.0. ([twigphp/Twig#2942](https://github.com/twigphp/Twig/issues/2942))
->>>>>>> dcb0ecbb
 
 ### Fixed
 - Fixed an error that occurred when installing a missing plugin from the Settings → Plugins page. ([#4140](https://github.com/craftcms/cms/issues/4140))
