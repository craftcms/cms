# Craft CMS 3.0 Working Changelog


<<<<<<< HEAD
## 3.0.0-RC1 (WIP)

### Added
- Added the Plugin Store section to the Control Panel (currently in beta; non-commercial plugins only). ([#808](https://github.com/craftcms/cms/issues/808))
- Installed plugins now have a “Disable” option that temporarily disables them without uninstalling them.
- Uninstalled plugins now have a “Remove” option that completely removes their files from the project.
- Added the concept of “Site Groups”. ([#1668](https://github.com/craftcms/cms/issues/1668))
- Added the Craft License to the web-based setup wizard.
- Added a “Connect the database” screen to the web-based setup wizard, which will show up if a database connection can’t already be established, and Craft determines that it can control the DB connection settings via the `.env` file.
- Added the OAuth 2.0 Client library.
- Added the `oauthtokens` table, which plugins can use to store OAuth 2 tokens.
- `.formsubmit` elements can now specify a `data-form` attribute, so they no longer need to be nested within the `<form>` they’re associated with.
- Added the “Default Color” setting to Color fields. ([#949](https://github.com/craftcms/cms/issues/949))
- Color fields now return a `craft\fields\data\ColorData` object, with `hex`, `rgb`, `red`, `green`, `blue`, `r`, `g`, `b`, and `luma` properties.
- Added support for the `text/markdown` MIME type.
- Element sources can now specify which sites they are available in, by adding a `sites` key to the source definition.
- Added the `beforeSaveSiteGroup`, `afterSaveSiteGroup`, `beforeDeleteSiteGroup`, and `afterDeleteSiteGroup` events to `craft\services\Sites`.
- Added the “Interlacing” image transform setting. ([#1487](https://github.com/craftcms/cms/issues/1487))
- Added the `svg()` Twig function, which will sanitize and return SVG XML code. You can pass in the path to an SVG file or raw SVG XML code.
- Added an `attr` block to each of the templates in `_includes/forms/`, which can be overridden when the templates are embedded, to add custom HTML attributes to the input elements. ([#1430](https://github.com/craftcms/cms/issues/1430))
- Added a `tabs` block to the `_layouts/cp.html` template that surrounds `<nav id="tabs">`, allowing the tab HTML to be overridden by sub-templates. ([#2128](https://github.com/craftcms/cms/issues/2128))
- Added `craft\controllers\SitesController::actionSaveGroup()`.
- Added `craft\controllers\SitesController::actionDeleteGroup()`.
- Added `craft\db\Connection::createFromConfig()`.
- Added `craft\errors\ApiException`.
- Added `craft\errors\SiteGroupNotFoundException`.
- Added `craft\events\SiteGroupEvent`.
- Added `craft\fields\data\ColorData`.
- Added `craft\image\Raster::setInterlace()`.
- Added `craft\models\Section::getSiteIds()`.
- Added `craft\models\Site::groupId`.
- Added `craft\models\Site::getGroup()`.
- Added `craft\models\SiteGroup`.
- Added `craft\models\Update::getHasCritical()`.
- Added `craft\models\Update::getHasReleases()`.
- Added `craft\models\Update::getLatest()`.
- Added `craft\models\Updates`.
- Added `craft\records\Site::getGroup()`.
- Added `craft\records\SiteGroup`.
- Added `craft\services\Api`, available from `Craft::$app->api`.
- Added `craft\services\Assets::getThumbPath()`.
- Added `craft\services\Config::getDotEnvPath()`.
- Added `craft\services\Config::setEnvVar()`.
- Added `craft\services\Plugins::disablePlugin()`.
- Added `craft\services\Plugins::enablePlugin()`.
- Added `craft\services\Plugins::isPluginDisabled()`.
- Added `craft\services\Plugins::isPluginEnabled()`.
- Added `craft\services\Plugins::isPluginInstalled()`.
- Added `craft\services\Sites::getAllGroups()`.
- Added `craft\services\Sites::getGroupById()`.
- Added `craft\services\Sites::saveGroup()`.
- Added `craft\services\Sites::deleteGroupById()`.
- Added `craft\services\Sites::deleteGroup()`.
- Added `craft\services\Sites::getSitesByGroupId()`.
- Added `craft\validators\ColorValidator`.
- Added `Craft.ColorInput` (JS class).
- Added the `beforeDisablePlugin`, `afterDisablePlugin`, `beforeEnablePlugin`, and `afterEnablePlugin` events to `craft\services\Plugins`.

### Changed
- The Control Panel has been redesigned for better usability, readability and responsiveness.
- Control Panel templates can now easily add UI elements to the page header, via new `contextMenu` and `actionButton` blocks.
- Control Panel templates can now have a details pane, via the new `details` block.
- The “Delete” button on entry and category edit pages has been moved to the Save button menu.
- The site selection on entry and category edit pages has been moved to the context menu in the page header.
- The icons on date/time inputs now behave like placeholder text; they can be clicked on to focus the input, and they become hidden when the input has a value. ([#1730](https://github.com/craftcms/cms/issues/1730))
- Users’ field layouts can now have multiple tabs. ([#892](https://github.com/craftcms/cms/issues/892))
- Global sets’ field layouts can now have multiple tabs. ([#1196](https://github.com/craftcms/cms/issues/1196))
- Edit User pages’ Save buttons are now positioned in the page header, like similar pages.
- The Language, Week Start Day, and Debug Toolbar settings have been moved to a new “Preferences” tab on the My Account page.
- Users’ Langauge preference is now visible for single-site installs, and now shows all supported application languages; not just the site language(s). ([#847](https://github.com/craftcms/cms/issues/847))
- Element indexes now hide any sources that aren’t available for the currently-selected site. ([#2021](https://github.com/craftcms/cms/issues/2021))
- Fields on multi-site installs can now be translated per site group.
- Resource file URLs now have a timestamp appended to them, preventing browsers from loading cached versions when the files change.
- `craft\services\Elements::parseRefs()` now has a `$siteId` argument, which can be set to the site ID that referenced elements should be queried in.
- `craft\web\AssetManager::getPublishedUrl()` now has a `$filePath` argument, which can be set to a file path relative to `$sourcePath`, which should be appended to the returned URL.
- Color inputs have been redesigned so they look the same regardless of whether the browser supports `<input type="color">`, and no longer use a JavaScript color-picker polyfill. ([#2059](https://github.com/craftcms/cms/issues/2059), [#2061](https://github.com/craftcms/cms/issues/2061))
- Color inputs can now be left blank.
- CP nav item definitions registered with `craft\web\twig\variables\Cp::EVENT_REGISTER_CP_NAV_ITEMS` can now specify their icon with an `icon` key, whether it’s the path to an SVG file, SVG XML code, or a Craft font icon ligature. (Support for the `iconSvg` key has been removed.)
- Element source definitions can now include `icon` or `iconMask` keys, set to either the path to an SVG file, SVG XML code, or a Craft font icon ligature. (Use `icon` for colored icons; use `iconMask` for masked icons that should change color depending on whether the source is selected.)
- `craft\config\DbConfig` will not parse the `dsn` string if it was provided, populating the other config values.
- `craft\services\Plugins::getComposerPluginInfo()` will now return all Composer plugin info, if no handle is specified.
- `craft\services\Updates::getIsCriticalUpdateAvailable()` now has a `$check` argument.
- `craft\services\Updates::getTotalAvailableUpdates()` now has a `$check` argument.

### Removed
- The `_includes/forms/field.html` template no longer supports a `dataAttributes` variable. (Use the new `attr` block instead.)
- Removed `craft\events\RegisterRedactorPluginEvent`.
- Removed `craft\events\RegisterRichTextLinkOptionsEvent`.
- Removed `craft\fields\data\RichTextData`.
- Removed `craft\fields\PositionSelect`.
- Removed `craft\fields\RichText`.
- Removed `craft\models\AppUpdate`.
- Removed `craft\models\AppUpdateRelease`.
- Removed `craft\services\Et::checkForUpdates()`.
- Removed `craft\services\Et::downloadUpdate()`.
- Removed `craft\services\Et::getUpdateFileInfo()`.
- Removed `craft\services\Updates::checkForUpdates()`.
- Removed `craft\services\Updates::checkPluginChangelogs()`.
- Removed `craft\services\Updates::fetchPluginChangelog()`.
- Removed `craft\services\Updates::parsePluginChangelog()`.
- Removed `craft\services\Updates::addNotesToPluginRelease()`.s
- Removed `craft\web\assets\redactor\RedactorAsset`.
- Removed `craft\web\assets\richtext\RichTextAsset`.
- Removed `lib/colorpicker/`.
- Removed `lib/redactor/`.
- Removed `Craft.ColorPicker` (JS class).
- Removed `Craft.RichTextInput` (JS class).

## Unreleased
=======
## 3.0.0-beta.35 - 2017-11-28
>>>>>>> 4c63fa22

### Added
- Added `craft\elements\Asset::getFilename()`.
- Added `craft\helpers\FileHelper::isSvg()`.
- Added the `$generateNow` argument to `craft\services\Assets::getAssetUrl()`, which can be set to `true` to generate a transform immediately if it doesn’t exist. ([#2103](https://github.com/craftcms/cms/issues/2103))

### Changed
- The default `trustedHosts` config setting value is now `['any']`, meaning all hosts are trusted.
- `craft\db\Query::one()` and `nth()` now return `null` instead of `false` if there was no result. ([#2105](https://github.com/craftcms/cms/issues/2105))
- `craft\services\Content::getContentRow()` now returns `null` instead of `false` if there was no result.
- Updated Composer to ~1.5.2.
- Updated Stringy to ~3.1.0.
- Updated svg-sanitizer to ~0.7.2.
- Updated Guzzle to ~6.3.0.
- Updated CLI-Prompt to ~1.0.3.
- Updated Twig to ~2.4.4.
- Updated SwiftMailer Extension for Yii 2 to ~2.1.0.

### Fixed
- Fixed a PHP error that occurred when running the `cache/flush-all` command. ([#2099](https://github.com/craftcms/cms/issues/2099))
- Fixed a PHP permissions error that might happen on some Craft 2 to Craft 3 upgrades.
- Fixed a bug where ET and changelog requests weren’t factoring in custom Guzzle configs in `config/guzzle.php`.
- Fixed a SQL error that could occur when upgrading a Craft 2 site to Craft 3 if there were any deprecation errors originated by a template, but the line number wasn’t known.
- Fixed a PHP error that could occur if there was a logged-in user ID in the PHP session, but the corresponding user didn’t exist in the database. ([#2117](https://github.com/craftcms/cms/issues/2117))
- Fixed a bug where `QueryAbortedException`s weren’t getting caught by `ResaveElement` jobs.
- Fixed a PHP error that occurred when executing an element query with a custom `SELECT` clause.
- Fixed the Debug Toolbar’s “C” icon in Firefox.
- Fixed a bug where the selected site was not maintained when switching between global sets. ([#2123](https://github.com/craftcms/cms/issues/2123))
- Fixed a deprecation error when a relation field’s column was included in an element index page.
- Fixed an error that could occur in the Control Panel if the `queue` component was not an instance of `craft\queue\QueueInterface`.

## 3.0.0-beta.34 - 2017-11-09

### Added
- Added the `trustedHosts`, `secureHeaders`, `ipHeaders`, and `secureProtocolHeaders` config settings, which map to the `yii\web\Request` properties of the same names. They should be used to fix SSL detection for environments where an `X-Forwarded-Proto` HTTP header is used to forward SSL status to the web server. See [Trusted Proxies and Headers](http://www.yiiframework.com/doc-2.0/guide-runtime-requests.html#trusted-proxies) in Yii’s documentation for an explanation of these properties.
- Created an `oauthtokens` database table.
- Added the [League's OAuth 2 Client](http://oauth2-client.thephpleague.com/) as a dependency. ([#1481](https://github.com/craftcms/cms/issues/1481))

### Fixed
- Fixed a bug where updating to beta 31 could cause a fatal database error on PostgreSQL.

## 3.0.0-beta.33 - 2017-11-08

### Fixed
- Fixed a bug where Craft was saving entries when attempting to switch the entry type.

## 3.0.0-beta.32 - 2017-11-08

### Fixed
- Fixed a segmentation fault that occurred on fresh installs.

## 3.0.0-beta.31 - 2017-11-08

### Added
- Added the `getAssetThumbUrl` event to `craft\services\Assets`. ([#2073](https://github.com/craftcms/cms/issues/2073))
- Added `craft\events\GetAssetThumbUrlEvent`.
- Added `craft\services\Plugins::getPluginHandleByClass()`.

### Changed
- Control Panel JavaScript translations registered with `craft\web\View::registerTranslations()` now get registered via `registerJs()`, so Ajax-loaded Control Panel content can register new translations to the main page on the fly.
- `craft\helpers\Component::createComponent()` will now throw a `MissingComponentException` if the component belongs to a plugin that’s not installed.
- `craft\helpers\FileHelper::removeDirectory()` now uses `Symfony\Component\Filesystem::remove()` as a fallback if an error occurred.
- `craft\db\Query::one()` and `scalar()` now explicitly add `LIMIT 1` to the SQL statement.
- It’s now possible to create element indexes with batch actions on non-index pages. ([#1479](https://github.com/craftcms/cms/issues/1479))
- Updated Yii to 2.0.13.
- Updated D3 to 4.11.0.
- Updated Fabric to 1.7.19.
- Updated Inputmask to 3.3.10.
- Updated jQuery to 3.2.1.
- Updated Timepicker to 1.11.12.
- Updated yii2-pjax to 2.0.7.

### Removed
- Removed the “RSS caches” option from the Clear Caches utility. (RSS feeds are cached using Craft’s data caching now.)
- Removed the `cacheMethod` config setting. To use a different cache method, override the `cache` application component from `config/app.php`. ([#2053](https://github.com/craftcms/cms/issues/2053))
- Removed `craft\config\DbCacheConfig`.
- Removed `craft\config\FileCacheConfig`.
- Removed `craft\config\MemCacheConfig`.
- Removed `craft\services\Cache::getDbCache()`.
- Removed `craft\services\Cache::getFileCache()`.
- Removed `craft\services\Cache::getMemCache()`.
- Removed `craft\services\Plugins::getPluginByClass()`.
- Removed `craft\web\View::getTranslations()`.
- Removed the `getTranslations()` template function.

### Fixed
- Fixed an issue where `photoSubpath` user setting was missing a default value. ([#2095](https://github.com/craftcms/cms/issues/2095))
- Fixed a Composer error that could occur when updating Craft or a plugin from the Control Panel.
- Fixed a PHP error that occurred when loading the French app translation messages.
- Fixed a PHP error that occurred if a reference tag didn’t specify a property name and the element didn’t have a URL. ([#2082](https://github.com/craftcms/cms/issues/2082))
- Fixed a bug where the `install` console command wasn’t validating the password length.
- Fixed a bug where the Debug Toolbar was labeling the current user as a guest.
- Fixed a bug where image editor strings were not getting translated.
- Fixed various PHP errors that could occur after uninstalling (but not Composer-removing) a plugin, if any plugin-supplied components (fields, widgets, etc.) were still around. ([#1877](https://github.com/craftcms/cms/issues/1877))
- Fixed a bug where the image editor was re-saving images even if the only thing that changed was the focal point. ([#2089](https://github.com/craftcms/cms/pull/2089))
- Fixed a PHP error that occurred when duplicating an entry in a section that has URLs.

## 3.0.0-beta.30 - 2017-10-31

### Added
- Added `craft\base\Element::SCENARIO_LIVE`, which should be used when required custom field validation is desired.
- Added `craft\base\PluginTrait::$isInstalled`, which will be set to `true` or `false` depending on whether the plugin is currently installed.
- Added `craft\console\Request::getIsLivePreview()` (always `false`). ([#2020](https://github.com/craftcms/cms/pull/2020))
- Added `craft\services\AssetTransforms::getTransformUri()`.
- Added `craft\web\Application::ensureResourcePathExists()`.
- Added `craft\web\Application::debugBootstrap()`.
- The installer now creates a “Common” field group.
- It's now possible to specify subpath for uploaded user photos. ([#1575](https://github.com/craftcms/cms/issues/1575))
- Added the `preserveExifData` config setting, `false` by default and requires Imagick. ([#2034](https://github.com/craftcms/cms/issues/2034))

### Changed
- Explicitly added `craft\base\PluginInterface::getVersion()`. ([#2012](https://github.com/craftcms/cms/issues/2012))
- Improved the contrast of focal point icons. ([#1452](https://github.com/craftcms/cms/issues/1452))
- Craft no longer requires you to manually create a [pgpass](https://www.postgresql.org/docs/9.4/static/libpq-pgpass.html) file when using the default database backup and restore commands.
- Renamed `craft\services\Assets::ensureFolderByFullPathAndVolumeId()` to `craft\services\Assets::ensureFolderByFullPathAndVolume()`.
- It is now possible for application configs returned by `config/app.php` to override the application class, via a `'class'` key.

### Removed
- Removed `craft\base\Element::validateCustomFields`.
- Removed `craft\base\Element::validateCustomFields()`.

### Fixed
- Fixed a bug where Craft was not enforcing current password validation when a user changed their password from a front-end form.
- Fixed a bug where Craft was not performing normal user validation when an invalid profile photo was uploaded from a front-end form.
- Fixed a bug where image transform URLs were getting a backslash on Windows servers. ([#2026](https://github.com/craftcms/cms/issues/2026))
- Fixed a 404 error that occurred when loading the jQuery.payment library in the Control Panel.
- Fixed a bug where Craft’s bootstrap file was not taking into account the `CRAFT_LICENSE_KEY_PATH` PHP constant when doing folder sanity checks.
- Fixed a bug where the Password field in the installer wizard wasn’t displaying validation errors.
- Fixed a JavaScript error that occurred after running the Find and Replace utility, preventing the Control Panel from immediately tracking the job’s progress. ([#2030](https://github.com/craftcms/cms/issues/2030))
- Fixed a bug where Craft would consider PDF to be a manipulatable image which is not desired behavior. ([#1938](https://github.com/craftcms/cms/issues/1938))
- Fixed a bug where the self-updater wouldn’t work on environments without a `HOME` or `COMPOSER_HOME` environment variable set. ([#2019](https://github.com/craftcms/cms/issues/2019))
- Fixed a PHP error if any of the URL rules weren’t an instance of `craft\web\UrlRule`. ([#2042](https://github.com/craftcms/cms/pull/2042))
- Fixed a bug where `craft\helpers\FileHelper::getMimeType()` was returning `'text/plain'` for `.svg` files that didn’t have an XML declaration.
- Fixed an error that occurred if the database credentials were set correctly but no database had been selected yet.
- Fixed a bug where calls to undefined methods within Twig templates were A) not suppressing the UnknownMethodException when Dev Mode was disabled; and B) not showing the appropriate template line when Dev Mode was disabled. ([#2066](https://github.com/craftcms/cms/pull/2066))
- Fixed a bug where custom element query conditions were getting ignored when `{% paginate %}` tags fetched the current page’s elements. ([#2051](https://github.com/craftcms/cms/issues/2051))

## 3.0.0-beta.29 - 2017-09-29

### Added
- Added the `checkboxGroupField()` macro to `_includes/forms.html`. ([#1991](https://github.com/craftcms/cms/issues/1991))
- Added the `Craft.DynamicGenerator` JavaScript class, for creating dynamic input generators.
- Added `craft\config\DbConfig::updateDsn()`.
- Added `craft\console\Request::getIsActionRequest()` (always `false`).
- Added `craft\console\Request::getIsCpRequest()` (always `false`).
- Added `craft\console\Request::getIsSiteRequest()` (always `false`).
- Added a `setup/db-creds` command that collects all the database credentials, tests them, and saves them to the `.env` file.
- Added a `setup` command that runs through the `setup/security-key`, `setup/db-creds`, and `install` commands.
- Brought back the `siteName` config setting. ([#2003](https://github.com/craftcms/cms/issues/2003))

### Changed
- It is now possible to force an update to be installed, even if Craft thinks that someone else may already be performing an update. ([#1990](https://github.com/craftcms/cms/issues/1990))
- `options` arrays passed to `_includes/forms/checkboxGroup.html` and `checkboxSelect.html` can now contain any of the properties supported by `checkbox.html` (e.g. `disabled`). ([#1994](https://github.com/craftcms/cms/issues/1994))
- `options` arrays passed to `_includes/forms/radioGroup.html` can now contain any of the properties supported by `radio.html` (e.g. `disabled`). ([#1994](https://github.com/craftcms/cms/issues/1994))
- The `limit` property is no longer required by `_includes/forms/elementSelect.html`.
- Craft’s required PHP version and extensions are now specified in `composer.json`.
- Craft no longer re-saves *all* localizable elements after a new site is created; entries and Matrix blocks are skipped, and plugins that supply custom element types must now re-save their elements manually as well.

### Fixed
- Fixed a PHP error that could occur if a DeleteStaleTemplateCaches job was improperly configured.
- Fixed a PHP error that occurred after canceling a DB-only update.
- Fixed a bug where all fields were getting marked as translatable on edit pages. ([#1996](https://github.com/craftcms/cms/issues/1996))
- Fixed a PHP error that would occur when calling `craft\services\UserGroups::getGroupByHandle()`.
- Fixed a JavaScript error that occurred if an asset select input was initialized without a `criteria` setting.
- Fixed a bug where field types, volume types, mail transport types, and widget types weren’t getting listed in alphabetical order.
- Fixed a bug where the queue info in the Control Panel wasn’t refreshing instantly after retrying or canceling a failed job.
- Fixed a bug where a queue job to resave all Matrix blocks after creating a new site would fail. ([#2001](https://github.com/craftcms/cms/issues/2001))
- Fixed a PHP error that occurred when submitting a front-end user profile form with a new user photo. ([#2005](https://github.com/craftcms/cms/issues/2005))

## 3.0.0-beta.28 - 2017-09-15

### Changed
- Console requests no longer validate the DB connection settings up front, so the `setup/security-key` console command can be run even with invalid settings.

### Fixed
- Fixed a PHP error that occurred when saving a new relational field within a Matrix field, if the “Manage relations on a per-site basis” setting was enabled. ([#1987](https://github.com/craftcms/cms/issues/1987))
- Fixed a bug where the `setup/security-key` console command wouldn’t recognize that the `.env` file already specified a security key, if it wasn’t defined on the first line of the file.

## 3.0.0-beta.27 - 2017-09-15

### Added
- Added the `install/plugin` console command, which makes it possible to install plugins from the command line. ([#1973](https://github.com/craftcms/cms/pull/1973))
- Added the `setup/security-key` console command, which generates a new security key and stores it in a `CRAFT_SECURITY_KEY` variable in the project’s `.env` file.
- Added support for a `CRAFT_LICENSE_KEY_PATH` PHP constant, which can be used to customize the location of the license key file. ([#1015](https://github.com/craftcms/cms/issues/1015))
- Added the “Email” and “URL” field types. ([#1981](https://github.com/craftcms/cms/pull/1981))
- Added `craft\helpers\StringHelper::split()`.
- Added `craft\services\Assets::getThumbUrl()`.
- Added `craft\services\Path::getAssetThumbsPath()`.
- Added `craft\web\View::createTwig()`.
- Added `craft\web\View::registerTwigExtension()`, which should be used instead of `craft\web\View::getTwig()->addExtension()`.
- Added a `@root` path alias, which is set to the project root directory (what `$craftPath`/`CRAFT_BASE_PATH` is set to in `index.php`).
- Added the `assets/download-temp-asset` action, for viewing temporary assets that haven’t been placed in their permanent volume yet.
- Added the `assets/generate-thumb` action, which generates an asset thumb and redirects to its URL.
- The `_includes/forms/field` include template now supports passing a `data` variable, set to an object of `data-x` attribute name/value pairs.

### Changed
- Renamed the `validationKey` config setting to `securityKey`.
- If the `securityKey` config setting isn’t set, an auto-generated key will now be stored at `storage/security.key` rather than `storage/runtime/validation.key`.
- Plugin translation sources are now configured with `forceTranslations` enabled.
- Checkbox and radio groups now have `div.checkbox-group` and `div.radio-group` container elements. ([#1965](https://github.com/craftcms/cms/pull/1965))
- Improved the performance of `craft\services\Images::getSupportImageFormats()`. ([#1969](https://github.com/craftcms/cms/pull/1969))
- Improved the performance of `craft\helpers\Image::canManipulateAsImage()`. ([#1969](https://github.com/craftcms/cms/pull/1969))
- Queue info requests in the Control Panel no longer extend the user session.
- `craft\web\View` now manages two separate Twig environments – one for CP templates and another for site templates.
- Custom field inputs’ `<div class="field">` container elements now have a `data-type` attribute set to the field’s class name. ([#1965](https://github.com/craftcms/cms/pull/1965))
- Asset thumbnails are now published to the web-accessible `cpresources/` folder, so they can be served by web servers directly rather than going through PHP. ([#1982](https://github.com/craftcms/cms/issues/1982))
- Moved the location of cached asset sources, thumbnails, and icons up to `storage/runtime/assets/`.
- Renamed `craft\services\Assets::getUrlForAsset()` to `getAssetUrl()`, and now it is possible that `null` will be returned.
- Renamed `craft\services\Path::getAssetsTempVolumePath()` to `getTempAssetUploadsPath()`.
- Renamed `craft\services\Path::getAssetsImageSourcePath()` to `getAssetSourcesPath()`.

### Deprecated
- Splitting a string on commas via `craft\helpers\ArrayHelper::toArray()` is now deprecated. Use `craft\helpers\StringHelper::split()` instead.
- Deprecated the `defaultFilePermissions`, `defaultFolderPermissions`, `useWriteFileLock`, `backupDbOnUpdate`, `restoreDbOnUpdateFailure`, `activateAccountFailurePath`, and `validationKey`. (These were removed outright in earlier Craft 3 Beta releases.)
- Running Craft without the `securityKey` config setting explicitly set is now deprecated.
- Deprecated `craft\services\Security::getValidationKey()`. Use `Craft::$app->config->general->securityKey` instead.

### Removed
- Removed support for “resource URLs”, including the `resources` service (`craft\services\Resources`), `craft\helpers\UrlHelper::resourceTrigger()`, `craft\helpers\UrlHelper::resourceUrl()`, the `resourceUrl()` Twig function, the `Craft.getResourceUrl()` JS function, the `resourceTrigger` config setting.
- Removed `craft\base\ApplicationTrait::getResources()`.
- Removed `craft\elements\Asset::getHasThumb()`.
- Removed `craft\services\AssetTransforms::getResizedAssetServerPath()`.
- Removed `craft\services\Path::getAssetsCachePath()`.
- Removed `craft\services\Path::getResizedAssetsPath()`.
- Removed `craft\services\Path::getTempUploadsPath()`.

### Fixed
- Fixed a SQL error that could occur when using the `relatedTo` element query param. ([#1939](https://github.com/craftcms/cms/issues/1939))
- Fixed a bug where the “Parent” field was showing up on Edit Entry pages in Structure sections that were limited to a single level. ([#1940](https://github.com/craftcms/cms/pull/1940))
- Fixed a bug where the “Delete Stale Template Cache” task would fail when saving an existing Single section.
- Fixed a bug where it was not possible to use `:notempty:` with PostgreSQL.
- Fixed a bug where the `job` column in the `queue` table wasn’t large enough to store some job data. ([#1948](https://github.com/craftcms/cms/issues/1948))
- Fixed a JS error that occurred on CP templates that extended `_layouts/cp` but overrode the `body` block to remove the sidebar, if there were any running/waiting jobs in the queue. ([#1950](https://github.com/craftcms/cms/issues/1950))
- Fixed some JS errors due to outdated references to `Craft.runPendingTasks()`. ([#1951](https://github.com/craftcms/cms/issues/1951))
- Fixed a bug where the “Translation Method” setting was visible for existing Matrix sub-fields even when there was only one available translation method (e.g. Entries fields). ([#1967](https://github.com/craftcms/cms/issues/1967))
- Fixed a bug where Craft would get confused whether or not it could manipulate SVG files. ([#1874](https://github.com/craftcms/cms/issues/1874))
- Fixed a CSRF validation error that would occur when attempting to re-login via the login modal in the Control Panel. ([#1957](https://github.com/craftcms/cms/issues/1957))
- Fixed a “divide by zero” error when paginating an empty set of elements. ([#1970](https://github.com/craftcms/cms/pull/1970))
- Fixed a bug where the “Host Name”, “Port”, and “Timeout” SMTP mailer type settings weren’t marked as required. ([#1976](https://github.com/craftcms/cms/issues/1976))
- Fixed some weird behavior when saving a Matrix field with validation errors. ([#1971](https://github.com/craftcms/cms/issues/1971))
- Fixed a bug where temporary assets didn’t get URLs.
- Fixed some deprecation errors in the Control Panel. ([#1983](https://github.com/craftcms/cms/issues/1983))
- Fixed a PHP error that occurred when saving an entry or category with a parent entry/category, if there were any validation errors. ([#1984](https://github.com/craftcms/cms/issues/1984))

## 3.0.0-beta.26 - 2017-08-22

### Fixed
- Fixed a SQL error that could occur when logging deprecation errors if the line number is unknown. ([#1927](https://github.com/craftcms/cms/issues/1927))
- Fixed a deprecation error that occurred when using a Tags field. ([#1932](https://github.com/craftcms/cms/issues/1932))
- Fixed a PHP error that occurred if a volume type class was missing. ([#1934](https://github.com/craftcms/cms/issues/1934))
- Fixed a PHP error that occurred when saving a new entry in a section with versioning enabled. ([#1935](https://github.com/craftcms/cms/issues/1935))

## 3.0.0-beta.25 - 2017-08-17

### Added
- Added `craft\elements\Entry::$revisionCreatorId`.
- Added `craft\services\EntryRevisions::doesEntryHaveVersions()`.

### Changed
- Craft now retroactively creates entry versions when saving entries, for entries that didn’t have any version history yet. ([#1926](https://github.com/craftcms/cms/issues/1926))

### Fixed
- Fixed an error that occurred when chaining a custom field method and a normal query method (e.g. `all()`) together on an element query. ([#1887](https://github.com/craftcms/cms/issues/1887))
- Fixed a PHP error that occurred when processing a user verification request.
- Fixed a bug where newly-created `div.matrixblock` elements weren’t getting a `data-type` attribute like existing blocks had. ([#1925](https://github.com/craftcms/cms/pull/1925))
- Fixed a bug where you would get a SQL error if you tried to push a job to the queue using PostgreSQL.
- Fixed a bug that would trigger the browser’s JavaScript debugger if you saved a Matrix field that had collapsed blocks.
- Fixed a bug where `craft\helpers\ChartHelper::getRunChartDataFromQuery()` an SQL query instead of the actual results.
- Fixed a bug where `craft\controllers\BaseElementsController::context()` was expecting a`string ` return, while return could also be `null`.

## 3.0.0-beta.24 - 2017-08-15

### Added
- Craft’s tasks implementation has been replaced with a queue, based on the [Yii 2 Queue Extension](https://github.com/yiisoft/yii2-queue). ([#1910](https://github.com/craftcms/cms/issues/1910))
- The “Failed” message in the queue HUD in the Control Panel now shows the full error message as alt text. ([#855](https://github.com/craftcms/cms/issues/855))
- It’s now possible to install Craft from the command line, using the new `install` command. ([#1917](https://github.com/craftcms/cms/pull/1917))
- Added the `instance of()` Twig test.
- Added `craft\base\FlysystemVolume`, which replaces `craft\base\Volume` as the new base class for Flysystem-based volumes.
- Added `craft\behaviors\SessionBehavior`, making it possible for `config/app.php` to customize the base `session` component while retaining Craft’s custom session methods.
- Added `craft\controllers\QueueController`.
- Added `craft\events\UserEvent`.
- Added `craft\queue\BaseJob`, a base class for queue jobs that adds support for descriptions and progress.
- Added `craft\queue\Command`, which provides `queue/run`, `queue/listen`, and `queue/info` console commands.
- Added `craft\queue\InfoAction`.
- Added `craft\queue\JobInterface`, an interface for queue jobs that want to support descriptions and progress.
- Added `craft\queue\jobs\DeleteStaleTemplateCaches`, replacing `craft\tasks\DeleteStaleTemplateCaches`.
- Added `craft\queue\FindAndReplace`, replacing `craft\tasks\FindAndReplace`.
- Added `craft\queue\GeneratePendingTransforms`, replacing `craft\tasks\GeneratePendingTransforms`.
- Added `craft\queue\LocalizeRelations`, replacing `craft\tasks\LocalizeRelations`.
- Added `craft\queue\UpdateElementSlugsAndUris`, replacing `craft\tasks\UpdateElementSlugsAndUris`.
- Added `craft\queue\Queue`, a built-in queue driver.
- Added `craft\queue\QueueInterface`, an interface for queue drivers that want to support the queue UI in the Control Panel.
- Added `craft\services\Composer::getJsonPath()`.
- Added `craft\services\Volumes::getVolumeByHandle()`.

### Changed
- Renamed the `runTasksAutomatically` config setting to `runQueueAutomatically`.
- Logs that occur during `queue` requests now get saved in `storage/logs/queue.log`.
- The updater now ensures it can find `composer.json` before putting the system in Maintenance Mode, reducing the likelihood that Craft will mistakingly think that it’s already mid-update later on. ([#1883](https://github.com/craftcms/cms/issues/1883))
- The updater now ensures that the `COMPOSER_HOME`, `HOME` (\*nix), or `APPDATA` (Windows) environment variable is set before putting the system in Maintenance Mode, reducing the likelihood that Craft will mistakingly think that it’s already mid-update later on. ([#1890](https://github.com/craftcms/cms/issues/1890#issuecomment-319715460)) 
- `craft\mail\Mailer::send()` now processes Twig code in the email message before parsing it as Markdown, if the message was composed via `craft\mail\Mailer::composeFromKey()`. ([#1895](https://github.com/craftcms/cms/pull/1895))
- `craft\mail\Mailer::send()` no longer catches exceptions thrown by its parent method, or fires a `sendMailFailure` event in the event of a send failure. ([#1896](https://github.com/craftcms/cms/issues/1896))
- Renamed `craft\helpers\Component::applySettings()` to `mergeSettings()`, and it no longer takes the `$config` argument by reference, instead returning a new array.
- Renamed `craft\web\twig\nodes\GetAttr` to `GetAttrNode`.
- `craft\base\Volume` is now only focused on things that every volume would need, regardless of whether it will use Flysystem under the hood.
- `craft\base\VolumeInterface::createFileByStream()`, `updateFileByStream()`, `deleteFile()`, `renameFile()`, `copyFile()`, `createDir()`, `deleteDir()`, and `renameDir()` no longer require their implementation methods to return a boolean value.
- `div.matrixblock` elements in the Control Panel now have a `data-type` attribute set to the Matrix block type’s handle. ([#1915](https://github.com/craftcms/cms/pull/1915))

### Deprecated
- Looping through element queries directly is now deprecated. Use the `all()` function to fetch the query results before looping over them. ([#1902](https://github.com/craftcms/cms/issues/1902))

### Removed
- Removed `craft\base\Task`.
- Removed `craft\base\TaskInterface`.
- Removed `craft\base\TaskTrait`.
- Removed `craft\controllers\TasksController`.
- Removed `craft\controllers\VolumesController::actionLoadVolumeTypeData()`.
- Removed `craft\db\TaskQuery`.
- Removed `craft\events\MailFailureEvent`.
- Removed `craft\events\TaskEvent`.
- Removed `craft\events\UserActivateEvent`. Use `craft\events\UserEvent` instead.
- Removed `craft\events\UserSuspendEvent`. Use `craft\events\UserEvent` instead.
- Removed `craft\events\UserTokenEvent`. Use `craft\events\UserEvent` instead.
- Removed `craft\events\UserUnlockEvent`. Use `craft\events\UserEvent` instead.
- Removed `craft\events\UserUnsuspendEvent`. Use `craft\events\UserEvent` instead.
- Removed `craft\mail\Mailer::EVENT_SEND_MAIL_FAILURE`.
- Removed `craft\records\Task`.
- Removed `craft\services\Tasks`.
- Removed `craft\tasks\ResaveAllElements`.
- Removed `craft\web\Request::getQueryParamsWithoutPath()`.
- Removed `craft\web\twig\variables\Tasks`, which provided the deprecated `craft.tasks` template variable.

### Fixed
- Fixed a migration error that could occur if `composer.json` didn’t have any custom `repositories` defined.
- Fixed a bug where clicking “Go to Updates” from the Updates widget would take you to a 404, if the available update info wasn’t already cached before loading the Dashboard. ([#1882](https://github.com/craftcms/cms/issues/1882))
- Fixed a SQL error that could occur when querying for users using the `lastLoginDate` param. ([#1886](https://github.com/craftcms/cms/issues/1886))
- Fixed a bug where custom field methods on element queries weren’t returning a reference to the element query object. ([#1887](https://github.com/craftcms/cms/issues/1887))
- Fixed a PHP error that could occur if a TypeError or other non-Exception error occurred when running the updater, masking the original error.
- Fixed a bug where `craft\web\Request::getQueryStringWithoutPath()` was including route params in addition to query string params. ([#1891](https://github.com/craftcms/cms/issues/1891))
- Fixed a PHP error that occurred if a volume with overridden config settings in `config/volumes.php` was missing its type. ([#1899](https://github.com/craftcms/cms/issues/1899))
- Fixed a bug where `craft\helpers\StringHelper::removeRight()` was actually removing the substring if it existed as a prefix, rather than a suffix. ([#1900](https://github.com/craftcms/cms/pull/1900))
- Fixed a PHP error that occurred if `config/routes.php` specified any site-specific routes that didn’t target the currently-requested site.
- Fixed lots of bugs with the Deprecated panel in the Debug Toolbar.
- Fixed a 404 error for `bootstrap.js` that occurred when the Debug Toolbar was opened.
- Fixed some deprecation errors caused by relational and Matrix field inputs.
- Fixed a bug where a plugin would get a PHP error if it tried to get the current site in the middle of a Craft update.
- Fixed a bug where the Migrations utility would display an error message even if the migrations were applied successfully. ([#1911](https://github.com/craftcms/cms/issues/1911))
- Fixed a PHP error that occurred if calling `getMimeType()` on an asset with an extension with an unknown MIME type. ([#1919](https://github.com/craftcms/cms/pull/1919))

## 3.0.0-beta.23 - 2017-07-28

### Added
- Added the `init` event to `craft\base\Component`, giving plugins a chance to attach custom Behaviors to various Craft components. ([#1856](https://github.com/craftcms/cms/pull/1856))
- Added the `init` event to `craft\web\twig\variables\CraftVariable`, giving plugins a chance to attach custom Behaviors and Components to the global `craft` template variable (replacing the now-deprecated `defineBehaviors` and `defineComponents` events). ([#1856](https://github.com/craftcms/cms/pull/1856))

### Changed
- Renamed the `afterInit` event on `craft\base\ApplicationTrait` to `init`. ([#1856](https://github.com/craftcms/cms/pull/1856))
- During a database backup, Craft will now default to excluding data from `assetindexdata`, `assettransformindex`, `cache`, `sessions`, `templatecaches`, `templatecachecriteria`, and `templatecacheelements` tables.
- Craft no longer saves new entry versions every time an entry is saved, regardless of how/why it’s being saved. Now they are only created when saving via the `entries/save-entry` action.
- Craft is no longer reliant on asset-packagist.org or `fxp/composer-asset-plugin` for installing front-end dependencies.
- Updated D3 to 4.10.0.
- Updated selectize.js to 0.12.4.
- Updated XRegExp to 3.2.0.
- The APC cache class will now only use the APCu library. ([#1867](https://github.com/craftcms/cms/issues/1867))
- The `users/save-user` action’s JSON response now has an `errors` key with all the validation errors, if any. ([#1860](https://github.com/craftcms/cms/pull/1860))
- Fixed a bug where parse errors in files that got loaded when Craft was determining the current user would not get reported, and redirect the browser to the login page. ([#1858](https://github.com/craftcms/cms/issues/1858))
- Fixed a bug where an `InvalidParamException` was thrown if a front-end login form was submitted without a password. ([#1857](https://github.com/craftcms/cms/issues/1857))
- Background tasks’ labels in the Control Panel sidebar now get truncated rather than taking up multiple lines.

### Deprecated
- Deprecated the `defineBehaviors` and `defineComponents` variables on `craft\web\twig\variables\CraftVariable`. Use the new `init` event instead. ([#1856](https://github.com/craftcms/cms/pull/1856))

### Removed
- Removed `craft\config\ApcConfig`.

### Fixed
- Fixed a JavaScript error that would occur when choosing a user whom another (soon-to-be-deleted) user’s content should be transfered to. ([#1837](https://github.com/craftcms/cms/issues/1837))
- Fixed a Twig error that would occur when saving a Matrix field if there were any validation errors.
- Fixed a PHP error that could occur if two Matrix blocks (either in the same Matrix field or across multiple Matrix fields) had sub-fields with identical handles, but different casings.
- Fixed a bug where listeners to the `selectElements` JavaScript event for Categories fields weren’t getting passed the list of new categories.
- Fixed a bug where previously-selected categories could become unselectable within a Categories field after they had been replaced. ([#1846](https://github.com/craftcms/cms/issues/1846))
- Fixed a bug where Craft would send an activation email when an admin registered a new user even if the “Send an activation email now?” checkbox was unchecked.
- Fixed a SQL error that would occur when saving a user if no user groups were checked. ([#1849](https://github.com/craftcms/cms/issues/1849))
- Fixed a bug where the background tasks HUD would show duplicate tasks when closed and reopened repeatedly without reloading the page. ([#1850](https://github.com/craftcms/cms/issues/1850))
- Fixed a bug where required relational fields weren’t getting validation errors if they were left blank. ([#1851](https://github.com/craftcms/cms/issues/1851))
- Fixed a SQL error that could occur when using the `{% cache %}` tag on sites with a large number of custom fields. ([#1862](https://github.com/craftcms/cms/issues/1862))
- Fixed a bug where variables set with `craft\web\UrlManager::setRouteParams()` weren’t available to the resulting template, unless nestled inside a `variables` key. ([#1857](https://github.com/craftcms/cms/issues/1857))
- Fixed a Twig error that could occur if a `null` value was passed to the `|t` filter. ([#1864](https://github.com/craftcms/cms/issues/1864))
- Fixed a PHP error that would occur if a content migration created a new field or renamed an existing field’s handle, and then attempted to reference that field in the same request. ([#1865](https://github.com/craftcms/cms/issues/1865))
- Fixed a bug where the Customize Sources Modal would always select the first asset volume’s source by default if a subfolder had been selected when opening the modal. ([#1871](https://github.com/craftcms/cms/issues/1871))
- Fixed a bug where uploaded Assets would have their width and height set to `null` on upload  on multi-site installs. ([#1872](https://github.com/craftcms/cms/issues/1872))
- Fixed a bug where cached versions of cloud images would not be saved when indexing for files that weren't already indexed.
- Fixed a JavaScript error that prevented dialog prompts in Assets manager from being displayed correctly.
- Fixed a bug on multi-site installs where relational fields wouldn’t save related elements that were disabled (either globally for a specific site site). ([#1854](https://github.com/craftcms/cms/issues/1854))

## 3.0.0-beta.22 - 2017-07-14

### Added
- Added support for asset reference tags that explicitly target an image transform (e.g. `{asset:123:transform:thumbnail}`).
- Added `craft\elements\Asset::copyWithTransform()`.
- Added the `beforeUpdateSlugAndUri` and `afterUpdateSlugAndUri` events to `craft\services\Elements::updateElementSlugAndUri()`. ([#1828](https://github.com/craftcms/cms/issues/1828))

### Changed
- HTMLPurifier no longer removes the following HTML5 elements by default: `<address>`, `<hgroup>`, `<figure>`, `<figcaption>`, `<s>`, `<var>`, `<sub>`, `<sup>`, `<mark>`, `<wbr>`, `<ins>`, `<del>`.
- HTMLPurifier no longer sets missing `alt` attributes to the image filename by default.
- `craft\db\elements\ElementQuery::one()` and `nth()` now consistently return `false` rather than `null` when no matching element is found.
- Editable table fields in the Control Panel can now specify unique `select` column options on a per-cell basis, by setting the cell’s value to an object with `options` and `value` keys.
- Header cells within editable table fields in the Control Panel can now specify their `<th>` class names.
- `craft\helpers\Localization::normalizeNumber()` now has an optional `$localeId` argument.
- `craft\services\Dashboard::deleteWidget()` now triggers the `beforeDeleteWidget` event and calls `beforeDelete()` on the widget at the top of the function.
- `craft\services\Dashboard::saveWidget()` now triggers the `beforeSaveWidget` event and calls `beforeSave()` on the widget at the top of the function.
- `craft\services\Elements::deleteElement()` now triggers the `beforeDeleteElement` event and calls `beforeDelete()` on the element at the top of the function.
- `craft\services\Elements::saveElement()` now triggers the `beforeSaveElement` event and calls `beforeSave()` on the element at the top of the function.
- `craft\services\Elements::deleteFields()` now triggers the `beforeDeleteField` event and calls `beforeDelete()` on the field at the top of the function.
- `craft\services\Elements::saveFields()` now triggers the `beforeSaveField` event and calls `beforeSave()` on the field at the top of the function.
- `craft\services\Elements::deleteTasks()` now triggers the `beforeDeleteTask` event and calls `beforeDelete()` on the task at the top of the function.
- `craft\services\Elements::saveTasks()` now triggers the `beforeSaveTask` event and calls `beforeSave()` on the task at the top of the function.
- `craft\services\Elements::deleteVolumes()` now triggers the `beforeDeleteVolume` event and calls `beforeDelete()` on the volume at the top of the function.
- `craft\services\Elements::saveVolumes()` now triggers the `beforeSaveVolume` event and calls `beforeSave()` on the volume at the top of the function.
- Craft no longer logs caught `craft\db\QueryAbortedException` exceptions. ([#1827](https://github.com/craftcms/cms/issues/1827))
- Renamed `craft\services\User::updateUserLoginInfo()` to `handleValidLogin()`.

### Fixed
- Fixed an issue where non-admins were not able to download assets using the element action. ([#1829](https://github.com/craftcms/cms/issues/1829))
- Fixed a bug where Assets fields were only enforcing their “Restrict allowed file types?” settings when uploading brand new files.
- Fixed a bug where elements’ custom fields were not getting validated on save if the `fieldLayoutId` had not been set beforehand.
- Fixed a bug where transformed images within Rich Text fields would break if the transform handle was identical to a custom field handle. ([#1804](https://github.com/craftcms/cms/issues/1804))
- Fixed a bug where some SVG file dimensions could not be detected.
- Fixed a bug where some field type data could become corrupted in various ways when propagating field values to different sites. ([#1833](https://github.com/craftcms/cms/issues/1833))
- Fixed a bug where the settings for new fields being created within an existing Matrix field would not show the Translation Method setting when they should. ([#1834](https://github.com/craftcms/cms/issues/1834))

## 3.0.0-beta.21 - 2017-07-07

### Fixed
- Fixed a PHP error that would occur if a migration failed to be reverted.
- Fixed a PHP error that would occur if the Yii Debug extension was installed at v2.0.9. ([#1823](https://github.com/craftcms/cms/issues/1823))

## 3.0.0-beta.20 - 2017-07-07 [CRITICAL]

> {note} There are a few breaking changes in this release. See the [Beta 20 Update Guide](https://github.com/craftcms/cms/wiki/Beta-20--Update-Guide) for update instructions.

### Added
- Added some “Update” buttons to the Updates utility (for Craft _and_ plugins). If multiple updates are available, an “Update all” button even shows up.
- The Updater has been rewritten to use Composer under the hood, and now requires significantly less (if any) site downtime. ([#1790](https://github.com/craftcms/cms/issues/1790))
- It’s now possible to apply both Craft and plugin migrations at the same time after a manual update. ([#1506](https://github.com/craftcms/cms/issues/1506))
- Migration exceptions are now displayed in the Updater. ([#1197](https://github.com/craftcms/cms/issues/1197))
- Added the `app/migrate` action (replacing `update/run-pending-migrations`), which runs any new Craft, plugin, and content migrations.
- Added the `|duration` Twig filter, which converts a `DateInterval` object into a human-readable duration.
- Added `craft\controllers\UpdaterController`.
- Added `craft\errors\MigrateException`.
- Added `craft\errors\MigrationException`.
- Added `craft\events\DefineBehaviorsEvent`.
- Added `craft\events\DefineComponentsEvent`.
- Added `craft\services\Composer`, available via `Craft::$app->composer` or `Craft::$app->getComposer()`.
- Added `craft\config\GeneralConfig::getBackupOnUpdates()`.
- Added `craft\base\Plugin::getHandle()`, as an alias for `Plugin::$id`.
- Added `craft\base\PluginInterface::getMigrator()` (previously already included in `craft\base\Plugin`).
- Added `craft\base\PluginTrait::$developerEmail`. When a plugin’s migration fails, the “Send for help” button will link to this email, if set.
- Added `craft\helpers\ArrayHelper::firstValue()`.
- Added `craft\helpers\ConfigHelper::sizeInBytes()`.
- Added `craft\services\Fields::getCompatibleFieldTypes()`.
- Added `craft\services\Path::getCompiledClassesPath()`.
- Added `craft\services\Updates::getPendingMigrationHandles()`.
- Added `craft\services\Updates::runMigrations()`.
- Added the `defineBehaviors` event to `craft\web\twig\variables\CraftVariable`, which can be used to register new behaviors on the `craft` template variable.
- Added the `defineComponents` event to `craft\web\twig\variables\CraftVariable`, which can be used to register new services on the `craft` template variable.
- Added the `beforeRenderTemplate`, `afterRenderTemplate`, `beforeRenderPageTemplate`, and `afterRenderPageTemplate` events to `craft\web\View`.
- Added Composer as a dependency.

### Changed
- Plugin handles must be `kebab-cased` now, rather than `camelCased`. ([#1733](https://github.com/craftcms/cms/issues/1733))
- Plugin module IDs are now set to the exact same value as their handles, as handles are already in the correct format now.
- The `maxUploadFileSize` config setting can now be set to a [shorthand byte value](http://php.net/manual/en/faq.using.php#faq.using.shorthandbytes) ending in `K` (Kilobytes), `M` (Megabytes), or `G` (Gigabytes).
- The `allowAutoUpdates` config setting applies to plugins too now.
- Matrix fields’ nested Field Type settings now take field compatibility into account, like the main Field Type setting. ([#1773](https://github.com/craftcms/cms/issues/1773))
- The DOM PHP extension is now a mandatory requirement.
- The `url` database config setting now supports `postgres://` and `postgresql://` schemes, in addition to `pgsql://`. ([#1774](https://github.com/craftcms/cms/pull/1774))
- Plugin changelogs can now use dots in release date formats (e.g. `2017.05.28`).
- Plugin changelogs can now have additional text before the version number in release headings (e.g. the plugin name).
- Plugin changelogs can now contain warnings (e.g. `> {warning} Some warning!`).
- Renamed `craft\services\Updates::getIsBreakpointUpdateNeeded()` to `getWasCraftBreakpointSkipped()`.
- Renamed `craft\services\Updates::getIsSchemaVersionCompatible()` to `getIsCraftSchemaVersionCompatible()`.
- Added a `$withContent` argument to `craft\services\EntryRevisions::getDraftsByEntryId()` and `getVersionsByEntryId()` (defaults to `false`). ([#1755](https://github.com/craftcms/cms/issues/1755))
- Craft now lists `craftcms/plugin-installer` as a dependency, so projects don’t need to explicitly require it.
- `craft\db\Migration::up()` and `down()` now have a `$throwExceptions` argument (defaults to `false`).
- `craft\db\MigrationManager::up()`, `down()`, `migrateUp()`, and `migrateDown()` now throw a `craft\errors\MigrationException` if a migration fails rather than returning `true`/`false`.
- The `app/check-for-updates` action now checks for a `includeDetails` param, which tells it to include the full update details in its response.
- It’s no longer possible to run new migrations while Craft is in Maintenance Mode, preventing the possibility of two people running migrations at the same time.
- It’s no longer needed to set the `$fieldLayoutId` property on users, tags, Matrix blocks, entries, or categories when creating them programmatically. ([#1756](https://github.com/craftcms/cms/issues/1756))
- Improved the accuracy of deprecation errors.
- Panes within panes in the Control Panel now have special styling.
- Craft now prioritizes Composer’s autoloader over Yii’s for faster class loading.
- Renamed the `categorygroups_i18n`, `elements_i18n`, and `sections_i18n` tables to `*_sites`. ([#1791](https://github.com/craftcms/cms/issues/1791))
- Updated [php-shellcommand](https://github.com/mikehaertl/php-shellcommand) to 1.2.5. ([#1788](https://github.com/craftcms/cms/issues/1788)).

### Removed
- Removed support for manually-installed plugins in a `plugins/` folder. ([#1734](https://github.com/craftcms/cms/issues/1734))
- Removed the `restoreOnUpdateFailure` config setting.
- Removed the `@plugins` Yii alias.
- Removed the `plugins/disable-plugin` action.
- Removed the `plugins/enable-plugin` action.
- Removed the `blx` global template variable.
- Removed the dynamically-compiled `craft\behaviors\ContentTrait` and `craft\behaviors\ElementQueryTrait` traits.
- Removed `craft\base\ApplicationTrait::getIsUpdating()`.
- Removed `craft\base\Plugin::afterUpdate()`.
- Removed `craft\base\Plugin::beforeUpdate()`.
- Removed `craft\base\Plugin::defineTemplateComponent()`. Plugins should use the new `defineComponents` or `defineBehaviors` events on `craft\web\twig\variables\CraftVariable` instead. ([#1733](https://github.com/craftcms/cms/issues/1733))
- Removed `craft\base\Plugin::update()`.
- Removed `craft\behaviors\FieldLayoutTrait`.
- Removed `craft\controllers\UpdateController`.
- Removed `craft\db\NestedSetsQueryTrait`.
- Removed `craft\db\NestedSetsTrait`.
- Removed `craft\errors\UnpackPackageException`.
- Removed `craft\errors\UpdateValidationException`.
- Removed `craft\events\UpdateEvent`.
- Removed `craft\helpers\App::isComposerInstall()`.
- Removed `craft\helpers\App::phpConfigValueInBytes()`. Use `craft\helpers\ConfigHelper::sizeInBytes()` instead.
- Removed `craft\helpers\Update`.
- Removed `craft\updates\Updater`.
- Removed `craft\services\Path::getAppPath()`.
- Removed `craft\services\Path::getPluginsPath()`.
- Removed `craft\services\Plugins::disablePlugin()`.
- Removed `craft\services\Plugins::enablePlugin()`.
- Removed `craft\services\Plugins::getConfig()`.
- Removed `craft\services\Plugins::getPluginByModuleId()`.
- Removed `craft\services\Plugins::isComposerInstall()`.
- Removed `craft\services\Plugins::validateConfig()`.
- Removed `craft\services\Updates::backupDatabase()`
- Removed `craft\services\Updates::backupFiles()`.
- Removed `craft\services\Updates::criticalCraftUpdateAvailable()`.
- Removed `craft\services\Updates::criticalPluginUpdateAvailable()`.
- Removed `craft\services\Updates::getIsManualUpdateRequired()`.
- Removed `craft\services\Updates::getPluginsThatNeedDbUpdate()`.
- Removed `craft\services\Updates::getUnwritableFolders()`.
- Removed `craft\services\Updates::prepareUpdate()`.
- Removed `craft\services\Updates::processUpdateDownload()`.
- Removed `craft\services\Updates::rollbackUpdate()`.
- Removed `craft\services\Updates::updateCleanUp()`.
- Removed `craft\services\Updates::updateDatabase()`.
- Removed `craft\services\Updates::updateFiles()`.
- Removed `craft\services\View::getRenderingTemplate()`.
- Removed the `beforeDisablePlugin`, `afterDisablePlugin`, `beforeEnablePlugin`, and `afterEnablePlugin` events from `craft\services\Plugins`.
- Removed the `beforeUpdate`, `afterUpdate`, and `updateFailure` events from `craft\services\Updates`.

### Fixed
- Fixed an exception that occurred when attempting to change an entry’s type from the Edit Entry page. ([#1748](https://github.com/craftcms/cms/pull/1748))
- Fixed a deprecation error on the Edit Entry page. ([#1749](https://github.com/craftcms/cms/issues/1749))
- Fixed a PHP error caused by the default Memcached config. ([#1751](https://github.com/craftcms/cms/issues/1751))
- Fixed a SQL error caused by the default `DbCacheConfig->cacheTableName` setting.
- Fixed a bug where a PHP session would be started on every template rendering request whether it was needed or not. ([#1765](https://github.com/craftcms/cms/issues/1765))
- Fixed a bug where you would get a PostgreSQL error when saving large amounts of data in a textual field. ([#1768](https://github.com/craftcms/cms/issues/1768))
- Fixed a bug where you would get a PHP error in `services/Feeds->getFeedItems()` when trying to parse an RSS feed that had no publish date. ([#1770](https://github.com/craftcms/cms/issues/1770))
- Fixed a PHP error that occurred when PHP’s `memory_limit` setting was set to something greater than `PHP_INT_MAX` when represented in bytes. ([#1771](https://github.com/craftcms/cms/issues/1771))
- Fixed a bug where adding a new site did not update any existing category groups with the new site’s category URI format and template settings.
- Fixed a PHP error that occurred when calling `craft\elements\Asset::getWidth()` if the `$transform` argument was anything other than a string. ([#1796](https://github.com/craftcms/cms/issues/1796))
- Fixed a bug where the Updates utility would spin indefinitely for users that didn’t have permission to perform updates. ([#1719](https://github.com/craftcms/cms/issues/1719))
- Fixed a SQL error that occurred when editing a non-admin user.
- Fixed a bug where attempting to log in with a user account that doesn’t have a password yet would fail silently.
- Fixed a Twig error that occurred when editing a suspended user.
- Fixed a bug where Matrix blocks were being saved an excessive amount of times when saving the owner element, and potentially resulting in errors when enabling a section for a new site.
- Fixed a bug where `craft\services\Updates::getIsCriticalUpdateAvailable()` wasn’t returning `true` if a plugin had a critical update available, according to its changelog.
- Fixed a bug where the PostgreSQL `upsert` method would only take into account a table’s primary keys instead of the passed in keys when deciding whether to insert or update. ([#1814](https://github.com/craftcms/cms/issues/1814))
- Fixed a SQL error that could occur when calling `count()` on an element query.
- Fixed a SQL error that could occur when saving an element with a Matrix field on a site using PostgreSQL, if the Matrix field’s handle had been renamed. ([#1810](https://github.com/craftcms/cms/issues/1810))
- Fixed a bug where assets with a transform applied via `setTransform()` were still returning their original dimensions via their `width` and `height` properties. ([#1817](https://github.com/craftcms/cms/issues/1817))
- Fixed a SQL error that occurred when updating to Craft 3 if there was a `CRAFT_LOCALE` constant defined in `index.php`. ([#1798](https://github.com/craftcms/cms/issues/1798))
- Fixed a bug where querying for Matrix blocks by block type handles that didn’t exist would still return results. ([#1819](https://github.com/craftcms/cms/issues/1819))
- Fixed a bug where Matrix fields were showing disabled blocks on the front end. ([#1786](https://github.com/craftcms/cms/issues/1786))
- Fixed a PHP error that occurred when using an earlier version of PHP than 7.0.10. ([#1750](https://github.com/craftcms/cms/issues/1750))
- Fixed a bug where routes created in the Control Panel which included tokens weren’t working. ([#1741](https://github.com/craftcms/cms/issues/1741))
- Fixed a bug where only admin users were allowed to perform some asset actions. ([#1821](https://github.com/craftcms/cms/issues/1821))

## 3.0.0-beta.19 - 2017-05-31

### Added
- Added the `beforeHandleException` event to `craft\web\ErrorHandler`. ([#1738](https://github.com/craftcms/cms/issues/1738))

### Changed
- The image editor now loads a higher-resolution image when the image viewport size has increased significantly.
- `craft\db\Migration::addPrimaryKey()`, `addForeignKey()`, and `createIndex` now automatically generate the key/index name if `$name` is `null`.
- Removed the deprecated global `user` template variable. ([#1744](https://github.com/craftcms/cms/issues/1744))
- Updated Yii to 2.0.12.

### Fixed
- Fixed a bug where entries and categories created from element selection modals weren’t getting a field layout ID assigned to them. ([#1725](https://github.com/craftcms/cms/issues/1725))
- Fixed a 403 error that occurred when a non-Admin attempted to edit a Category on a single-site install. ([#1729](https://github.com/craftcms/cms/issues/1729))
- Fixed a bug where plugin index templates weren’t getting resolved without appending an `/index` to the end of the template path.
- Fixed a PHP error that occurred when saving an element with a Number field, if using a locale with a non-US number format. ([#1739](https://github.com/craftcms/cms/issues/1739))
- Fixed a bug where a plugin’s control panel nav item was not having it’s `subnav` rendered within the control panel navigation.
- Fixed a bug where `craft\web\View::head()`, `beginBody()`, and `endBody()` were getting called for non-“page” templates that contained `<head>` and/or `<body>` tags. ([#1742](https://github.com/craftcms/cms/issues/1742))
- Fixed a bug where singles were forgetting their field layouts when their section settings were re-saved. ([#1743](https://github.com/craftcms/cms/issues/1743))

## 3.0.0-beta.18 - 2017-05-19

### Added
- It’s now possible to assign custom fields to users on Craft Personal and Client editions.
- Added `craft\elements\db\ElementQuery::getCriteria()`.
- Added `craft\elements\db\ElementQuery::criteriaAttributes()`.

### Changed
- The image editor now matches the screen resolution when displaying images.
- The image editor now shows a loading spinner when loading images.
- Improved focal point positioning reliability in the image editor.
- It’s now possible to specify recipient names in the `testToEmailAddress` setting value. ([#1711](https://github.com/craftcms/cms/pull/1711)

### Removed
- Removed `craft\helpers\App::isPhpDevServer()`.

### Fixed
- Fixed a bug where Craft was not removing leading/trailing/double slashes when parsing element URI formats. ([#1707](https://github.com/craftcms/cms/issues/1707))
- Fixed a bug where emails sent from the “Test” button on Settings → Email were not including the settings values being tested.
- Fixed a PHP error that occurred when saving plugin settings without any post data.
- Fixed a regression where the `testToEmailAddress` config setting did not work with an array of email addresses. ([#1711](https://github.com/craftcms/cms/pull/1711)
- Fixed PHP errors that occurred if `craft\fields\Matrix::normalizeValue()` or `craft\fields\BaseRelationField::normalizeValue()` were ever called without passing an element.
- Fixed a bug where the Quick Post widget was not calling fields’ `normalizeValue()` methods.
- Fixed a bug where Matrix blocks were not returning the posted field values in Live Preview if they were accessed as an array. ([#1710](https://github.com/craftcms/cms/issues/1710))
- Fixed a bug where it was not possible to set the User Photo Volume on Craft Personal and Client editions. ([#1717](https://github.com/craftcms/cms/issues/1717))
- Fixed a bug where changing a named image transform’s dimensions was not invalidating existing transformed images.
- Fixed an error that occurred when applying an image transform without a weight. ([#1713](https://github.com/craftcms/cms/issues/1713))
- Really fixed a bug where Panes’ sidebar could get a wrong height when scrolling down. ([#1364](https://github.com/craftcms/cms/issues/1364))

## 3.0.0-beta.17 - 2017-05-13

### Fixed
- Fixed a bug that broke template loading for template paths with uppercase letters on case-sensitive file systems. ([#1706](https://github.com/craftcms/cms/issues/1706))
- Fixed a deprecation error caused by the Craft Support widget. ([#1708](https://github.com/craftcms/cms/issues/1708))

## 3.0.0-beta.16 - 2017-05-13

### Fixed
- Fixed a PHP error that occurred when editing elements if a Checkboxes/Multi-select field was converted to a Dropdown/Radio Buttons field. ([#1701](https://github.com/craftcms/cms/issues/1701))
- Fixed a bug where entry URIs weren’t getting updated after re-saving a section with a new Entry URI Format. ([#1705](https://github.com/craftcms/cms/issues/1705))

## 3.0.0-beta.15 - 2017-05-12

### Added
- Added `craft\events\getAssetUrlEvent` which plugins can use to modify the URL of an Asset being fetched.
- Added the `registerCpTemplateRoots` event to `craft\web\View`, making it possible for non-plugins to register CP template root paths/directories.
- Added `craft\events\RegisterTemplateRootsEvent`.
- Added `craft\web\View::getCpTemplateRoots()`.

### Changed
- The Field Layout Designer is now using the default font instead of the Coming Soon font. ([#1537](https://github.com/craftcms/cms/issues/1537))
- Updated Stringy to 3.0.
- Improved focal point tracking in Image editor when dealing with scaled images.

### Fixed
- Fixed a PHP error that occurred when creating a new user.
- Fixed a 403 error that occurred when a non-Admin attempted to edit a Global Set on a single-site install. ([#1687](https://github.com/craftcms/cms/issues/1687))
- Fixed a bug where JS scripts registered from plugin settings pages weren’t getting properly namespaced, so generally didn’t work. ([#1691](https://github.com/craftcms/cms/issues/1691))
- Fixed a bug where some locales were always showing two-digit day/month numbers in formatted dates (e.g. `01/05`).
- Fixed a bug where form-submitted date/time values were always being treated as US-formatted dates/times, if the Intl extension wasn’t enabled. ([#1495](https://github.com/craftcms/cms/issues/1495))
- Fixed a bug where it was possible to break UI in Image editor with triggering crop mode twice.

## 3.0.0-beta.14 - 2017-05-02

### Added
- Added an aspect ratio constraint menu to the Crop tool in the Image Editor.
- Added the `postLogoutRedirect` config setting, making it possible to customize where users should be redirected to after logging out from the front-end. ([#1003](https://github.com/craftcms/cms/issues/1003))
- Added the `currentSite` global template variable.
- Added the `registerRedactorPlugin` event to `craft\fields\RichText`, which plugins can listen to if they supply any Redactor plugins that may need be registered on the page.
- Added `craft\base\FieldInterface::isEmpty()`, which gives field types a chance to determine whether their value should be considered empty for validators.
- Added `craft\base\VolumeInterface::createDir()`.
- Added `craft\base\VolumeInterface::deleteDir()`.
- Added `craft\base\VolumeInterface::renameDir()`.
- Added `craft\base\Volume::folderExists()`.
- Added `craft\base\Volume::createDir()`.
- Added `craft\base\Volume::deleteDir()`.
- Added `craft\base\Volume::renameDir()`.
- Added `craft\config\GeneralConfig::getPostCpLoginRedirect()`.
- Added `craft\config\GeneralConfig::getPostLoginRedirect()`.
- Added `craft\config\GeneralConfig::getPostLogoutRedirect()`.
- Added `craft\db\Query::getRawSql()`, as a shortcut for `createCommand()->getRawSql()`.
- Added `craft\helpers\DateTimeHelper::timeZoneAbbreviation()`.
- Added `craft\helpers\DateTimeHelper::timeZoneOffset()`.
- Added `craft\services\Images::getSupportedImageFormats()`.
- Added `craft\web\View::getIsRenderingPageTemplate()`. ([#1652](https://github.com/craftcms/cms/pull/1652))
- Added `webp` as a web-safe image format.
- Added SVG file support for image editor.

### Changed
- Craft’s `composer.json` no longer specifies server requirements (so the `--ignore-platform-reqs` flag is no longer necessary).
- Loosened Craft’s dependency requirements to allow build updates without explicitly changing `composer.json`.
- Updated Stringy to 2.4.
- Updated Twig to 2.3.
- Updated zend-feed to 2.8.
- Updated D3 to 4.8.
- Updated d3-format to 1.2.
- Updated Velocity to 1.5.
- Updated Fabric to 1.13.
- Plugin classes’ global instances are now registered from `craft\base\Plugin::init()`, so `Plugin::getInstance()` can be called as early as plugins’ `init()` methods, once they’ve called `parent::init()`. ([#1641](https://github.com/craftcms/cms/issues/1641))
- Craft now supports reference tags that begin with the fully qualified element class name.
- Rich Text fields no longer parse reference tags that aren’t within a `href` or `src` attribute when displaying their form input, so the tags don’t get lost when the element is re-saved. ([#1643](https://github.com/craftcms/cms/issues/1643))
- `craft\helpers\ConfigHelper::localizedValue()` now accepts a PHP callable value for `$value`.
- The following config settings can now be set to a PHP callable, which returns the desired value at runtime: `activateAccountSuccessPath`, `invalidUserTokenPath`, `loginPath`, `logoutPath`, `postCpLoginRedirect`, `postLoginRedirect`, `postLogoutRedirect`, `setPasswordPath`, and `setPasswordSuccessPath`.
- There’s no more special treatment for volume types that have better support for subfolders.
- Renamed `craft\helpers\Image::isImageManipulatable()` to `canManipulateAsImage()`.
- Craft now checks if the current installation can manipulate an image instead of checking against a predefined list. ([#1648](https://github.com/craftcms/cms/issues/1648), [#1545](https://github.com/craftcms/cms/issues/1545))
- The old `Craft\DateTime` methods from Craft 2 no longer cause PHP errors when called from a template. A deprecation error will be logged instead.
- `craft\helpers\FileHelper::clearDirectory()` now supports `filter`, `except`, and `only` options.
- Craft now deletes outdated resource files when newer ones are published. ([#1670](https://github.com/craftcms/cms/issues/1670))

### Removed
- Removed `craft\base\Field::isValueEmpty()`.
- Removed `craft\base\FolderVolumeInterface`.
- Removed `craft\base\FolderVolume`.

### Fixed
- Fixed some JavaScript errors that could occur when expanding the Debug toolbar from the Control Panel, due to CP JavaScript files getting loaded inside the Debug panel. ([#1639](https://github.com/craftcms/cms/issues/1639))
- Fixed a bug where Craft would sometimes upload an Asset file but fail to create an Asset.
- Fixed a bug where reference tags created automatically by Rich Text fields included the full element class name, rather than the element type’s reference handle. ([#1645](https://github.com/craftcms/cms/issues/1645))
- Fixed an error that displayed in the Control Panel after submitting  the Database Backup utility, if “Download backup?” was unchecked, even though the backup may have been created successfully. ([#1644](https://github.com/craftcms/cms/issues/1644))
- Fixed a bug where the Image Editor could have a white background.
- Fixed a bug where non-required Dropdown and Radio Buttons fields were getting validation errors when omitted from a front-end entry form.
- Fixed a bug where required Checkboxes, Dropdown, Multi-select, Radio Buttons, and Rich Text fields were not getting validation errors when submitted without a value.
- Fixed a bug where Assets fields weren’t enforcing their Limit settings during server-side validation.
- Fixed a bug where deleting folders on remote sources would not work in some cases.
- Fixed a bug where renaming a folder would sometimes leave a folder behind.
- Fixed a bug where creating a new Asset would not trigger the `beforeSave()` method for it's fields. ([#1623](https://github.com/craftcms/cms/issues/1623))
- Fixed a bug where it was impossible to set validation errors on elements that had no field layouts set. ([#1598](https://github.com/craftcms/cms/issues/1598))
- Fixed a bug where no error message was being displayed on failed uploads. ([#1598](https://github.com/craftcms/cms/issues/1598))
- Fixed a bug where the site image was getting resized to 500px instead of 300px. ([#1428](https://github.com/craftcms/cms/issues/1428))
- Fixed a bug where it was not possible to use the Assets Replace File element action.
- Fixed a bug where Asset resized versions would not be deleted if the extension had been changed during the resize.
- Fixed an error that occurred if a plugin’s Settings model tried calling `Plugin::getInstance()` or `Craft::t()` from its `init()` method.
- Fixed an error that occurred if the “Date Created” or “Date Updated” columns were selected to be shown on the Users index.
- Fixed a bug where element indexes weren’t remembering the selected site across page loads. ([#1653](https://github.com/craftcms/cms/issues/1653))
- Fixed a bug where Panes’ sidebar could get a wrong height when scrolling down. ([#1364](https://github.com/craftcms/cms/issues/1364))
- Fixed a PHP error that occurred when attempting to create a new field. ([#1683](https://github.com/craftcms/cms/issues/1683))

## 3.0.0-beta.13 - 2017-04-18

### Added
- Added support for adding new `join`s to element queries, via `craft\elements\db\ElementQuery::join()`, `innerJoin()`, `leftJoin()`, and `rightJoin()`.
- Added `craft\web\Request::getQueryParamsWithoutPath()`.

### Changed
- SQL fragments generated by the `QueryBuilder` classes are now separated by newlines, making the combined SQL easier to read.
- Renamed `craft\elements\db\ElementRelationParamParser::parseRelationParam()` to `parse()`, and it no longer accepts a `$query` argument.

### Removed
- Removed `craft\elements\db\ElementRelationParamParser::getIsRelationFieldQuery()`.
- Removed `craft\services\Users::getClient()`.

### Fixed
- Fixed a bug where Craft was not enforcing the “Require a password reset on next login” user setting. ([#1632](https://github.com/craftcms/cms/issues/1632))
- Fixed a bug where element queries could return duplicate results when using the `relatedTo` param. ([#1635](https://github.com/craftcms/cms/issues/1635))

## 3.0.0-beta.12 - 2017-04-14

### Fixed
- Fixed a bug where Checkboxes and Multi-select fields weren’t saving their values properly, or normalizing their values properly. ([#1619](https://github.com/craftcms/cms/issues/1619))

## 3.0.0-beta.11 - 2017-04-14

### Added
- Added `craft\web\View::registerScript()`, as a more generic way to register new `<script>` tags on the page than `registerJs()`. ([#1617](https://github.com/craftcms/cms/pull/1617))
- Added the `uploadParamName` setting to `Craft.ImageUpload`, which specifies the param name that should be used for file uploads. (Default is `files`.)

### Changed
- If `craft\web\View::$title` is set, a `<title>` tag will now automatically get injected into the page’s `<head>`. ([#1625](https://github.com/craftcms/cms/pull/1625))
- Craft no longer encodes 4-byte characters (like emojis) present in Rich Text fields and template caches, if using PostgreSQL.
- It’s no longer possible to disable plugins that were installed via Composer, since their classes are auto-loadable via Composer regardless, so the concept of “disabling” them is misleading. ([#1626](https://github.com/craftcms/cms/issues/1626))
- Renamed Rich Text fields’ `configFile` setting to `redactorConfig`, to avoid ambiguity with the new `purifierConfig` setting.

### Removed
- Removed support for referring to Redactor’s `source` plugin by its old name, `html`, within Redactor JSON configs.

### Fixed
- Fixed a PHP error that occurred when creating new elements with Matrix fields. ([#1610](https://github.com/craftcms/cms/issues/1610))
- Fixed a bug where it was impossible to upload user photos, site icon and site logo.
- Fixed an issue where Rich Text Field Asset modals would ignore the defined Volume order.
- Fixed a SQL error that occurred when saving an entry with a Rich Text field that contained a 4-byte character (like an emoji), if using MySQL. ([#1627](https://github.com/craftcms/cms/issues/1627))
- Fixed an `UnknownPropertyException` that could occur on Rich Text fields after upgrading from Craft 2.

## 3.0.0-beta.10 - 2017-04-07

### Added
- Added `craft\console\User::getId()`.
- Added `craft\controllers\ElementsController::actionGetElementHtml()`
- Added `craft\helpers\ArrayHelper::filterByValue()`.
- Added `craft\helpers\Console`.
- Added `craft\services\Elements::duplicateElement()`.
- Added the `|filterByValue` Twig filter.
- Added `Craft.selectFullValue()`.

### Changed
- `craft\image\Raster::rotate()` now requires a float parameter, instead of an integer.
- Rotating images by degree fractions in image editor is now possible only when using Imagick as the image driver.
- Improved the behavior of auto-generated text inputs (like Handle fields).
- The “Target Site” relational field setting has been redesigned as two-step process, for added clarity. ([#1499](https://github.com/craftcms/cms/issues/1499))
- The `beforeSaveGlobalSet` event on `craft\services\Globals` is no longer cancellable.
- `migrate` console actions now support `-t` and `-p` aliases for `--type` and `--plugin` options.
- Console requests now report if there are any database connection issues. ([#1580](https://github.com/craftcms/cms/issues/1580))
- `craft\elements\db\ElementQuery::one()` now returns the first cached element if the element query has any results cached on it.
- `craft\base\SavableComponent::settingsAttributes()` now returns all public, non-static properties on any parent classes in addition to the called class, so long as they weren’t defined in an abstract class.
- `craft\controllers\AssetsController::uploadFile()` now also returns `assetId` on a successful upload.
- Renamed `craft\base\Element::SCENARIO_SITE_PROPAGATION` to `SCENARIO_ESSENTIALS`.

### Removed
- Removed `craft\base\TaskInterface::getDescription()`.
- Removed `craft\db\Connection::DRIVER_MYSQL`. Use `craft\config\DbConfig::DRIVER_MYSQL` instead.
- Removed `craft\db\Connection::DRIVER_PGSQL`. Use `craft\config\DbConfig::DRIVER_PGSQL` instead.
- Removed `craft\helpers\StringHelper::ensureEndsWith()`. Use `ensureRight()` instead.
- Removed `craft\helpers\StringHelper::ensureStartsWith()`. Use `ensureLeft()` instead.

### Fixed
- Fixed an issue where renaming the current folder in Assets manager would break the URLs for currently loaded elements. ([#1474](https://github.com/craftcms/cms/issues/1474))
- Fixed an issue where focal point would not be tracked correctly under certain circumstances. ([#1305](https://github.com/craftcms/cms/issues/1305))
- Fixed an issue where image operations were being performed when saving an edited image without anything warranting them. ([#1329](https://github.com/craftcms/cms/issues/1329), [#1588](https://github.com/craftcms/cms/issues/1588))
- Fixed a bug where it was not possible to install plugins manually. ([#1572](https://github.com/craftcms/cms/issues/1572))
- Fixed a bug where tasks’ default descriptions were not showing up in the Control Panel, for tasks that weren’t created with a custom description.
- Fixed a PostgreSQL error that could occur if you were saving a large amount of data into a field that needed to be search indexed. ([#1589](https://github.com/craftcms/cms/issues/1589))
- Fixed a bug where focal point would not be updated when replacing an image with the image editor.
- Fixed a bug that broke the “Resaving all localizable elements” task after creating a new site, if there were any Matrix fields set to manage blocks on a per-site basis.
- Fixed a bug where only the initially-selected field type’s supported translation methods were being taken into account when populating the Translation Method setting options.
- Fixed an error that occurred on the Dashboard if there was a Feed widget without a Limit set. ([#1565](https://github.com/craftcms/cms/issues/1565))
- Fixed a PHP error that could occur after a task failure. ([#1567](https://github.com/craftcms/cms/issues/1567))
- Fixed a bug where the tip of the task info HUD would remain visible after the last task had been manually canceled. ([#1566](https://github.com/craftcms/cms/issues/1566))
- Fixed a PHP error that occurred when saving a new Structure section. ([#1573](https://github.com/craftcms/cms/issues/1573))
- Fixed a PHP error that would occur when creating a new entry without an author from a console controller. ([#1581](https://github.com/craftcms/cms/issues/1581))
- Fixed a SQL error that occurred when attempting to update to 3.0.0-beta.8 or later, on installs using PostgreSQL. ([#1586](https://github.com/craftcms/cms/issues/1586))
- Fixed a bug where newly-created global sets weren’t remembering their field layouts. ([#1582](https://github.com/craftcms/cms/issues/1582))
- Fixed a bug where Craft wasn’t invalidating OPcache after writing new auto-generated classes in `storage/runtime/compiled_classes/`. ([#1595](https://github.com/craftcms/cms/issues/1595))
- Fixed incorrectly named Asset permissions. ([#1602](https://github.com/craftcms/cms/issues/1602))
- Fixed a bug where calling `.one()` on a Matrix/relation field within a custom entry title format would not return the first *posted* matrix block/relation. ([#1597](https://github.com/craftcms/cms/issues/1597))
- Fixed a bug where the Recent Entries widget wasn’t displaying any entries for non-admin users on single-site Craft installs. ([#1601](https://github.com/craftcms/cms/issues/1601))
- Fixed a PHP error that would occur if Craft was not installed and you had the `CRAFT_SITE` constant defined in your public index.php file.  ([#1494](https://github.com/craftcms/cms/issues/1494))
- Fixed a bug where drag-and-drop uploading was not possible for Asset fields. ([#1604](https://github.com/craftcms/cms/issues/1604))
- Fixed a bug where it was not possible to trigger a prompt when uploading an Asset with a conflicting name.
- Fixed a bug where clicking “Save as a new entry” on an Edit Entry page, or “Save as a new category” on an Edit Category page, would only use the current site’s content, discarding the title and any translatable custom field values from other sites. ([#1523](https://github.com/craftcms/cms/issues/1523))

## 3.0.0-beta.9 - 2017-03-27

### Added
- Added `craft\services\Plugins::getPluginByClass()`.

### Fixed
- Fixed a PHP error that occurred on the Dashboard if there were any Quick Post widgets.
- Fixed a bug where there was no visible “Content” tab in the Field Layout Designer when creating a new global set.
- Fixed a PHP error that occurred when saving a new global set. ([#1570](https://github.com/craftcms/cms/issues/1570))
- Fixed a bug where clicking “Sign out” in the Control Panel would generally result in a 404 error. ([#1568](https://github.com/craftcms/cms/issues/1568))
- Fixed a bug where saving an Assets field without Volumes defined and then trying to use it would result in an exception. ([#1423](https://github.com/craftcms/cms/issues/1423))
- Fixed an issue where deleting an Asset volume would delete all of the physical files of Assets indexed.
- Fixed a bug where Craft could not connect to MySQL databases using the `unixSocket` setting.

## 3.0.0-beta.8 - 2017-03-24

### Added
- Added support for a `url` DB config setting, which can be set to a DB connection URL as provided by some PaaS solutions. ([#1317](https://github.com/craftcms/cms/issues/1317))
- Added `craft\base\FieldInterface::getIsTranslatable()`.
- Added `craft\base\FieldInterface::supportedTranslationMethods()`.
- Added `craft\base\FolderVolumeInterface::folderExists()`.
- Added `craft\base\Plugin::cpNavIconPath()`.
- Added `craft\base\PluginInterface::getCpNavItem()`.
- Added `craft\config\ApcConfig`.
- Added `craft\config\DbCacheConfig`.
- Added `craft\config\DbConfig`.
- Added `craft\config\FileCacheConfig`.
- Added `craft\config\GeneralConfig`.
- Added `craft\config\MemCacheConfig`.
- Added `craft\controllers\AssetsController::actionDeleteAsset()`.
- Added `craft\elements\Asset::$avoidFilenameConflicts`, which determines whether new files’ names should be automatically renamed to avoid conflicts with exiting files.
- Added `craft\elements\Asset::$conflictingFilename`, which stores a record of the attempted filename that ended up conflicting with an existing file.
- Added `craft\elements\Asset::$newFolderId`, which indicates an asset's new intended folder ID.
- Added `craft\elements\Asset::$newLocation`, which indicates an asset's new intended location. If null, it will be constructed from the `$newFolderId` and `$newFilename` properties.
- Added `craft\helpers\App::maxPowerCaptain()`.
- Added `craft\helpers\Assets::parseFileLocation()`.
- Added `craft\helpers\ConfigHelper`.
- Added `craft\helpers\DateTimeHelper::intervalToSeconds()`.
- Added `craft\helpers\DateTimeHelper::secondsToInterval()`.
- Added `craft\helpers\FileHelper::useFileLocks()`.
- Added `craft\helpers\UrlHelper::resourceTrigger()`.
- Added `craft\services\Config::getApc()`.
- Added `craft\services\Config::getConfigFromFile()`.
- Added `craft\services\Config::getDb()`.
- Added `craft\services\Config::getDbCache()`.
- Added `craft\services\Config::getFileCache()`.
- Added `craft\services\Config::getGeneral()`.
- Added `craft\services\Config::getMemCache()`.
- Added `craft\validators\AssetLocationValidator`.
- Added the `beforeHandleFile` event to `craft\elements\Asset`, which fires whenever a new file is getting uploaded, or an existing file is being moved/renamed.
- Added `Craft.registerElementEditorClass()` and the `Craft.createElementEditor()` factory function, making it possible to set element editor classes specific to an element type.
- Added `Craft.BaseElementSelectInput::createElementEditor()`, making it possible for subclasses to customize the settings passed to the element editor.
- Element indexes now have a `toolbarFixed` setting, which dictates whether the toolbar should be fixed when scrolling. ([#1504](https://github.com/craftcms/cms/issues/1504))
- Element indexes now have `refreshSourcesAction`, `updateElementsAction`, and `submitActionsAction` settings, which define the controller actions that various Ajax requests should be posted to. ([#1480](https://github.com/craftcms/cms/issues/1480))
- Added an `onAfterAction()` method to `Craft.BaseElementIndex`. ([#1534](https://github.com/craftcms/cms/issues/1534))
- Plugins can now define [sub-modules](http://www.yiiframework.com/doc-2.0/guide-structure-modules.html) via `extra.modules` in their `composer.json` file. ([#1559](https://github.com/craftcms/cms/issues/1559))
- Elements are now “hard-coded” with their field layout IDs, via a new `fieldLayoutId` column in the `elements` table and a `$fieldLayoutId` property on `craft\base\ElementTrait`. Plugins that provide custom element types should start making sure `$fieldLayoutId` is set on their elements before passing them to `Craft::$app->elements->saveElement()`.

### Changed
- Asset file operations have been refactored to work alongside asset element saving.
- `craft\controllers\AssetsController::actionMoveAsset()` now accepts a `force` param, rather than `userResponse`.
- `craft\controllers\AssetsController::actionMoveAsset()` now returns `conflict` and `suggestedFilename` keys in the event of a filename conflict, rather than `prompt`
- `craft\controllers\AssetsController::actionMoveFolder()` now accepts `force` and `merge` params, rather than `userResponse`.
- `craft\controllers\AssetsController::actionMoveFolder()` now returns a `conflict` key in the event of a filename conflict, rather than `prompt` and `foldername`.
- `craft\controllers\AssetsController::actionReplaceFile()` now accepts `sourceAssetId` and `targetFilename` params.
- `craft\controllers\AssetsController::actionSaveAsset()` no longer accepts `assetId` and `userResponse` params.
- `craft\controllers\AssetsController::actionSaveAsset()` now returns `conflict` and `conflictingAssetId` keys in the event of a filename conflict, rather than `prompt`.
- `craft\elements\Asset` now supports a `create` scenario that should be used when creating a new asset.
- `craft\elements\Asset` now supports a `fileOperations` scenario that should be used when an existing asset’s file is being moved around.
- `craft\elements\Asset` now supports a `index` scenario scenario that should be used when indexing an asset’s file.
- `craft\elements\Asset` now supports a `replace` scenario that should be used when replacing an asset’s file.
- `craft\helpers\Assets::editorImagePath()` was renamed to `getImageEditorSource()`.
- `craft\helpers\Assets::fileTransferList()` no longer accepts a `$merge` argument.
- `craft\services\Assets::createFolder()` now accepts an `$indexExisting` argument that determines whether unindexed folders on the volume should be silently indexed.
- `craft\services\Assets::getNameReplacementInFolder()` now combines the file lists on the volume and the asset index when figuring out a safe replacement filename to use.
- `craft\services\Assets::getNameReplacementInFolder()` now throws an `InvalidParamException` if `$folderId` is set to an invalid folder ID.
- `craft\services\Assets::moveAsset()` now accepts an instance of `craft\models\VolumeFolder` instead of a folder ID.
- `craft\services\Assets::moveAsset()` now returns a boolean value.
- The `cacheDuration`, `cooldownDuration`, `defaultTokenDuration`, `elevatedSessionDuration`, `invalidLoginWindowDuration`, `purgePendingUsersDuration`, `rememberUsernameDuration`, `rememberedUserSessionDuration`, `userSessionDuration`, and `verificationCodeDuration` config settings can now be set to an integer (number of seconds), string ([duration interval](https://en.wikipedia.org/wiki/ISO_8601#Durations)), or `DateInterval` object.
- Plugin config file values in `config/pluginhandle.php` are now merged with database-stored plugin settings, and applied to the plugin’s settings model. (Also removed support for plugin `config.php` files.) ([#1096](https://github.com/craftcms/cms/issues/1096))
- `craft\services\Config::getConfigSettings()` now only accepts a `$category` value of `apc`, `db`, `dbcache`, `filecache`, `general`, or `memcache`. (It no longer accepts plugin handles.)
- Renamed `craft\base\PluginTrait::$hasSettings` to `$hasCpSettings`.
- Removed support for automatically determining the values for the `omitScriptNameInUrls` and `usePathInfo` config settings.
- Removed support for `@web`, `@webroot`, and other aliases in volume settings, as they cause more problems than they solve in multi-site Craft installs.
- Local volumes’ “File System Path” settings can now begin with `@webroot`, which is an alias for the path to the directory that `index.php` lives in.
- `craft\base\Element::getFieldLayout()` now returns a field layout based on the `$fieldLayoutId` property (if set). It no longer returns the first field layout associated with the static element class.
- `craft\services\Fields::assembleLayoutFromPost()` now sets the ID on the returned field layout if the post data came from a Field Layout Designer for an existing field layout.
- `craft\services\Fields::saveLayout()` is now capable of updating existing field layouts, not just creating new ones. So there’s no longer a need to delete the old field layout and save a brand new one each time something changes.
- Field types that don’t support a column in the `content` table are no longer assumed to be untranslatable. If a field type wants to opt out of having a Translation Method setting, it should override its static `supportedTranslationMethods()` method and return either `['none']` or `['site']`, depending on whether its values should be propagated across other sites or not.

### Removed
- Removed the `beforeUploadAsset` event from `craft\services\Asset`.
- Removed `craft\base\ApplicationTrait::validateDbConfigFile()`.
- Removed `craft\elements\Asset::$indexInProgress`.
- Removed `craft\helpers\DateTimeHelper::timeFormatToSeconds()`.
- Removed `craft\services\Assets::renameFile()`.
- Removed `craft\services\Assets::saveAsset()`.
- Removed `craft\services\Config::allowAutoUpdates()`.
- Removed `craft\services\Config::exists()`. Use `isset(Craft::$app->config->general->configSetting)`.
- Removed `craft\services\Config::get()`. Use `Craft::$app->config->general`, et al.
- Removed `craft\services\Config::getAllowedFileExtensions()`. Use `Craft::$app->config->general->allowedFileExtensions`.
- Removed `craft\services\Config::getCacheDuration()`. Use `Craft::$app->config->general->cacheDuration`.
- Removed `craft\services\Config::getCpLoginPath()`. It’s `login`.
- Removed `craft\services\Config::getCpLogoutPath()`. It’s `logout`.
- Removed `craft\services\Config::getCpSetPasswordPath()`. It’s `setpassword`.
- Removed `craft\services\Config::getDbPort()`. Use `Craft::$app->config->db->port`.
- Removed `craft\services\Config::getDbTablePrefix()`. Use `Craft::$app->config->db->tablePrefix`.
- Removed `craft\services\Config::getElevatedSessionDuration()`. Use `Craft::$app->config->general->elevatedSessionDuration`.
- Removed `craft\services\Config::getLocalized()`. Use `Craft::$app->config->general->getLoginPath()`, et al.
- Removed `craft\services\Config::getLoginPath()`. Use `Craft::$app->config->general->getLoginPath()`.
- Removed `craft\services\Config::getLogoutPath()`. Use `Craft::$app->config->general->getLogoutPath()`.
- Removed `craft\services\Config::getOmitScriptNameInUrls()`. Use `Craft::$app->config->general->omitScriptNameInUrls`.
- Removed `craft\services\Config::getResourceTrigger()`. Use `craft\helpers\UrlHelper::resourceTrigger()`.
- Removed `craft\services\Config::getSetPasswordPath()`. Use `Craft::$app->config->general->getSetPasswordPath()`.
- Removed `craft\services\Config::getUseFileLocks()`. Use `craft\helpers\FileHelper::useFileLocks()`.
- Removed `craft\services\Config::getUsePathInfo()`. Use `Craft::$app->config->general->usePathInfo`.
- Removed `craft\services\Config::getUserSessionDuration()`. Use `Craft::$app->config->general->userSessionDuration`.
- Removed `craft\services\Config::isExtensionAllowed()`.
- Removed `craft\services\Config::maxPowerCaptain()`. Use `craft\helpers\App::maxPowerCaptain()`.
- Removed `craft\services\Config::set()`.
- Removed `craft\validators\AssetFilenameValidator`.
- Removed `Craft.showElementEditor()`.

### Fixed
- Fixed a bug where `Dashboard.js` would not load on case-sensitive file systems. ([#1500](https://github.com/craftcms/cms/issues/1500))
- Fixed a bug that would cause a SQL error on some Craft 2.6 to 3 updates.
- Fixed a bug where Craft’s stored field version would not update after saving/deleting a field in a non-global context.
- Fixed a PHP error that occurred when installing Craft, if the user settings had any validation errors.
- Fixed a bug where it was not possible to refresh element sources in element views.
- Fixed an exception that could occur when loading an entry with a stored version that didn’t have a valid entry type ID.
- Fixed a bug where Single entries weren’t getting their URIs or slugs updated when the section settings were re-saved. ([#1547](https://github.com/craftcms/cms/issues/1547))
- Fixed a bug where the `CRAFT_ENVIRONMENT` PHP constant wasn’t working. ([#1555](https://github.com/craftcms/cms/issues/1555))
- Fixed a bug where permissions were not checked prior to deleting an Asset via Element Action.
- Fixed a bug where Matrix and relational fields’ values were getting propagated across other sites, even if they were set to manage blocks/relations on a per-site basis. ([#1560](https://github.com/craftcms/cms/issues/1560))
- Fixed a PHP error that occurred on some console requests due to `craft\console\Application::getUser()` not existing. ([#1562](https://github.com/craftcms/cms/issues/1562))
- Fixed a bug where newly-created Matrix block type fields’ Instructions settings were limited to 64 characters. ([#1543](https://github.com/craftcms/cms/issues/1543))
- Fixed a bug that could prevent Craft from updating correctly in case of missing files.
- Fixed a PHP error that could occur when saving an element that says it has content, but doesn’t have a field layout.
- Fixed a bug where editing an asset from an Assets field wouldn’t show the correct custom fields, if the element hadn’t been saved yet or was disabled, and the asset hadn’t been placed in its target volume yet due to a dynamic subfolder path setting on the Assets field.
- Fixed a PHP error that could occur when updating Craft if an Assets field didn’t have valid settings.
- Fixed a PHP error that could occur when updating Craft if a Plain Text field didn’t have valid settings.

## 3.0.0-beta.7 - 2017-03-10

### Added
- Added `craft\services\Assets::getCurrentUserTemporaryUploadFolder()`.
- Added `craft\services\Assets::getUserTemporaryUploadFolder()`.

### Changed
- `UserException` reports are now styled like other exceptions when Dev Mode is enabled, with the full stack trace shown.
- It is no longer possible to create a temporary volume by calling `craft\services\Volumes::getVolumeById()` without passing an ID.
- Assets indexes now show a “Temporary uploads” volume that contain any assets uploaded by the current user, which haven’t been moved to a more permanent location yet.
- Craft now stores temporary asset uploads on a per-user basis, rather than per-user/per-Assets field.
- Disabled Matrix blocks are no longer shown in Live Preview. ([#13](https://github.com/craftcms/cms/issues/13))
- Rich Text fields now remember if their “Available Volumes” or “Available Transforms” settings were saved with no options selected, and disables the corresponding functionalities if so. ([#21](https://github.com/craftcms/cms/issues/21))
- `craft\base\Plugin::beforeUpdate()` and `afterUpdate()` now get passed a `$fromVersion` argument.)
- `craft\console\User::getIdentity()`’s return types are now consistent with `craft\web\User::getIdentity()`.
- `craft\services\Elements::saveElement()` now has a `$propagate` argument, which determines whether the element should be saved across all its supported sites (defaults to `true`).
- When an element is being saved across multiple sites, each site will now fire the before/after-save events.
- Exceptions that are thrown when running a task are now logged.
- Plugins’ translation categories are now all-lowercase by default, but they can be overridden by setting the `$t9nCategory` plugin property.
- The `_includes/forms/checkboxSelect.html` Control Panel template no longer shows an “All” checkbox by default. Set `showAllOption = true` to show it.
- The `_includes/forms/checkboxSelect.html` Control Panel template no longer interprets an empty default value to mean the “All” option should be checked.
- Updated the craftcms/server-check library to 1.0.11.

### Removed
- Removed support for chain-setting model properties via magic property setters. Models that wish to support this behavior must supply their own setter methods.
- Removed `craft\base\Model::copy()`.
- Removed `craft\fields\Assets::getFolderOptions()`.
- Removed `craft\services\Assets::getUserFolder()`.

### Fixed
- Fixed a bug where the `deferPublicRegistrationPassword` config setting was having the opposite effect it was intended for.
- Fixed a PHP error that would occur if some, but not all, of the auto-generated classes in `storage/runtime/compiled_classes/` didn’t exist or was out of date. ([#1427](https://github.com/craftcms/cms/issues/1427))
- Fixed a bug where exceptions that were thrown during template rendering were being displayed without any styling. ([#1454](https://github.com/craftcms/cms/issues/1454))
- Fixed a bug where the Clear Caches utility was ignoring any cache options registered with the `registerCacheOptions` event. ([#1461](https://github.com/craftcms/cms/issues/1461))
- Fixed the styling of Element Editor HUD headers and footers. ([#1457](https://github.com/craftcms/cms/issues/1457))
- Fixed a Slug validation error that would occur when saving an entry with no slug, if the entry type was configured to not show the Title field. ([#1456](https://github.com/craftcms/cms/issues/1456))
- Fixed an exception that occurred when an Assets field’s dynamic upload path could not be resolved. ([#1414](https://github.com/craftcms/cms/issues/1414))
- Fixed a bug where Redactor was losing its custom styling in Live Preview and Element Editor modals. ([#1467](https://github.com/craftcms/cms/issues/1467))
- Fixed a PHP error that occurred when passing anything besides an integer into an element query’s `level()` method. ([#1469](https://github.com/craftcms/cms/issues/1469))
- Fixed a bug where the Edit Entry page would always assume an entry had the first available entry type. ([#1470](https://github.com/craftcms/cms/issues/1470))
- Fixed a PHP error that occurred when attempting to rerun a failed task.
- Fixed a bug where Matrix and relational field values weren’t getting propagated to new sites correctly. ([#16](https://github.com/craftcms/cms/issues/16))
- Fixed a bug where the `CRAFT_SITE` constant wasn’t being respected. ([#1472](https://github.com/craftcms/cms/issues/1472))

## 3.0.0-beta.6 - 2017-03-03

### Added
- Added a “Cache remote images?” setting to the Asset Indexes utility, which if unchecked will dramatically speed up remote image indexing.
- Added `craft\base\Volume::getFileMetadata()`.
- Added `craft\base\Volume::getFileStream()`.
- Added `craft\base\VolumeInterface::getFileMetadata()`.
- Added `craft\base\VolumeInterface::getFileStream()`.
- Added `craft\elements\Asset::getFocalPoint()`.
- Added `craft\elements\Asset::getStream()`.
- Added `craft\helpers\Image::imageSizeByStream()`.
- Added `craft\services\AssetIndexer::extractFolderItemsFromIndexList()`.
- Added `craft\services\AssetIndexer::extractSkippedItemsFromIndexList()`.
- Added `craft\services\AssetIndexer::getIndexListOnVolume()`.
- Added `craft\services\AssetIndexer::getNextIndexEntry()`.
- Added `craft\services\AssetIndexer::processIndexForVolume()`.
- Added `craft\services\AssetIndexer::storeIndexList()`.
- Added `craft\services\AssetIndexer::updateIndexEntry()`.
- Added `craft\services\Tasks::rerunTask()`.
- Added `craft\web\Response::getContentType()`.

### Changed
- Asset focal point coordinates are now stored as decimal fractions instead of absolute coordinates.
- Craft now does fuzzy searching on the right side of a keyword by default. ([#1420](https://github.com/craftcms/cms/issues/1420))
- It’s now possible to add columns to an element query’s `select` clause without completely replacing all of the default columns, by calling its `addSelect()` method.
- Users are no longer logged out when verifying a new email address on their own account. ([#1421](https://github.com/craftcms/cms/issues/1421))
- Users no longer get an exception or error message if they click on an invalid/expired email verification link and are already logged in. Instead they’ll be redirected to wherever they would normally be taken immediately after logging in. ([#1422](https://github.com/craftcms/cms/issues/1422))
- `craft\base\Volume::filesystem()` now accepts a config parameter.
- `craft\base\Volume::getFileList()` now returns the file list array indexed by the file URIs.
- `craft\base\Volume::getMissingFiles()` no longer accepts a list of volume IDs and returns all missing files for that session,
- `craft\base\Volume::indexFile()` now requires an instance of `craft\base\Volume` (instead of `craft\base\VolumeInterface`) and a URI path as parameters.
- `craft\base\Volume::indexFile()` now accepts a parameter to indicate whether to cache remote files or not.
- `craft\controllers\TasksController::actionRerunTask()` now returns `1`, rather than the Json-encoded task info.
- `craft\services\Assets::findFolders()` now returns the folder list array indexed by folder ids.
- `craft\services\Tasks::rerunTaskById()` now returns `true` if the task was queued up to be rerun successfully, and will throw an exception if the task isn’t a top-level one.
- `craft\web\Controller::renderTemplate()` now returns a `yii\web\Response` object rather than a string.
- `craft\web\User::getReturnUrl()` now returns a URL based on the `postCpLoginRedirect` or `postLoginRedirect` config setting depending on the user’s permissions, if they didn’t have a return URL stored in their session data, and a default URL was not supplied.
- Renamed `craft\services\EmailMessages` to `SystemMessages`, which is now available to Craft Personal installations.
- Renamed `craft\base\ApplicationTrait::$emailMessages` to `$systemMessages`.
- Renamed `craft\base\ApplicationTrait::getEmailMessages()` to `getSystemMessages()`.
- Renamed `craft\controllers\EmailMessagesController` to `SystemMessagesController`.
- Renamed the `emailmessages` DB table to `systemmessages`.
- Renamed `craft\models\RebrandEmail` to `SystemMessage`, and removed its `$language` and `$htmlBody` properties.
- Renamed `craft\records\EmailMessage` to `SystemMessage`.
- Renamed `craft\web\assets\emailmessages\EmailMessagesAsset` to `craft\web\assets\systemmessages\SystemMessagesAsset`.
- System messages registered with the `craft\services\SystemMessages::EVENT_REGISTER_MESSAGES` event must now either be `craft\models\SystemMessage` objects or arrays with `key`, `heading`, `subject`, and `body` keys.
- Rich Text field settings will no longer show the “All” option for the “Available Volumes and “Available Transforms” settings if no volumes or transforms have been defined. 

### Removed 

- Removed `craft\elements\db\UserQuery::$withPassword`.
- Removed `craft\elements\db\UserQuery::withPassword()`.
- Removed `craft\helpers\Header`.
- Removed `craft\helpers\Json::sendJsonHeaders()`.
- Removed `craft\helpers\Json::setJsonContentTypeHeader()`.
- Removed `craft\models\AssetIndexData::$offset`.
- Removed `craft\records\AssetIndexData::$offset`.
- Removed `craft\services\AssetIndexer::getIndexEntry()`.
- Removed `craft\services\AssetIndexer::processIndexForVolume()`.
- Removed `craft\services\AssetIndexer::storeIndexEntry()`.
- Removed `craft\services\AssetIndexer::updateIndexEntryRecordId()`.
- Removed `craft\services\Users::getUserByEmail()`.
- Removed `craft\web\Application::returnAjaxError()`.
- Removed `craft\web\Application::returnAjaxException()`.
- Removed `craft\web\Controller::asJson()` and `asXml()`, because the base `yii\web\Controller` class now defines the exact same methods.

### Fixed
- Fixed a bug where it was not possible to update a Asset transform index entry. ([#1434](https://github.com/craftcms/cms/issues/1434))
- Fixed a bug where the Control Panel wouldn’t keep up with task progress after the user chose to rerun a task.
- Fixed a PHP error that could occur if `craft\web\AssetBundle` had been loaded before `craft\web\View`.
- Fixed a bug where new Assets could not be indexed. ([#1437](https://github.com/craftcms/cms/issues/1437))
- Fixed a bug where system email subjects and bodies were just getting the translation keys, e.g. `activate_account_subject` and `activate_account_body`.
- Fixed a bug where you would get a SQL error when saving an Assets field that had a selected asset. ([#1444](https://github.com/craftcms/cms/issues/1444))
- Fixed a couple bugs that broke new email verification.
- Fixed an InvalidParamException that was thrown when clicking a user email verification link with an invalid/expired token.
- Fixed a SQL error that could occur when restoring a database backup after a failed update.
- Fixed a bug where the `invalidUserTokenPath` config setting wasn’t being respected.
- Fixed a bug where creating/editing an entry with a Rich Text field that had Asset Volumes attached in its settings would create a SQL error on PostgreSQL. ([#1438](https://github.com/craftcms/cms/issues/1438))
- Fixed a bug where template requests were not getting a `Content-Type` header based on the template’s MIME type. ([#1424](https://github.com/craftcms/cms/issues/1424))
- Fixed a bug where element pagination would only think there was one page. ([#1440](https://github.com/craftcms/cms/issues/1440))
- Fixed a bug where the `offset` param would doubly reduce the number of elements that could be paginated. ([#1425](https://github.com/craftcms/cms/issues/1425))
- Fixed a bug where Composer-installed plugins’ source translations weren’t getting loaded. ([#1446](https://github.com/craftcms/cms/issues/1446))
- Fixed a SQL error that could occur when loading the elements on an element index page if there were any collapsed elements. ([#1450](https://github.com/craftcms/cms/issues/1450))

## 3.0.0-beta.5 - 2017-02-24

### Added
- Added a “Column Type” advanced setting to Plain Text fields.
- Added a “Column Type” advanced setting to Table fields. ([#1381](https://github.com/craftcms/cms/issues/1381))
- Added `craft\base\ElementInterface::hasUris()`. Elements that can have URIs must add this static method and return `true` now.
- Added `craft\db\Connection::getIsMysql()`.
- Added `craft\db\Connection::getIsPgsql()`.
- Added `craft\events\GenerateTransformEvent`.
- Added `craft\helpers\Component::applySettings()`.
- Added `craft\helpers\Db::getMinAllowedValueForNumericColumn()`.
- Added `craft\helpers\Db::getMaxAllowedValueForNumericColumn()`.
- Added `craft\helpers\Db::isNumericColumnType()`.
- Added `craft\helpers\Db::isTextualColumnType()`.
- Added `craft\helpers\Db::parseColumnLength()`.
- Added `craft\helpers\Db::parseColumnType()`.
- Added `craft\validators\ElementUriValidator`.
- Added `craft\validators\SlugValidator`.

### Changed
- The `cacheDuration` config setting can now be set to an integer (number of seconds).
- Volumes’ “Base URL” settings can now begin with `@web`, which is an alias for the root URL that Craft is running from.
- Local volumes’ “File System Path” settings can now begin with `@webroot`, which is an alias for the path to the directory that `index.php` lives in.
- Volume settings defined in `config/volumes.php` are now passed directly into volume class constructors.
- Moved Rich Text fields’ “Clean up HTML?”, “Purify HTML?”, and “Column Type” settings into an “Advanced” section.
- Renamed Plain Text fields’ “Max Length” setting to “Character Limit”.
- Element queries can now be explicitly configured to ignore the element structure tables by setting the `withStructure` param to `false`.
- Required custom field validation rules are now created by the element, so `craft\base\Field::getElementValidationRules()` just returns an empty array now.
- Elements now validate that custom field values will fit within their database columns, for fields with textual or numeric column types.
- `craft\feeds\Feeds::getFeedItems()` no longer explicitly sets the cache duration to the `cacheDuration` config setting; it lets the data caching driver decide what the default should be (which is set based on the `cacheDuration` config setting… by default).
- `craft\helpers\Db::getTextualColumnStorageCapacity()` now returns `false` if the max capacity can’t be determined, rather than throwing an exception.
- `craft\helpers\Db::getTextualColumnStorageCapacity()` now supports passing in full column type definitions, including attributes like `NOT NULL`, etc.
- `craft\helpers\Db::getTextualColumnStorageCapacity()` will now return the max length for`string` and `char` column type definitions.
- `craft\helpers\ElementHelper::findSource()` now adds a `keyPath` key to the returned source definition array if the source was nested.
- `craft\helpers\ElementHelper::setUniqueUri()` now behaves consistently whether or not the element’s URI format has a `{slug}` token – it will always throw a OperationAbortedException if it can’t find a unique URI.
- `craft\i18n\Formatter::asText` will now format DateTime objects to text.
- `craft\mail\Mailer::send()` now returns `false` if the message couldn’t be sent, rather than throwing a `SendEmailException`.
- Updated the Yii Debug extension to 2.0.8.
- Updated d3.js to 4.6.0.0.
- Updated timepicker to 1.11.10.
- Updated Velocity to 1.4.3.
- Updated Fabric to 1.7.6.
- Updated Codeception to 2.2.9.
- Updated Codeception Verify to 0.3.3.
- Updated Codeception Specify to 0.4.6.
- Updated Flysystem to 1.0.35.
- Updated Yii to 2.0.11.2.

### Removed
- Removed `craft\errors\SendEmailException`.
- Removed `craft\helpers\ElementHelper::setValidSlug()`.

### Fixed
- Fixed a bug where Assets Indexing utility would generate an erroneous request at the end of the operation. ([#1373](https://github.com/craftcms/cms/issues/1373))
- Fixed a JS error that occurred on edit pages with a Color field, unless the `useCompressedJs` config setting was set to `false`. ([#1392](https://github.com/craftcms/cms/issues/1392))
- Fixed a bug where the `cacheDuration` config setting wasn’t getting applied to data caches, so everything was getting cached indefinitely by default.
- Fixed a PHP error that occurred when saving a new entry draft, if the entry’s section only had one entry type. ([#1390](https://github.com/craftcms/cms/issues/1390))
- Fixed a bug where entries’ “Title” field would receive two identical validation errors if a brand new entry was immediately saved as a draft, and didn’t have a title yet.
- Fixed a bug where it was not possible to edit categories on anything but the primary site. ([#1403](https://github.com/craftcms/cms/issues/1403))
- Fixed a PHP type error that could occur when editing an entry or category, if its corresponding template was `NULL` in the database, for some reason.
- Fixed an exception that occurred when testing email settings, if the settings weren’t correct. ([#1405](https://github.com/craftcms/cms/issues/1405))
- Fixed a bug where new Dashboard widgets would get placed before other widgets after reloading the Dashboard. ([#1410](https://github.com/craftcms/cms/issues/1410))
- Fixed a bug where Assets modal would not work when using dynamic paths. ([#1374](https://github.com/craftcms/cms/issues/1374))
- Fixed a bug that prevented the database from being restored properly in certain circumstances if a 2.x to 3.0 upgrade failed.
- Removed the “Column Type” setting from Rich Text fields for PostgreSQL installs, since PostgreSQL doesn’t have/need a `mediumtext` column type.
- Fixed a bug where clicking on the link in a forgot password email would cause a “Invalid Verification Code” error to be thrown. ([#1386](https://github.com/craftcms/cms/pull/1386))
- Fixed a bug where the admin “Copy Password Reset URL” option for a user account would give an error when used.
- Fixed a bug where checking the “Require a password reset on next login” for a user would cause a SQL error when saving that user. ([#1411](https://github.com/craftcms/cms/issues/1411))
- Fixed a bug where custom field validation errors didn’t always include the correct field name.
- Fixed a bug where Craft was throwing an exception when it couldn’t set a valid slug on an element during save, rather than adding a validation error.
- Fixed a bug where saving an element with the title “0” would result in the element’s title getting saved as “-”. ([#1383](https://github.com/craftcms/cms/issues/1383))
- Fixed a bug where the Control Panel layout templates didn’t to a good job handling pages with a title of “0”.
- Fixed a bug where the migration responsible for converting user photos to Assets would fail intermittently.
- Fixed a bug where existing entries were not getting their structure data if their section was converted from a Single/Channel to a Structure. ([#1407](https://github.com/craftcms/cms/issues/1407))
- Fixed a bug where `craft\services\Globals::saveSet()` could return `true` even if the global set hadn’t been saved successfully.
- Fixed a bug where it was possible to save an element without a slug if the Title didn’t contain any alphanumeric characters. ([#22](https://github.com/craftcms/cms/issues/22))
- Fixed a bug where it was possible to save a Single section with an invalid URI. ([#1416](https://github.com/craftcms/cms/issues/1416))
- Fixed a bug where saving an element with an invalid URI would halfway work. ([#1416](https://github.com/craftcms/cms/issues/1416))

## 3.0.0-beta.4 - 2017-02-17

### Added
- Added the “Branch Limit” Categories field setting, which replaces the “Limit” setting. ([#1388](https://github.com/craftcms/cms/issues/1388))
- Added the `withStructure` param to element queries (defaults to `true` for entry and category queries).
- Added `craft\base\PluginInterface::setSettings()`.
- Added `craft\base\FolderVolumeInterface` that should be used by all Volumes supporting discrete folders.
- Added `craft\base\FolderVolume` that should be used by all Volumes supporting discrete folders.
- Added `craft\elements\db\ElementQueryInterface::withStructure()`.
- Added `craft\helpers\App::humanizeClass()`.
- Added `craft\helpers\FileHelper::lastModifiedTime()`.
- Added `craft\models\FieldLayout::getFieldByHandle()`.
- Added `craft\services\Categories::applyBranchLimitToCategories()`.
- Added `craft\services\Tasks::getTaskInfo()`.
- Added `craft\web\Request::accepts()`.
- Added the `$maybeAutoRun` argument to `craft\services\Tasks::queueTask()`.
- Added Craft’s required PHP extensions to `composer.json`.

### Changed
- The Resave Elements task now shows a more humanized version of the element type’s class name in its default descriptions.
- Elements no longer get a default title on save, unless they’re being saved without validation.
- `craft\fields\BaseRelationField::$allowMultipleSources` is now public.
- `craft\fields\BaseRelationField::$allowLimit` is now public.
- Renamed `craft\fields\BaseRelationField::sourceOptions()` to `getSourceOptions()`, and now it’s public.
- Renamed `craft\fields\BaseRelationField::targetSiteFieldHtml()` to `getTargetSiteFieldHtml()`, and now it’s public.
- Renamed `craft\fields\BaseRelationField::viewModeFieldHtml()` to `getViewModeFieldHtml()`, and now it’s public.
- It’s now possible for field types that extend `craft\fields\BaseRelationField` to override the settings template by setting the `$settingsTemplate` property.
- `craft\volumes\Local` now extends `craft\base\FolderVolume` instead of `craft\base\Volume`.
- Replaced `craft\services::fillGapsInCategoryIds()` with `fillGapsInCategories()`.
- Updated Garnish to 0.1.13.

### Removed
- Removed `craft\base\Element::resolveStructureId()`.
- Removed `craft\base\ElementInterface::getStructureId()`.
- Removed `craft\base\ElementInterface::setStructureId()`.
- Removed `craft\base\Volume::createDir()`.
- Removed `craft\base\Volume::deleteDir()`.
- Removed `craft\base\Volume::folderExists()`.
- Removed `craft\base\Volume::renameDir()`.
- Removed `craft\base\VolumeInterface::createDir()`.
- Removed `craft\base\VolumeInterface::deleteDir()`.
- Removed `craft\base\VolumeInterface::renameDir()`.
- Removed the `table.inputs` styles. Use `div.flex` instead.

### Fixed
- Fixed a bug where a plugin’s `init()` method couldn’t access its own settings values. ([#1361](https://github.com/craftcms/cms/issues/1361))
- Fixed a PHP type error if you tried to save a Number field’s setting with “Min Value” set to nothing.
- Fixed a bug where it was not possible to rename a file with the Asset "Rename File" action.
- Fixed a PHP error that occurred when uploading a user photo. ([#1367](https://github.com/craftcms/cms/issues/1367))
- Fixed a bug where element titles were not translatable. ([#1365](https://github.com/craftcms/cms/issues/1365))
- Fixed a PHP error that occurred on the Settings → General page if the `timezone` config setting was set. ([#1366](https://github.com/craftcms/cms/issues/1366))
- Fixed a bug where some Control Panel message strings were getting translated with the `site` translation category rather than `app`.
- Fixed a bug where pagination URLs would define page numbers using a `pg` query string param if the `pageTrigger` config setting was set to `'?p'` and the `pathParam` config setting was set to something besides `'p'`.
- Fixed a bug where if a Craft update failed and the attempt to restore the database from a backup failed, the UI would still show that the restore was successful.
- Fixed several migration related bugs that were preventing some Craft 2.6 installs from being able to update to Craft 3.
- Fixed a bug where renaming a folder would remove it’s trailing slash from path.
- Fixed a bug where asset bundles weren’t always getting re-published when a sub-file(s) had been updated. ([#1371](https://github.com/craftcms/cms/issues/1371))
- Fixed a bug where SVG images without a viewbox defined would not be scaled correctly.
- Fixed a bug where Craft would generate warning when trying to index images with no content in them.
- Fixed a bug where the Database Backup utility wouldn’t show an error when the backup failed. ([#1372](https://github.com/craftcms/cms/issues/1372))
- Fixed a bug where saving preexisting Active Record objects was not updating the `dateUpdated` column automatically.
- Fixed a bug where required fields on a field layout were not being enforced. ([#1380](https://github.com/craftcms/cms/issues/1380))
- Fixed a bug where required Plain Text fields were not getting a validation error if left blank.
- Fixed a PHP type error that occurred when calling `craft\base\Element::getPrevSibling()` or `getNextSibling()`.
- Fixed a bug where Structure-related element methods (e.g. `getParent()`) weren’t working for elements that weren’t queried with the `structureId` param set. ([#1375](https://github.com/craftcms/cms/issues/1375))
- Fixed a bug where an exception was thrown when saving an element with a slug that was more than 255 characters long, rather than giving the slug a validation error. ([#1389](https://github.com/craftcms/cms/issues/1389))
- Fixed a bug where the Password input on the Control Panel Login page was getting extra padding on the right side instead of the left side for browsers that preferred a RTL language. ([#1391](https://github.com/craftcms/cms/issues/1391))
- Fixed several issues and unexpected behaviors around the Number field, its default values, min and max settings and required validation.
- Fixed a bug where the element listing wouldn’t get refreshed after running the “Set status” action, if any of the elements couldn’t be enabled due to validation errors.

## 3.0.0-beta.3 - 2017-02-07

### Added
- Added the new “System Name” general setting, which defines the name that should be visible in the global CP sidebar. ([#1338](https://github.com/craftcms/cms/issues/1338))
- Added `craft\base\ElementInterface::getSearchKeywords()`.
- Added `craft\helpers\Db::areColumnTypesCompatible()`.
- Added `craft\helpers\Db::getSimplifiedColumnType()`.
- Added `craft\services\Security::redactIfSensitive()`.

### Changed
- The “Set status” batch element action now goes through the normal element save process, rather than directly modifying the DB values, ensuring that the elements validate before enabling them. ([#2](https://github.com/craftcms/cms/issues/2))
- The “Set status” batch element action now updates elements’ site statuses in addition to their global statuses, when setting the status to Enabled.
- Sensitive global values are now redacted from the logs. ([#1328](https://github.com/craftcms/cms/issues/1328))
- Editable tables now support a `radioMode` checkbox column option, which prevents more than one of the column’s checkboxes from being checked at a time.
- `craft\helpers\Db::getNumericalColumnType()` no longer returns unsigned integer column types for MySQL.
- The “Field Type” setting on Edit Field pages no longer shows field type options where there’s no chance the existing field data will map over.
- When an entry type is updated, Craft now re-saves all entries of that type.
- Added a `string` return type declaration to `craft\base\PreviewableFieldInterface::getTableAttributeHtml()`.
- Updated Craft Server Check to 1.0.8.

### Removed
- Removed the `afterSetStatus` event from `craft\elements\actions\SetStatus`.
- Removed `craft\enums\ColumnType`.
- Removed `craft\helpers\Logging`.
- Removed `craft\models\SiteSettings`.
- Removed `craft\web\assets\jcrop\JcropAsset`.

### Fixed
- Fixed a bug where saving a disabled entry or draft without a post/expiry date would default to the currently-set date on the entry/draft, rather than clearing out the field.
- Fixed some asterisk icons.
- Fixed a bug where it was impossible to upload user photo, site logo or site icon. ([#1334](https://github.com/craftcms/cms/issues/1334))
- Fixed a bug where it was possible to select multiple default options for Dropdown and Radio Buttons fields. ([#8](https://github.com/craftcms/cms/issues/8))
- Fixed a bug where the “Globals” Control Panel nav item would link to a 404 right after deleting the first global set in Settings → Globals.  ([#9](https://github.com/craftcms/cms/issues/9))
- Fixed a bug that occurred when generating transforms for images with focal points/ ([#1341](https://github.com/craftcms/cms/issues/1341))
- Fixed a bug where the utility status was overlapping the submit button in Utilities. ([#1342](https://github.com/craftcms/cms/issues/1342))
- Fixed a bug where `craft\helpers\Db::getNumericalColumnType()` could return a column type that wouldn’t actually fix the `$max` argument in PostgreSQL.
- Fixed a bug where entry URIs weren’t getting updated after an entry type was updated when the URI format referenced entry type properties. ([#15](https://github.com/craftcms/cms/issues/15))
- Fixed a bug that broke site administration. ([#1332](https://github.com/craftcms/cms/issues/1332))
- Fixed a PHP error that occurred when saving an entry with a Matrix field on a multi-site install, in some cases.
- Fixed a PHP error that occurred when saving an element with a Date/Time field. ([#1332](https://github.com/craftcms/cms/issues/1332))
- Fixed a Twig syntax error when editing an element with a Color field. ([#1354](https://github.com/craftcms/cms/issues/1354))
- Fixed a bug where fields that implemented `craft\base\PreviewableFieldInterface` were not showing up as options on element indexes.
- Fixed task re-running.
- Fixed a bug with transforming SVG files.
- Fixed a bug with transforming images on external sources.
- `config/app.php` can now be a multi-environment config. ([#1344](https://github.com/craftcms/cms/issues/1344))
- Fixed a PHP error that occurred when creating a new tag. ([#1345](https://github.com/craftcms/cms/issues/1345))
- Fixed a bug where relations would be dropped when running the Resave Elements task. ([#1360](https://github.com/craftcms/cms/issues/1360))
- Fixed a PHP error that occurred when executing an element query with the `relatedTo` param set to an element. ([#1346](https://github.com/craftcms/cms/issues/1346))
- Fixed a JavaScript error that was preventing Redactor from loading for Rich Text fields, for users with a non-English preferred language. ([#1349](https://github.com/craftcms/cms/issues/1349))
- Fixed a PHP type error that would occur when calling `craft\services\Globals::getSetByHandle()`. ([#1351](https://github.com/craftcms/cms/issues/1351))
- Fixed a bug where Plain Text fields weren’t enforcing their Max Length setting, and Number fields weren’t enforcing their Min and Max Value settings. ([#1350](https://github.com/craftcms/cms/issues/1350))
- Fixed a 404 error that would occur when switching sites when editing a global set. ([#1355](https://github.com/craftcms/cms/issues/1355))
- Fixed a bug that broke reference tags for Global Sets, Matrix Blocks and Tags. ([#1359](https://github.com/craftcms/cms/issues/1359))
- Fixed a Twig parse error that occurred when using the deprecated `{% includecss %}` or `{% includejs %}` tags as tag pairs. ([#1358](https://github.com/craftcms/cms/issues/1358))
- Fixed a bug where Craft was only logging warnings and errors when Dev Mode was enabled.
- Fixed the “x” button’s icon that appears in search inputs, used to clear the search input. ([#1356](https://github.com/craftcms/cms/issues/1356))
- Fixed a bug where you would get a validation error if you tried to purchase Craft with a 100%-off coupon code.
- Fixed a migration error that was preventing Craft 2.6 installs from being able to update to Craft 3.  ([#1347](https://github.com/craftcms/cms/issues/1347))

## 3.0.0-beta.2 - 2017-02-02

### Changed
- Craft now logs `craft\db\QueryAbortedException`s.
- Element queries will now throw `craft\db\QueryAbortedException`s if any structure params are set, but `structureId` is not set.
- `craft\services\Categories::fillGapsInCategoryIds()` now has a required `$structureId` argument.
- Added `type` and `value` to the list of reserved field handles. ([#1331](https://github.com/craftcms/cms/issues/1331))
- Console requests now get the CP template mode by default.
- Site requests now resolve plugin template paths as if they were CP requests when rendering with the CP template mode. ([#1335](https://github.com/craftcms/cms/issues/1335))
- Updated Yii to 2.0.11.1.

### Removed
- Removed support for Memcache (without a d), as it is not compatible with PHP 7. ([#1309](https://github.com/craftcms/cms/pull/1309))

### Fixed
- Fixed a bug where `craft\feeds\Feeds::getFeedItems()` was returning `null` when the results were not already cached, resulting in an “unknown error” on the Dashboard.
- Fixed an InvalidConfigException that would get thrown when attempting to edit an entry version with an author that had been deleted.
- Fixed a bug where swapping between entries in a section enabled for multiple sites would cause a PHP type error. ([#1310](https://github.com/craftcms/cms/pull/1310))
- Fixed a bug where the “Save as a draft” entry Save menu option would take you to a 404.
- Fixed a bug where the “Publish draft” entry draft Save menu option would take you to a 404.
- Fixed a bug where the “Delete draft” entry draft Save menu options would take you to a 404.
- Fixed a bug where the “Delete” category button would take you to a 404.
- Fixed a bug where saving a user with no permissions would result in a PHP type error.
- Fixed a bug where removing a user’s admin permissions using PostgreSQL would result in a SQL error.
- Fixed a bug where the “Revert entry to this version” button on entry version pages would result in an “No element exists with the ID 'X'” exception. ([#1037](https://github.com/craftcms/cms/issues/1037))
- Fixed a bug where creating a new user would cause a PHP type error. ([#1311](https://github.com/craftcms/cms/issues/1311))
- Fixed a bug where `src/config/defaults/general.php` was listing `'redis'` as a possible `cacheMethod` setting value, but Yii 2 does not have native support for Redis. ([#1314](https://github.com/craftcms/cms/issues/1314))
- Fixed a bug where `craft\db\QueryAbortedException`s were not getting caught when calling `craft\db\Query::scalar()` or `column()`.
- Fixed a bug where expanding a collapsed Structure entry or category on an index page would come up empty. ([#1321](https://github.com/craftcms/cms/issues/1321))
- Fixed some `TypeError`s in controller action responses. ([#1316](https://github.com/craftcms/cms/issues/1316))
- Fixed a PHP error that occurred when using the `{% nav %}` tag, or when selecting categories in a Categories field. ([#1313](https://github.com/craftcms/cms/issues/1313))
- Fixed a bug where deleting all the selections in a relation field would result in no changes being made to the field on save.
- Fixed a PHP error that occurred when editing a Rich Text field with the “Available Transforms” setting set to `*`. ([#1322](https://github.com/craftcms/cms/issues/1322))
- Fixed a PHP error that occurred when editing an image using GD. ([#1312](https://github.com/craftcms/cms/issues/1312))
- Fixed a PHP error that occurred when generating image transforms. ([#1323](https://github.com/craftcms/cms/issues/1323))
- Fixed a bug where Assets fields’ “Sources” settings weren’t working.
- Fixed a bug where disabled entries and categories weren’t showing up in their Control Panel indexes. ([#1325](https://github.com/craftcms/cms/issues/1325))
- Fixed a bug where creating a Number field type on PostgreSQL would result a SQL error.
- Fixed a bug where calling `craft\services\Sections::getEntryTypesByHandle()` would cause a PHP type error. ([#1326](https://github.com/craftcms/cms/issues/1326))
- Fixed a bug where plugin updates could be displayed with the wrong date if the system time zone was behind UTC.

## 3.0.0-beta.1 - 2017-01-29

### Added
- Ported all recent changes from Craft 2, including chart-related things added in Craft 2.6.
- Craft 3 now requires PHP 7.0.0 or later.
- Added an image editor to the Assets index page, with support for cropping, rotating, and flipping images, as well as setting focal points on them, which influences where images should be cropped for image transforms.
- Craft can now be installed via Composer: `composer require craftcms/craft`.
- Craft now supports installing plugins via Composer, with the help [Craft CMS Composer Installer](https://github.com/craftcms/plugin-installer).
- Craft now checks for plugin info in a composer.json file, rather than plugin.json, for plugins that were manually installed in `plugins/`. (See the [Craft CMS Composer Installer](https://github.com/craftcms/plugin-installer) readme for details on how the info should be formatted.)
- Plugin icons now must be stored at the root of the plugin’s source directory.
- Plugin IDs are now `kebab-case` versions of their handles.
- Craft now automatically loads the `vendor/autoload.php` file (if it exists) for plugins that were manually installed.
- Added the `bootstrap/` folder alongside the `src/` folder, with new web.php and console.php bootstrap files.
- Added PostgreSQL support, which can be enabled by setting the `driver` setting in `config/db.php` to `'pgsql'`.
- Added the `update/run-pending-migrations` controller action, which can be used as a post-deploy hook for deployment services like DeployBot, to get Craft to automatically run any pending migrations, minimizing site downtime.
- Added the `backupCommand` config setting, which can be used to override the command Craft executes when creating a database backup.
- Added the `restoreCommand` config setting, which can be used to override the command Craft executes when restoring a database backup.
- Added the `dsn` DB config setting, which can be used to manually specify the DSN string, ignoring most other DB config settings.
- Added the `schema` DB config setting, which can be used to assign the default schema used when connecting to a PostgreSQL database.
- Added support for setting Volume config settings in `config/volumes.php`. The file should return an array with keys that match volume handles, and values that are config arrays for the volumes.
- It is now possible to override the default Guzzle settings from `config/guzzle.php`.
- Added the `view` global Twig variable, which is a reference to the View class that is rendering the template.
- Added `craft.matrixBlocks()`, which can be used to query for Matrix blocks.
- Added the `SORT_ASC` and `SORT_DESC` global Twig variables, which can be used to define query sorting in element queries.
- Added the `POS_HEAD`, `POS_BEGIN`, `POS_END`, `POS_READY`, and `POS_LOAD` global Twig variables, which can be used to define the placement of registered scripts.
- Added the `className()` global Twig function, which returns the class name of a given object.
- Added the `|atom` and `|rss` Twig filters, for formatting dates in Atom and RSS date formats, respectively.
- Added the `|column` Twig filter, for capturing the key/property values of a series of arrays/objects.
- Added the `|index` Twig filter, for indexing an array of arrays/objects by one of their keys/values.
- Added the “Utilities” section to the Control Panel, replacing the Tools area of the Settings page.
- Added the Utility API, which enables plugins to provide custom utilities.
- Added the JavaScript method `BaseElementIndex::refreshSources()`.
- Added method parameter and return types everywhere possible.
- Added a new `@lib` Yii alias, pointed to `vendor/craftcms/cms/lib/`.
- Added `Craft::createGuzzleClient()`, which creates a Guzzle client instance with any custom config settings merged in with the site default settings.
- Added `craft\base\LocalVolumeInterface`.
- Added `craft\base\Utility`.
- Added `craft\base\UtilityInterface`.
- Added `craft\controllers\UtilitiesController`.
- Added `craft\db\pgsql\QueryBuilder`.
- Added `craft\db\pgsql\Schema`.
- Added `craft\db\TableSchema`.
- Added `craft\elements\actions\EditImage`.
- Added `craft\errors\InvalidPluginException`.
- Added `craft\errors\ShellCommandException`.
- Added `craft\events\RegisterAssetFileKindsEvent`.
- Added `craft\events\RegisterCacheOptionsEvent`.
- Added `craft\events\RegisterComponentTypesEvent`.
- Added `craft\events\RegisterCpAlertsEvent`.
- Added `craft\events\RegisterCpNavItemsEvent`.
- Added `craft\events\RegisterElementDefaultTableAttributesEvent`.
- Added `craft\events\RegisterElementHtmlAttributesEvent`.
- Added `craft\events\RegisterElementSearchableAttributesEvent`.
- Added `craft\events\RegisterElementSortOptionsEvent`.
- Added `craft\events\RegisterElementSourcesEvent`.
- Added `craft\events\RegisterElementTableAttributesEvent`.
- Added `craft\events\RegisterEmailMessagesEvent`.
- Added `craft\events\RegisterRichTextLinkOptionsEvent`.
- Added `craft\events\RegisterUrlRulesEvent`.
- Added `craft\events\RegisterUserActionsEvent`.
- Added `craft\events\RegisterUserPermissionsEvent`.
- Added `craft\events\ResolveResourcePathEvent`.
- Added `craft\events\SetAssetFilenameEvent`.
- Added `craft\events\SetElementRouteEvent`.
- Added `craft\events\SetElementTableAttributeHtmlEvent`.
- Added `craft\helpers\FileHelper`.
- Added `craft\helpers\MailerHelper`.
- Added `craft\services\Utilities`.
- Added `craft\utilities\AssetIndexes`.
- Added `craft\utilities\ClearCaches`.
- Added `craft\utilities\DbBackup`.
- Added `craft\utilities\DeprecationErrors`.
- Added `craft\utilities\FindAndReplace`.
- Added `craft\utilities\PhpInfo`.
- Added `craft\utilities\SearchIndexes`.
- Added `craft\utilities\SystemReport`.
- Added `craft\utilities\Updates`.
- Added `craft\validators\ArrayValidator`.
- Added `craft\validators\AssetFilenameValidator`.
- Added `craft\validators\UsernameValidator`.
- Added `craft\validators\UserPasswordValidator`.
- Added `craft\web\AssetBundle`.
- Added `craft\web\assets\assetindexes\AssetIndexesAsset`.
- Added `craft\web\assets\clearcaches\ClearCachesAsset`.
- Added `craft\web\assets\colorpicker\ColorpickerAsset`.
- Added `craft\web\assets\craftsupport\CraftSupportAsset`.
- Added `craft\web\assets\dashboard\DashboardAsset`.
- Added `craft\web\assets\datepickeri18n\DatepickerI18nAsset`.
- Added `craft\web\assets\dbbackup\DbBackupAsset`.
- Added `craft\web\assets\deprecationerrors\DeprecationErrorsAsset`.
- Added `craft\web\assets\editcategory\EditCategoryAsset`.
- Added `craft\web\assets\editentry\EditEntryAsset`.
- Added `craft\web\assets\edittransform\EditTransformAsset`.
- Added `craft\web\assets\edituser\EditUserAsset`.
- Added `craft\web\assets\emailmessages\EmailMessagesAsset`.
- Added `craft\web\assets\fabric\FabricAsset`.
- Added `craft\web\assets\feed\FeedAsset`.
- Added `craft\web\assets\fields\FieldsAsset`.
- Added `craft\web\assets\fileupload\FileUploadAsset`.
- Added `craft\web\assets\findreplace\FindReplaceAsset`.
- Added `craft\web\assets\generalsettings\GeneralSettingsAsset`.
- Added `craft\web\assets\imageeditor\ImageEditorAsset`.
- Added `craft\web\assets\installer\InstallerAsset`.
- Added `craft\web\assets\jcrop\JcropAsset`.
- Added `craft\web\assets\jqueryui\JqueryUiAsset`.
- Added `craft\web\assets\login\LoginAsset`.
- Added `craft\web\assets\matrix\MatrixAsset`.
- Added `craft\web\assets\matrixsettings\MatrixSettingsAsset`.
- Added `craft\web\assets\newusers\NewUsersAsset`.
- Added `craft\web\assets\plugins\PluginsAsset`.
- Added `craft\web\assets\positionselect\PositionSelectAsset`.
- Added `craft\web\assets\quickpost\QuickPostAsset`.
- Added `craft\web\assets\qunit\QunitAsset`.
- Added `craft\web\assets\recententries\RecentEntriesAsset`.
- Added `craft\web\assets\redactor\RedactorAsset`.
- Added `craft\web\assets\richtext\RichTextAsset`.
- Added `craft\web\assets\routes\RoutesAsset`.
- Added `craft\web\assets\searchindexes\SearchIndexesAsset`.
- Added `craft\web\assets\sites\SitesAsset`.
- Added `craft\web\assets\tablesettings\TableSettingsAsset`.
- Added `craft\web\assets\tests\TestsAsset`.
- Added `craft\web\assets\updater\UpdaterAsset`.
- Added `craft\web\assets\updates\UpdatesAsset`.
- Added `craft\web\assets\updateswidget\UpdatesWidgetAsset`.
- Added `craft\web\assets\userpermissions\UserPermissionsAsset`.
- Added `craft\web\assets\utilities\UtilitiesAsset`.
- Added `craft\web\assets\whatsnew\WhatsNewAsset`.
- Added `craft\web\assets\xregexp\XregexpAsset`.
- Added `craft\base\ApplicationTrait::$env`, which stores the current environment ID, which is set to `$_SERVER['SERVER_NAME']` by default and can be overridden with the `CRAFT_ENVIRONMENT` PHP constant.
- Added `craft\base\Element::$validateCustomFields`, which can be set to true or false to explicitly require/prevent custom field validation.
- Added `craft\base\Element::afterDelete()`, which is called after an element is deleted.
- Added `craft\base\Element::afterMoveInStructure()`, which is called after an element is moved within a structure.
- Added `craft\base\Element::defineDefaultTableAttributes()`.
- Added `craft\base\Element::beforeDelete()`, which is called before the element is deleted.
- Added `craft\base\Element::defineActions()`.
- Added `craft\base\Element::defineSearchableAttributes()`.
- Added `craft\base\Element::defineSortOptions()`.
- Added `craft\base\Element::defineSources()`.
- Added `craft\base\Element::defineTableAttributes()`.
- Added `craft\base\Element::getHtmlAttributes()`, which gives elements a chance to define any HTML attributes that should be included when rendering an element node for the Control Panel.
- Added `craft\base\Element::getSerializedFieldValues()`.
- Added `craft\base\Element::htmlAttributes()`.
- Added `craft\base\Element::route()`.
- Added `craft\base\Element::tableAttributeHtml()`.
- Added `craft\base\ElementInterface::refHandle()`.
- Added `craft\base\Field::afterElementDelete()`, which is called by an element after it is deleted.
- Added `craft\base\Field::beforeElementDelete()`, which is called by an element before it is deleted.
- Added `craft\base\Field::getElementValidationRules()`, which field types can override to return their element-level validation rules.
- Added `craft\base\MissingComponentTrait::createFallback()`.
- Added `craft\base\Plugin::$changelogUrl`, which replaces `$releaseFeedUrl` and should point to a Markdown-formatted changelog.
- Added `craft\base\Plugin::$downloadUrl`, which should point to the plugin’s download URL.
- Added `craft\base\Plugin::$hasCpSection`, which replaces the static `hasCpSection()` method.
- Added `craft\controllers\AssetsController::actionImageEditor()`.
- Added `craft\controllers\AssetsController::actionEditImage()`.
- Added `craft\controllers\AssetsController::actionSaveImage()`.
- Added `craft\db\Connection::backupTo()`.
- Added `craft\db\mysql\Schema::findIndexes()`.
- Added `craft\elements\Asset::$focalPoint`.
- Added `craft\elements\Asset::$keepFileOnDelete`, which can be set to true if the corresponding file should not be deleted when deleting the asset.
- Added `craft\elements\Asset::$newFilename`, which can be set before saving an asset to rename its file.
- Added `craft\helpers\App::craftDownloadUrl()`.
- Added `craft\helpers\App::isComposerInstall()`.
- Added `craft\helpers\App::majorMinorVersion()`.
- Added `craft\helpers\ArrayHelper::rename()`.
- Added `craft\helpers\Assets::editorImagePath()`.
- Added `craft\helpers\Db::isTypeSupported()`.
- Added `craft\helpers\Update::getBasePath()`.
- Added `craft\helpers\Update::parseManifestLine()`.
- Added `craft\helpers\Assets::getFileKindByExtension()`.
- Added `craft\helpers\Assets::getFileKindLabel()`.
- Added `craft\helpers\Assets::getFileKinds()`.
- Added `craft\image\Raster::flipHorizontally()`.
- Added `craft\image\Raster::flipVertically()`.
- Added `craft\services\Config::getAllowedFileExtensions()`.
- Added `craft\services\Config::getDbPort()`.
- Added `craft\services\Config::getUseWriteFileLock()`.
- Added `craft\services\Config::isExtensionAllowed()`.
- Added `craft\services\Elements::deleteElement()`.
- Added `craft\services\Elements::getElementTypesByIds()`.
- Added `craft\services\Images::getCanUseImagick()`.
- Added `craft\services\Images::getImageMagickApiVersion()`.
- Added `craft\services\Path::getImageEditorSourcesPath()`.
- Added `craft\services\Plugins::getPluginByModuleId()`.
- Added `craft\services\Plugins::getPluginByPackageName()`.
- Added `craft\services\Plugins::isComposerInstall()`.
- Added `craft\web\AssetManager::getPublishedPath()`.
- Added `craft\web\AssetManager::getPublishedUrl()`.
- Added `craft\web\Session::addAssetBundleFlash()`.
- Added `craft\web\Session::getAssetBundleFlashes()`.
- Added `craft\web\UploadedFile::saveAsTempFile()`.
- Added the `beforeDelete`, `afterDelete`, `beforeMoveInStructure`, and `afterMoveInStructure` events to `craft\base\Element`.
- Added the `beforeElementSave`, `afterElementSave`, `beforeElementDelete`, and `afterElementDelete` events to `craft\base\Field`.
- Added the `beforeRestoreBackup` and `afterRestoreBackup` events to `craft\db\Connection`.
- Added the `registerActions` event to `craft\base\Element`.
- Added the `registerAlerts` event to `craft\helpers\Cp`.
- Added the `registerFileKinds` event to `craft\helpers\Assets`.
- Added the `registerCacheOptions` event to `craft\tools\ClearCaches`.
- Added the `registerCpNavItems` event to `craft\web\twig\variables\Cp`.
- Added the `registerCpUrlRules` and `registerSiteUrlRules` events to `craft\web\UrlManager`.
- Added the `registerDefaultTableAttributes` event to `craft\base\Element`.
- Added the `registerElementTypes` event to `craft\services\Elements`.
- Added the `registerFieldTypes` event to `craft\services\Fields`.
- Added the `registerHtmlAttributes` event to `craft\base\Element`.
- Added the `registerLinkOptions` event to `craft\fields\RichText`.
- Added the `registerMailerTransportTypes` event to `craft\helpers\MailerHelper`.
- Added the `registerMessages` event to `craft\services\EmailMessages`.
- Added the `registerPermissions` event to `craft\services\UserPermissions`.
- Added the `registerSearchableAttributes` event to `craft\base\Element`.
- Added the `registerSortOptions` event to `craft\base\Element`.
- Added the `registerSources` event to `craft\base\Element`.
- Added the `registerTableAttributes` event to `craft\base\Element`.
- Added the `registerUserActions` event to `craft\controllers\UsersController`.
- Added the `registerVolumeTypes` event to `craft\services\Volumes`.
- Added the `registerWidgetTypes` event to `craft\services\Dashboard`.
- Added the `resolveResourcePath` event to `craft\services\Resources`.
- Added the `setFilename` event to `craft\helpers\Assets`.
- Added the `setRoute` event to `craft\base\Element`.
- Added the `setTableAttributeHtml` event to `craft\base\Element`.
- Added support for a `.readable` CSS class for views that are primarily textual content.
- Added a “Size” setting to Number fields.
- Added `d3FormatLocaleDefinition`, `d3TimeFormatLocaleDefinition`, `d3Formats` global JS variables.
- Added the `xAxis.showAxis`, `xAxis.formatter` and `yAxis.formatter` settings to the Area chart.
- Added `Craft.charts.BaseChart.setSettings()`.
- Added `Craft.charts.utils.getNumberFormatter()`.
- Added `Craft.charts.utils.getTimeFormatter()`.
- Added php-shellcommand.
- Added the ZendFeed library.
- Added the fabric.js JavaScript library.
- Added the d3-format JavaScript library.
- Added the d3-time-format JavaScriptlibrary.

### Changed
- The bootstrap script now assumes that the `vendor/` folder is 3 levels up from the `bootstrap/` directory by default (e.g. `vendor/craftcms/cms/bootstrap/`). If that is not the case (most likely because Craft had been symlinked into place), the `CRAFT_VENDOR_PATH` PHP constant can be used to correct that.
- The default `port` DB config value is now either `3306` (if MySQL) or `5432` (if PostgreSQL).
- The default `tablePrefix` DB config value is now empty.
- Renamed the `defaultFilePermissions` config setting to `defaultFileMode`, and it is now `null` by default.
- Renamed the `defaultFolderPermissions` config setting to `defaultDirMode`.
- Renamed the `useWriteFileLock` config setting to `useFileLocks`.
- Renamed the `backupDbOnUpdate` config setting to `backupOnUpdate`. Note that performance should no longer be a major factor when setting this to false, since the backup is no longer generated by PHP.
- Renamed the `restoreDbOnUpdateFailure` config setting to `restoreOnUpdateFailure`.
- File-based data caching now respects the `defaultDirMode` config setting.
- Redactor config files must now be valid JSON.
- When a category is deleted, its nested categories are no longer deleted with it.
- Craft Personal and Client editions are now allowed to have custom Volume types (e.g. Amazon S3).
- Renamed the “Get Help” widget to “Craft Support”.
- When editing a field whose type class cannot be found, Craft will now select Plain Text as a fallback and display a validation error on the Field Type setting.
- When editing a volume whose type class cannot be found, Craft will now select Local as a fallback and display a validation error on the Volume Type setting.
- When editing email settings and the previously-selected transport type class cannot be found, Craft will now select PHP Mail as a fallback and display a validation error on the Transport Type setting.
- The Feed widget is now limited to show 5 articles by default.
- Element queries’ `status` params must now always be set to valid statuses, or the query won’t return any results.
- Craft now relies on command line tools to create database backups (`mysqldump` and `pg_dump`).
- Test emails now mask the values for any Mailer transport type settings that include “key” or “password” in their setting name.
- The Control Panel page header is now fixed when scrolling down.
- Translatable fields are no longer marked as translatable when editing an element type that isn’t localizable (e.g. user accounts).
- Custom email messages are now stored on o per-language basis rather than per-site basis.
- Element indexes now remember which sources were expanded across multiple requests.
- Element indexes now remember if a nested source was selected across multiple requests.
- Plugin schema versions now default to `'1.0.0'`, and plugins absolutely must increment their schema version if they want any pending migrations to be noticed.
- Resource requests no longer serve files within Craft’s or plugins’ `resources/` folders.
- Renamed the `{% registercss %}` Twig tag to `{% css %}`.
- Renamed the `{% registerjs %}` Twig tag to `{% js %}`.
- `craft\base\Plugin` no longer automatically registers field types in the plugin’s `fields/` subfolder.
- `craft\base\Plugin` no longer automatically registers widget types in the plugin’s `widgets/` subfolder.
- `craft\base\Plugin` no longer automatically registers volume types in the plugin’s `volumes/` subfolder.
- `craft\elements\User` now supports a `password` validation scenario, which only validates the `$newPassword` property.
- `craft\elements\User` now supports a `registration` validation scenario, which only validates the `$username`, `$email`, and `$newPassword` properties.
- It is no longer possible to change a user’s locked/suspended/pending/archived status when saving the User element normally.
- `craft\elements\db\MatrixBlockQuery::owner()` and `ownerSiteId()` now set the `$siteId` property when appropriate.
- The source keys that are passed into element methods’ `$source` arguments now reflect the full path to the source, if it is a nested source (e.g. `folder:1/folder:2`).
- The `Craft.publishableSections` Javascript array now includes info about each section’s entry types.
- `craft\db\Connection::backup()` now throws an exception if something goes wrong, rather than returning `true` or `false`. If no exception is thrown, it worked.
- `craft\db\mysql\Schema::getTableNames()` no longer only returns the table names with the right table prefix.
- `craft\services\Elements::deleteElementById()` no longer accepts an array of element IDs.
- `craft\base\Element::afterSave()` now has an `$isNew` argument, which will indicate whether the element is brand new.
- `craft\base\Element::beforeSave()` now has an `$isNew` argument, which will indicate whether the element is brand new.
- `craft\base\Field::afterElementSave()` now has an `$isNew` argument, which will indicate whether the element is brand new.
- `craft\base\Field::beforeElementSave()` now has an `$isNew` argument, which will indicate whether the element is brand new.
- `craft\base\SavableComponent::afterSave()` now has an `$isNew` argument, which will indicate whether the element is brand new.
- `craft\base\SavableComponent::beforeSave()` now has an `$isNew` argument, which will indicate whether the element is brand new.
- `craft\db\Connection::columnExists()`’s `$table` argument can now be a `craft\yii\db\TableSchema` object.
- `craft\elements\Asset::getFolder()` now throws a `yii\base\InvalidConfigException` if its `$folderId` property is set to an invalid folder ID.
- `craft\elements\Asset::getVolume()` now throws a `yii\base\InvalidConfigException` if its `$volumeId` property is set to an invalid volume ID.
- `craft\elements\Tag::getGroup()` now throws a `yii\base\InvalidConfigException` if its `$groupId` property is set to an invalid tag group ID.
- `craft\elements\User::getAuthor()` now throws a `yii\base\InvalidConfigException` if its `$authorId` property is set to an invalid user ID.
- `craft\elements\User::getPhoto()` now throws a `yii\base\InvalidConfigException` if its `$photoId` property is set to an invalid asset ID.
- `craft\models\FieldLayoutTab::getLayout()` now throws a `yii\base\InvalidConfigException` if its `$layoutId` property is set to an invalid field layout ID.
- `craft\services\Elements::deleteElementById()` now has `$elementType` and `$siteId` arguments.
- `craft\services\Element::getElementTypeById()` no longer accepts an array of element IDs. Use `getElementTypesByIds()` instead.
- `craft\services\Path::getAppPath()` now throws an exception if it is called within a Composer install, as there is no “app path”.
- The `beforeElementSave` and `afterElementSave` events triggered by `craft\base\Element` now have `$isNew` properties, which indicate whether the element is brand new.
- The `beforeSave` and `afterSave` events triggered by `craft\base\Element` now have `$isNew` properties, which indicate whether the element is brand new.
- The `beforeSave` and `afterSave` events triggered by `craft\base\SavableComponent` now have `$isNew` properties, which indicate whether the component is brand new.
- Renamed literally every Craft class’ namespace from `craft\app\*` to `craft\*`.
- Renamed `craft\base\Savable` to `Serializable`, and its `getSavableValue()` method was renamed to `serialize()`.
- Renamed `craft\et\Et` to `EtTransport`.
- Renamed `craft\events\DbBackupEvent` to `BackupEvent`.
- Renamed `craft\events\EntryEvent` to `VersionEvent`.
- Renamed `craft\events\Event` to `CancelableEvent`.
- Renamed `craft\helpers\Url` to `UrlHelper`.
- Renamed `craft\services\Feeds` to `craft\feeds\Feeds`.
- Renamed `craft\mail\transportadaptors\BaseTransportAdaptor` to `craft\mail\transportadapters\BaseTransportAdapter`.
- Renamed `craft\mail\transportadaptors\Gmail` to `craft\mail\transportadapters\Gmail`.
- Renamed `craft\mail\transportadaptors\Php` to `craft\mail\transportadapters\Php`.
- Renamed `craft\mail\transportadaptors\Sendmail` to `craft\mail\transportadapters\Sendmail`.
- Renamed `craft\mail\transportadaptors\Smtp` to `craft\mail\transportadapters\Smtp`.
- Renamed `craft\mail\transportadaptors\TransportAdaptorInterface` to `craft\mail\transportadapters\TransportAdapterInterface`.
- Renamed `craft\models\AppNewRelease` to `AppUpdateRelease`.
- Renamed `craft\models\PluginNewRelease` to `UpdateRelease`.
- Renamed `Craft::getCookieConfig()` to `cookieConfig()`.
- Renamed `craft\base\Element::defineAvailableTableAttributes()` to `tableAttributes()`.
- Renamed `craft\base\Element::defineSearchableAttributes()` to `searchableAttributes()`.
- Renamed `craft\base\Element::defineSortableAttributes()` to `sortOptions()`.
- Renamed `craft\base\Element::getAvailableActions()` to `actions()`, and the method must return an array now.
- Renamed `craft\base\Element::getContentPostLocation()` to `getFieldParamNamespace()`.
- Renamed `craft\base\Element::getDefaultTableAttributes()` to `defaultTableAttributes()`.
- Renamed `craft\base\Element::getEagerLoadingMap()` to `eagerLoadingMap()`.
- Renamed `craft\base\Element::getFieldByHandle()` to `fieldByHandle()`.
- Renamed `craft\base\Element::getFields()` to `fieldLayoutFields()`.
- Renamed `craft\base\Element::getIndexHtml()` to `indexHtml()`.
- Renamed `craft\base\Element::getSources()` to `sources()`.
- Renamed `craft\base\Element::getStatuses()` to `statuses()`, and the method must return an array now.
- Renamed `craft\base\Element::setContentPostLocation()` to `setFieldParamNamespace()`.
- Renamed `craft\base\Element::setFieldValuesFromPost()` to `setFieldValuesFromRequest()`, and the method no longer accepts an array of field values. Only call this method as a shortcut for `setFieldParamNamespace()` and `setFieldValues()`, passing in the param namespace the field values should be extracted from on the request body.
- Renamed `craft\base\Field::getContentPostLocation()` to `requestParamName()`.
- Renamed `craft\base\Field::prepareValue()` to `normalizeValue()`.
- Renamed `craft\base\Field::prepareValueForDb()` to `serializeValue()`.
- Renamed `craft\base\Plugin::getSettingsHtml()` to `settingsHtml()`.
- Renamed `craft\base\PluginInterface::getVariableDefinition()` to `defineTemplateComponent()`.
- Renamed `craft\base\Task::getDefaultDescription()` to `defaultDescription()`.
- Renamed `craft\base\Volume::getAdapter()` to `adapter()`.
- Renamed `craft\base\Volume::getFilesystem()` to `filesystem()`.
- Renamed `craft\base\Volume::getVisibilitySetting()` to `visibility()`.
- Renamed `craft\base\WidgetInterface::getMaxColspan()` to `maxColspan()` (now static).
- Renamed `craft\base\WidgetInterface::getIconPath()` to `iconPath()` (now static).
- Renamed `craft\controllers\BaseElementsController::getContext()` to `context()`.
- Renamed `craft\controllers\BaseElementsController::getElementType()` to `elementType()`.
- Renamed `craft\db\Command::insertOrUpdate()` to `upsert()`.
- Renamed `craft\db\Migration::insertOrUpdate()` to `upsert()`.
- Renamed `craft\db\mysql\QueryBuilder::insertOrUpdate()` to `upsert()`.
- Renamed `craft\elements\User::getAuthData()` to `authData()`
- Renamed `craft\fields\BaseOptionsField::getDefaultValue()` to `defaultValue()`.
- Renamed `craft\fields\BaseOptionsField::getOptionLabel()` to `optionLabel()`.
- Renamed `craft\fields\BaseOptionsField::getOptionsSettingsLabel()` to `optionsSettingLabel()`.
- Renamed `craft\fields\BaseOptionsField::getTranslatedOptions()` to `translatedOptions()`.
- Renamed `craft\fields\BaseRelationField::getAvailableSources()` to `availableSources()`.
- Renamed `craft\fields\BaseRelationField::getInputSelectionCriteria()` to `inputSelectionCriteria()`.
- Renamed `craft\fields\BaseRelationField::getInputSources()` to `inputSources()`.
- Renamed `craft\fields\BaseRelationField::getInputTemplateVariables()` to `inputTemplateVariables()`.
- Renamed `craft\fields\BaseRelationField::getSourceOptions()` to `sourceOptions()`.
- Renamed `craft\fields\BaseRelationField::getSupportedViewModes()` to `supportedViewModes()`, and the method must return an array now.
- Renamed `craft\fields\BaseRelationField::getTargetSiteFieldHtml()` to `targetSiteFieldHtml()`.
- Renamed `craft\fields\BaseRelationField::getTargetSiteId()` to `targetSiteId()`.
- Renamed `craft\fields\BaseRelationField::getViewMode()` to `viewMode()`.
- Renamed `craft\fields\BaseRelationField::getViewModeFieldHtml()` to `viewModeFieldHtml()`.
- Renamed `craft\helpers\App::getEditionName()` to `editionName()`.
- Renamed `craft\helpers\App::getEditions()` to `editions()`.
- Renamed `craft\helpers\App::getMajorVersion()` to `majorVersion()`.
- Renamed `craft\helpers\App::getPhpConfigValueAsBool()` to `phpConfigValueAsBool()`.
- Renamed `craft\helpers\App::getPhpConfigValueInBytes()` to `phpConfigValueInBytes()`.
- Renamed `craft\helpers\ArrayHelper::getFirstKey()` to `firstKey()`.
- Renamed `craft\helpers\Assets::getFileTransferList()` to `fileTransferList()`.
- Renamed `craft\helpers\Assets::getPeriodList()` to `periodList()`.
- Renamed `craft\helpers\Assets::getTempFilePath()` to `tempFilePath()`.
- Renamed `craft\helpers\Assets::getUrlAppendix()` to `urlAppendix()`.
- Renamed `craft\helpers\ChartHelper::getCurrencyFormat()` to `currencyFormat()`.
- Renamed `craft\helpers\ChartHelper::getDateRanges()` =>dateRanges()
- Renamed `craft\helpers\ChartHelper::getDecimalFormat()` =>decimalFormat()
- Renamed `craft\helpers\ChartHelper::getFormats()` to `formats()`.
- Renamed `craft\helpers\ChartHelper::getPercentFormat()` to `percentFormat()`.
- Renamed `craft\helpers\ChartHelper::getShortDateFormats()` to `shortDateFormats()`.
- Renamed `craft\helpers\Cp::getAlerts()` to `alerts()`.
- Renamed `craft\helpers\ElementHelper::getEditableSiteIdsForElement()` to `editableSiteIdsForElement()`.
- Renamed `craft\helpers\ElementHelper::getSupportedSitesForElement()` to `supportedSitesForElement()`.
- Renamed `craft\helpers\Image::getImageSize()` to `imageSize()`.
- Renamed `craft\helpers\Image::getPngImageInfo()` to `pngImageInfo()`.
- Renamed `craft\helpers\Image::getWebSafeFormats()` to `webSafeFormats()`.
- Renamed `craft\helpers\Localization::getLocaleData()` to `localeData()`.
- Renamed `craft\helpers\MailerHelper::getAllMailerTransportTypes()` to `allMailerTransportTypes()`.
- Renamed `craft\helpers\Search::getMinWordLength()` to `minWordLength()`.
- Renamed `craft\helpers\Search::getStopWords()` to `stopWords()`.
- Renamed `craft\helpers\StringHelper::getAsciiCharMap()` to `asciiCharMap()`.
- Renamed `craft\helpers\StringHelper::getCharAt()` to `charAt()`.
- Renamed `craft\helpers\StringHelper::getEncoding()` to `encoding()`.
- Renamed `craft\helpers\StringHelper::uppercaseFirst()` to `upperCaseFirst()`.
- Renamed `craft\helpers\Template::getRaw()` to `raw()`.
- Renamed `craft\helpers\UrlHelper::getActionUrl()` to `actionUrl()`.
- Renamed `craft\helpers\UrlHelper::getCpUrl()` to `cpUrl()`.
- Renamed `craft\helpers\UrlHelper::getResourceUrl()` to `resourceUrl()`.
- Renamed `craft\helpers\UrlHelper::getSiteUrl()` to `siteUrl()`.
- Renamed `craft\helpers\UrlHelper::getUrl()` to `url()`.
- Renamed `craft\helpers\UrlHelper::getUrlWithParams()` to `urlWithParams()`.
- Renamed `craft\helpers\UrlHelper::getUrlWithProtocol()` to `urlWithProtocol()`.
- Renamed `craft\helpers\UrlHelper::getUrlWithToken()` to `urlWithToken()`.
- Renamed `craft\mail\transportadapters\TransportAdapterInterface::getTransportConfig()` to `defineTransport()`, and it is now called at runtime when configuring the Mailer app component, rather than only when email settings are saved.
- Renamed `craft\models\AssetTransform::getTransformModes()` to `modes()`.
- Renamed `craft\services\Assets::renameAsset()` to `renameFile()`, and replaced its `$newFilename` argument with `$runValidation`.
- Renamed `craft\services\Config::omitScriptNameInUrls()` to `getOmitScriptNameInUrls()`.
- Renamed `craft\services\Config::usePathInfo()` to `getUsePathInfo()`.
- Renamed `craft\services\Resources::getResourcePath()` to `resolveResourcePath()`.
- Renamed `craft\volumes\AwsS3::getClient()` to `client()`.
- Renamed `craft\volumes\AwsS3::getStorageClasses()` to `storageClasses()`.
- Renamed `craft\volumes\GoogleCloud::getClient()` to `client()`.
- Renamed `craft\volumes\Rackspace::getClient()` to `client()`.
- Renamed `craft\web\assets\AppAsset` to `craft\web\assets\cp\CpAsset`.
- Renamed `craft\web\assets\D3Asset` to `craft\web\assets\d3\D3Asset`.
- Renamed `craft\web\assets\ElementResizeDetectorAsset` to `craft\web\assets\elementresizedetector\ElementResizeDetectorAsset`.
- Renamed `craft\web\assets\GarnishAsset` to `craft\web\assets\garnish\GarnishAsset`.
- Renamed `craft\web\assets\JqueryPaymentAsset` to `craft\web\assets\jquerypayment\JqueryPaymentAsset`.
- Renamed `craft\web\assets\JqueryTouchEventsAsset` to `craft\web\assets\jquerytouchevents\JqueryTouchEventsAsset`.
- Renamed `craft\web\assets\PicturefillAsset` to `craft\web\assets\picturefill\PicturefillAsset`.
- Renamed `craft\web\assets\SelectizeAsset` to `craft\web\assets\selectize\SelectizeAsset`.
- Renamed `craft\web\assets\TimepickerAsset` to `craft\web\assets\timepicker\TimepickerAsset`.
- Renamed `craft\web\assets\VelocityAsset` to `craft\web\assets\velocity\VelocityAsset`.
- Renamed `craft\web\twig\variables\CraftVariable::getLocale()` back to `locale()`.
- Moved `craft\volumes\VolumeInterface::getRootPath()` to `craft\volumes\LocalVolumeInterface::getRootPath()`.
- `craft\base\Element::getEditorHtml()` is no longer static, and no longer has an `$element` argument.
- `craft\base\Element::getElementRoute()` is no longer static, no longer has an `$element` argument, and has been renamed to `getRoute()`.
- `craft\base\Element::getElementQueryStatusCondition()` has been moved to `craft\elements\db\ElementQuery::statusCondition()`, and no longer has a `$query` argument.
- `craft\base\Element::getFieldsForElementQuery()` has been moved to `craft\elements\db\ElementQuery::customFields()`, and no longer has a `$query` argument.
- `craft\base\Element::getTableAttributeHtml()` is no longer static, and no longer has an `$element` argument.
- `craft\base\Element::onAfterMoveElementInStructure()` is no longer static, no longer has an `$element` argument, and has been renamed to `afterMoveInStructure()`.
- `craft\services\AssetIndexer::getIndexEntry()` now returns `null` if the index doesn’t exist, instead of `false`.
- `craft\services\Updates::getUnwritableFolders()` now returns folder paths without trailing slashes.
- `craft\web\Session::addJsFlash()` now has `$position` and `$key` arguments.
- `craft\web\Session::getJsFlashes()` now returns an array of nested arrays, each defining the JS code, the position, and the key.
- `craft\web\View::getTwig()` no longer has `$loaderClass` or `$options` arguments.
- Renamed `craft.getAssets()` back to `craft.assets()`.
- Renamed `craft.getCategories()` back to `craft.categories()`.
- Renamed `craft.getEntries()` back to `craft.entries()`.
- Renamed `craft.getTags()` back to `craft.tags()`.
- Renamed `craft.getUsers()` back to `craft.users()`.
- Moved `numberFormat`, `percentFormat` and `currencyFormat` from `ChartHelper` to the `Craft.charts.BaseChart` default settings.
- Improved `Craft.charts.BaseChart` and `Craft.charts.Area` settings.
- Renamed `xAxisGridlines` setting to `xAxis.gridlines` and `yAxisGridlines` setting to `yAxis.gridlines` for the Area chart.
- Renamed `axis.y.show` setting to `yAxis.showAxis` for the Area chart.
- Renamed the `enablePlots` Area chart setting to `plots`.
- Renamed the `enableTips` Area chart setting to `tips`.
- All Craft and library dependencies that make remote calls use Craft's centralized Guzzle instance.
- Updated Yii to 2.0.10.
- Updated Yii 2 Debug Extension to 2.0.7.
- Updated Yii 2 SwiftMailer to 2.0.6.
- Updated Twig to 2.1.0.
- Updated Guzzle to 6.2.2.
- Updated D3 to 4.5.0.0.
- Updated Imagine to the new `pixelandtonic/imagine` fork at 0.6.3.2.
- Updated Garnish to 0.1.12.
- Updated Velocity to 1.4.2.
- Updated element-resize-detector.js to 1.1.10.
- Updated flysystem to 1.0.34.
- Updated qUnit to 2.1.1.
- Updated Redactor to 1.4.
- Craft no longer requires the mcrypt PHP extension.
- Improved the way the height of sidebars is calculated for panes with no tabs
- Moved Utilities nav item to keep Settings as the last item

### Deprecated
- The `getTranslations()` global Twig function has been deprecated. Use `craft.app.view.getTranslations()` instead.
- `craft\web\View::registerHiResCss()` has been deprecated. Use `registerCss()` instead, and type your own media selector.

### Removed
- Removed support for the `CRAFT_FRAMEWORK_PATH` PHP constant in the bootstrap script. It is now expected Yii is located alongside Craft and other dependencies in the `vendor/` folder.
- Removed support for the `environmentVariables` config setting. Use the `siteUrl` config setting in `config/general.php` to set the site URL, and override volume settings with `config/volumes.php`.
- Removed support for Yii 1-style controller action paths (e.g. `entries/saveEntry`), which were previously deprecated. Use the Yii 2 style instead (e.g. `entries/save-entry`).
- Removed the deprecated `activateAccountFailurePath` config setting.
- Removed the `appId` config setting.
- Removed the `collation` DB config setting.
- Removed the `initSQLs` DB config setting.
- Removed the `{% registerassetbundle %}` Twig tag. Use `{% do view.registerAssetBundle("class\\name") %}` instead.
- Removed the `{% registercssfile %}` Twig tag. Use `{% do view.registerCssFile("/url/to/file.css") %}` instead.
- Removed the `{% registercssresource %}` and `{% includecssresource %}` Twig tags.
- Removed the `{% registerhirescss %}` Twig tag. Use `{% css %}` instead, and type your own media selector.
- Removed the `{% registerjsfile %}` Twig tag. Use `{% do view.registerJsFile("/url/to/file.js") %}` instead.
- Removed the `{% registerjsresource %}` and `{% includejsresource %}` Twig tags.
- Removed the `{% endpaginate %}` Twig tag as it’s unnecessary.
- Removed the `childOf`, `childField`, `parentOf`, and `parentField` element query params. Use `relatedTo` instead.
- Removed the `depth` element query param. Use `level` instead.
- Removed the `name` tag query param. Use `title` instead.
- Removed support for passing `"name"` into the `orderBy` tag query param. Pass `"title"` instead.
- Removed the PEL library.
- Removed the PclZip library.
- Removed the SimplePie library.
- Removed support for EXIF data removal and automatic image rotating for servers without ImageMagick installed.
- Removed the automatic creation of `@craft/plugins/HANDLE` aliases for installed plugins.
- Removed `craft\base\Tool`.
- Removed `craft\base\ToolInterface`.
- Removed `craft\cache\FileCache`.
- Removed `craft\cache\adapters\GuzzleCacheAdapter`.
- Removed `craft\controllers\ToolsController`.
- Removed `craft\dates\DateTime`.
- Removed `craft\dates\DateInterval`.
- Removed `craft\db\DbBackup`.
- Removed `craft\enums\BaseEnum`.
- Removed `craft\errors\DbBackupException`.
- Removed `craft\errors\ErrorException`.
- Removed `craft\errors\InvalidateCacheException`.
- Removed `craft\events\CategoryEvent`.
- Removed `craft\events\BackupFailureEvent`.
- Removed `craft\events\DeleteUserEvent`.
- Removed `craft\events\EntryDeleteEvent`.
- Removed `craft\events\RestoreFailureEvent`.
- Removed `craft\events\UserEvent`.
- Removed `craft\helpers\Io`.
- Removed `craft\log\EmailTarget`.
- Removed `craft\models\AccountSettings`
- Removed `craft\models\Username`.
- Removed `craft\io\BaseIO`.
- Removed `craft\io\File`.
- Removed `craft\io\Folder`.
- Removed `craft\io\PclZip`.
- Removed `craft\io\Zip`.
- Removed `craft\io\ZipArchive`.
- Removed `craft\io\ZipInterface`.
- Removed `craft\models\LogEntry`.
- Removed `craft\models\Password`.
- Removed `craft\web\twig\StringTemplate`.
- Removed `craft\base\Component::getType()`. It was only really there for objects that implement `craft\base\MissingComponentInterface`, and now they have an `$expectedType` property.
- Removed `craft\base\ComponentInterface::classHandle()`.
- Removed `craft\base\Element::getContentFromPost()`.
- Removed `craft\base\Element::getSourceByKey()`.
- Removed `craft\base\Element::saveElement()`.
- Removed `craft\base\Element::setRawPostValueForField()`.
- Removed `craft\base\Field::getElementValue()`.
- Removed `craft\base\Field::setElementValue()`.
- Removed `craft\base\FieldInterface::validateValue()`. Fields should start implementing `getElementValidationRules()` if they want to customize how their values get validated.
- Removed `craft\base\Model::create()`.
- Removed `craft\base\Model::getAllErrors()`.
- Removed `craft\base\Model::populateModel()`.
- Removed `craft\base\Plugin::$releaseFeedUrl`. Plugins that wish to have update notifications should now set `$changelogUrl`.
- Removed `craft\base\Plugin::getClassesInSubpath()`.
- Removed `craft\base\Plugin::getFieldTypes()`.
- Removed `craft\base\Plugin::getVolumeTypes()`.
- Removed `craft\base\Plugin::getWidgetTypes()`.
- Removed `craft\base\PluginInterface::hasCpSection()`. Plugins that have a CP section should set the `$hasCpSection` property.
- Removed `craft\base\VolumeInterface::isLocal()`. Local volumes should implement `craft\base\LocalVolumeInterface` instead.
- Removed `craft\db\Command::addColumnAfter()`.
- Removed `craft\db\Command::addColumnBefore()`.
- Removed `craft\db\Command::addColumnFirst()`.
- Removed `craft\db\Migration::addColumnAfter()`.
- Removed `craft\db\Migration::addColumnBefore()`.
- Removed `craft\db\Migration::addColumnFirst()`.
- Removed `craft\db\mysql\QueryBuilder::addColumnAfter()`.
- Removed `craft\db\mysql\QueryBuilder::addColumnBefore()`.
- Removed `craft\db\mysql\QueryBuilder::addColumnFirst()`.
- Removed `craft\db\Query::scalar()`.
- Removed `craft\db\Query::column()`.
- Removed `craft\elements\db\ElementQuery::configure()`.
- Removed `craft\elements\Tag::getName()`. Use the `title` property instead.
- Removed `craft\helpers\ArrayHelper::getFirstValue()`.
- Removed `craft\helpers\Json::removeComments()`.
- Removed `craft\helpers\MigrationHelper::makeElemental()`.
- Removed `craft\helpers\MigrationHelper::refresh()`.
- Removed `craft\helpers\MigrationHelper::restoreAllForeignKeysOnTable()`.
- Removed `craft\helpers\MigrationHelper::restoreAllIndexesOnTable()`.
- Removed `craft\helpers\MigrationHelper::restoreAllUniqueIndexesOnTable()`.
- Removed `craft\helpers\Update::cleanManifestFolderLine()`.
- Removed `craft\helpers\Update::isManifestLineAFolder()`.
- Removed `craft\services\Assets::deleteAssetsByIds()`.
- Removed `craft\services\Assets::deleteCategory()`.
- Removed `craft\services\Assets::deleteCategoryById()`.
- Removed `craft\services\Assets::findAsset()`.
- Removed `craft\services\Assets::findAssets()`.
- Removed `craft\services\Assets::getFilesByVolumeId()`.
- Removed `craft\services\Categories::saveCategory()`.
- Removed `craft\services\Content::validateContent()`.
- Removed `craft\services\Entries::deleteEntry()`.
- Removed `craft\services\Entries::deleteEntryById()`.
- Removed `craft\services\Entries::saveEntry()`.
- Removed `craft\services\Globals::deleteSetById()`.
- Removed `craft\services\Globals::saveContent()`.
- Removed `craft\services\Images::getIsImagickAtLeast()`.
- Removed `craft\services\Matrix::deleteBlockById()`.
- Removed `craft\services\Matrix::saveBlock()`.
- Removed `craft\services\Matrix::validateBlock()`.
- Removed `craft\services\Path::getMigrationsPath()`.
- Removed `craft\services\Path::getResourcesPath()`.
- Removed `craft\services\Plugins::call()`.
- Removed `craft\services\Plugins::callFirst()`.
- Removed `craft\services\SystemSettings::getCategoryTimeUpdated()`.
- Removed `craft\services\Tags::saveTag()`.
- Removed `craft\services\Updates::flushUpdateInfoFromCache()`.
- Removed `craft\services\Users::changePassword()`.
- Removed `craft\services\Users::deleteUser()`.
- Removed `craft\tools\*`.
- Removed `craft\web\Session::addJsResourceFlash()`.
- Removed `craft\web\Session::getJsResourceFlashes()`.
- Removed `craft\web\twig\variables\CraftVariable::getTimeZone()`.
- Removed `craft\web\twig\variables\Fields::createField()`.
- Removed `craft\web\View::registerCssResource()`.
- Removed `craft\web\View::registerJsResource()`.
- Removed the `$attribute` argument from `craft\base\ApplicationTrait::getInfo()`.
- Removed the `$except` argument from `craft\base\Element::getFieldValues()`.
- Removed the `$indexBy` argument from `craft\elements\User::getGroups()`.
- Removed the `$indexBy` argument from `craft\models\Section::getEntryTypes()`.
- Removed the `$indexBy` argument from `craft\services\AssetTransforms::getAllTransforms()`.
- Removed the `$indexBy` argument from `craft\services\Categories::getGroupSiteSettings()`.
- Removed the `$indexBy` argument from `craft\services\CategoryGroups::getAllGroups()`.
- Removed the `$indexBy` argument from `craft\services\CategoryGroups::getEditableGroups()`.
- Removed the `$indexBy` argument from `craft\services\Dashboard::getAllWidgets()`.
- Removed the `$indexBy` argument from `craft\services\Fields::getAllFields()`.
- Removed the `$indexBy` argument from `craft\services\Fields::getAllGroups()`.
- Removed the `$indexBy` argument from `craft\services\Fields::getFieldsByElementType()`.
- Removed the `$indexBy` argument from `craft\services\Fields::getFieldsByGroupId()`.
- Removed the `$indexBy` argument from `craft\services\Globals::getAllSets()`.
- Removed the `$indexBy` argument from `craft\services\Globals::getEditableSets()`.
- Removed the `$indexBy` argument from `craft\services\Matrix::getBlockTypesByFieldId()`.
- Removed the `$indexBy` argument from `craft\services\Sections::getAllSections()`.
- Removed the `$indexBy` argument from `craft\services\Sections::getEditableSections()`.
- Removed the `$indexBy` argument from `craft\services\Sections::getSectionSiteSettings()`.
- Removed the `$indexBy` argument from `craft\services\Sections::getEntryTypesBySectionId()`.
- Removed the `$indexBy` argument from `craft\services\Sites::getAllSites()`.
- Removed the `$indexBy` argument from `craft\services\Sites::getEditableSites()`.
- Removed the `$indexBy` argument from `craft\services\Tags::getAllTagGroups()`.
- Removed the `$indexBy` argument from `craft\services\UserGroups::getAllGroups()`.
- Removed the `$indexBy` argument from `craft\services\UserGroups::getGroupsByUserId()`.
- Removed the `$indexBy` argument from `craft\services\Volumes::getViewableVolumes()`.
- Removed the `$indexBy` argument from `craft\services\Volumes::getPublicVolumes()`.
- Removed the `$indexBy` argument from `craft\services\Volumes::getAllVolumes()`.
- Removed the `$newName` and `$after` arguments from `craft\db\Command::alterColumn()`.
- Removed the `$newName` and `$after` arguments from `craft\db\Migration::alterColumn()`.
- Removed the `$newName` and `$after` arguments from `craft\db\mysql\QueryBuilder::alterColumn()`.
- Removed the `$runValidation` argument from `craft\services\Content::saveContent()`.
- Removed the `$params` argument from `craft\helpers\Db::parseDateParam()`.
- Removed the `$params` argument from `craft\helpers\Db::parseParam()`.
- Removed the `beforeDeleteAsset`, `afterDeleteAsset`, `beforeSaveAsset` and `afterSaveAsset` events from `craft\services\Assets`.
- Removed the `beforeDeleteCategory`, `afterDeleteCategory`, `beforeSaveCategory` and `afterSaveCategory` events from `craft\services\Categories`.
- Removed the `beforeDeleteEntry`, `afterDeleteEntry`, `beforeSaveEntry` and `afterSaveEntry` events from `craft\services\Entry`.
- Removed the `beforeDeleteGlobalSet`, `beforeDeleteGlobalSet`, `beforeSaveGlobalContent` and `afterSaveGlobalContent` events from `craft\services\Globals`.
- Removed the `beforeDeleteUser`, `afterDeleteUser`, `beforeSaveUser`, `afterSaveUser`, `beforeSetPassword`, and `afterSetPassword` events from `craft\services\Users`.
- Removed the `backupFailure` event from `craft\db\Connection`.
- Removed the `beforeSaveTag` and `afterSaveTag` events from `craft\services\Tags`.
- Removed the `addRichTextLinkOptions` plugin hook. Custom Rich Text field link options should be registered using the `registerLinkOptions` event on `craft\fields\RichText` now.
- Removed the `addTwigExtension` plugin hook. Custom Twig extensions should be added by calling `Craft::$app->view->twig->addExtension()` directly.
- Removed the `addUserAdministrationOptions` plugin hook. Custom actions for the Edit User page should be registered using the `registerUserActions` event on `craft\controllers\UsersController` now.
- Removed the `defineAdditionalAssetTableAttributes`, `defineAdditionalCategoryTableAttributes`, `defineAdditionalEntryTableAttributes`, and `defineAdditionalUserTableAttributes` plugin hooks. Custom table attributes should be registered using the `registerTableAttributes` event on `craft\base\Element` or one of its subclasses now.
- Removed the `defineAssetActions`, `defineCategoryActions`, `defineEntryActions`, and `defineUserActions` plugin hooks. Custom element actions should be registered using the `registerActions` event on `craft\base\Element` or one of its subclasses now.
- Removed the `getAssetTableAttributeHtml`, `getCategoryTableAttributeHtml`, `getEntryTableAttributeHtml`, and `getUserTableAttributeHtml` plugin hooks. Table attribute HTML should be overridden using the `setTableAttributeHtml` event on `craft\base\Element` or one of its subclasses now.
- Removed the `getCpAlerts` plugin hook. Custom Control Panel alerts should be registered using the `registerAlerts` event on `craft\helpers\Cp` now.
- Removed the `getElementRoute` plugin hook. Element routes should be overridden using the `setRoute` event on `craft\base\Element` or one of its subclasses now.
- Removed the `getFieldTypes` plugin hook. Custom field types should be registered using the `registerFieldTypes` event on `craft\services\Fields` now.
- Removed the `getMailTransportAdapters` plugin hook. Custom transport types should be registered using the `registerMailerTransportTypes` event on `craft\helpers\MailerHelper` now.
- Removed the `getResourcePath` plugin hook. Custom resource URIs should be resolved to file paths using the `resolveResourcePath` event on `craft\services\Resources` now.
- Removed the `getTableAttributesForSource` plugin hook.
- Removed the `getVolumeTypes` plugin hook. Custom volume types should be registered using the `registerVolumeTypes` event on `craft\services\Volumes` now.
- Removed the `getWidgetTypes` plugin hook. Custom widget types should be registered using the `registerWidgetTypes` event on `craft\services\Dashboard` now.
- Removed the `modifyAssetFilename` plugin hook. Asset filenames should be overridden using the `setFilename` event on `craft\helpers\Assets` now.
- Removed the `modifyAssetSortableAttributes`, `modifyCategorySortableAttributes`, `modifyEntrySortableAttributes`, and `modifyUserSortableAttributes` plugin hooks. Sortable attribute modifications should be made using the `registerSortableAttributes` event on `craft\base\Element` or one of its subclasses now.
- Removed the `modifyAssetSources`, `modifyCategorySources`, `modifyEntrySources`, and `modifyUserSources` plugin hooks. Element source modifications should be made using the `registerSources` event on `craft\base\Element` or one of its subclasses now.
- Removed the `modifyCpNav` plugin hook. Control Panel nav modifications should be made using the `registerCpNavItems` event on `craft\web\twig\variables\Cp` now.
- Removed the `registerCachePaths` plugin hook. Custom options for the Clear Caches tool (which can be set to callbacks now in addition to file paths) should be registered using the `registerCacheOptions` event on `craft\tools\ClearCaches` now.
- Removed the `registerCpRoutes` and `registerSiteRoutes` plugin hooks. Custom URL rules for the Control Panel and front-end site should be registered using the `registerCpUrlRules` and `registerSiteUrlRules` events on `craft\web\UrlManager` now.
- Removed the `registerEmailMessages` plugin hook. Custom email messages should be registered using the `registerMessages` event on `craft\services\EmailMessages` now.
- Removed the `registerUserPermissions` plugin hook. Custom user permissions should be registered using the `registerPermissions` event on `craft\services\UserPermissions` now.
- Removed the `craft\requirements` folder.  It is now a composer dependency.
- Removed the `Craft.charts.utils.applyShadowFilter()` JavaScript method.
- Removed the `Craft.charts.utils.arrayToDataTable()` JavaScript method.

### Fixed
- Fixed a bug where custom 503 templates weren’t rendering when Craft was in the middle of updating from an earlier version than 3.0.2933.
- Fixed a validation error that occurred when saving a field.
- Fixed a PHP error that occurred when using the `{% header %}` Twig tag.
- Fixed the Generate Pending Transforms task creation that occurs in `craft\services\Assets::getUrlForAsset()`.
- Fixed a PHP error that occurred when viewing entry revisions that were created before updating to Craft 3.
- Fixed a bug where brand new elements were not getting their `$uid` property set on them after getting saved.
- Fixed a bug where user activation emails that were sent immediately after creating the user account were getting an invalid activation URL.
- Fixed a PHP error that occurred when saving a Structure section entry with a new parent.
- Fixed a bug where entry titles were required for validation even if the entry type didn’t opt to show the title field.
- Fixed a bug where the `users/edit-user` controller action wasn’t respecting the passed in User object, if there was one, so validation errors weren’t getting reported.
- Fixed an error that occurred when the Control Panel attempted to start running background tasks if there were no tasks queued up.
- Fixed a bug where Recent Entries widgets would lose their “Locale” (now “Site”) setting values when upgrading from an older version of Craft.
- Fixed a bug where the Dashboard was allowing users to add widgets that were calling themselves unselectable.
- Fixed a bug where sessions table rows weren’t getting deleted after users logged out.
- Fixed a bug where the `fixedOrder` parameter wasn’t being respected for entry queries.
- Fixed a bug where plugin-supplied custom fields weren’t working.
- Fixed a PHP error that occurred when opening an element editor.
- Fixed a PHP error that occurred when re-saving a category group.
- Fixed a PHP error that occurred when using the `{% exit %}` tag with a specific status code.
- Fixed authorization error that occurred when editing an entry in a section that’s not enabled for the current site.
- Fixed a PHP error when using the `{% cache %}` tag.
- Fixed an error that occurred when clicking on an email message to edit it.
- Fixed an error that occurred when `craft\cache\FileCache::setValue()` was called and the destination folder already existed.
- Fixed support for the `testToEmailAddress` config setting.
- Fixed a bug where the `tasks/run-pending-tasks` controller action was requiring an authenticated session.
- Fixed a PHP error that occurred when saving a Recent Entries widget.
- Fixed a bug where Recent Entries widgets’ Site and Limit settings weren’t being validated correctly.
- Fixed a bug where widget settings errors were getting reported twice.
- Fixed a bug where console requests were only working when running the Pro edition.
- Fixed a bug where the Instructions setting within newly-created sub-fields in a Matrix field’s settings were getting marked as required.
- Fixed a bug where custom nested element sources registered by plugins were not getting Admin-defined custom table attributes.
- Fixed a bug where searching by an `"exact phrase"` wasn’t working.
- Fixed a bug where the Backup Database tool wasn’t downloading the DB backup if the “Download backup?” checkbox was checked.
- Fixed a bug where the requirements checker wasn’t taking into account MySQL/PostgreSQL installs running on non-standard ports.
- Fixed a bug where you’d get a fatal PHP error during an update if you didn’t meet one of Craft’s requirements.
- Fixed a bug where you’d get a database error when saving a private Assets Volume.
- Fixed a bug where linking to an entry or category from a Rich Text field wasn’t working.
- Fixed `Plugins::validateConfig()`’s nulls.
- Fixed a bug where JavaScript flashes weren’t getting registered on the subsequent page.
- Fixed a bug where `craft\db\Connection::columnExists()` wasn’t returning `true` if the column existed.

## 3.0.0-alpha.2948 - 2016-09-29

### Added
- Added `craft\i18n\Locale::getNumberPattern()`.
- Added `craft\web\Request::getValidatedBodyParam()`.
- Added `craft\services\Fields::deleteGroup()`.
- Added `craft\services\Fields::deleteLayout()`.
- Added `craft\services\Sections::deleteSection()`.
- Added `craft\services\Sections::deleteEntryType()`.
- Added `craft\services\Sites::deleteSite()`.
- Added `craft\services\Volumes::deleteVolume()`.
- Added `craft\base\SavableComponent::beforeSave()`.
- Added `craft\base\SavableComponent::afterSave()`.
- Added `craft\base\SavableComponent::beforeDelete()`.
- Added `craft\base\SavableComponent::afterDelete()`.
- Added the `beforeSave`, `afterSave`, `beforeDelete`, and `afterDelete` events to `craft\base\SavableComponent`.
- Added the `beforeSaveWidget`, `afterSaveWidget`, `beforeDeleteWidget`, and `afterDeleteWidget` events to `craft\services\Dashboard`.
- Added the `beforeSaveFieldLayout`, `beforeDeleteFieldLayout`, `afterDeleteFieldLayout`, `beforeSaveFieldGroup`, `afterSaveFieldGroup`, `beforeDeleteFieldGroup`, `afterDeleteFieldGroup`, `beforeSaveField`, `afterSaveField`, `beforeDeleteField`, and `afterDeleteField` events to `craft\services\Fields`.
- Added the `beforeLoadPlugins`, `beforeEnablePlugin`, `afterEnablePlugin`, `beforeDisablePlugin`, `afterDisablePlugin`, `beforeInstallPlugin`, `afterInstallPlugin`, `beforeUninstallPlugin`, `afterUninstallPlugin`, `beforeSavePluginSettings`, and `afterSavePluginSettings` events to `craft\services\Plugins`.
- Added the `beforeSaveRoute`, `afterSaveRoute`, `beforeDeleteRoute`, and `afterDeleteRoute` events to `craft\services\Routes`.
- Added the `beforeSearch` and `afterSearch` events to `craft\services\Search`.
- Added the `beforeSaveTask`, `afterSaveTask`, `beforeDeleteTask`, and `afterDeleteTask` events to `craft\services\Tasks`.
- Added the `loginFailure` event to `craft\controllers\UsersController` (replacing the like-named event on `craft\elements\User`).

### Changed
- Updated the Intl fallback data based on ICU 56.1. If you have any additional locale data files in `locales/`, you should [update them](https://github.com/craftcms/locales), too.
- Ported recent changes from Craft 2.
- The `beforeSaveAssetTransform` event on `craft\services\AssetTransforms` no longer supports an `$isValid` property.
- The `beforeDeleteAssetTransform` event on `craft\services\AssetTransforms` no longer supports a `$isValid` property.
- The `beforeSaveCategory` event on `craft\services\Categories` no longer supports an `$isValid` property.
- The `beforeDeleteGroup` event on `craft\services\Categories` no longer supports an `$isValid` property.
- The `beforeDeleteSection` event on `craft\services\Sections` no longer supports an `$isValid` property.
- The `beforeSaveEntryType` event on `craft\services\Sections` no longer supports an `$isValid` property.
- The `beforeDeleteEntryType` event on `craft\services\Sections` no longer supports an `$isValid` property.
- The `beforeReorderSites` event on `craft\services\Sites` no longer supports an `$isValid` property.
- The `beforeMoveElement` event on `craft\services\Structures` no longer supports an `$isValid` property.
- The `beforeSaveTag` event on `craft\services\Tags` no longer supports an `$isValid` property.
- The `beforeSaveGroup` event on `craft\services\Tags` no longer supports an `$isValid` property.
- The `beforeDeleteGroup` event on `craft\services\Tags` no longer supports an `$isValid` property.
- The `beforeSaveUserGroup` event on `craft\services\UserGroups` no longer supports an `$isValid` property.
- The `beforeDeleteUserGroup` event on `craft\services\UserGroups` no longer supports an `$isValid` property.
- The `beforeSaveVolume` event on `craft\services\Volumes` no longer supports an `$isValid` property.
- The `beforeDeleteVolume` event on `craft\services\Volumes` no longer supports an `$isValid` property.
- `craft\services\AssetTransforms::saveTransform()` now accepts a `$runValidation` argument.
- `craft\services\Categories::saveCategory()` now accepts a `$runValidation` argument.
- `craft\services\Entries::saveEntry()` now accepts a `$runValidation` argument.
- `craft\services\Fields::saveField()` now accepts a `$runValidation` argument.
- `craft\services\Fields::saveGroup()` now accepts a `$runValidation` argument.
- `craft\services\Fields::saveLayout()` now accepts a `$runValidation` argument.
- `craft\services\Tags::saveTag()` now accepts a `$runValidation` argument.
- `craft\services\Tags::saveTagGroup()` now accepts a `$runValidation` argument.
- `craft\services\UserGroups::saveGroup()` now accepts a `$runValidation` argument.
- `craft\services\Volumes::saveVolume()` now accepts a `$runValidation` argument.
- `craft\services\Sections::deleteEntryTypeById()` no longer accepts an array of entry type IDs.
- Renamed `craft\validators\DateTime` to `DateTimeValidator`.
- Renamed `craft\validators\Handle` to `HandleValidator`.
- Renamed `craft\validators\SingleSectionUri` to `SingleSectionUriValidator`.
- Renamed `craft\validators\SiteId` to `SiteIdValidator`.
- Renamed `craft\validators\Unique` to `UniqueValidator`.
- Renamed `craft\validators\Uri` to `UriValidator`.
- Renamed `craft\validators\Url` to `UrlValidator`.
- Renamed `craft\validators\UriFormat` to `UriFormatValidator`.
- Deleted the `craft\services\Volumes::VOLUME_INTERFACE` constant.
- Deleted the `craft\services\Tasks::TASK_INTERFACE` constant.
- Deleted the `craft\services\Fields::FIELD_INTERFACE` constant.
- Deleted the `craft\services\Elements::ELEMENT_INTERFACE` constant.
- Deleted the `craft\services\Elements::ACTION_INTERFACE` constant.
- Deleted the `craft\services\Dashboard::WIDGET_INTERFACE` constant.
- Deleted `craft\enums\ConfigCategory`. Its constants have been moved to `craft\services\Config` in the form of `CATEGORY_X`.

### Removed
- Removed the concept of “Safe Mode” from Twig, as it is no longer needed.
- Removed the `beforeInstall`, `afterInstall`, `beforeUpdate`, `afterUpdate`, `beforeUninstall`, and `afterUninstall` events from `craft\base\Plugin`.

### Fixed
- Fixed a bug where Craft couldn’t locate the DB backup file when attempting to restore it after a failed update.
- Fixed bug where element queries weren’t automatically getting ordered in their structure’s order, when applicable.
- Fixed a bug where changes to users’ Preferred Language settings weren’t sticking.
- Fixed a bug where `craft\i18n\I18N::getAppLocales()` and `getAppLocaleIds()` were only returning en-US.
- Fixed a bug where Craft was including a localized `0` character when formatting numbers as JPY, KRW, VND, XAF, XOF, and XPF currencies, if the Intl extension was not installed.
- Fixed a bug where Craft wasn’t displaying the “Can’t run Craft CMS” page correctly if it couldn’t connect to the database.
- Fixed a bug where updating to Craft 3.0.2933 or later could fail if the `backupDbOnUpdate` config setting was enabled.
- Fixed a bug where Matrix fields would lose their blocks when the owner element was saved outside of a normal Save Entry (etc.) POST request, e.g. when creating a new site.
- Fixed a PHP error that occurred when loading a category page on the front-end.
- Fixed a PHP error that occurred when calling the `site()` method on an element query.
- Fixed an infinite recursion bug when calling the `toArray()` method on an element query, or passing an element query object into `craft\helpers\ArrayHelper::toArray()`.
- Fixed a PHP error that occurred when deleting an entry.
- Fixed a bug where Craft wasn’t renaming content table columns when a field’s handle was renamed; instead it was just adding a new column based on the new handle.

## 3.0.0-alpha.2942 - 2016-09-21

### Added
- Added [Content Migrations](https://craftcms.com/news/craft-3-content-migrations) support.
- Added the `|timestamp` filter, for formatting a date as a user-friendly timestamp.
- Added the `|datetime` filter, for formatting a date with a localized date+time format.
- Added the `|time` filter, for formatting a date with a localized time format.
- Added `craft\web\Request::getAcceptsJson()`, which returns whether the HTTP request accepts a JSON response.
- Added `craft\web\Controller::requireAcceptsJson()`, which mandates that the HTTP request accepts a JSON response.
- Added `craft\i18n\Formatter::asTimestamp()`, for formatting a date as a user-friendly timestamp.
- Added `craft\helpers\StringHelper::ensureStartsWith()`, which will check if a string begins with a substring, and prepend it if it doesn’t.
- Added `craft\helpers\StringHelper::ensureEndsWith()`, which will check if a string ends with a substring, and append it if it doesn’t.
- Added the `craft\services\EntryRevisions::beforeRevertEntryToVersion` event.
- Added `craft\helpers\MigrationHelper::doesForeignKeyExist()`.
- Added `craft\helpers\MigrationHelper::doesIndexExist()`.

### Changed
- Improved the error message when a Migrate action was called with an invalid --plugin arg.
- Ported all recent changes from Craft 2.
- The `|date` filter can be passed `'short'`, `'medium'`, `'long'`, and `'full'`, which will format the date with a localized date format.
- The `{% cache %}` tag no longer includes the query string when storing the cache URL.
- `craft\helpers\DateTimeHelper::isToday()`, `isYesterday()`, `isThisYear()`, `isThisWeek()`, `isThisMonth()`, `isWithinLast()`, `isInThePast()`, and `timeAgoInWords()` now support all the same types of `$date` values as `craft\helpers\DateTimeHelper::toDateTime()`.
- `craft\helpers\MigrationHelper::dropForeignKeyIfExists()` and `dropIndexIfExists()` now allow the `$columns` argument to be a string.
- The `craft\services\EntryRevisions::beforeSaveDraft` event’s `$isValid` property is no longer respected. To prevent a draft from saving, set `$isValid = false` on the `craft\models\EntryDraft::beforeValidate` event.
- The `craft\services\EntryRevisions::beforePublishDraft` event’s `$isValid` property is no longer respected. To prevent a draft from publishing, set `$isValid = false` on the `craft\models\EntryDraft::beforeValidate` event.
- The `craft\services\EntryRevisions::beforeDeleteDraft` event’s `$isValid` property is no longer respected.
- The `craft\services\Updates::afterUpdateFail` event has been renamed to `updateFailure`.
- The `craft\mail\Mailer::sendEmailError` event has been renamed to `sendMailFailure`.
- Front-end forms that submit Ajax requests to Craft that expect a JSON response must start passing an `Accept: application/json` header. jQuery’s Ajax methods will do this if the `dataType` option is set to `'json'`.
- Renamed `craft\helpers\DateTimeHelper::wasYesterday()` to `isYesterday()`.
- Renamed `craft\helpers\DateTimeHelper::wasWithinLast()` to `isWithinLast()`.
- Renamed `craft\helpers\DateTimeHelper::wasInThePast()` to `isInThePast()`.
- The `$day` argument of `craft\i18n\Locale::getWeekDayName()` should now be 0-6 instead of 1-7, where `0` represents Sunday.

### Deprecated
- Deprecated the `round()` Twig function. Use the `|round` filter instead.
- Deprecated `craft\craft\app\dates\DateTime::__toString()`. Use `format('Y-m-d')` instead.
- Deprecated `craft\craft\app\dates\DateTime::atom()`. Use `format(DateTime::ATOM)` instead.
- Deprecated `craft\craft\app\dates\DateTime::cookie()`. Use `format(DateTime::COOKIE)` instead.
- Deprecated `craft\craft\app\dates\DateTime::iso8601()`. Use `format(DateTime::ISO8601)` instead.
- Deprecated `craft\craft\app\dates\DateTime::rfc822()`. Use `format(DateTime::RFC822)` instead.
- Deprecated `craft\craft\app\dates\DateTime::rfc850()`. Use `format(DateTime::RFC850)` instead.
- Deprecated `craft\craft\app\dates\DateTime::rfc1036()`. Use `format(DateTime::RFC1036)` instead.
- Deprecated `craft\craft\app\dates\DateTime::rfc1123()`. Use `format(DateTime::RFC1123)` instead.
- Deprecated `craft\craft\app\dates\DateTime::rfc2822()`. Use `format(DateTime::RFC2822)` instead.
- Deprecated `craft\craft\app\dates\DateTime::rfc3339()`. Use `format(DateTime::RFC3339)` instead.
- Deprecated `craft\craft\app\dates\DateTime::rss()`. Use `format(DateTime::RSS)` instead.
- Deprecated `craft\craft\app\dates\DateTime::w3c()`. Use `format(DateTime::W3C)` instead.
- Deprecated `craft\craft\app\dates\DateTime::w3cDate()`. Use `format('Y-m-d')` instead.
- Deprecated `craft\craft\app\dates\DateTime::mySqlDateTime()`. Use `format('Y-m-d H:i:s')` instead.
- Deprecated `craft\craft\app\dates\DateTime::localeDate()`. Use `Craft::$app->formatter->asDate($date, 'short')` instead.
- Deprecated `craft\craft\app\dates\DateTime::localeTime()`. Use `Craft::$app->formatter->asTime($date, 'short')` instead.
- Deprecated `craft\craft\app\dates\DateTime::year()`. Use `format('Y')` instead.
- Deprecated `craft\craft\app\dates\DateTime::month()`. Use `format('n')` instead.
- Deprecated `craft\craft\app\dates\DateTime::day()`. Use `format('j')` instead.
- Deprecated `craft\craft\app\dates\DateTime::nice()`. Use `Craft::$app->formatter->asDatetime($date)` instead.
- Deprecated `craft\craft\app\dates\DateTime::uiTimestamp()`. Use `Craft::$app->formatter->asTimestamp($date, 'short')` instead.

### Removed
- Removed the static `$plugin` property on `craft\base\Plugin`.
- Removed `craft\web\Controller::requireAjaxRequest()`. Use `requireAcceptsJson()` instead.
- Removed `craft\helpers\DateTimeHelper::fromString()`. Use `DateTimeHelper::toDateTime($date)->getTimestamp()` instead.
- Removed `craft\helpers\DateTimeHelper::uiTimestamp()`. Use `Craft::$app->formatter->asTimestamp($date)` instead.
- Removed `craft\helpers\DateTimeHelper::timeAgoInWords()`. Use `Craft::$app->formatter->asRelativeTime($date)` instead.
- Removed `craft\helpers\DateTimeHelper::nice()`. Use `Craft::$app->formatter->asDatetime($date)` instead.
- Removed `craft\helpers\DateTimeHelper::niceShort()`.
- Removed the `craft\craft\app\dates\DateTime::W3C_DATE` constant.
- Removed the `craft\craft\app\dates\DateTime::MYSQL_DATETIME` constant.
- Removed the `craft\craft\app\dates\DateTime::UTC constant`.
- Removed the `craft\craft\app\dates\DateTime::DATEFIELD_24HOUR` constant.
- Removed the `craft\craft\app\dates\DateTime::DATEFIELD_12HOUR` constant.

### Fixed
- Fixed PHP error when `Craft::$app->getIsUpdating()` was called in a console request.
- Fixed a bug that occurred when applying a coupon to a Craft Client/Pro purchase.
- Fixed bug where `craft\helpers\StringHelper::startsWith()` and `endsWith()` were returning strings instead of booleans.
- Fixed a bug where the `$isNew` property on entry draft events wasn’t getting set correctly.
- Fixed the default email settings.
- Fixed a PHP error that occurred when installing/updating/uninstalling a plugin that didn’t have a `migrations/` folder.
- Fixed a bug where files that were registered via an asset bundle weren’t getting included when calling `craft\web\View::getHeadHtml()`.
- Fixed a bug where localized datepicker resources weren’t getting included properly.
- Fixed a bug where matrixblocks.ownerSiteId was getting set to NOT NULL for new Craft installs, resulting in MySQL errors when saving non-localized Matrix fields.
- Fixed a PHP error that occurred when saving a category.
- Fixed a JavaScript error in `Craft.compare()` that affected Live Preview.
- Fixed a bug where changes to tags’ titles made from the inline editor within Tags fields would not be reflected in the Tags field, for newly-selected tags.

## 3.0.0-alpha.2939 - 2016-09-15

### Fixed
- Fixed a bug where `craft\helpers\Io::copyFolder()` was not working.
- Fixed an "Entry is missing its type ID" bug when saving a entry without multiple entry types.
- Fixed a PHP error that occurred when saving a Matrix field's settings on a Craft install with only one Site.
- Fixed a couple places where Craft wasn't enforcing the PHP 5.6 requirement.
- Fixed a bug where Craft would attempt to create a 'migrations' folder within plugins' folders when checking if they have any new migrations.
- Fixed a bug where ordering element queries based on custom field values wasn't working if the orderBy param was set via the `orderBy()` method.
- Fixed a MySQL error that occurred when updating Craft when any plugins were installed.
- Fixed a bug where element queries were not always respecting the 'limit' and 'offset' params when the 'search' param was applied.
- Fixed a bug where element queries were non respecting the 'orderBy' param if it was set to "score" and the 'search' param was applied.

## 3.0.0-alpha.2937 - 2016-09-13

### Changed
- It is now possible to override 'assetManager', 'cache', 'db', 'mailer', 'locale', 'formatter', and 'log' application components' configurations from `config/app.php`.
- Renamed `craft\services\Plugins::getPluginInfo()` to `getAllPluginInfo()`.
- `craft\elements\MatrixBlock::getType()` now throws an `yii\base\InvalidConfigException` if the block type cannot be determined, rather than returning `null`.

### Fixed
- Fixed a MySQL error that occurred when updating a Craft install to Craft Dev 3.0.2933, if any user permissions had been assigned.
- Fixed an "Invalid entry type ID" error that occurred when creating a new entry.
- Fixed a bug where fields weren't passing validation, with no visible validation errors, when there was only one Site.
- Fixed a bug where elements' `afterSave()` functions and fields' `afterElementSave()` functions weren't getting called when saving new elements, which prevented Matrix and relationship fields' values from getting saved.
- Fixed a PHP error that occurred when executing `migrate` commands from the CLI.
- Fixed a bug where `config/db.php` was not getting validated before attempting to establish a DB connection.

## 3.0.0-alpha.2933 - 2016-09-12

### Added
- [Multi-site management!](https://craftcms.com/news/craft-3-multi-site)
- Locale permissions have been replaced by Site permissions.
- Sections and category groups can now choose to have URLs on a per-site basis.
- Field types that have a column in the content table now get a "Translation Method" setting (replacing the "This field is translatable" setting), with the options "Not translatable", "Translate for each language", "Translate for each site", and "Custom…".
- Matrix fields now have a "Manage blocks on a per-site basis" setting.
- Relationship fields now have a "Manage relations on a per-site basis" setting.
- Added support for a `CRAFT_SITE` PHP constant, which can be set to the handle of the current site.
- Element queries now support 'site', 'siteId', and 'enabledForSite' criteria params.
- Added `craft\services\Sites`.
- Added `craft\validators\SiteId`.
- Added `Craft::$app->getIsMultiSite()`, replacing `getIsLocalized()`.
- Added `Craft::$app->getSystemUid()`, replacing `getSiteUid()`.
- Added `craft\i18n\I18N::getSiteLanguages()`, replacing `getSiteLocaleIds()`.
- Added `craft\elements\User::getPreferredLanguage()`, replacing `getPreferredLocale()`.
- Added `craft\helpers\ElementHelper::getSupportedSitesForElement()`
- Added `craft\helpers\ElementHelper::getEditableSiteIdsForElement()`, replacing `getEditableLocaleIdsForElement()`
- Added `ElementInterface::getSupportedSites()`, replacing `getLocales()`.
- Added `Craft.isMultiSite` for JavaScript, replacing `Craft.isLocalized`.
- Added `Craft.systemUid` for JavaScript, replacing `Craft.siteUid`.
- Added `Craft.UriFormatGenerator` for JavaScript, replacing `Craft.EntryUrlFormatGenerator`.
- Plugins now have a static `$plugin` property, which gets set to the instance of the plugin, if it has been initialized.

### Changed
- Routes can now be stored on a per-site basis, rather than per-locale.
- Renamed all "URL Format" things to "URI Format", in the Control Panel UI and in the code.
- Structure sections and category groups no longer have Nested URL Format settings. (It's still possible to achieve the same result with a single URI Format setting.)
- Fields that are translatable now have a chat bubble icon, replacing the locale ID badge.
- `craft\elements\Category::getGroup()` now throws an `yii\base\InvalidConfigException` if the category group type cannot be determined, rather than returning `null`.
- Renamed `craft\base\PluginTrait::$releasesFeedUrl` to `$releaseFeedUrl`.
- `craft\mail\Message::setTo()` will now set a 'user' variable on the message, if it was passed a User model.
- `Craft.ui.createSelect()` and `createLightswitch()` now initialize the `Craft.FieldToggle` class on the returned elements.

### Fixed
- Fixed a PHP error that occurred if a Position Select field had a blank first option.
- Fixed a bug where users without Control Panel access weren't getting redirected correctly after account activation.
- Fixed a JavaScript error that occurred when calling `Craft.ui.createCheckboxField()`.

## 3.0.0-alpha.2928 - 2016-08-31

### Added
- Table fields now have a "Lightswitch" column type option.
- Added a `|unique` Twig filter for filtering out duplicate values in an array.
- Added `craft\craft\app\validators\Unique`, which can be used as a drop-in replacement for `craft\yii\validators\UniqueValidator`, but with better support for validating a model's attributes based on an associated record's attributes.
- Added `Craft.ui.createTextarea()`, `createTextareaField()`, `createLightswitch()`, and `createLightswitchField()`.
- Added a `lightswitch` column type option to editable tables.
- Text columns within editable tables can now define placeholder text.
- Editable table cell values can now be specified as an array with `value` and `hasErrors` (optional boolean) keys. Cells where `hasErrors` is set to `true` will get a red border.

### Changed
- Ported all recent changes from Craft 2.
- `craft\elements\Entry::getSection()` and `getType()` now throw an `yii\base\InvalidConfigException` if the section/entry type cannot be determined, rather than returning `null`.

### Fixed
- Fixed bug where `&nbsp;` was getting output for editable table headings that should have been empty.
- Fixed a bug where xregexp-all.js was not getting included properly when the `useCompressedJs` config setting was set to `true` (as it is by default).

## 3.0.0-alpha.2918 - 2016-08-25

### Added
- Added `$flavor` and `$inlineOnly` arguments to the `|markdown` filter, making it possible to choose which Markdown flavor should be used, and whether it should parse paragraphs or treat the whole thing as inline elements.
- Added `Craft::$app->getIsUpdating()`, which returns `true` if Craft is undergoing an application update.
- Added the beforeSaveGlobalSet, afterSaveGlobalSet, beforeDeleteGlobalSet, and afterDeleteGlobalSet events to `craft\services\Globals`.
- Added the beforeSaveUserGroup, afterSaveUserGroup, beforeDeleteUserGroup and afterDeleteUserGroup events to `craft\services\UserGroups`.
- Added the beforeSaveAssetTransform, afterSaveAssetTransform, beforeDeleteAssetTransform, and afterDeleteAssetTransform events to `craft\services\AssetTransforms`.
- Added the beforeDeleteEntryType and afterDeleteEntryType events to `craft\services\Sections`.
- Added the afterInit event to `craft\web\Application` and `craft\console\Application`.
- Added the loginFailure event to `craft\elements\User`.

### Changed
- All before/after-save events now have an `$isNew` property that identifies whether the object of the event is brand new or not.
- The `_includes/forms/field` include template now parses the passed in `warning` variable as an inline Markdown string, if it exists.
- The `_includes/forms/editableTable` include template now supports a `staticRows` variable, which if defined and set to `true` will prevent row CRUD operations in the resulting table.
- The `_includes/forms/editableTable` include template now supports a `heading` column type, which can be used in conjunction with `staticRows` to define row headings.
- The `_includes/forms/editableTable` include template now supports an `info` property on column configs, which will add an info button to the column header which reveas instruction text for the column.
- Renamed some event classes to be more consistent.

### Fixed
- Fixed a bug where it was not possible to replace a file from the Assets page.
- Fixed a bug where asset volumes' Cache Duration settings were not being respected.
- Fixed a bug that affected asset indexing reliability.
- Fixed a PHP error that occurred when rendering a Twig template from a console request.
- Fixed a bug where setting custom field attributes on an element query would prevent the query from executing.
- Fixed a bug where plugin Control Panel nav items were getting the full plugin class name in the URL instead of just handle.

## 3.0.0-alpha.2915 - 2016-08-17

### Added
- User photos are now assets. (Note that the `storage/userphotos/` folder must be manually moved to a publicly accessible location, and the User Photos asset volume’s settings must be updated accordingly, for user photos to work properly.)
- Added `craft\elements\User::getPhoto()`, which returns the user’s photo asset, if they have one.
- Added `craft\helpers\StringHelper::randomStringWithChars()`.
- Added the `beforeSaveContent` event to `craft\services\Content`.
- Added the `beforeSaveDraft` and `beforePublishDraft` events to `craft\services\EntryRevisions`.
- Added the `beforeSaveGroup`, `afterSaveGroup`, `beforeDeleteGroup`, and `afterDeleteGroup` events to `craft\services\Tags`.
- Added the `beforeSaveVolume`, `afterSaveVolume`, `beforeDeleteVolume`, and `afterDeleteVolume` events to `craft\services\Volumes`.
- Added the `redirectInput()` global function, which simplifies the code required to create `redirect` params.

### Changed
- All `redirect` params must now be hashed using the `|hash` filter (e.g. `<input type="hidden" name="redirect" value="{{ 'foo'|hash }}">`). A new `redirectInput()` global function makes this a little easier (e.g. `{{ redirectInput('foo') }}`).
- Ported recent changes from Craft 2.
- The `getCsrfInput()` global function has been renamed to `csrfInput()`. (getCsrfInput() still works but produces a deprecation error.)
- The `|hash` filter no longer requires a `$key` argument.
- Brought back `getId()`, `getName()`, and `getNativeName()` methods to Locale, so Craft 2 templates don’t need to be updated right away, although they will produce a deprecation error.

### Deprecated
- `craft\elements\User::getPhotoUrl()` is now deprecated in favor of `user.getPhoto.getUrl()`.

### Fixed
- Fixed a bug where `craft\helpers\StringHelper::toTitleCase()` was returning all-lowercase strings.
- Fixed a typo where `craft\helpers\Json::encodeIfJson()` should have been named `decodeIfJson()`.
- Fixed a bug where element queries were not respecting the `offset` property.
- Fixed a MySQL error that occurred when querying users with the `can` property.
- Fixed a MySQL error that occurred when executing an element query that had custom query params.
- Fixed a PHP error that occurred when rendering templates with a `{% paginate %}` tag. (Note that you may need to delete your `storage/runtime/compiled_templates/` folder.)
- Fixed a PHP warning that occurred when using `craft\services\Feeds` on a server running PHP 7.
- Fixed a few bugs related to saving elements on localized sites.
- Fixed tag group saving and deleting.
- Fixed a bug where all global sets were listed in the sidebar of the Globals page, rather than just the ones the user had permission to edit.
- Fixed a bug where nested Structure section entries were not showing the parent entry on their edit pages.
- Fixed a bug where nested categories were not showing the parent category on their edit pages.
- Fixed a MySQL error that occurred when saving a nested Structure section entry.
- Fixed a MySQL error that occurred when saving a nested category.
- Fixed a bug where User elements returned by `craft\services\Users::getUserByUsernameOrEmail()` and `getUserByEmail()` were missing their content.
- Fixed a bug where user info like Last Login Date was not getting updated when users logged in.
- Fixed a bug where email messages were not respecting the recipient user’s preferred language.
- Fixed a PHP error that occurred when saving an element with an invalid field, if the field’s value couldn’t be converted to a string.
- Fixed a PHP error that occurred when sharing an entry or category with a tokenized share URL.
- Fixed a bug where the `dateCreated`, `dateUpdated`, and `uid` attributes on new active record objects would not necessarily reflect the values in the database, after saving the record for the first time.
- Fixed a bug that broke cookie-based authentication.
- Fixed a bug where temporary asset uploads were getting deleted when clearing data caches.
- Fixed a JavaScript error that occurred in the Control Panel.

### Security
- `craft\services\Security::hashData` and `validateData()` no longer require a `$key` argument.

## 3.0.0-alpha.2910 - 2016-08-04

### Added
- Ported all the changes from Craft 2.
- Craft 3 now requires PHP 5.6 or later.
- Craft 3 now requires MySQL 5.5 or later.
- The debug toolbar now has the Craft “C” logo rather than the Yii logo.
- `craft.app` now points to the same Application object that `Craft::$app` references in PHP, giving templates access to literally all of the service methods, etc., that PHP code has access to.
- Added the `is missing` Twig test for determining if an object implements `craft\base\MissingComponentInterface`.
- Added a new `uid` parameter to element queries, for fetching elements by their UID.
- Elements’ UIDs are now fetched in element queries, and stored as a `uid` property on the resulting elements.
- Added support for Reduced Redundancy Storage and Infrequent Access Storage for Amazon S3 asset volumes.
- Added the beforeCreateBackup event to `craft\db\Connection`.
- Added the beforeSaveGroup and afterSaveGroup events to `craft\services\Categories`.
- Documented all magic properties and methods in class doc blocks, so IDEs should always know what’s available.
- Added `craft\db\mysql\Schema::TYPE_TINYTEXT` and `TYPE_LONGTEXT`, and added custom support for them in `craft\db\mysql\ColumnSchemaBuilder`.
- Added `craft\db\Migration::tinyText()`, `mediumText()`, `longText()`, `enum()`, and `uid()` column schema definition helpers.
- Added `craft\errors\DbBackupException`.
- Added `craft\errors\DbUpdateException`.
- Added `craft\errors\DownloadPackageException`.
- Added `craft\errors\FilePermissionsException`.
- Added `craft\errors\InvalidateCacheException`.
- Added `craft\errors\MinimumRequirementException`.
- Added `craft\errors\MissingFileException`.
- Added `craft\errors\UnpackPackageException`.
- Added `craft\errors\ValidatePackageException`.
- Added `craft\helpers\Localization::getLocaleData()`.
- Added `craft\volumes\Temp`.
- Added a `$format` argument to `craft\i18n\Locale::getDateFormat()`, `getTimeFormat()`, and `getDateTimeFormat()`, for specifying whether the returned string should be in the ICU, PHP, or jQuery UI date/time format.

### Changed
- Craft now checks for a plugin.json file within plugin directories, rather than config.json.
- Plugin-based email messages now get translated using the plugin handle as the translation category, rather than `'app'`.
- “owner” is now a reserved field handle.
- Made lots of improvements to exceptions.
- Improved the handling of invalid locale IDs. (Work in progress, though.)
- Renamed lots of class and method names to be more in-line with Yii conventions.
- Renamed the `craft\i18n\Locale::FORMAT_*` constants to `LENGTH_*`.
- Renamed `craft\web\View::includeTranslations()` to `registerTranslations()`, and it now accepts two arguments: `$category` and `$messages`.
- `craft\db\Command::createTable()` and `craft\db\Migration::createTable()` no longer accept `$addIdColumn` or `$addAuditColumn` arguments. The `id`, `dateCreated`, `dateUpdated`, and `uid` columns are now expected to be included in the `$columns` array.
- `craft\web\View::clearJsBuffer()` no longer returns an array.
- Renamed `Craft.locale` to `Craft.language` in JS.
- `Craft.t()` in JS now accepts a category argument, like `Craft::t()` in PHP.
- Updated Yii to 2.0.9.
- Updated the Yii 2 Debug module to 2.0.6.
- Updated the Yii 2 Nested Sets module to 0.9.0.
- Updated Swiftmailer to 5.4.3.
- Updated SimplePie to 1.4.2.
- Updated Guzzle to 6.2.1.
- Updated Twig to 1.24.1.
- Updated PEL to 0.9.4.
- Updated Stringy to 2.3.2.
- Updated Imagine to 0.6.3.
- Updated Flysystem to 1.0.26.
- Updated PclZip to 2.8.2.
- Updated jQuery Timepicker to 1.11.2.
- Updated qUnit to 2.0.1.
- Updated Redactor II to 1.2.5.
- Updated selectize.js to 0.12.2.
- Updated element-resize-detector.js to 1.1.6.
- Updated jQuery UI to 1.12.0.
- Updated Picturefill to 3.0.2.
- Updated xRegExp to 3.1.1.

### Deprecated
- Deprecated `craft.categoryGroups`.
- Deprecated `craft.config`.
- Deprecated `craft.deprecator`.
- Deprecated `craft.elementIndexes`.
- Deprecated `craft.entryRevisions`.
- Deprecated `craft.feeds`.
- Deprecated `craft.fields`.
- Deprecated `craft.globals`.
- Deprecated `craft.i18n`.
- Deprecated `craft.request`.
- Deprecated `craft.sections`.
- Deprecated `craft.systemSettings`.
- Deprecated `craft.tasks`.
- Deprecated `craft.session`.
- Deprecated `craft.userGroups`.
- Deprecated `craft.emailMessages`.
- Deprecated `craft.userPermissions`.

### Removed
- Removed the `overridePhpSessionLocation` config setting.
- Removed `craft.elements`.
- Removed the `{% includeTranslations %}` tag.
- Removed the `craft\db\InstallMigration` class.
- Removed the `craft\web\twig\variables\ComponentInfo` class.

### Fixed
- Fixed a lot of bugs. OK?

## 3.0.0-alpha.2687 - 2015-08-20

### Added
- Ported all improvements and bug fixes from the latest Craft 2.4 builds.
- Added the `showBetaUpdates` config setting.
- Added `craft\helpers\StringHelper::delimit()`.
- Added `craft\helpers\StringHelper::indexOf()`.
- Added `craft\helpers\StringHelper::indexOfLast()`.
- Added `craft\helpers\StringHelper::lines()`.

### Changed
- Image transforms’ Quality settings are now represented as a dropdown input in the Control Panel, with the options “Auto”, “Low”, “Medium”, “High”, “Very High (Recommended)”, and “Maximum”.
- It is now possible to access `Craft.Grid` objects from their container elements, via `.data('grid')`.
- It is now possible to access `Craft.BaseElementSelectInput` objects from their container elements, via `.data('elementSelect')`.
- Craft now displays helpful errors after failed asset uploads.

### Fixed
- Fixed an error that occurred when backing up the database.
- Fixed a bug where plugin settings were getting HTML-encoded.
- Fixed an error that occurred when deleting a field group.
- Fixed a MySQL error that occurred when saving a category group without URLs.
- Fixed an error that occurred when fields existed with invalid types, if there was no corresponding column in the database.
- Fixed a MySQL error that occurred when saving user groups.
- Fixed a bug where user group names and handles were not being validated for uniqueness.
- Fixed a bug where route params registered with `craft\web\UrlManager::setRouteParams()` were not being passed to the template, for requests that ultimately get routed to a template.
- Fixed a bug where no Admin user would be created when installing Craft with the `useEmailAsUsername` config setting set to `true`.
- Fixed a bug where Title fields were not being validated.
- Fixed a bug where custom fields’ validation errors were not being reported after attempting to save elements.
- Fixed an error that occurred when attempting to save an element with a required Rich Text field that had no value.
- Fixed a bug where PHP could easily run out of memory when unzipping large zip files.
- Fixed a bug where `craft\helpers\MigrationHelper` would forget that it had dropped a table after `dropTable()` was called.
- Fixed an error that would occur if another error occurred during a MySQL transaction that included savepoints, and the savepoints had already been implicitly committed.

## 3.0.0-alpha.2681 - 2015-07-22

### Added
- Ported all improvements and bug fixes from the latest Craft 2.4 builds.
- Added the `enableCsrfCookie` config setting, which determines whether CSRF tokens should be saved in cookies. Defaults to `true`. CSRF tokens will be stored in the PHP session if set to `false`.
- The Content model has been removed. Elements now have `craft\behaviors\ContentBehavior`s directly. Because speed!
- Added `craft\base\ElementTrait::$contentId` for storing the content row’s ID.
- Added `craft\base\ElementTrait::$title` for storing the element’s title, replacing `craft\base\ElementInterface::getTitle()`.
- Added `craft\base\ElementInterface::getFieldValues()`, replacing `getContent()`.
- Added `craft\base\ElementInterface::setFieldValues()`, replacing `setContent()`.
- Added `craft\base\ElementInterface::setFieldValuesFromPost()`, replacing `setContentFromPost()`.
- Added `craft\base\ElementInterface::setRawPostValueForField()`, replacing `setRawPostContent()`.
- Added `craft\base\ElementInterface::setFieldValue()`.
- All `$value` arguments on Field methods are now set to the prepared field value, with the sole exception of `prepareValue()`.
- Added `craft\base\FieldInterface::prepareValueForDb()`, giving fields direct control over how their values should be saved to the database, without affecting the value stored on the element. (This replaces the protected `prepareValueBeforeSave()` method.)
- Added protected `craft\base\Field::isValueEmpty()` which aids `craft\base\Field::validateValue()` in required-field validation.
- Added `craft\helpers\DateTimeHelper::normalizeTimeZone()`.
- Added `craft.getTimeZone()` for Control Panel JavaScript.
- Added the `craft\craft\app\base\Savable` interface. Objects that implement it have control over how `craft\helpers\DbHelper::prepareValueForDb()` prepares them to be saved to the database.
- Added `craft\craft\app\web\View::getBodyHtml()`, replacing `getBodyBeginHtml()` and `getBodyEndHtml()`.

### Changed
- Updated Yii to 2.0.5.
- Element queries are no longer limited to 100 results by default.
- `craft\elements\db\ElementQuery::count()` now returns the total cached results, if set.
- `craft\base\FieldInterface::validateValue()` is now responsible for required-field validation (and a basic is-empty check is included in `craft\base\Field`).
- `craft\base\FieldInterface::validateValue()` no longer needs to return `true` if the value passed validation.
- `craft\dates\DateTimeHelper::toDateTime()`’s `$timezone` argument has been replaced with `$assumeSystemTimeZone`. If set to `true` and if `$value` doesn’t have an explicit time zone, the method will use the system’s time zone. Otherwise UTC will be used. (Defaults to `false`.)
- `craft\dates\DateTimeHelper::toDateTime()` now checks for a `timezone` key when `$value` is in the date/time-picker array format.
- `craft\dates\DateTimeHelper::toDateTime()` now returns `false` instead of `null` when an array without `'date'` or `'time'` keys is passed in.
- `craft\dates\DateTime::createFromFormat()` no longer sets the `$timezone` argument if left null, matching the base `DateTime` class’s behavior.
- Date/time-pickers in the CP now explicitly declare that they are using the system time zone in their post data.
- Nested database transactions will now set savepoints within the master transaction, as MySQL doesn’t support nested transactions.
- `PluginClassName::getInstance()` will now return the singular instance of the plugin class.

### Removed
- Removed `craft\dates\DateTime::format()`, so it no longer has a `$timezone` argument and automatically sets the time zone on the `DateTime` object.

### Fixed
- Fixed many, many bugs.

## 3.0.0-alpha.2671 - 2015-06-18

### Added
- Ported all new features and improvements that were introduced in [Craft 2.4](http://buildwithcraft.com/updates#build2664).
- The codebase now follows the [PSR-2](http://www.php-fig.org/psr/psr-2/) coding style.
- Added support for `config/app.php`, which can return an array that will be merged with Craft’s core application config array.
- Craft now looks for translation files at `translations/locale-ID/category.php`, where `category` can either be `'app'`, `'site'`, `'yii'`, or a plugin’s handle.
- All user-defined strings in the Control Panel (e.g. section names) are now translated using the `'site'` category, to prevent translation conflicts with Craft’s own Control Panel translations.
- Craft now uses SwiftMailer to send emails.
- Added the ability for plugins to provide custom SwiftMailer transport options.
- Added `craft\helpers\DateTimeHelper::toIso8601()`, for converting a date (or date-formatted string) into an ISO-8601-formatted string.
- Added `craft\helpers\DateTimeHelper::isIso8601()`, for determining if a given variable is an ISO-8601-formatted string.
- Added `craft\helpers\DateTimeHelper::translateDate()`, for translating month and weekday names from English to the active application language.
- Added `craft\helpers\DbHeleper::prepareDateForDb()`, which replaces the old `craft\helpers\DateTimeHelper::formatTimeForDb()`.
- Added `craft\behaviors\FieldLayoutBehavior`, which replaces `craft\base\FieldLayoutTrait`, enabling a single class to have more than one field layout associated with it.
- The localized date format used by JavaScript date pickers is now available from `Craft.datepickerFormat`.
- Added the JavaScript method, `Craft.formatDate()`, for formatting a date (or date-formatted string) into a string using the same localized date format used by JavaScript date pickers.

### Changed
- The `translationDebugOutput` config setting will now wrap strings with `@` characters if the category is `'app'`, `$` if the category is `'site'`, and `%` for anything else.
- Web requests are now logged to `storage/logs/web.log`.
- Web requests that result in 404 errors are now logged to `storage/logs/web-404s.log`.
- Console requests are now logged to `storage/logs/console.log`.
- Template error handling now works similarly to how it does in Craft 2 when Craft is running in Dev Mode, where the template source is shown in the error view.
- Twig class names now link to their respective class reference URLs in the error view’s stack trace.
- The `registercss`, `registerhirescss`, and `registerjs` tags can now be used as tag pairs.
- The `registerassetbundle`, `registerjs`, `registerjsfile`, and `registerjsresource` tags now support an `at` param for specifying the location on the page their HTML tags should be placed. (Possible values are `at head`, `at beginBody`, and `at endBody`.)
- The `registerjs` tag now supports an `on` param for specifying when the JavaScript code should be executed. (Possible values are `on ready` and `on load`.) (The `at` and `on` parameters are mutually exclusive.)
- The `registercss`, `registerhirescss`, `registercssfile`, `registercssresource`, `registerjsfile`, and `registerjsresource` tags now support a `with` param, which can be set to an object that specifies additional attributes on the resulting tags (e.g. `with { rel: "stylesheet" }`).
- The `t` filter now always defaults to translating the given string using the `'site'` category unless it is otherwise specified (e.g. `myString|t('pluginhandle')`).
- `@craft/plugins/pluginhandle` aliases are now registered _before_ Craft attempts to load a plugin’s primary class, making it easier for plugins to use custom class names.
- `craft\base\Model::toArray()` now converts `DateTime` attributes to ISO-8601 strings.
- Renamed `craft\helpers\AssetHelper::cleanAssetName()` to `prepareAssetName()`.
- Renamed `craft\helpers\DbHelper::prepObjectValues()` to `prepareValuesForDb()`.
- Renamed `craft\helpers\DbHelper::prepValue()` to `prepareValueForDb()`.
- Renamed `craft\events\Event::$performAction` to `$isValid` to be consistent with Yii events.
- `craft\helpers\DateTimeHelper::toDateTime()` will now return `false` if it is unable to convert `$object` to a `DateTime` object.
- `craft\helpers\DateTimeHelper::toDateTime()` now supports ISO-8601-formatted dates.
- `craft\helpers\DbHelper::prepareValueForDb()` now treats ISO-8601 strings as dates, and converts them to the MySQL date format.

### Deprecated
- All the new `register*` tags must be all-lowercase now. (The old `include*` tags still work as they do in Craft 2, however they remain deprecated.)

### Removed
- Removed `craft\helpers\DateTimeHelper::currentTimeForDb()`.
- Removed `craft\helpers\DateTimeHelper::formatTimeForDb()`.

### Fixed
- Fixed a bug where Craft was not enforcing required entry titles and custom fields.
- Fixed a bug where it was not possible to create new Volumes on Craft Personal/Craft Client installs.
- Fixed an error that occurred when using the `type` param when querying for Matrix blocks.
- Fixed an “IP address restriction” error that prevented the Debug toolbar from showing up for some people.
- Fixed a PHP error that would occur when converting models without `$dateCreated` or `$dateUpdated` properties to an array.
- Fixed a PHP error that occurred when resetting a password.
- Fixed a PHP error that occurred when sending an activation email.
- Fixed a PHP error that occurred when saving an entry with validation errors, or when loading a draft for an entry, if the entry had any Matrix fields.
- Fixed a PHP error that occurred when editing an entry draft or version.
- Fixed a MySQL error that occurred when saving new image transforms.
- Fixed a MySQL error that occurred when saving a section with entry versioning disabled.
- Fixed `craft\web\View::registerHiResCss()`, and the `{% registerhirescss %}` tag.
- Fixed a bug that prevented user and email settings from being remembered.
- Fixed a JavaScript error that occurred on pages with fields that could be toggled by a checkbox.

## 3.0.0-alpha.2663 - 2015-05-27

### Changed
- Plugins can now add an array of Twig extensions from the `addTwigExtension` hook.

### Fixed
- Fixed a PHP error that occurred when installing Craft or validating URLs if the Intl extension wasn’t loaded.

## 3.0.0-alpha.2661 - 2015-05-22

### Added
- Added a `withPassword` criteria parameter to User queries, which includes the users’ hashed passwords in the query and sets them on the resulting User models.
- Added a `$setToSystemTimeZone` argument to `craft\helpers\DateTimeHelper::toDateTime()`, which will set the resulting `DateTime` object to the system’s Timezone setting (defaults to `true`).
- Added the `convertFilenamesToAscii` config setting.

### Changed
- The Debug toolbar no longer requires Dev Mode to be enabled.
- URL validation now accounts for URLs that include environment variables.
- URL validation now allows international domain names.
- `contentTable` is now a reserved field handle.
- Craft is now distributed with a `public/cpresources/` folder, which should be set with writable permissions.
- Craft now ensures that the public Resources folder exists and is writable at a much earlier stage so it can give a more helpful error message.

### Fixed
- Fixed a bug where many locales had the wrong display name in the CP if the Intl extension was not loaded.
- Fixed an error that occurred when saving a Volume using Craft Personal or Craft Client.
- Fixed an error error that occurred when validating a URL that included an environment variable.
- Fixed a bug where some dates were being output with the wrong timezone.
- Fixed an error that occurred when saving a Date/Time field set to only show the timepicker.
- Fixed a UI glitch where the bottom shadow of entry Save buttons would span the full width of the grid column if entry versioning was disabled or unavailable.
- Fixed a bug where the Min Build Required error message was getting HTML-encoded.
- Fixed a couple errors in that could occur if Craft didn’t receive the expected response from its web service.
- Fixed an error that occurred when attempting to log in with the wrong password multiple times.
- Fixed a bug where users would become permanently locked when their cooldown period had expired.
- Fixed a “Craft Client is required” error when editing entries in Craft Personal.
- Fixed an error that occurred after an Admin entered their password in order to change a user account’s email/password.
- Fixed a validation error on the New Password field if a user attempted to update their email address but didn’t want to change their existing password.
- Corrected the default config paths in the comments of `config/db.php` and `config/general.php`.
- Fixed a bug that resulted in the Updates page never getting past the “Checking for updates” step when an update was available.

## 3.0.0-alpha.2659 - 2015-05-19

### Added
- Added support for registering plugin resources via `craft\web\View::registerCssResource()` and `registerJsResource()`.
- Added `craft\base\Element::getStructureId()`, `setStructureId()`, and `resolveStructureId()`.

### Changed
- Drastically reduced the likelihood of importing a database backup with a falsely-identical schemaVersion as the files stored in `storage/runtime/compiled_classes/`.

### Fixed
- Updated the sample config files to use PHP 5.4’s short array syntax.
- Fixed a PHP error that would occur throughout the Control Panel when a new Craft update was available and its info was cached.
- Fixed a 404 error for jquery.placeholder.min.js that occurred on several pages in the Control Panel.
- Fixed a PHP error that occurred when formatting dates if the Intl extension wasn’t loaded.
- Fixed a PHP error that occurred when opening the category selection modal on a Categories field.
- Fixed a PHP error that occurred when saving an entry with a Categories field.
- Fixed a PHP error that occurred when searching for tags within a Tags field.
- Fixed a PHP error that occurred when using Date/Time fields configured to only show the timepicker.
- Fixed a bug where asset bundles wouldn’t get re-published if a file within one of its subdirectories was created or updated.
- Fixed a bug where database backups would get stored in `storagebackups/` instead of `storage/backups/`.
- Fixed a bug where the Min Build Required error message had encoded HTML.

## 3.0.0-alpha.2657 - 2015-05-19

### Added
- Completely rewritten and refactored codebase, powered by [Yii 2](http://www.yiiframework.com/).
- Improved internationalization support with PHP’s [Intl extension](http://php.net/manual/en/book.intl.php) and [Stringy](https://github.com/danielstjules/Stringy).
- Plugins are now loaded as Yii [modules](http://www.yiiframework.com/doc-2.0/guide-structure-modules.html).
- Asset Sources are now called Volumes, and plugins can supply their own Volume Types (made easy with [Flysystem](http://flysystem.thephpleague.com/)).
- It is now possibly to customize the SQL of element queries, and there are more choices on how the data should be returned.
- Included the [Yii 2 Debug Extension](http://www.yiiframework.com/doc-2.0/guide-tool-debugger.html).<|MERGE_RESOLUTION|>--- conflicted
+++ resolved
@@ -1,7 +1,6 @@
 # Craft CMS 3.0 Working Changelog
 
 
-<<<<<<< HEAD
 ## 3.0.0-RC1 (WIP)
 
 ### Added
@@ -110,10 +109,7 @@
 - Removed `Craft.ColorPicker` (JS class).
 - Removed `Craft.RichTextInput` (JS class).
 
-## Unreleased
-=======
 ## 3.0.0-beta.35 - 2017-11-28
->>>>>>> 4c63fa22
 
 ### Added
 - Added `craft\elements\Asset::getFilename()`.
