--- conflicted
+++ resolved
@@ -1,6 +1,5 @@
 # Release Notes for Craft CMS 3.x
 
-<<<<<<< HEAD
 ## Unreleased (3.2)
 
 ### Added
@@ -88,14 +87,13 @@
 
 ### Deprecated
 - Deprecated `craft\helpers\ArrayHelper::filterByValue()`. Use `where()` instead.
-=======
-## Unreleased
+
+## Unreleased (3.1)
 
 ### Fixed
 - Fixed an error that could occur when saving a Single section if one of its sites had been disabled.
 - Fixed a SQL error that would occur when deleting a site and transferring its content to another if you were using a database table prefix.
 - Fixed an error that could occur when deleting a site.
->>>>>>> 086f1c9c
 
 ## 3.1.25 - 2019-04-30
 
