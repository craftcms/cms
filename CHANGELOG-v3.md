# Release Notes for Craft CMS 3.x

## Unreleased

### Added
<<<<<<< HEAD
- Table fields can now have Dropdown columns. ([#811](https://github.com/craftcms/cms/issues/811))

### Fixed
- Fixed a bug where Control Panel pages that didn’t have a dedicated controller action weren’t ensuring that a user was logged in.

## 3.2.0-alpha.2.1 - 2019-04-04

### Fixed
- Fixed a SQL error that could occur when updating to Craft 3.2.
- Fixed a bug where underscores were getting stripped from element slugs. ([#4096](https://github.com/craftcms/cms/issues/4096))

## 3.2.0-alpha.2 - 2019-04-03

> {warning} If you’re coming from 3.2.0-alpha.1, please run `./craft project-config/rebuild` after updating to 3.2.0-alpha.2 or later.

### Added
- Sections now have a “Propagation Method” setting, enabling entries to only be propagated to other sites in the same site group, or with the same language. ([#3554](https://github.com/craftcms/cms/issues/3554))
- Element index pages are now paginated for non-Structure views. ([#818](https://github.com/craftcms/cms/issues/818))
- Element index pages now have an “Export…” button that will export all of the elements in the current view (across all pages) or up to a custom limit, in either CSV, XLS, XLSX, or ODS format. ([#994](https://github.com/craftcms/cms/issues/994))
- The `_layouts/cp` Control Panel template now supports a `footer` block, which will be output below the main content area.
- Added `craft\base\ElementInterface::pluralDisplayName()`, which element type classes can use to define the plural of their display name.
- Added `craft\models\Section::$propagationMethod`.
- Added `craft\web\Request::getIsLoginRequest()` and `craft\console\Request::getIsLoginRequest()`.

### Changed
- Craft now propagates elements over background jobs, speeding up the initial element save request. ([#4064](https://github.com/craftcms/cms/issues/4064))
- The Control Panel now shows the sidebar on screens that are at least 1,000 pixels wide. ([#4079](https://github.com/craftcms/cms/issues/4079))
- Anonymous/offline/Control Panel access validation now takes place from `craft\web\Controller::beforeAction()` rather than `craft\web\Application::handleRequest()`, giving controllers a chance to do things like set CORS headers before a `ForbiddenHttpException` or `ServiceUnavailableHttpException` is thrown. ([#4008](https://github.com/craftcms/cms/issues/4008))
- Controllers can now set `$allowAnonymous` to a combination of bitwise integers `self::ALLOW_ANONYMOUS_LIVE` and `self::ALLOW_ANONYMOUS_OFFLINE`, or an array of action ID/bitwise integer pairs, to define whether their actions should be accessible anonymously even when the system is offline.
- `craft\queue\jobs\PropagateElements` no longer needs to be configured with a `siteId`, and no longer propagates elements to sites if they were updated in the target site more recently than the source site.
- `craft\services\Elements::propagateElement()` now has a `$siteElement` argument.

### Deprecated
- Deprecated `craft\models\Section::$propagateEntries`. Use `$propagationMethod` instead.
- Deprecated `craft\web\Request::getIsSingleActionRequest()` and `craft\console\Request::getIsSingleActionRequest()`.

## 3.2.0-alpha.1 - 2019-03-14

### Added
- The `site` element query params now support passing multiple site handles, or `'*'`, to query elements across multiple sites at once. ([#2854](https://github.com/craftcms/cms/issues/2854))
- Added the `unique` element query param, which can be used to prevent duplicate elements when querying elements across multiple sites.

### Changed
- Renamed `craft\helpers\ArrayHelper::filterByValue()` to `where()`.

### Deprecated
- Deprecated `craft\helpers\ArrayHelper::filterByValue()`. Use `where()` instead.
=======
- Added `craft\base\ElementTrait::$resaving`, which indicates whether the element is currently being resaved via a `ResaveElements` job or a `resave` command. ([#3482](https://github.com/craftcms/cms/issues/3482))

### Changed
- Changed the way Craft updates search indexes, to reduce the likelihood of a deadlock. ([#3197](https://github.com/craftcms/cms/issues/3197))
- Improved styles and behavior of the Plugin Store.
- The Settings → Plugins page now notes which plugins are expired, with links to renew them on [id.craftcms.com](https://id.craftcms.com).

### Fixed
- Fixed a PHP error that could occur during asset indexing in some cases.
- Fixed a bug where entry drafts weren’t showing previous changes to Matrix fields on the draft. ([#4105](https://github.com/craftcms/cms/issues/4105))
>>>>>>> eb0a508b

## 3.1.21.1 - 2019-04-04

### Fixed
- Fixed a bug where underscores were getting stripped from element slugs. ([#4096](https://github.com/craftcms/cms/issues/4096))

## 3.1.21 - 2019-04-03

### Added
- Added the `backup` command, which creates a new database backup. ([#4075](https://github.com/craftcms/cms/issues/4075))
- Added the `queue/retry` command, which can be passed a failed job ID, or `all` to retry all failed jobs. ([#4072](https://github.com/craftcms/cms/issues/4072))
- Added `craft\queue\Queue::retryAll()`.
- Added `craft\services\sections::$autoResaveEntries`, which can be set to `false` from `config/app.php` to prevent Craft from auto-resaving entries after sections and entry types are updated. ([#3482](https://github.com/craftcms/cms/issues/3482))

### Changed
- It’s now possible to double-click on asset sources to expand/collapse their subfolders. ([#4070](https://github.com/craftcms/cms/issues/4070))
- Craft no longer auto-resaves entries after saving a section or entry type if nothing changed of any significance to entries. ([#3482](https://github.com/craftcms/cms/issues/3482))
- Craft now formats filesizes using metric units (e.g. MB instead of MiB).
- The updater is now capable of handling package name changes.
- Craft now requires Yii 2.0.17.

### Fixed
- Fixed a bug where the Asset Indexes utility wasn’t logging exceptions.
- Fixed a SQL error that could occur when using the Asset Indexes utility, if any filenames contained 4+ byte characters.
- Fixed a bug where entry queries could return duplicate results for any entries that belong to a section that has soft-deleted structures associated with it. ([#4066](https://github.com/craftcms/cms/issues/4066))
- Fixed a bug where rebuilding project config would not work with Matrix fields with no block types. ([#4074](https://github.com/craftcms/cms/issues/4074)
- Fixed an error that occurred when sending emails if the `testToEmailAddress` config setting was set. ([#4076](https://github.com/craftcms/cms/issues/4076))
- Fixed a bug where it wasn’t possible to pass the `--element-id` option on `resave/*` commands.
- Fixed a bug where Matrix fields were including disabled blocks if any changes had been made to the Matrix block query params.
- Fixed SQL errors that could occur if the table prefix had ever changed.

## 3.1.20.1 - 2019-03-27

### Fixed
- Fixed an error that occurred when regenerating the project config, if there were any fields without settings. ([#4062](https://github.com/craftcms/cms/issues/4062))
- Fixed an error that occurred when loading the `_includes/forms/date` template without passing a `value` variable. ([#4063](https://github.com/craftcms/cms/issues/4063))

## 3.1.20 - 2019-03-27

### Added
- Added the `project-config/rebuild` console command.
- Added the `verifyEmailSuccessPath` config setting.
- Added the “Prefix” and “Suffix” settings for Number fields. ([#4055](https://github.com/craftcms/cms/issues/4055))
- Added the “Max Length” setting for URL fields. ([#4019](https://github.com/craftcms/cms/issues/4019))
- Added the `devMode` global Twig variable. ([#4038](https://github.com/craftcms/cms/issues/4038))
- Added `craft\config\GeneralConfig::getVerifyEmailSuccessPath()`.
- Added `craft\events\RebuildConfigEvent`.
- Added `craft\services\ProjectConfig::rebuild()`.
- Added `craft\services\Sections::pruneDeletedField()`.

### Changed
- Textareas within the Control Panel can now be manually vertically resized. ([#4030](https://github.com/craftcms/cms/issues/4030))
- The Craft Support widget now includes a “More Resources” section. ([#4058](https://github.com/craftcms/cms/issues/4058))
- The `_includes/forms/text` Control Panel template now supports `step`, `min`, and `max` attributes.
- Users without access to the Control Panel are now redirected according to the `verifyEmailSuccessPath` config setting after verifying a new email address. ([#1998](https://github.com/craftcms/cms/issues/1998))
- The `_includes/forms/text` Control Panel template now supports passing `autocorrect: false` and `autocapitalize: false`, to disable autocorrect and auto-capitalization on iOS devices.
- iOS autocorrect and auto-capitalization has been disabled for all core “Handle” and “Slug” fields in the Control Panel. ([#4009](https://github.com/craftcms/cms/issues/4009))
- Number fields now format their values for element index tables. ([#4059](https://github.com/craftcms/cms/issues/4059))
- When installing Craft using a `project.yaml`, Craft now backups the existing config to the config backup folder if there are errors. ([#4017](https://github.com/craftcms/cms/issues/4017))
- Craft now prunes entry type layouts when deleting a field.
- Craft no longer modifies the DSN string if set explicitly with the `dsn` database config setting.
- Craft no longer throws an `InvalidConfigException` when the `dsn` database config setting is set and contains an unexpected parameter.

### Fixed
- Fixed a bug where Craft wasn’t removing hyphens and other symbols from auto-generated asset titles. ([#4011](https://github.com/craftcms/cms/issues/4011))
- Fixed a PHP error that occurred when calling `craft\services\EntryRevisions::getDraftById()` or `getVersionById()` for a draft/version that belonged to a soft-deleted entry. ([#4013](https://github.com/craftcms/cms/issues/4013))
- Fixed a bug where Craft wasn’t respecting the site selection for routes defined in Settings → Routes. ([#4021](https://github.com/craftcms/cms/issues/4021))
- Fixed a bug where the `project-config/sync` command wasn’t logging exceptions. ([#4015](https://github.com/craftcms/cms/issues/4015))
- Fixed an error that occurred when attempting to use Live Preview with a pending user account. ([#4025](https://github.com/craftcms/cms/issues/4025))
- Fixed an error when displaying a date input in the Control Panel if the value passed wasn’t a `DateTime` object. ([#4041](https://github.com/craftcms/cms/issues/4041))
- Fixed a PHP error that occurred when passing an array of `craft\elements\User` objects to `craft\mail\Message::setTo()`. ([#4048](https://github.com/craftcms/cms/issues/4048))
- Fixed a bug where Craft was applying the `offset` param to both ends of the result set when paginating queries. ([#4052](https://github.com/craftcms/cms/issues/4052))
- Fixed a PHP error that occurred if `true` or `false` was passed to the third argument of `craft\db\Command::upsert()`. ([#4054](https://github.com/craftcms/cms/pull/4054))
- Fixed a bug where deleting fields via `project.yaml` could prevent other changes from being applied.
- Fixed a bug where field UIDs could be overwritten in some cases.

## 3.1.19 - 2019-03-19

### Added
- Added the `_includes/pagination` Control Panel template.
- Added `craft\db\Paginator`.
- Added `craft\web\twig\variables\Paginate::create()`.

### Changed
- The `{% paginate %}` tag now accepts any query object, not just element queries.
- The `_includes/forms/autosuggest` template now has `data` and `methods` blocks that can be overridden by sub-templates to customize the autosuggest behavior.

### Fixed
- Fixed a bug where sidebar badge counts in the Control Panel were getting formatted with two decimals if the Intl extension wasn’t loaded. ([#4002](https://github.com/craftcms/cms/issues/4002))
- Fixed a bug where entry drafts would forget that certain field values had been cleared out, and continue using the live revision’s content instead. ([#3981](https://github.com/craftcms/cms/issues/3981))
- Fixed an error that occurred if a Table field was created with a Date or Time column and no rows in the Default Values setting. ([#4005](https://github.com/craftcms/cms/issues/4005))
- Fixed a bug where Table fields would forget that they had been saved without any rows in the Default Values setting.
- Fixed a SQL error that could occur when saving non-UTF-8 characters to the project config. ([#4007](https://github.com/craftcms/cms/issues/4007))

## 3.1.18 - 2019-03-14

### Added
- Added `craft\services\Deprecator::$throwExceptions`. ([#3972](https://github.com/craftcms/cms/pull/3972))

### Changed
- `Craft::parseEnv()` will now boolean values for environment variables set to `true` or `false`. ([#3975](https://github.com/craftcms/cms/issues/3975))
- Nested project config keys are no longer sorted alphabetically.
- Craft now requires Twig ^2.7.2.

### Fixed
- Fixed a SQL error that occurred when using a token with a usage limit, if using PostgreSQL. ([#3969](https://github.com/craftcms/cms/issues/3969))
- Fixed a bug where the Edit User page would forget user group selection changes if there was a validation error. ([#3971](https://github.com/craftcms/cms/issues/3971))
- Fixed a bug where the updater would get an unexpected response when updating from 3.1.14 - 3.1.16 to 3.1.17+.
- Fixed a bug where it wasn’t possible to switch plugin editions when the `allowUpdates` config setting was disabled. ([#3987](https://github.com/craftcms/cms/issues/3987))
- Fixed a bug where multiple consecutive newlines in field instructions would result in multiple `<br>` tags rather than new paragraphs.
- Fixed a bug where Table fields weren’t always remembering the sort order for their Default Values settings. ([#3947](https://github.com/craftcms/cms/issues/3947))
- Fixed a bug where Table fields weren’t always remembering the sort order for their Table Columns settings. ([#3997](https://github.com/craftcms/cms/issues/3997))

## 3.1.17.2 - 2019-03-12

### Changed
- Craft now requires Twig ~2.6.2.

## 3.1.17.1 - 2019-03-08

### Added
- Added `craft\helpers\ArrayHelper::ensureNonAssociative()`.

### Fixed
- Fixed a bug where commercial plugin editions weren’t showing up in the Plugin Store.
- Fixed a bug where installing a plugin from the Plugin Store would not respect the selected edition.
- Fixed a bug where plugins with free and commercial editions weren’t getting license key inputs on the Setting → Plugins page.
- Fixed a bug where the Setting → Plugins page wasn’t linking plugins’ edition badge to their page in the Plugin Store for plugins with free and commercial editions, if the free edition was currently active.

## 3.1.17 - 2019-03-08

### Changed
- When installing Craft using a `project.yaml`, Craft now processes all sites before installing any plugins. ([craftcms/commerce#752](https://github.com/craftcms/commerce/issues/752))
- The Plugin Store now shows “Report an issue” links on plugin screens.
- The Plugin Store now includes a “Package Name” section on plugin screens. ([#2757](https://github.com/craftcms/cms/issues/2757))
- The Plugin Store now shows discounted upgrade prices for plugins when a lower edition is already licensed.
- Craft now requires Yii 2.0.16.1.

### Fixed
- Fixed a bug where the `positionedBefore` element query param was not including direct ancestors in the results.
- Fixed a bug where HTML in plugin-supplied field instructions was getting encoded. ([#3928](https://github.com/craftcms/cms/issues/3928))
- Fixed a bug where Craft would prompt for a user’s current password when registering a new user, even if they weren’t assigning any groups or permissions to that user
- Fixed a bug where asset indexing could yield inconsistent results in some cases. ([#3450](https://github.com/craftcms/cms/issues/3450))
- Fixed a bug where the Plugin Store was showing info icons in the feature matrix of multi-edition plugins, even for features that didn’t have an extended description.
- Fixed a bug where entries weren’t getting new versions when edited from element editor HUDs. ([#3959](https://github.com/craftcms/cms/issues/3959))

## 3.1.16 - 2019-03-05

### Added
- The Plugin Store now shows Repository links on plugin screens.
- Added the `create()` Twig function. ([#3921](https://github.com/craftcms/cms/pull/3921))
- Added the `--type` option to the `resave/entries` command. ([#3939](https://github.com/craftcms/cms/issues/3939))
- Added `craft\helers\Assets::getAllowedFileKinds()`.

### Changed
- Line breaks in field instructions now get converted to `<br>` tags. ([#3928](https://github.com/craftcms/cms/issues/3928))
- Assets field settings no longer list file kinds that aren’t allowed to be uploaded, per the `allowedFileExtensions` and `extraAllowedFileExtensions` config settings. ([#3917](https://github.com/craftcms/cms/issues/3917))
- The `{% exit %}` tag now throws a more specific exception depending on the status code passed to it (e.g. `yii\web\NotFoundHttpException` for 404s). ([#3915](https://github.com/craftcms/cms/issues/3915))
- `craft\helpers\MigrationHelper::dropAllIndexesOnTable()` is no longer deprecated.
- The `--id` option on `resave/*` console commands is now named `--element-id`. ([#3940](https://github.com/craftcms/cms/issues/3940))
- The `_includes/forms/autosuggest.html` template now supports passing `disabled: true`. ([#3925](https://github.com/craftcms/cms/issues/3925))

### Fixed
- Fixed a bug where Control Panel content areas weren’t getting their bottom padding applied in Firefox. ([#3874](https://github.com/craftcms/cms/issues/3874))
- Fixed a PHP error that occurred on the front-end if two routes defined in Settings → Routes had the same URI pattern. ([#3922](https://github.com/craftcms/cms/issues/3922))
- Fixed a bug where Craft wasn’t always preselecting the correct tab on Control Panel pages if the tab name contained non-ASCII characters. ([#3923](https://github.com/craftcms/cms/issues/3923))
- Fixed a bug where the `--uid` option on `resave/*` console commands wasn’t working. ([#3941](https://github.com/craftcms/cms/issues/3941))
- Fixed a SQL error that could occur when running `resave/*` console commands.
- Fixed a PHP error that occurred when calling the deprecated `getError()` method on a model that had no errors. ([#3934](https://github.com/craftcms/cms/issues/3934))
- Fixed a bug where Craft wasn’t sanitizing new asset subfolder names. ([#3689](https://github.com/craftcms/cms/issues/3689))
- Fixed a bug where Table fields weren’t remembering the sort order for their Default Values settings. ([#3947](https://github.com/craftcms/cms/issues/3947))

## 3.1.15 - 2019-02-26

### Added
- Added the `resave/assets`, `resave/categories`, `resave/entries`, `resave/tags`, and `resave/users` console commands.

### Changed
- Craft now sends system messages authored for the same root language as the requested language, if an exact language match can’t be found. ([#3888](https://github.com/craftcms/cms/issues/3888))
- Element source definitions can now include a `badgeCount` key.
- Login requests no longer enforce CSRF validation if someone is already logged in.
- Craft now throws an `InvalidConfigException` when updating the project config if any unexpected data types are encountered.
- The `testToEmailAddress` config setting can now be set to `false`. ([#3910](https://github.com/craftcms/cms/pull/3910))

### Fixed
- Fixed a bug where the System Messages utility wouldn’t update message previews after editing a message for the primary site’s language, if the user had a different preferred language selected.
- Fixed a bug where structures weren’t getting deleted and unassigned from their sections properly after converting a Structure section to a Channel or Single. ([#3895](https://github.com/craftcms/cms/issues/3895))
- Really fixed a bug where Craft could update the `dateModified` value in the project config even when nothing had changed. ([#3792](https://github.com/craftcms/cms/issues/3792))
- Fixed a bug where the Settings → Routes page wasn’t listing routes in the user-defined order. ([#3892](https://github.com/craftcms/cms/issues/3892))
- Fixed an error that occurred when viewing trashed entries, if the “Entry Type” column was shown and one of the trashed entries’ entry types had been deleted. ([#3899](https://github.com/craftcms/cms/issues/3899))

## 3.1.14 - 2019-02-21

### Added
- Added `craft\helpers\ProjectConfig::cleanupConfig()`.
- Added `craft\web\Request::$maxPageNum`, which determines the maximum page number Craft should accept (100,000 by default). ([#3880](https://github.com/craftcms/cms/issues/3880))

### Deprecated
- Deprecated `craft\mutex\FileMutex`.

### Fixed
- Fixed a bug where Craft could update the `dateModified` value in the project config even when nothing had changed. ([#3792](https://github.com/craftcms/cms/issues/3792))
- Fixed a SQL error that occurred when running the “Localizing relations” task if using PostgreSQL. ([#3877](https://github.com/craftcms/cms/issues/3877))
- Fixed a bug where file locking wasn’t working on Windows. ([#3879](https://github.com/craftcms/cms/issues/3879))

### Security
- Fixed a bug where sensitive environment variable values weren’t getting redacted correctly.

## 3.1.13 - 2019-02-20

### Added
- Added `craft\helpers\StringHelper::replaceMb4()`.
- Added `craft\services\ProjectConfig::defer()`.

### Changed
- The `users/login` and `users/logout` actions now include a `csrfTokenValue` key in JSON responses. ([#3858](https://github.com/craftcms/cms/issues/3858))
- Craft no longer deletes search indexes when soft-deleting an element, until the element gets hard-deleted. ([#3863](https://github.com/craftcms/cms/issues/3863))
- Updated Yii to 2.0.16.

### Fixed
- Fixed a bug where Craft could auto-place the `{{ beginBody() }}` and `{{ endBody() }}` tags in the wrong places.
- Fixed a bug where Craft wasn’t storing custom volume sort orders. ([#3764](https://github.com/craftcms/cms/issues/3764))
- Fixed a SQL error that would occur when uploading a file with emojis in its name, if using MySQL. ([#3852](https://github.com/craftcms/cms/issues/3852))
- Fixed a bug where Assets fields weren’t respecting their View Mode setting when files were drag-uploaded to them. ([#3578](https://github.com/craftcms/cms/issues/3578))
- Fixed a bug where asset queries’ `kind` param wasn’t working for custom file kinds defined by the `extraFileKinds` config setting, for file extensions that were already associated with another file kind. ([#3869](https://github.com/craftcms/cms/issues/3869))
- Fixed a bug where `craft\helpers\FileHelper::sanitizeFilename()` could return inconsistent results.
- Fixed an error that could occur when syncing `project.yaml` if it introduced a new Super Table field with a nested Matrix field.

## 3.1.12 - 2019-02-15

### Fixed
- Fixed a bug where the `relatedTo` element query param could include results for elements that were related via soft-deleted Matrix blocks. ([#3846](https://github.com/craftcms/cms/issues/3846))
- Fixed a bug where some search queries were not returning results when they should, if using MySQL.
- Fixed an error that could occur when syncing `project.yaml` changes if the `allowAdminChanges` config setting was disabled. ([#3823](https://github.com/craftcms/cms/issues/3823))
- Fixed an `InvalidConfigException` that was thrown if a user’s photo was soft-deleted. ([#3849](https://github.com/craftcms/cms/issues/3849))

## 3.1.11 - 2019-02-14

### Added
- Added `craft\helpers\UrlHelper::rootRelativeUrl()`.

### Fixed
- Fixed a bug where the Plugin Store wouldn’t load if the `baseCpUrl` config setting was set to a URL with a different scheme than Craft believed the request had.
- Fixed a validation error that would occur on non-required Checkboxes and Multi-select fields if no options were selected. ([#3844](https://github.com/craftcms/cms/issues/3844))
- Fixed a validation error that would occur on Dropdown and Radio Buttons fields if the selected option’s value was `0`. ([#3842](https://github.com/craftcms/cms/issues/3842))
- Fixed a bug where the Value column for Checkboxes, Dropdown, Multi-select, and Radio Buttons fields’ Options settings weren’t auto-populating if the Option Label column was set to a number.
- Fixed an error on the Settings → Users page if `users.photoVolumeUid` was not defined in the project config. ([#3303](https://github.com/craftcms/cms/issues/3303))

## 3.1.10 - 2019-02-13

### Changed
- `craft\helpers\FileHelper::writeToFile()` now invalidates the OPcache for the file. ([#3838](https://github.com/craftcms/cms/pull/3838))
- The `serve` command now uses `@webroot` as the default `docroot` option value. ([#3770](https://github.com/craftcms/cms/pull/3770))

### Fixed
- Fixed a bug where the `users/save-user` action wasn’t deleting user photos properly.
- Fixed a bug where changes to Matrix block type fields’ settings weren’t always saving. ([#3832](https://github.com/craftcms/cms/issues/3832))
- Fixed a bug where non-searchable fields were still getting search keywords stored when using the Search Indexes utility. ([#3837](https://github.com/craftcms/cms/issues/3837))

## 3.1.9.1 - 2019-02-12

### Fixed
- Fixed a bug where `Craft::alias()` wasn’t beginning the response string with an `@` character if no `@` was passed into `Craft::setAlias()` to begin with.
- Fixed an error that could occur if there were any HTML entities in the project config.

## 3.1.9 - 2019-02-12

### Added
- Added the `disabledPlugins` config setting. ([craftcms/webhooks#4](https://github.com/craftcms/webhooks/issues/4))
- Added the `$language` argument to `craft\helpers\StringHelper::toAscii()`.
- Added `craft\validators\SlugValidator::$language`.
- Added `craft\web\twig\variables\Cp::getAsciiCharMap()`.

### Changed
- The operating system name & version are now shown in the System Report utility. ([#3784](https://github.com/craftcms/cms/issues/3784))
- Craft’s installer no longer applies the current `project.yaml` file if the installed schema version doesn’t match the one in the file. ([#3783](https://github.com/craftcms/cms/issues/3783))
- Control Panel settings no longer warn about using the `@web` alias, if it was defined by the `aliases` config setting. ([#3798](https://github.com/craftcms/cms/pull/3798))
- The `clear-caches` console command now clears CP resource files if the `@webroot` alias was defined by the `aliases` config setting. ([#3787](https://github.com/craftcms/cms/issues/3787))
- `craft\models\VolumeFolder::getVolume()` now throws an `InvalidConfigException` if its `$volumeId` property is set to an invalid volume ID, rather than returning `null`.
- Craft now checks if all files in project config mapping are valid and regenerates the map if they are not.
- Craft now auto-generates slugs using an ASCII char map based on the language of the current entry/category, rather than the logged-in user. ([#3820](https://github.com/craftcms/cms/issues/3820))

### Fixed
- Fixed a SQL error that could occur when deleting an asset. ([#3786](https://github.com/craftcms/cms/issues/3786))
- Fixed an error that occurred when customizing element indexes if the `allowAdminChanges` config setting was disabled. ([#3788](https://github.com/craftcms/cms/issues/3788))
- Fixed a bug where Checkboxes, Dropdown, Multi-select, and Radio Buttons fields wouldn’t pass validation if the selected option value was `true` or `false`.
- Fixed an error that occurred on the Settings → Plugins page, if there were any plugins in the database that weren’t Composer-installed.
- Fixed an error that could occur if an Assets field was configured to upload to a deleted volume. ([#3799](https://github.com/craftcms/cms/issues/3799))
- Fixed a bug where sections’ Default Status settings weren’t always being respected. ([#3791](https://github.com/craftcms/cms/issues/3791))
- Fixed a bug where only users with the “Edit users” user permission were allowed to upload a new user photo. ([#3735](https://github.com/craftcms/cms/issues/3735))
- Fixed a bug where renaming a Matrix block type’s handle would result in new content columns being created in the database, and existing Matrix blocks losing their content. ([#3809](https://github.com/craftcms/cms/issues/3809))
- Fixed a SQL error that could occur when updating to Craft 3.1 if any system messages contained emoji characters.
- Fixed an error that could occur when working with elements, if a site had been created earlier in the same request. ([#3824](https://github.com/craftcms/cms/issues/3824))

## 3.1.8 - 2019-02-05

### Changed
- Craft now automatically logs users in after resetting their password, if the `autoLoginAfterAccountActivation` config setting is enabled.

### Fixed
- Fixed a bug where pressing the <kbd>Return</kbd> key on editable tables with a static number of rows would add a new row. ([#3765](https://github.com/craftcms/cms/issues/3765))
- Fixed a bug where pressing the <kbd>Return</kbd> key on editable tables would select the next row’s cell even if the cell was disabled.
- Fixed a bug where pressing the <kbd>Return</kbd> key on an editable table wouldn’t move the focus to the next row’s sell if it had an `<input>` instead of a `<textarea>`.
- Fixed an error that could occur in the Control Panel if any environment variable values began with an `@` character. ([#3769](https://github.com/craftcms/cms/issues/3769))
- Fixed a bug where `craft\helpers\DateTimeHelper::toDateTime()` was mistaking year-only values for Unix timestamps. ([#3772](https://github.com/craftcms/cms/issues/3772))
- Fixed an error that occurred when a non-admin user attempted to edit a system message, or when the `allowAdminChanges` config setting was disabled. ([#3775](https://github.com/craftcms/cms/issues/3775))
- Fixed a bug where it was hard to see error notifications on pages with a licensing alert. ([#3776](https://github.com/craftcms/cms/issues/3776))
- Fixed a JavaScript error that occurred when adding a new row to a custom editable table that contained a `time` column, if no rows existed on page load. ([#3780](https://github.com/craftcms/cms/issues/3780))

## 3.1.7 - 2019-01-31

### Added
- Added all the things that came in [Craft 3.0.40](https://github.com/craftcms/cms/blob/master/CHANGELOG-v3.md#3040---2019-01-31).
- Added `craft\helpers\FileHelper::canTrustMimeType()`.
- Added `craft\web\UploadedFile::getMimeType()`.

### Changed
- The “Port” SMTP mail transport setting can now be set to an environment variable. ([#3740](https://github.com/craftcms/cms/issues/3740))
- `craft\web\Controller::requireAdmin()` now has a `$requireAdminChanges` argument, which dictates whether the `allowAdminChanges` config setting must also be enabled (`true` by default).
- The `project-config/sync` console command now creates a `project.yaml` file, if it's missing. ([#3736](https://github.com/craftcms/cms/issues/3736))
- Querying for active users no longer excludes locked users.
- `craft\helpers\FileHelper::getMimeType()` now returns `application/x-yaml` for `.yaml` and `.yml` files.
- Updated Craft UI to 0.2.0.

### Fixed
- Fixed an error that occurred when updating to Craft 3.1 if a plugin or module was calling `craft\records\User::find()`.
- Fixed a bug where cross-domain Live Preview requests could fail due to CORS restrictions.
- Fixed a 403 error that would occur when an admin attempted to log in as another user on an environment where the `allowAdminChanges` config setting was disabled. ([#3749](https://github.com/craftcms/cms/issues/3749))
- Fixed a bug where asset index toolbar items would be misaligned when searching in a volume or folder with subfolders.
- Fixed a bug where asset indexes could show multiple view mode toggles if a different volume or subfolder was selected while at least one asset was checked. ([#3702](https://github.com/craftcms/cms/issues/3702))
- Fixed a bug where Plugin Store screenshots were not showing properly. ([#3709](https://github.com/craftcms/cms/issues/3709))
- Fixed a bug where zoomed Plugin Store screenshots would not close when hitting the browser’s Back button. ([#3754](https://github.com/craftcms/cms/issues/3754))
- Fixed a bug where the Plugin Store was not working properly when Dev Mode was enabled.

### Security
- User accounts are now locked after multiple failed password attempts in current-password modals, per the `maxInvalidLogins` config setting.
- Users are no longer signed out of active sessions when their account becomes locked.
- Database backup/restore exception messages now redact the database password when using PostgreSQL.

## 3.1.6.1 - 2019-01-29

### Fixed
- Fixed an error that occurred when creating a Table field with a Date column. ([#3748](https://github.com/craftcms/cms/issues/3748))

## 3.1.6 - 2019-01-29

### Added
- It’s now possible to update disabled plugins.

### Changed
- `craft\web\Controller::requireAdmin()` now sends a 403 (Forbidden) response if the `allowAdminChanges` config setting has been set to `false`. ([#3728](https://github.com/craftcms/cms/issues/3728))
- `craft\helpers\DateTimeHelper::toDateTime()` now supports passing an array with a `date` key set to the `YYYY-MM-DD` format, in addition to the current locale’s short date format.
- `craft\helpers\DateTimeHelper::toDateTime()` now supports passing an array with a `time` key set to the `HH:MM` format, in addition to the current locale’s short time format.
- `craft\helpers\DateTimeHelper::toDateTime()` now supports passing an array with a `datetime` key, which will be handled the same way strings passed to the method are handled (except that the `datetime` key can be paired with a `timezone` key).

### Fixed
- Fixed an error that occurred when using the `json_decode` filter. ([#3722](https://github.com/craftcms/cms/pull/3722))
- Fixed a bug a bug where plugin screenshots in the Plugin Store were not rendering correctly. ([#3709](https://github.com/craftcms/cms/issues/3709))
- Fixed an error where the `index-assets/one` and `index-assets/all` console commands were creating `.` folders in each volume.
- Fixed a bug where the Settings → Plugins page was showing extra “Missing” rows for any unlicensed plugins that were Composer-installed but not Craft-installed. ([#3726](https://github.com/craftcms/cms/issues/3726))
- Fixed an error that could occur when viewing trashed elements.
- Fixed a bug where many system message translations were missing line breaks. ([#3737](https://github.com/craftcms/cms/issues/3737))
- Fixed a bug where unparsed markdown code was present in the Control Panel error message displayed when the system was offline. ([#3746](https://github.com/craftcms/cms/issues/3746))

## 3.1.5 - 2019-01-25

### Changed
- Control Panel settings that can be set to environment variables now show a tip about that if the value is not already set to an environment variable or alias.
- Control Panel form fields can now be configured with a `tip` property, which will be displayed below the field.
- Control Panel templates can now pass `suggestEnvVars: true` and `suggestAliases: true` to autosuggest fields, rather that supplying the `suggestions` array.

### Fixed
- Fixed a bug where the “Duplicate” action wasn’t available on the Entries index page for non-admin users. ([#3705](https://github.com/craftcms/cms/issues/3705))
- Fixed a bug where it wasn’t possible to rename an asset’s filename from the Assets index page. ([#3707](https://github.com/craftcms/cms/issues/3707))
- Fixed an error that occurred when saving a user that had a first or last name set.
- Fixed a bug where it wasn’t possible to apply project config changes. ([#3713](https://github.com/craftcms/cms/issues/3713))
- Fixed a bug where the Password field on SMTP and Gmail mail transport settings could be set to an encoded and encrypted password. ([#3699](https://github.com/craftcms/cms/issues/3699))
- Fixed a bug where it was possible to remove the Primary Site status from the primary site, without offering a new primary site. ([#3720](https://github.com/craftcms/cms/issues/3720))
- Fixed an error that could occur if PHP’s `memory_limit` was set to a higher size (in bytes) than `PHP_INT_MAX`. ([#3717](https://github.com/craftcms/cms/issues/3717))

### Security
- Control Panel settings that can be set to an alias now show a warning if the current value begins with the `@web` alias.

## 3.1.4 - 2019-01-24

### Added
- Added all the things that came in [Craft 3.0.38](https://github.com/craftcms/cms/blob/master/CHANGELOG-v3.md#3038---2019-01-24).
- The System Name setting can now be set to an environment variable. ([#3529](https://github.com/craftcms/cms/issues/3529))
- Added the `index-assets/one` console command, which can now be used to index a single subfolder.
- Added `craft\base\ApplicationTrait::getSystemName()`.

### Changed
- Craft now ensures that installed schema versions match the schema versions in `project.yaml` before syncing project config changes.
- The `project-config/sync` console command now bails if there are pending Craft or plugin migrations.

### Fixed
- Fixed a bug where `site` translations were falling back to English if the translated message was identical to the source message. ([#3692](https://github.com/craftcms/cms/issues/3692))
- Fixed a bug where syncing Matrix field changes to the project config would result in new changes to the project config. ([#3695](https://github.com/craftcms/cms/issues/3695))
- Fixed an error that occurred when indexing assets in an empty volume.
- Fixed a bug where soft-deleted assets would show up as missing after indexing.
- Fixed a JavaScript error that could occur on the Settings → Plugins page.
- Fixed a bug where `Craft::parseEnv()` was throwing an `InvalidConfigException` if the given string began with `@` but was not an alias. ([#3700](https://github.com/craftcms/cms/issues/3700))

### Security
- URLs are no longer allowed in users’ first or last names.

## 3.1.3 - 2019-01-21

### Added
- Added the `|json_decode` Twig filter.  ([#3678](https://github.com/craftcms/cms/pull/3678))

### Fixed
- Fixed an error that occurred when updating to Craft 3.1 if a plugin or module was calling any soft-deletable records’ `find()` methods.
- Fixed an error that occurred when updating from Craft 2 to Craft 3.1 if there were any RichText fields. ([#3677](https://github.com/craftcms/cms/issues/3677))
- Fixed a bug where it was possible to create duplicate tags by searching for and selecting the same tag name twice in the same Tags field. ([#3676](https://github.com/craftcms/cms/issues/3676))
- Fixed a bug where system messages were getting sent with the message keys (e.g. “forgot_password_subject” and “forgot_password_body”) if Craft didn’t provide a default message translation for the site language, and the message hadn’t been translated for the user’s preferred language. ([#3673](https://github.com/craftcms/cms/issues/3673))
- Fixed a bug where `craft\web\Request::getIsLivePreview()` was returning `false` on Live Preview requests when called from an `yii\base\Controller::EVENT_BEFORE_ACTION` event handler. ([#3680](https://github.com/craftcms/cms/issues/3680))

## 3.1.2.2 - 2019-01-19

### Fixed
- Fixed an error that occurred when updating to Craft 3.1 if a plugin or module was calling any `craft\services\Sections` methods.

## 3.1.2.1 - 2019-01-19

### Fixed
- Fixed an error that occurred when updating to Craft 3.1 if there were any Matrix sub-fields that had their type set to a non-existing class. ([#3662](https://github.com/craftcms/cms/issues/3662))
- Fixed a bug where the project config could be in an unexpected state if a `project.yaml` file existed already when initially updating to Craft 3.1.

## 3.1.2 - 2019-01-18

### Added
- Added the `index-assets <volume>` and `index-assets/all` console commands. ([#3595](https://github.com/craftcms/cms/pull/3595))
- Added `craft\base\FieldTrait::$oldSettings`.
- Added `craft\helpers\Install`.
- Added `craft\services\Fields::prepFieldForSave()`.
- Added `craft\services\Path::getProjectConfigFilePath()`.
- Added `craft\services\ProjectConfig::$muteEvents`.

### Changed
- The installer now checks `project.yaml` when determining the default site name, handle, base URL, and language values. ([#3661](https://github.com/craftcms/cms/issues/3661))
- The Base URL field in the web-based installer now autouggests environment variable names and aliases.
- Craft now creates a `.gitignore` file in the `storage/config-backups/` folder, preventing any other files within it from getting tracked by Git.
- Craft no longer prevents changes in `project.yaml` from being synced if a plugins’ schema version in `project.yaml` doesn’t match up with its installed schema version, if one of them is blank.

### Deprecated
- Deprecated `craft\services\Fields::$ignoreProjectConfigChanges`.
- Deprecated `craft\services\Matrix::$ignoreProjectConfigChanges`.

### Fixed
- Fixed a PHP notice that occurred when updating to Craft 3.1 if there were any plugins installed without settings.
- Fixed a SQL error that occurred when updating to Craft 3.1 if a plugin or module was calling any `craft\services\Fields` methods. ([#3663](https://github.com/craftcms/cms/issues/3663))
- Fixed a bug where element indexes would forget their source settings after updating to Craft 3.1. ([#3659](https://github.com/craftcms/cms/issues/3659))
- Fixed a bug where commercial plugins weren’t installable from the Plugin Store.
- Fixed a bug where Matrix block type fields’ `beforeSave()` methods weren’t getting called.
- Fixed a bug where Matrix fields could forget their content table name if they were created with a non-global context.
- Fixed a bug where links to the Plugin Store from Settings → Plugins were 404ing. ([#3664](https://github.com/craftcms/cms/issues/3664))
- Fixed a bug where soft-deleted sections and entry types were still showing up in the Control Panel. ([#3648](https://github.com/craftcms/cms/issues/3648))
- Fixed a bug where an update to Craft 3.1 would fail with a database error in some scenarios.
- Fixed a bug where Plugin Store’s Try buttons would appear as disabled when they should be enabled. ([#3619](https://github.com/craftcms/cms/issues/3619))
- Fixed an error that occurred when updating to Craft 3.1 if there were any relational fields that were missing some expected settings. ([#3641](https://github.com/craftcms/cms/issues/3641))

### Security
- Fixed two XSS vulnerabilities.

## 3.1.1 - 2019-01-16

### Added
- Added support for the `CRAFT_LOG_PHP_ERRORS` PHP constant. ([#3619](https://github.com/craftcms/cms/issues/3619))
- Added `craft\web\User::generateToken()`.

### Changed
- System error message templates no longer parse exception messages as Markdown.

### Fixed
- Fixed a bug where `craft\services\Volumes::getVolumeByHandle()` wasn’t working. ([#3633](https://github.com/craftcms/cms/pull/3633))
- Fixed a bug where the `clear-caches/cp-resources` command could clear out the wrong directory if the `resourceBasePath` config setting began with `@webroot`. ([#3637](https://github.com/craftcms/cms/issues/3637))
- Fixed a bug where eager-loading Matrix blocks would come up empty. ([#3644](https://github.com/craftcms/cms/issues/3644))
- Fixed an error that occurred when updating to Craft 3.1 if there were any Matrix blocks without any sub-fields. ([#3635](https://github.com/craftcms/cms/pull/3635))
- Fixed an error that occurred when updating to Craft 3.1 if there were any Matrix block types left over from a Matrix field that had been converted to something else.
- Fixed an error that occurred when updating to Craft 3.1 if there were any Assets fields that were missing some expected field settings. ([#3641](https://github.com/craftcms/cms/issues/3641))
- Fixed an error that occurred when updating to Craft 3.1 if anything was calling `craft\services\Fields::getLayoutById()` or `getLayoutByType()` before the update was applied.
- Fixed an error that could occur when logging deprecation errors on PostgreSQL. ([#3638](https://github.com/craftcms/cms/issues/3638))
- Fixed a bug where users would get logged out while updating to Craft 3.1, causing a “User is not permitted to perform this action” error.
- Fixed a bug where “JavaScript must be enabled” and “Cookies must be enabled” messages weren’t getting positioned correctly. ([#3639](https://github.com/craftcms/cms/issues/3639))
- Fixed a “Variable "message" does not exist.” error that could occur in the Control Panel.
- Fixed a bug where free plugins weren’t installable from the Plugin Store. ([#3642](https://github.com/craftcms/cms/issues/3642))

### Security
- The Request panel in the Debug Toolbar now redacts any sensitive information. ([#3619](https://github.com/craftcms/cms/issues/3619))
- Fixed two XSS vulnerabilities.

## 3.1.0 - 2019-01-15

> {warning} This is a more complex update than usual, and failed update attempts are not uncommon. Please ensure you have a recent database backup, and we recommend you test the update on a local/staging environment before updating your production server.

### Added
- Added the Project Config, a portable and centralized configuration for system settings. ([#1429](https://github.com/craftcms/cms/issues/1429)) 
- Category groups, elements, entry types, field layouts, global sets, sections, sites, site groups, structures, tag groups, and volumes are now soft-deleted. ([#867](https://github.com/craftcms/cms/issues/867))
- Entries, categories, and users can now be restored within the Control Panel by selecting “Trashed” from the status menu on element index pages, and clicking the “Restore” button.
- Added the System Messages utility for editing system messages, replacing the Settings → Email → System Messages page. ([#3421](https://github.com/craftcms/cms/issues/3421))
- Some Site settings (Base URL), volume settings (Base URL and File System Path), and email settings (System Email Address, Sender Name, HTML Email Template, Username, Password, and Host Name) can now be set to environment variables using a `$VARIABLE_NAME` syntax. ([#3219](https://github.com/craftcms/cms/issues/3219))
- The installer now checks whether a `project.yaml` file exists and applies any changes in it. ([#3291](https://github.com/craftcms/cms/issues/3291))
- Control Panel settings that support environment variables now autosuggest environment variable names (and aliases when applicable) while typing.
- Control Panel settings that define a template path now autosuggest existing template files.
- Added cross-domain support for Live Preview. ([#1521](https://github.com/craftcms/cms/issues/1521))
- Plugins can now have multiple editions.
- Custom fields can now opt out of being included in elements’ search keywords. ([#2600](https://github.com/craftcms/cms/issues/2600))
- Added the `allowAdminChanges` config setting.
- Added the `softDeleteDuration` config setting.
- Added the `storeUserIps` config setting. ([#3311](https://github.com/craftcms/cms/issues/3311))
- Added the `useProjectConfigFile` config setting.
- Added the `gc` console command, which can be used to run garbage collection tasks.
- Added the `project-config/sync` console command. ([#3510](https://github.com/craftcms/cms/issues/3510))
- Added the `trashed` element query param, which can be used to query for elements that have been soft-deleted.
- Added the `expression()` Twig function, for creating new `yii\db\Expression` objects in templates. ([#3289](https://github.com/craftcms/cms/pull/3289))
- Added the `parseEnv()` Twig function.
- Added the `plugin()` Twig function.
- Added the `_includes/forms/autosuggest.html` include template for the Control Panel. 
- Added `Craft::parseEnv()`.
- Added `craft\base\ApplicationTrait::getIsLive()`.
- Added `craft\base\Element::EVENT_AFTER_RESTORE`.
- Added `craft\base\Element::EVENT_BEFORE_RESTORE`.
- Added `craft\base\Element::EVENT_DEFINE_EAGER_LOADING_MAP`.
- Added `craft\base\ElementInterface::afterRestore()`.
- Added `craft\base\ElementInterface::beforeRestore()`.
- Added `craft\base\Field::EVENT_AFTER_ELEMENT_RESTORE`.
- Added `craft\base\Field::EVENT_BEFORE_ELEMENT_RESTORE`.
- Added `craft\base\FieldInterface::afterElementRestore()`.
- Added `craft\base\FieldInterface::beforeElementRestore()`.
- Added `craft\base\Model::EVENT_DEFINE_RULES`.
- Added `craft\base\Plugin::editions()`.
- Added `craft\base\Plugin::is()`.
- Added `craft\base\SavableComponentInterface::beforeApplyDelete()`.
- Added `craft\behaviors\EnvAttributeParserBehavior`.
- Added `craft\controllers\LivePreviewController`.
- Added `craft\db\ActiveRecord::prepareForDb()`.
- Added `craft\db\Command::restore()`.
- Added `craft\db\Command::softDelete()`.
- Added `craft\db\Migration::restore()`.
- Added `craft\db\Migration::softDelete()`.
- Added `craft\db\SoftDeleteTrait`, which can be used by Active Record classes that wish to support soft deletes.
- Added `craft\db\Table`.
- Added `craft\elements\actions\Restore`, which can be included in elements’ `defineActions()` methods to opt into element restoration.
- Added `craft\events\ConfigEvent`.
- Added `craft\events\DeleteElementEvent`, which provides a `$hardDelete` property that can be set to `true` to force an element to be immediately hard-deleted. ([#3403](https://github.com/craftcms/cms/pull/3403))
- Added `craft\helpers\App::editionHandle()`.
- Added `craft\helpers\App::editionIdByHandle()`.
- Added `craft\helpers\App::mailSettings()`.
- Added `craft\helpers\ArrayHelper::firstWhere()`.
- Added `craft\helpers\Db::idByUid()`.
- Added `craft\helpers\Db::idsByUids()`.
- Added `craft\helpers\Db::uidById()`.
- Added `craft\helpers\Db::uidsByIds()`.
- Added `craft\helpers\ProjectConfig`.
- Added `craft\helpers\StringHelper::toWords()`.
- Added `craft\models\FieldLayout::createFromConfig()`.
- Added `craft\models\FieldLayout::getConfig()`.
- Added `craft\models\Section::setEntryTypes()`.
- Added `craft\models\Site::getBaseUrl()`.
- Added `craft\services\AssetTransforms::getTransformByUid()`.
- Added `craft\services\AssetTransforms::EVENT_BEFORE_APPLY_TRANSFORM_DELETE`.
- Added `craft\services\Categories::getGroupByUid()`.
- Added `craft\services\Categories::EVENT_BEFORE_APPLY_GROUP_DELETE`.
- Added `craft\services\Elements::restoreElement()`.
- Added `craft\services\Elements::EVENT_AFTER_RESTORE_ELEMENT`.
- Added `craft\services\Elements::EVENT_BEFORE_RESTORE_ELEMENT`.
- Added `craft\services\Fields::applyFieldDelete()`.
- Added `craft\services\Fields::applyFieldSave()`.
- Added `craft\services\Fields::createFieldConfig()`.
- Added `craft\services\Fields::deleteFieldInternal()`.
- Added `craft\services\Fields::restoreLayoutById()`.
- Added `craft\services\Fields::saveFieldInternal()`.
- Added `craft\services\Fields::EVENT_BEFORE_APPLY_FIELD_DELETE`.
- Added `craft\services\Fields::EVENT_BEFORE_APPLY_GROUP_DELETE`.
- Added `craft\services\Gc` for handling garbage collection tasks.
- Added `craft\services\Path::getConfigBackupPath()`.
- Added `craft\services\ProjectConfig`.
- Added `craft\services\Routes::deleteRouteByUid()`
- Added `craft\services\Sections::getSectionByUid()`.
- Added `craft\services\Sections::EVENT_BEFORE_APPLY_ENTRY_TYPE_DELETE`.
- Added `craft\services\Sections::EVENT_BEFORE_APPLY_SECTION_DELETE`.
- Added `craft\services\Sites::restoreSiteById()`.
- Added `craft\services\Sites::EVENT_BEFORE_APPLY_GROUP_DELETE`.
- Added `craft\services\Sites::EVENT_BEFORE_APPLY_SITE_DELETE`.
- Added `craft\services\Tags::EVENT_BEFORE_APPLY_GROUP_DELETE`.
- Added `craft\services\UserGroups::EVENT_BEFORE_APPLY_GROUP_DELETE`.
- Added `craft\services\Volumes::EVENT_BEFORE_APPLY_VOLUME_DELETE`.
- Added `craft\validators\TemplateValidator`.
- Added `craft\web\Controller::requireCpRequest()`.
- Added `craft\web\Controller::requireSiteRequest()`.
- Added `craft\web\twig\variables\Cp::EVENT_REGISTER_CP_SETTINGS`. ([#3314](https://github.com/craftcms/cms/issues/3314))
- Added `craft\web\twig\variables\Cp::getEnvSuggestions()`.
- Added `craft\web\twig\variables\Cp::getTemplateSuggestions()`.
- Added the ActiveRecord Soft Delete Extension for Yii2.
- Added the Symfony Yaml Component.
- The bundled Vue asset bundle now includes Vue-autosuggest.

### Changed
- The `defaultWeekStartDay` config setting is now set to `1` (Monday) by default, to conform with the ISO 8601 standard.
- Renamed the `isSystemOn` config setting to `isSystemLive`.
- The `app/migrate` web action now applies pending `project.yaml` changes, if the `useProjectConfigFile` config setting is enabled.
- The `svg()` function now strips `<title>`, `<desc>`, and comments from the SVG document as part of its sanitization process.
- The `svg()` function now supports a `class` argument, which will add a class name to the root `<svg>` node. ([#3174](https://github.com/craftcms/cms/issues/3174))
- The `{% redirect %}` tag now supports `with notice` and `with error` params for setting flash messages. ([#3625](https://github.com/craftcms/cms/pull/3625))
- `info` buttons can now also have a `warning` class.
- User permission definitions can now include `info` and/or `warning` keys.
- The old “Administrate users” permission has been renamed to “Moderate users”.
- The old “Change users’ emails” permission has been renamed to “Administrate users”, and now comes with the ability to activate user accounts and reset their passwords. ([#942](https://github.com/craftcms/cms/issues/942))  
- All users now have the ability to delete their own user accounts. ([#3013](https://github.com/craftcms/cms/issues/3013))
- System user permissions now reference things by their UIDs rather than IDs (e.g. `editEntries:<UID>` rather than `editEntries:<ID>`).
- Animated gif thumbnails are no longer animated. ([#3110](https://github.com/craftcms/cms/issues/3110))
- Craft Tokens can now be sent either as a query string param (named after the `tokenParam` config setting) or an `X-Craft-Token` header.
- Element types that support Live Preview must now hash the `previewAction` value for `Craft.LivePreview`.
- Live Preview now loads each new preview into its own `<iframe>` element. ([#3366](https://github.com/craftcms/cms/issues/3366))
- Assets’ default titles now only capitalize the first word extracted from the filename, rather than all the words. ([#2339](https://github.com/craftcms/cms/issues/2339))
- All console commands besides `setup/*` and `install/craft` now output a warning if Craft isn’t installed yet. ([#3620](https://github.com/craftcms/cms/issues/3620))
- All classes that extend `craft\base\Model` now have `EVENT_INIT` and `EVENT_DEFINE_BEHAVIORS` events; not just classes that extend `craft\base\Component`.
- `craft\db\mysql\Schema::findIndexes()` and `craft\db\pgsql\Schema::findIndexes()` now return arrays with `columns` and `unique` keys.
- `craft\helpers\ArrayHelper::filterByValue()` now defaults its `$value` argument to `true`.
- `craft\helpers\MigrationHelper::doesIndexExist()` no longer has a `$foreignKey` argument, and now has an optional `$db` argument.
- `craft\mail\Mailer::send()` now swallows any exceptions that are thrown when attempting to render the email HTML body, and sends the email as plain text only. ([#3443](https://github.com/craftcms/cms/issues/3443))
- `craft\mail\Mailer::send()` now fires an `afterSend` event with `yii\mail\MailEvent::$isSuccessful` set to `false` if any exceptions were thrown when sending the email, and returns `false`. ([#3443](https://github.com/craftcms/cms/issues/3443))
- `craft\services\Routes::saveRoute()` now expects site and route UIDs instead of IDs.
- `craft\services\Routes::updateRouteOrder()` now expects route UIDs instead of IDs.
- The `craft\helpers\Assets::EVENT_SET_FILENAME` event is now fired after sanitizing the filename.

### Removed
- Removed `craft\elements\User::authData()`.
- Removed `craft\fields\Matrix::getOldContentTable()`.
- Removed `craft\services\Routes::deleteRouteById()`

### Deprecated
- Deprecated `craft\base\ApplicationTrait::getIsSystemOn()`. `getIsLive()` should be used instead.
- Deprecated `craft\helpers\MigrationHelper::dropAllIndexesOnTable()`.
- Deprecated `craft\helpers\MigrationHelper::dropAllUniqueIndexesOnTable()`.
- Deprecated `craft\helpers\MigrationHelper::dropIndex()`.
- Deprecated `craft\helpers\MigrationHelper::restoreForeignKey()`.
- Deprecated `craft\helpers\MigrationHelper::restoreIndex()`.
- Deprecated `craft\models\Info::getEdition()`. `Craft::$app->getEdition()` should be used instead.
- Deprecated `craft\models\Info::getName()`. `Craft::$app->projectConfig->get('system.name')` should be used instead.
- Deprecated `craft\models\Info::getOn()`. `Craft::$app->getIsLive()` should be used instead.
- Deprecated `craft\models\Info::getTimezone()`. `Craft::$app->getTimeZone()` should be used instead.
- Deprecated `craft\services\Routes::getDbRoutes()`. `craft\services\Routes::getProjectConfigRoutes()` should be used instead.
- Deprecated `craft\services\SystemSettings`. `craft\services\ProjectConfig` should be used instead.
- Deprecated `craft\validators\UrlValidator::$allowAlias`. `craft\behaviors\EnvAttributeParserBehavior` should be used instead.

### Fixed
- Fixed a bug where the Dashboard could rapidly switch between two column sizes at certain browser sizes. ([#2438](https://github.com/craftcms/cms/issues/2438))
- Fixed a bug where ordered and unordered lists in field instructions didn’t have numbers or bullets.
- Fixed a bug where switching an entry’s type could initially show the wrong field layout tab. ([#3600](https://github.com/craftcms/cms/issues/3600))
- Fixed an error that occurred when updating to Craft 3 if there were any Rich Text fields without any stored settings.
- Fixed a bug where Craft wasn’t saving Dashboard widget sizes properly on PostgreSQL. ([#3609](https://github.com/craftcms/cms/issues/3609))
- Fixed a PHP error that could occur if the primary site didn’t have a base URL. ([#3624](https://github.com/craftcms/cms/issues/3624))
- Fixed a bug where `craft\helpers\MigrationHelper::dropIndexIfExists()` wasn’t working if the index had an unexpected name.
- Fixed an error that could occur if a plugin attempted to register the same Twig extension twice in the same request.

### Security
- The web and CLI installers no longer suggest `@web` for the site URL, and now attempt to save the entered site URL as a `DEFAULT_SITE_URL` environment variable in `.env`. ([#3559](https://github.com/craftcms/cms/issues/3559))
- Craft now destroys all other sessions associated with a user account when a user changes their password.
- It’s no longer possible to spoof Live Preview requests.

## 3.0.41.1 - 2019-03-12

### Changed
- Craft now requires Twig ~2.6.2.

## 3.0.41 - 2019-02-22

### Changed
- System error message templates no longer parse exception messages as Markdown.

### Security
- Database backup/restore exception messages now redact the database password when using PostgreSQL.
- URLs are no longer allowed in users’ first or last names.
- The Request panel in the Debug Toolbar now redacts any sensitive information. ([#3619](https://github.com/craftcms/cms/issues/3619))
- Fixed XSS vulnerabilities.

## 3.0.40.1 - 2019-02-21

### Fixed
- Fixed a bug where Craft wasn’t always aware of plugin licensing issues. ([#3876](https://github.com/craftcms/cms/issues/3876))

## 3.0.40 - 2019-01-31

### Added
- Added `craft\helpers\App::testIniSet()`.

### Changed
- Craft now warns if `ini_set()` is disabled and [memory_limit](http://php.net/manual/en/ini.core.php#ini.memory-limit) is less than `256M` or [max_execution_time](http://php.net/manual/en/info.configuration.php#ini.max-execution-time) is less than `120` before performing Composer operations.
- `craft\helpers\App::maxPowerCaptain()` now attempts to set the `memory_limit` to `1536M` rather than `-1`.

## 3.0.39 - 2019-01-29

### Changed
- It’s now possible to update disabled plugins.

### Fixed
- Fixed an error that could occur if PHP’s `memory_limit` was set to a higher size (in bytes) than `PHP_INT_MAX`. ([#3717](https://github.com/craftcms/cms/issues/3717))

## 3.0.38 - 2019-01-24

### Added
- Added the `update` command, which can be used to [update Craft from the terminal](https://docs.craftcms.com/v3/updating.html#updating-from-the-terminal).
- Craft now warns if PHP is running in Safe Mode with a [max_execution_time](http://php.net/manual/en/info.configuration.php#ini.max-execution-time) of less than 120 seconds, before performing Composer operations.
- Craft now stores backups of `composer.json` and `composer.lock` files in `storage/composer-backups/` before running Composer operations.
- Added `craft\db\Connection::getBackupFilePath()`.
- Added `craft\helpers\App::phpConfigValueInBytes()`.
- Added `craft\helpers\Console::isColorEnabled()`.
- Added `craft\helpers\Console::outputCommand()`.
- Added `craft\helpers\Console::outputWarning()`.
- Added `craft\helpers\FileHelper::cycle()`.
- Added `craft\services\Composer::$maxBackups`.
- Added `craft\services\Path::getComposerBackupsPath()`.

### Changed
- The `migrate/all` console command now supports a `--no-content` argument that can be passed to ignore pending content migrations.
- Craft now attempts to disable PHP’s memory and time limits before running Composer operations.
- Craft no longer respects the `phpMaxMemoryLimit` config setting if PHP’s `memory_limit` setting is already set to `-1` (no limit).
- Craft now respects Composer’s [classmap-authoritative](https://getcomposer.org/doc/06-config.md#classmap-authoritative) config setting.
- Craft now links to the [Troubleshooting Failed Updates](https://craftcms.com/guides/failed-updates) guide when an update fails.
- `craft\services\Composer::install()` can now behave like the `composer install` command, if `$requirements` is `null`.
- `craft\services\Composer::install()` now has a `$whitelist` argument, which can be set to an array of packages to whitelist, or `false` to disable the whitelist.

## 3.0.37 - 2019-01-08

### Added
- Routes defined in the Control Panel can now have a `uid` token, and URL rules defined in `config/routes.php` can now have a `{uid}` token. ([#3583](https://github.com/craftcms/cms/pull/3583))
- Added the `extraFileKinds` config setting. ([#1584](https://github.com/craftcms/cms/issues/1584))
- Added the `clear-caches` console command. ([#3588](https://github.com/craftcms/cms/pull/3588))
- Added `craft\feeds\Feeds::getFeed()`.
- Added `craft\helpers\StringHelper::UUID_PATTERN`.

### Changed
- Pressing the <kbd>Return</kbd> key (or <kbd>Ctrl</kbd>/<kbd>Command</kbd> + <kbd>Return</kbd>) when a textual cell is focused in an editable table will now change the focus to the same cell in the next row (after creating a new row if necessary.) ([#3576](https://github.com/craftcms/cms/issues/3576))
- The Password input in the web-based Craft setup wizard now has a “Show” button like other password inputs.
- The Feed widget now sets the items’ text direction based on the feed’s language.
- Matrix blocks that contain validation errors now have red titles and alert icons, to help them stand out when collapsed. ([#3599](https://github.com/craftcms/cms/issues/3599))

### Fixed
- Fixed a bug where the “Edit” button on asset editor HUDs didn’t launch the Image Editor if the asset was being edited on another element type’s index page. ([#3575](https://github.com/craftcms/cms/issues/3575))
- Fixed an exception that would be thrown when saving a user from a front-end form with a non-empty `email` or `newPassword` param, if the `password` param was missing or empty. ([#3585](https://github.com/craftcms/cms/issues/3585))
- Fixed a bug where global set, Matrix block, tag, and user queries weren’t respecting `fixedOrder` params.
- Fixed a bug where `craft\helpers\MigrationHelper::renameColumn()` was only restoring the last foreign key for each table that had multiple foreign keys referencing the table with the renamed column.
- Fixed a bug where Date/Time fields could output the wrong date in Live Preview requests. ([#3594](https://github.com/craftcms/cms/issues/3594))
- Fixed a few RTL language styling issues.
- Fixed a bug where drap-and-drop uploading would not work for custom asset selector inputs. ([#3590](https://github.com/craftcms/cms/pull/3590))
- Fixed a bug where Number fields weren’t enforcing thein Min Value and Max Value settings if set to 0. ([#3598](https://github.com/craftcms/cms/issues/3598))
- Fixed a SQL error that occurred when uploading assets with filenames that contained emoji characters, if using MySQL. ([#3601](https://github.com/craftcms/cms/issues/3601))

### Security
- Fixed a directory traversal vulnerability.
- Fixed a remote code execution vulnerability.

## 3.0.36 - 2018-12-18

### Added
- Added the `{{ actionInput() }}` global Twig function. ([#3566](https://github.com/craftcms/cms/issues/3566))

### Changed
- Suspended users are no longer shown when viewing pending or locked users. ([#3556](https://github.com/craftcms/cms/issues/3556))
- The Control Panel’s Composer installer now prevents scripts defined in `composer.json` from running. ([#3574](https://github.com/craftcms/cms/issues/3574))

### Fixed
- Fixed a bug where elements that belonged to more than one structure would be returned twice in element queries.

### Security
- Fixed a self-XSS vulnerability in the Recent Entries widget.
- Fixed a self-XSS vulnerability in the Feed widget.

## 3.0.35 - 2018-12-11

### Added
- Added `craft\models\Section::getHasMultiSiteEntries()`.

### Changed
- Field types that extend `craft\fields\BaseRelationField` now pass their `$sortable` property value to the `BaseElementSelectInput` JavaScript class by default. ([#3542](https://github.com/craftcms/cms/pull/3542))

### Fixed
- Fixed a bug where the “Disabled for Site” entry status option was visible for sections where site propagation was disabled. ([#3519](https://github.com/craftcms/cms/issues/3519))
- Fixed a bug where saving an entry that was disabled for a site would retain its site status even if site propagation had been disabled for the section.
- Fixed a SQL error that occurred when saving a field layout with 4-byte characters (like emojis) in a tab name. ([#3532](https://github.com/craftcms/cms/issues/3532))
- Fixed a bug where autogenerated Post Date values could be a few hours off when saving new entries with validation errors. ([#3528](https://github.com/craftcms/cms/issues/3528))
- Fixed a bug where plugins’ minimum version requirements could be enforced even if a development version of a plugin had been installed previously.

## 3.0.34 - 2018-12-04

### Fixed
- Fixed a bug where new Matrix blocks wouldn’t remember that they were supposed to be collapsed if “Save and continue editing” was clicked. ([#3499](https://github.com/craftcms/cms/issues/3499))
- Fixed an error that occurred on the System Report utility if any non-bootstrapped modules were configured with an array or callable rather than a string. ([#3507](https://github.com/craftcms/cms/issues/3507))
- Fixed an error that occurred on pages with date or time inputs, if the user’s preferred language was set to Arabic. ([#3509](https://github.com/craftcms/cms/issues/3509))
- Fixed a bug where new entries within sections where site propagation was disabled would show both “Enabled Globally” and “Enabled for [Site Name]” settings. ([#3519](https://github.com/craftcms/cms/issues/3519))
- Fixed a bug where Craft wasn’t reducing the size of elements’ slugs if the resulting URI was over 255 characters. ([#3514](https://github.com/craftcms/cms/issues/3514))

## 3.0.33 - 2018-11-27

### Changed
- Table fields with a fixed number of rows no longer show Delete buttons or the “Add a row” button. ([#3488](https://github.com/craftcms/cms/issues/3488))
- Table fields that are fixed to a single row no longer show the Reorder button. ([#3488](https://github.com/craftcms/cms/issues/3488))
- Setting `components.security.sensitiveKeywords` in `config/app.php` will now append keywords to the default array `craft\services\Security::$sensitiveKeywords` array, rather than completely overriding it.
- When performing an action that requires an elevated session while impersonating another user, admin must now enter their own password instead of the impersonated user’s. ([#3487](https://github.com/craftcms/cms/issues/3487))
- The System Report utility now lists any custom modules that are installed. ([#3490](https://github.com/craftcms/cms/issues/3490))
- Control Panel charts now give preference to `ar-SA` for Arabic locales, `de-DE` for German locales, `en-US` for English locales, `es-ES` for Spanish locales, or `fr-FR` for French locales, if data for the exact application locale doesn’t exist. ([#3492](https://github.com/craftcms/cms/pull/3492))
- “Create a new child entry” and “Create a new child category” element actions now open an edit page for the same site that was selected on the index page. ([#3496](https://github.com/craftcms/cms/issues/3496))
- The default `allowedFileExtensions` config setting value now includes `webp`.
- The Craft Support widget now sends `composer.json` and `composer.lock` files when contacting Craft Support.
- It’s now possible to create element select inputs that include a site selection menu by passing `showSiteMenu: true` when including the `_includes/forms/elementSelect.html` Control Panel include template. ([#3494](https://github.com/craftcms/cms/pull/3494))

### Fixed
- Fixed a bug where a Matrix fields’ block types and content table could be deleted even if something set `$isValid` to `false` on the `beforeDelete` event.
- Fixed a bug where a global sets’ field layout could be deleted even if something set `$isValid` to `false` on the `beforeDelete` event.
- Fixed a bug where after impersonating another user, the Login page would show the impersonated user’s username rather than the admin’s.
- Fixed a bug where `craft\services\Sections::getAllSections()` could return stale results if a new section had been added recently. ([#3484](https://github.com/craftcms/cms/issues/3484))
- Fixed a bug where “View entry” and “View category” element actions weren’t available when viewing a specific section or category group.
- Fixed a bug where Craft would attempt to index image transforms.
- Fixed a bug where the Asset Indexes utility could report that asset files were missing even though they weren’t. ([#3450](https://github.com/craftcms/cms/issues/3450))

### Security
- Updated jQuery File Upload to 9.28.0.

## 3.0.32 - 2018-11-20

### Added
- The `seq()` Twig function now has a `next` argument, which can be set to `false` to have it return the current number in the sequence without incrementing it. ([#3466](https://github.com/craftcms/cms/issues/3466))
- Added `craft\db\MigrationManager::truncateHistory()`.
- Added `craft\helpers\Sequence::current()`.

### Changed
- Edit Entry pages now show the entry’s site in the revision menu label so long as the section is enabled for multiple sites, even if “Propagate entries across all enabled sites?” isn’t checked. ([#3471](https://github.com/craftcms/cms/issues/3471))
- Exact-match search terms (using `::`) now disable `subLeft` and `subRight` attributes by default, regardless of the `defaultSearchTermOptions` config setting says. ([#3474](https://github.com/craftcms/cms/issues/3474))

### Deprecated
- Deprecated `craft\validators\StringValidator::$trim`. Yii’s `'trim'` validator should be used instead.

### Fixed
- Fixed an error that occurred when querying for Matrix blocks if both the `with` and `indexBy` parameters were set.
- Fixed an error that occurred when running the `migrate/fresh` console command. ([#3472](https://github.com/craftcms/cms/issues/3472))

## 3.0.31 - 2018-11-13

### Added
- Added the `seq()` Twig function, for outputting sequential numbers.
- Added `craft\helpers\Sequence`.

### Changed
- Control Panel templates can now customize `#main-form` HTML attributes by overriding the `mainFormAttributes` block. ([#1665](https://github.com/craftcms/cms/issues/1665))
- The default PostgreSQL backup command no longer includes database owner, privilege or ACL information in the backup.
- Craft now attempts to reset OPcache after installing/uninstalling things with Composer. ([#3460](https://github.com/craftcms/cms/issues/3460))
- Gmail and SMTP mail transport types now trim whitespace off of their Username, Password, and Host Name settings. ([#3459](https://github.com/craftcms/cms/issues/3459))

### Fixed
- Fixed an error that could occur when duplicating an element with a Matrix field with “Manage blocks on a per-site basis” disabled.
- Fixed a bug where Matrix blocks wouldn’t retain their content translations when an entry was duplicated from the Edit Entry page.
- Fixed a bug where system message modals could have the wrong language selected by default. ([#3440](https://github.com/craftcms/cms/issues/3440))
- Fixed a bug where an Internal Server Error would occur if a `users/login` request was missing the `loginName` or `password` parameters. ([#3458](https://github.com/craftcms/cms/issues/3458))
- Fixed a bug where `craft\validators\StringValidator` was trimming whitespace off of strings _after_ performing string length validation.
- Fixed an infinite recursion bug that could occur if `config/general.php` had any deprecated config settings, and the database connection settings were invalid.
- Fixed an error that occurred when saving a new entry or category, if its URI format referenced the `level` attribute. ([#3465](https://github.com/craftcms/cms/issues/3465))

## 3.0.30.2 - 2018-11-08

### Fixed
- Fixed an error that could occur on servers running PHP 7.0.32. ([#3453](https://github.com/craftcms/cms/issues/3453))

## 3.0.30.1 - 2018-11-07

### Fixed
- Fixed an error that occurred when saving an element with a new Matrix block, if the Matrix field was set to manage blocks on a per-site basis. ([#3445](https://github.com/craftcms/cms/issues/3445))

## 3.0.30 - 2018-11-06

### Added
- Added “Duplicate” and “Duplicate (with children)” actions to the Entries and Categories index pages. ([#1291](https://github.com/craftcms/cms/issues/1291))
- Added `craft\base\ElementAction::$elementType`, which element action classes can use to reference their associated element type.
- Added `craft\elements\actions\DeepDuplicate`.
- Added `craft\elements\actions\Duplicate`.
- Added `craft\elements\actions\SetStatus::$allowDisabledForSite`, which can be used by localizable element types to enable a “Disabled for Site” status option.

### Changed
- Entries’ “Enabled” setting is now labeled “Enabled Globally” on multi-site installs. ([#2899](https://github.com/craftcms/cms/issues/2899))
- Entries’ “Enabled for site” setting now includes the site name in its label, and only shows up if the “Enabled Globally” setting is checked. ([#2899](https://github.com/craftcms/cms/issues/2899))
- The Set Status action on the Entries index page now includes a “Disabled for Site” option. ([#2899](https://github.com/craftcms/cms/issues/2899))
- Edit Category pages now have `edit-category` and `site--<SiteHandle>` classes on the `<body>`. ([#3439](https://github.com/craftcms/cms/issues/3439))
- Edit Entry pages now have `edit-entry` and `site--<SiteHandle>` classes on the `<body>`. ([#3439](https://github.com/craftcms/cms/issues/3439))
- Edit Global Set pages now have `edit-global-set` and `site--<SiteHandle>` classes on the `<body>`. ([#3439](https://github.com/craftcms/cms/issues/3439))
- Edit User pages now have an `edit-user` class on the `<body>`. ([#3439](https://github.com/craftcms/cms/issues/3439))

### Fixed
- Fixed a bug where the Edit User page could forget which permissions were selected when saving a user with validation errors, if the Username, First Name, and Last name fields were all blank. ([#3412](https://github.com/craftcms/cms/issues/3412))
- Fixed a bug where the Edit User Group page could forget which permissions were selected when saving a user group with validation errors, if the Name field was blank.
- Fixed a bug where the `{% paginate %}` tag wasn’t factoring the `offset` element query param into its total page calculation. ([#3420](https://github.com/craftcms/cms/issues/3420))

### Security
- Fixed a bug where sensitive info could be displayed in the Craft log files if there was a problem connecting to the email server.

## 3.0.29 - 2018-10-30

### Added
- Email and URL fields now have “Placeholder Text” settings. ([#3397](https://github.com/craftcms/cms/issues/3397))

### Changed
- The default HTML Purifier configuration now allows `download` attributes in `<a>` tags. ([craftcms/redactor#86](https://github.com/craftcms/redactor/issues/86))

### Fixed
- Fixed a bug where the `ContentBehaviour` and `ElementQueryBehavior` classes could be missing some field properties. ([#3400](https://github.com/craftcms/cms/issues/3400))
- Fixed a bug where some fields within Matrix fields could lose their values after enabling the “Manage blocks on a per-site basis” setting. ([verbb/super-table#203](https://github.com/verbb/super-table/issues/203))
- Fixed a bug where HTML Purifier wasn’t being initialized with HTML 5 element support.
- Fixed a bug where it was possible to save Assets fields with the “Restrict allowed file types?” setting enabled, but no specific file types selected. ([#3410](https://github.com/craftcms/cms/issues/3410))

## 3.0.28 - 2018-10-23

### Added
- Structure sections now have the ability to disable entry propagation, like Channel sections. ([#2386](https://github.com/craftcms/cms/issues/2386))

### Changed
- `craft\base\Field::supportedTranslationMethods()` now defaults to only returning `none` if the field type doesn’t have a content column. ([#3385](https://github.com/craftcms/cms/issues/3385))
- Craft.EntryTypeSwitcher now fires a `beforeTypeChange` event before swapping the Edit Entry form tabs. ([#3375](https://github.com/craftcms/cms/pull/3375))
- Craft.MatrixInput now fires an `afterInit` event after initialization. ([#3375](https://github.com/craftcms/cms/pull/3375))
- Craft.MatrixInput now fires an `blockAdded` event after adding a new block. ([#3375](https://github.com/craftcms/cms/pull/3375))
- System messages sent from front-end requests are now sent using the current site’s language. ([#3388](https://github.com/craftcms/cms/issues/3388))

### Fixed
- Fixed an error that could occur when acquiring a lock for a file path, if the `mutex` component was swapped out with `yii\mutex\MysqlMutex`.

## 3.0.27.1 - 2018-10-12

### Fixed
- Fixed an error that occurred when deleting an entry from the Edit Entry page. ([#3372](https://github.com/craftcms/cms/issues/3372))
- Fixed an error that could occur when changing a Channel section to Structure. ([#3373](https://github.com/craftcms/cms/issues/3373))
- Fixed an error that occurred when saving Matrix content from console requests.

## 3.0.27 - 2018-10-11

### Added
- Added `craft\helpers\MigrationHelper::findForeignKey()`.
- Added the `cp.globals.edit` and `cp.globals.edit.content` template hooks to the Edit Global Set page. ([#3356](https://github.com/craftcms/cms/pull/3356))

### Changed
- It’s now possible to load a Create Entry page with a specific user preselected in the Author field, using a new `authorId` query string param. ([#3326](https://github.com/craftcms/cms/pull/3326))
- Matrix fields that are set to manage blocks on a per-site basis will now duplicate Matrix blocks across all of the owner element’s supported sites when the element is first created. ([#3082](https://github.com/craftcms/cms/issues/3082))
- Disabled Matrix blocks are no longer visible when sharing an entry draft or version. ([#3338](https://github.com/craftcms/cms/issues/3338))
- Control Panel tabs that have errors now have alert icons.
- The Debug Toolbar is no longer shown in Live Preview iframes.
- The Plugin Store now requires browsers with ES6 support.
- Updated jQuery Touch Events to 2.0.0.
- Updated Garnish to 0.1.29.

### Fixed
- Fixed a bug where enabling the “Propagate entries across all enabled sites?” setting for an existing Channel section (or converting the section to a Structure) wouldn’t update entries that had been created for the non-primary site.
- Fixed a bug where Craft wasn’t detecting and retrying queue jobs that had timed out.
- Fixed a bug where `Craft::$app->locale` could return the wrong locale during Live Preview requests. ([#3336](https://github.com/craftcms/cms/issues/3336))
- Fixed a SQL error that could occur when upgrading to Craft 3, if a foreign key had an unexpected name.
- Fixed a bug where page titles in the Control Panel could be blank when showing validation errors for things that were missing their name or title. ([#3344](https://github.com/craftcms/cms/issues/3344))
- Fixed an error that could occur if a component’s settings were stored as `null`. ([#3342](https://github.com/craftcms/cms/pull/3342))
- Fixed a bug where details panes weren’t visible on browser windows sized between 999 and 1,223 pixels wide.
- Fixed an error that occurred if a Quick Post widget contained a Matrix field that had Min Blocks set and only had one block type.
- Fixed a bug where disabled Matrix blocks were getting validated as live. ([#3354](https://github.com/craftcms/cms/issues/3354))
- Fixed a bug where the `EVENT_AFTER_ACTIVATE_USER` event wasn’t getting triggered on user registration when email verification isn’t required. ([craftcms/commerce-digital-products#18](https://github.com/craftcms/commerce-digital-products/issues/18))
- Added garbage collection for offline storage of remote assets. ([#3335](https://github.com/craftcms/cms/pull/3335))
- Fixed a bug where Twig could end up in a strange state if an error occurred when preparing to render an object template. ([#3364](https://github.com/craftcms/cms/issues/3364))

### Security
- The `svg()` Twig function no longer sanitizes SVGs or namespaces their IDs or class names by default when a file path (or alias) was passed in. ([#3337](https://github.com/craftcms/cms/issues/3337))

## 3.0.26.1 - 2018-09-29

### Changed
- Changed the `yiisoft/yii2-queue` version requirement to `2.1.0`. ([#3332](https://github.com/craftcms/cms/issues/3332))

## 3.0.26 - 2018-09-29

### Changed
- `ancestors`, `descendants`, `nextSibling`, `parent`, and `prevSibling` are now reserved field handles.
- The `svg()` Twig function namespaces class names in addition to IDs now.
- Changed the `yiisoft/yii2-queue` version requirement to `2.0.1`. ([#3332](https://github.com/craftcms/cms/issues/3332))

### Fixed
- Fixed a validation error that could occur when saving an entry as a new entry if the URI format didn’t contain a `{slug}` tag. ([#3320](https://github.com/craftcms/cms/issues/3320))
- Fixed a SQL error that could occur if a deprecation error occurred when attempting to upgrade a Craft 2 project. ([#3324](https://github.com/craftcms/cms/issues/3324))

## 3.0.25 - 2018-09-18

### Added
- Added `craft\log\FileTarget::$includeUserIp` which determines whether users’ IP addresses should be included in the logs (`false` by default). ([#3310](https://github.com/craftcms/cms/pull/3310))

### Fixed
- Fixed an error that could occur when installing or updating something within the Control Panel if `composer.json` required the `roave/security-advisories` package.
- Fixed a SQL error that could occur when searching elements on PostgreSQL installs.
- Fixed a bug where Craft would ignore the last segment of template paths that ended in `/0`. ([#3304](https://github.com/craftcms/cms/issues/3304))
- Fixed a Twig Template Loading Error that would occur when testing email settings, if a custom email template was used and an error occurred when rendering it. ([#3309](https://github.com/craftcms/cms/issues/3309))

## 3.0.24 - 2018-09-11

### Added
- Added the `extraAppLocales` config setting.

### Changed
- The `defaultCpLanguage` config setting no longer needs to be a language that Craft is translated into, as long as it is a valid locale ID.
- Resave Elements jobs that are queued up after saving an entry type now include the section name in the job description. ([#3290](https://github.com/craftcms/cms/issues/3290))
- Updated Garnish to 0.1.28.

### Fixed
- Fixed a SQL error that could occur when an element query’s `orderBy` parameter was set to `dateCreated` or `dateUpdated`.
- Fixed an error that could occur when updating to v3.0.23+ if multiple Matrix fields existed with the same handle, but they had no content tables, somehow.
- Fixed a bug where links in activation and forgot-password emails weren’t hyperlinked, leaving it up to the mail client to hopefully be smart about it. ([#3288](https://github.com/craftcms/cms/issues/3288))

## 3.0.23.1 - 2018-09-04

### Fixed
- Fixed a bug where Matrix fields would get new content tables each time they were saved.

## 3.0.23 - 2018-09-04

### Changed
- Browser-based form validation is now disabled for page forms. ([#3247](https://github.com/craftcms/cms/issues/3247))
- `craft\base\Model::hasErrors()` now supports passing an attribute name with a `.*` suffix, which will return whether any errors exist for the given attribute or any nested model attributes.
- Added `json` to the default `allowedFileExtensions` config setting value. ([#3254](https://github.com/craftcms/cms/issues/3254))
- Exception call stacks now collapse internal Twig methods by default.
- Twig exception call stacks now show all of the steps leading up to the error.
- Live Preview now reloads the preview pane automatically after an asset is saved from the Image Editor. ([#3265](https://github.com/craftcms/cms/issues/3265))

### Deprecated
- Deprecated `craft\services\Matrix::getContentTableName()`. `craft\fields\Matrix::$contentTable` should be used instead.

### Removed
- Removed `craft\services\Matrix::getParentMatrixField()`.

### Fixed
- Fixed a bug where element selection modals could be initialized without a default source selected, if some of the sources were hidden for not being available on the currently-selected site. ([#3227](https://github.com/craftcms/cms/issues/3227))
- Fixed a bug where edit pages for categories, entries, global sets, and users weren’t revealing which tab(s) had errors on it, if the errors occurred within a Matrix field. ([#3248](https://github.com/craftcms/cms/issues/3248))
- Fixed a SQL error that occurred when saving a Matrix field with new sub-fields on PostgreSQL. ([#3252](https://github.com/craftcms/cms/issues/3252))
- Fixed a bug where custom user fields weren’t showing up on the My Account page when running Craft Solo edition. ([#3228](https://github.com/craftcms/cms/issues/3228))
- Fixed a bug where multiple Matrix fields could share the same content table. ([#3249]())
- Fixed a “cache is corrupted” Twig error that could occur when editing or saving an element if it had an Assets field with an unresolvable subfolder path template. ([#3257](https://github.com/craftcms/cms/issues/3257))
- Fixed a bug where the Dev Mode indicator strip wasn’t visible on Chrome/Windows when using a scaled display. ([#3259](https://github.com/craftcms/cms/issues/3259))
- Fixed a SQL error that could occur when validating an attribute using `craft\validators\UniqueValidator`, if the target record’s `find()` method joined in another table.

## 3.0.22 - 2018-08-28

### Changed
- The “Deleting stale template caches” job now ensures all expired template caches have been deleted before it begins processing the caches.
- Text inputs’ `autocomplete` attributes now get set to `off` by default, and they will only not be added if explicitly set to `null`.
- Improved the error response when Composer is unable to perform an update due to a dependency conflict.
- Email fields in the Control Panel now have `type="email"`.
- `craft\helpers\Db::parseParam()` now has a `$caseInnensitive` argument, which can be set to `true` to force case-insensitive conditions on PostgreSQL installs.
- `craft\validators\UniqueValidator` now has a `$caseInsensitive` property, which can be set to `true` to cause the unique validation to be case-insensitive on PostgreSQL installs.
- The CLI setup wizard now detects common database connection errors that occur with MAMP, and automatically retests with adjusted settings.
- The CLI setup wizard now detects common database authentication errors, and lets the user retry the username and password settings, skipping the others.
- Updated Garnish to 0.1.27.

### Fixed
- Fixed a bug where Craft wasn’t reverting `composer.json` to its original state if something went wrong when running a Composer update.
- Fixed a bug where string casing functions in `craft\helpers\StringHelper` were adding extra hyphens to strings that came in as `Upper-Kebab-Case`.
- Fixed a bug where unique validation for element URIs, usernames, and user email address was not case-insensitive on PostgreSQL installs.
- Fixed a bug where element queries’ `uri` params, and user queries’ `firstName`, `lastName`, `username`, and `email` params, were not case-insensitive on PostgreSQL installs.
- Fixed a bug where the CLI setup wizard was allowing empty database names.
- Fixed a bug where it wasn’t possible to clear template caches if template caching was disabled by the `enableTemplateCaching` config setting. ([#3229](https://github.com/craftcms/cms/issues/3229))
- Fixed a bug where element index toolbars weren’t staying fixed to the top of the content area when scrolling down the page. ([#3233](https://github.com/craftcms/cms/issues/3233))
- Fixed an error that could occur when updating Craft if the system was reliant on the SSL certificate provided by the`composer/ca-bundle` package.

## 3.0.21 - 2018-08-21

### Added
- Most element query parameters can now be set to `['not', 'X', 'Y']`, as a shortcut for `['and', 'not X', 'not Y']`.

### Changed
- The “New Password” input on the My Account page now has a “Show” button, like other password inputs in the Control Panel.
- Plugin settings pages now redirect to the Settings index page after save. ([#3216](https://github.com/craftcms/cms/issues/3216))
- It’s now possible to set [autofill detail tokens](https://html.spec.whatwg.org/multipage/form-control-infrastructure.html#autofill-detail-tokens) on the `autocomplete` variable when including the `_includes/forms/text.html` template (e.g. `'name'`).
- Username and password inputs now have the correct `autocomplete` values, increasing the likelihood that tools like 1Password will handle the form correctly. ([#3207](https://github.com/craftcms/cms/issues/3207))

### Fixed
- Fixed a SQL error that occurred when saving a user if a `craft\elements\User::EVENT_BEFORE_SAVE` event listener was setting `$event->isValid = false`. ([#3206](https://github.com/craftcms/cms/issues/3206))
- Fixed a bug where password inputs’ jQuery data was getting erased when the “Show” button was clicked.
- Fixed an error that could occur when upgrading to Craft 3. ([#3208](https://github.com/craftcms/cms/pull/3208))
- Fixed a bug where non-image assets’ file extension icons could bleed out of the preview area within asset editor HUDs. ([#3209](https://github.com/craftcms/cms/issues/3209))
- Fixed a bug where Craft wasn’t saving a new entry version when reverting an entry to a previous version. ([#3210](https://github.com/craftcms/cms/issues/3210))
- Fixed an error that could occur when a Matrix block was saved by a queue job. ([#3217](https://github.com/craftcms/cms/pull/3217))

### Security
- External links in the Control Panel now set `rel="noopener"`. ([#3201](https://github.com/craftcms/cms/issues/3201))

## 3.0.20 - 2018-08-14

### Added
- Added `craft\services\Fields::refreshFields()`.

### Fixed
- Fixed a bug where `DateTime` model attributes were getting converted to ISO-8601 date strings for `craft\web\View::renderObjectTemplate()`. ([#3185](https://github.com/craftcms/cms/issues/3185))
- Fixed a bug where timepicker menus had a higher z-index than session expiration modal shades. ([#3186](https://github.com/craftcms/cms/issues/3186))
- Fixed a bug where users could not log in after upgrading to Craft 3, if there was a custom field named `owner`.
- Fixed a bug where it was not possible to set non-integer values on asset queries’ `width`, `height`, or `size` params. ([#3195](https://github.com/craftcms/cms/issues/3195))
- Fixed a bug where all Asset folders were being initiated at once, resulting in performance issues.

## 3.0.19 - 2018-08-07

### Added
- Added the `craft.query()` template function, for creating new database queries.
- Added `craft\services\Structures::mutexTimeout`. ([#3148](https://github.com/craftcms/cms/issues/3148))
- Added `craft\services\Api::getComposerWhitelist()`.

### Removed
- Removed `craft\services\Api::getOptimizedComposerRequirements()`.

### Fixed
- Craft’s console commands now return the correct exit codes. ([#3175](https://github.com/craftcms/cms/issues/3175))
- Fixed the appearance of checkboxes in IE11 on element index pages. ([#3177](https://github.com/craftcms/cms/issues/3177))
- Fixed a bug where `composer.json` could end up with a bunch of extra dependencies in the `require` object after a failed update or plugin installation.
- Fixed an error that could occur when viewing an entry revision, if it had a Matrix field and one of the sub-fields within the Matrix field had been deleted. ([#3183](https://github.com/craftcms/cms/issues/3183))
- Fixed a bug where thumbnails weren’t loading in relational fields when viewing an entry version.

## 3.0.18 - 2018-07-31

### Added
- Added `craft\helpers\App::assetManagerConfig()`.
- Added `craft\helpers\App::cacheConfig()`.
- Added `craft\helpers\App::dbConfig()`.
- Added `craft\helpers\App::mailerConfig()`.
- Added `craft\helpers\App::mutexConfig()`.
- Added `craft\helpers\App::logConfig()`.
- Added `craft\helpers\App::sessionConfig()`.
- Added `craft\helpers\App::userConfig()`.
- Added `craft\helpers\App::viewConfig()`.
- Added `craft\helpers\App::webRequestConfig()`.
- Added `craft\validators\StringValidator::$trim`, which will cause leading/trailing whitespace to be stripped from model attributes.

### Changed
- User verification and password-reset emails now link them back to the same site they were on when the email was sent, if it was sent from a front-end request. ([#3029](https://github.com/craftcms/cms/issues/3029))
- Dynamic app component configs are now defined by methods on `craft\helpers\App`, making it easier to modify them from `config/app.php`. ([#3152](https://github.com/craftcms/cms/issues/3152))
- Structure operations now ensure that no other operations are being performed on the same structure, reducing the risk of corrupting the structure. ([#3148](https://github.com/craftcms/cms/issues/3148))
- The `{% js %}` tag now supports the following position params: `at POS_HEAD`, `at POS_BEGIN`, `at POS_END`, `on POS_READY`, and `on POS_LOAD` (e.g. `{% js at POS_END %}`).
- Craft once again checks for `X-Forwarded-For` headers when determining the user’s IP. ([#3036](https://github.com/craftcms/cms/issues/3036))
- Leading/trailing whitespace characters are now stripped from element titles on save. ([#3020](https://github.com/craftcms/cms/issues/3020))
- Updated svg-sanitize to ~0.9.0.

### Deprecated
- Deprecated `craft\db\Connection::createFromConfig()`. `craft\helpers\App::dbConfig()` should be used instead.
- Deprecated `craft\helpers\MailerHelper::createMailer()`. `craft\helpers\App::mailerConfig()` should be used instead.

### Fixed
- Fixed a bug where collapsing structure elements would only hide up to 50 of their descendants.
- Fixed a bug where Date/Time fields could lose their value if they were used in an entry type’s Title Format, and the entry’s site’s language was different than the user’s preferred language. ([#3151](https://github.com/craftcms/cms/issues/3151))
- Fixed a bug where Dropdown fields could show an incorrect selected value in limited circumstances.
- Fixed a bug where Dropdown fields on an element index view could show an incorrect selected value in limited circumstances.

## 3.0.17.1 - 2018-07-24

### Fixed
- Really fixed a PHP error that could occur if the PHP’s `set_time_limit()` was added to the php.ini `disable_functions` list.

## 3.0.17 - 2018-07-24

### Added
- The Control Panel is now translated for Norwegian Nynorsk. ([#3135](https://github.com/craftcms/cms/pull/3135))
- Added `craft\elements\db\ElementQuery::anyStatus()`, which can be called when the default `status` and `enabledForSite` filters aren’t desired. ([#3117](https://github.com/craftcms/cms/issues/3117))

### Changed
- The `addTrailingSlashesToUrls` config setting no longer applies to URLs that end with a segment that has a dot (`.`). ([#3123](https://github.com/craftcms/cms/issues/3123))
- Craft now redirects install requests back to the Dashboard if it’s already installed. ([#3143](https://github.com/craftcms/cms/issues/3143))

### Fixed
- Fixed a bug where the Settings → Email → System Messages page would show messages in the current application language rather than the primary site’s language.
- Fixed a bug where system message modals on the Settings → Email → System Messages page would initially show messages in the current application language rather than the primary site’s language, even if the application language wasn’t in use by any sites. ([#3115](https://github.com/craftcms/cms/issues/3115))
- Fixed an error that could occur if `craft\web\View::registerAssetFlashes()` was called on a console request. ([#3124](https://github.com/craftcms/cms/issues/3124))
- Fixed a PHP error that could occur if the PHP’s `set_time_limit()` was added to the php.ini `disable_functions` list.
- Fixed a bug where expanding a disabled element within a structure index view in the Control Panel wouldn’t reveal any descendants. ([#3126](https://github.com/craftcms/cms/issues/3126))
- Fixed a bug thumbnails weren’t loading for element index rows that were revealed after expanding a parent element.
- Fixed an error that occurred if an element’s `getRoute()` method returned a string. ([#3128](https://github.com/craftcms/cms/issues/3128))
- Fixed a bug where the `|without` filter wasn’t working if an object was passed in. ([#3137](https://github.com/craftcms/cms/issues/3137))
- Fixed a bug where users’ Language preference would default to Deutsch if the current application language wasn’t one of the available language options. ([#3142](https://github.com/craftcms/cms/issues/3142))

## 3.0.16.1 - 2018-07-18

### Fixed
- Fixed a bug where the `orderBy` element query param wasn’t being respected when used in conjunction with a `with` param to eager-load elements in a specific order. ([#3109](https://github.com/craftcms/cms/issues/3109))
- Fixed a bug where underscores were getting removed from slugs. ([#3111](https://github.com/craftcms/cms/issues/3111))

## 3.0.16 - 2018-07-17

### Added
- The progress bar on the Asset Indexes utility now shows how many files have been indexed, and how many there are in total. ([#2934](https://github.com/craftcms/cms/issues/2934))
- Added `craft\base\PluginInterface::beforeSaveSettings()`.
- Added `craft\base\PluginInterface::afterSaveSettings()`.
- Added `craft\base\Plugin::EVENT_AFTER_SAVE_SETTINGS`.
- Added `craft\base\Plugin::EVENT_BEFORE_SAVE_SETTINGS`.

### Changed
- Craft no longer relies on ImageMagick or GD to define the image formats that should be considered manipulatable. ([#2408](https://github.com/craftcms/cms/issues/2408))
- Removed the `showBetaUpdates` config setting as it’s no longer being used.
- When uploading a file to an Assets field, Craft will automatically sort the file list to show the latest uploads first. ([#2812](https://github.com/craftcms/cms/issues/2812))
- `dateCreated`, `dateUpdated`, `postDate`, `expiryDate`, `after`, and  `before` element query params can new be set to `DateTime` objects.
- Matrix fields now auto-focus the first text input within newly-created Matrix blocks. ([#3104](https://github.com/craftcms/cms/issues/3104))
- Updated Twig to 2.5.0.
- Updated Garnish to 0.1.26.
- Updated Selectize to 0.12.6.

### Fixed
- Fixed an error that could occur when sending emails to international domains if the Intl extension wasn’t enabled.
- Fixed an exception that was thrown if the `securityKey` config setting was changed and Craft was set to use either the SMTP or Gmail mailer transport type. ([#3083](https://github.com/craftcms/cms/issues/3083))
- Fixed a bug where Asset view was not being refreshed in some cases after using Image Editor. ([#3035](https://github.com/craftcms/cms/issues/3035))
- Fixed a bug where Craft wouldn’t warn before leaving an edit page with unsaved changes, if Live Preview was active. ([#3092](https://github.com/craftcms/cms/issues/3092))
- Fixed a bug where entries, categories, and global sets’ `getCpEditUrl()` methods could omit the site handle on multi-site installs. ([#3089](https://github.com/craftcms/cms/issues/3089))
- Fixed a JavaScript error that occurred when closing Live Preview. ([#3098](https://github.com/craftcms/cms/issues/3098))
- Fixed a bug where Dashboard widgets could be spaced incorrectly if there was only one grid column. ([#3100](https://github.com/craftcms/cms/issues/3100))
- Fixed a bug where modal windows with Field Layout Designers could cause the browser to crash. ([#3096](https://github.com/craftcms/cms/pull/3096))
- Fixed a bug where `craft\services\Fields::getAllGroups()` and `getGroupById()` could return incorrect results. ([#3102](https://github.com/craftcms/cms/issues/3102))

## 3.0.15 - 2018-07-09

### Changed
- It’s now possible to fetch only non-admin users by setting `craft\elements\db\UserQuery::$admin` to `false`.
- `Craft.EntryTypeSwitcher` now triggers a `typeChange` event after switching the entry type. ([#3067](https://github.com/craftcms/cms/pull/3067))
- Reduced the left and right padding in the Control Panel for screens less than 768 pixels wide. ([#3073](https://github.com/craftcms/cms/issues/3073))
- Removed the `useXSendFile` config setting as it’s no longer being used.
- `craft\helpers\StringHelper::toKebabCase()`, `toCamelCase()`, `toPascalCase()`, and `toSnakeCase()` now treat camelCase’d and PascalCale’d strings as multiple words. ([#3090](https://github.com/craftcms/cms/issues/3090))

### Fixed
- Fixed a bug where `craft\i18n\I18N::getPrimarySiteLocale()` and `getPrimarySiteLocaleId()` were returning locale info for the _first_ site, rather than the primary one. ([#3063](https://github.com/craftcms/cms/issues/3063))
- Fixed a bug where element index pages were loading all elements in the view, rather than waiting for the user to scroll to the bottom of the page before loading the next batch. ([#3068](https://github.com/craftcms/cms/issues/3068))
- Fixed a bug where sites listed in the Control Panel weren’t always in the correct sort order. ([#3065](https://github.com/craftcms/cms/issues/3065))
- Fixed an error that occurred when users attempted to create new entries within entry selector modals, for a section they didn’t have permission to publish peer entries in. ([#3069](https://github.com/craftcms/cms/issues/3069))
- Fixed a bug where the “Save as a new asset” button label wasn’t getting translated in the Image Editor. ([#3070](https://github.com/craftcms/cms/pull/3070))
- Fixed a bug where it was impossible to set the filename of assets when uploading them as data strings. ([#2973](https://github.com/craftcms/cms/issues/2973))
- Fixed a bug where the Field Type menu’s options within new Matrix block type settings weren’t getting sorted alphabetically. ([#3072](https://github.com/craftcms/cms/issues/3072))
- Fixed an exception that was thrown when testing email settings if the Template setting was invalid. ([#3074](https://github.com/craftcms/cms/issues/3074))
- Fixed a bug where Dropdown fields’ bottom margin could jump up a bit when an empty option was selected. ([#3075](https://github.com/craftcms/cms/issues/3075))
- Fixed a bug where main content containers in the Control Panel could become too wide in Firefox. ([#3071](https://github.com/craftcms/cms/issues/3071))

## 3.0.14 - 2018-07-03

### Changed
- `craft\events\SiteEvent` now has a `$oldPrimarySiteId` property, which will be set to the previous primary site ID (which may stil be the current site ID, if it didn’t just change).
- `craft\helpers\Search::normalizeKeywords()` now has a `$language` argument, which can be set if the character mappings should be pulled from a different language than the current app language.
- `craft\services\Sites::getEditableSiteIds()` and `getEditableSites()` now return the same things as `getAllSiteIds()` and `getAllSites()` when there’s only one site. ([#3049](https://github.com/craftcms/cms/issues/3049))

### Fixed
- Fixed a bug where user verification links could get mangled when emails were parsed as Markdown, if the verification code contained two or more underscores.
- Fixed a bug where Craft was misinterpreting `X-Forwarded-For` headers as the user’s IP instead of the server’s IP. ([#3036](https://github.com/craftcms/cms/issues/3036))
- Fixed a bug where Craft wasn’t auto-scrolling the content container when dragging items near a window edge. ([#3048](https://github.com/craftcms/cms/issues/3048))
- Fixed a PHP error that occurred when loading a Debug Toolbar panel on a page that contained serialized Checkboxes or Multi-Select field data. ([#3034](https://github.com/craftcms/cms/issues/3034))
- Fixed a bug where elements’ normalized search keywords weren’t always using the correct language-specific character mappings. ([#3046](https://github.com/craftcms/cms/issues/3046))
- Fixed a bug where the `<html lang>` attribute was hard-set to `en-US` rather than the current application language. ([#3053](https://github.com/craftcms/cms/pull/3053))
- Fixed a PHP error that occurred when entering an invalid number into a Number field that was set to have decimal digits. ([#3059](https://github.com/craftcms/cms/issues/3059))

### Security
- Craft no longer shows the installer when it can’t establish a database connection if Dev Mode isn’t enabled.

## 3.0.13.2 - 2018-06-27

### Fixed
- Fixed an error that occurred when deleting users from the Users index page.

## 3.0.13.1 - 2018-06-26

### Fixed
- Fixed a bug where Delete User modals weren’t showing the total number of entries that will be transferred/deleted.

## 3.0.13 - 2018-06-26

### Added
- Craft now includes a summary of the content that will be transferred/deleted in Delete User modals. ([#875](https://github.com/craftcms/cms/issues/875))
- `|date`, `|time`, and `|datetime` filters now support a `locale` argument, for specifying which locale’s formatter should be doing the date/time formatting. ([#3006](https://github.com/craftcms/cms/issues/3006))
- Added `craft\base\ApplicationTrait::getIsInitialized()`.
- Added `craft\base\ClonefixTrait`.
- Added `craft\controllers\AssetsController::actionThumb()`.
- Added `craft\controllers\UsersController::actionUserContentSummary()`.
- Added `craft\controllers\UsersController::EVENT_DEFINE_CONTENT_SUMMARY`.
- Added `craft\helpers\App::backtrace()`.
- Added `craft\queue\jobs\PropagateElements`.
- Added `craft\services\Elements::propagateElement()`.

### Changed
- Editable tables now submit an empty string when they have no rows.
- Reduced the overhead when adding a new site by only resaving existing assets, categories, global sets, and tags once for the newly-created site, rather than for all sites.
- Web-based queue workers now call `craft\helpers\App::maxPowerCaptain()` before running the queue. ([#3011](https://github.com/craftcms/cms/issues/3011))
- The PHP Info utility no longer displays the original values for settings and only the current environment value. ([#2990](https://github.com/craftcms/cms/issues/2990))
- Loosened up most of Craft’s Composer dependency constraints.
- Craft no longer publishes asset thumbnails to the `cpresources/` folder.
- `attributes`, `error`, `errors`, and `scenario` are now reserved field handles. ([#3032](https://github.com/craftcms/cms/issues/3032))
- Improved the look of Control Panel tabs.
- `craft\web\UrlManager::createUrl()`, `createAbsoluteUrl()`, and `getMatchedElement()` now log warnings if they’re called before Craft has been fully initialized. ([#3028](https://github.com/craftcms/cms/issues/3028))

### Deprecated
- Deprecated `craft\controllers\AssetsController::actionGenerateThumb()`.

### Fixed
- Fixed a bug where sidebar meta info on Edit User pages was bleeding over the edge of the page’s content area.
- Fixed a bug where Table fields wouldn’t remember if they had no rows in their Default Values setting. ([#2979](https://github.com/craftcms/cms/issues/2979))
- Fixed a bug where passing `timezone=false` to the `|date`, `|time`, and `|datetime` filters would not preserve the given date’s time zone.
- Fixed a bug where AM/PM strings in formatted dates weren’t respecting the casing specified by the `A`/`a` character in the date format. ([#3007](https://github.com/craftcms/cms/issues/3007))
- Fixed a bug you could get an invalid license warning in cases where web API calls returned a 500 response code.
- Fixed a bug where cloning models and queries would lose any associated behaviors. ([#2857](https://github.com/craftcms/cms/issues/2857))
- Fixed a bug where custom field params were getting forgotten when calling `getNext()` and `getPrev()`, if an element query object was passed in. ([#3019](https://github.com/craftcms/cms/issues/3019))
- Fixed a bug where datepickers were getting scrollbars.
- Fixed a bug where volumes’ field layouts weren’t getting deleted when volumes were deleted. ([#3022](https://github.com/craftcms/cms/pull/3022))
- Fixed a bug where deleting a section or an entry type wouldn’t delete any associated entries that didn’t exist in the primary site. ([#3023](https://github.com/craftcms/cms/issues/3023))
- Fixed a bug where the `svg()` Twig function could convert `id` attributes within the SVG contents to invalid IDs. ([#3025](https://github.com/craftcms/cms/issues/3025))
- Fixed a bug where asset thumbnails wouldn’t load reliably in the Control Panel on load-balanced environments. ([#3026](https://github.com/craftcms/cms/issues/3026))
- Fixed a PHP error that could occur when validating Assets fields if a file was uploaded but no longer exists at the temp location. ([#3033](https://github.com/craftcms/cms/pull/3033))

## 3.0.12 - 2018-06-18

### Added
- Added a `leaves` element query param that limits the selected elements to just the leaves in the structure (elements without children).
- Added `craft\helpers\Db::deleteIfExists()`.
- Added `craft\services\Categories::deleteGroup()`. ([#3000](https://github.com/craftcms/cms/pull/3000))
- Added `craft\services\Tags::deleteTagGroup()`. ([#3000](https://github.com/craftcms/cms/pull/3000))
- Added `craft\services\UserGroups::deleteGroup()`. ([#3000](https://github.com/craftcms/cms/pull/3000))

### Changed
- Improved Control Panel styling. ([#2883](https://github.com/craftcms/cms/issues/2883))

### Removed
- Removed `craft\services\Fields::updateFieldVersionAfterRequest()`.

### Fixed
- Fixed a caching bug where the Fields service could still think a field existed after it had been deleted. ([#2985](https://github.com/craftcms/cms/issues/2985))
- Fixed a bug where Craft would not invalidate the dynamically-generated `craft\behaviors\ContentBehavior` and `craft\behaviors\ElementQueryBehavior` after saving/deleting a custom field, if the request didn’t end normally. ([#2999](https://github.com/craftcms/cms/issues/2999))
- Fixed a PHP error that could occur when saving entries with a URI format that contained certain Twig filters. ([#2995](https://github.com/craftcms/cms/issues/2995))
- Fixed a bug where `{shorthand}` variables in templates rendered by `craft\web\View::renderObjectTemplate()` could end up referencing global variables, if the variable wasn’t a property of the object. ([#3002](https://github.com/craftcms/cms/issues/3002))
- Fixed a bug where the Find and Replace utility wasn’t updating element titles. ([#2996](https://github.com/craftcms/cms/issues/2996))
- Fixed some wonky behavior if one of the custom user profile tabs was called “Account”. ([#2998](https://github.com/craftcms/cms/issues/2998))
- Fixed a bug where dragging a folder on the Assets index page could have unexpected results. ([#2873](https://github.com/craftcms/cms/issues/2873))
- Reduced the likelihood of SQL deadlock errors when saving elements. ([#3003](https://github.com/craftcms/cms/issues/3003))

## 3.0.11 - 2018-06-12

### Changed
- Sort options defined by element types’ `sortOptions()` / `defineSortOptions()` methods can now be specified as sub-arrays with `label`, `orderBy`, and `attribute` keys.
- Entries and categories can now be sorted by their slugs.
- The “Cache remote images?” option in the Asset Indexes utility is now enabled by default. ([#2977](https://github.com/craftcms/cms/issues/2977))

### Fixed
- Fixed a bug where it was not possible to order search results by search score, if the element type didn’t specify any sort options.
- Fixed a bug where clicking on “Date Created” and “Date Updated” column headers on element indexes wouldn’t update the sort order. ([#2975](https://github.com/craftcms/cms/issues/2975))
- Fixed a bug where Edit Entry pages were listing more than the 10 most recent versions. ([#2976](https://github.com/craftcms/cms/issues/2976))
- Fixed a SQL error that occurred when upgrading from Craft 2 to 3 via the terminal. ([#1347](https://github.com/craftcms/cms/issues/1347))
- Fixed the alignment of expand/collapse toggles in asset index sidebars. ([#2981](https://github.com/craftcms/cms/issues/2981))

## 3.0.10.3 - 2018-06-07

### Fixed
- Fixed a bug where the “New Entry” menu on the Entries index page would not contain any options on single-site installs, running MySQL. ([#2961](https://github.com/craftcms/cms/issues/2961))
- Fixed a bug where the `siteName` config setting wasn’t working as expected when set to an array. ([#2968](https://github.com/craftcms/cms/issues/2968))

## 3.0.10.2 - 2018-06-07

### Changed
- Improved the output of `craft\helpers\DateTimeHelper::humanDurationFromInterval()`.
- Updated Garnish to 0.1.24.

### Fixed
- Fixed JavaScript errors that could occur in the Control Panel on pages with Ajax requests. ([#2966](https://github.com/craftcms/cms/issues/2966))
- Fixed a bug where the “New Entry” menu on the Entries index page would not contain any options on single-site installs. ([#2961](https://github.com/craftcms/cms/issues/2961))
- Fixed a bug where JavaScript files registered with `craft\web\View::registerJsFile()` would be ignored if the `depends` option was set. ([#2965](https://github.com/craftcms/cms/issues/2965))

## 3.0.10.1 - 2018-06-06

### Fixed
- Fixed a bug where Craft wasn’t converting empty strings to `null` when saving data to non-textual columns.
- Fixed a bug where Craft would show a Database Connection Error on Install requests, if it couldn’t connect to the database.
- Fixed a bug where Craft wasn’t keeping track of element queries that were executed within `{% cache %}` tags. ([#2959](https://github.com/craftcms/cms/issues/2959))

## 3.0.10 - 2018-06-05

### Added
- Added support for a `CRAFT_LICENSE_KEY` PHP constant, which can be set to the project’s license key, taking precedence over the `license.key` file.
- Added `craft\helpers\Stringy::getLangSpecificCharsArray()`.
- Added `craft\web\View::setRegisteredAssetBundles()`.
- Added `craft\web\View::setRegisteredJsFiles()`.

### Changed
- Generated site URLs now always include full host info, even if the base site URL is root/protocol-relative. ([#2919](https://github.com/craftcms/cms/issues/2919))
- Variables passed into `craft\web\View::renderObjectTemplate()` can now be referenced using the shorthand syntax (e.g. `{foo}`).
- `craft\helpers\StringHelper::asciiCharMap()` now has `$flat` and `$language` arguments.
- Craft no longer saves new versions of entries when absolutely nothing changed about them in the save request. ([#2923](https://github.com/craftcms/cms/issues/2923))
- Craft no longer enforces plugins’ `minVersionRequired` settings if the currently-installed version begins with `
- 
- dev-`.
- Improved the performance of element queries when a lot of values were passed into a param, such as `id`, by using `IN()` and `NOT IN()` conditions when possible. ([#2937](https://github.com/craftcms/cms/pull/2937))
- The Asset Indexes utility no longer skips files with leading underscores. ([#2943](https://github.com/craftcms/cms/issues/2943))
- Updated Garnish to 0.1.23.

### Deprecated
- Deprecated the `customAsciiCharMappings` config setting. (Any corrections to ASCII char mappings should be submitted to [Stringy](https://github.com/danielstjules/Stringy).)

### Fixed
- Fixed a PHP error that could occur when `craft\fields\Number::normalizeValue()` was called without passing an `$element` argument. ([#2913](https://github.com/craftcms/cms/issues/2913))
- Fixed a bug where it was not possible to fetch Matrix blocks with the `relatedTo` param if a specific custom field was specified.
- Fixed a bug where `craft\helpers\UrlHelper::url()` and `siteUrl()` were not respecting the `$scheme` argument for site URLs.
- Fixed a bug where `{id}` tags within element URI formats weren’t getting parsed correctly on first save. ([#2922](https://github.com/craftcms/cms/issues/2922))
- Fixed a bug where `craft\helpers\MigrationHelper::dropAllForeignKeysToTable()` wasn’t working correctly. ([#2897](https://github.com/craftcms/cms/issues/2897))
- Fixed a “Craft is not defined” JavaScript error that could occur on the Forgot Password page in the Control Panel and Dev Toolbar requests.
- Fixed a bug where rotating the screen on iOS would change how the page was zoomed.
- Fixed a bug where `craft\helpers\StringHelper::toAscii()` and the `Craft.asciiString()` JS method weren’t using language-specific character replacements, or any custom replacements defined by the `customAsciiCharMappings` config setting.
- Fixed a bug where the number `0` would not save in a Plain Text field.
- Fixed a bug where Craft could pick the wrong current site if the primary site had a root-relative or protocol-relative URL, and another site didn’t, but was otherwise an equal match.
- Fixed a bug where Control Panel Ajax requests could cause some asset bundles and JavaScript files to be double-registered in the browser.
- Fixed a bug where the “New entry” menu on the Entries index page was including sections that weren’t available in the selected site, and they weren’t linking to Edit Entry pages for the selected site. ([#2925](https://github.com/craftcms/cms/issues/2925))
- Fixed a bug where the `|date`, `|time`, and `|datetime` filters weren’t respecting their `$timezone` arguments. ([#2926](https://github.com/craftcms/cms/issues/2926))
- Fixed a bug where element queries weren’t respecting the `asArray` param when calling `one()`. ([#2940](https://github.com/craftcms/cms/issues/2940))
- Fixed a bug where the Asset Indexes utility wouldn’t work as expected if all of a volume’s assets had been deleted from the file system. ([#2955](https://github.com/craftcms/cms/issues/2955))
- Fixed a SQL error that could occur when a `{% cache %}` tag had no body. ([#2953](https://github.com/craftcms/cms/issues/2953))

## 3.0.9 - 2018-05-22

### Added
- Added a default plugin icon to plugins without an icon in the Plugin Store.
- Added `craft\helpers\ArrayHelper::without()` and `withoutValue()`.
- Added `craft\base\FieldInterface::modifyElementIndexQuery()`.
- Added `craft\elements\db\ElementQueryInterface::andWith()`.

### Changed
- Fixed a bug where Craft was checking the file system when determining if an asset was a GIF, when it should have just been checking the file extension.
- `craft\base\Plugin` now sets the default `$controllerNamespace` value to the plugin class’ namespace + `\controllers` or `\console\controllers`, depending on whether it’s a web or console request.
- Improved the contrast of success and error notices in the Control Panel to meet WCAG AA requirements. ([#2885](https://github.com/craftcms/cms/issues/2885))
- `fieldValue` is now a protected field handle. ([#2893](https://github.com/craftcms/cms/issues/2893))
- Craft will no longer discard any preloaded elements when setting the `with` param on an element query, fixing a bug where disabled Matrix blocks could show up in Live Preview if any nested fields were getting eager-loaded. ([#1576](https://github.com/craftcms/cms/issues/1576))
- Improved memory usage when using the `{% cache %}` tag. ([#2903](https://github.com/craftcms/cms/issues/2903))

### Fixed
- Fixed a bug where the Plugin Store was listing featured plugins (e.g. “Recently Added”) in alphabetical order rather than the API-defined order. ([pixelandtonic/craftnet#83](https://github.com/pixelandtonic/craftnet/issues/83))
- Fixed a SQL error that occurred when programmatically saving a field layout, if the field’s `required` property wasn’t set.
- Fixed a JavaScript error that could occur when multiple Assets fields were present on the same page.
- Fixed an error that could occur when running the `setup` command on some environments.
- Fixed a PHP error that could occur when calling `craft\elements\db\ElementQuery::addOrderBy()` if `$columns` normalized to an empty array. ([#2896](https://github.com/craftcms/cms/issues/2896))
- Fixed a bug where it wasn’t possible to access custom field values on Matrix blocks via `matrixblock` reference tags.
- Fixed a bug where relational fields with only disabled elements selected would get empty table cells on element indexes. ([#2910](https://github.com/craftcms/cms/issues/2910))

## 3.0.8 - 2018-05-15

### Added
- Number fields now have a “Default Value” setting. ([#927](https://github.com/craftcms/cms/issues/927))
- Added the `preserveCmykColorspace` config setting, which can be set to `true` to prevent images’ color spaces from getting converted to sRGB on environments running ImageMagick.

### Changed
- Error text is now orange instead of red. ([#2885](https://github.com/craftcms/cms/issues/2885))
- Detail panes now have a lighter, more saturated background color.

### Fixed
- Fixed a bug where Craft’s default MySQL backup command would not respect the `unixSocket` database config setting. ([#2794](https://github.com/craftcms/cms/issues/2794))
- Fixed a bug where some SVG files were not recognized as SVG files.
- Fixed a bug where Table fields could add the wrong number of default rows if the Min Rows setting was set, and the Default Values setting had something other than one row. ([#2864](https://github.com/craftcms/cms/issues/2864))
- Fixed an error that could occur when parsing asset reference tags. ([craftcms/redactor#47](https://github.com/craftcms/redactor/issues/47))
- Fixed a bug where “Try” and “Buy” buttons in the Plugin Store were visible when the `allowUpdates` config setting was disabled. ([#2781](https://github.com/craftcms/cms/issues/2781))
- Fixed a bug where Number fields would forget their Min/Max Value settings if they were set to 0.
- Fixed a bug where entry versions could be displayed in the wrong order if multiple versions had the same creation date. ([#2889](https://github.com/craftcms/cms/issues/2889))
- Fixed an error that occurred when installing Craft on a domain with an active user session.
- Fixed a bug where email verification links weren’t working for publicly-registered users if the registration form contained a Password field and the default user group granted permission to access the Control Panel.

### Security
- Login errors for locked users now factor in whether the `preventUserEnumeration` config setting is enabled.

## 3.0.7 - 2018-05-10

### Added
- Added the `transformGifs` config setting, which can be set to `false` to prevent GIFs from getting transformed or cleansed. ([#2845](https://github.com/craftcms/cms/issues/2845))
- Added `craft\helpers\FileHelper::isGif()`.

### Changed
- Craft no longer logs warnings about missing translation files when Dev Mode isn’t enabled. ([#1531](https://github.com/craftcms/cms/issues/1531))
- Added `craft\services\Deprecator::$logTarget`. ([#2870](https://github.com/craftcms/cms/issues/2870))
- `craft\services\Deprecator::log()` no longer returns anything.

### Fixed
- Fixed a bug where it was impossible to upload new assets to Assets fields using base64-encoded strings. ([#2855](https://github.com/craftcms/cms/issues/2855))
- Fixed a bug where Assets fields would ignore all submitted asset IDs if any new assets were uploaded as well.
- Fixed a bug where SVG files that were using single quotes instead of double quotes would not be recognized as SVGs.
- Fixed a bug where translated versions of the “It looks like someone is currently performing a system update.” message contained an HTML-encoded `<br/>` tag.
- Fixed a bug where changing an entry’s type could skip adding the new entry type’s tabs, if the previous entry type didn’t have any tabs. ([#2859](https://github.com/craftcms/cms/issues/2859))
- Fixed warnings about missing SVG files that were logged by Control Panel requests.
- Fixed a bug where the `|date` filter would ignore date formatting characters that don’t have ICU counterparts. ([#2867](https://github.com/craftcms/cms/issues/2867))
- Fixed a bug where the global `currentUser` Twig variable could be set to `null` and global sets and could be missing some custom field values when a user was logged-in, if a plugin was loading Twig during or immediately after plugin instantiation. ([#2866](https://github.com/craftcms/cms/issues/2866))

## 3.0.6 - 2018-05-08

### Added
- Error messages about missing plugin-supplied field and volume types now show an Install button when possible.
- Added `craft\base\MissingComponentTrait::getPlaceholderHtml()`.
- Added `craft\db\Migration::EVENT_AFTER_UP` and `EVENT_AFTER_DOWN` events.
- Added `craft\elements\Asset::getContents()`.

### Changed
- Edit User pages will now warn editors when leaving the page with unsaved changes. ([#2832](https://github.com/craftcms/cms/issues/2832))
- Modules are once again loaded before plugins, so they have a chance to register Twig initialization events before a plugin initializes Twig. ([#2831](https://github.com/craftcms/cms/issues/2831))
- `craft\helpers\FileHelper::isSvg()` now returns `true` for files with an `image/svg` MIME type (missing the `+xml`). ([#2837](https://github.com/craftcms/cms/pull/2837))
- The `svg()` Twig function now accepts assets to be passed directly into it. ([#2838](https://github.com/craftcms/cms/pull/2838))
- The “Save and add another” save menu option on Edit Entry and Edit Categories pages now maintain the currently-selected site. ([#2844](https://github.com/craftcms/cms/issues/2844))
- PHP date patterns that are *only* a month name or week day name character will now format the date using the stand-alone month/week day name value. (For example, `'F'` will format a date as “Maggio” instead of “maggio”.)
- Servers without the Intl extension will now use location-agnostic locale data as a fallback if locale data for the specific locale isn’t available.
- The `|date` Twig filter always goes through `craft\i18n\Formatter::asDate()` now, unless formatting a `DateInterval` object.
- The Settings → Plugins page now shows “Buy now” buttons for any commercial plugins that don’t have a license key yet.

### Deprecated
- Deprecated `craft\helpers\DateTimeHelper::translateDate()`. `craft\i18n\Formatter::asDate()` should be used instead.

### Removed
- Removed the `translate` argument from the `|date`, `|time`, and `|datetime` Twig filters; the resulting formatted dates will always be translated now. (Use `myDate.format()` to avoid translations.)

### Fixed
- Fixed an error that could occur in the Plugin Store.
- Fixed a bug where `myDate|date('F')` was returning the short “May” translation rather than the full-length one. ([#2848](https://github.com/craftcms/cms/issues/2848))

## 3.0.5 - 2018-05-01

### Changed
- Fields’ translation icons now reveal the chosen Translation Method in their tooltip. ([#2808](https://github.com/craftcms/cms/issues/2808))
- Improved the error messages displayed when an Assets field has an invalid Upload Location setting. ([#2803](https://github.com/craftcms/cms/issues/2803))
- Craft now logs errors that occur when saving and replacing assets. ([#2814](https://github.com/craftcms/cms/issues/2814))
- Single sections’ entry types’ handles are now updated to match their section’s handle whenever the section is saved. ([#2824](https://github.com/craftcms/cms/issues/2824))
- The Control Panel background color was lightened up a bit.

### Fixed
- Fixed an error that would occur on servers without the Phar PHP extension enabled.
- Fixed an error that could occur if a Matrix block was deleted by a queue job. ([#2813](https://github.com/craftcms/cms/issues/2813))
- Fixed a bug where Twig could be configured to output times in UTC rather than the system timezone, if a bootstrapped module was loading Twig. ([#2761](https://github.com/craftcms/cms/issues/2761))
- Fixed a SQL error that could occur when upgrading from Craft 2 to Craft 3 with an active user session.
- Fixed various SQL errors that could occur when upgrading from Craft 2 to Craft 3, if there were any lingering Craft 3 database tables from a previous upgrade attempt.
- Fixed a bug where the Clear Caches tool was deleting the `.gitignore` file inside `web/cpresources/`. ([#2823](https://github.com/craftcms/cms/issues/2823))
- Fixed the vertical positioning of checkboxes in the Control Panel. ([#2825](https://github.com/craftcms/cms/issues/2825))
- Fixed a JavaScript error that could occur if an element type’s class name contained `\u`. ([#2826](https://github.com/craftcms/cms/issues/2826))

## 3.0.4 - 2018-04-24

### Added
- Added the `craft.globalSets()` template function. ([#2790](https://github.com/craftcms/cms/issues/2790))
- Added the `hasDescendants` element query param. ([#2786](https://github.com/craftcms/cms/issues/2786))
- Added `craft\elements\User::hasDashboard`.

### Changed
- Sections and category groups now ignore posted Template settings for sites that don’t have URI Formats.
- Control Panel resources are once again eager-published. ([#2763](https://github.com/craftcms/cms/issues/2763))
- `entries/save-entries` and `categories/save-category` actions now include the `slug` for responses that accept JSON. ([#2792](https://github.com/craftcms/cms/issues/2792))
- Most `craft\services\Path` methods now have a `$create` argument, which can be set to `false` to prevent the directory from being created if it doesn’t exist yet.
- Craft no longer creates directories when it just needed to clear it. ([#2771](https://github.com/craftcms/cms/issues/2771))
- `craft\services\Config::setDotEnvVar()` now sets the environment variable for the current request, in addition to updating the `.env` file.
- Removed `craft\controllers\AssetsController::actionDownloadTempAsset()`.
- User now must be logged in to use the Asset Preview File functionality.

### Fixed
- Fixed a bug where users would regain all default Dashboard widgets if all widgets were removed. ([#2769](https://github.com/craftcms/cms/issues/2769))
- Fixed a bug where you would get a “not a valid language” error message when creating a new site using certain languages.
- Fixed a bug where database connection settings that were set by the `setup` command weren’t always taking effect in time for the CLI installer. ([#2774](https://github.com/craftcms/cms/issues/2774))
- Fixed a bug where empty Plain Text fields were getting empty string values rather than `null`.
- Fixed a bug where elements within relational fields could have two thumbnails. ([#2785](https://github.com/craftcms/cms/issues/2785))
- Fixed a bug where it was not possible to pass a `--table-prefix` argument to the `setup/db-creds` command. ([#2791](https://github.com/craftcms/cms/pull/2791))
- Fixed an error that occurred for users without permission to perform updates, if available update info wasn’t cached.
- Fixed an error that occurred when `craft\elements\Asset::sources()` was called in a console request. ([#2798](https://github.com/craftcms/cms/issues/2798))
- Fixed JavaScript errors that could occur on the front-end after deleting Matrix blocks. ([#2799](https://github.com/craftcms/cms/pull/2799))

## 3.0.3.1 - 2018-04-18

### Fixed
- Fixed an error that occurred when editing an entry if any of the entry’s revisions were created with an entry type that no longer exists.
- Fixed an error that could occur when saving an asset. ([#2764](https://github.com/craftcms/cms/issues/2764))
- Fixed a bug where Craft assumed an asset was missing if there was an error when indexing it. ([#2763](https://github.com/craftcms/cms/issues/2763))

## 3.0.3 - 2018-04-17

### Added
- Added `craft\elements\Entry::updateTitle()`.
- Added `Yii::alias()`.

### Changed
- New sites’ Base URLs now default to `@web/`.
- Textual custom fields now ensure that they don’t contain 4+ byte characters. ([#2725](https://github.com/craftcms/cms/issues/2725))
- It is no longer expected that all of the `defaultSearchTermOptions` config setting options will be set if any of the default option values need to be overridden. ([#2737](https://github.com/craftcms/cms/issues/2737))
- Control Panel panes now have at least 48 pixels of bottom padding. ([#2744](https://github.com/craftcms/cms/issues/2744))
- Craft now intercepts 404-ing resource requests, and publishes the resources on the fly.
- The Clear Caches utility now has a “Control Panel resources” option.
- The Clear Caches utility now sorts the cache options alphabetically.
- When enabling new sites for a section, the new sites’ content is now based on the primary site’s content, if the section was and still is enabled for the primary site. ([#2748](https://github.com/craftcms/cms/issues/2748))
- Improved the responsiveness of element indexes.
- `Craft.BaseElementIndexView` now has a `loadMoreElementsAction` setting. ([#2762](https://github.com/craftcms/cms/pull/2762))

### Fixed
- Fixed a bug where the Clear Caches utility was not deleting template caches. ([#2720](https://github.com/craftcms/cms/issues/2720))
- Fixed a bug where the Plugin Store was not displaying payment errors on checkout.
- Fixed a bug where Control Panel-defined routes that contained special regular expression characters weren’t working. ([#2721](https://github.com/craftcms/cms/issues/2721))
- Fixed a bug where it was not possible to save system messages in some cases.
- Fixed a bug where static translations within dynamic entry title formats were getting translated using the current site’s language, rather than the entry’s language. ([#2722](https://github.com/craftcms/cms/issues/2722))
- Fixed a bug where deprecation errors for some date formatting methods were not escaping backslashes.
- Fixed a bug where plugins’ “Last update” timestamps in the Plugin Store weren’t getting formatted correctly in Safari. ([#2733](https://github.com/craftcms/cms/issues/2733))
- Fixed references to a nonexistent `Craft.eot` file in the Control Panel CSS. ([#2740](https://github.com/craftcms/cms/issues/2740))
- Fixed a bug where the default PostgreSQL database restore command wasn’t setting the `PGPASSWORD` environment variable. ([#2741](https://github.com/craftcms/cms/pull/2741))
- Fixed an error that could occur if the system time zone was not supported by the ICU library, on environments with the Intl extension loaded.
- Fixed a bug where several administrative fields had translatable icons. ([#2742](https://github.com/craftcms/cms/issues/2742))
- Fixed a bug where `craft\controllers\PluginStoreController::actionSavePluginLicenseKeys()` was trying to set a plugin license key for plugins which were not installed.

### Security
- Fixed a bug assets were not getting cleansed on upload. ([#2709](https://github.com/craftcms/cms/issues/2709))

## 3.0.2 - 2018-04-10

### Added
- Added the `EVENT_BEFORE_DELETE_CACHES` and `EVENT_AFTER_DELETE_CACHES` events to `craft\services\TemplateCaches`.
- Added `craft\events\DeleteTemplateCachesEvent`.

### Changed
- Craft now deletes all compiled templates whenever Craft or a plugin is updated. ([#2686](https://github.com/craftcms/cms/issues/2686))
- The Plugin Store now displays commercial plugins’ renewal prices. ([#2690](https://github.com/craftcms/cms/issues/2690))
- The Plugin Store no longer shows the “Upgrade Craft CMS” link if Craft is already running (and licensed to run) the Pro edition. ([#2713](https://github.com/craftcms/cms/issues/2713))
- Matrix fields now set `$propagating` to `true` when saving Matrix blocks, if the owner element is propagating.
- `craft\helpers\ArrayHelper::toArray()` no longer throws a deprecation error when a string without commas is passed to it. ([#2711](https://github.com/craftcms/cms/issues/2711))
- Editable tables now support an `html` column type, which will output cell values directly without encoding HTML entities. ([#2716](https://github.com/craftcms/cms/pull/2716))
- `Craft.EditableTable` instances are now accessible via `.data('editable-table')` on their `<table>` element. ([#2694](https://github.com/craftcms/cms/issues/2694))
- Updated Composer to 1.6.3. ([#2707](https://github.com/craftcms/cms/issues/2707))
- Updated Garnish to 0.1.22. ([#2689](https://github.com/craftcms/cms/issues/2689))

### Fixed
- Fixed an error that could occur in the Control Panel if any plugins with licensing issues were installed. ([#2691](https://github.com/craftcms/cms/pull/2691))
- Fixed a bug on the Plugin Store’s Payment screen where the “Use a new credit card” radio option would not get selected automatically even if it was the only one available.
- Fixed a bug where `craft\web\assets\vue\VueAsset` didn’t respect the `useCompressedJs` config setting.
- Fixed an error that occurred when saving a Single entry over Ajax. ([#2687](https://github.com/craftcms/cms/issues/2687))
- Fixed an error that could occur when disabling a site on a Single section. ([#2695](https://github.com/craftcms/cms/issues/2695))
- Fixed an error that could occur on requests without a content type on the response. ([#2704](https://github.com/craftcms/cms/issues/2704))
- Fixed a bug where the `includeSubfolders` asset query param wasn’t including results in the parent folder. ([#2706](https://github.com/craftcms/cms/issues/2706))
- Fixed an error that could occur when querying for users eager-loaded with their photos, if any of the resulting users didn’t have a photo. ([#2708](https://github.com/craftcms/cms/issues/2708))
- Fixed a bug where relational fields within Matrix fields wouldn’t save relations to elements that didn’t exist on all of the sites the owner element existed on. ([#2683](https://github.com/craftcms/cms/issues/2683))
- Fixed a bug where relational fields were ignoring disabled related elements in various functions, including required field validation and value serialization.
- Fixed an error that would occur if a new custom field was created and added to an element’s field layout, and its value was accessed, all in the same request. ([#2705](https://github.com/craftcms/cms/issues/2705))
- Fixed a bug where the `id` param was ignored when used on an eager-loaded elements’ criteria. ([#2717](https://github.com/craftcms/cms/issues/2717))
- Fixed a bug where the default restore command for MySQL wouldn’t actually restore the database. ([#2714](https://github.com/craftcms/cms/issues/2714))

## 3.0.1 - 2018-04-04

### Deprecated
- Brought back and deprecated the `Craft::Personal` and `Craft::Client` constants.

### Fixed
- Fixed a bug where elements’ `getNext()` and `getPrev()` methods were modifying the element query passed into them. ([#2160](https://github.com/craftcms/cms/issues/2160))
- Fixed a bug where Table fields could be pre-populated with one too many rows. ([#2680](https://github.com/craftcms/cms/pull/2680))

### Security
- Craft no longer sends exception messages to error templates, unless the exception is an instance of `yii\base\UserException`.

## 3.0.0.2 - 2018-04-04

### Fixed
- Fixed a bug where Craft Pro installs were getting identified as Craft Solo in the Control Panel.

## 3.0.0 - 2018-04-04

### Added
- The codebase has been completely rewritten and refactored to improve performance, maintainability, and extensibility.
- Craft can now be [installed](https://docs.craftcms.com/v3/installation.html) via Composer in addition to a zip file. ([#895](https://github.com/craftcms/cms/issues/895))
- Craft’s setup wizard is now available as a CLI tool in addition to the web-based one.
- [Plugins](https://docs.craftcms.com/v3/plugin-intro.html) are now loaded as Composer dependencies, and implemented as extensions of [Yii modules](http://www.yiiframework.com/doc-2.0/guide-structure-modules.html).
- Added [multi-site](https://docs.craftcms.com/v3/sites.html) support.
- Added the Plugin Store, where plugins can be discovered, trialled, and purchased. ([#808](https://github.com/craftcms/cms/issues/808))
- Plugins can now be updated and removed from within the Control Panel.
- Asset sources are now called “volumes”, and plugins can supply their own volume types.
- Added the Image Editor, which can be used to rotate, crop, and flip images, as well as set focal points on them.
- Added asset previews, which can be triggered via a “Preview file” action on the Assets index, or with a `shift` + `spacebar` keyboard shortcut throughout the Control Panel.
- Asset editor HUDs now show image previews. ([#837](https://github.com/craftcms/cms/issues/837))
- Added the “Utilities” section to the Control Panel, replacing the Tools area of the Settings page.
- Added the Debug Toolbar, powered by the [Debug Extension for Yii 2](http://www.yiiframework.com/doc-2.0/guide-tool-debugger.html).
- Added support for [Content Migrations](https://docs.craftcms.com/v3/content-migrations.html).
- Added support for PostgreSQL.

### Changed
- The Control Panel has been redesigned for better usability, readability and responsiveness.
- Renamed all “URL Format” things to “URI Format”, in the Control Panel UI and in the code.
- Added the “Propagate entries across all enabled sites?” section setting. If disabled, entries will only be associated with the site they were created on. ([#2330](https://github.com/craftcms/cms/issues/2330))
- Structure sections and category groups no longer have Nested URL Format settings. (It’s still possible to achieve the same result with a single URI Format setting.)
- When an entry type is updated, Craft now re-saves all entries of that type.
- When a category is deleted, its nested categories are no longer deleted with it.
- Craft no longer re-saves *all* localizable elements after a new site is created; entries and Matrix blocks are skipped, and plugins that supply custom element types must now re-save their elements manually as well.
- The “New entry” and “New category” buttons on Entries and Categories index pages now load the Edit page for the currently-selected site. ([#2236](https://github.com/craftcms/cms/issues/2236))
- Elements now validate that custom field values will fit within their database columns, for fields with textual or numeric column types.
- User photos are now assets. ([#933](https://github.com/craftcms/cms/issues/933))
- Assets now have a “Link” table attribute option.
- Volumes’ “Base URL” settings can now begin with `@web`, which is an alias for the root URL that Craft is running from.
- Local volumes’ “File System Path” settings can now begin with `@webroot`, which is an alias for the path to the directory that `index.php` lives in.
- Global Sets’ field layouts can now have custom tabs.
- Color inputs can now be left blank.
- Color values within Table fields are now represented by `craft\fields\data\ColorData` objects.
- Element titles now get a validation error if they contain any 4+ byte characters (like emoji), on servers running MySQL. ([#2513](https://github.com/craftcms/cms/issues/2513))
- Lightswitch fields that don’t have a value yet will now be assigned the default field value, even for existing elements. ([#2404](https://github.com/craftcms/cms/issues/2404))
- The system installer now sets the initial admin account’s preferred language to the site language selected in the installation wizard. ([#2480](https://github.com/craftcms/cms/issues/2480))
- Table fields now have “Min Rows”, “Max Rows”, and “Add Row Label” settings. ([#2372](https://github.com/craftcms/cms/issues/2372))
- Table fields now have “Date”, “Time”, “Lightswitch”, and “Color” column type options.
- Color fields now return a `craft\fields\data\ColorData` object, with `hex`, `rgb`, `red`, `green`, `blue`, `r`, `g`, `b`, and `luma` properties.
- Matrix fields now have “Manage blocks on a per-site basis”, “Min Blocks”, and “Max Blocks” settings.
- Matrix fields with only one block type, and equal values for the Min Blocks and Max Blocks settings, now hide the UI for adding and deleting blocks.
- Matrix fields with only one block type will now auto-create the minimum number of blocks required by the field, per the Min Blocks setting, for new elements. ([#850](https://github.com/craftcms/cms/issues/850))
- The `migrate/up` console command will now update the appropriate schema version in the database after successfully completing all migrations. ([#1907](https://github.com/craftcms/cms/issues/1907))
- Users can now set their preferred language to any supported application language. ([#847](https://github.com/craftcms/cms/issues/847))
- Users are no longer logged out when verifying a new email address on their own account. ([#1421](https://github.com/craftcms/cms/issues/1421))
- Users no longer get an exception or error message if they click on an invalid/expired email verification link and are already logged in. Instead they’ll be redirected to wherever they would normally be taken immediately after logging in. ([#1422](https://github.com/craftcms/cms/issues/1422))
- If anything prevents a user from being deleted, any changes that were made in preparation for deleting the user are now rolled back.
- Added `webp` as a web-safe image format.
- Craft now checks if the current installation can manipulate an image instead of checking against a predefined list. ([#1648](https://github.com/craftcms/cms/issues/1648), [#1545](https://github.com/craftcms/cms/issues/1545))
- The `getCsrfInput()` global function has been renamed to `csrfInput()`. (getCsrfInput() still works but produces a deprecation error.)
- The `{% cache %}` tag no longer includes the query string when storing the cache URL.
- Added the `|timestamp` Twig filter, for formatting a date as a user-friendly timestamp.
- Added the `|datetime` Twig filter, for formatting a date with a localized date+time format.
- Added the `|time` Twig filter, for formatting a date with a localized time format.
- Added the `|multisort` Twig filter, which duplicates an array and sorts it with [craft\helpers\ArrayHelper::multisort()](http://www.yiiframework.com/doc-2.0/yii-helpers-basearrayhelper.html#multisort()-detail).
- Added the `|atom` and `|rss` Twig filters, for formatting dates in Atom and RSS date formats, respectively.
- Added the `|column` Twig filter, for capturing the key/property values of a series of arrays/objects.
- Added the `|index` Twig filter, for indexing an array of arrays/objects by one of their keys/values.
- Added the `|filterByValue` Twig filter.
- Added the `|duration` Twig filter, which converts a `DateInterval` object into a human-readable duration.
- The `t` filter now always defaults to translating the given string using the `site` category unless it is otherwise specified (e.g. `myString|t('pluginhandle')`).
- The `|date` filter can be passed `'short'`, `'medium'`, `'long'`, and `'full'`, which will format the date with a localized date format.
- It is now possibly to customize the SQL of [element queries](https://docs.craftcms.com/v3/element-queries.html), and there are more choices on how the data should be returned.
- Element queries are no longer limited to 100 results by default.
- The “Failed” message in the queue HUD in the Control Panel now shows the full error message as alt text. ([#855](https://github.com/craftcms/cms/issues/855))
- Added the `convertFilenamesToAscii` config setting.
- Added the `preserveExifData` config setting, `false` by default and requires Imagick. ([#2034](https://github.com/craftcms/cms/issues/2034))
- Added the `aliases` config setting, providing an easy way to define custom [aliases](http://www.yiiframework.com/doc-2.0/guide-concept-aliases.html).
- Removed support for automatically determining the values for the `omitScriptNameInUrls` and `usePathInfo` config settings.
- It’s now possible to override Craft’s application config via `config/app.php`.
- It’s now possible to override volume settings via `config/volumes.php`.
- It’s now possible to override all plugins’ settings via `config/<plugin-handle>.php`.
- Renamed the `runTasksAutomatically` config setting to `runQueueAutomatically`.
- The `translationDebugOutput` config setting will now wrap strings with `@` characters if the category is `app`, `$` if the category is `site`, and `%` for anything else.
- All user-defined strings in the Control Panel (e.g. section names) are now translated using the `site` category, to prevent translation conflicts with Craft’s own Control Panel translations.
- Routes can now be stored on a per-site basis, rather than per-locale.
- Web requests are now logged to `storage/logs/web.log`.
- Web requests that result in 404 errors are now logged to `storage/logs/web-404s.log`.
- Console requests are now logged to `storage/logs/console.log`.
- Queue requests are now logged to `storage/logs/queue.log`.
- Craft 3 now requires PHP 7.0.0 or later.
- Craft 3 now requires MySQL 5.5+ or PostgreSQL 9.5+.
- Craft now takes advantage of the [PHP Intl extension](http://php.net/manual/en/book.intl.php) when available.
- Craft now uses Stringy for better string processing support.
- Craft now uses Flysystem for better asset volume support.
- Craft now uses Swiftmailer for better email sending support.
- Craft now uses the [Yii 2 Queue Extension](https://github.com/yiisoft/yii2-queue) for managing background tasks.
- Craft now uses the Zend Feed library for better RSS and Atom processing support.
- Updated Yii to 2.0.15.1.
- Updated Twig to 2.4.
- Updated Guzzle to 6.3.

### Deprecated
- Many things have been deprecated. See [Changes in Craft 3](https://docs.craftcms.com/v3/changes-in-craft-3.html) for a complete list.

### Fixed
- Fixed a bug where a PHP session would be started on every template rendering request whether it was needed or not. ([#1765](https://github.com/craftcms/cms/issues/1765))

### Security
- Craft uses OpenSSL for encryption rather than mcrypt, which is far more secure and well-maintained.<|MERGE_RESOLUTION|>--- conflicted
+++ resolved
@@ -3,7 +3,6 @@
 ## Unreleased
 
 ### Added
-<<<<<<< HEAD
 - Table fields can now have Dropdown columns. ([#811](https://github.com/craftcms/cms/issues/811))
 
 ### Fixed
@@ -51,7 +50,9 @@
 
 ### Deprecated
 - Deprecated `craft\helpers\ArrayHelper::filterByValue()`. Use `where()` instead.
-=======
+
+## Unreleased (3.1)
+
 - Added `craft\base\ElementTrait::$resaving`, which indicates whether the element is currently being resaved via a `ResaveElements` job or a `resave` command. ([#3482](https://github.com/craftcms/cms/issues/3482))
 
 ### Changed
@@ -62,7 +63,6 @@
 ### Fixed
 - Fixed a PHP error that could occur during asset indexing in some cases.
 - Fixed a bug where entry drafts weren’t showing previous changes to Matrix fields on the draft. ([#4105](https://github.com/craftcms/cms/issues/4105))
->>>>>>> eb0a508b
 
 ## 3.1.21.1 - 2019-04-04
 
