--- conflicted
+++ resolved
@@ -1,6 +1,5 @@
 # Release Notes for Craft CMS 3.x
 
-<<<<<<< HEAD
 ## Unreleased (3.5.0)
 
 ### Added
@@ -390,10 +389,7 @@
 ### Security
 - The `_includes/forms/checkbox.html`, `checkboxGroup.html`, and `checkboxSelect.html` control panel templates now HTML-encode checkbox labels by default, preventing possible XSS vulnerabilities. If HTML code was desired, it must be passed through the new `raw()` function first.
 
-## Unreleased (3.4.x)
-=======
 ## 3.4.22 - 2020-05-29
->>>>>>> 48df829d
 
 ### Added
 - Added `craft\controllers\FieldsController::actionRenderSettings()`.
