# Release Notes for Craft CMS 3.x

<<<<<<< HEAD
## Unreleased (3.5.0)

### Added
- Added `craft\base\ConfigurableComponent`.
- Added `craft\base\ConfigurableComponentInterface`.
- Added `craft\base\Element::EVENT_DEFINE_KEYWORDS`. ([#6028](https://github.com/craftcms/cms/issues/6028))
- Added `craft\base\Element::searchKeywords()`.
- Added `craft\base\Field::EVENT_DEFINE_KEYWORDS`. ([#6028](https://github.com/craftcms/cms/issues/6028))
- Added `craft\base\Field::searchKeywords()`.
- Added `craft\events\DefineAttributeKeywordsEvent`.
- Added `craft\events\DefineFieldKeywordsEvent`.
- Added `craft\services\AssetTransforms::extendTransform()`. ([#5853](https://github.com/craftcms/cms/issues/5853))
- Added `craft\services\Images::getSupportsWebP()`. ([#5853](https://github.com/craftcms/cms/issues/5853))
- Craft will now regenerate missing transforms on local Volumes. ([#5956](https://github.com/craftcms/cms/issues/5956))

### Changed
- Element queries’ `siteId` params can now be set to an array that begins with `'not'` to exclude specific site IDs.
- Lightswitch inputs can now have labels, like checkboxes.
- `craft\base\Element::getRoute()` now returns the route defined by `craft\events\SetElementRouteEvent::$route` even if it’s null, as long as `SetElementRouteEvent::$handled` is set to `true`.
- `craft\elements\Asset::getUrl()` now has a `$transformOverrideParameters` parameter. ([#5853](https://github.com/craftcms/cms/issues/5853))

### Fixed
- Fixed a potential CORS issue when previewing a live entry, if its URL was on a different domain than the control panel.
- Fixed a JavaScript error that could occur when previewing cross-origin webpages. ([#6057](https://github.com/craftcms/cms/issues/6057))
- Fixed a styling issue on the Login page when resetting the password. ([#6042](https://github.com/craftcms/cms/issues/6042))

## 3.5.0-beta.2 - 2020-05-05

### Added
- Sections now have a new Propagation Method option, which gives entries control over which sites they should be saved to. ([#5988](https://github.com/craftcms/cms/issues/5988))
- Added the `cpHeadTags` config setting, making it possible to give the control panel a custom favicon. ([#4003](https://github.com/craftcms/cms/issues/4003))
- Added the `{% html %}` Twig tag, which makes it possible to register arbitrary HTML for inclusion in the `<head>`, beginning of `<body>`, or end of `<body>`. ([#5955](https://github.com/craftcms/cms/issues/5955))
- Added the `|diff` Twig filter.
- Added the `|where` Twig filter.
- Added `craft\base\ElementTrait::$elementSiteId`.
- Added `craft\controllers\BaseEntriesController::enforceSitePermissions()`.
- Added `craft\gql\base\ElementMutationResolver`.
- Added `craft\gql\resolvers\mutations\Asset`.
- Added `craft\gql\resolvers\mutations\Category`.
- Added `craft\gql\resolvers\mutations\Entry`.
- Added `craft\gql\resolvers\mutations\GlobalSet`.
- Added `craft\gql\resolvers\mutations\Tag`.
- Added `craft\models\Section::PROPAGATION_METHOD_CUSTOM`.
- Added `craft\services\Elements::createElementQuery()`.
- Added `craft\services\ProjectConfig::$filename`. ([#5982](https://github.com/craftcms/cms/issues/5982))
- Added `craft\test\mockclasses\elements\MockElementQuery`.

### Changed
- It’s now possible to eager-load elements’ ancestors and parents. ([#1382](https://github.com/craftcms/cms/issues/1382))
- It’s now possible to register template roots without a template prefix. ([#6015](https://github.com/craftcms/cms/issues/6015))
- It’s now possible to register multiple directories per template root. ([#6015](https://github.com/craftcms/cms/issues/6015))
- `craft\helpers\ElementHelper::supportedSitesForElement()` now has a `$withUnpropagatedSites` argument.
- Updated voku/stringy to ^6.2.2. ([#5989](https://github.com/craftcms/cms/issues/5989))

### Deprecated
- Deprecated the `|filterByValue` Twig filter. `|where` should be used instead.
- Deprecated `craft\helpers\Stringy`.
- Deprecated `craft\services\ProjectConfig::CONFIG_FILENAME`. `$filename` should be used instead.

### Removed
- Removed `craft\gql\resolvers\mutations\CreateDraft`.
- Removed `craft\gql\resolvers\mutations\DeleteAsset`.
- Removed `craft\gql\resolvers\mutations\DeleteCategory`.
- Removed `craft\gql\resolvers\mutations\DeleteEntry`.
- Removed `craft\gql\resolvers\mutations\DeleteTag`.
- Removed `craft\gql\resolvers\mutations\PublishDraft`.
- Removed `craft\gql\resolvers\mutations\SaveAsset`.
- Removed `craft\gql\resolvers\mutations\SaveDraft`.
- Removed `craft\gql\resolvers\mutations\SaveCategory`.
- Removed `craft\gql\resolvers\mutations\SaveEntry`.
- Removed `craft\gql\resolvers\mutations\SaveGlobalSet`.
- Removed `craft\gql\resolvers\mutations\SaveTag`.

## 3.5.0-beta.1 - 2020-04-20

> {warning} If you have the `baseCpUrl` config setting set, Craft 3.5 will **only** allow the control panel to be accessed from that URL.

### Added
- Added the “Show rounded icons” user preference. ([#5518](https://github.com/craftcms/cms/issues/5518))
- Added the “Use shapes to represent statuses” user preference. ([#3293](https://github.com/craftcms/cms/issues/3293))
- Added the “Suspend by default” user registration setting. ([#5830](https://github.com/craftcms/cms/issues/5830))
- Added the ability to disable sites on the front end. ([#3005](https://github.com/craftcms/cms/issues/3005))
- Soft-deleted elements now have a “Delete permanently” element action. ([#4420](https://github.com/craftcms/cms/issues/4420))
- Assets now have a “Copy URL” element action. ([#2944](https://github.com/craftcms/cms/issues/2944))
- Entry indexes can now show “Revision Notes” and “Last Edited By” columns. ([#5907](https://github.com/craftcms/cms/issues/5907))
- It’s now possible to set a custom route that handles Set Password requests. ([#5722](https://github.com/craftcms/cms/issues/5722))
- Field labels now reveal their handles when the <kbd>Option</kbd>/<kbd>ALT</kbd> key is pressed. ([#5833](https://github.com/craftcms/cms/issues/5833))
- Added the `allowedGraphqlOrigins` config setting. ([#5933](https://github.com/craftcms/cms/issues/5933))
- Added the `brokenImagePath` config setting. ([#5877](https://github.com/craftcms/cms/issues/5877))
- Added the `siteToken` config setting.
- Added the `install/check` command. ([#5810](https://github.com/craftcms/cms/issues/5810))
- Added the `plugin/install`, `plugin/uninstall`, `plugin/enable`, and `plugin/disable` commands. ([#5817](https://github.com/craftcms/cms/issues/5817))
- Added the `|explodeClass` Twig filter, which converts class names into an array.
- Added the `|explodeStyle` Twig filter, which converts CSS styles into an array of property/value pairs.
- Added the `|push` Twig filter, which returns a new array with one or more items appended to it.
- Added the `|unshift` Twig filter, which returns a new array with one or more items prepended to it.
- Added the `raw()` Twig function, which wraps the given string in a `Twig\Markup` object to prevent it from getting HTML-encoded.
- Added support for eager-loading elements’ current revisions, via `currentRevision`.
- Added support for eager-loading drafts’ and revisions’ creators, via `draftCreator` and `revisionCreator`.
- Added support for the `CRAFT_CP` PHP constant. ([#5122](https://github.com/craftcms/cms/issues/5122))
- Added support for [GraphQL mutations](https://docs.craftcms.com/v3/graphql.html#mutations). ([#4835](https://github.com/craftcms/cms/issues/4835))
- Added the `drafts`, `draftOf`, `draftId`, `draftCreator`, `revisions`, `revisionOf`, `revisionId` and `revisionCreator` arguments to element queries using GraphQL API. ([#5580](https://github.com/craftcms/cms/issues/5580))
- Added the `isDraft`, `isRevision`, `sourceId`, `sourceUid`, and `isUnsavedDraft` fields to elements when using GraphPQL API. ([#5580](https://github.com/craftcms/cms/issues/5580))
- Added the `assetCount`, `categoryCount`, `entryCount`, `tagCount`, and `userCount` queries for fetching the element counts to the GraphPQL API. ([#4847](https://github.com/craftcms/cms/issues/4847))
- Added the `locale` argument to the `formatDateTime` GraphQL directive. ([#5593](https://github.com/craftcms/cms/issues/5593))
- Added support for specifying a transform on assets’ `width` and `height` fields via GraphQL.
- Added `craft\base\Element::EVENT_SET_EAGER_LOADED_ELEMENTS`.
- Added `craft\base\ElementInterface::getIconUrl()`.
- Added `craft\base\ElementInterface::gqlMutationNameByContext()`.
- Added `craft\behaviors\BaseRevisionBehavior`.
- Added `craft\base\FieldInterface::getContentGqlMutationArgumentType()`.
- Added `craft\base\FieldInterface::getContentGqlQueryArgumentType()`.
- Added `craft\config\GeneralConfig::getTestToEmailAddress()`.
- Added `craft\console\controllers\MailerController::$to`.
- Added `craft\controllers\AppController::actionBrokenImage()`.
- Added `craft\elements\actions\CopyUrl`.
- Added `craft\elements\actions\Delete::$hard`.
- Added `craft\elements\Asset::getSrcset()`. ([#5774](https://github.com/craftcms/cms/issues/5774))
- Added `craft\events\RegisterGqlMutationsEvent`.
- Added `craft\events\RegisterGqlSchemaComponentsEvent`.
- Added `craft\events\SetEagerLoadedElementsEvent`.
- Added `craft\gql\arguments\mutations\Asset`.
- Added `craft\gql\arguments\mutations\Draft`.
- Added `craft\gql\arguments\mutations\Entry`.
- Added `craft\gql\arguments\mutations\Structure`.
- Added `craft\gql\base\ElementMutationArguments`.
- Added `craft\gql\base\MutationArguments`.
- Added `craft\gql\base\MutationResolver`.
- Added `craft\gql\base\StructureMutationTrait`.
- Added `craft\gql\ElementQueryConditionBuilder`.
- Added `craft\gql\Mutation`.
- Added `craft\gql\mutations\Category`.
- Added `craft\gql\mutations\Entry`.
- Added `craft\gql\mutations\GlobalSet`.
- Added `craft\gql\mutations\Ping`.
- Added `craft\gql\mutations\Tag`.
- Added `craft\gql\resolvers\mutations\CreateDraft`.
- Added `craft\gql\resolvers\mutations\DeleteAsset`.
- Added `craft\gql\resolvers\mutations\DeleteCategory`.
- Added `craft\gql\resolvers\mutations\DeleteEntry`.
- Added `craft\gql\resolvers\mutations\DeleteTag`.
- Added `craft\gql\resolvers\mutations\PublishDraft`.
- Added `craft\gql\resolvers\mutations\SaveAsset`.
- Added `craft\gql\resolvers\mutations\SaveDraft`.
- Added `craft\gql\resolvers\mutations\SaveCategory`.
- Added `craft\gql\resolvers\mutations\SaveEntry`.
- Added `craft\gql\resolvers\mutations\SaveGlobalSet`.
- Added `craft\gql\resolvers\mutations\SaveTag`.
- Added `craft\gql\types\input\File`.
- Added `craft\gql\types\input\Matrix`.
- Added `craft\gql\types\Mutation`.
- Added `craft\gql\types\TableRow::prepareRowFieldDefinition()`.
- Added `craft\helpers\Assets::parseSrcsetSize()`.
- Added `craft\helpers\Assets::scaledDimensions()`.
- Added `craft\helpers\Console::ensureProjectConfigFileExists()`.
- Added `craft\helpers\Db::batchInsert()`.
- Added `craft\helpers\Db::delete()`.
- Added `craft\helpers\Db::insert()`.
- Added `craft\helpers\Db::replace()`.
- Added `craft\helpers\Db::update()`.
- Added `craft\helpers\Db::upsert()`.
- Added `craft\helpers\Gql::canMutateAssets()`.
- Added `craft\helpers\Gql::canMutateCategories()`.
- Added `craft\helpers\Gql::canMutateEntries()`.
- Added `craft\helpers\Gql::canMutateGlobalSets()`.
- Added `craft\helpers\Gql::canMutateTags()`.
- Added `craft\helpers\Gql::extractEntityAllowedActions()`.
- Added `craft\helpers\FileHelper::addFilesToZip()`.
- Added `craft\helpers\FileHelper::zip()`.
- Added `craft\helpers\Html::explodeClass()`.
- Added `craft\helpers\Html::explodeStyle()`.
- Added `craft\helpers\Html::id()`.
- Added `craft\helpers\Html::namespaceAttributes()`.
- Added `craft\helpers\Html::namespaceHtml()`.
- Added `craft\helpers\Html::namespaceId()`.
- Added `craft\helpers\Html::namespaceInputName()`.
- Added `craft\helpers\Html::namespaceInputs()`.
- Added `craft\helpers\MailerHelper::normalizeEmails()`.
- Added `craft\helpers\MailerHelper::settingsReport()`.
- Added `craft\helpers\Queue`.
- Added `craft\models\Site::$enabled`.
- Added `craft\services\Composer::handleError()`.
- Added `craft\services\Composer::run()`.
- Added `craft\services\Gql::getAllSchemaComponents()`.
- Added `craft\queue\jobs\PruneRevisions`.
- Added `craft\web\AssetBundle\ContentWindowAsset`.
- Added `craft\web\AssetBundle\IframeResizerAsset`.
- Added `craft\web\Request::getAcceptsImage()`.
- Added `craft\web\Request::getFullUri()`.
- Added the `_includes/forms/password.html` control panel template.
- Added the `_includes/forms/copytext.html` control panel template.
- Added the `copytext` and `copytextField` macros to the `_includes/forms.html` control panel template.
- Added the `Craft.ui.createCopyTextInput()`, `createCopyTextField()`, and `createCopyTextPrompt()` JavaScript methods.
- Added the [iFrame Resizer](http://davidjbradshaw.github.io/iframe-resizer/) library.

### Changed
- User registration forms in the control panel now give users the option to send an activation email, even if email verification isn’t required. ([#5836](https://github.com/craftcms/cms/issues/5836))
- Activation emails are now sent automatically on public registration if the `deferPublicRegistrationPassword` config setting is enabled, even if email verification isn’t required. ([#5836](https://github.com/craftcms/cms/issues/5836))
- Large asset thumbnails now use the same aspect ratio as the source image. ([#5515](https://github.com/craftcms/cms/issues/5515))
- Preview frames now maintain their scroll position across refreshes, even for cross-origin preview targets.
- Preview targets that aren’t directly rendered by Craft must now include `lib/iframe-resizer-cw/iframeResizer.contentWindow.js` in order to maintain scroll position across refreshes.
- The preview frame header no longer hides the top 54px of the preview frame when it’s scrolled all the way to the top. ([#5547](https://github.com/craftcms/cms/issues/5547))
- Modal backdrops no longer blur the page content. ([#5651](https://github.com/craftcms/cms/issues/5651))
- Element editor HUDs now warn before switching to another site, if there are any unsaved content changes. ([#2512](https://github.com/craftcms/cms/issues/2512))
- Improved the styling of password inputs in the control panel.
- Improved the UI for copying user activation URLs, asset reference tags, and GraphQL tokens’ authentication headers.
- Improved the wording of the meta info displayed in entry revision menus. ([#5889](https://github.com/craftcms/cms/issues/5889))
- Plain Text fields are now sortable in the control panel. ([#5819](https://github.com/craftcms/cms/issues/5819))
- Extra entry revisions (per the `maxRevisions` config setting) are now pruned via a background job. ([#5902](https://github.com/craftcms/cms/issues/5902))
- Database backups created by the Database Backup utility are now saved as zip files. ([#5822](https://github.com/craftcms/cms/issues/5822))
- It’s now possible to specify aliases when eager-loading elements via the `with` param. ([#5793](https://github.com/craftcms/cms/issues/5793))
- The `cpTrigger` config setting can now be set to `null`. ([#5122](https://github.com/craftcms/cms/issues/5122))
- The `pathParam` config setting can now be set to `null`. ([#5676](https://github.com/craftcms/cms/issues/5676))
- If the `baseCpUrl` config setting is set, Craft will no longer treat any other base URLs as control panel requests, even if they contain the correct trigger segment. ([#5860](https://github.com/craftcms/cms/issues/5860))
- The `mailer/test` command now only supports testing the current email settings.
- Reference tags can now provide a fallback value to be used if the reference can’t be resolved. ([#5589](https://github.com/craftcms/cms/issues/5589))
- It’s no longer necessary to append the `|raw` filter after the `|namespace` filter.
- The `|namespace` Twig filter now namespaces ID selectors within `<style>` tags. ([#5921](https://github.com/craftcms/cms/issues/5921))
- The `|namespace` Twig filter now has a `withClasses` argument, which if set to `true` causes `class` attributes and class name CSS selectors within `<style>` tags to be namespaced. ([#5921](https://github.com/craftcms/cms/issues/5921))
- The `{% namespace %}` Twig tag can now have a `withClasses` flag, which causes `class` attributes and class name CSS selectors within `<style>` tags to be namespaced. ([#5921](https://github.com/craftcms/cms/issues/5921))
- The `withTransforms` asset query param can now include `srcset`-style sizes (e.g. `100w` or `2x`), following a normal transform definition.
- The `QueryArgument` GraphQL type now also allows boolean values.
- Improved transform eager-loading support when using GraphQL API.
- `craft\db\ActiveRecord` now unsets any empty primary key values when saving new records, to avoid a SQL error on PostgreSQL. ([#5814](https://github.com/craftcms/cms/pull/5814))
- `craft\elements\Asset::getImg()` now has a `$sizes` argument. ([#5774](https://github.com/craftcms/cms/issues/5774))
- `craft\helpers\StringHelper::randomString()` no longer includes capital letters or numbers by default.
- `craft\i18n\Formatter::asTimestamp()` now has a `$withPreposition` argument.
- `craft\services\Gql` now fires a `registerGqlMutations` event that allows for plugins to register their own GraphQL mutations.
- `craft\services\Sites::getAllSiteIds()`, `getSiteByUid()`, `getAllSites()`, `getSitesByGroupId()`, `getSiteById()`, and `getSiteByHandle()` now have `$withDisabled` arguments.
- Improved `data`/`aria` tag normalization via `craft\helpers\Html::parseTagAttributes()` and `normalizeTagAttributes()`.
- Control panel form input macros and templates that accept a `class` variable can now pass it as an array of class names.
- Updated Composer to 1.10.5. ([#5925](https://github.com/craftcms/cms/pull/5925))

### Deprecated
- Deprecated the `install/plugin` command. The new `plugin/install` command should be used instead.
- Deprecated the `|ucwords` Twig filter. Use the `|title` filter instead.
- Deprecated `craft\gql\base\Resolver::extractEagerLoadCondition()` in favor of the new `ElementQueryConditionBuilder` class.
- Deprecated `craft\web\View::formatInputId()`. `craft\helpers\Html::namespaceHtml()` should be used instead.
- Deprecated `craft\events\RegisterGqlPermissionsEvent` in favor of the new `craft\events\RegisterGqlSchemaComponentsEvent` event.
- Deprecated `craft\services\Gql::getAllPermissions()` in favor of the new `craft\services\Gql::getAllSchemaComponents()` method.

### Removed
- Removed the [Interactive Shell Extension for Yii 2](https://github.com/yiisoft/yii2-shell), as it’s now a dev dependency of the `craftcms/craft` project instead. ([#5783](https://github.com/craftcms/cms/issues/5783))
- Removed `craft\controllers\UtilitiesController::actionDbBackupPerformAction()`.

### Fixed
- Fixed a bug where the `mailer/test` command wasn’t factoring in custom `mailer` configurations in its settings report. ([#5763](https://github.com/craftcms/cms/issues/5763))
- Fixed a bug where some characters were getting double-encoded in Assets fields’ “Default Upload Location”/“Upload Location” setting. ([#5885](https://github.com/craftcms/cms/issues/5885))
- Fixed a bug where the `svg()` Twig function wasn’t namespacing ID and class name CSS selectors that didn’t have any matching `id`/`class` attribute values. ([#5922](https://github.com/craftcms/cms/issues/5922))
- Fixed a bug where `users/set-password` and `users/verify-email` requests weren’t responding with JSON when requested, if an invalid verification code was passed. ([#5210](https://github.com/craftcms/cms/issues/5210))
- Fixed a bug where it was impossible to filter elements using a Lightswitch field using the GraphQL API. ([#5930](https://github.com/craftcms/cms/issues/5930))

### Security
- The `_includes/forms/checkbox.html`, `checkboxGroup.html`, and `checkboxSelect.html` control panel templates now HTML-encode checkbox labels by default, preventing possible XSS vulnerabilities. If HTML code was desired, it must be passed through the new `raw()` function first.
=======
## 3.4.19.1 - 2020-05-13

### Changed
- Entries no longer apply their dynamic titles if the result of the Title Format is an empty string. ([#6051](https://github.com/craftcms/cms/issues/6051))

### Fixed
- Fixed a bug where the site selector wasn’t working when adding related elements to a relational field.
- Fixed an error that colud occur when adding related elements to a relational field.
>>>>>>> 413a6672

## 3.4.19 - 2020-05-12

### Added
- Added `craft\fields\BaseRelationField::inputSiteId()`.
- Added `craft\helpers\App::isNitro()`.

### Changed
- The web-based installer now defaults the database server to `127.0.0.1` instead of `localhost`.
- The web-based installer and `setup` command now skip asking for the database server name/IP, username, and password, if they are able to detect that Craft is running within Nitro.
- `craft\web\View::renderObjectTemplate()` now injects `{% verbatim %}` tags around inline code and code blocks, preventing their contents from being parsed by Twig.
- Updated jQuery to 3.5.1. ([#6039](https://github.com/craftcms/cms/issues/6039))

### Fixed
- Fixed a 403 error that occurred when a user double-clicked on an asset immediately after selecting it in an Assets field, if they didn’t have access to the primary site. ([#5949](https://github.com/craftcms/cms/issues/5949))
- Fixed a bug where `resave/*` commands’ output didn’t take the limit into account. ([#6036](https://github.com/craftcms/cms/issues/6036))
- Fixed an error that could occur when processing project config changes that included deleted user groups. ([#6011](https://github.com/craftcms/cms/issues/6011))
- Fixed a bug where Date/Time fields weren’t taking their “Show date”/“Show time” settings into account when displaying their values in element indexes. ([#6038](https://github.com/craftcms/cms/issues/6038))
- Fixed a PHP error that occurred when requesting the GraphQL API with a token that didn’t have a schema assigned to it. ([#6043](https://github.com/craftcms/cms/issues/6043))
- Fixed a bug where Single sections’ entry type handles weren’t getting updated if both the section name and handle changed at the same time. ([#6044](https://github.com/craftcms/cms/issues/6044))
- Fixed a bug where updating a transform would not bust the generated transform caches on volumes with the `expires` setting set.
- Fixed a bug where it wasn’t possible to create new Dashboard widgets that had settings.
- Fixed a bug where relational fields weren’t always showing related elements in the selected site on element indexes. ([#6052](https://github.com/craftcms/cms/issues/6052))
- Fixed various UI bugs related to breaking changes in jQuery 3.5. ([#6049](https://github.com/craftcms/cms/issues/6049), [#6053](https://github.com/craftcms/cms/issues/6053))
- Fixed a bug where disabled multi-site entries would become enabled if they became single-site entries per a change to their section’s Propagation Method setting. ([#6054](https://github.com/craftcms/cms/issues/6054))
- Fixed a bug where it wasn’t possible to double-click on Single entries to edit them. ([#6058](https://github.com/craftcms/cms/issues/6058))
- Fixed a bug where querying for disabled elements wouldn’t include elements that were disabled for the current site.

### Security
- Fixed a bug where database connection details were getting cached. ([#6047](https://github.com/craftcms/cms/issues/6047))

## 3.4.18 - 2020-05-05

### Added
- Added the “Delete asset” option to the Save menu on Edit Asset pages. ([#6020](https://github.com/craftcms/cms/issues/6020))
- Added `craft\helpers\App::env()`. ([#5893](https://github.com/craftcms/cms/pull/5893))

### Changed
- Template autosuggest fields no longer suggest files within `node_modules/` folders. ([#4122](https://github.com/craftcms/cms/pull/4122))
- Matrix fields now ensure that they have at least one block type on validation. ([#5996](https://github.com/craftcms/cms/issues/5996))
- Number fields’ Default Value, Min Value, and Max Value settings now support localized number formats. ([#6006](https://github.com/craftcms/cms/issues/6006))
- Element select inputs’ `selectElements` events now contain references to the newly created element, rather than the one in the element selector modal.
- Users are now redirected back to the Assets index page after saving an asset from its edit page.
- Updated Yii to 2.0.35.
- Updated jQuery to 3.5.0.

### Fixed
- Fixed a bug where relational fields wouldn’t eager load some relations if the field was set to manage relations on a per-site basis, and the source elements were from a variety of sites.
- Fixed a bug where relational fields wouldn’t eager load cross-site relations even if a target site had been selected in the field settings. ([#5995](https://github.com/craftcms/cms/issues/5995))
- Fixed a bug where relational fields weren’t showing cross-site relations in element indexes.
- Fixed a bug where Assets fields weren’t showing custom asset sources. ([#5983](https://github.com/craftcms/cms/issues/5983))
- Fixed a bug where Craft wasn’t clearing the database schema cache after migrations were run.
- Fixed a bug where Structure entry drafts were including the current entry in the Parent selection options.
- Fixed a bug where users’ emails could be overridden by a previously-entered, unverified email, if an admin overwrote their email after it was set. ([#6001](https://github.com/craftcms/cms/issues/6001))
- Fixed a bug where Number fields weren’t ensuring that their Default Value setting was a number. ([#6006](https://github.com/craftcms/cms/issues/6006))
- Fixed a bug where checkboxes’ state persisted after an admin table row was deleted. ([#6018](https://github.com/craftcms/cms/issues/6018))
- Fixed a bug where the `autoLoginAfterAccountActivation` and `activateAccountSuccessPath` config settings weren’t being respected after users verified their email. ([#5980](https://github.com/craftcms/cms/issues/5980))
- Fixed a bug where the “Preview file” asset action wasn’t available if any other elements were being displayed in the table row (e.g. the file’s uploader or any relations). ([#6012](https://github.com/craftcms/cms/issues/6012))
- Fixed a bug where `update` commands could time out when running migrations or reverting Composer changes. ([#6021](https://github.com/craftcms/cms/pull/6021))
- Fixed a bug where source/owner elements could be selectable in relational fields. ([#6016](https://github.com/craftcms/cms/issues/6016))
- Fixed a bug where relational fields weren’t ignoring disabled and soft-deleted elements when `:empty:` or `:notempty:` were passed to their element query params. ([#6026](https://github.com/craftcms/cms/issues/6026))
- Fixed a bug where Matrix fields weren’t ignoring disabled blocks when `:empty:` or `:notempty:` were passed to their element query params. ([#6026](https://github.com/craftcms/cms/issues/6026))

## 3.4.17.1 - 2020-04-25

### Fixed
- Fixed a JavaScript error that occurred when attempting to save an asset from an element editor HUD. ([#5970](https://github.com/craftcms/cms/issues/5970))

## 3.4.17 - 2020-04-24

### Added
- The control panel is now translated for Swiss German. ([#5957](https://github.com/craftcms/cms/issues/5957))

### Changed
- Craft now fully logs migration exceptions.

### Fixed
- Fix a bug where Project Config would not rebuild GraphQL schemas correctly. ([#5961](https://github.com/craftcms/cms/issues/5961))
- Fixed an error that would occur when uploading an asset, if its `getUrl()` method was called before it was fully saved.
- Fixed a bug where the `relatedTo` element query param wasn’t filtering out relations that belonged to disabled Matrix blocks, if the relations were being fetched by the target element. ([#5951](https://github.com/craftcms/cms/issues/5951))
- Fixed a bug where `craft\base\Element::getDescendants()` would return all descendants if they had been eager-loaded, even if the `$dist` argument was set.
- Fixed a bug where element editor HUDs could forget to submit content changes if a validation error occurred. ([#5966](https://github.com/craftcms/cms/issues/5966))

## 3.4.16 - 2020-04-20

### Added
- Added `craft\events\ElementCriteriaEvent`.
- Added `craft\fields\BaseRelationField::EVENT_DEFINE_SELECTION_CRITERIA`. ([#4299](https://github.com/craftcms/cms/issues/4299))
- Added `craft\helpers\FileHelper::unlink()`, ensuring that it always returns `false` rather than throwing unexpected exceptions.

### Changed
- Improved Plugin Store performance.
- Asset indexes now show the “Link” column by default. ([#5910](https://github.com/craftcms/cms/pull/5910))
- Element editors no longer close automatically when the <kbd>Esc</kbd> key is pressed or the shade is clicked on.
- Element editors now support <kbd>Ctrl</kbd>/<kbd>Command</kbd> + <kbd>S</kbd> save shortcuts.
- Static element views now show custom fields’ instructions. ([#5928](https://github.com/craftcms/cms/issues/5928))
- When upgrading to Craft 3, sites now maintain the same UIDs as the Craft 2 locales they replace. ([#5914](https://github.com/craftcms/cms/issues/5914))
- Craft now sets the `access-control-allow-origin` header to `*` rather than the incoming request’s origin, for `graphql/api` and `live-preview/preview` requests. ([#4830](https://github.com/craftcms/cms/issues/4830))
- Updated Garnish to 0.1.36.

### Fixed
- Fixed a bug where users weren’t getting activated after verifying their email address, if a password was already set on their account. ([#5911](https://github.com/craftcms/cms/issues/5911))
- Fixed an error that could occur when syncing a `project.yaml` file that restored a soft-deleted global set. ([#5915](https://github.com/craftcms/cms/issues/5915))
- Fixed a bug where the `app/get-plugin-license-info` action was not parsing license key environment variables.
- Fixed a bug where PHP would get itself into an infinite loop when minifying CSS with an unclosed block. ([#5912](https://github.com/craftcms/cms/issues/5912))
- Fixed a bug where <kbd>Ctrl</kbd>/<kbd>Command</kbd> + <kbd>S</kbd> save shortcuts would apply even if a modal or HUD was currently visible, potentially resulting in lost content changes. ([#5916](https://github.com/craftcms/cms/issues/5916))
- Fixed an error that occurred when a user without permission to publish live entries attempted to create a new entry within an Entries field. ([#5917](https://github.com/craftcms/cms/issues/5917))
- Fixed a bug where `craft\services\Assets::getFolderTreeByFolderId()` would ignore children folders. ([#5939](https://github.com/craftcms/cms/issues/5939))
- Fixed a bug where it wasn’t clear when a GraphQL token didn’t have a selected schema, if its previous schema had been deleted. ([#5942](https://github.com/craftcms/cms/issues/5942))
- Fixed a bug where the Plugin Store was not showing checkout errors.

## 3.4.15 - 2020-04-09

### Added
- Categories now have a `url` field when queried via GraphQL.

### Changed
- Entry revision menus now list drafts sorted by date updated in descending order, and show the drafts’ update timestamps. ([#5889](https://github.com/craftcms/cms/issues/5889))

### Fixed
- Fixed a bug where `craft\i18n\Formatter::asTimestamp()` and the `|timestamp` filter weren’t returning weekday names for dates within the past 3-7 days.
- Fixed a bug where `craft\base\Element::getCurrentRevision()` would return `null` when called on a draft or revision.
- Fixed a bug where entry revision menus could list revisions out of order.

## 3.4.14 - 2020-04-06

### Added
- Added the `setup/db-cache-table` command.
- Added `craft\cache\DbCache`, which should be used instead of `yii\caching\DbCache` if storing data caches in the database. ([#5884](https://github.com/craftcms/cms/issues/5884))
- Added `craft\db\Table::CACHE`.
- Added `craft\helpers\Db::parseBooleanParam()`.

### Changed
- Craft now disables read/write splitting before applying new `project.yaml` changes. ([#5802](https://github.com/craftcms/cms/issues/5802))

### Fixed
- Fixed a PHP error that occurred when running the `project-config/rebuild` command, if no `project.yaml` file existed yet. ([#5888](https://github.com/craftcms/cms/pull/5888))
- Fixed a bug where passing `'not 1'` or `:empty:` to a Lightswitch field’s element query param would have the opposite effect that was intended. ([#5896](https://github.com/craftcms/cms/issues/5896))

## 3.4.13 - 2020-04-02

### Added
- Added `craft\models\GqlToken::getIsValid()`.

### Changed
- Improved the 400 response messages returned by the `graphql/api` controller action, if the bearer token was missing or invalid.
- Ajax requests sent with `Craft.sendActionRequest()` now have an `X-Requested-With: XMLHttpRequest` header. ([#5868](https://github.com/craftcms/cms/issues/5868))
- `craft\helpers\Db::parseParam()` no longer assumes that `null` values within boolean columns should equate to `false`.

### Fixed
- Fixed a bug where Lightswitch element query params were filtering out entries that hadn’t been saved since the Lightswitch field was added, if the field’s default value was enabled. ([#5866](https://github.com/craftcms/cms/issues/5866))
- Fixed an error that could occur if the `graphql/api` controller action wasn’t able to determine which GraphQL schema to use.
- Fixed an error that could occur when transforming images to exactly the same size. ([#5772](https://github.com/craftcms/cms/issues/5772))
- Fixed an error that occurred when adding “Updating search indexes” jobs to the queue, if the queue didn’t support custom push priorities. ([#5876](https://github.com/craftcms/cms/issues/5876))

## 3.4.12 - 2020-03-31

### Added
- Added the `utils/ascii-filenames` command, which converts all non-ASCII asset filenames to ASCII.
- Added `craft\services\Deprecator::storeLogs()`.

### Changed
- “Updating search indexes” jobs now get a lower priority than other jobs.
- `craft\base\ApplicationTrait::getIsConnectionValid()` now logs exceptions thrown by `craft\db\Connection::open()`.
- `craft\base\ApplicationTrait::getIsInstalled()` now logs exceptions thrown by `getInfo()`.
- The `$siteId` argument of `craft\services\Elements::getElementById()` now accepts the same value types as element query `siteId` params. ([#5861](https://github.com/craftcms/cms/pull/5861))
- It’s no longer necessary to manually apply `craft\behaviors\SessionBehavior` to custom-defined `session` components, if using `craft\helpers\App::sessionConfig()` as a starting point.

### Fixed
- Fixed a bug where the `relatedTo` element query param wasn’t filtering out relations that belonged to disabled Matrix blocks. ([#5849](https://github.com/craftcms/cms/issues/5849))
- Fixed a bug where Craft wasn’t ensuring that a `project.yaml` file exists before rebuilding the project config.
- Fixed a bug where it was possible to create multiple tags with the same title. ([#5865](https://github.com/craftcms/cms/issues/5865))
- Fixed a PHP error that occurred if any deprecated config settings were set.
- Fixed a bug where the debug toolbar wasn’t showing deprecation warnings if `craft\services\Deprecator::$logTarget` was set to `'logs'`.

## 3.4.11 - 2020-03-26

### Changed
- Updated Yii to 2.0.34.

### Fixed
- Fixed an error that could occur during garbage collection if there were any unsaved drafts due to be purged, whose entry type had been deleted. ([#5820](https://github.com/craftcms/cms/issues/5820))
- Fixed a bug where `craft\helpers\Console::outputWarning()` was mangling its output if the input text contained a line break.
- Fixed a bug where activation emails were getting sent after user registration regardless of the “Send an activation email now?” setting, if the logged-in user didn’t have permission to administrate users.
- Fixed a bug where removing two elements from a relation field in rapid succession could trigger an element editor HUD. ([#5831](https://github.com/craftcms/cms/issues/5831))
- Fixed a bug where setting a field’s translation method to “Translate for each site group” wouldn’t work if the field type was changed at the same time. ([#5832](https://github.com/craftcms/cms/issues/5832))
- Fixed a SQL error that could occur when installing Craft via the `craft setup` command, if using PostgreSQL. ([#5757](https://github.com/craftcms/cms/issues/5757))
- Fixed a bug where content wasn’t getting transferred correctly when deleting a user from the Users index page. ([#5838](https://github.com/craftcms/cms/issues/5838))

## 3.4.10.1 - 2020-03-18

### Fixed
- Fixed an error that could occur when saving an asset. ([#5801](https://github.com/craftcms/cms/issues/5801))
- Fixed a bug where field types’ `afterSave()` methods weren’t getting called if no top-level field settings had changed. ([#5803](https://github.com/craftcms/cms/issues/5803))

## 3.4.10 - 2020-03-17

### Added
- Added `craft\base\Elements::markAsDirty()`.
- Added `craft\services\Search::$useFullText`. ([#5696](https://github.com/craftcms/cms/issues/5696))

### Changed
- Category groups’ category URI format settings are now shown when running Craft in headless mode. ([#5786](https://github.com/craftcms/cms/issues/5786))
- Reduced the likelihood of a race condition that can result in a PHP error, if a request comes in between the time a field is saved with a new field handle, and the `info.fieldVersion` value is updated in the database. ([#5742](https://github.com/craftcms/cms/issues/5742))
- `craft\base\ApplicationTrait::getIsInstalled()` now has a `$refresh` argument.
- `craft\base\ApplicationTrait::saveInfo()` now has an `$attributeNames` argument.
- The `$siteElement` argument of `craft\services\Elements::propagateElement()` can now be set to `false` to indicate that the element is known to not exist for the target site yet.
- XML element exports now call all generic nodes `<item>`, instead of being named after the element type that is getting exported.
- Updated Garnish to 0.1.34.

### Fixed
- Fixed a bug where a SQL deadlock could occur if two elements’ relational field values were being saved simultaneously. ([#5745](https://github.com/craftcms/cms/pull/5745))
- Fixed a bug where the Plugin Store was not showing validation errors during the payment process. ([#5728](https://github.com/craftcms/cms/issues/5728))
- Fixed an error that could occur when processing project config changes that included newly created sites. ([#5790](https://github.com/craftcms/cms/issues/5790))
- Fixed a bug where table cells with the `thin` class were wrapping. ([#5746](https://github.com/craftcms/cms/pull/5746))
- Fixed a bug where Craft could think it was already installed after running the `setup` command, if it had been installed at the beginning of the request.
- Fixed an error where applying changes to Matrix fields from the `project.yaml` file could result in the file being re-saved.
- Fixed a bug where GraphQL cache was not invalidated when structured elements were rearranged. ([#5761](https://github.com/craftcms/cms/issues/5761))
- Fixed a bug where lightswitch inputs would be unresponsive if they had been configured with `disabled` set to an empty, non-boolean value.
- Fixed a bug where Edit Entry pages would often create a draft when clicking the “Preview” button even if nothing had changed, if there was a Redactor field or other field that was doing its own value normalization on page load.
- Fixed a bug where Redactor fields weren’t getting autofocused when a new Matrix block was added. ([#5773](https://github.com/craftcms/cms/issues/5773))
- Fixed a “Division by zero” error that occurred if an image didn’t have a width or height.
- Fixed a bug where Matrix and relational fields weren’t getting propagated correctly for global sets, assets, categories, and tags, when a new site was added. ([#5775](https://github.com/craftcms/cms/issues/5775))
- Fixed a bug where the `request` component could be loaded recursively in the event that a fatal error occurred during its initialization. ([#5788](https://github.com/craftcms/cms/issues/5788), [#5791](https://github.com/craftcms/cms/issues/5791))
- Fixed a bug where it was possible to delete an autocreated Matrix block if the Min Blocks and Max Blocks settings were both set to the same value, and there was only one block type. ([#5781](https://github.com/craftcms/cms/issues/5781))
- Fixed a bug where elements weren’t styled correctly while dragging.

## 3.4.9 - 2020-02-28

### Fixed
- Fixed a bug where relational fields weren’t validating that their Limit setting was set to an integer. ([#5709](https://github.com/craftcms/cms/issues/5709))
- Fixed a bug where structure data was getting joined into entry queries even if the `section` param was set to a non-Structure section. ([#5707](https://github.com/craftcms/cms/issues/5707))
- Fixed a JavaScript error that occurred when attempting to set the cropping constraint using the image editor. ([#5718](https://github.com/craftcms/cms/issues/5718))
- Fixed a SQL error that occurred when running the `utils/prune-revisions` command when using PostgreSQL. ([#5712](https://github.com/craftcms/cms/issues/5712))
- Fixed a bug where root-level classes weren’t properly namespaced in `CustomFieldBehavior.php` docblocks. ([#5716](https://github.com/craftcms/cms/issues/5716))
- Fixed an error that could occur while installing Craft with an existing `project.yaml` file. ([#5697](https://github.com/craftcms/cms/issues/5697))
- Fixed an error that could occur if a deprecation warning was logged with a message longer than 255 characters. ([#5738](https://github.com/craftcms/cms/issues/5738))

## 3.4.8 - 2020-02-21

### Added
- Added the `withTransforms` argument to asset GraphQL queries, which can be used to specify image transforms that should be eager-loaded.
- Added `craft\controllers\AssetsController::asBrokenImage()`. ([#5702](https://github.com/craftcms/cms/issues/5702))
- Added `craft\controllers\AssetsController::requirePeerVolumePermissionByAsset()`. ([#5702](https://github.com/craftcms/cms/issues/5702))
- Added `craft\controllers\AssetsController::requireVolumePermission()`. ([#5702](https://github.com/craftcms/cms/issues/5702))
- Added `craft\controllers\AssetsController::requireVolumePermissionByAsset()`. ([#5702](https://github.com/craftcms/cms/issues/5702))
- Added `craft\controllers\AssetsController::requireVolumePermissionByFolder()`. ([#5702](https://github.com/craftcms/cms/issues/5702))
- Added `craft\queue\jobs\ApplyNewPropagationMethod`.

### Changed
- When a section’s Propagation Method setting changes, the section’s entries are now duplicated into any sites where their content would have otherwise been deleted.
- Craft now sends `X-Robots-Tag: none` headers back for all tokenized requests. ([#5698](https://github.com/craftcms/cms/issues/5698))

### Deprecated
- Deprecated `craft\queue\jobs\ApplyMatrixPropagationMethod`.

### Fixed
- Fixed a bug where Craft could get itself in an unrecoverable state if a custom field’s handle *and* type were changed at the same time, but the new field type’s content column was incompatible with the existing field data.
- Fixed a JavaScript error that occurred when displaying some charts in the control panel.

## 3.4.7.1 - 2020-02-20

### Fixed
- Fixed an error that could occur on the Dashboard if there was a Quick Post widget that contained a Matrix field which contained an Assets field.

## 3.4.7 - 2020-02-20

### Added
- Plugins can now modify GraphQL query variables and the operation name using the `craft\services\Gql::EVENT_BEFORE_EXECUTE_GQL_QUERY` event.

### Changed
- Improved the look of Matrix fields. ([#5652](https://github.com/craftcms/cms/issues/5652))

### Fixed
- Fixed an error that could occur in some cases when updating Craft from a previous 3.4.x version.
- Fixed an error where the `dateModified` key would be missing from the project config when installing from scratch.
- Fixed a bug where it wasn’t possible to use GraphQL variables in sub-queries. ([#5645](https://github.com/craftcms/cms/issues/5645))
- Fixed a bug where scalar database queries weren’t reverting the query’s `select`, `orderBy`, `limit`, and `offset` params back to their original values if an exception was thrown. ([#5690](https://github.com/craftcms/cms/issues/5690))
- Fixed a bug where element titles within table views weren’t wrapping. ([#5681](https://github.com/craftcms/cms/issues/5681))
- Fixed a bug where element queries could return duplicate results on single-site installs that had a soft-deleted site. ([#5678](https://github.com/craftcms/cms/issues/5678))
- Fixed an error that could occur during garbage collection if any unsaved entry drafts were missing their row in the `entries` table. ([#5684](https://github.com/craftcms/cms/issues/5684))
- Fixed JavaScript errors that occurred in Safari 9 and 10. ([#5671](https://github.com/craftcms/cms/issues/5671))
- Fixed a bug where some fields’ default values weren’t getting saved when creating new entries. ([#5455](https://github.com/craftcms/cms/issues/5455))

## 3.4.6.1 - 2020-02-18

### Fixed
- Fixed an error that could occur when updating Craft on a server that had already applied the same update before.

## 3.4.6 - 2020-02-18

### Added
- Added `craft\controllers\ElementIndexesController::actionCountElements()`.
- Added `craft\gql\arguments\OptionField`.
- Added `craft\gql\resolvers\OptionField`.
- Added `craft\web\View::getInitialDeltaValue()`.
- Added `craft\web\View::setInitialDeltaValue()`.
- Added the boolean `label` argument to the Checkbox, Dropdown, and Multi-select GraphQL API fields which can be used to specify the label(s) of selected option(s) should be returned instead. ([#5514](https://github.com/craftcms/cms/issues/5514))
- Added the `nextSiblingOf`, `prevSiblingOf`, `positionedAfter`, and `positionedBefore` arguments to Entry and Category GraphQL queries. ([#5627](https://github.com/craftcms/cms/issues/5627))
- Added the `Craft.sendActionRequest()` JavaScript method, which is a Promise-based, cancelable alternative to `Craft.postActionRequest()`.

### Changed
- Improved the performance of element indexes.
- Element indexes now cancel current Ajax requests before sending new ones. ([#5655](https://github.com/craftcms/cms/issues/5655))
- Improved the performance of element queries on single-site installs.
- Improved the performance of loading the stored project config data. ([#5630](https://github.com/craftcms/cms/issues/5630))
- Relational fields’ element selection modals now default to the source element’s site. ([#5643](https://github.com/craftcms/cms/issues/5643))
- The Edit Entry page now has a “Create” button rather than “Save”, if the entry has never been fully saved. ([#5661](https://github.com/craftcms/cms/issues/5661))
- Assets, categories, entries, and users can now be sorted by their IDs in the control panel.
- Element URIs are now longer required to be unique for disabled elements.
- Duplicated elements are now automatically saved as disabled, if a unique URI cannot be generated for them. ([#5510](https://github.com/craftcms/cms/issues/5510))
- It’s now possible to query for elements by their Checkboxes/Multi-select field values using a simplified query param syntax. ([#5639](https://github.com/craftcms/cms/issues/5639))
- Environment variable autosuggestions in the control panel are now based on `$_SERVER` rather than `$_ENV`.
- The `_includes/forms/text.html` template now supports an `inputAttributes` variable.
- `craft\base\ApplicationTrait::getIsMultiSite()` now has a `$withTrashed` argument.

### Deprecated
- Deprecated `craft\controllers\ElementIndexesController::$paginated`.
- Deprecated the `Craft.postActionRequest()` JavaScript method.

### Fixed
- Fixed a bug where content would not be loaded correctly for some parts of queries when using GraphQL API in some instances. ([#5548](https://github.com/craftcms/cms/issues/5548))
- Fixed a bug where the built-in GraphQL client would not work on some environments.
- Fixed a bug where text cells weren’t wrapping in static editable tables. ([#5611](https://github.com/craftcms/cms/issues/5611))
- Fixed a bug where header cells weren’t wrapping in editable tables. ([#5656](https://github.com/craftcms/cms/issues/5656))
- Fixed a bug where search keywords weren’t being extracted from HTML field values properly. ([#5631](https://github.com/craftcms/cms/issues/5631))
- Fixed an error that could occur after updating to Craft 3.4. ([#5633](https://github.com/craftcms/cms/issues/5633))
- Fixed a bug where Dropdown field values weren’t getting saved if the first option was selected. ([#5632](https://github.com/craftcms/cms/issues/5632))
- Fixed a bug where sections’ preview targets weren’t getting saved in the user-defined order. ([#5634](https://github.com/craftcms/cms/issues/5634))
- Fixed a bug where querying for Matrix blocks on a newly-created element’s Matrix field value would yield no results. ([#5618](https://github.com/craftcms/cms/issues/5618))
- Fixed a bug where changing the focal point on an Asset would not invalidate its cached transforms. ([#3685](https://github.com/craftcms/cms/issues/3685))
- Fixed a migration error that could occur when updating from prior to Craft 3.2.6.
- Fixed a bug where element labels could wrap multiple lines in the control panel. ([#5646](https://github.com/craftcms/cms/issues/5646))
- Fixed a bug where meta field labels weren’t aligned with their values. ([#5647](https://github.com/craftcms/cms/issues/5647))
- Fixed a bug where saving an asset from an Edit Asset page would save the content for the primary site, regardless of which site was selected. ([#5659](https://github.com/craftcms/cms/issues/5659))
- Fixed a validation error that occurred when duplicating an entry, if the URI format was based on a custom field value. ([#4759](https://github.com/craftcms/cms/issues/4759))
- Fixed a deprecation warning when accessing the `children` field using GraphQL in some cases. ([#5642](https://github.com/craftcms/cms/issues/5642))
- Fixed a bug where element search indexes weren’t getting updated for propagated saves. ([#5654](https://github.com/craftcms/cms/issues/5654))

## 3.4.5 - 2020-02-07

### Added
- Added `craft\models\GqlToken::getIsExpired()`.

### Changed
- `craft\services\Gql::getPublicSchema()` now returns `null` if the public schema doesn’t exist yet and `allowAdminChanges` is disabled.
- Tightened up the horizontal padding on text inputs. ([#5608](https://github.com/craftcms/cms/issues/5608))
- Improved the look of Matrix blocks.
- Improved the look of editable tables. ([#5615](https://github.com/craftcms/cms/issues/5615))
- URL and Email fields now trim leading/trailing whitespace from their values before validating. ([#5614](https://github.com/craftcms/cms/issues/5614))
- Table fields now trim leading/trailing whitespace from textual cell values before validating.
- Improved GraphQL API performance. ([#5607](https://github.com/craftcms/cms/issues/5607))
- Updated Garnish to 0.1.33.

### Deprecated
- Deprecated `craft\gql\base\Arguments::buildContentArguments()`.

### Fixed
- Fixed an error that occurred when working with GraphQL on an environment with `allowAdminChanges` disabled, if the public schema didn’t exist yet. ([#5588](https://github.com/craftcms/cms/issues/5588))
- Fixed a bug where static Matrix blocks weren’t getting any top padding. ([#5609](https://github.com/craftcms/cms/issues/5609))
- Fixed a bug where static text cells within editable tables were getting cut off. ([#5611](https://github.com/craftcms/cms/issues/5611))
- Fixed an error that occurred when saving an element with an Assets field set to restrict files to a single folder, if any of the selected assets’ files didn’t exist.
- Fixed an error that occurred when attempting to export elements. ([#5617](https://github.com/craftcms/cms/issues/5617))
- Fixed a bug where HTTP exceptions were getting lost if triggered from a template via an `{% exit %}` tag.

## 3.4.4.1 - 2020-02-06

### Changed
- Plugins can now modify the params sent with element index Ajax requests by hooking into the new `registerViewParams` event triggered by `Craft.BaseElementIndex`.

### Fixed
- Fixed an error that occurred when searching for elements from element indexes. ([#5599](https://github.com/craftcms/cms/issues/5599))

## 3.4.4 - 2020-02-05

### Added
- Added the ability to limit multiple selections in admin tables.
- Added an event to admin tables when selections are changed.
- Added an event to admin tables to retrieve currently visible data.
- Added `craft\controllers\ElementIndexesController::actionExport()`.
- Added the `Craft.downloadFromUrl()` JavaScript method.

### Deprecated
- Deprecated `craft\controllers\ElementIndexesController::actionCreateExportToken()`.
- Deprecated `craft\controllers\ExportController`.

### Fixed
- Fixed a bug where data tables weren’t getting horizontal scrollbars in Firefox. ([#5574](https://github.com/craftcms/cms/issues/5574))
- Fixed a bug where HTML was being escaped twice in some admin tables. ([#5532](https://github.com/craftcms/cms/issues/5532))
- Fixed a 404 error that would occur when attempting to preview a PDF file in a volume that didn’t have a base URL. ([#5581](https://github.com/craftcms/cms/issues/5581))
- Fixed a bug where the Asset Indexes utility could leave the progress bar visible after it was done.
- Fixed a bug where the `_count` field would sometimes not work correctly when using GraphQL. ([#4847](https://github.com/craftcms/cms/issues/4847))
- Fixed a bug where assets that had been drag-uploaded to an Assets field would be hyperlinked. ([#5584](https://github.com/craftcms/cms/issues/5584))
- Fixed a bug where `CustomFieldBehavior.php` was getting created with restricted permissions. ([#5570](https://github.com/craftcms/cms/issues/5570))
- Fixed a bug where element exporting would redirect the browser window if the export request didn’t immediately return the export data. ([#5558](https://github.com/craftcms/cms/issues/5558))
- Fixed a “Division by zero” error that occurred if an image transform didn’t specify a width or a height. ([#5590](https://github.com/craftcms/cms/issues/5590))
- Fixed a bug where elements weren’t always retaining their positions in element indexes between pages.

## 3.4.3 - 2020-02-03

### Added
- It’s now possible to preview video files. ([#5565](https://github.com/craftcms/cms/pull/5565))
- Added the `--no-backup` option to the `migrate/all` command.

### Changed
- Craft now logs full exception reports when an exception is thrown from a queue job.

### Fixed
- Fixed a bug where the `update` command was backing up the database twice.
- Fixed a bug where the “Duplicate” element action was available for users who didn’t have permission to create new entries in the section. ([#5566](https://github.com/craftcms/cms/issues/5566))
- Fixed a bug where using directives in GraphQL could make the field return unexpected results. ([#5569](https://github.com/craftcms/cms/issues/5569))
- Fixed a bug where the active queue job could be missing from the global sidebar and Queue Manager if there were 50 or more pending jobs with higher priorities. ([#5506](https://github.com/craftcms/cms/issues/5506))
- Fixed a bug where Craft wouldn’t detect requests to non-primary sites if their base URL only contained one extra character than the primary site. ([#5575](https://github.com/craftcms/cms/issues/5575))

## 3.4.2 - 2020-01-31

### Added
- Added the ability to pass a custom failure message to the delete action on admin tables. ([#5507](https://github.com/craftcms/cms/issues/5507))
- `craft\services\ProjectConfig::processConfigChanges()` now has a `$force` argument that defaults to `false`.
- Added the ability for admin table actions to restrict usage if multiple items are selected.
- Edit Asset pages now have `cp.assets.edit`, `cp.assets.edit.details`, `cp.assets.edit.settings`, and `cp.assets.edit.meta` template hooks. ([#5560](https://github.com/craftcms/cms/pull/5560))
- Added `craft\queue\jobs\ResaveElements::$updateSearchIndex`.

### Changed
- Edit Asset pages now show a “View” button for image, PDF, and text assets. ([#5555](https://github.com/craftcms/cms/issues/5555))
- Edit Asset pages now show the asset’s location in the meta pane.
- The `generateTransformsBeforePageLoad` config setting is now automatically enabled for GraphQL API requests. ([#5553](https://github.com/craftcms/cms/issues/5553))
- Brought back the `_elements/indexcontainer.html` template (though it is deprecated). ([Dolphiq/craft3-plugin-redirect#108](https://github.com/Dolphiq/craft3-plugin-redirect/issues/108))

### Fixed
- Fixed a couple errors that could have occurred when updating to Craft 3.4. ([#5527](https://github.com/craftcms/cms/issues/5527))
- Fixed a bug where HTML was being escaped twice in some admin tables. ([#5532](https://github.com/craftcms/cms/issues/5532))
- Fixed an error that could occur when processing new Project Config values.
- Fixed an error that could occur when saving Project Config values that contained 4+ byte characters.
- Fixed a bug where asset previews weren’t working on Craft Solo. ([#5517](https://github.com/craftcms/cms/issues/5517))
- Fixed a bug where Matrix fields weren’t always showing validation errors.
- Fixed a bug where unsaved Matrix blocks could be lost if an entry was saved with validation errors, and any unsaved Matrix blocks weren’t modified before reattempting to save the entry. ([#5544](https://github.com/craftcms/cms/issues/5544))
- Fixed a bug where Table fields weren’t getting initialized properly unless they were located on the initially-selected content tab. ([#5549](https://github.com/craftcms/cms/issues/5549))
- Fixed a bug where the control panel’s login form was off-center vertically when a login page logo was used. ([#5552](https://github.com/craftcms/cms/issues/5552))
- Fixed a bug where it was impossible to use GraphQL variables in directive arguments. ([#5543](https://github.com/craftcms/cms/issues/5543))
- Fixed a bug where users with permission to create entries would get a 403 error when attempting to save a new entry.
- Fixed a styling issue on the Login page if the `rememberedUserSessionDuration` config setting was set to `0`. ([#5556](https://github.com/craftcms/cms/issues/5556))
- Fixed an error that occurred when viewing trashed elements in an element index and then changing the selected source. ([#5559](https://github.com/craftcms/cms/issues/5559))
- Fixed a bug where Craft would update the search index for Matrix blocks and other nested elements, even if the owner element was saved with `$updateSearchIndex = false`.

## 3.4.1 - 2020-01-29

### Changed
- Craft now only logs errors and warnings for console requests, when Dev Mode isn’t enabled. ([#5256](https://github.com/craftcms/cms/issues/5256))
- Improved the styling of the system name in the global sidebar. ([#5524](https://github.com/craftcms/cms/issues/5524))
- The default MySQL backup command will now set the `--default-character-set` argument to the value of the `charset` database config setting. ([#5529](https://github.com/craftcms/cms/issues/5529))

### Fixed
- Fixed a bug where plugin settings would get mangled when installing Craft using an existing `project.yaml` file.
- Fixed a bug where Assets fields’ selection modals could be blank if the Default Upload Location setting specified an unpermitted volume. ([#5520](https://github.com/craftcms/cms/issues/5520))
- Fixed a bug where users’ Week Start Day preference was being ignored if set to Sunday. ([#5513](https://github.com/craftcms/cms/issues/5513))

## 3.4.0.2 - 2020-01-28

### Fixed
- Fixed a bug where installing Craft from the terminal wasn’t setting the `DB_DSN` environment variable in `.env`.
- Fixed a bug where sections could lose their preview targets when updating to Craft 3.4. ([#5519](https://github.com/craftcms/cms/issues/5519))
- Fixed a bug where preview target URLs weren’t being normalized to site URLs. ([#5519](https://github.com/craftcms/cms/issues/5519))

## 3.4.0.1 - 2020-01-28

### Fixed
- Fixed an error that could occur when updating to Craft 3.4.
- Fixed a bug where Assets fields’ selection modals could be blank if limited to a single folder. ([#5516](https://github.com/craftcms/cms/issues/5516))

## 3.4.0 - 2020-01-28

> {warning} If `useProjectConfigFile` is enabled and you are using the GraphQL API, restore a fresh database backup from your production environment before updating your development environment. Otherwise you may lose your GraphQL schema data when updating production.

> {warning} There have been some changes in behavior that plugin developers should be aware of! See [Updating Plugins for Craft 3.4](https://craftcms.com/guides/updating-plugins-for-craft-34) for details.

> {tip} Element search indexing is a little smarter in Craft 3.4. It’s recommended that you resave all your entries from your terminal **after** you’ve finished updating.
>
> ```bash
> > ./craft resave/entries --update-search-index
> ```

### Added
- Improved the overall look and feel of the Control Panel. ([#2883](https://github.com/craftcms/cms/issues/2883))
- Added an overflow menu for Control Panel tabs that don’t fit into the available space. ([#3073](https://github.com/craftcms/cms/issues/3073))
- Added support for delta element updates. ([#4064](https://github.com/craftcms/cms/issues/4064))
- Elements now track which field values have changed since the element was first loaded. ([#4149](https://github.com/craftcms/cms/issues/4149))
- Entry drafts now show which fields and attributes have changed within the draft, and which are outdated.
- If an entry draft contains outdated field and attribute values, it’s now possible to merge the latest source entry values into the draft manually, and they will be automatically merged in when the draft is published. ([#4642](https://github.com/craftcms/cms/issues/4642))
- “Set Status” element actions no longer have the option to disable multi-site elements globally; only for the currently selected site. ([#2817](https://github.com/craftcms/cms/issues/2817), [#2899](https://github.com/craftcms/cms/issues/2899))
- Multi-site entries’ edit pages no longer have the option to set the entry’s global status. Instead, only the current site’s status is shown by default, and that setting can be expanded to show all sites that the user has permission to edit, for bulk-editing the entry’s status across multiple sites. ([#2817](https://github.com/craftcms/cms/issues/2817), [#2899](https://github.com/craftcms/cms/issues/2899))
- It’s now possible to see all of the elements selected by relation fields from element indexes. ([#3030](https://github.com/craftcms/cms/issues/3030))
- Assets now have their own dedicated edit pages in the control panel. ([#1249](https://github.com/craftcms/cms/issues/1249))
- Asset volumes’ field layouts can now define multiple tabs.
- Assets now keep track of which user account was logged-in when the asset was uploaded. ([#3553](https://github.com/craftcms/cms/issues/3553))
- Asset indexes can now have an “Uploaded by” column.
- It’s now possible to eager-load assets with their `uploader` value.
- Added new “View files uploaded by other users”, “Edit files uploaded by other users”, “Replace files uploaded by other users”, “Remove files uploaded by other users”, and “Edit images uploaded by other users” user permissions.
- Assets fields now have a “Show unpermitted volumes” setting, which determines whether the field should show volumes that the user doesn’t have permission to view (disabled by default for new fields; enabled by default for existing fields). ([#887](https://github.com/craftcms/cms/issues/887))
- Assets fields now have a “Show unpermitted files setting, which determines whether the field should show files that the user doesn’t have permission to view per the new “View files uploaded by other users” permission.
- It’s now possible to download multiple assets at once as a zip file. ([#5259](https://github.com/craftcms/cms/issues/5259))
- It’s now possible to preview text and PDF assets, and plugins can add support for additional file types. ([#5136](https://github.com/craftcms/cms/pull/5136))
- It’s now possible to set a custom aspect ratio when cropping images with the image editor. ([#4359](https://github.com/craftcms/cms/issues/4359))
- It’s now possible to change the the aspect ratio orientation when cropping images with the image editor. ([#4359](https://github.com/craftcms/cms/issues/4359))
- Added the Queue Manager utility. ([#2753](https://github.com/craftcms/cms/issues/2753), [#3489](https://github.com/craftcms/cms/issues/3489))
- It’s now possible to define additional queues using `craft\queue\Queue`, with custom `channel` values. ([#5492](https://github.com/craftcms/cms/issues/5492))
- Added the `queue/release` action. ([#4777](https://github.com/craftcms/cms/issues/4777))
- Added the `utils/prune-revisions` action. ([#4851](https://github.com/craftcms/cms/issues/4851))
- Added the `verifyEmailPath` config setting.
- Added the `maxBackups` config setting. ([#2078](https://github.com/craftcms/cms/issues/2078))
- Added the `upscaleImages` config setting. ([#844](https://github.com/craftcms/cms/issues/844))
- Added the “Reply-To Address” email setting. ([#5498](https://github.com/craftcms/cms/issues/5498))
- Added the `{% requireGuest %}` Twig tag, which redirects a user to the path specified by the `postLoginRedirect` config setting if they’re already logged in. ([#5015](https://github.com/craftcms/cms/pull/5015))
- Added the `combine()` Twig function.
- Added the `|contains` Twig filter.
- Added the `|purify` Twig filter. ([#5184](https://github.com/craftcms/cms/issues/5184))
- Public registration forms can now customize the flash notice displayed on successful registration by passing a `userRegisteredNotice` param. ([#5213](https://github.com/craftcms/cms/issues/5213))
- It’s now possible to query for Matrix blocks by their field handle, via the new `field` param. ([#5218](https://github.com/craftcms/cms/issues/5218))
- It’s now possible to filter element query results by their related elements using relational fields’ element query params (e.g. `publisher(100)` rather than `relatedTo({targetElement: 100, field: 'publisher'})`). ([#5200](https://github.com/craftcms/cms/issues/5200))
- It’s now possible to query for elements by their custom field values via GraphQL. ([#5208](https://github.com/craftcms/cms/issues/5208))
- It’s now possible to eager-load the *count* of related elements, by setting `'count' => true` on the eager-loading criteria.
- GraphQL access tokens are now managed separately from schema definitions, making it possible to create multiple tokens for the same schema.
- GraphQL schemas are now stored in the project config (sans tokens). ([#4829]((https://github.com/craftcms/cms/issues/4829))
- Added a new “Expanded” element exporter type, which includes expanded custom field values, including Matrix and relational fields. ([#4484](https://github.com/craftcms/cms/issues/4484))
- It’s now possible to export elements as CSV, JSON, or XML files.
- Added support for plugin-supplied element exporters. ([#5090](https://github.com/craftcms/cms/issues/5090))
- Control panel pages can now implement Vue-based admin tables that support bulk actions, search, and pagination.
- Elements now have a `_count` field when queried via GraphQL, which returns the total number of related elements for a given relational field handle.
- It’s now possible to filter users by their groups when querying for them via GraphQL. ([#5374](https://github.com/craftcms/cms/issues/5374))
- Added the `asset`, `category`, `entry`, `globalSet`, `tag`, and `user` queries to fetch single elements via GraphQL. ([#5363](https://github.com/craftcms/cms/issues/5363))
- It’s now possible to apply the `transform` GraphQL directive to entire assets. ([#5425](https://github.com/craftcms/cms/issues/5425))
- The Image Editor now displays the resulting image size when cropping. ([#4551](https://github.com/craftcms/cms/issues/4551))
- Improved the crop behavior when dragging along the edges of an image in the Image Editor.
- The Sendmail mailer transport now has a “Sendmail Command” setting. ([#5445](https://github.com/craftcms/cms/pull/5445))
- Added support for the `CRAFT_EPHEMERAL` PHP constant, which can be defined as `true` when Craft is running on an environment with ephemeral storage.
- Added the `setup/php-session-table` command for creating a database table to store PHP sessions.
- Added `craft\assetpreviews\Image`.
- Added `craft\assetpreviews\Pdf`.
- Added `craft\assetpreviews\Text`.
- Added `craft\base\AssetPreviewHandler`.
- Added `craft\base\AssetPreviewHandlerInterface`.
- Added `craft\base\Element::ATTR_STATUS_CONFLICTED`.
- Added `craft\base\Element::ATTR_STATUS_MODIFIED`.
- Added `craft\base\Element::ATTR_STATUS_OUTDATED`.
- Added `craft\base\Element::defineExporters()`.
- Added `craft\base\Element::EVENT_REGISTER_EXPORTERS`.
- Added `craft\base\ElementExporter`.
- Added `craft\base\ElementExporterInterface`.
- Added `craft\base\ElementInterface::exporters()`
- Added `craft\base\ElementInterface::getAttributeStatus()`.
- Added `craft\base\ElementInterface::getDirtyAttributes()`.
- Added `craft\base\ElementInterface::getDirtyFields()`.
- Added `craft\base\ElementInterface::getEagerLoadedElementCount()`.
- Added `craft\base\ElementInterface::getEnabledForSite()`.
- Added `craft\base\ElementInterface::getFieldStatus()`.
- Added `craft\base\ElementInterface::isFieldDirty()`.
- Added `craft\base\ElementInterface::markAsClean()`.
- Added `craft\base\ElementInterface::setAttributeStatus()`.
- Added `craft\base\ElementInterface::setEagerLoadedElementCount()`.
- Added `craft\base\ElementInterface::setEnabledForSite()`.
- Added `craft\base\ElementInterface::trackChanges()`.
- Added `craft\base\FieldInterface::getTranslationDescription()`.
- Added `craft\base\Model::defineRules()`. Models that define a `rules()` method should use `defineRules()` instead, so `EVENT_DEFINE_RULES` event handlers have a chance to modify them.
- Added `craft\base\UtilityInterface::footerHtml()`.
- Added `craft\base\UtilityInterface::toolbarHtml()`.
- Added `craft\base\WidgetInterface::getSubtitle()`.
- Added `craft\behaviors\DraftBehavior::$dateLastMerged`.
- Added `craft\behaviors\DraftBehavior::$mergingChanges`.
- Added `craft\behaviors\DraftBehavior::$trackChanges`.
- Added `craft\behaviors\DraftBehavior::getIsOutdated()`.
- Added `craft\behaviors\DraftBehavior::getOutdatedAttributes()`.
- Added `craft\behaviors\DraftBehavior::getOutdatedFields()`.
- Added `craft\behaviors\DraftBehavior::isAttributeModified()`.
- Added `craft\behaviors\DraftBehavior::isAttributeOutdated()`.
- Added `craft\behaviors\DraftBehavior::isFieldModified()`.
- Added `craft\behaviors\DraftBehavior::isFieldOutdated()`.
- Added `craft\controllers\AssetsController::actionEditAsset()`.
- Added `craft\controllers\AssetsController::actionSaveAsset()`.
- Added `craft\controllers\DraftsController`.
- Added `craft\controllers\GraphqlController::actionDeleteToken()`.
- Added `craft\controllers\GraphqlController::actionEditPublicSchema()`.
- Added `craft\controllers\GraphqlController::actionEditPublicSchema()`.
- Added `craft\controllers\GraphqlController::actionEditToken()`.
- Added `craft\controllers\GraphqlController::actionSaveToken()`.
- Added `craft\controllers\GraphqlController::actionViewToken()`.
- Added `craft\controllers\UsersController::actionSessionInfo()`. ([#5355](https://github.com/craftcms/cms/issues/5355))
- Added `craft\db\ActiveRecord::behaviors()`, which now gives plugins a chance to define their own behaviors.
- Added `craft\db\ActiveRecord::EVENT_DEFINE_BEHAVIORS`.
- Added `craft\db\Connection::DRIVER_MYSQL`.
- Added `craft\db\Connection::DRIVER_PGSQL`.
- Added `craft\elements\Asset::$uploaderId`.
- Added `craft\elements\Asset::getDimensions()`.
- Added `craft\elements\Asset::getFormattedSize()`.
- Added `craft\elements\Asset::getFormattedSizeInBytes()`.
- Added `craft\elements\Asset::getPreviewThumbImg()`.
- Added `craft\elements\Asset::getUploader()`.
- Added `craft\elements\Asset::setUploader()`.
- Added `craft\elements\db\AssetQuery::$uploaderId`.
- Added `craft\elements\db\AssetQuery::uploader()`.
- Added `craft\elements\db\ElementQuery::clearCachedResult()`.
- Added `craft\elements\db\MatrixBlockQuery::field()`.
- Added `craft\elements\exporters\Expanded`.
- Added `craft\elements\exporters\Raw`.
- Added `craft\elements\MatrixBlock::$dirty`.
- Added `craft\events\AssetPreviewEvent`.
- Added `craft\events\BackupEvent::$ignoreTables`. ([#5330](https://github.com/craftcms/cms/issues/5330))
- Added `craft\events\DefineGqlTypeFieldsEvent`.
- Added `craft\events\DefineGqlValidationRulesEvent`.
- Added `craft\events\ExecuteGqlQueryEvent::$schemaId`.
- Added `craft\events\RegisterElementExportersEvent`.
- Added `craft\events\RegisterGqlPermissionsEvent`.
- Added `craft\events\TemplateEvent::$templateMode`.
- Added `craft\fields\Assets::$showUnpermittedVolumes`.
- Added `craft\gql\TypeManager`.
- Added `craft\gql\types\Number`.
- Added `craft\helpers\AdminTable`.
- Added `craft\helpers\App::isEphemeral()`.
- Added `craft\helpers\ArrayHelper::append()`.
- Added `craft\helpers\ArrayHelper::contains()`.
- Added `craft\helpers\ArrayHelper::isOrdered()`.
- Added `craft\helpers\ArrayHelper::prepend()`.
- Added `craft\helpers\Db::parseDsn()`.
- Added `craft\helpers\Db::url2config()`.
- Added `craft\helpers\FileHelper::invalidate()`.
- Added `craft\helpers\FileHelper::writeGitignoreFile()`.
- Added `craft\helpers\ProjectConfigHelper::flattenConfigArray()`.
- Added `craft\helpers\ProjectConfigHelper::packAssociativeArray()`.
- Added `craft\helpers\ProjectConfigHelper::packAssociativeArrays()`.
- Added `craft\helpers\ProjectConfigHelper::unpackAssociativeArray()`.
- Added `craft\helpers\ProjectConfigHelper::unpackAssociativeArrays()`.
- Added `craft\mail\Mailer::$replyTo`.
- Added `craft\migrations\CreatePhpSessionTable`.
- Added `craft\models\FieldLayoutTab::elementHasErrors()`.
- Added `craft\models\GqlToken`.
- Added `craft\models\MailSettings::$replyToEmail`.
- Added `craft\queue\Command::actionRelease()`.
- Added `craft\queue\jobs\UpdateSearchIndex::$fieldHandles`.
- Added `craft\queue\Queue::$channel`.
- Added `craft\queue\Queue::$db`.
- Added `craft\queue\Queue::$mutex`.
- Added `craft\queue\Queue::$tableName`.
- Added `craft\queue\QueueInterface::getJobDetails()`.
- Added `craft\queue\QueueInterface::getTotalJobs()`.
- Added `craft\queue\QueueInterface::releaseAll()`.
- Added `craft\queue\QueueInterface::retryAll()`.
- Added `craft\records\Asset::getUploader()`.
- Added `craft\records\GqlToken`.
- Added `craft\services\Assets::EVENT_REGISTER_PREVIEW_HANDLER`.
- Added `craft\services\Assets::getAssetPreviewHandler()`.
- Added `craft\services\Drafts::EVENT_AFTER_MERGE_SOURCE_CHANGES`.
- Added `craft\services\Drafts::EVENT_BEFORE_MERGE_SOURCE_CHANGES`.
- Added `craft\services\Drafts::mergeSourceChanges()`.
- Added `craft\services\Elements::createExporter()`.
- Added `craft\services\Gql::CONFIG_GQL_SCHEMAS_KEY`.
- Added `craft\services\Gql::deleteSchema()`.
- Added `craft\services\Gql::deleteTokenById()`.
- Added `craft\services\Gql::EVENT_REGISTER_GQL_PERMISSIONS`.
- Added `craft\services\Gql::getSchemaByUid()`.
- Added `craft\services\Gql::getTokenByAccessToken()`.
- Added `craft\services\Gql::getTokenById()`.
- Added `craft\services\Gql::getTokenByName()`.
- Added `craft\services\Gql::getTokenByUid()`.
- Added `craft\services\Gql::getTokens()`.
- Added `craft\services\Gql::getValidationRules()`.
- Added `craft\services\Gql::GRAPHQL_COUNT_FIELD`.
- Added `craft\services\Gql::handleChangedSchema()`.
- Added `craft\services\Gql::handleDeletedSchema()`.
- Added `craft\services\Gql::saveToken()`.
- Added `craft\services\Path::getConfigDeltaPath()`.
- Added `craft\services\Plugins::$pluginConfigs`. ([#1989](https://github.com/craftcms/cms/issues/1989))
- Added `craft\services\ProjectConfig::$maxDeltas`.
- Added `craft\services\ProjectConfig::CONFIG_ALL_KEY`.
- Added `craft\services\ProjectConfig::CONFIG_ASSOC_KEY`.
- Added `craft\services\ProjectConfig::CONFIG_DELTA_FILENAME`.
- Added `craft\services\ProjectConfig::CONFIG_DELTA_FILENAME`.
- Added `craft\services\ProjectConfig::CONFIG_DELTA_FILENAME`.
- Added `craft\services\ProjectConfig::CONFIG_DELTA_FILENAME`.
- Added `craft\services\ProjectConfig::CONFIG_DELTA_FILENAME`.
- Added `craft\services\ProjectConfig::CONFIG_DELTA_FILENAME`.
- Added `craft\services\ProjectConfig::CONFIG_DELTA_FILENAME`.
- Added `craft\services\ProjectConfig::CONFIG_DELTA_FILENAME`.
- Added `craft\utilities\QueueManager`.
- Added `craft\web\assets\admintable\AdminTableAsset`.
- Added `craft\web\assets\queuemanager\QueueManagerAsset`.
- Added `craft\web\Controller::requireGuest()`.
- Added `craft\web\CsvResponseFormatter`.
- Added `craft\web\twig\nodes\RequireGuestNode`.
- Added `craft\web\twig\tokenparsers\RequireGuestTokenParser`.
- Added `craft\web\twig\variables\Paginate::getDynamicRangeUrls()`, making it easy to create Google-style pagination links. ([#5005](https://github.com/craftcms/cms/issues/5005))
- Added `craft\web\User::guestRequired()`.
- Added `craft\web\View::$minifyCss`.
- Added `craft\web\View::$minifyJs`.
- Added `craft\web\View::getDeltaNames()`.
- Added `craft\web\View::getIsDeltaRegistrationActive()`.
- Added `craft\web\View::registerDeltaName()`.
- Added `craft\web\View::setIsDeltaRegistrationActive()`.
- Added the `Craft.ui.createDateRangePicker()` JavaScript method.
- Added the `Craft.VueAdminTable` JavaScript class.
- Added the `beforeUpdateIframe` and `switchTarget` events to the `Craft.Preview` JavaScript class. ([#5359](https://github.com/craftcms/cms/issues/5359))
- The `Craft.t()` JavaScript method is now capable of parsing `number` and `plural` formatted params (e.g. `{num, plural, =1{item} other{items}}`).
- Added the `cp.users.edit.prefs` template hook to the Edit User page. ([#5114](https://github.com/craftcms/cms/issues/5114))
- The `_layouts/elements.html` control panel layout template can now be used for elements that don’t support drafts or revisions.
- Added the [Interactive Shell Extension for Yii 2](https://github.com/yiisoft/yii2-shell). ([#5228](https://github.com/craftcms/cms/issues/5228))
- Added the Minify PHP package.

### Changed
- Control panel requests are now always set to the primary site, regardless of the URL they were accessed from.
- The control panel no longer shows the tab bar on pages with only one tab. ([#2915](https://github.com/craftcms/cms/issues/2915))
- The queue info in the global sidebar no longer shows an HUD with job details when clicked; the user is now brought to the new Queue Manager utility, if they have permission to view it. ([#4040](https://github.com/craftcms/cms/issues/4040))
- Element indexes now load up to 100 elements per page/batch, rather than 50. ([#4555](https://github.com/craftcms/cms/issues/4555))
- The Assets index page now updates the URL when the selected volume changes.
- Sections’ entry URI format settings are now shown when running Craft in headless mode. ([#4934](https://github.com/craftcms/cms/issues/4934))
- The “Primary entry page” preview target is now user-customizable alongside all other preview targets in sections’ settings. ([#4520](https://github.com/craftcms/cms/issues/4520))
- Sections’ “Preview Targets” setting now has a “Refresh” checkbox column, which can be unchecked to prevent preview frames from being refreshed automatically when content changes. ([#5359](https://github.com/craftcms/cms/issues/5359))
- Entry drafts are no longer auto-created when the “Preview” button is clicked, unless/until the content has changed. ([#5201](https://github.com/craftcms/cms/issues/5201))
- Unsaved entries’ URIs are now updated on each autosave. ([#4581](https://github.com/craftcms/cms/issues/4581))
- Edit Entry pages now show the entry’s status in the meta pane.
- Plain Text fields can now specify a maximum size in bytes. ([#5099](https://github.com/craftcms/cms/issues/5099))
- Plain Text fields’ Column Type settings now have an “Automatic” option, which is selected by default for new fields. ([#5099](https://github.com/craftcms/cms/issues/5099))
- Matrix fields now show an accurate description of their propagation behavior in the translation icon tooltip. ([#5304](https://github.com/craftcms/cms/issues/5304))
- The Clear Caches utility now has info icons next to most cache options with more details about what the cache option refers to. ([#5418](https://github.com/craftcms/cms/issues/5418))
- The `users/login` action no longer sets a “Logged in.” flash notice. ([#5383](https://github.com/craftcms/cms/issues/5383))
- Local asset volumes now ensure that their folder exists on save, and if it doesn’t, a `.gitignore` file will be added automatically to it, excluding the directory from Git. ([#5237](https://github.com/craftcms/cms/issues/5237))
- Set Password and Verify Email links now use the `setPasswordPath` and `verifyEmailPath` config settings. ([#4925](https://github.com/craftcms/cms/issues/4925))
- Craft now uses the `slugWordSeparator` when generating URI formats. ([#5315](https://github.com/craftcms/cms/pull/5315))
- The `loginPath` and `logoutPath` config setings can now be set to `false` to disable front-end login/logout. ([#5352](https://github.com/craftcms/cms/issues/5352))
- The `loginPath`, `logoutPath`, `setPasswordPath`, and `verifyEmailPath` config settings are now ignored when Craft is running in headless mode.
- ImageMagick is no longer used when the `imageDriver` config setting is set to `auto`, if `Imagick::queryFormats()` returns an empty array. ([#5435](https://github.com/craftcms/cms/issues/5435))
- CSS registered with `craft\web\View::registerCss()` or the `{% css %}` tag is now minified by default. ([#5183](https://github.com/craftcms/cms/issues/5183))
- JavaScript code registered with `craft\web\registerJs()` or the `{% js %}` tag is now minified per the `useCompressedJs` config setting. ([#5183](https://github.com/craftcms/cms/issues/5183))
- `resave/*` commands now have an `--update-search-index` argument (defaults to `false`). ([#4840](https://github.com/craftcms/cms/issues/4840))
- The installer now requires `config/db.php` to be setting the `dsn` database config setting with a `DB_DSN` environment variable, if a connection can’t already be established.
- The full GraphQL schema is now always generated when Dev Mode is enabled.
- Punctuation is now removed from search keywords and search terms, rather than being replaced with a space. ([#5214](https://github.com/craftcms/cms/issues/5214))
- The `_includes/forms/field.html` template now supports `fieldAttributes`, `labelAttributes`, and `inputAttributes` variables.
- The `_includes/field.html` template now supports a `registerDeltas` variable.
- The `_layouts/cp.html` template now supports `mainAttributes` and `mainFormAttributes` variables.
- Plugins can now modify the GraphQL schema via `craft\gql\TypeManager::EVENT_DEFINE_GQL_TYPE_FIELDS`.
- Plugins can now modify the GraphQL permissions via `craft\services\Gql::EVENT_REGISTER_GQL_PERMISSIONS`.
- Number fields now return the `Number` type when queried via GraphQL, which can be an integer, a float, or null. ([#5344](https://github.com/craftcms/cms/issues/5344))
- Renamed the`QueryParameter` GraphQL type to `QueryArgument`.
- If any elements are selected while exporting, only the selected elements will be included in the export. ([#5130](https://github.com/craftcms/cms/issues/5130))
- Craft now sorts the `project.yaml` file alphabetically by keys. ([#5147](https://github.com/craftcms/cms/issues/5147))
- The project config is now stored in its own `projectconfig` table, rather than a `config` column within the `info` table.
- Project config event handlers are now triggered in order of specificity (from least-to-most specific).
- Active record classes now normalize attribute values right when they are set.
- Entry queries no longer factor in seconds when looking for currently live entries. ([#5389](https://github.com/craftcms/cms/issues/5389))
- Editable tables now set existing row’s cell values to their column’s default value, if the cell is missing from the row data.
- Preview targets can now opt out of being automatically refreshed when content changes, by setting `refresh` to `false` on their target definition. ([#5359](https://github.com/craftcms/cms/issues/5359))
- The old `craft\controllers\AssetsController::actionSaveAsset()` method has been renamed to `actionUpload()`.
- Assets fields now open their asset selection modals to the field's Default Upload Location, if it exists. ([#2778](https://github.com/craftcms/cms/issues/2778)
- `craft\config\GeneralConfig::getLoginPath()` and `getLogoutPath()` may now return non-string values.
- `craft\elements\Asset::getImg()` now has an optional `$transform` argument. ([#3563](https://github.com/craftcms/cms/issues/3563))
- `craft\helpers\Db::prepDateForDb()` now has a `$stripSeconds` argument (defaults to `false`).
- `craft\i18n\Formatter::asShortSize()` now capitalizes the size unit.
- `craft\mail\Message::setReplyTo()` can now be set to a `craft\elements\User` object, or an array of them.
- `craft\models\GqlSchema::$scope` is now read-only.
- `craft\services\Elements::resaveElements()` now has an `$updateSearchIndex` argument (defaults to `false`). ([#4840](https://github.com/craftcms/cms/issues/4840))
- `craft\services\Elements::saveElement()` now has an `$updateSearchIndex` argument (defaults to `true`). ([#4840](https://github.com/craftcms/cms/issues/4840))
- `craft\services\ProjectConfig::areChangesPending()` will now return `true` if the path was updated but not processed yet.
- `craft\services\ProjectConfig::processConfigChanges()` now has a `$message` argument to specify the reason for config changes.
- `craft\services\ProjectConfig::remove()` now has a `$message` argument to specify the reason for config changes.
- `craft\services\ProjectConfig::set()` now has a `$message` argument to specify the reason for config changes.
- `craft\services\Search::indexElementAttributes()` now has a `$fieldHandles` argument, for specifying which custom fields’ keywords should be updated.
- `craft\web\Controller::renderTemplate()` now has a `$templateMode` argument.
- `craft\web\View::renderTemplate()`, `renderPageTemplate()`, `renderTemplateMacro()`, `doesTemplateExist()`, and `resolveTemplate()` now have `$templateMode` arguments. ([#4570](https://github.com/craftcms/cms/pull/4570))
- The `ContentBehavior` and `ElementQueryBehavior` behavior classes have been replaced by a single `CustomFieldBehavior` class.
- Matrix fields now trigger a `blockDeleted` JavaScript event when a block is deleted. ([#5329](https://github.com/craftcms/cms/issues/5329))
- The `afterUpdateIframe` event fired by the `Craft.Preview` JavaScript class now includes `target` and `$iframe` data properties.
- Replaced the deprecated zend-feed library with laminas-feed. ([#5400](https://github.com/craftcms/cms/issues/5400))
- The `index-assets/*` commands now have a `--deleteMissingAssets` option, which deletes the records of Assets that are missing their files after indexing. ([#4928](https://github.com/craftcms/cms/issues/4928))
- Updated Yii to 2.0.32.
- Updated yii2-queue to 2.3.
- Updated Garnish to 0.1.32.

### Deprecated
- Deprecated the `url`, `driver`, `database`, `server`, `port`, and `unixSocket` database config settings. `dsn` should be used instead.
- Deprecated `craft\config\DbConfig::DRIVER_MYSQL`.
- Deprecated `craft\config\DbConfig::DRIVER_PGSQL`.
- Deprecated `craft\config\DbConfig::updateDsn()`.
- Deprecated `craft\controllers\UsersController::actionGetRemainingSessionTime()`. `actionSessionInfo()` should be used instead.
- Deprecated `craft\elements\Asset::getSupportsPreview()`. Use `craft\services\Assets::getAssetPreviewHandler()` instead.
- Deprecated `craft\events\ExecuteGqlQueryEvent::$accessToken`. Use `craft\events\ExecuteGqlQueryEvent::$schemaId` instead.
- Deprecated `craft\services\ProjectConfig::$maxBackups`. `$maxDeltas` should be used instead.
- Deprecated `craft\services\Search::indexElementFields()`.

### Removed
- Removed `craft\events\SetStatusEvent`.
- Removed `craft\models\GqlSchema::PUBLIC_TOKEN`.
- Removed `craft\models\GqlSchema::$accessToken`.
- Removed `craft\models\GqlSchema::$enabled`.
- Removed `craft\models\GqlSchema::$expiryDate`.
- Removed `craft\models\GqlSchema::$lastUsed`.
- Removed `craft\models\GqlSchema::$dateCreated`.
- Removed `craft\models\GqlSchema::$isTemporary`.
- Removed `craft\models\GqlSchema::getIsPublic()`.

### Fixed
- Fixed a SQL error that could occur if the `info` table has more than one row. ([#5222](https://github.com/craftcms/cms/issues/5222))
- Fixed a bug where the control panel UI could come to a grinding halt if a large number of jobs were in the queue. ([#4533](https://github.com/craftcms/cms/issues/4533))
- Fixed a layout issue where the control panel footer would be hidden if the Debug Toolbar was shown. ([#4591](https://github.com/craftcms/cms/issues/4591))
- Fixed a bug where the image editor would not immediately apply new aspect ratio selections when cropping images.
- Fixed a bug where the `maxBackups` config setting wasn’t getting applied if a custom `backupCommand` was set.
- Fixed a bug where it wasn’t possible to use aliases for Matrix fields when querying via GraphQL. ([#5008](https://github.com/craftcms/cms/issues/5008))
- Fixed a bug where Lightswitch column values within Table fields weren’t returning boolean values when queried via GraphQL. ([#5344](https://github.com/craftcms/cms/issues/5344))
- Fixed a bug where deactivating the Crop tool in the Image Editor would not set the image zoom correctly for straightened images.
- Fixed a PHP error that could occur when running jobs from the queue in some PostgreSQL installations. ([#2715](https://github.com/craftcms/cms/issues/2715))
- Fixed a bug where some classes didn’t support `EVENT_DEFINE_BEHAVIORS`.
- Fixed a bug where directives applied to object fields would be ignored when using GraphQL.
- Fixed a SQL error that could occur when merging an element that belonged to a structure into another element that didn’t. ([#5450](https://github.com/craftcms/cms/issues/5450))
- Fixed a bug where eager-loaded relational fields would fetch elements from other sites by default. ([#5451](https://github.com/craftcms/cms/issues/5451))
- Fixed a bug where Project Config event handlers weren’t getting triggered if a parent config path had been updated in the same request. ([#5440](https://github.com/craftcms/cms/issues/5440))
- Fixed a SQL error that could occur when searching for elements, if MySQL was used and the `searchindex` table was using InnoDB. ([#3862](https://github.com/craftcms/cms/issues/5440))
- Fixed a PHP error that occurred when a dynamically generated class was loaded before it was finished being written. ([#5434](https://github.com/craftcms/cms/issues/5434))
- Fixed an error that occurred after disabling a section for the primary site, while its existing entries were being resaved. ([#5489](https://github.com/craftcms/cms/issues/5489))
- Fixed a bug where radio buttons within radio groups were getting `id` attributes even if no `id` was passed. ([#5508](https://github.com/craftcms/cms/issues/5508))

## 3.3.20.1 - 2020-01-14

### Fixed
- Fixed a PHP error that would occur when running console commands. ([#5436](https://github.com/craftcms/cms/issues/5436))

## 3.3.20 - 2020-01-14

### Changed
- The control panel will now display an alert if `useProjectConfigFile` is enabled, but the `project.yaml` file isn’t writable. ([#4319](https://github.com/craftcms/cms/issues/4319))
- Browser-based form validation is now disabled for element editor HUDs. ([#5433](https://github.com/craftcms/cms/issues/5433))

### Fixed
- Fixed a bug where entry revision menus could list sites that the entry didn’t support. ([#5387](https://github.com/craftcms/cms/issues/5387))
- Fixed a PHP warning that occurred when creating a new database backup. ([#5393](https://github.com/craftcms/cms/issues/5393))
- Fixed an error that could occur when saving a Table field. ([#5398](https://github.com/craftcms/cms/issues/5398))
- Fixed a bug where an unknown error was displayed when attempting to create an Asset folder without proper permissions. ([#5223](https://github.com/craftcms/cms/issues/5223))
- Fixed a PHP warning that occurred sometimes when Craft was attempting to list resized versions of asset images. ([#5399](https://github.com/craftcms/cms/issues/5399))
- Fixed a bug where preview target URLs weren’t getting generated correctly if they contained an anchor. ([#5404](https://github.com/craftcms/cms/issues/5404))
- Fixed couple bugs related to entry preview frames maintaining their scroll position between refreshes. ([#5404](https://github.com/craftcms/cms/issues/5404))
- Fixed a bug where Matrix blocks weren’t getting updated correctly when their field’s Propagation Method setting was changed via `project.yaml`. ([#5295](https://github.com/craftcms/cms/issues/5295))
- Fixed an error that could occur when syncing the project config if a Matrix field had been changed to something else. ([#5419](https://github.com/craftcms/cms/issues/5419))
- Fixed a bug where changes to an entry draft’s name or notes weren’t getting saved until the next draft autosave. ([#5432](https://github.com/craftcms/cms/issues/5432))

### Security
- Fixed XSS vulnerabilities.

## 3.3.19 - 2019-12-30

### Changed
- Improved the performance of `craft\helpers\StringHelper::containsMb4()`. ([#5366](https://github.com/craftcms/cms/issues/5366))
- Updated Yii to 2.0.31.

### Security
- Fixed an information exposure vulnerability.

## 3.3.18.4 - 2019-12-21

### Fixed
- Fixed a bug where “Updating search indexes” jobs would show inaccurate progress bars. ([#5358](https://github.com/craftcms/cms/pull/5358))
- Fixed a PHP error that could occur when using the `|attr` filter on an HTML element that had an existing attribute with an empty value. ([#5364](https://github.com/craftcms/cms/issues/5364))
- Fixed a race condition that could result in a PHP error when generating `ElementQueryBehavior.php`. ([#5361](https://github.com/craftcms/cms/issues/5361))

### Security
- Fixed a bug where Craft was renewing the identity cookie each time it checked on the user’s remaining session time. ([#3951](https://github.com/craftcms/cms/issues/3951))

## 3.3.18.3 - 2019-12-17

### Changed
- Slug fields’ translation icon tooltips now clarify that their values are translated for each site. ([#2064](https://github.com/craftcms/cms/issues/2064))

### Fixed
- Fixed a PHP error that could occur when `craft\services\Elements::getElementById()` was called with an element whose class didn’t exist. ([#5345](https://github.com/craftcms/cms/issues/5345))
- Fixed a PHP error that could occur when autoloading the `ContentBehavior` class in some environments.

## 3.3.18.2 - 2019-12-15

### Changed
- Autosuggest inputs now restore focus to the input field when an alias is chosen. ([#5338](https://github.com/craftcms/cms/issues/5338))
- The Guzzle requirement now excludes Guzzle 6.5.0. ([#5326](https://github.com/craftcms/cms/issues/5326))

## 3.3.18.1 - 2019-12-10

### Fixed
- Fixed a JavaScript error that could occur if Craft didn’t have a license key yet.

## 3.3.18 - 2019-12-10

### Added
- Added `craft\queue\jobs\ApplyMatrixPropagationMethod`.
- Added `craft\services\Matrix::getSupportedSiteIds()`.

### Changed
- When a Matrix field’s Propagation Method setting changes, the field’s blocks are now duplicated into any sites where their content would have otherwise been deleted. ([#5182](https://github.com/craftcms/cms/issues/5182))
- Title fields’ translation icon tooltips now clarify that their values are translated for each site. ([#2064](https://github.com/craftcms/cms/issues/2064))

### Deprecated
- Deprecated `craft\services\Matrix::getSupportedSiteIdsForField()`. `getSupportedSiteIds()` should be used instead.

### Fixed
- Fixed a bug where the page URL could change when interacting with element selection modals. ([#5254](https://github.com/craftcms/cms/issues/5254))
- Fixed a bug where entry draft changes could go unnoticed if they were made while another change was being saved. ([#5305](https://github.com/craftcms/cms/issues/5305))
- Fixed an error that could occur when using the `|group` filter, if a function name was passed in (e.g. `date`).
- Fixed a bug where `craft\helpers\FileHelper::writeToFile()` wasn’t waiting until a lock could be acquired before writing to the file.
- Fixed an issue where the Plugin Store was not creating a new cart when it was not able to retrieve an existing one. ([#5318](https://github.com/craftcms/cms/issues/5318))

## 3.3.17 - 2019-12-03

### Added
- Added `craft\base\ElementInterface::lowerDisplayName()` and `pluralLowerDisplayName()`. ([#5271](https://github.com/craftcms/cms/issues/5271))

### Changed
- Error templates now have a `statusCode` variable even if the originating exception wasn’t an instance of `yii\web\HttpException`. ([#5273](https://github.com/craftcms/cms/issues/5273))
- Number fields now normalize their numbers to integers or floats, if the value that came from the database is a numeric string. ([#5268](https://github.com/craftcms/cms/issues/5268))
- Craft no longer throws an `UnknownPropertyException` if a Local asset volume was converted to a different volume type from `config/volumes.php`. ([#5277](https://github.com/craftcms/cms/issues/5277))

### Fixed
- Fixed an issue where string encoding might not behave as expected in some environments running PHP 7.3 or greater. ([#4239](https://github.com/craftcms/cms/issues/4239))
- Fixed an error that occurred when editing an entry if one of its past revisions used an entry type that was soft-deleted. ([#5270](https://github.com/craftcms/cms/issues/5270))
- Fixed a JavaScript error that occurred when previewing assets via the “Preview file” action. ([#5272](https://github.com/craftcms/cms/pull/5272))
- Fixed a bug where it was impossible to pass `null` values to arguments on GraphQL fields. ([#5267](https://github.com/craftcms/cms/issues/5267))
- Fixed a bug where Craft wouldn’t update the search indexes for non-localized element types (like Users) when the primary site was changed. ([#5281](https://github.com/craftcms/cms/issues/5281))
- Fixed a bug where it wasn’t possible to change images’ focal points on mobile. ([#3669](https://github.com/craftcms/cms/issues/3669))
- Fixed a bug where it wasn’t possible to crop images on mobile. ([#5279](https://github.com/craftcms/cms/issues/5279))
- Fixed an error that occurred if a token route didn’t specify any params. ([#5282](https://github.com/craftcms/cms/pull/5282))
- Fixed a PHP error that occurred when calling the deprecated `craft.session.getRememberedUsername()` template method, if the `username` cookie wasn’t set. ([#5291](https://github.com/craftcms/cms/issues/5291))
- Fixed a PHP error that occurred if the path param (`p`) was set to an array. ([#5292](https://github.com/craftcms/cms/issues/5292))
- Fixed an error that occurred when viewing trashed entries, if any of them had been deleted along with a user account. ([#5287](https://github.com/craftcms/cms/issues/5287))

## 3.3.16.3 - 2019-11-26

### Fixed
- Fixed an error that occurred when an element query’s `indexBy` param was set `id`, `dateCreated`, `dateUpdated`, or `uid`.

## 3.3.16.2 - 2019-11-26

### Fixed
- Fixed a SQL error that occurred when an element query’s `indexBy` param set to a column from a table besides `elements`. ([#5216](https://github.com/craftcms/cms/issues/5216))
- Fixed an issue where the edition was not taken into account when clicking “Buy Now” buttons on Settings → Plugins.

## 3.3.16.1 - 2019-11-22

### Fixed
- Fixed an error that occurred if Stringy 5.2 was installed.

## 3.3.16 - 2019-11-22

### Added
- Added `craft\models\GqlSchema::getAllScopePairs()`.
- Added `craft\models\GqlSchema::getAllScopePairsForAction()`.
- Added `craft\web\assets\axios\AxiosAsset.php`.

### Changed
- Improved Plugin Store performance.
- Craft now makes most of its API requests from JavaScript rather than PHP, so servers with maxed-out HTTP connections won’t get hung up waiting for the API response before serving additional requests. ([#5194](https://github.com/craftcms/cms/issues/5194), [#5232](https://github.com/craftcms/cms/issues/5232))
- `errorSummary` is now a reserved field handle. ([#3032](https://github.com/craftcms/cms/issues/3032))
- The `project-config/rebuild` command now ignores the `allowAdminChanges` config setting.
- Improved the error message when failing to sync global set. ([#5257](https://github.com/craftcms/cms/issues/5257))
- It’s now easier to send JSON requests with `Craft.postActionRequest()`, by passing `contentType: 'json'` in the `options` argument.
- Updated svg-sanitizer to 0.13.
- Updated Yii to 2.0.30.

### Deprecated
- Deprecated `craft\web\assets\graphiql\VendorAsset`.

### Fixed
- Fixed a SQL error that could occur when using PostgreSQL.
- Fixed a SQL error that could occur when calling an element query’s `ids()` method with `indexBy('id')` set on it. ([#5216](https://github.com/craftcms/cms/issues/5216))
- Fixed a layout issue with the GraphQL → Explore page on narrow browser windows. ([#5219](https://github.com/craftcms/cms/issues/5219))
- Fixed a bug where `craft\helpers\UrlHelper::buildQuery()` would remove array param index numbers. ([#5233](https://github.com/craftcms/cms/issues/5233))
- Fixed a PHP error that could occur when autoloading the `ContentBehavior` and `ElementQueryBehavior` classes in some environments.
- Fixed an error where it wasn’t possible to query by Date/Time field values via GraphQL. ([#5240](https://github.com/craftcms/cms/issues/5240))
- Fixed an error where GraphQL caches weren’t getting invalidated when an element was deleted. ([#5238](https://github.com/craftcms/cms/issues/5238))
- Fixed an error where rebuilding the project config would omit sections’ preview targets. ([#5215](https://github.com/craftcms/cms/issues/5215))
- Fixed an error that occurred whet attempting to preview an entry revision. ([#5244](https://github.com/craftcms/cms/issues/5244))
- Fixed a PHP error that could occur when the `relatedTo` param was set to an element query that would yield no results. ([#5242](https://github.com/craftcms/cms/issues/5242))
- Fixed an error that could occur when saving a Matrix field. ([#5258](https://github.com/craftcms/cms/issues/5258))
- Fixed a bug where Craft would sometimes fail to generate a correct GraphQL schema when Matrix fields were involved. ([#5255](https://github.com/craftcms/cms/issues/5255))

### Security
- Craft now requires Portable UTF-8 5.4.28 or later, fixing a security vulnerability.

## 3.3.15 - 2019-11-05

### Fixed
- Fixed a bug where it wasn’t possible to apply project config changes that removed a Matrix block type which contained a nested Super Table field, if `allowAdminChanges` was set to `false`. ([#5078](https://github.com/craftcms/cms/issues/5078))
- Fixed a bug where the nag alert that was shown when the wrong Craft edition was installed was including a “Resolve” link even if the user didn’t have access to the Plugin Store. ([#5190](https://github.com/craftcms/cms/issues/5190))
- Fixed a PHP error that could occur when saving an element, if it had a Dropdown field that had been programmatically saved with integer option values. ([#5172](https://github.com/craftcms/cms/issues/5172))
- Fixed a bug where “Updating search indexes” jobs could fail. ([#5191](https://github.com/craftcms/cms/issues/5191))
- Fixed an error that could occur if an invalid PHP interval string was passed to `craft\helpers\DateTimeHelper::isValidIntervalString()`. ([#5193](https://github.com/craftcms/cms/issues/5193))
- Fixed a bug where it wasn’t possible to access categories’ and tags’ `groupId` property via GraphQL. ([#5199](https://github.com/craftcms/cms/issues/5199))

### Security
- Fixed a bug where rows in the `sessions` table weren’t getting deleted when a user was logged out.

## 3.3.14 - 2019-10-30

### Added
- GraphQL entry queries now support an `authorGroupId` argument.
- Added `craft\gql\types\QueryArgument`.

### Changed
- It’s now possible to provide multiple values for the `height`, `width`, and `size` arguments when querying or filtering assets via GraphQL.
- It’s now possible to provide multiple values for the `expiryDate` and `postDate` arguments when querying for elements via GraphQL.
- It’s now possible to use the `not` keyword in the `id` argument when querying for elements via GraphQL.
- It’s now possible to use the `not` keyword in the `folderId` and `volumeId` arguments when querying or filtering assets via GraphQL.
- It’s now possible to use the `not` keyword in the `groupId` argument when querying or filtering tags or categories via GraphQL.
- It’s now possible to use the `not` keyword in the `sectionId`, `typeId`, and `authorId` arguments when querying or filtering entries via GraphQL.
- It’s now possible to use the `not` keyword in the `fieldId`, `ownerId`, and `typeId` when filtering Matrix blocks via GraphQL.
- Craft no longer bundles Bootstrap, as the Debug Extension now provides its own copy.
- Updated the bundled locale data based on ICU 64.1.
- Formatted dates now include two-digit months and days if that’s what’s called for by the ICU date formats. ([#5186](https://github.com/craftcms/cms/issues/5186))

### Fixed
- Fixed a bug where Edit Entry pages would often warn authors when leaving the page even if nothing had changed, if there was a Redactor field or other field that was doing its own value normalization on page load. ([craftcms/redactor#161](https://github.com/craftcms/redactor/issues/161))
- Fixed a bug where assets could remain in their temporary upload location after an entry was first published. ([#5139](https://github.com/craftcms/cms/issues/5139)
- Fixed a bug where the `update` command could run out of memory. ([#1852](https://github.com/craftcms/cms/issues/1852))
- Fixed a bug where saving a new GraphQL schema would not populate the UID property.
- Fixed a bug where Craft wasn’t clearing search keywords for custom fields that weren’t searchable anymore. ([#5168](https://github.com/craftcms/cms/issues/5168))
- Fixed a bug where `relatedTo` element query params weren’t returning elements that were related to the source element when previewing a draft or revision.
- Fixed a bug where importing project config changes would break if they contained a changed global set and orphaned Matrix block types. ([#4789](https://github.com/craftcms/cms/issues/4789)

## 3.3.13 - 2019-10-23

### Added
- It’s now possible to pass arrow functions to the `|group` filter. ([#5156](https://github.com/craftcms/cms/issues/5156))

### Changed
- Underscores are now stripped from search keywords before being saved to the database.

### Fixed
- Fixed a bug where translation message parameters weren’t getting parsed correctly if the installed ICU library was less than version 4.8. ([#4995](https://github.com/craftcms/cms/issues/4995))
- Fixed a bug where GraphQL caches were not being invalidated on element save. ([#5148](https://github.com/craftcms/cms/issues/5148))
- Fixed a bug where GraphQL type generators provided by plugins were not getting invoked when building introspection schemas. ([#5149](https://github.com/craftcms/cms/issues/5149))
- Fixed an error that occurred when using the `|json_encode` Twig filter on console requests. ([#5150](https://github.com/craftcms/cms/issues/5150))
- Fixed a bug where editable table rows could get taller than they should. ([#5159](https://github.com/craftcms/cms/issues/5159))

## 3.3.12 - 2019-10-22

### Added
- GraphQL query results are now cached.
- The GraphQL → Explore page now lists a “Full Schema” option before the Public Schema and any custom-defined schemas.
- Added the “GraphQL caches” option for the Clear Caches utility.
- Added the `gql()` Twig function, which executes a GraphQL query and returns the result.
- Added the `enableGraphQlCaching` config setting.
- Added the `transform` GraphQL parameter for asset URLs (alias of `handle`).
- Added the `url` field to the `EntryInterface` GraphQL type. ([#5113](https://github.com/craftcms/cms/issues/5113))
- Added the `relatedTo` and `relatedToAll` arguments for all GraphQL element queries. ([#5071](https://github.com/craftcms/cms/issues/5071))
- Added support for multi-site GraphQL element queries. ([#5079](https://github.com/craftcms/cms/issues/5079))
- Added `craft\helpers\Gql::createFullAccessSchema()`.
- Added `craft\models\GqlSchema::$isTemporary`.
- Added the `$invalidateCaches` argument to `craft\services\Gql::saveSchema()`.

### Changed
- Matrix blocks now maintain the same `display` style when expanded as they had before they were initially collapsed. ([#5075](https://github.com/craftcms/cms/issues/5075))
- It’s no longer necessary to register GraphQL type loaders when creating types.
- Improved the performance of downloading remote assets. ([#5134](https://github.com/craftcms/cms/pull/5134))
- The `craft\services\Gql::executeQuery()` method now expects an active schema object, instead of a GraphQL Schema object.
- The `users/save-user` action no longer copies `unverifiedEmail` validation errors over to the `email` attribute if the `email` attribute already has its own errors.
- `users/set-password` requests now respond with JSON if the request accepts a JSON response. ([#5138](https://github.com/craftcms/cms/pull/5138))

### Deprecated
- Deprecated the `$checkToken` argument for `craft\gql\base\Query::getQueries()`. `craft\helpers\Gql::getFullAccessSchema()` should be used instead to ensure all queries are returned.

### Fixed
- Fixed a bug that could occur when using plugin specific config files while running functional tests. ([#5137](https://github.com/craftcms/cms/pull/5137))
- Fixed an error that occurred when loading a relational field’s selection modal, if no sources were visible.
- Fixed a bug where required relational fields would get a validation error if only elements from other sites were selected. ([#5116](https://github.com/craftcms/cms/issues/5116))
- Fixed a bug where the “Profile Twig templates when Dev Mode is disabled” admin preference wasn’t saving. ([#5118](https://github.com/craftcms/cms/pull/5118))
- Fixed a bug where failed queue jobs were losing their `dateReserved`, `timeUpdated`, `progress`, and `progressLabel` values.
- Fixed a PHP error occurred when viewing the PHP Info utility if `register_argc_argv` was set to `On` in `php.ini`. ([#4878](https://github.com/craftcms/cms/issues/4878))
- Fixed a bug where the `craft\queue\jobs\UpdateSearchIndex` was ignorning the `siteId` property.
- Fixed a bug where Craft could attempt to perform transforms on element URLs for elements that were not Assets when using GraphQL.

### Fixed
- Fixed a bug where it was impossible to `*` as a value for `site` arguments with GraphQL. ([#5079](https://github.com/craftcms/cms/issues/5079))

## 3.3.11 - 2019-10-16

### Added
- Added `craft\events\ExecuteGqlQueryEvent`.
- Added `craft\services\Gql::EVENT_BEFORE_EXECUTE_GQL_QUERY`.
- Added `craft\services\Gql::EVENT_AFTER_EXECUTE_GQL_QUERY`.
- Added `craft\services\Gql::executeQuery()`.

### Changed
- Dropdown and Multi-select fields can now have duplicate option labels, as long as they are in different optgroups. ([#5105](https://github.com/craftcms/cms/issues/5105))

### Fixed
- Fixed a bug where user email changes were going through email verification even if someone with permission to administrate users was making the change. ([#5088](https://github.com/craftcms/cms/issues/5088))
- Fixed an error that could occur when duplicating entries with Matrix blocks. ([#5097](https://github.com/craftcms/cms/issues/5097))

## 3.3.10 - 2019-10-15

### Added
- Added the `allowOwnerDrafts` and `allowOwnerRevisions` Matrix block query params.
- Added the ability to skip refreshing the project config before running individual tests. ([#5072](https://github.com/craftcms/cms/pull/5072))
- Added `craft\test\Craft::resetProjectConfig()`.

### Fixed
- Fixed a bug where Craft wasn’t passing assets’ MIME types to cloud storage services when saving them. ([#5052](https://github.com/craftcms/cms/issues/5052))
- Fixed a bug where Assets fields’ image thumbnails weren’t getting refreshed after images were edited. ([#4212](https://github.com/craftcms/cms/issues/4212))
- Fixed a bug where the `index-assets` command would bail as soon as it came across a file with a disallowed file extension. ([#5086](https://github.com/craftcms/cms/issues/5086))
- Fixed a bug where it wasn’t possible to eager-load Matrix blocks that belong to a draft or revision. ([#5031](https://github.com/craftcms/cms/issues/5031))
- Fixed a bug where the `setup` command would think that Craft was installed when it wasn’t. ([#5093](https://github.com/craftcms/cms/issues/5093))
- Fixed an error that could occur when syncing the project config if a Matrix field had been changed to something else. ([#4015](https://github.com/craftcms/cms/issues/4015))
- Fixed a bug where Assets fields weren’t always showing the “Edit” button for images when they should. ([#4618](https://github.com/craftcms/cms/issues/4618))
- Fixed a bug where `craft\services\Elements::duplicateElement()` wasn’t ensuring that the duplicate had a valid slug on all sites. ([#5097](https://github.com/craftcms/cms/issues/5097))
- Fixed a bug where querying for elements by their Lightswitch field value could only return elements that had been saved since the Lightswitch field was added, when using PostgreSQL. ([#5073](https://github.com/craftcms/cms/issues/5073))
- Fixed a SQL error that could occur when querying for Matrix blocks.
- Fixed a bug where entries that were disabled globally would still get a green status indicator within the entry context menu on Edit Entry pages.

## 3.3.9 - 2019-10-10

### Changed
- The `project-config/sync` command now correctly returns an error code on failure. ([#4153](https://github.com/craftcms/cms/issues/4153))
- User queries now include the `unverifiedEmail` value by default. ([#5019](https://github.com/craftcms/cms/issues/5019))

### Fixed
- Fixed a bug where updating a draft might delete content on other sites in a multisite setup on certain PHP versions. ([#5048](https://github.com/craftcms/cms/issues/5048))
- Fixed an error that occurred when running console commands before Craft was installed. ([#5083](https://github.com/craftcms/cms/issues/5083))

## 3.3.8 - 2019-10-09

### Added
- Added `craft\web\Request::getNormalizedContentType()`.

### Changed
- Eliminated a `SHOW TABLES` SQL query that was getting executed on every request.
- Craft no longer routes requests based on `action` params in the request body, if the request’s content type is `application/json`.
- Added support for the `text/vtt` MIME type. ([#5052](https://github.com/craftcms/cms/issues/5052))
- Updated Twig to 2.12.

### Fixed
- Fixed a SQL error that could occur when deleting an entry or category with three or more nested levels of elements. ([#3456](https://github.com/craftcms/cms/issues/3456))
- Fixed a bug where querying for elements by their Lightswitch field value wasn’t working properly on PostgreSQL. ([#5046](https://github.com/craftcms/cms/issues/5046))
- Fixed a bug where deleting an entry or category with nested elements could leave the structure in a jumbled state.
- Fixed a bug where Assets fields would attempt to handle the same uploaded files multiple times if an element was saved multiple times in the same request. ([#5061](https://github.com/craftcms/cms/issues/5061))
- Fixed a PHP error occurred when viewing the PHP Info utility if `register_argc_argv` was set to `On` in `php.ini`. ([#4878](https://github.com/craftcms/cms/issues/4878))
- Fixed a bug where the `resave/matrix-blocks` command would wittingly resave Matrix blocks even if they hadn’t been loaded with their content, resulting in lost content. ([#5030](https://github.com/craftcms/cms/issues/5030))
- Fixed some RTL display issues. ([#5051](https://github.com/craftcms/cms/issues/5051))

### Security
- Fixed an XSS vulnerability.

## 3.3.7 - 2019-10-03

### Changed
- When saving a user, email validation errors are now copied over to the `email` attribute from the `unverifiedEmail` attribute. ([#5019](https://github.com/craftcms/cms/issues/5019))
- `craft\web\View::renderString()` and `renderObjectTemplate()` now have `$templateMode` arguments. ([#5020](https://github.com/craftcms/cms/issues/5020))

### Fixed
- Fixed a bug where the Edit User page would list a “Copy activation URL” action for publicly-registered users who already had a password set.
- Fixed a bug where the list and structure icons were missing on element index pages for RTL languages. ([#5018](https://github.com/craftcms/cms/issues/5018))
- Fixed a bug where the `prevSiblingOf` and `nextSiblingOf` element query params weren’t working reliably. ([#4997](https://github.com/craftcms/cms/issues/4997))
- Fixed a bug where the `descendantOf` element query param wasn’t working when previewing a draft or revision. ([#5021](https://github.com/craftcms/cms/issues/5021))
- Fixed a PHP error that occurred when saving a Dropdown or Multi-select field with optgroups. ([#5014](https://github.com/craftcms/cms/issues/5014))
- Fixed a bug where relational fields that were managing relations on a per-site basis would forget other sites’ relations when duplicated. ([#5038](https://github.com/craftcms/cms/issues/5038))

## 3.3.6 - 2019-09-27

### Added
- Added `craft\base\ElementInterface::getIsHomepage()`. ([#4993](https://github.com/craftcms/cms/issues/4993))
- Added `craft\base\Element::HOMEPAGE_URI`.

### Changed
- Updated Garnish to 0.1.31.

### Fixed
- Fixed a bug where some HTML in the Control Panel was getting improperly encoded. ([#5002](https://github.com/craftcms/cms/issues/5002))
- Fixed a bug where `craft\helper\UrlHelper` wasn’t encoding `+` and `&` characters in query param values.
- Fixed an error where GraphQL would sometimes not return a proper error message. ([#4999](https://github.com/craftcms/cms/issues/4999))
- Fixed a bug where HUDs could be positioned incorrectly when first opened. ([#5004](https://github.com/craftcms/cms/issues/5004))
- Fixed a bug where HUD tip images could be pointing the wrong way for RTL languages.

## 3.3.5 - 2019-09-25

### Added
- The Control Panel is now translated into Persian. ([#4969](https://github.com/craftcms/cms/pull/4969))
- Added `craft\test\fixtures\elements\ElementFixture::$unload`.

### Changed
- All users with permission to register users can now choose to not have an activation email sent immediately, when registering a new user. ([#4981](https://github.com/craftcms/cms/pull/4981))
- Craft now shows validation errors when attempting to save a Dropdown, Radio Buttons, Checkboxes, or Multi-select field with duplicate option labels or values. ([#4983](https://github.com/craftcms/cms/issues/4983))
- Live Preview requests now have an `x-craft-live-preview` query string param, rather than `x-craft-preview`. ([#4950](https://github.com/craftcms/cms/issues/4950))
- The `_includes/pagination.html` template can now be passed `itemLabel` and `itemsLabel` variables.
- Any migrations applied during testing are now recorded as content migrations.
- Added the option to automatically apply all content migrations when setting up the test environment. ([#4904](https://github.com/craftcms/cms/issues/4904))
- `craft\helpers\Html::parseTagAttributes()` now has a `$decode` argument.
- `craft\test\fixtures\elements\GlobalSetFixture` now has the option to load the active record instance. ([#4947](https://github.com/craftcms/cms/pull/4947))

### Fixed
- Fixed a bug where checkbox inputs were positioned incorrectly for RTL languages.
- Fixed a bug where the updater and `project.yaml` sync pages weren’t always handling error responses correctly. ([#4988](https://github.com/craftcms/cms/issues/4988))
- Fixed an error that could occur when syncing the project config, if a volume was being deleted that didn’t exist in the database to begin with. ([#4990](https://github.com/craftcms/cms/pull/4990))
- Fixed an error that could occur if a project config value changed from scalar to an array. ([#4932](https://github.com/craftcms/cms/issues/4932))
- Fixed a bug where Craft would not recognize certain block types when using the GraphQL API. ([#4961](https://github.com/craftcms/cms/issues/4961))
- Fixed a bug where `craft\helpers\Html::renderTagAttributes()` was double-encoding preexisting attributes. ([#4984](https://github.com/craftcms/cms/issues/4984))

## 3.3.4.1 - 2019-09-17

### Fixed
- Fixed a bug where elements with enabled Lightswitch fields weren’t getting returned in element queries. ([#4951](https://github.com/craftcms/cms/issues/4951))

## 3.3.4 - 2019-09-17

### Changed
- It’s now possible to run the `migrate/create install` command for uninstalled plugins.
- Improved the button labels in the confirmation dialog that can appear after running the Asset Indexes utility. ([#4943](https://github.com/craftcms/cms/issues/4943))

### Fixed
- Fixed a bug where asset queries’ `withTransforms` param wasn’t working for eager-loaded assets. ([#4931](https://github.com/craftcms/cms/issues/4931))
- Fixed a bug where the “Edit Image” asset action could be missing even if the user had the required permissions. ([#3349](https://github.com/craftcms/cms/issues/3349))
- Fixed a bug where querying for elements by their Lightswitch field value could only return elements that had been saved since the Lightswitch field was added. ([#4939](https://github.com/craftcms/cms/issues/4939))
- Fixed a bug where the Updates utility wasn’t showing the “Update all” button when multiple updates were available. ([#4938](https://github.com/craftcms/cms/issues/4938))
- Fixed a bug where the “Updating search indexes” job could fail when updating search indexes for a Matrix block that contained a relational field.
- Fixed a bug where category groups’ site settings weren’t being added to the project config when a new site was created.
- Fixed a bug where the Translation Method setting wasn’t immediately shown for Matrix sub-fields, if the field type was changed from one that didn’t have multiple translation methods to one that does. ([#4949](https://github.com/craftcms/cms/issues/4949))
- Fixed a bug where it wasn’t possible to query for entries by author ID using the GraphQL API.
- Fixed a bug where it wasn’t possible to query for Matrix blocks directly using the GraphQL API.

## 3.3.3 - 2019-09-12

### Changed
- The GraphQL API now prebuilds the schema for all introspection queries, regardless of whether Dev Mode is enabled.

### Fixed
- Fixed a bug where Craft was ignoring the `invalidUserTokenPath` request when it was set to an empty string. ([#1998](https://github.com/craftcms/cms/issues/1998))
- Fixed a bug where the `invalidUserTokenPath` was affecting Control Panel requests.
- Fixed a bug where revisions weren’t being sorted correctly in Structure sections.
- Fixed a bug where Edit Entry pages weren’t working with certain versions of PHP if the user’s preferred language was set to French. ([#4930](https://github.com/craftcms/cms/issues/4930))

## 3.3.2 - 2019-09-11

### Added
- Added the `graphql/dump-schema` and `graphql/print-schema` commands. ([#4834](https://github.com/craftcms/cms/pull/4834))
- It’s now possible to access a `parent` field on entries and categories when querying the GraphQL API. ([#4880](https://github.com/craftcms/cms/issues/4880))
- It’s now possible to apply transforms to assets via `url` field arguments when querying the GraphQL API.

### Changed
- Craft now resets the `dateCreated` attribute when duplicating elements. ([#4906](https://github.com/craftcms/cms/issues/4906))
- It’s no longer possible to access the `author` field for entries when querying the GraphQL API, if the schema doesn’t include user data.
- It’s no longer possible to access the `photo` field for users when querying the GraphQL API, if the schema doesn’t include the user photo volume.

### Fixed
- Fixed a bug where Lightswitch fields weren’t returning a boolean value for the GraphQL API.
- Fixed a bug where `craft\web\View::renderString()` and `renderObjectTemplate()` could leave Craft set to the `site` template mode if an error occurred when preparing or rendering the template. ([#4912](https://github.com/craftcms/cms/issues/4912))
- Fixed a bug where the Plugin Store wasn’t applying edition upgrade pricing for plugins if the higher edition was already installed as a trial.

## 3.3.1.2 - 2019-09-08

### Fixed
- Fixed an error that occurred after saving an element with a validation error. ([#4898](https://github.com/craftcms/cms/issues/4898))

## 3.3.1.1 - 2019-09-06

### Changed
- `graphql/api` preflight responses now explicitly allow `Authorization` headers. ([#4830](https://github.com/craftcms/cms/issues/4830))
- Updated Garnish to 0.1.30.

### Fixed
- Fixed a bug where selecting Matrix blocks would cause the content container to scroll. ([#3762](https://github.com/craftcms/cms/issues/3762))
- Fixed an error that occurred if Stringy 5.2 was installed.

## 3.3.1 - 2019-09-06

### Added
- Added support for setting `offset` and `limit` params to individual paths’ criteria when eager-loading elements.
- Added the `enableGql` config setting. ([#4836](https://github.com/craftcms/cms/issues/4836))
- Added the `children` field to the `EntryInterface` and `CategoryInterface` GraphQL types. ([#4843](https://github.com/craftcms/cms/issues/4843))
- Added the `markdown` GraphQL directive. ([#4832](https://github.com/craftcms/cms/issues/4832))

### Changed
- Preview target URIs can now be set to environment variables (e.g. `$NEWS_INDEX`) or URLs that begin with an alias (e.g. `@rootUrl/news` or `@rootUrl/news/{slug}`).
- Templates passed to `craft\web\View::renderString()` and `renderObjectTemplate()` can now include front-end templates.
- Element queries with the `revisions` param set will now return revisions ordered by `num DESC` by default. ([#4825](https://github.com/craftcms/cms/issues/4825))
- `graphql/api` responses now set the `Access-Control-Allow-Headers: Content-Type` header for preflight requests.
- Craft no longer forces preview target URLs to use `https` if the current request is over SSL. ([#4867](https://github.com/craftcms/cms/issues/4867))

### Removed
- Removed `craft\elements\MatrixBlock::getField()`. ([#4882](https://github.com/craftcms/cms/issues/4882))

### Fixed
- Fixed a bug where Number fields weren’t showing validation errors when non-numeric values were entered. ([#4849](https://github.com/craftcms/cms/issues/4849))
- Fixed an error that occurred when accessing the GraphQL section in the Control Panel if the `allowAdminChanges` config setting was disabled. ([#4884](https://github.com/craftcms/cms/issues/4884))
- Fixed an error that could occur when executing a GraphQL query if a Matrix field had been converted to a different field type. ([#4848](https://github.com/craftcms/cms/issues/4848))
- Fixed a deprecation warning when running tests in PhpStorm. ([#4772](https://github.com/craftcms/cms/pull/4772))
- Fixed an SQL error that occurred when eager-loading children for an element that wasn’t in a structure.
- Fixed a bug that could cause queue jobs to fail when they were run automatically by Craft, if the `enableCsrfProtection` config setting was disabled. ([#4854](https://github.com/craftcms/cms/issues/4854))
- Fixed an error that could occur if the `select` clause had been completely overridden on an element query, but the `asArray` param wasn’t enabled. ([#4886](https://github.com/craftcms/cms/issues/4886))
- Fixed a bug where Craft wasn’t always respecting the site-specific status when saving new entries. ([#4892](https://github.com/craftcms/cms/issues/4892))

## 3.3.0.1 - 2019-08-27

### Changed
- `graphql/api` responses now send CORS headers to allow crossdomain requests. ([#4830](https://github.com/craftcms/cms/issues/4830))

### Fixed
- Fixed a PHP error that could occur when editing an existing GraphQL schema. ([#4827](https://github.com/craftcms/cms/issues/4827))
- Fixed a PHP error that could occur when using PostgreSQL. ([#4828](https://github.com/craftcms/cms/issues/4828))

## 3.3.0 - 2019-08-27

### Added
- Added a built-in, autogenerated GraphQL API for content (Craft Pro only). ([#4540](https://github.com/craftcms/cms/pull/4540))
- Added “Headless Mode”, which optimizes the system and Control Panel for headless CMS implementations.
- It’s now possible to create Single sections without URLs. ([#3883](https://github.com/craftcms/cms/issues/3883))
- Added the `hiddenInput()` Twig function, which generates a hidden input tag.
- Added the `input()` Twig function, which generates an input tag.
- Added the `tag()` Twig function, which generates an HTML tag.
- Added the `|attr` Twig filter, which modifies the attributes on an HTML tag. ([#4660](https://github.com/craftcms/cms/issues/4660))
- Added the `|append` and `|prepend` Twig filters, which add new HTML elements as children of an HTML tag. ([#3937](https://github.com/craftcms/cms/issues/3937))
- Added the `headlessMode` config setting.
- Added the `purgeStaleUserSessionDuration` config setting.
- Admin users can now opt into getting the full stack trace view when an uncaught exception occurs when Dev Mode isn’t enabled. ([#4765](https://github.com/craftcms/cms/issues/4765))
- Admin users can now opt into having Twig templates profiled when Dev Mode isn’t enabled.
- Added the `graphql/api` controller action.
- Added `craft\base\ApplicationTrait::getGql()`.
- Added `craft\base\EagerLoadingFieldInterface::getEagerLoadingGqlConditions()`.
- Added `craft\base\ElementInterface::getGqlTypeName()`.
- Added `craft\base\ElementInterface::gqlScopesByContext()`.
- Added `craft\base\ElementInterface::gqlTypeNameByContext()`.
- Added `craft\base\Field::getEagerLoadingGqlConditions()`.
- Added `craft\base\FieldInterface::getContentGqlType()`.
- Added `craft\base\GqlInlineFragmentFieldInterface`.
- Added `craft\base\GqlInlineFragmentInterface`.
- Added `craft\controllers\GraphqlController`.
- Added `craft\errors\GqlException`.
- Added `craft\events\RegisterGqlDirectivesEvent`.
- Added `craft\events\RegisterGqlQueriesEvent`.
- Added `craft\events\RegisterGqlTypesEvent`.
- Added `craft\gql\arguments\elements\Asset`.
- Added `craft\gql\arguments\elements\Category`.
- Added `craft\gql\arguments\elements\Entry`.
- Added `craft\gql\arguments\elements\GlobalSet`.
- Added `craft\gql\arguments\elements\MatrixBlock`.
- Added `craft\gql\arguments\elements\Tag`.
- Added `craft\gql\arguments\elements\User`.
- Added `craft\gql\base\Arguments`.
- Added `craft\gql\base\Directive`.
- Added `craft\gql\base\ElementArguments`.
- Added `craft\gql\base\ElementResolver`.
- Added `craft\gql\base\GeneratorInterface`.
- Added `craft\gql\base\GqlTypeTrait`.
- Added `craft\gql\base\InterfaceType`.
- Added `craft\gql\base\ObjectType`.
- Added `craft\gql\base\Query`.
- Added `craft\gql\base\Resolver`.
- Added `craft\gql\base\StructureElementArguments`.
- Added `craft\gql\directives\FormatDateTime`.
- Added `craft\gql\directives\Transform`.
- Added `craft\gql\GqlEntityRegistry`.
- Added `craft\gql\interfaces\Element`.
- Added `craft\gql\interfaces\elements\Asset`.
- Added `craft\gql\interfaces\elements\Category`.
- Added `craft\gql\interfaces\elements\Entry`.
- Added `craft\gql\interfaces\elements\GlobalSet`.
- Added `craft\gql\interfaces\elements\MatrixBlock`.
- Added `craft\gql\interfaces\elements\Tag`.
- Added `craft\gql\interfaces\elements\User`.
- Added `craft\gql\interfaces\Structure`.
- Added `craft\gql\queries\Asset`.
- Added `craft\gql\queries\Category`.
- Added `craft\gql\queries\Entry`.
- Added `craft\gql\queries\GlobalSet`.
- Added `craft\gql\queries\Ping`.
- Added `craft\gql\queries\Tag`.
- Added `craft\gql\queries\User`.
- Added `craft\gql\resolvers\elements\Asset`.
- Added `craft\gql\resolvers\elements\Category`.
- Added `craft\gql\resolvers\elements\Entry`.
- Added `craft\gql\resolvers\elements\GlobalSet`.
- Added `craft\gql\resolvers\elements\MatrixBlock`.
- Added `craft\gql\resolvers\elements\Tag`.
- Added `craft\gql\resolvers\elements\User`.
- Added `craft\gql\TypeLoader`.
- Added `craft\gql\types\DateTime`.
- Added `craft\gql\types\elements\Asset`.
- Added `craft\gql\types\elements\Category`.
- Added `craft\gql\types\elements\Element`.
- Added `craft\gql\types\elements\Entry`.
- Added `craft\gql\types\elements\GlobalSet`.
- Added `craft\gql\types\elements\MatrixBlock`.
- Added `craft\gql\types\elements\Tag`.
- Added `craft\gql\types\elements\User`.
- Added `craft\gql\types\generators\AssetType`.
- Added `craft\gql\types\generators\CategoryType`.
- Added `craft\gql\types\generators\ElementType`.
- Added `craft\gql\types\generators\EntryType`.
- Added `craft\gql\types\generators\GlobalSetType`.
- Added `craft\gql\types\generators\MatrixBlockType`.
- Added `craft\gql\types\generators\TableRowType`.
- Added `craft\gql\types\generators\TagType`.
- Added `craft\gql\types\generators\UserType`.
- Added `craft\gql\types\Query`.
- Added `craft\gql\types\TableRow`.
- Added `craft\helpers\App::webResponseConfig()`.
- Added `craft\helpers\ArrayHelper::whereMultiple()`.
- Added `craft\helpers\ElementHelper::sourceElement()`.
- Added `craft\helpers\Gql`.
- Added `craft\helpers\Html::a()`.
- Added `craft\helpers\Html::actionInput()`.
- Added `craft\helpers\Html::appendToTag()`.
- Added `craft\helpers\Html::csrfInput()`.
- Added `craft\helpers\Html::modifyTagAttributes()`.
- Added `craft\helpers\Html::normalizeTagAttributes()`.
- Added `craft\helpers\Html::parseTag()`.
- Added `craft\helpers\Html::parseTagAttributes()`.
- Added `craft\helpers\Html::prependToTag()`.
- Added `craft\helpers\Html::redirectInput()`.
- Added `craft\helpers\StringHelper::afterFirst()`.
- Added `craft\helpers\StringHelper::afterLast()`.
- Added `craft\helpers\StringHelper::append()`.
- Added `craft\helpers\StringHelper::appendRandomString()`.
- Added `craft\helpers\StringHelper::appendUniqueIdentifier()`.
- Added `craft\helpers\StringHelper::at()`.
- Added `craft\helpers\StringHelper::beforeFirst()`.
- Added `craft\helpers\StringHelper::beforeLast()`.
- Added `craft\helpers\StringHelper::capitalizePersonalName()`.
- Added `craft\helpers\StringHelper::count()`.
- Added `craft\helpers\StringHelper::dasherize()`.
- Added `craft\helpers\StringHelper::endsWithAny()`.
- Added `craft\helpers\StringHelper::escape()`.
- Added `craft\helpers\StringHelper::extractText()`.
- Added `craft\helpers\StringHelper::htmlDecode()`.
- Added `craft\helpers\StringHelper::htmlEncode()`.
- Added `craft\helpers\StringHelper::humanize()`.
- Added `craft\helpers\StringHelper::is()`.
- Added `craft\helpers\StringHelper::isBase64()`.
- Added `craft\helpers\StringHelper::isBlank()`.
- Added `craft\helpers\StringHelper::isHexadecimal()`.
- Added `craft\helpers\StringHelper::isHtml()`.
- Added `craft\helpers\StringHelper::isJson()`.
- Added `craft\helpers\StringHelper::isSerialized()`.
- Added `craft\helpers\StringHelper::isUtf8()`.
- Added `craft\helpers\StringHelper::isWhitespace()`.
- Added `craft\helpers\StringHelper::lastSubstringOf()`.
- Added `craft\helpers\StringHelper::lineWrapAfterWord()`.
- Added `craft\helpers\StringHelper::pad()`.
- Added `craft\helpers\StringHelper::padBoth()`.
- Added `craft\helpers\StringHelper::padLeft()`.
- Added `craft\helpers\StringHelper::padRight()`.
- Added `craft\helpers\StringHelper::removeHtml()`.
- Added `craft\helpers\StringHelper::removeHtmlBreak()`.
- Added `craft\helpers\StringHelper::repeat()`.
- Added `craft\helpers\StringHelper::replaceAll()`.
- Added `craft\helpers\StringHelper::replaceBeginning()`.
- Added `craft\helpers\StringHelper::replaceEnding()`.
- Added `craft\helpers\StringHelper::replaceFirst()`.
- Added `craft\helpers\StringHelper::replaceLast()`.
- Added `craft\helpers\StringHelper::safeTruncate()`.
- Added `craft\helpers\StringHelper::shortenAfterWord()`.
- Added `craft\helpers\StringHelper::shuffle()`.
- Added `craft\helpers\StringHelper::slice()`.
- Added `craft\helpers\StringHelper::slugify()`.
- Added `craft\helpers\StringHelper::split()`.
- Added `craft\helpers\StringHelper::startsWithAny()`.
- Added `craft\helpers\StringHelper::stripCssMediaQueries()`.
- Added `craft\helpers\StringHelper::stripEmptyHtmlTags()`.
- Added `craft\helpers\StringHelper::stripHtml()`.
- Added `craft\helpers\StringHelper::stripWhitespace()`.
- Added `craft\helpers\StringHelper::substringOf()`.
- Added `craft\helpers\StringHelper::surround()`.
- Added `craft\helpers\StringHelper::tidy()`.
- Added `craft\helpers\StringHelper::titleizeForHumans()`.
- Added `craft\helpers\StringHelper::toBoolean()`.
- Added `craft\helpers\StringHelper::toSpaces()`.
- Added `craft\helpers\StringHelper::toTabs()`.
- Added `craft\helpers\StringHelper::toTransliterate()`.
- Added `craft\helpers\StringHelper::trimLeft()`.
- Added `craft\helpers\StringHelper::trimRight()`.
- Added `craft\helpers\StringHelper::upperCamelize()`.
- Added `craft\helpers\StringHelper::upperCaseFirst()`.
- Added `craft\helpers\Template::beginProfile()`.
- Added `craft\helpers\Template::endProfile()`.
- Added `craft\helpers\UrlHelper::buildQuery()`.
- Added `craft\model\MatrixBlockType::getField()`.
- Added `craft\models\GqlSchema`.
- Added `craft\records\GqlSchema`.
- Added `craft\services\Fields::getGroupByUid()`.
- Added `craft\services\Gql`.
- Added `craft\services\Matrix::getAllBlockTypes()`.
- Added `craft\services\Sections::getAllEntryTypes()`.
- Added `craft\web\assets\graphiql\GraphiqlAsset`.
- Added `craft\web\assets\graphiql\VendorAsset`.
- Added `craft\web\twig\nodes\ProfileNode`.
- Added `craft\web\twig\nodevisitors\Profiler`.

### Changed
- Relational fields without a specific target site will now only return related elements from the same site as the source element by default, as they did before Craft 3.2. ([#4751](https://github.com/craftcms/cms/issues/4751))
- Element arrays no longer include `hasDescendants` or `totalDescendants` keys by default. ([#4820](https://github.com/craftcms/cms/issues/4820))
- Matrix block queries no longer include blocks owned by drafts or revisions by default. ([#4790](https://github.com/craftcms/cms/issues/4790))
- Entries’ drafts and revisions are now soft-deleted and restored along with their source elements. ([#4797](https://github.com/craftcms/cms/issues/4797))
- Global set reference tags can now refer to the global set by its handle. ([#4645](https://github.com/craftcms/cms/issues/4645))
- Improved Twig template profiling to include blocks and macros.
- Twig template profiling no longer occurs when Dev Mode isn’t enabled, unless an admin user is logged in and has opted into it.
- The `actionInput()`, `csrfInput()`, and `redirectInput()` Twig functions now support an `options` argument for customizing the HTML tag attributes.
- The `_layouts/forms/field.html` template now supports `label`, `instructions`, `tip`, `warning`, and `input` blocks that can be overridden when including the template with an `{% embed %}` tag.
- Editable tables now support a `fullWidth` setting, which can be set to `false` to prevent the table from spanning the full width of the page.
- Editable tables now support `thin` column settings.
- Editable tables now support `headingHtml` column settings.
- Craft no longer overrides the base Twig template class, unless the now-deprecated `suppressTemplateErrors` config setting is enabled. ([#4755](https://github.com/craftcms/cms/issues/4755))
- Edit Entry pages now get updated preview target URLs after saving a draft, in case the URLs have changed.
- The confirmation dialog that can appear after running the Asset Indexes utility no longer will close by pressing the <kbd>Esc</kbd> key or clicking outside of the modal. ([#4795](https://github.com/craftcms/cms/issues/4795))
- Section and Matrix “Propagation Method” settings now display warnings about the potential for data loss when appropriate.
- Site group settings now display a warning about the potential for data loss.
- Control Panel subnav items can now have badge counts. ([#4756](https://github.com/craftcms/cms/issues/4756))
- Improved the performance of element duplication on multi-site installs.
- Improved the performance of `craft\web\View::renderString()` for templates that don’t contain any Twig code.
- `craft\behaviors\DraftBehavior::getCreator()` can now return `null`.
- `craft\helpers\Db::parseParam()` now has an optional `$columnType` argument. ([#4807](https://github.com/craftcms/cms/pull/4807))
- `craft\test\TestSetup::setupCraftDb()` no longer accepts a second argument. Ensure that `craft\test\Craft::$testConfig` is set before calling this function. ([#4804](https://github.com/craftcms/cms/pull/4804))
- `craft\web\Request::post()` and `getBodyParam()` will now work with posted JSON data, if the request’s content type is set to `application/json`.
- Switched from the `stringy/stringy` library to `voku/stringy`. ([#4753](https://github.com/craftcms/cms/issues/4753))

### Deprecated
- Deprecated the `suppressTemplateErrors` config setting.
- Deprecated `craft\services\Sections::isSectionTemplateValid()`.
- Deprecated `craft\web\twig\Template`.

### Removed
- Removed `craft\base\ElementInterface::getSource()`. ([#4754](https://github.com/craftcms/cms/issues/4754))
- Removed `craft\web\twig\Extension::actionInputFunction()`.
- Removed `craft\web\twig\Extension::csrfInputFunction()`.
- Removed `craft\web\twig\Extension::redirectInputFunction()`.

### Fixed
- Fixed an error that could occur if garbage collection was run while Craft 3.2 migrations were pending. ([#4720](https://github.com/craftcms/cms/issues/4720))
- Fixed a bug where the “Publish live changes for other authors’ entries” permission was being enforced when saving another author’s entry as a new entry. ([#4758](https://github.com/craftcms/cms/issues/4758))
- Fixed a bug where `craft\helpers\UrlHelper` methods would strip out array params in the query string. ([#4778](https://github.com/craftcms/cms/issues/4778))
- Fixed a SQL error that occurred when a `{% cache %}` tag was used on a page with a 4-byte character in the URI. ([#4780](https://github.com/craftcms/cms/issues/4780))
- Fixed a bug where Craft could show a nondescript error when navigating away from a Control Panel page if an Ajax request was currently in progress. ([#4796](https://github.com/craftcms/cms/issues/4796))
- Fixed an error that occurred when editing an entry with a draft that was created by a soft-deleted user. ([#4800](https://github.com/craftcms/cms/issues/4800))
- Fixed a bug where entry revisions and drafts would be deleted when the user that created them was hard-deleted.
- Fixed a SQL error that could occur when executing an element query that had custom `JOIN` and `WHERE` clauses if the `search` param was also set. ([#4788](https://github.com/craftcms/cms/issues/4788))
- Fixed a bug where default field values weren’t being applied to Matrix blocks that were autocreated per the Min Blocks setting. ([#4806](https://github.com/craftcms/cms/issues/4806))
- Fixed Plugin Store dropdowns which were not working properly with Windows Edge browsers.
- Fixed a SQL error that could occur when `:empty:` or `not :empty:` was passed to a date param on an element query when running MySQL 8. ([#4808](https://github.com/craftcms/cms/issues/4808))
- Fixed a bug where Dropdown and Multi-select fields’ Dropdown Options settings weren’t autofocusing on the first input when adding a new row with the keyboard. ([#4823](https://github.com/craftcms/cms/issues/4823))

## 3.2.10 - 2019-08-13

### Added
- Added `craft\fields\BaseRelationField::settingsTemplateVariables()`. ([#4732](https://github.com/craftcms/cms/issues/4732))
- Added `craft\services\Search::deleteOrphanedIndexes()`.
- Added `craft\validators\UriFormatValidator::$disallowTriggers`.
- Added the `Craft.startsWith()` JavaScript method.

### Changed
- Improved garbage collection performance when hard-deleting hundreds of thousands of elements. ([#4735](https://github.com/craftcms/cms/issues/4735))
- Element queries’ `title` param will now accept a value of `'0'`.
- `craft\services\Elements::deleteElementById()` now has a `$hardDelete` argument. ([#4747](https://github.com/craftcms/cms/pull/4747))
- It’s no longer possible to save routes or URI formats that begin with the `actionTrigger` or `cpTrigger` config settings. ([#4154](https://github.com/craftcms/cms/issues/4154))
- Categories fields’ selection modals now show the site menu. ([#4749](https://github.com/craftcms/cms/issues/4749))

### Removed
- Removed `craft\records\Route`.

### Fixed
- Fixed a bug where Entry fixtures wouldn’t get unloaded. ([#4663](https://github.com/craftcms/cms/issues/4663))
- Fixed a bug where entry content wouldn’t get propagated to other sites if an entry was created and then saved before Craft had finished autosaving the draft. ([#4423](https://github.com/craftcms/cms/issues/4423))
- Fixed a bug where entry forms could miss the fact that a Matrix block had been deleted. ([#4727](https://github.com/craftcms/cms/issues/4727))
- Fixed a PHP error that could occur on environments where the Intl PHP extension was installed but the `IDNA_NONTRANSITIONAL_TO_ASCII` or `INTL_IDNA_VARIANT_UTS46` constants weren’t defined. ([#4722](https://github.com/craftcms/cms/issues/4722))
- Fixed a PHP error that could occur if a plugin was configured with settings even though it didn’t support settings. ([#4706](https://github.com/craftcms/cms/issues/4706))
- Fixed an error that occurred when a validation error occurred on an entry while it was being created or updated from a draft. ([#4733](https://github.com/craftcms/cms/issues/4733))
- Fixed an infinite recursion bug that could occur when validating circular relations. ([#4482](https://github.com/craftcms/cms/issues/4482))
- Fixed a bug where elements with a title of “0” would show their ID instead of their title in element indexes and relational fields. ([#4745](https://github.com/craftcms/cms/issues/4745))
- Fixed a bug where Craft was redirecting to the Dashboard when attempting to export elements, if the `tokenParam` config setting was set to something besides `token`. ([#4737](https://github.com/craftcms/cms/issues/4737))

## 3.2.9 - 2019-08-06

### Added
- Added the `ignorePlaceholders` element query param.
- Added the `cp.entries.edit.meta` and `cp.entries.edit.settings` template hooks to the Edit Entry page.
- Added `craft\base\ElementInterface::getSource()`.
- Added `craft\base\ElementTrait::$newSiteIds`.
- Added `craft\models\Site::$dateCreated` and `$dateUpdated`. ([#4703](https://github.com/craftcms/cms/issues/4703))

### Changed
- Improved the Control Panel header styling for mobile and on pages with long titles. ([#4548](https://github.com/craftcms/cms/issues/4548))
- Element references in the Control Panel now reveal the site the element was fetched from in their tooltips, on multi-site installs. ([#4690](https://github.com/craftcms/cms/issues/4690))
- Element editor HUDs now always show a header with the element’s site name on multi-site installs, even if the element is only editable in one site. ([#4690](https://github.com/craftcms/cms/issues/4690))
- Entry preview tokens now respect the `defaultTokenDuration` config setting, rather than always expiring after 24 hours. ([#4683](https://github.com/craftcms/cms/pull/4683))
- Improved disabled select field styling. ([#4709](https://github.com/craftcms/cms/pull/4709))

### Deprecated
- Deprecated `craft\behaviors\DraftBehavior::getSource()`.
- Deprecated `craft\behaviors\RevisionBehavior::getSource()`.

### Fixed
- Fixed a bug where elements listed in a Structure view could be missing their descendant toggles even if all of their descendants were disabled. ([#4685](https://github.com/craftcms/cms/issues/4685))
- Fixed a bug where element CSV exports were limited to 50 elements if no limit was set. ([#4692](https://github.com/craftcms/cms/issues/4692))
- Fixed a 400 error that occurred when submitting an entry form that didn’t have an `entryId` param. ([#4693](https://github.com/craftcms/cms/issues/4693))
- Fixed a bug where `craft\base\Element::getDescendants()` and other structure methods could return the wrong results when called on a draft. ([#4694](https://github.com/craftcms/cms/issues/4694))
- Fixed a bug where Matrix blocks weren’t getting duplicated to newly-enabled sites for elements if the field’s Propagation Method setting wasn’t set to “Save blocks to all sites the owner element is saved in”. ([#4698](https://github.com/craftcms/cms/issues/4698))
- Fixed a bug where the Database Backup could result in a 404 error on load-balanced environments. ([#4699](https://github.com/craftcms/cms/issues/4699))
- Fixed a bug where the “Current” entry revision link wouldn’t always work. ([#4705](https://github.com/craftcms/cms/issues/4705))
- Fixed a bug where the `craft\services\Search::EVENT_AFTER_SEARCH` event wasn’t always firing. ([#4710](https://github.com/craftcms/cms/issues/4710))
- Fixed a bug where `craft\services\Users::purgeExpiredPendingUsers()` was attempting to delete already-trashed users.

### Security
- Fixed an XSS vulnerability.

## 3.2.8 - 2019-07-30

### Added
- Element indexes with unsaved drafts now show a “Drafts” option in the status menu.
- Added the `utils/fix-element-uids` command, which ensures all elements have unique UIDs. ([#4653](https://github.com/craftcms/cms/issues/4653))

### Fixed
- Fixed a bug where it wasn’t possible to create a homepage Single section if a prior entry revisions’ URI had been set to `__home__`. ([#4657](https://github.com/craftcms/cms/issues/4657))
- Fixed a bug where the user deletion confirmation dialog was including revisions and drafts when counting entries for the content summary.
- Fixed an error that occurred when deleting a user, if another user had been chosen to inherit their content. ([#4670](https://github.com/craftcms/cms/issues/4670))
- Fixed a bug where users could be warned about losing unsaved changes when updating an entry from a draft, while the draft was being autosaved. ([#4614](https://github.com/craftcms/cms/issues/4614))
- Fixed a bug where Categories fields weren’t always getting updated when a category they were related to got moved under another category. ([#4672](https://github.com/craftcms/cms/issues/4672))
- Fixed an error that occurred on the Settings → Routes page, if one of the routes didn’t have a URI pattern. ([#4676](https://github.com/craftcms/cms/issues/4676))
- Fixed some styling and behavior issues on the Settings → Routes page.

## 3.2.7 - 2019-07-25

### Fixed
- Fixed an error where it wasn’t possible to scale SVGs using only height. ([#4643](https://github.com/craftcms/cms/pull/4643))
- Fixed a bug where the content area of some Control Panel pages weren’t getting any bottom padding. ([#4644](https://github.com/craftcms/cms/issues/4644))
- Fixed a bug where installing a plugin immediately after installing Craft from the console could corrupt the project config if `useProjectConfigFile` was enabled. ([#3870](https://github.com/craftcms/cms/issues/3870))
- Fixed a bug where entry forms could overlook changes made to Categories fields. ([#4648](https://github.com/craftcms/cms/issues/4648))
- Fixed a bug where element search indexes weren’t being updated right away after an element was created or updated from an element editor HUD.
- Fixed a bug where back-end slug validation wasn’t working correctly for slugs with some Unicode characters. ([#1535](https://github.com/craftcms/cms/issues/1535))
- Fixed a bug where Craft was attempting to delete template caches even when saving a draft or revision.

## 3.2.6 - 2019-07-23

### Changed
- When enabling a new site for a Single section, Craft now uses the primary site’s content as the starting point for the new site’s content, if the section was already enabled for it.
- Swapped the position of the “Save as a Draft” and “Save Entry” buttons. ([#4622](https://github.com/craftcms/cms/issues/4622))
- `craft\helpers\DateTimeHelper::toDateTime()` now supports arrays created from `DateTime` objects. ([#4627](https://github.com/craftcms/cms/issues/4627))
- Plugin license key inputs are no longer limited to 29 characters, to make room for long environment variable names. ([#4393](https://github.com/craftcms/cms/issues/4393))
- Updated Imagine to 1.2.2.1.

### Fixed
- Fixed a bug where Craft could load the same JavaScript and CSS files multiple times when opening element editor HUDs. ([#4620](https://github.com/craftcms/cms/issues/4620))
- Fixed a bug where each animated GIF frame would still be parsed when generating a thumbnail, even if the `transformGifs` setting was set to `false`. ([#4588](https://github.com/craftcms/cms/issues/4588))
- Fixed a bug where back-end slug validation wasn’t working correctly for slugs with Unicode characters. ([#4628](https://github.com/craftcms/cms/issues/4628))
- Fixed a bug where it wasn’t possible to create new entries if the section handle matched the `pageTrigger` config setting, and the `pageTrigger` config setting had a trailing slash. ([#4631](https://github.com/craftcms/cms/issues/4631))
- Fixed a bug where the `sections.previewTargets` database column was getting created as a `varchar` instead of `text` column for new Craft installs. ([#4638](https://github.com/craftcms/cms/issues/4638))

### Security
- Fixed a bug where the `preserveExifData` config setting wasn’t being respected on image upload.

## 3.2.5.1 - 2019-07-19

### Fixed
- Fixed an error that occurred if a plugin license key was set to an environment variable, which was set to an invalid key. ([#4604](https://github.com/craftcms/cms/issues/4604))
- Fixed an error that prevented image thumbnails from generating in the Control Panel when using ImageMagick. ([#4609](https://github.com/craftcms/cms/issues/4609))

## 3.2.5 - 2019-07-19

### Added
- Added `craft\services\Elements::getPlaceholderElements()`.

### Changed
- If an invalid entry draft or revision edit URL is accessed, but the source entry does exist, Craft now redirects the browser to the source entry’s edit page. ([#4574](https://github.com/craftcms/cms/issues/4574))
- Preview requests now include the previewed entry in element queries even if the `status`, `drafts`, or `revisions` parameters are set to exclude it. ([#4581](https://github.com/craftcms/cms/issues/4581))
- Back-end slug generation now follows the same rules as JavaScript. ([#4607](https://github.com/craftcms/cms/issues/4607))
- Unsaved entry drafts now get assigned a new ID when they are fully saved, so they are treated as new elements. ([#4589](https://github.com/craftcms/cms/issues/4589))

### Fixed
- Fixed some bugs with the “Save Entry” menu options, when editing an unsaved draft. ([#4614](https://github.com/craftcms/cms/issues/4614))
- Fixed a bug where Craft could forget which site was being edited when updating an entry from a draft. ([#4615](https://github.com/craftcms/cms/issues/4615))

## 3.2.4.1 - 2019-07-17

### Fixed
- Fixed an error that occurred when attempting to share a disabled entry. ([#4596](https://github.com/craftcms/cms/issues/4596))
- Fixed a bug where new Email and URL cells in Table fields weren’t getting the correct input type. ([#4595](https://github.com/craftcms/cms/issues/4595))

## 3.2.4 - 2019-07-17

### Changed
- Brought back the “Preview” button for the Current revision of entries, which now creates a draft before activating the entry preview. ([#4584](https://github.com/craftcms/cms/issues/4584))
- The “Save as a Draft” button now creates the draft over Ajax, when it’s not the primary submit button for the page.
- When Craft isn’t able to sync incoming `project.yaml` changes due to schema version conflicts, Craft now lists which packages are conflicting.. ([#4568](https://github.com/craftcms/cms/issues/4568))

### Fixed
- Fixed a JavaScript error that could occur after uploading a file directly onto an Assets field when editing the Current revision of an entry.
- Fixed a bug where draft forms could become unresponsive if the user attempted to navigate away from the page or submit the form in the middle of an autosave. ([#4578](https://github.com/craftcms/cms/issues/4578))
- Fixed a SQL error that could occur when passing `:empty:` or `:notempty:` to a relational field’s element query param. ([#4529](https://github.com/craftcms/cms/issues/4529))
- Fixed a bug where Number fields weren’t getting set to their default values for new entries. ([#4586](https://github.com/craftcms/cms/issues/4586))
- Fixed a bug query string parameters were getting URL-encoded when applied to generated pagination URLs.
- Fixed a bug where Single entries had the option to be duplicated or deleted. ([#4590](https://github.com/craftcms/cms/issues/4590))

## 3.2.3 - 2019-07-16

### Added
- Added `craft\controllers\EntriesController::actionDuplicateEntry()`.
- Added `craft\web\UrlManager::setMatchedElement()`.

### Changed
- Craft no longer creates drafts automatically when editing entries. The user must click a “Save as a Draft” button to create one. ([#4549](https://github.com/craftcms/cms/issues/4549))
- Entries are now immediately savable, whether or not any changes were made. ([#4535](https://github.com/craftcms/cms/issues/4535))
- The “Save Entry” button now redirects the user to the Entries index page. ([#4575](https://github.com/craftcms/cms/issues/4575))
- Brought back the “Save and continue editing” and “Save and add another” options for entries.
- It’s no longer possible to preview entries’ Current revision. A draft must be created first.

### Fixed
- Fixed a bug where it wasn’t possible to delete Matrix blocks if Min Blocks and Max Blocks were set to the same value, and an element already had more than that many blocks. ([#4562](https://github.com/craftcms/cms/issues/4562))
- Fixed a bug where `craft\web\UrlManager::getMatchedElement()` could return the incorrect result on preview requests. ([#4542](https://github.com/craftcms/cms/issues/4542))
- Fixed an error that occurred on the Settings → Email page if email settings were missing from the project config. ([#4552](https://github.com/craftcms/cms/issues/4552))
- Fixed a bug where it wasn’t possible to toggle site-specific entry statuses when editing drafts. ([#4577](https://github.com/craftcms/cms/issues/4577))

## 3.2.2 - 2019-07-14

### Added
- Added `craft\helpers\ElementHelper::isTempSlug()`.
- Added `craft\helpers\ElementHelper::tempSlug()`.
- Added `craft\helpers\UrlHelper::removeParam()`.

### Changed
- Craft no longer ensures a recent revision exists before creating a draft for an element.
- Element exports are limited to CSV files now, to avoid the GD requirement imposed by the PHPSpreadsheet library. ([#4553](https://github.com/craftcms/cms/issues/4553))

### Fixed
- Fixed a bug where multi-site element queries with the `unique` and `offset` params set weren’t returning any results. ([#4560](https://github.com/craftcms/cms/issues/4560))
- Fixed an error that could occur when creating a draft. ([#4515](https://github.com/craftcms/cms/issues/4515))
- Fixed a bug where Craft wasn’t generating a new slug for entries that were saved with a blank Slug field. ([#4518](https://github.com/craftcms/cms/issues/4518))
- Fixed a bug where disabled select options could lose their disabled text styling in Firefox. ([#4526](https://github.com/craftcms/cms/issues/4526))
- Fixed a bug where entry forms could miss the fact that a file had been uploaded to an Assets field. ([#4534](https://github.com/craftcms/cms/issues/4534))
- Fixed a bug where selecting “Create a new child entry” in a Structure section on a multi-site install would result in a 404 error. ([#4541](https://github.com/craftcms/cms/issues/4541))
- Fixed a bug where it wasn’t possible to set test-specific config settings. ([#4539](https://github.com/craftcms/cms/pull/4539))
- Fixed an error that occurred when exporting elements if Limit was set to `0`. ([#4547](https://github.com/craftcms/cms/issues/4547))
- Fixed a bug where the `{% paginate %}` tag wouldn’t generate links to the first page correctly when using query string pagination. ([#4550](https://github.com/craftcms/cms/issues/4550))
- Fixed an error that occurred when indexing assets from a console request, if no volumes were defined yet. ([#2798](https://github.com/craftcms/cms/issues/2798))
- Fixed a bug where the “Delete” link could show up in the draft meta HUD for unsaved drafts. ([#4557](https://github.com/craftcms/cms/issues/4557))

## 3.2.1 - 2019-07-11

### Added
- Added `craft\console\Request::getIsPreview()`.
- Added `craft\web\Request::getIsPreview()`.

### Changed
- If a draft can’t be saved, an alert icon is now shown in the Control Panel header, which can be clicked on to reveal more information.
- Element revisions no longer store snapshot data.

### Fixed
- Fixed a bug where Feed widget items weren’t getting hyperlinked.
- Fixed a bug where the `app/migrate` controller wasn’t applying new `project.yaml` changes if there were no pending migrations.
- Fixed a SQL error that could occur when saving an entry or entry draft. ([#4508](https://github.com/craftcms/cms/issues/4508))
- Fixed a bug where Assets fields set to restrict uploads to a single folder could have empty selector modals. ([#4522](https://github.com/craftcms/cms/issues/4522))
- Fixed an error that could occur if a template was accessing the deprecated `locale` property of an element query, but `siteId` wasn’t set to an integer. ([#4531](https://github.com/craftcms/cms/issues/4531))
- Fixed a bug where users without the “Publish live changes” permission for a section weren’t able to create new entries. ([#4528](https://github.com/craftcms/cms/issues/4529))
- Fixed a PHP error that could occur when uploading files to Assets fields on the front-end. ([#4382](https://github.com/craftcms/cms/issues/4382))
- Fixed a bug where elements listed in a Structure view could show descendant toggles even if they had no descendants. ([#4504](https://github.com/craftcms/cms/issues/4504))
- Fixed a backwards compatibility issue. ([#4523](https://github.com/craftcms/cms/issues/4523))

## 3.2.0 - 2019-07-09

> {warning} If you’ve ever run the `project-config/rebuild` command, it’s highly recommended that you run it again with Craft 3.1.34.2, before updating to Craft 3.2.

> {warning} Custom login controllers must now explicitly set their `$allowAnonymous` values to include `self::ALLOW_ANONYMOUS_OFFLINE` if they wish to be available when the system is offline.

> {tip} If you have Super Table or Neo installed, you should update those **at the same time** as Craft, to avoid unnecessary search index jobs from being added to the queue.

### Added
- All element types now have the option to support drafts and revisions.
- Drafts are now autocreated when content is modified, and autosaved whenever the content changes. ([#1034](https://github.com/craftcms/cms/issues/1034))
- Drafts and revisions now store content across all sites supported by the element. ([#2669](https://github.com/craftcms/cms/issues/2669))
- Content previewing is now draft-based, and drafts are stored as specialized elements, so it’s no longer necessary to add special cases in templates for preview requests. ([#1787](https://github.com/craftcms/cms/issues/1787), [#2801](https://github.com/craftcms/cms/issues/2801))
- Sections now have a “Preview Targets” setting when running Craft Pro, which can be used to configure additional locations that entries can be previewed from. ([#1489](https://github.com/craftcms/cms/issues/1489))
- Sections now have a “Propagation Method” setting, enabling entries to only be propagated to other sites in the same site group, or with the same language. ([#3554](https://github.com/craftcms/cms/issues/3554))
- Matrix fields now have a “Propagation Method” setting, enabling blocks to only be propagated to other sites in the same site group, or with the same language. ([#3554](https://github.com/craftcms/cms/issues/3554))
- Single entries now have editable slugs. ([#3368](https://github.com/craftcms/cms/issues/3368))
- Headless content previewing is now possible by forwarding request tokens off to content API requests. ([#1231](https://github.com/craftcms/cms/issues/1231))
- Preview iframes are now created with a `src` attribute already in place, improving SPA support. ([#2120](https://github.com/craftcms/cms/issues/2120))
- Entry “Share” buttons are now visible on mobile. ([#4408](https://github.com/craftcms/cms/issues/4408))
- Added the “Temp Uploads Location” system setting (available from Settings → Assets → Settings), which makes it possible to choose the volume and path that temporary asset uploads should be stored. ([#4010](https://github.com/craftcms/cms/issues/4010))
- Added the `maxRevisions` config setting. ([#926](https://github.com/craftcms/cms/issues/926))
- Added the `purgeUnsavedDraftsDuration` config setting, which determines how long unsaved drafts should be allowed to exist before getting deleted via garbage collection.
- Added the “Edit images” permission. ([#3349](https://github.com/craftcms/cms/issues/3349))
- Added the “Impersonate users” permission. ([#3501](https://github.com/craftcms/cms/issues/3501))
- Added the `drafts`, `draftId`, `draftOf`, `draftCreator`, `revisions`, `revisionId`, `revisionOf`, and `revisionCreator` element query params.
- The `site` element query params now support passing multiple site handles, or `'*'`, to query elements across multiple sites at once. ([#2854](https://github.com/craftcms/cms/issues/2854))
- Relational fields now have a “Validate related elements” setting, which ensures that the related elements pass validation before the source element can be saved with them selected. ([#4095](https://github.com/craftcms/cms/issues/4095))
- Table fields can now have Dropdown, Email, and URL columns. ([#811](https://github.com/craftcms/cms/issues/811), [#4180](https://github.com/craftcms/cms/pull/4180))
- Dropdown and Multi-select fields can now have optgroups. ([#4236](https://github.com/craftcms/cms/issues/4236))
- Date/Time, Dropdown, Lightswitch, Number, and Radio Buttons fields are now listed as sort options in element indexes. ([#2818](https://github.com/craftcms/cms/issues/2818))
- Asset, category, entry, and user indexes can now have “UID” columns. ([#4433](https://github.com/craftcms/cms/issues/4433))
- Added the `unique` element query param, which can be used to prevent duplicate elements when querying elements across multiple sites.
- Added the `preferSites` element query param, which can be used to set the preferred sites that should be used for multi-site element queries, when the `unique` param is also enabled.
- Element index pages are now paginated for non-Structure views. ([#818](https://github.com/craftcms/cms/issues/818))
- Element index pages now have an “Export…” button that will export all of the elements in the current view (across all pages) or up to a custom limit, in either CSV, XLS, XLSX, or ODS format. ([#994](https://github.com/craftcms/cms/issues/994))
- Added the `{% dd %}` Twig tag. ([#4399](https://github.com/craftcms/cms/issues/4399))
- Added the `attr()` Twig function, which can generate a list of HTML/XML attributes. ([#4237](https://github.com/craftcms/cms/pull/4237))
- Added the `|withoutKey` Twig filter.
- Added the `resave/matrix-blocks` console command.
- The `index-assets/*` commands now support a `--create-missing-assets=0` option, which prevents Craft from creating asset records when they don’t exist yet, and offers an opportunity to fix the location of any asset records that are missing their associated files, when the filename matches one of the files missing an index.
- Added the `mailer/test` command. ([#4020](https://github.com/craftcms/cms/issues/4020))
- Added the `tests/setup` command, which generates a test suite for the current Craft project.
- Jobs can now set progress labels, which will be shown below their description and progress bar in the queue HUD. ([#1931](https://github.com/craftcms/cms/pull/1931))
- Added the `_layouts/element` template, which can be extended by element edit pages that wish to support drafts, revisions, and content previewing.
- Added the `_special/sitepicker` template.
- It’s now possible for plugins and modules to define custom actions on console controllers.
- Added a testing framework for Craft and plugins, powered by Codeception. ([#3382](https://github.com/craftcms/cms/pull/3382), [#1485](https://github.com/craftcms/cms/issues/1485), [#944](https://github.com/craftcms/cms/issues/944))
- Added `craft\base\ApplicationTrait::getInstalledSchemaVersion()`.
- Added `craft\base\BlockElementInterface`.
- Added `craft\base\Element::EVENT_AFTER_PROPAGATE`.
- Added `craft\base\Element::EVENT_REGISTER_PREVIEW_TARGETS`.
- Added `craft\base\Element::previewTargets()`.
- Added `craft\base\ElementInterface::afterPropagate()`.
- Added `craft\base\ElementInterface::getCurrentRevision()`.
- Added `craft\base\ElementInterface::getIsDraft()`.
- Added `craft\base\ElementInterface::getIsRevision()`.
- Added `craft\base\ElementInterface::getIsUnsavedDraft()`.
- Added `craft\base\ElementInterface::getPreviewTargets()`.
- Added `craft\base\ElementInterface::getSourceId()`.
- Added `craft\base\ElementInterface::getSourceUid()`.
- Added `craft\base\ElementInterface::getUiLabel()`, which is now used to define what an element will be called in the Control Panel. ([#4211](https://github.com/craftcms/cms/pull/4211))
- Added `craft\base\ElementInterface::pluralDisplayName()`, which element type classes can use to define the plural of their display name.
- Added `craft\base\ElementInterface::setRevisionCreatorId()`.
- Added `craft\base\ElementInterface::setRevisionNotes()`.
- Added `craft\base\ElementTrait::$dateDeleted`. ([#4493](https://github.com/craftcms/cms/issues/4493))
- Added `craft\base\ElementTrait::$draftId`.
- Added `craft\base\ElementTrait::$hardDelete`.
- Added `craft\base\ElementTrait::$previewing`.
- Added `craft\base\ElementTrait::$propagateAll`.
- Added `craft\base\ElementTrait::$revisionId`.
- Added `craft\base\Field::EVENT_AFTER_ELEMENT_PROPAGATE`.
- Added `craft\base\Field::getSortOption()`.
- Added `craft\base\FieldInterface::afterElementPropagate()`.
- Added `craft\base\FieldInterface::valueType()`. ([#3894](https://github.com/craftcms/cms/issues/3894))
- Added `craft\base\SortableFieldInterface`, which can be implemented by field classes that should be sortable in element indexes.
- Added `craft\behaviors\DraftBehavior`.
- Added `craft\behaviors\RevisionBehavior`.
- Added `craft\console\CallableAction`.
- Added `craft\console\Controller`.
- Added `craft\console\controllers\ResaveController::saveElements()`.
- Added `craft\console\ControllerTrait`.
- Added `craft\console\Request::getToken()`.
- Added `craft\controllers\PreviewController`.
- Added `craft\errors\MissingAssetException`.
- Added `craft\events\BatchElementActionEvent`.
- Added `craft\events\DefineConsoleActionsEvent`.
- Added `craft\events\ElementQueryEvent`.
- Added `craft\events\RegisterPreviewTargetsEvent`.
- Added `craft\events\RevisionEvent`.
- Added `craft\helpers\Component::validateComponentClass()`.
- Added `craft\helpers\ElementHelper::isDraftOrRevision()`.
- Added `craft\helpers\ElementHelper::rootElement()`.
- Added `craft\models\Section::$propagationMethod`.
- Added `craft\queue\jobs\UpdateSearchIndex`.
- Added `craft\services\Drafts`, accessible via `Craft::$app->drafts`.
- Added `craft\services\Elements::propagateElements()` along with `EVENT_BEFORE_PROPAGATE_ELEMENTS`, `EVENT_AFTER_PROPAGATE_ELEMENTS`, `EVENT_BEFORE_PROPAGATE_ELEMENT`, and `EVENT_AFTER_PROPAGATE_ELEMENT` events. ([#4139](https://github.com/craftcms/cms/issues/4139))
- Added `craft\services\Elements::resaveElements()` along with `EVENT_BEFORE_RESAVE_ELEMENTS`, `EVENT_AFTER_RESAVE_ELEMENTS`, `EVENT_BEFORE_RESAVE_ELEMENT`, and `EVENT_AFTER_RESAVE_ELEMENT` events. ([#3482](https://github.com/craftcms/cms/issues/3482))
- Added `craft\services\Matrix::duplicateBlocks()`.
- Added `craft\services\Matrix::getSupportedSiteIdsForField()`.
- Added `craft\services\Revisions`, accessible via `Craft::$app->revisions`.
- Added `craft\services\Users::canImpersonate()`.
- Added `craft\web\Request::getIsLoginRequest()` and `craft\console\Request::getIsLoginRequest()`.
- Added `craft\web\UrlManager::$checkToken`.
- Added the `Craft.isSameHost()` JavaScript method.
- Added the `Craft.parseUrl()` JavaScript method.
- Added the `Craft.randomString()` JavaScript method.
- Added the `Craft.DraftEditor` JavaScript class.
- Added the `Craft.Preview` JavaScript class.

### Changed
- Relational fields are now capable of selecting elements from multiple sites, if they haven’t been locked down to only related elements from a single site. ([#3584](https://github.com/craftcms/cms/issues/3584))
- Element selector modals now always show source headings, and list sources in the configured order. ([#4494](https://github.com/craftcms/cms/issues/4494))
- Reference tags can now specify the site to load the element from. ([#2956](https://github.com/craftcms/cms/issues/2956))
- Improved the button layout of Edit Entry pages. ([#2325](https://github.com/craftcms/cms/issues/2325))
- Improved the performance of saving elements.
- The Control Panel now shows the sidebar on screens that are at least 1,000 pixels wide. ([#4079](https://github.com/craftcms/cms/issues/4079))
- The `_layouts/cp` template now supports a `showHeader` variable that can be set to `false` to remove the header.
- The `_layouts/cp` Control Panel template now supports a `footer` block, which will be output below the main content area.
- Renamed `craft\helpers\ArrayHelper::filterByValue()` to `where()`.
- Anonymous/offline/Control Panel access validation now takes place from `craft\web\Controller::beforeAction()` rather than `craft\web\Application::handleRequest()`, giving controllers a chance to do things like set CORS headers before a `ForbiddenHttpException` or `ServiceUnavailableHttpException` is thrown. ([#4008](https://github.com/craftcms/cms/issues/4008))
- Controllers can now set `$allowAnonymous` to a combination of bitwise integers `self::ALLOW_ANONYMOUS_LIVE` and `self::ALLOW_ANONYMOUS_OFFLINE`, or an array of action ID/bitwise integer pairs, to define whether their actions should be accessible anonymously even when the system is offline.
- Improved the error message when Project Config reaches the maximum deferred event count.
- Craft now deletes expired template caches as part of its garbage collection routine.
- Craft no longer warns about losing unsaved changes when leaving the page while previewing entries, if the changes were autosaved. ([#4439](https://github.com/craftcms/cms/issues/4439))
- `fieldValues` is a now reserved field handle. ([#4453](https://github.com/craftcms/cms/issues/4453))
- Improved the reliability of `craft\helpers\UrlHelper::rootRelativeUrl()` and `cpUrl()`.
- `craft\base\ElementInterface::eagerLoadingMap()` and `craft\base\EagerLoadingFieldInterface::getEagerLoadingMap()` can now return `null` to opt out of eager-loading. ([#4220](https://github.com/craftcms/cms/pull/4220))
- `craft\db\ActiveRecord` no longer sets the `uid`, `dateCreated`, or `dateUpdated` values for new records if they were already explicitly set.
- `craft\db\ActiveRecord` no longer updates the `dateUpdated` value for existing records if nothing else changed or if `dateUpdated` had already been explicitly changed.
- `craft\helpers\UrlHelper::siteUrl()` and `url()` will now include the current request’s token in the generated URL’s query string, for site URLs.
- `craft\events\MoveElementEvent` now extends `craft\events\ElementEvent`. ([#4315](https://github.com/craftcms/cms/pull/4315))
- `craft\queue\BaseJob::setProgress()` now has a `$label` argument.
- `craft\queue\jobs\PropagateElements` no longer needs to be configured with a `siteId`, and no longer propagates elements to sites if they were updated in the target site more recently than the source site.
- `craft\queue\QueueInterface::setProgress()` now has a `$label` argument.
- `craft\services\Assets::getUserTemporaryUploadFolder()` now returns the current user’s temporary upload folder by default if no user is provided.
- `craft\services\Elements::deleteElement()` now has a `$hardDelete` argument.
- `craft\services\Elements::deleteElement()` now has a `$hardDelete` argument. ([#3392](https://github.com/craftcms/cms/issues/3392))
- `craft\services\Elements::getElementById()` now has a `$criteria` argument.
- `craft\services\Elements::propagateElement()` now has a `$siteElement` argument.
- `craft\services\Elements::saveElement()` now preserves existing elements’ current `dateUpdated` value when propagating or auto-resaving elements.
- `craft\services\Elements::saveElement()` now preserves the `uid`, `dateCreated`, and `dateUpdated` values on new elements if they were explicitly set. ([#2909](https://github.com/craftcms/cms/issues/2909))
- `craft\services\Elements::setPlaceholderElement()` now throws an exception if the element that was passed in doesn’t have an ID.
- `craft\services\Matrix::saveField()` is no longer is responsible for duplicating blocks from other elements.
- `craft\web\twig\variables\CraftVariable` no longer triggers the `defineComponents` event. ([#4416](https://github.com/craftcms/cms/issues/4416))
- `craft\web\UrlManager::setRouteParams()` now has a `$merge` argument, which can be set to `false` to completely override the route params.
- It’s now possible to pass a `behaviors` key to the `$newAttributes` argument of `craft\services\Elements::duplicateElement()`, to preattach behaviors to the cloned element before it’s saved.

### Removed
- Removed the Search Indexes utility. ([#3698](https://github.com/craftcms/cms/issues/3698))
- Removed the `--batch-size` option from `resave/*` actions.
- Removed the `craft.entryRevisions` Twig component.
- Removed `craft\controllers\EntriesController::actionPreviewEntry()`.
- Removed `craft\controllers\EntriesController::actionShareEntry()`.
- Removed `craft\controllers\EntriesController::actionViewSharedEntry()`.
- Removed `craft\events\VersionEvent`.
- Removed `craft\records\Entry::getVersions()`.
- Removed `craft\records\EntryDraft`.
- Removed `craft\records\EntryVersion`.
- Removed `craft\services\EntryRevisions::saveDraft()`.
- Removed `craft\services\EntryRevisions::publishDraft()`.
- Removed `craft\services\EntryRevisions::deleteDraft()`.
- Removed `craft\services\EntryRevisions::saveVersion()`.
- Removed `craft\services\EntryRevisions::revertEntryToVersion()`.
- Removed the `Craft.EntryDraftEditor` JavaScript class.

### Deprecated
- Deprecated the `ownerSite` and `ownerSiteId` Matrix block query params.
- Deprecated `craft\controllers\EntriesController::EVENT_PREVIEW_ENTRY`.
- Deprecated `craft\controllers\LivePreviewController`.
- Deprecated `craft\elements\MatrixBlock::$ownerSiteId`.
- Deprecated `craft\events\DefineComponentsEvent`.
- Deprecated `craft\helpers\ArrayHelper::filterByValue()`. Use `where()` instead.
- Deprecated `craft\models\BaseEntryRevisionModel`.
- Deprecated `craft\models\EntryDraft`.
- Deprecated `craft\models\EntryVersion`.
- Deprecated `craft\models\Section::$propagateEntries`. Use `$propagationMethod` instead.
- Deprecated `craft\services\Assets::getCurrentUserTemporaryUploadFolder()`.
- Deprecated `craft\services\EntryRevisions`.
- Deprecated `craft\web\Request::getIsLivePreview()`.
- Deprecated `craft\web\Request::getIsSingleActionRequest()` and `craft\console\Request::getIsSingleActionRequest()`.
- Deprecated the `Craft.LivePreview` JavaScript class.

### Fixed
- Fixed a bug where `craft\helpers\UrlHelper` methods could add duplicate query params on generated URLs.
- Fixed a bug where Matrix blocks weren’t getting duplicated for other sites when creating a new element. ([#4449](https://github.com/craftcms/cms/issues/4449))

## 3.1.34.3 - 2019-08-21

### Fixed
- Fixed a bug where the `project-config/rebuild` command wasn’t discarding unused user groups or user field layouts in the project config. ([#4781](https://github.com/craftcms/cms/pull/4781))

## 3.1.34.2 - 2019-07-23

### Fixed
- Fixed a bug where the `project-config/rebuild` command was discarding email and user settings.

## 3.1.34.1 - 2019-07-22

### Fixed
- Fixed a bug where the `project-config/rebuild` command was ignoring entry types that didn’t have a field layout. ([#4600](https://github.com/craftcms/cms/issues/4600))

## 3.1.34 - 2019-07-09

### Changed
- The `project-config/rebuild` command now rebuilds the existing project config wherever possible, instead of merging database data with the existing project config.

## 3.1.33 - 2019-07-02

### Added
- Added `craft\base\ApplicationTrait::saveInfoAfterRequest()`.

### Changed
- Craft no longer strips some punctuation symbols from slugs.
- Improved the performance of saving project config updates. ([#4459](https://github.com/craftcms/cms/issues/4459))
- Improved the performance of saving fields. ([#4459](https://github.com/craftcms/cms/issues/4459))
- The `craft update` command no longer updates Craft or plugins if not specified.

### Removed
- Removed `craft\services\ProjectConfig::saveDataAfterRequest()`.
- Removed `craft\services\ProjectConfig::preventSavingDataAfterRequest()`.

### Fixed
- Fixed a PHP error that occurred when deleting an asset transform. ([#4473](https://github.com/craftcms/cms/issues/4473))

### Security
- Fixed an XSS vulnerability.
- Fixed a path disclosure vulnerability. ([#4468](https://github.com/craftcms/cms/issues/4468))
- Added the `sameSiteCookieValue` config setting. ([#4462](https://github.com/craftcms/cms/issues/4462))

## 3.1.32.1 - 2019-06-25

### Fixed
- Fixed a couple Windows compatibility issues.

## 3.1.32 - 2019-06-25

### Changed
- Project Config now sorts arrays when all of the keys are UIDs. ([#4425](https://github.com/craftcms/cms/issues/4425))

### Fixed
- Fixed a bug where Craft might not match a domain to the proper site if it had a non-ASCII character in the host name.
- Fixed an error that could occur when using the `|filter` Twig filter. ([#4437](https://github.com/craftcms/cms/issues/4437))
- Fixed a bug where pagination URL could get repeated page params added to the query string if using query string-based pagination.

## 3.1.31 - 2019-06-18

### Added
- It’s now possible to set plugin license keys to environment variables using the `$VARIABLE_NAME` syntax. ([#4393](https://github.com/craftcms/cms/issues/4393))
- Added `craft\services\Elements::mergeElements()`. ([#4404](https://github.com/craftcms/cms/pull/4404))

### Changed
- Pagination URLs now include any query string parameters set on the current request.
- The default email template no longer sets text or background colors, so emails look better in dark mode. ([#4396](https://github.com/craftcms/cms/pull/4396))
- Improved the error message that gets logged when Craft isn’t able to finish processing project config changes, due to unresolved dependencies.
- Craft will no longer log errors and warnings arising from `yii\i18n\PhpMessageSource`. ([#4109](https://github.com/craftcms/cms/issues/4109))
- Improved the performance and reliability of user queries when the `group` param is set to a user group with a large number of users.
- Updated Yii to 2.0.21.

### Fixed
- Fixed a bug where `Craft::dd()` wouldn’t work properly if output buffering was enabled. ([#4399](https://github.com/craftcms/cms/issues/4399))
- Fixed a bug where `Craft::alias()` wasn’t working on Windows servers. ([#4405](https://github.com/craftcms/cms/issues/4405))
- Fixed a bug where Craft wasn’t parsing the `dsn` DB connection setting properly if it was supplied.

### Security
- Fixed an XSS vulnerability.

## 3.1.30 - 2019-06-11

### Changed
- Improved query performance. ([yiisoft/yii2#17344](https://github.com/yiisoft/yii2/pull/17344), [yiisoft/yii2#17345](https://github.com/yiisoft/yii2/pull/17345), [yiisoft/yii2#17348](https://github.com/yiisoft/yii2/pull/17348))
- `craft\services\Elements::saveElement()` now always propagates elements regardless of the `$propagate` argument value, when saving new elements. ([#4370](https://github.com/craftcms/cms/issues/4370))

### Fixed
- Fixed a bug where new elements weren’t assigned a UID in time if their URI format contained a `{uid}` token. ([#4364](https://github.com/craftcms/cms/issues/4364))
- Fixed a bug where Craft was modifying custom log target configs before executing queue jobs. ([#3766](https://github.com/craftcms/cms/issues/3766))
- Fixed a bug where `craft\helpers\ChartHelper::getRunChartDataFromQuery()` assumed that the value would be integers. ([craftcms/commerce#849](https://github.com/craftcms/commerce/issues/849))
- Fixed a bug where `craft\services\Security::validateData()` was returning an empty string instead of `false` when the data didn’t validate. ([#4387](https://github.com/craftcms/cms/issues/4387))
- Fixed a bug where Craft could inject unexpected JavaScript into front-end requests. ([#4390](https://github.com/craftcms/cms/issues/4390))

## 3.1.29 - 2019-06-04

### Added
- Added the `restore` command, which restores a database backup.
- Added the `Craft.escapeRegex()` JavaScript method.

### Changed
- Asset indexes now sort assets by Date Uploaded in descending order by default. ([#1153](https://github.com/craftcms/cms/issues/1153))
- `craft\db\Paginator` no longer assumes that the application’s database connection should be used.
- Updated Twig to 2.11. ([#4342](https://github.com/craftcms/cms/issues/4342))

### Fixed
- Fixed a bug where the Status menu wasn’t visible for the “All users” source on user indexes. ([#4306](https://github.com/craftcms/cms/pull/4306))
- Fixed a bug where pressing the <kbd>Esc</kbd> key in the setup wizard would close the modal window. ([#4307](https://github.com/craftcms/cms/issues/4307))
- Fixed a bug where `craft\validators\ArrayValidator::validate()` didn’t work. ([#4309](https://github.com/craftcms/cms/pull/4309))
- Fixed an error that could occur when rendering templates with a `loop.parent.loop` reference in a nested for-loop. ([#4271](https://github.com/craftcms/cms/issues/4271))
- Fixed a bug where publishing a Single entry’s draft, or reverting a Single entry to a prior version, would overwrite its title to the section name. ([#4323](https://github.com/craftcms/cms/pull/4323))
- Fixed a bug where Craft wasn’t invalidating existing asset transforms when changing the dimensions of a named transform.
- Fixed a bug where `craft\services\Fields::getFieldsByElementType()` would return duplicate results if a field was used in more than one field layout for the element type. ([#4336](https://github.com/craftcms/cms/issues/4336))
- Fixed a bug where Craft wasn’t respecting the `allowUppercaseInSlug` config setting when generating slugs in the Control Panel. ([#4330](https://github.com/craftcms/cms/issues/4330))
- Fixed a bug where Control Panel Ajax requests weren’t working if a custom `pathParam` config setting value was set. ([#4334](https://github.com/craftcms/cms/issues/4334))
- Fixed a JavaScript error that could occur when saving a new entry, if the selected entry type didn’t have a Title field. ([#4353](https://github.com/craftcms/cms/issues/4353))

## 3.1.28 - 2019-05-21

### Added
- Added the “Customize element sources” user permission. ([#4282](https://github.com/craftcms/cms/pull/4282))
- Matrix sub-fields now have a “Use this field’s values as search keywords?” setting. ([#4291](https://github.com/craftcms/cms/issues/4291))
- Added `craft\web\twig\variables\Paginate::setBasePath()`. ([#4286](https://github.com/craftcms/cms/issues/4286))

### Changed
- Craft now requires Yii 2.0.19.

### Fixed
- Fixed a bug where slugs could get double-hyphenated. ([#4266](https://github.com/craftcms/cms/issues/4266))
- Fixed an error that would occur when installing Craft if the `allowAdminChanges` config setting was disabled. ([#4267](https://github.com/craftcms/cms/issues/4267))
- Fixed a bug where Matrix fields would return the wrong set of Matrix blocks on new or duplicated elements, immediately after they were saved.
- Fixed a bug where users could not assign additional user groups to their own account if their permission to do so was granted by another user group they belonged to.
- Fixed a bug where Number fields would attempt to save non-numeric values. ([craftcms/feed-me#527](https://github.com/craftcms/feed-me/issues/527))
- Fixed a bug where it was possible to assign a Structure entry or category to a new parent, even if that would cause its descendants to violate the Max Levels setting. ([#4279](https://github.com/craftcms/cms/issues/4279))
- Fixed an error that could occur when rendering a template from a console request, if the template contained any non-global `{% cache %}` tags. ([#4284](https://github.com/craftcms/cms/pull/4284))

## 3.1.27 - 2019-05-14

### Added
- Added `craft\fields\Matrix::EVENT_SET_FIELD_BLOCK_TYPES`. ([#4252](https://github.com/craftcms/cms/issues/4252))

### Changed
- Pressing <kbd>Shift</kbd> + <kbd>Return</kbd> (or <kbd>Shift</kbd> + <kbd>Ctrl</kbd>/<kbd>Command</kbd> + <kbd>Return</kbd>) when a textual cell is focused in an editable table will now change the focus to the same cell in the previous row (after creating a new row if necessary.) ([#4259](https://github.com/craftcms/cms/issues/4259))
- Craft no longer shows the status menu for element sources that define a status. ([#4249](https://github.com/craftcms/cms/issues/4249))
- Element URI formats can now conditionally output an empty string, opting the element out of getting its own system URI. ([#4254](https://github.com/craftcms/cms/issues/4254))
- Table fields now get validation errors if any column handles are entered in the format of “colX”.
- Craft no longer clear out users’ verification codes after login. ([#4257](https://github.com/craftcms/cms/issues/4257))
- The `users/upload-user-photo` and `users/delete-user-photo` actions are now available to front-end requests. ([#3932](https://github.com/craftcms/cms/issues/3932))

### Fixed
- Fixed a bug where rebuilding the project config could set an incorrect value for the user field layout.
- Fixed a bug Craft wouldn’t allow users to edit their own photos if they didn’t have upload/remove asset permissions.
- Fixed a bug where Craft wasn’t removing newline characters when pasting text into some single-line Table column types.
- Fixed a bug where project config syncing could have inconsistent results on load-balanced environments. ([#4136](https://github.com/craftcms/cms/issues/4136))
- Fixed a bug where the Plugin Store was not able to load developer details. ([#4241](https://github.com/craftcms/cms/issues/4241))
- Fixed a bug that could occur when Craft generated URLs with multi-byte characters in the query string.
- Fixed a bug where you could get some character encoding issues in some environments when using PHP 7.3.
- Fixed a bug where Craft wasn’t attempting to set a unique URI on duplicated elements. ([#4253](https://github.com/craftcms/cms/issues/4253))
- Fixed a bug where Table fields could copy cell values to other cells if a column had a handle in the format of “colX”. ([#4200](https://github.com/craftcms/cms/issues/4200))
- Fixed an error that could occur on the Login page if a custom Login Page Logo was selected. ([#4261](https://github.com/craftcms/cms/issues/4261))

## 3.1.26 - 2019-05-08

### Changed
- The “Update all” button on the Updates utility is now shown even if the page contains some uninstallable updates. ([#4230](https://github.com/craftcms/cms/issues/4230))
- Craft now stores the Default User Group’s UID in the project config, in case the group’s ID is different across environments.
- `craft\services\Assets::EVENT_BEFORE_REPLACE_ASSET` event handlers can now change the filename of the replaced asset before it is saved.
- Improved the performance of background jobs. ([#4219](https://github.com/craftcms/cms/pull/4219))
- Improved the Plugin Store’s screenshots with arrows for navigation and pinch-to-zoom capability for touch devices.

### Fixed
- Fixed an error that could occur when saving a Single section if one of its sites had been disabled.
- Fixed an error that could occur when deleting a site.
- Fixed a PHP compile error that could occur when paginating a query. ([#4208](https://github.com/craftcms/cms/pull/4208))
- Fixed an error that could occur on the Settings → Users → Settings page if the project config was missing its `users` key. ([#4206](https://github.com/craftcms/cms/issues/4206))
- Fixed a bug where Craft wasn’t requiring email verification for new user accounts if the project config was missing its `users` key.
- Fixed a bug where Craft wasn’t eager-loading elements in the same site as the source element, if that was different than the currently requested site. ([#3954](https://github.com/craftcms/cms/issues/3954))

## 3.1.25 - 2019-04-30

### Added
- Added the `|ascii` Twig filter. ([#4193](https://github.com/craftcms/cms/issues/4193))

### Changed
- Craft now registers its project config event handlers before loading plugins. ([#3943](https://github.com/craftcms/cms/issues/3943))
- The Control Panel now uses jQuery 3.4.0. ([#4183](https://github.com/craftcms/cms/issues/4183))
- `behavior` and `behaviors` are now reserved field handles. ([#4184](https://github.com/craftcms/cms/issues/4184))
- The Updates utility no longer shows notices for expired plugins if no updates are actually available. ([#4186](https://github.com/craftcms/cms/issues/4186))

### Fixed
- Fixed an error where rebuilding the project config would not typecast the `propagateEntries` and `enableVersioning` section settings correctly. ([#3695](https://github.com/craftcms/cms/issues/3695))
- Fixed a bug where the Edit Draft HUD would include the current site name in the default Draft Name value for multi-site entries. ([#4171](https://github.com/craftcms/cms/issues/4171))
- Fixed a bug where resource requests could send a 500 response if the resource didn’t exist. ([#4197](https://github.com/craftcms/cms/pull/4197))

## 3.1.24 - 2019-04-23

### Added
- Added `craft\services\Fields::getFieldIdsByLayoutId()`.

### Changed
- Craft now correctly typecasts all core boolean and integer values saved to the project config. ([#3695](https://github.com/craftcms/cms/issues/3695))
- Craft now saves new entry versions every time an entry is saved, unless it’s being propagated or resaved.
- `users/save-user` and `users/start-elevated-session` requests now check for a `currentPassword` body param in addition to `password`, when looking for the user’s current password. ([#4169](https://github.com/craftcms/cms/issues/4169))
- `craft\services\Path::getStoragePath()` now has a `$create` argument.
- Updated Twig to 2.8.

### Fixed
- Fixed an error where re-saving a site would reset its sorting order. ([#4147](https://github.com/craftcms/cms/issues/4147))
- Fixed a SQL error that could occur when updating to Craft 3.1. ([#3663](https://github.com/craftcms/cms/issues/3663))
- Fixed an error that occurred when an SVG with `/` characters in its `id` attributes was passed to the `svg()` Twig function. ([#4155](https://github.com/craftcms/cms/issues/4155))
- Fixed a bug where passing `:empty:` or `:notempty:` to a Matrix field param on an element query could return incorrect results for fields that had soft-deleted blocks. ([#4161](https://github.com/craftcms/cms/issues/4161))
- Fixed a bug where Craft wasn’t returning a `1` exit code for console requests if the server was running under PHP 7. ([#4153](https://github.com/craftcms/cms/issues/4153))
- Fixed a “World-writable config file 'my.cnf' is ignored” warning that could occur when creating a database backup. ([#4163](https://github.com/craftcms/cms/pull/4163))
- Fixed a bug where `craft\services\Elements::duplicateElements()` would only ignore non-safe attributes passed to the `$newAttributes` argument.
- Fixed a bug where `craft\elements\db\ElementQuery::exists()` and `offsetExists()` were ignoring cached query results.

## 3.1.23 - 2019-04-16

### Added
- The `project-config/sync` command now has a `--force` option, which forces the project config to treat all preexisting config values as new. ([#4126](https://github.com/craftcms/cms/issues/4126))
- Added `craft\base\LogTargetTrait`, which can be used by custom `log` components, to gain security and privacy features provided by Craft’s built-in file target. ([#4127](https://github.com/craftcms/cms/pull/4127))

### Changed
- When creating a new site, global sets are now propagated to it before other element types. ([#3446](https://github.com/craftcms/cms/issues/3446))
- Locked Twig down to 2.7, to avoid a bug in 2.8.0. ([twigphp/Twig#2942](https://github.com/twigphp/Twig/issues/2942))

### Fixed
- Fixed an error that occurred when installing a missing plugin from the Settings → Plugins page. ([#4140](https://github.com/craftcms/cms/issues/4140))
- Fixed PHP type errors that could occur when calling some deprecated `craft.request` methods in templates. ([#4124](https://github.com/craftcms/cms/issues/4124))
- Fixed performance issues that could occur where uploading GIFs in the Control Panel. ([#4131](https://github.com/craftcms/cms/pull/4131))
- Fixed a bug where it wasn’t possible to create a new global set with the same name or handle as a soft-deleted one. ([#4091](https://github.com/craftcms/cms/issues/4091))
- Fixed a bug where pending users’ verification codes were getting deleted if they were impersonated by an admin. ([#4130](https://github.com/craftcms/cms/issues/4130))

## 3.1.22 - 2019-04-10

### Added
- Added `craft\base\ElementTrait::$resaving`, which indicates whether the element is currently being resaved via a `ResaveElements` job or a `resave` command. ([#3482](https://github.com/craftcms/cms/issues/3482))
- Added `craft\db\Paginator::setPageResults()`. ([#4120](https://github.com/craftcms/cms/issues/4120))

### Changed
- Changed the way Craft updates search indexes, to reduce the likelihood of a deadlock. ([#3197](https://github.com/craftcms/cms/issues/3197))
- Improved styles and behavior of the Plugin Store.
- The Settings → Plugins page now notes which plugins are expired, with links to renew them on [id.craftcms.com](https://id.craftcms.com).
- Improved the styling of info HUDs that contain long text or tables. ([#4107](https://github.com/craftcms/cms/pull/4107))

### Fixed
- Fixed a PHP error that could occur during asset indexing in some cases.
- Fixed a bug where entry drafts weren’t showing previous changes to Matrix fields on the draft. ([#4105](https://github.com/craftcms/cms/issues/4105))
- Fixed a bug where `project.yaml` changes weren’t always getting picked up. ([#4028](https://github.com/craftcms/cms/issues/4028))
- Fixed a bug where the `project-config/rebuild` command would restore soft-deleted components. ([#4100](https://github.com/craftcms/cms/issues/4100))
- Fixed a bug where the `project-config/sync` command was not performing schema checks.
- Fixed an error that occurred when backing up the database if the database password contained a `$` character. ([#4115](https://github.com/craftcms/cms/issues/4115))

## 3.1.21.1 - 2019-04-04

### Fixed
- Fixed a bug where underscores were getting stripped from element slugs. ([#4096](https://github.com/craftcms/cms/issues/4096))

## 3.1.21 - 2019-04-03

### Added
- Added the `backup` command, which creates a new database backup. ([#4075](https://github.com/craftcms/cms/issues/4075))
- Added the `queue/retry` command, which can be passed a failed job ID, or `all` to retry all failed jobs. ([#4072](https://github.com/craftcms/cms/issues/4072))
- Added `craft\queue\Queue::retryAll()`.
- Added `craft\services\Sections::$autoResaveEntries`, which can be set to `false` from `config/app.php` to prevent Craft from auto-resaving entries after sections and entry types are updated. ([#3482](https://github.com/craftcms/cms/issues/3482))

### Changed
- It’s now possible to double-click on asset sources to expand/collapse their subfolders. ([#4070](https://github.com/craftcms/cms/issues/4070))
- Craft no longer auto-resaves entries after saving a section or entry type if nothing changed of any significance to entries. ([#3482](https://github.com/craftcms/cms/issues/3482))
- Craft now formats filesizes using metric units (e.g. MB instead of MiB).
- The updater is now capable of handling package name changes.
- Craft now requires Yii 2.0.17.

### Fixed
- Fixed a bug where the Asset Indexes utility wasn’t logging exceptions.
- Fixed a SQL error that could occur when using the Asset Indexes utility, if any filenames contained 4+ byte characters.
- Fixed a bug where entry queries could return duplicate results for any entries that belong to a section that has soft-deleted structures associated with it. ([#4066](https://github.com/craftcms/cms/issues/4066))
- Fixed a bug where rebuilding project config would not work with Matrix fields with no block types. ([#4074](https://github.com/craftcms/cms/issues/4074)
- Fixed an error that occurred when sending emails if the `testToEmailAddress` config setting was set. ([#4076](https://github.com/craftcms/cms/issues/4076))
- Fixed a bug where it wasn’t possible to pass the `--element-id` option on `resave/*` commands.
- Fixed a bug where Matrix fields were including disabled blocks if any changes had been made to the Matrix block query params.
- Fixed SQL errors that could occur if the table prefix had ever changed.

## 3.1.20.1 - 2019-03-27

### Fixed
- Fixed an error that occurred when regenerating the project config, if there were any fields without settings. ([#4062](https://github.com/craftcms/cms/issues/4062))
- Fixed an error that occurred when loading the `_includes/forms/date` template without passing a `value` variable. ([#4063](https://github.com/craftcms/cms/issues/4063))

## 3.1.20 - 2019-03-27

### Added
- Added the `project-config/rebuild` console command.
- Added the `verifyEmailSuccessPath` config setting.
- Added the “Prefix” and “Suffix” settings for Number fields. ([#4055](https://github.com/craftcms/cms/issues/4055))
- Added the “Max Length” setting for URL fields. ([#4019](https://github.com/craftcms/cms/issues/4019))
- Added the `devMode` global Twig variable. ([#4038](https://github.com/craftcms/cms/issues/4038))
- Added `craft\config\GeneralConfig::getVerifyEmailSuccessPath()`.
- Added `craft\events\RebuildConfigEvent`.
- Added `craft\services\ProjectConfig::rebuild()`.
- Added `craft\services\Sections::pruneDeletedField()`.

### Changed
- Textareas within the Control Panel can now be manually vertically resized. ([#4030](https://github.com/craftcms/cms/issues/4030))
- The Craft Support widget now includes a “More Resources” section. ([#4058](https://github.com/craftcms/cms/issues/4058))
- The `_includes/forms/text` Control Panel template now supports `step`, `min`, and `max` attributes.
- Users without access to the Control Panel are now redirected according to the `verifyEmailSuccessPath` config setting after verifying a new email address. ([#1998](https://github.com/craftcms/cms/issues/1998))
- The `_includes/forms/text` Control Panel template now supports passing `autocorrect: false` and `autocapitalize: false`, to disable autocorrect and auto-capitalization on iOS devices.
- iOS autocorrect and auto-capitalization has been disabled for all core “Handle” and “Slug” fields in the Control Panel. ([#4009](https://github.com/craftcms/cms/issues/4009))
- Number fields now format their values for element index tables. ([#4059](https://github.com/craftcms/cms/issues/4059))
- When installing Craft using a `project.yaml`, Craft now backups the existing config to the config backup folder if there are errors. ([#4017](https://github.com/craftcms/cms/issues/4017))
- Craft now prunes entry type layouts when deleting a field.
- Craft no longer modifies the DSN string if set explicitly with the `dsn` database config setting.
- Craft no longer throws an `InvalidConfigException` when the `dsn` database config setting is set and contains an unexpected parameter.

### Fixed
- Fixed a bug where Craft wasn’t removing hyphens and other symbols from auto-generated asset titles. ([#4011](https://github.com/craftcms/cms/issues/4011))
- Fixed a PHP error that occurred when calling `craft\services\EntryRevisions::getDraftById()` or `getVersionById()` for a draft/version that belonged to a soft-deleted entry. ([#4013](https://github.com/craftcms/cms/issues/4013))
- Fixed a bug where Craft wasn’t respecting the site selection for routes defined in Settings → Routes. ([#4021](https://github.com/craftcms/cms/issues/4021))
- Fixed a bug where the `project-config/sync` command wasn’t logging exceptions. ([#4015](https://github.com/craftcms/cms/issues/4015))
- Fixed an error that occurred when attempting to use Live Preview with a pending user account. ([#4025](https://github.com/craftcms/cms/issues/4025))
- Fixed an error when displaying a date input in the Control Panel if the value passed wasn’t a `DateTime` object. ([#4041](https://github.com/craftcms/cms/issues/4041))
- Fixed a PHP error that occurred when passing an array of `craft\elements\User` objects to `craft\mail\Message::setTo()`. ([#4048](https://github.com/craftcms/cms/issues/4048))
- Fixed a bug where Craft was applying the `offset` param to both ends of the result set when paginating queries. ([#4052](https://github.com/craftcms/cms/issues/4052))
- Fixed a PHP error that occurred if `true` or `false` was passed to the third argument of `craft\db\Command::upsert()`. ([#4054](https://github.com/craftcms/cms/pull/4054))
- Fixed a bug where deleting fields via `project.yaml` could prevent other changes from being applied.
- Fixed a bug where field UIDs could be overwritten in some cases.

## 3.1.19 - 2019-03-19

### Added
- Added the `_includes/pagination` Control Panel template.
- Added `craft\db\Paginator`.
- Added `craft\web\twig\variables\Paginate::create()`.

### Changed
- The `{% paginate %}` tag now accepts any query object, not just element queries.
- The `_includes/forms/autosuggest` template now has `data` and `methods` blocks that can be overridden by sub-templates to customize the autosuggest behavior.

### Fixed
- Fixed a bug where sidebar badge counts in the Control Panel were getting formatted with two decimals if the Intl extension wasn’t loaded. ([#4002](https://github.com/craftcms/cms/issues/4002))
- Fixed a bug where entry drafts would forget that certain field values had been cleared out, and continue using the live revision’s content instead. ([#3981](https://github.com/craftcms/cms/issues/3981))
- Fixed an error that occurred if a Table field was created with a Date or Time column and no rows in the Default Values setting. ([#4005](https://github.com/craftcms/cms/issues/4005))
- Fixed a bug where Table fields would forget that they had been saved without any rows in the Default Values setting.
- Fixed a SQL error that could occur when saving non-UTF-8 characters to the project config. ([#4007](https://github.com/craftcms/cms/issues/4007))

## 3.1.18 - 2019-03-14

### Added
- Added `craft\services\Deprecator::$throwExceptions`. ([#3972](https://github.com/craftcms/cms/pull/3972))

### Changed
- `Craft::parseEnv()` will now boolean values for environment variables set to `true` or `false`. ([#3975](https://github.com/craftcms/cms/issues/3975))
- Nested project config keys are no longer sorted alphabetically.
- Craft now requires Twig 2.7+.

### Fixed
- Fixed a SQL error that occurred when using a token with a usage limit, if using PostgreSQL. ([#3969](https://github.com/craftcms/cms/issues/3969))
- Fixed a bug where the Edit User page would forget user group selection changes if there was a validation error. ([#3971](https://github.com/craftcms/cms/issues/3971))
- Fixed a bug where the updater would get an unexpected response when updating from 3.1.14 - 3.1.16 to 3.1.17+.
- Fixed a bug where it wasn’t possible to switch plugin editions when the `allowUpdates` config setting was disabled. ([#3987](https://github.com/craftcms/cms/issues/3987))
- Fixed a bug where multiple consecutive newlines in field instructions would result in multiple `<br>` tags rather than new paragraphs.
- Fixed a bug where Table fields weren’t always remembering the sort order for their Default Values settings. ([#3947](https://github.com/craftcms/cms/issues/3947))
- Fixed a bug where Table fields weren’t always remembering the sort order for their Table Columns settings. ([#3997](https://github.com/craftcms/cms/issues/3997))

## 3.1.17.2 - 2019-03-12

### Changed
- Craft now requires Twig 2.6.

## 3.1.17.1 - 2019-03-08

### Added
- Added `craft\helpers\ArrayHelper::ensureNonAssociative()`.

### Fixed
- Fixed a bug where commercial plugin editions weren’t showing up in the Plugin Store.
- Fixed a bug where installing a plugin from the Plugin Store would not respect the selected edition.
- Fixed a bug where plugins with free and commercial editions weren’t getting license key inputs on the Setting → Plugins page.
- Fixed a bug where the Setting → Plugins page wasn’t linking plugins’ edition badge to their page in the Plugin Store for plugins with free and commercial editions, if the free edition was currently active.

## 3.1.17 - 2019-03-08

### Changed
- When installing Craft using a `project.yaml`, Craft now processes all sites before installing any plugins. ([craftcms/commerce#752](https://github.com/craftcms/commerce/issues/752))
- The Plugin Store now shows “Report an issue” links on plugin screens.
- The Plugin Store now includes a “Package Name” section on plugin screens. ([#2757](https://github.com/craftcms/cms/issues/2757))
- The Plugin Store now shows discounted upgrade prices for plugins when a lower edition is already licensed.
- Craft now requires Yii 2.0.16.1.

### Fixed
- Fixed a bug where the `positionedBefore` element query param was not including direct ancestors in the results.
- Fixed a bug where HTML in plugin-supplied field instructions was getting encoded. ([#3928](https://github.com/craftcms/cms/issues/3928))
- Fixed a bug where Craft would prompt for a user’s current password when registering a new user, even if they weren’t assigning any groups or permissions to that user
- Fixed a bug where asset indexing could yield inconsistent results in some cases. ([#3450](https://github.com/craftcms/cms/issues/3450))
- Fixed a bug where the Plugin Store was showing info icons in the feature matrix of multi-edition plugins, even for features that didn’t have an extended description.
- Fixed a bug where entries weren’t getting new versions when edited from element editor HUDs. ([#3959](https://github.com/craftcms/cms/issues/3959))

## 3.1.16 - 2019-03-05

### Added
- The Plugin Store now shows Repository links on plugin screens.
- Added the `create()` Twig function. ([#3921](https://github.com/craftcms/cms/pull/3921))
- Added the `--type` option to the `resave/entries` command. ([#3939](https://github.com/craftcms/cms/issues/3939))
- Added `craft\helers\Assets::getAllowedFileKinds()`.

### Changed
- Line breaks in field instructions now get converted to `<br>` tags. ([#3928](https://github.com/craftcms/cms/issues/3928))
- Assets field settings no longer list file kinds that aren’t allowed to be uploaded, per the `allowedFileExtensions` and `extraAllowedFileExtensions` config settings. ([#3917](https://github.com/craftcms/cms/issues/3917))
- The `{% exit %}` tag now throws a more specific exception depending on the status code passed to it (e.g. `yii\web\NotFoundHttpException` for 404s). ([#3915](https://github.com/craftcms/cms/issues/3915))
- `craft\helpers\MigrationHelper::dropAllIndexesOnTable()` is no longer deprecated.
- The `--id` option on `resave/*` console commands is now named `--element-id`. ([#3940](https://github.com/craftcms/cms/issues/3940))
- The `_includes/forms/autosuggest.html` template now supports passing `disabled: true`. ([#3925](https://github.com/craftcms/cms/issues/3925))

### Fixed
- Fixed a bug where Control Panel content areas weren’t getting their bottom padding applied in Firefox. ([#3874](https://github.com/craftcms/cms/issues/3874))
- Fixed a PHP error that occurred on the front-end if two routes defined in Settings → Routes had the same URI pattern. ([#3922](https://github.com/craftcms/cms/issues/3922))
- Fixed a bug where Craft wasn’t always preselecting the correct tab on Control Panel pages if the tab name contained non-ASCII characters. ([#3923](https://github.com/craftcms/cms/issues/3923))
- Fixed a bug where the `--uid` option on `resave/*` console commands wasn’t working. ([#3941](https://github.com/craftcms/cms/issues/3941))
- Fixed a SQL error that could occur when running `resave/*` console commands.
- Fixed a PHP error that occurred when calling the deprecated `getError()` method on a model that had no errors. ([#3934](https://github.com/craftcms/cms/issues/3934))
- Fixed a bug where Craft wasn’t sanitizing new asset subfolder names. ([#3689](https://github.com/craftcms/cms/issues/3689))
- Fixed a bug where Table fields weren’t remembering the sort order for their Default Values settings. ([#3947](https://github.com/craftcms/cms/issues/3947))

## 3.1.15 - 2019-02-26

### Added
- Added the `resave/assets`, `resave/categories`, `resave/entries`, `resave/tags`, and `resave/users` console commands.

### Changed
- Craft now sends system messages authored for the same root language as the requested language, if an exact language match can’t be found. ([#3888](https://github.com/craftcms/cms/issues/3888))
- Element source definitions can now include a `badgeCount` key.
- Login requests no longer enforce CSRF validation if someone is already logged in.
- Craft now throws an `InvalidConfigException` when updating the project config if any unexpected data types are encountered.
- The `testToEmailAddress` config setting can now be set to `false`. ([#3910](https://github.com/craftcms/cms/pull/3910))

### Fixed
- Fixed a bug where the System Messages utility wouldn’t update message previews after editing a message for the primary site’s language, if the user had a different preferred language selected.
- Fixed a bug where structures weren’t getting deleted and unassigned from their sections properly after converting a Structure section to a Channel or Single. ([#3895](https://github.com/craftcms/cms/issues/3895))
- Really fixed a bug where Craft could update the `dateModified` value in the project config even when nothing had changed. ([#3792](https://github.com/craftcms/cms/issues/3792))
- Fixed a bug where the Settings → Routes page wasn’t listing routes in the user-defined order. ([#3892](https://github.com/craftcms/cms/issues/3892))
- Fixed an error that occurred when viewing trashed entries, if the “Entry Type” column was shown and one of the trashed entries’ entry types had been deleted. ([#3899](https://github.com/craftcms/cms/issues/3899))

## 3.1.14 - 2019-02-21

### Added
- Added `craft\helpers\ProjectConfig::cleanupConfig()`.
- Added `craft\web\Request::$maxPageNum`, which determines the maximum page number Craft should accept (100,000 by default). ([#3880](https://github.com/craftcms/cms/issues/3880))

### Deprecated
- Deprecated `craft\mutex\FileMutex`.

### Fixed
- Fixed a bug where Craft could update the `dateModified` value in the project config even when nothing had changed. ([#3792](https://github.com/craftcms/cms/issues/3792))
- Fixed a SQL error that occurred when running the “Localizing relations” task if using PostgreSQL. ([#3877](https://github.com/craftcms/cms/issues/3877))
- Fixed a bug where file locking wasn’t working on Windows. ([#3879](https://github.com/craftcms/cms/issues/3879))

### Security
- Fixed a bug where sensitive environment variable values weren’t getting redacted correctly.

## 3.1.13 - 2019-02-20

### Added
- Added `craft\helpers\StringHelper::replaceMb4()`.
- Added `craft\services\ProjectConfig::defer()`.

### Changed
- The `users/login` and `users/logout` actions now include a `csrfTokenValue` key in JSON responses. ([#3858](https://github.com/craftcms/cms/issues/3858))
- Craft no longer deletes search indexes when soft-deleting an element, until the element gets hard-deleted. ([#3863](https://github.com/craftcms/cms/issues/3863))
- Updated Yii to 2.0.16.

### Fixed
- Fixed a bug where Craft could auto-place the `{{ beginBody() }}` and `{{ endBody() }}` tags in the wrong places.
- Fixed a bug where Craft wasn’t storing custom volume sort orders. ([#3764](https://github.com/craftcms/cms/issues/3764))
- Fixed a SQL error that would occur when uploading a file with emojis in its name, if using MySQL. ([#3852](https://github.com/craftcms/cms/issues/3852))
- Fixed a bug where Assets fields weren’t respecting their View Mode setting when files were drag-uploaded to them. ([#3578](https://github.com/craftcms/cms/issues/3578))
- Fixed a bug where asset queries’ `kind` param wasn’t working for custom file kinds defined by the `extraFileKinds` config setting, for file extensions that were already associated with another file kind. ([#3869](https://github.com/craftcms/cms/issues/3869))
- Fixed a bug where `craft\helpers\FileHelper::sanitizeFilename()` could return inconsistent results.
- Fixed an error that could occur when syncing `project.yaml` if it introduced a new Super Table field with a nested Matrix field.

## 3.1.12 - 2019-02-15

### Fixed
- Fixed a bug where the `relatedTo` element query param could include results for elements that were related via soft-deleted Matrix blocks. ([#3846](https://github.com/craftcms/cms/issues/3846))
- Fixed a bug where some search queries were not returning results when they should, if using MySQL.
- Fixed an error that could occur when syncing `project.yaml` changes if the `allowAdminChanges` config setting was disabled. ([#3823](https://github.com/craftcms/cms/issues/3823))
- Fixed an `InvalidConfigException` that was thrown if a user’s photo was soft-deleted. ([#3849](https://github.com/craftcms/cms/issues/3849))

## 3.1.11 - 2019-02-14

### Added
- Added `craft\helpers\UrlHelper::rootRelativeUrl()`.

### Fixed
- Fixed a bug where the Plugin Store wouldn’t load if the `baseCpUrl` config setting was set to a URL with a different scheme than Craft believed the request had.
- Fixed a validation error that would occur on non-required Checkboxes and Multi-select fields if no options were selected. ([#3844](https://github.com/craftcms/cms/issues/3844))
- Fixed a validation error that would occur on Dropdown and Radio Buttons fields if the selected option’s value was `0`. ([#3842](https://github.com/craftcms/cms/issues/3842))
- Fixed a bug where the Value column for Checkboxes, Dropdown, Multi-select, and Radio Buttons fields’ Options settings weren’t auto-populating if the Option Label column was set to a number.
- Fixed an error on the Settings → Users page if `users.photoVolumeUid` was not defined in the project config. ([#3303](https://github.com/craftcms/cms/issues/3303))

## 3.1.10 - 2019-02-13

### Changed
- `craft\helpers\FileHelper::writeToFile()` now invalidates the OPcache for the file. ([#3838](https://github.com/craftcms/cms/pull/3838))
- The `serve` command now uses `@webroot` as the default `docroot` option value. ([#3770](https://github.com/craftcms/cms/pull/3770))

### Fixed
- Fixed a bug where the `users/save-user` action wasn’t deleting user photos properly.
- Fixed a bug where changes to Matrix block type fields’ settings weren’t always saving. ([#3832](https://github.com/craftcms/cms/issues/3832))
- Fixed a bug where non-searchable fields were still getting search keywords stored when using the Search Indexes utility. ([#3837](https://github.com/craftcms/cms/issues/3837))

## 3.1.9.1 - 2019-02-12

### Fixed
- Fixed a bug where `Craft::alias()` wasn’t beginning the response string with an `@` character if no `@` was passed into `Craft::setAlias()` to begin with.
- Fixed an error that could occur if there were any HTML entities in the project config.

## 3.1.9 - 2019-02-12

### Added
- Added the `disabledPlugins` config setting. ([craftcms/webhooks#4](https://github.com/craftcms/webhooks/issues/4))
- Added the `$language` argument to `craft\helpers\StringHelper::toAscii()`.
- Added `craft\validators\SlugValidator::$language`.
- Added `craft\web\twig\variables\Cp::getAsciiCharMap()`.

### Changed
- The operating system name & version are now shown in the System Report utility. ([#3784](https://github.com/craftcms/cms/issues/3784))
- Craft’s installer no longer applies the current `project.yaml` file if the installed schema version doesn’t match the one in the file. ([#3783](https://github.com/craftcms/cms/issues/3783))
- Control Panel settings no longer warn about using the `@web` alias, if it was defined by the `aliases` config setting. ([#3798](https://github.com/craftcms/cms/pull/3798))
- The `clear-caches` console command now clears CP resource files if the `@webroot` alias was defined by the `aliases` config setting. ([#3787](https://github.com/craftcms/cms/issues/3787))
- `craft\models\VolumeFolder::getVolume()` now throws an `InvalidConfigException` if its `$volumeId` property is set to an invalid volume ID, rather than returning `null`.
- Craft now checks if all files in project config mapping are valid and regenerates the map if they are not.
- Craft now auto-generates slugs using an ASCII char map based on the language of the current entry/category, rather than the logged-in user. ([#3820](https://github.com/craftcms/cms/issues/3820))

### Fixed
- Fixed a SQL error that could occur when deleting an asset. ([#3786](https://github.com/craftcms/cms/issues/3786))
- Fixed an error that occurred when customizing element indexes if the `allowAdminChanges` config setting was disabled. ([#3788](https://github.com/craftcms/cms/issues/3788))
- Fixed a bug where Checkboxes, Dropdown, Multi-select, and Radio Buttons fields wouldn’t pass validation if the selected option value was `true` or `false`.
- Fixed an error that occurred on the Settings → Plugins page, if there were any plugins in the database that weren’t Composer-installed.
- Fixed an error that could occur if an Assets field was configured to upload to a deleted volume. ([#3799](https://github.com/craftcms/cms/issues/3799))
- Fixed a bug where sections’ Default Status settings weren’t always being respected. ([#3791](https://github.com/craftcms/cms/issues/3791))
- Fixed a bug where only users with the “Edit users” user permission were allowed to upload a new user photo. ([#3735](https://github.com/craftcms/cms/issues/3735))
- Fixed a bug where renaming a Matrix block type’s handle would result in new content columns being created in the database, and existing Matrix blocks losing their content. ([#3809](https://github.com/craftcms/cms/issues/3809))
- Fixed a SQL error that could occur when updating to Craft 3.1 if any system messages contained emoji characters.
- Fixed an error that could occur when working with elements, if a site had been created earlier in the same request. ([#3824](https://github.com/craftcms/cms/issues/3824))

## 3.1.8 - 2019-02-05

### Changed
- Craft now automatically logs users in after resetting their password, if the `autoLoginAfterAccountActivation` config setting is enabled. ([#1025](https://github.com/craftcms/cms/issues/1025))

### Fixed
- Fixed a bug where pressing the <kbd>Return</kbd> key on editable tables with a static number of rows would add a new row. ([#3765](https://github.com/craftcms/cms/issues/3765))
- Fixed a bug where pressing the <kbd>Return</kbd> key on editable tables would select the next row’s cell even if the cell was disabled.
- Fixed a bug where pressing the <kbd>Return</kbd> key on an editable table wouldn’t move the focus to the next row’s sell if it had an `<input>` instead of a `<textarea>`.
- Fixed an error that could occur in the Control Panel if any environment variable values began with an `@` character. ([#3769](https://github.com/craftcms/cms/issues/3769))
- Fixed a bug where `craft\helpers\DateTimeHelper::toDateTime()` was mistaking year-only values for Unix timestamps. ([#3772](https://github.com/craftcms/cms/issues/3772))
- Fixed an error that occurred when a non-admin user attempted to edit a system message, or when the `allowAdminChanges` config setting was disabled. ([#3775](https://github.com/craftcms/cms/issues/3775))
- Fixed a bug where it was hard to see error notifications on pages with a licensing alert. ([#3776](https://github.com/craftcms/cms/issues/3776))
- Fixed a JavaScript error that occurred when adding a new row to a custom editable table that contained a `time` column, if no rows existed on page load. ([#3780](https://github.com/craftcms/cms/issues/3780))

## 3.1.7 - 2019-01-31

### Added
- Added all the things that came in [Craft 3.0.40](https://github.com/craftcms/cms/blob/master/CHANGELOG-v3.md#3040---2019-01-31).
- Added `craft\helpers\FileHelper::canTrustMimeType()`.
- Added `craft\web\UploadedFile::getMimeType()`.

### Changed
- The “Port” SMTP mail transport setting can now be set to an environment variable. ([#3740](https://github.com/craftcms/cms/issues/3740))
- `craft\web\Controller::requireAdmin()` now has a `$requireAdminChanges` argument, which dictates whether the `allowAdminChanges` config setting must also be enabled (`true` by default).
- The `project-config/sync` console command now creates a `project.yaml` file, if it’s missing. ([#3736](https://github.com/craftcms/cms/issues/3736))
- Querying for active users no longer excludes locked users.
- `craft\helpers\FileHelper::getMimeType()` now returns `application/x-yaml` for `.yaml` and `.yml` files.
- Updated Craft UI to 0.2.0.

### Fixed
- Fixed an error that occurred when updating to Craft 3.1 if a plugin or module was calling `craft\records\User::find()`.
- Fixed a bug where cross-domain Live Preview requests could fail due to CORS restrictions.
- Fixed a 403 error that would occur when an admin attempted to log in as another user on an environment where the `allowAdminChanges` config setting was disabled. ([#3749](https://github.com/craftcms/cms/issues/3749))
- Fixed a bug where asset index toolbar items would be misaligned when searching in a volume or folder with subfolders.
- Fixed a bug where asset indexes could show multiple view mode toggles if a different volume or subfolder was selected while at least one asset was checked. ([#3702](https://github.com/craftcms/cms/issues/3702))
- Fixed a bug where Plugin Store screenshots were not showing properly. ([#3709](https://github.com/craftcms/cms/issues/3709))
- Fixed a bug where zoomed Plugin Store screenshots would not close when hitting the browser’s Back button. ([#3754](https://github.com/craftcms/cms/issues/3754))
- Fixed a bug where the Plugin Store was not working properly when Dev Mode was enabled.

### Security
- User accounts are now locked after multiple failed password attempts in current-password modals, per the `maxInvalidLogins` config setting.
- Users are no longer signed out of active sessions when their account becomes locked.
- Database backup/restore exception messages now redact the database password when using PostgreSQL.

## 3.1.6.1 - 2019-01-29

### Fixed
- Fixed an error that occurred when creating a Table field with a Date column. ([#3748](https://github.com/craftcms/cms/issues/3748))

## 3.1.6 - 2019-01-29

### Added
- It’s now possible to update disabled plugins.

### Changed
- `craft\web\Controller::requireAdmin()` now sends a 403 (Forbidden) response if the `allowAdminChanges` config setting has been set to `false`. ([#3728](https://github.com/craftcms/cms/issues/3728))
- `craft\helpers\DateTimeHelper::toDateTime()` now supports passing an array with a `date` key set to the `YYYY-MM-DD` format, in addition to the current locale’s short date format.
- `craft\helpers\DateTimeHelper::toDateTime()` now supports passing an array with a `time` key set to the `HH:MM` format, in addition to the current locale’s short time format.
- `craft\helpers\DateTimeHelper::toDateTime()` now supports passing an array with a `datetime` key, which will be handled the same way strings passed to the method are handled (except that the `datetime` key can be paired with a `timezone` key).

### Fixed
- Fixed an error that occurred when using the `json_decode` filter. ([#3722](https://github.com/craftcms/cms/pull/3722))
- Fixed a bug a bug where plugin screenshots in the Plugin Store were not rendering correctly. ([#3709](https://github.com/craftcms/cms/issues/3709))
- Fixed an error where the `index-assets/one` and `index-assets/all` console commands were creating `.` folders in each volume.
- Fixed a bug where the Settings → Plugins page was showing extra “Missing” rows for any unlicensed plugins that were Composer-installed but not Craft-installed. ([#3726](https://github.com/craftcms/cms/issues/3726))
- Fixed an error that could occur when viewing trashed elements.
- Fixed a bug where many system message translations were missing line breaks. ([#3737](https://github.com/craftcms/cms/issues/3737))
- Fixed a bug where unparsed markdown code was present in the Control Panel error message displayed when the system was offline. ([#3746](https://github.com/craftcms/cms/issues/3746))

## 3.1.5 - 2019-01-25

### Changed
- Control Panel settings that can be set to environment variables now show a tip about that if the value is not already set to an environment variable or alias.
- Control Panel form fields can now be configured with a `tip` property, which will be displayed below the field.
- Control Panel templates can now pass `suggestEnvVars: true` and `suggestAliases: true` to autosuggest fields, rather that supplying the `suggestions` array.

### Fixed
- Fixed a bug where the “Duplicate” action wasn’t available on the Entries index page for non-admin users. ([#3705](https://github.com/craftcms/cms/issues/3705))
- Fixed a bug where it wasn’t possible to rename an asset’s filename from the Assets index page. ([#3707](https://github.com/craftcms/cms/issues/3707))
- Fixed an error that occurred when saving a user that had a first or last name set.
- Fixed a bug where it wasn’t possible to apply project config changes. ([#3713](https://github.com/craftcms/cms/issues/3713))
- Fixed a bug where the Password field on SMTP and Gmail mail transport settings could be set to an encoded and encrypted password. ([#3699](https://github.com/craftcms/cms/issues/3699))
- Fixed a bug where it was possible to remove the Primary Site status from the primary site, without offering a new primary site. ([#3720](https://github.com/craftcms/cms/issues/3720))
- Fixed an error that could occur if PHP’s `memory_limit` was set to a higher size (in bytes) than `PHP_INT_MAX`. ([#3717](https://github.com/craftcms/cms/issues/3717))

### Security
- Control Panel settings that can be set to an alias now show a warning if the current value begins with the `@web` alias.

## 3.1.4 - 2019-01-24

### Added
- Added all the things that came in [Craft 3.0.38](https://github.com/craftcms/cms/blob/master/CHANGELOG-v3.md#3038---2019-01-24).
- The System Name setting can now be set to an environment variable. ([#3529](https://github.com/craftcms/cms/issues/3529))
- Added the `index-assets/one` console command, which can now be used to index a single subfolder.
- Added `craft\base\ApplicationTrait::getSystemName()`.

### Changed
- Craft now ensures that installed schema versions match the schema versions in `project.yaml` before syncing project config changes.
- The `project-config/sync` console command now bails if there are pending Craft or plugin migrations.

### Fixed
- Fixed a bug where `site` translations were falling back to English if the translated message was identical to the source message. ([#3692](https://github.com/craftcms/cms/issues/3692))
- Fixed a bug where syncing Matrix field changes to the project config would result in new changes to the project config. ([#3695](https://github.com/craftcms/cms/issues/3695))
- Fixed an error that occurred when indexing assets in an empty volume.
- Fixed a bug where soft-deleted assets would show up as missing after indexing.
- Fixed a JavaScript error that could occur on the Settings → Plugins page.
- Fixed a bug where `Craft::parseEnv()` was throwing an `InvalidConfigException` if the given string began with `@` but was not an alias. ([#3700](https://github.com/craftcms/cms/issues/3700))

### Security
- URLs are no longer allowed in users’ first or last names.

## 3.1.3 - 2019-01-21

### Added
- Added the `|json_decode` Twig filter.  ([#3678](https://github.com/craftcms/cms/pull/3678))

### Fixed
- Fixed an error that occurred when updating to Craft 3.1 if a plugin or module was calling any soft-deletable records’ `find()` methods.
- Fixed an error that occurred when updating from Craft 2 to Craft 3.1 if there were any RichText fields. ([#3677](https://github.com/craftcms/cms/issues/3677))
- Fixed a bug where it was possible to create duplicate tags by searching for and selecting the same tag name twice in the same Tags field. ([#3676](https://github.com/craftcms/cms/issues/3676))
- Fixed a bug where system messages were getting sent with the message keys (e.g. “forgot_password_subject” and “forgot_password_body”) if Craft didn’t provide a default message translation for the site language, and the message hadn’t been translated for the user’s preferred language. ([#3673](https://github.com/craftcms/cms/issues/3673))
- Fixed a bug where `craft\web\Request::getIsLivePreview()` was returning `false` on Live Preview requests when called from an `yii\base\Controller::EVENT_BEFORE_ACTION` event handler. ([#3680](https://github.com/craftcms/cms/issues/3680))

## 3.1.2.2 - 2019-01-19

### Fixed
- Fixed an error that occurred when updating to Craft 3.1 if a plugin or module was calling any `craft\services\Sections` methods.

## 3.1.2.1 - 2019-01-19

### Fixed
- Fixed an error that occurred when updating to Craft 3.1 if there were any Matrix sub-fields that had their type set to a non-existing class. ([#3662](https://github.com/craftcms/cms/issues/3662))
- Fixed a bug where the project config could be in an unexpected state if a `project.yaml` file existed already when initially updating to Craft 3.1.

## 3.1.2 - 2019-01-18

### Added
- Added the `index-assets <volume>` and `index-assets/all` console commands. ([#3595](https://github.com/craftcms/cms/pull/3595))
- Added `craft\base\FieldTrait::$oldSettings`.
- Added `craft\helpers\Install`.
- Added `craft\services\Fields::prepFieldForSave()`.
- Added `craft\services\Path::getProjectConfigFilePath()`.
- Added `craft\services\ProjectConfig::$muteEvents`.

### Changed
- The installer now checks `project.yaml` when determining the default site name, handle, base URL, and language values. ([#3661](https://github.com/craftcms/cms/issues/3661))
- The Base URL field in the web-based installer now autouggests environment variable names and aliases.
- Craft now creates a `.gitignore` file in the `storage/config-backups/` folder, preventing any other files within it from getting tracked by Git.
- Craft no longer prevents changes in `project.yaml` from being synced if a plugins’ schema version in `project.yaml` doesn’t match up with its installed schema version, if one of them is blank.

### Deprecated
- Deprecated `craft\services\Fields::$ignoreProjectConfigChanges`.
- Deprecated `craft\services\Matrix::$ignoreProjectConfigChanges`.

### Fixed
- Fixed a PHP notice that occurred when updating to Craft 3.1 if there were any plugins installed without settings.
- Fixed a SQL error that occurred when updating to Craft 3.1 if a plugin or module was calling any `craft\services\Fields` methods. ([#3663](https://github.com/craftcms/cms/issues/3663))
- Fixed a bug where element indexes would forget their source settings after updating to Craft 3.1. ([#3659](https://github.com/craftcms/cms/issues/3659))
- Fixed a bug where commercial plugins weren’t installable from the Plugin Store.
- Fixed a bug where Matrix block type fields’ `beforeSave()` methods weren’t getting called.
- Fixed a bug where Matrix fields could forget their content table name if they were created with a non-global context.
- Fixed a bug where links to the Plugin Store from Settings → Plugins were 404ing. ([#3664](https://github.com/craftcms/cms/issues/3664))
- Fixed a bug where soft-deleted sections and entry types were still showing up in the Control Panel. ([#3648](https://github.com/craftcms/cms/issues/3648))
- Fixed a bug where an update to Craft 3.1 would fail with a database error in some scenarios.
- Fixed a bug where Plugin Store’s Try buttons would appear as disabled when they should be enabled. ([#3619](https://github.com/craftcms/cms/issues/3619))
- Fixed an error that occurred when updating to Craft 3.1 if there were any relational fields that were missing some expected settings. ([#3641](https://github.com/craftcms/cms/issues/3641))

### Security
- Fixed two XSS vulnerabilities.

## 3.1.1 - 2019-01-16

### Added
- Added support for the `CRAFT_LOG_PHP_ERRORS` PHP constant. ([#3619](https://github.com/craftcms/cms/issues/3619))
- Added `craft\web\User::generateToken()`.

### Changed
- System error message templates no longer parse exception messages as Markdown.

### Fixed
- Fixed a bug where `craft\services\Volumes::getVolumeByHandle()` wasn’t working. ([#3633](https://github.com/craftcms/cms/pull/3633))
- Fixed a bug where the `clear-caches/cp-resources` command could clear out the wrong directory if the `resourceBasePath` config setting began with `@webroot`. ([#3637](https://github.com/craftcms/cms/issues/3637))
- Fixed a bug where eager-loading Matrix blocks would come up empty. ([#3644](https://github.com/craftcms/cms/issues/3644))
- Fixed an error that occurred when updating to Craft 3.1 if there were any Matrix blocks without any sub-fields. ([#3635](https://github.com/craftcms/cms/pull/3635))
- Fixed an error that occurred when updating to Craft 3.1 if there were any Matrix block types left over from a Matrix field that had been converted to something else.
- Fixed an error that occurred when updating to Craft 3.1 if there were any Assets fields that were missing some expected field settings. ([#3641](https://github.com/craftcms/cms/issues/3641))
- Fixed an error that occurred when updating to Craft 3.1 if anything was calling `craft\services\Fields::getLayoutById()` or `getLayoutByType()` before the update was applied.
- Fixed an error that could occur when logging deprecation errors on PostgreSQL. ([#3638](https://github.com/craftcms/cms/issues/3638))
- Fixed a bug where users would get logged out while updating to Craft 3.1, causing a “User is not permitted to perform this action” error.
- Fixed a bug where “JavaScript must be enabled” and “Cookies must be enabled” messages weren’t getting positioned correctly. ([#3639](https://github.com/craftcms/cms/issues/3639))
- Fixed a “Variable "message" does not exist.” error that could occur in the Control Panel.
- Fixed a bug where free plugins weren’t installable from the Plugin Store. ([#3642](https://github.com/craftcms/cms/issues/3642))

### Security
- The Request panel in the Debug Toolbar now redacts any sensitive information. ([#3619](https://github.com/craftcms/cms/issues/3619))
- Fixed two XSS vulnerabilities.

## 3.1.0 - 2019-01-15

> {warning} This is a more complex update than usual, and failed update attempts are not uncommon. Please ensure you have a recent database backup, and we recommend you test the update on a local/staging environment before updating your production server.

### Added
- Added the Project Config, a portable and centralized configuration for system settings. ([#1429](https://github.com/craftcms/cms/issues/1429))
- Category groups, elements, entry types, field layouts, global sets, sections, sites, site groups, structures, tag groups, and volumes are now soft-deleted. ([#867](https://github.com/craftcms/cms/issues/867))
- Entries, categories, and users can now be restored within the Control Panel by selecting “Trashed” from the status menu on element index pages, and clicking the “Restore” button.
- Added the System Messages utility for editing system messages, replacing the Settings → Email → System Messages page. ([#3421](https://github.com/craftcms/cms/issues/3421))
- Some Site settings (Base URL), volume settings (Base URL and File System Path), and email settings (System Email Address, Sender Name, HTML Email Template, Username, Password, and Host Name) can now be set to environment variables using a `$VARIABLE_NAME` syntax. ([#3219](https://github.com/craftcms/cms/issues/3219))
- The installer now checks whether a `project.yaml` file exists and applies any changes in it. ([#3291](https://github.com/craftcms/cms/issues/3291))
- Control Panel settings that support environment variables now autosuggest environment variable names (and aliases when applicable) while typing.
- Control Panel settings that define a template path now autosuggest existing template files.
- Added cross-domain support for Live Preview. ([#1521](https://github.com/craftcms/cms/issues/1521))
- Plugins can now have multiple editions.
- Custom fields can now opt out of being included in elements’ search keywords. ([#2600](https://github.com/craftcms/cms/issues/2600))
- Added the `allowAdminChanges` config setting.
- Added the `softDeleteDuration` config setting.
- Added the `storeUserIps` config setting. ([#3311](https://github.com/craftcms/cms/issues/3311))
- Added the `useProjectConfigFile` config setting.
- Added the `gc` console command, which can be used to run garbage collection tasks.
- Added the `project-config/sync` console command. ([#3510](https://github.com/craftcms/cms/issues/3510))
- Added the `trashed` element query param, which can be used to query for elements that have been soft-deleted.
- Added the `expression()` Twig function, for creating new `yii\db\Expression` objects in templates. ([#3289](https://github.com/craftcms/cms/pull/3289))
- Added the `parseEnv()` Twig function.
- Added the `plugin()` Twig function.
- Added the `_includes/forms/autosuggest.html` include template for the Control Panel.
- Added `Craft::parseEnv()`.
- Added `craft\base\ApplicationTrait::getIsLive()`.
- Added `craft\base\Element::EVENT_AFTER_RESTORE`.
- Added `craft\base\Element::EVENT_BEFORE_RESTORE`.
- Added `craft\base\Element::EVENT_DEFINE_EAGER_LOADING_MAP`.
- Added `craft\base\ElementInterface::afterRestore()`.
- Added `craft\base\ElementInterface::beforeRestore()`.
- Added `craft\base\Field::EVENT_AFTER_ELEMENT_RESTORE`.
- Added `craft\base\Field::EVENT_BEFORE_ELEMENT_RESTORE`.
- Added `craft\base\FieldInterface::afterElementRestore()`.
- Added `craft\base\FieldInterface::beforeElementRestore()`.
- Added `craft\base\Model::EVENT_DEFINE_RULES`.
- Added `craft\base\Plugin::editions()`.
- Added `craft\base\Plugin::is()`.
- Added `craft\base\SavableComponentInterface::beforeApplyDelete()`.
- Added `craft\behaviors\EnvAttributeParserBehavior`.
- Added `craft\controllers\LivePreviewController`.
- Added `craft\db\ActiveRecord::prepareForDb()`.
- Added `craft\db\Command::restore()`.
- Added `craft\db\Command::softDelete()`.
- Added `craft\db\Migration::restore()`.
- Added `craft\db\Migration::softDelete()`.
- Added `craft\db\SoftDeleteTrait`, which can be used by Active Record classes that wish to support soft deletes.
- Added `craft\db\Table`.
- Added `craft\elements\actions\Restore`, which can be included in elements’ `defineActions()` methods to opt into element restoration.
- Added `craft\events\ConfigEvent`.
- Added `craft\events\DeleteElementEvent`, which provides a `$hardDelete` property that can be set to `true` to force an element to be immediately hard-deleted. ([#3403](https://github.com/craftcms/cms/pull/3403))
- Added `craft\helpers\App::editionHandle()`.
- Added `craft\helpers\App::editionIdByHandle()`.
- Added `craft\helpers\App::mailSettings()`.
- Added `craft\helpers\ArrayHelper::firstWhere()`.
- Added `craft\helpers\Db::idByUid()`.
- Added `craft\helpers\Db::idsByUids()`.
- Added `craft\helpers\Db::uidById()`.
- Added `craft\helpers\Db::uidsByIds()`.
- Added `craft\helpers\ProjectConfig`.
- Added `craft\helpers\StringHelper::toWords()`.
- Added `craft\models\FieldLayout::createFromConfig()`.
- Added `craft\models\FieldLayout::getConfig()`.
- Added `craft\models\Section::setEntryTypes()`.
- Added `craft\models\Site::getBaseUrl()`.
- Added `craft\services\AssetTransforms::getTransformByUid()`.
- Added `craft\services\AssetTransforms::EVENT_BEFORE_APPLY_TRANSFORM_DELETE`.
- Added `craft\services\Categories::getGroupByUid()`.
- Added `craft\services\Categories::EVENT_BEFORE_APPLY_GROUP_DELETE`.
- Added `craft\services\Elements::restoreElement()`.
- Added `craft\services\Elements::EVENT_AFTER_RESTORE_ELEMENT`.
- Added `craft\services\Elements::EVENT_BEFORE_RESTORE_ELEMENT`.
- Added `craft\services\Fields::applyFieldDelete()`.
- Added `craft\services\Fields::applyFieldSave()`.
- Added `craft\services\Fields::createFieldConfig()`.
- Added `craft\services\Fields::deleteFieldInternal()`.
- Added `craft\services\Fields::restoreLayoutById()`.
- Added `craft\services\Fields::saveFieldInternal()`.
- Added `craft\services\Fields::EVENT_BEFORE_APPLY_FIELD_DELETE`.
- Added `craft\services\Fields::EVENT_BEFORE_APPLY_GROUP_DELETE`.
- Added `craft\services\Gc` for handling garbage collection tasks.
- Added `craft\services\Path::getConfigBackupPath()`.
- Added `craft\services\ProjectConfig`.
- Added `craft\services\Routes::deleteRouteByUid()`
- Added `craft\services\Sections::getSectionByUid()`.
- Added `craft\services\Sections::EVENT_BEFORE_APPLY_ENTRY_TYPE_DELETE`.
- Added `craft\services\Sections::EVENT_BEFORE_APPLY_SECTION_DELETE`.
- Added `craft\services\Sites::restoreSiteById()`.
- Added `craft\services\Sites::EVENT_BEFORE_APPLY_GROUP_DELETE`.
- Added `craft\services\Sites::EVENT_BEFORE_APPLY_SITE_DELETE`.
- Added `craft\services\Tags::EVENT_BEFORE_APPLY_GROUP_DELETE`.
- Added `craft\services\UserGroups::EVENT_BEFORE_APPLY_GROUP_DELETE`.
- Added `craft\services\Volumes::EVENT_BEFORE_APPLY_VOLUME_DELETE`.
- Added `craft\validators\TemplateValidator`.
- Added `craft\web\Controller::requireCpRequest()`.
- Added `craft\web\Controller::requireSiteRequest()`.
- Added `craft\web\twig\variables\Cp::EVENT_REGISTER_CP_SETTINGS`. ([#3314](https://github.com/craftcms/cms/issues/3314))
- Added `craft\web\twig\variables\Cp::getEnvSuggestions()`.
- Added `craft\web\twig\variables\Cp::getTemplateSuggestions()`.
- Added the ActiveRecord Soft Delete Extension for Yii2.
- Added the Symfony Yaml Component.
- The bundled Vue asset bundle now includes Vue-autosuggest.

### Changed
- The `defaultWeekStartDay` config setting is now set to `1` (Monday) by default, to conform with the ISO 8601 standard.
- Renamed the `isSystemOn` config setting to `isSystemLive`.
- The `app/migrate` web action now applies pending `project.yaml` changes, if the `useProjectConfigFile` config setting is enabled.
- The `svg()` function now strips `<title>`, `<desc>`, and comments from the SVG document as part of its sanitization process.
- The `svg()` function now supports a `class` argument, which will add a class name to the root `<svg>` node. ([#3174](https://github.com/craftcms/cms/issues/3174))
- The `{% redirect %}` tag now supports `with notice` and `with error` params for setting flash messages. ([#3625](https://github.com/craftcms/cms/pull/3625))
- `info` buttons can now also have a `warning` class.
- User permission definitions can now include `info` and/or `warning` keys.
- The old “Administrate users” permission has been renamed to “Moderate users”.
- The old “Change users’ emails” permission has been renamed to “Administrate users”, and now comes with the ability to activate user accounts and reset their passwords. ([#942](https://github.com/craftcms/cms/issues/942))
- All users now have the ability to delete their own user accounts. ([#3013](https://github.com/craftcms/cms/issues/3013))
- System user permissions now reference things by their UIDs rather than IDs (e.g. `editEntries:<UID>` rather than `editEntries:<ID>`).
- Animated GIF thumbnails are no longer animated. ([#3110](https://github.com/craftcms/cms/issues/3110))
- Craft Tokens can now be sent either as a query string param (named after the `tokenParam` config setting) or an `X-Craft-Token` header.
- Element types that support Live Preview must now hash the `previewAction` value for `Craft.LivePreview`.
- Live Preview now loads each new preview into its own `<iframe>` element. ([#3366](https://github.com/craftcms/cms/issues/3366))
- Assets’ default titles now only capitalize the first word extracted from the filename, rather than all the words. ([#2339](https://github.com/craftcms/cms/issues/2339))
- All console commands besides `setup/*` and `install/craft` now output a warning if Craft isn’t installed yet. ([#3620](https://github.com/craftcms/cms/issues/3620))
- All classes that extend `craft\base\Model` now have `EVENT_INIT` and `EVENT_DEFINE_BEHAVIORS` events; not just classes that extend `craft\base\Component`.
- `craft\db\mysql\Schema::findIndexes()` and `craft\db\pgsql\Schema::findIndexes()` now return arrays with `columns` and `unique` keys.
- `craft\helpers\ArrayHelper::filterByValue()` now defaults its `$value` argument to `true`.
- `craft\helpers\MigrationHelper::doesIndexExist()` no longer has a `$foreignKey` argument, and now has an optional `$db` argument.
- `craft\mail\Mailer::send()` now swallows any exceptions that are thrown when attempting to render the email HTML body, and sends the email as plain text only. ([#3443](https://github.com/craftcms/cms/issues/3443))
- `craft\mail\Mailer::send()` now fires an `afterSend` event with `yii\mail\MailEvent::$isSuccessful` set to `false` if any exceptions were thrown when sending the email, and returns `false`. ([#3443](https://github.com/craftcms/cms/issues/3443))
- `craft\services\Routes::saveRoute()` now expects site and route UIDs instead of IDs.
- `craft\services\Routes::updateRouteOrder()` now expects route UIDs instead of IDs.
- The `craft\helpers\Assets::EVENT_SET_FILENAME` event is now fired after sanitizing the filename.

### Removed
- Removed `craft\elements\User::authData()`.
- Removed `craft\fields\Matrix::getOldContentTable()`.
- Removed `craft\services\Routes::deleteRouteById()`

### Deprecated
- Deprecated `craft\base\ApplicationTrait::getIsSystemOn()`. `getIsLive()` should be used instead.
- Deprecated `craft\helpers\MigrationHelper::dropAllIndexesOnTable()`.
- Deprecated `craft\helpers\MigrationHelper::dropAllUniqueIndexesOnTable()`.
- Deprecated `craft\helpers\MigrationHelper::dropIndex()`.
- Deprecated `craft\helpers\MigrationHelper::restoreForeignKey()`.
- Deprecated `craft\helpers\MigrationHelper::restoreIndex()`.
- Deprecated `craft\models\Info::getEdition()`. `Craft::$app->getEdition()` should be used instead.
- Deprecated `craft\models\Info::getName()`. `Craft::$app->projectConfig->get('system.name')` should be used instead.
- Deprecated `craft\models\Info::getOn()`. `Craft::$app->getIsLive()` should be used instead.
- Deprecated `craft\models\Info::getTimezone()`. `Craft::$app->getTimeZone()` should be used instead.
- Deprecated `craft\services\Routes::getDbRoutes()`. `craft\services\Routes::getProjectConfigRoutes()` should be used instead.
- Deprecated `craft\services\SystemSettings`. `craft\services\ProjectConfig` should be used instead.
- Deprecated `craft\validators\UrlValidator::$allowAlias`. `craft\behaviors\EnvAttributeParserBehavior` should be used instead.

### Fixed
- Fixed a bug where the Dashboard could rapidly switch between two column sizes at certain browser sizes. ([#2438](https://github.com/craftcms/cms/issues/2438))
- Fixed a bug where ordered and unordered lists in field instructions didn’t have numbers or bullets.
- Fixed a bug where switching an entry’s type could initially show the wrong field layout tab. ([#3600](https://github.com/craftcms/cms/issues/3600))
- Fixed an error that occurred when updating to Craft 3 if there were any Rich Text fields without any stored settings.
- Fixed a bug where Craft wasn’t saving Dashboard widget sizes properly on PostgreSQL. ([#3609](https://github.com/craftcms/cms/issues/3609))
- Fixed a PHP error that could occur if the primary site didn’t have a base URL. ([#3624](https://github.com/craftcms/cms/issues/3624))
- Fixed a bug where `craft\helpers\MigrationHelper::dropIndexIfExists()` wasn’t working if the index had an unexpected name.
- Fixed an error that could occur if a plugin attempted to register the same Twig extension twice in the same request.

### Security
- The web and CLI installers no longer suggest `@web` for the site URL, and now attempt to save the entered site URL as a `DEFAULT_SITE_URL` environment variable in `.env`. ([#3559](https://github.com/craftcms/cms/issues/3559))
- Craft now destroys all other sessions associated with a user account when a user changes their password.
- It’s no longer possible to spoof Live Preview requests.

## 3.0.41.1 - 2019-03-12

### Changed
- Craft now requires Twig 2.6.

## 3.0.41 - 2019-02-22

### Changed
- System error message templates no longer parse exception messages as Markdown.

### Security
- Database backup/restore exception messages now redact the database password when using PostgreSQL.
- URLs are no longer allowed in users’ first or last names.
- The Request panel in the Debug Toolbar now redacts any sensitive information. ([#3619](https://github.com/craftcms/cms/issues/3619))
- Fixed XSS vulnerabilities.

## 3.0.40.1 - 2019-02-21

### Fixed
- Fixed a bug where Craft wasn’t always aware of plugin licensing issues. ([#3876](https://github.com/craftcms/cms/issues/3876))

## 3.0.40 - 2019-01-31

### Added
- Added `craft\helpers\App::testIniSet()`.

### Changed
- Craft now warns if `ini_set()` is disabled and [memory_limit](http://php.net/manual/en/ini.core.php#ini.memory-limit) is less than `256M` or [max_execution_time](http://php.net/manual/en/info.configuration.php#ini.max-execution-time) is less than `120` before performing Composer operations.
- `craft\helpers\App::maxPowerCaptain()` now attempts to set the `memory_limit` to `1536M` rather than `-1`.

## 3.0.39 - 2019-01-29

### Changed
- It’s now possible to update disabled plugins.

### Fixed
- Fixed an error that could occur if PHP’s `memory_limit` was set to a higher size (in bytes) than `PHP_INT_MAX`. ([#3717](https://github.com/craftcms/cms/issues/3717))

## 3.0.38 - 2019-01-24

### Added
- Added the `update` command, which can be used to [update Craft from the terminal](https://docs.craftcms.com/v3/updating.html#updating-from-the-terminal).
- Craft now warns if PHP is running in Safe Mode with a [max_execution_time](http://php.net/manual/en/info.configuration.php#ini.max-execution-time) of less than 120 seconds, before performing Composer operations.
- Craft now stores backups of `composer.json` and `composer.lock` files in `storage/composer-backups/` before running Composer operations.
- Added `craft\db\Connection::getBackupFilePath()`.
- Added `craft\helpers\App::phpConfigValueInBytes()`.
- Added `craft\helpers\Console::isColorEnabled()`.
- Added `craft\helpers\Console::outputCommand()`.
- Added `craft\helpers\Console::outputWarning()`.
- Added `craft\helpers\FileHelper::cycle()`.
- Added `craft\services\Composer::$maxBackups`.
- Added `craft\services\Path::getComposerBackupsPath()`.

### Changed
- The `migrate/all` console command now supports a `--no-content` argument that can be passed to ignore pending content migrations.
- Craft now attempts to disable PHP’s memory and time limits before running Composer operations.
- Craft no longer respects the `phpMaxMemoryLimit` config setting if PHP’s `memory_limit` setting is already set to `-1` (no limit).
- Craft now respects Composer’s [classmap-authoritative](https://getcomposer.org/doc/06-config.md#classmap-authoritative) config setting.
- Craft now links to the [Troubleshooting Failed Updates](https://craftcms.com/guides/failed-updates) guide when an update fails.
- `craft\services\Composer::install()` can now behave like the `composer install` command, if `$requirements` is `null`.
- `craft\services\Composer::install()` now has a `$whitelist` argument, which can be set to an array of packages to whitelist, or `false` to disable the whitelist.

## 3.0.37 - 2019-01-08

### Added
- Routes defined in the Control Panel can now have a `uid` token, and URL rules defined in `config/routes.php` can now have a `{uid}` token. ([#3583](https://github.com/craftcms/cms/pull/3583))
- Added the `extraFileKinds` config setting. ([#1584](https://github.com/craftcms/cms/issues/1584))
- Added the `clear-caches` console command. ([#3588](https://github.com/craftcms/cms/pull/3588))
- Added `craft\feeds\Feeds::getFeed()`.
- Added `craft\helpers\StringHelper::UUID_PATTERN`.

### Changed
- Pressing the <kbd>Return</kbd> key (or <kbd>Ctrl</kbd>/<kbd>Command</kbd> + <kbd>Return</kbd>) when a textual cell is focused in an editable table will now change the focus to the same cell in the next row (after creating a new row if necessary.) ([#3576](https://github.com/craftcms/cms/issues/3576))
- The Password input in the web-based Craft setup wizard now has a “Show” button like other password inputs.
- The Feed widget now sets the items’ text direction based on the feed’s language.
- Matrix blocks that contain validation errors now have red titles and alert icons, to help them stand out when collapsed. ([#3599](https://github.com/craftcms/cms/issues/3599))

### Fixed
- Fixed a bug where the “Edit” button on asset editor HUDs didn’t launch the Image Editor if the asset was being edited on another element type’s index page. ([#3575](https://github.com/craftcms/cms/issues/3575))
- Fixed an exception that would be thrown when saving a user from a front-end form with a non-empty `email` or `newPassword` param, if the `password` param was missing or empty. ([#3585](https://github.com/craftcms/cms/issues/3585))
- Fixed a bug where global set, Matrix block, tag, and user queries weren’t respecting `fixedOrder` params.
- Fixed a bug where `craft\helpers\MigrationHelper::renameColumn()` was only restoring the last foreign key for each table that had multiple foreign keys referencing the table with the renamed column.
- Fixed a bug where Date/Time fields could output the wrong date in Live Preview requests. ([#3594](https://github.com/craftcms/cms/issues/3594))
- Fixed a few RTL language styling issues.
- Fixed a bug where drap-and-drop uploading would not work for custom asset selector inputs. ([#3590](https://github.com/craftcms/cms/pull/3590))
- Fixed a bug where Number fields weren’t enforcing thein Min Value and Max Value settings if set to 0. ([#3598](https://github.com/craftcms/cms/issues/3598))
- Fixed a SQL error that occurred when uploading assets with filenames that contained emoji characters, if using MySQL. ([#3601](https://github.com/craftcms/cms/issues/3601))

### Security
- Fixed a directory traversal vulnerability.
- Fixed a remote code execution vulnerability.

## 3.0.36 - 2018-12-18

### Added
- Added the `{{ actionInput() }}` global Twig function. ([#3566](https://github.com/craftcms/cms/issues/3566))

### Changed
- Suspended users are no longer shown when viewing pending or locked users. ([#3556](https://github.com/craftcms/cms/issues/3556))
- The Control Panel’s Composer installer now prevents scripts defined in `composer.json` from running. ([#3574](https://github.com/craftcms/cms/issues/3574))

### Fixed
- Fixed a bug where elements that belonged to more than one structure would be returned twice in element queries.

### Security
- Fixed a self-XSS vulnerability in the Recent Entries widget.
- Fixed a self-XSS vulnerability in the Feed widget.

## 3.0.35 - 2018-12-11

### Added
- Added `craft\models\Section::getHasMultiSiteEntries()`.

### Changed
- Field types that extend `craft\fields\BaseRelationField` now pass their `$sortable` property value to the `BaseElementSelectInput` JavaScript class by default. ([#3542](https://github.com/craftcms/cms/pull/3542))

### Fixed
- Fixed a bug where the “Disabled for Site” entry status option was visible for sections where site propagation was disabled. ([#3519](https://github.com/craftcms/cms/issues/3519))
- Fixed a bug where saving an entry that was disabled for a site would retain its site status even if site propagation had been disabled for the section.
- Fixed a SQL error that occurred when saving a field layout with 4-byte characters (like emojis) in a tab name. ([#3532](https://github.com/craftcms/cms/issues/3532))
- Fixed a bug where autogenerated Post Date values could be a few hours off when saving new entries with validation errors. ([#3528](https://github.com/craftcms/cms/issues/3528))
- Fixed a bug where plugins’ minimum version requirements could be enforced even if a development version of a plugin had been installed previously.

## 3.0.34 - 2018-12-04

### Fixed
- Fixed a bug where new Matrix blocks wouldn’t remember that they were supposed to be collapsed if “Save and continue editing” was clicked. ([#3499](https://github.com/craftcms/cms/issues/3499))
- Fixed an error that occurred on the System Report utility if any non-bootstrapped modules were configured with an array or callable rather than a string. ([#3507](https://github.com/craftcms/cms/issues/3507))
- Fixed an error that occurred on pages with date or time inputs, if the user’s preferred language was set to Arabic. ([#3509](https://github.com/craftcms/cms/issues/3509))
- Fixed a bug where new entries within sections where site propagation was disabled would show both “Enabled Globally” and “Enabled for [Site Name]” settings. ([#3519](https://github.com/craftcms/cms/issues/3519))
- Fixed a bug where Craft wasn’t reducing the size of elements’ slugs if the resulting URI was over 255 characters. ([#3514](https://github.com/craftcms/cms/issues/3514))

## 3.0.33 - 2018-11-27

### Changed
- Table fields with a fixed number of rows no longer show Delete buttons or the “Add a row” button. ([#3488](https://github.com/craftcms/cms/issues/3488))
- Table fields that are fixed to a single row no longer show the Reorder button. ([#3488](https://github.com/craftcms/cms/issues/3488))
- Setting `components.security.sensitiveKeywords` in `config/app.php` will now append keywords to the default array `craft\services\Security::$sensitiveKeywords` array, rather than completely overriding it.
- When performing an action that requires an elevated session while impersonating another user, admin must now enter their own password instead of the impersonated user’s. ([#3487](https://github.com/craftcms/cms/issues/3487))
- The System Report utility now lists any custom modules that are installed. ([#3490](https://github.com/craftcms/cms/issues/3490))
- Control Panel charts now give preference to `ar-SA` for Arabic locales, `de-DE` for German locales, `en-US` for English locales, `es-ES` for Spanish locales, or `fr-FR` for French locales, if data for the exact application locale doesn’t exist. ([#3492](https://github.com/craftcms/cms/pull/3492))
- “Create a new child entry” and “Create a new child category” element actions now open an edit page for the same site that was selected on the index page. ([#3496](https://github.com/craftcms/cms/issues/3496))
- The default `allowedFileExtensions` config setting value now includes `webp`.
- The Craft Support widget now sends `composer.json` and `composer.lock` files when contacting Craft Support.
- It’s now possible to create element select inputs that include a site selection menu by passing `showSiteMenu: true` when including the `_includes/forms/elementSelect.html` Control Panel include template. ([#3494](https://github.com/craftcms/cms/pull/3494))

### Fixed
- Fixed a bug where a Matrix fields’ block types and content table could be deleted even if something set `$isValid` to `false` on the `beforeDelete` event.
- Fixed a bug where a global sets’ field layout could be deleted even if something set `$isValid` to `false` on the `beforeDelete` event.
- Fixed a bug where after impersonating another user, the Login page would show the impersonated user’s username rather than the admin’s.
- Fixed a bug where `craft\services\Sections::getAllSections()` could return stale results if a new section had been added recently. ([#3484](https://github.com/craftcms/cms/issues/3484))
- Fixed a bug where “View entry” and “View category” element actions weren’t available when viewing a specific section or category group.
- Fixed a bug where Craft would attempt to index image transforms.
- Fixed a bug where the Asset Indexes utility could report that asset files were missing even though they weren’t. ([#3450](https://github.com/craftcms/cms/issues/3450))

### Security
- Updated jQuery File Upload to 9.28.0.

## 3.0.32 - 2018-11-20

### Added
- The `seq()` Twig function now has a `next` argument, which can be set to `false` to have it return the current number in the sequence without incrementing it. ([#3466](https://github.com/craftcms/cms/issues/3466))
- Added `craft\db\MigrationManager::truncateHistory()`.
- Added `craft\helpers\Sequence::current()`.

### Changed
- Edit Entry pages now show the entry’s site in the revision menu label so long as the section is enabled for multiple sites, even if “Propagate entries across all enabled sites?” isn’t checked. ([#3471](https://github.com/craftcms/cms/issues/3471))
- Exact-match search terms (using `::`) now disable `subLeft` and `subRight` attributes by default, regardless of the `defaultSearchTermOptions` config setting says. ([#3474](https://github.com/craftcms/cms/issues/3474))

### Deprecated
- Deprecated `craft\validators\StringValidator::$trim`. Yii’s `'trim'` validator should be used instead.

### Fixed
- Fixed an error that occurred when querying for Matrix blocks if both the `with` and `indexBy` parameters were set.
- Fixed an error that occurred when running the `migrate/fresh` console command. ([#3472](https://github.com/craftcms/cms/issues/3472))

## 3.0.31 - 2018-11-13

### Added
- Added the `seq()` Twig function, for outputting sequential numbers.
- Added `craft\helpers\Sequence`.

### Changed
- Control Panel templates can now customize `#main-form` HTML attributes by overriding the `mainFormAttributes` block. ([#1665](https://github.com/craftcms/cms/issues/1665))
- The default PostgreSQL backup command no longer includes database owner, privilege or ACL information in the backup.
- Craft now attempts to reset OPcache after installing/uninstalling things with Composer. ([#3460](https://github.com/craftcms/cms/issues/3460))
- Gmail and SMTP mail transport types now trim whitespace off of their Username, Password, and Host Name settings. ([#3459](https://github.com/craftcms/cms/issues/3459))

### Fixed
- Fixed an error that could occur when duplicating an element with a Matrix field with “Manage blocks on a per-site basis” disabled.
- Fixed a bug where Matrix blocks wouldn’t retain their content translations when an entry was duplicated from the Edit Entry page.
- Fixed a bug where system message modals could have the wrong language selected by default. ([#3440](https://github.com/craftcms/cms/issues/3440))
- Fixed a bug where an Internal Server Error would occur if a `users/login` request was missing the `loginName` or `password` parameters. ([#3458](https://github.com/craftcms/cms/issues/3458))
- Fixed a bug where `craft\validators\StringValidator` was trimming whitespace off of strings _after_ performing string length validation.
- Fixed an infinite recursion bug that could occur if `config/general.php` had any deprecated config settings, and the database connection settings were invalid.
- Fixed an error that occurred when saving a new entry or category, if its URI format referenced the `level` attribute. ([#3465](https://github.com/craftcms/cms/issues/3465))

## 3.0.30.2 - 2018-11-08

### Fixed
- Fixed an error that could occur on servers running PHP 7.0.32. ([#3453](https://github.com/craftcms/cms/issues/3453))

## 3.0.30.1 - 2018-11-07

### Fixed
- Fixed an error that occurred when saving an element with a new Matrix block, if the Matrix field was set to manage blocks on a per-site basis. ([#3445](https://github.com/craftcms/cms/issues/3445))

## 3.0.30 - 2018-11-06

### Added
- Added “Duplicate” and “Duplicate (with children)” actions to the Entries and Categories index pages. ([#1291](https://github.com/craftcms/cms/issues/1291))
- Added `craft\base\ElementAction::$elementType`, which element action classes can use to reference their associated element type.
- Added `craft\elements\actions\DeepDuplicate`.
- Added `craft\elements\actions\Duplicate`.
- Added `craft\elements\actions\SetStatus::$allowDisabledForSite`, which can be used by localizable element types to enable a “Disabled for Site” status option.

### Changed
- Entries’ “Enabled” setting is now labeled “Enabled Globally” on multi-site installs. ([#2899](https://github.com/craftcms/cms/issues/2899))
- Entries’ “Enabled for site” setting now includes the site name in its label, and only shows up if the “Enabled Globally” setting is checked. ([#2899](https://github.com/craftcms/cms/issues/2899))
- The Set Status action on the Entries index page now includes a “Disabled for Site” option. ([#2899](https://github.com/craftcms/cms/issues/2899))
- Edit Category pages now have `edit-category` and `site--<SiteHandle>` classes on the `<body>`. ([#3439](https://github.com/craftcms/cms/issues/3439))
- Edit Entry pages now have `edit-entry` and `site--<SiteHandle>` classes on the `<body>`. ([#3439](https://github.com/craftcms/cms/issues/3439))
- Edit Global Set pages now have `edit-global-set` and `site--<SiteHandle>` classes on the `<body>`. ([#3439](https://github.com/craftcms/cms/issues/3439))
- Edit User pages now have an `edit-user` class on the `<body>`. ([#3439](https://github.com/craftcms/cms/issues/3439))

### Fixed
- Fixed a bug where the Edit User page could forget which permissions were selected when saving a user with validation errors, if the Username, First Name, and Last name fields were all blank. ([#3412](https://github.com/craftcms/cms/issues/3412))
- Fixed a bug where the Edit User Group page could forget which permissions were selected when saving a user group with validation errors, if the Name field was blank.
- Fixed a bug where the `{% paginate %}` tag wasn’t factoring the `offset` element query param into its total page calculation. ([#3420](https://github.com/craftcms/cms/issues/3420))

### Security
- Fixed a bug where sensitive info could be displayed in the Craft log files if there was a problem connecting to the email server.

## 3.0.29 - 2018-10-30

### Added
- Email and URL fields now have “Placeholder Text” settings. ([#3397](https://github.com/craftcms/cms/issues/3397))

### Changed
- The default HTML Purifier configuration now allows `download` attributes in `<a>` tags. ([craftcms/redactor#86](https://github.com/craftcms/redactor/issues/86))

### Fixed
- Fixed a bug where the `ContentBehaviour` and `ElementQueryBehavior` classes could be missing some field properties. ([#3400](https://github.com/craftcms/cms/issues/3400))
- Fixed a bug where some fields within Matrix fields could lose their values after enabling the “Manage blocks on a per-site basis” setting. ([verbb/super-table#203](https://github.com/verbb/super-table/issues/203))
- Fixed a bug where HTML Purifier wasn’t being initialized with HTML 5 element support.
- Fixed a bug where it was possible to save Assets fields with the “Restrict allowed file types?” setting enabled, but no specific file types selected. ([#3410](https://github.com/craftcms/cms/issues/3410))

## 3.0.28 - 2018-10-23

### Added
- Structure sections now have the ability to disable entry propagation, like Channel sections. ([#2386](https://github.com/craftcms/cms/issues/2386))

### Changed
- `craft\base\Field::supportedTranslationMethods()` now defaults to only returning `none` if the field type doesn’t have a content column. ([#3385](https://github.com/craftcms/cms/issues/3385))
- Craft.EntryTypeSwitcher now fires a `beforeTypeChange` event before swapping the Edit Entry form tabs. ([#3375](https://github.com/craftcms/cms/pull/3375))
- Craft.MatrixInput now fires an `afterInit` event after initialization. ([#3375](https://github.com/craftcms/cms/pull/3375))
- Craft.MatrixInput now fires an `blockAdded` event after adding a new block. ([#3375](https://github.com/craftcms/cms/pull/3375))
- System messages sent from front-end requests are now sent using the current site’s language. ([#3388](https://github.com/craftcms/cms/issues/3388))

### Fixed
- Fixed an error that could occur when acquiring a lock for a file path, if the `mutex` component was swapped out with `yii\mutex\MysqlMutex`.

## 3.0.27.1 - 2018-10-12

### Fixed
- Fixed an error that occurred when deleting an entry from the Edit Entry page. ([#3372](https://github.com/craftcms/cms/issues/3372))
- Fixed an error that could occur when changing a Channel section to Structure. ([#3373](https://github.com/craftcms/cms/issues/3373))
- Fixed an error that occurred when saving Matrix content from console requests.

## 3.0.27 - 2018-10-11

### Added
- Added `craft\helpers\MigrationHelper::findForeignKey()`.
- Added the `cp.globals.edit` and `cp.globals.edit.content` template hooks to the Edit Global Set page. ([#3356](https://github.com/craftcms/cms/pull/3356))

### Changed
- It’s now possible to load a Create Entry page with a specific user preselected in the Author field, using a new `authorId` query string param. ([#3326](https://github.com/craftcms/cms/pull/3326))
- Matrix fields that are set to manage blocks on a per-site basis will now duplicate Matrix blocks across all of the owner element’s supported sites when the element is first created. ([#3082](https://github.com/craftcms/cms/issues/3082))
- Disabled Matrix blocks are no longer visible when sharing an entry draft or version. ([#3338](https://github.com/craftcms/cms/issues/3338))
- Control Panel tabs that have errors now have alert icons.
- The Debug Toolbar is no longer shown in Live Preview iframes.
- The Plugin Store now requires browsers with ES6 support.
- Updated jQuery Touch Events to 2.0.0.
- Updated Garnish to 0.1.29.

### Fixed
- Fixed a bug where enabling the “Propagate entries across all enabled sites?” setting for an existing Channel section (or converting the section to a Structure) wouldn’t update entries that had been created for the non-primary site.
- Fixed a bug where Craft wasn’t detecting and retrying queue jobs that had timed out.
- Fixed a bug where `Craft::$app->locale` could return the wrong locale during Live Preview requests. ([#3336](https://github.com/craftcms/cms/issues/3336))
- Fixed a SQL error that could occur when upgrading to Craft 3, if a foreign key had an unexpected name.
- Fixed a bug where page titles in the Control Panel could be blank when showing validation errors for things that were missing their name or title. ([#3344](https://github.com/craftcms/cms/issues/3344))
- Fixed an error that could occur if a component’s settings were stored as `null`. ([#3342](https://github.com/craftcms/cms/pull/3342))
- Fixed a bug where details panes weren’t visible on browser windows sized between 999 and 1,223 pixels wide.
- Fixed an error that occurred if a Quick Post widget contained a Matrix field that had Min Blocks set and only had one block type.
- Fixed a bug where disabled Matrix blocks were getting validated as live. ([#3354](https://github.com/craftcms/cms/issues/3354))
- Fixed a bug where the `EVENT_AFTER_ACTIVATE_USER` event wasn’t getting triggered on user registration when email verification isn’t required. ([craftcms/commerce-digital-products#18](https://github.com/craftcms/commerce-digital-products/issues/18))
- Added garbage collection for offline storage of remote assets. ([#3335](https://github.com/craftcms/cms/pull/3335))
- Fixed a bug where Twig could end up in a strange state if an error occurred when preparing to render an object template. ([#3364](https://github.com/craftcms/cms/issues/3364))

### Security
- The `svg()` Twig function no longer sanitizes SVGs or namespaces their IDs or class names by default when a file path (or alias) was passed in. ([#3337](https://github.com/craftcms/cms/issues/3337))

## 3.0.26.1 - 2018-09-29

### Changed
- Changed the `yiisoft/yii2-queue` version requirement to `2.1.0`. ([#3332](https://github.com/craftcms/cms/issues/3332))

## 3.0.26 - 2018-09-29

### Changed
- `ancestors`, `descendants`, `nextSibling`, `parent`, and `prevSibling` are now reserved field handles.
- The `svg()` Twig function namespaces class names in addition to IDs now.
- Changed the `yiisoft/yii2-queue` version requirement to `2.0.1`. ([#3332](https://github.com/craftcms/cms/issues/3332))

### Fixed
- Fixed a validation error that could occur when saving an entry as a new entry if the URI format didn’t contain a `{slug}` tag. ([#3320](https://github.com/craftcms/cms/issues/3320))
- Fixed a SQL error that could occur if a deprecation error occurred when attempting to upgrade a Craft 2 project. ([#3324](https://github.com/craftcms/cms/issues/3324))

## 3.0.25 - 2018-09-18

### Added
- Added `craft\log\FileTarget::$includeUserIp` which determines whether users’ IP addresses should be included in the logs (`false` by default). ([#3310](https://github.com/craftcms/cms/pull/3310))

### Fixed
- Fixed an error that could occur when installing or updating something within the Control Panel if `composer.json` required the `roave/security-advisories` package.
- Fixed a SQL error that could occur when searching elements on PostgreSQL installs.
- Fixed a bug where Craft would ignore the last segment of template paths that ended in `/0`. ([#3304](https://github.com/craftcms/cms/issues/3304))
- Fixed a Twig Template Loading Error that would occur when testing email settings, if a custom email template was used and an error occurred when rendering it. ([#3309](https://github.com/craftcms/cms/issues/3309))

## 3.0.24 - 2018-09-11

### Added
- Added the `extraAppLocales` config setting.

### Changed
- The `defaultCpLanguage` config setting no longer needs to be a language that Craft is translated into, as long as it is a valid locale ID.
- Resave Elements jobs that are queued up after saving an entry type now include the section name in the job description. ([#3290](https://github.com/craftcms/cms/issues/3290))
- Updated Garnish to 0.1.28.

### Fixed
- Fixed a SQL error that could occur when an element query’s `orderBy` parameter was set to `dateCreated` or `dateUpdated`.
- Fixed an error that could occur when updating to v3.0.23+ if multiple Matrix fields existed with the same handle, but they had no content tables, somehow.
- Fixed a bug where links in activation and forgot-password emails weren’t hyperlinked, leaving it up to the mail client to hopefully be smart about it. ([#3288](https://github.com/craftcms/cms/issues/3288))

## 3.0.23.1 - 2018-09-04

### Fixed
- Fixed a bug where Matrix fields would get new content tables each time they were saved.

## 3.0.23 - 2018-09-04

### Changed
- Browser-based form validation is now disabled for page forms. ([#3247](https://github.com/craftcms/cms/issues/3247))
- `craft\base\Model::hasErrors()` now supports passing an attribute name with a `.*` suffix, which will return whether any errors exist for the given attribute or any nested model attributes.
- Added `json` to the default `allowedFileExtensions` config setting value. ([#3254](https://github.com/craftcms/cms/issues/3254))
- Exception call stacks now collapse internal Twig methods by default.
- Twig exception call stacks now show all of the steps leading up to the error.
- Live Preview now reloads the preview pane automatically after an asset is saved from the Image Editor. ([#3265](https://github.com/craftcms/cms/issues/3265))

### Deprecated
- Deprecated `craft\services\Matrix::getContentTableName()`. `craft\fields\Matrix::$contentTable` should be used instead.

### Removed
- Removed `craft\services\Matrix::getParentMatrixField()`.

### Fixed
- Fixed a bug where element selection modals could be initialized without a default source selected, if some of the sources were hidden for not being available on the currently-selected site. ([#3227](https://github.com/craftcms/cms/issues/3227))
- Fixed a bug where edit pages for categories, entries, global sets, and users weren’t revealing which tab(s) had errors on it, if the errors occurred within a Matrix field. ([#3248](https://github.com/craftcms/cms/issues/3248))
- Fixed a SQL error that occurred when saving a Matrix field with new sub-fields on PostgreSQL. ([#3252](https://github.com/craftcms/cms/issues/3252))
- Fixed a bug where custom user fields weren’t showing up on the My Account page when running Craft Solo edition. ([#3228](https://github.com/craftcms/cms/issues/3228))
- Fixed a bug where multiple Matrix fields could share the same content table. ([#3249]())
- Fixed a “cache is corrupted” Twig error that could occur when editing or saving an element if it had an Assets field with an unresolvable subfolder path template. ([#3257](https://github.com/craftcms/cms/issues/3257))
- Fixed a bug where the Dev Mode indicator strip wasn’t visible on Chrome/Windows when using a scaled display. ([#3259](https://github.com/craftcms/cms/issues/3259))
- Fixed a SQL error that could occur when validating an attribute using `craft\validators\UniqueValidator`, if the target record’s `find()` method joined in another table.

## 3.0.22 - 2018-08-28

### Changed
- The “Deleting stale template caches” job now ensures all expired template caches have been deleted before it begins processing the caches.
- Text inputs’ `autocomplete` attributes now get set to `off` by default, and they will only not be added if explicitly set to `null`.
- Improved the error response when Composer is unable to perform an update due to a dependency conflict.
- Email fields in the Control Panel now have `type="email"`.
- `craft\helpers\Db::parseParam()` now has a `$caseInnensitive` argument, which can be set to `true` to force case-insensitive conditions on PostgreSQL installs.
- `craft\validators\UniqueValidator` now has a `$caseInsensitive` property, which can be set to `true` to cause the unique validation to be case-insensitive on PostgreSQL installs.
- The CLI setup wizard now detects common database connection errors that occur with MAMP, and automatically retests with adjusted settings.
- The CLI setup wizard now detects common database authentication errors, and lets the user retry the username and password settings, skipping the others.
- Updated Garnish to 0.1.27.

### Fixed
- Fixed a bug where Craft wasn’t reverting `composer.json` to its original state if something went wrong when running a Composer update.
- Fixed a bug where string casing functions in `craft\helpers\StringHelper` were adding extra hyphens to strings that came in as `Upper-Kebab-Case`.
- Fixed a bug where unique validation for element URIs, usernames, and user email address was not case-insensitive on PostgreSQL installs.
- Fixed a bug where element queries’ `uri` params, and user queries’ `firstName`, `lastName`, `username`, and `email` params, were not case-insensitive on PostgreSQL installs.
- Fixed a bug where the CLI setup wizard was allowing empty database names.
- Fixed a bug where it wasn’t possible to clear template caches if template caching was disabled by the `enableTemplateCaching` config setting. ([#3229](https://github.com/craftcms/cms/issues/3229))
- Fixed a bug where element index toolbars weren’t staying fixed to the top of the content area when scrolling down the page. ([#3233](https://github.com/craftcms/cms/issues/3233))
- Fixed an error that could occur when updating Craft if the system was reliant on the SSL certificate provided by the`composer/ca-bundle` package.

## 3.0.21 - 2018-08-21

### Added
- Most element query parameters can now be set to `['not', 'X', 'Y']`, as a shortcut for `['and', 'not X', 'not Y']`.

### Changed
- The “New Password” input on the My Account page now has a “Show” button, like other password inputs in the Control Panel.
- Plugin settings pages now redirect to the Settings index page after save. ([#3216](https://github.com/craftcms/cms/issues/3216))
- It’s now possible to set [autofill detail tokens](https://html.spec.whatwg.org/multipage/form-control-infrastructure.html#autofill-detail-tokens) on the `autocomplete` variable when including the `_includes/forms/text.html` template (e.g. `'name'`).
- Username and password inputs now have the correct `autocomplete` values, increasing the likelihood that tools like 1Password will handle the form correctly. ([#3207](https://github.com/craftcms/cms/issues/3207))

### Fixed
- Fixed a SQL error that occurred when saving a user if a `craft\elements\User::EVENT_BEFORE_SAVE` event listener was setting `$event->isValid = false`. ([#3206](https://github.com/craftcms/cms/issues/3206))
- Fixed a bug where password inputs’ jQuery data was getting erased when the “Show” button was clicked.
- Fixed an error that could occur when upgrading to Craft 3. ([#3208](https://github.com/craftcms/cms/pull/3208))
- Fixed a bug where non-image assets’ file extension icons could bleed out of the preview area within asset editor HUDs. ([#3209](https://github.com/craftcms/cms/issues/3209))
- Fixed a bug where Craft wasn’t saving a new entry version when reverting an entry to a previous version. ([#3210](https://github.com/craftcms/cms/issues/3210))
- Fixed an error that could occur when a Matrix block was saved by a queue job. ([#3217](https://github.com/craftcms/cms/pull/3217))

### Security
- External links in the Control Panel now set `rel="noopener"`. ([#3201](https://github.com/craftcms/cms/issues/3201))

## 3.0.20 - 2018-08-14

### Added
- Added `craft\services\Fields::refreshFields()`.

### Fixed
- Fixed a bug where `DateTime` model attributes were getting converted to ISO-8601 date strings for `craft\web\View::renderObjectTemplate()`. ([#3185](https://github.com/craftcms/cms/issues/3185))
- Fixed a bug where timepicker menus had a higher z-index than session expiration modal shades. ([#3186](https://github.com/craftcms/cms/issues/3186))
- Fixed a bug where users could not log in after upgrading to Craft 3, if there was a custom field named `owner`.
- Fixed a bug where it was not possible to set non-integer values on asset queries’ `width`, `height`, or `size` params. ([#3195](https://github.com/craftcms/cms/issues/3195))
- Fixed a bug where all Asset folders were being initiated at once, resulting in performance issues.

## 3.0.19 - 2018-08-07

### Added
- Added the `craft.query()` template function, for creating new database queries.
- Added `craft\services\Structures::$mutexTimeout`. ([#3148](https://github.com/craftcms/cms/issues/3148))
- Added `craft\services\Api::getComposerWhitelist()`.

### Removed
- Removed `craft\services\Api::getOptimizedComposerRequirements()`.

### Fixed
- Craft’s console commands now return the correct exit codes. ([#3175](https://github.com/craftcms/cms/issues/3175))
- Fixed the appearance of checkboxes in IE11 on element index pages. ([#3177](https://github.com/craftcms/cms/issues/3177))
- Fixed a bug where `composer.json` could end up with a bunch of extra dependencies in the `require` object after a failed update or plugin installation.
- Fixed an error that could occur when viewing an entry revision, if it had a Matrix field and one of the sub-fields within the Matrix field had been deleted. ([#3183](https://github.com/craftcms/cms/issues/3183))
- Fixed a bug where thumbnails weren’t loading in relational fields when viewing an entry version.

## 3.0.18 - 2018-07-31

### Added
- Added `craft\helpers\App::assetManagerConfig()`.
- Added `craft\helpers\App::cacheConfig()`.
- Added `craft\helpers\App::dbConfig()`.
- Added `craft\helpers\App::mailerConfig()`.
- Added `craft\helpers\App::mutexConfig()`.
- Added `craft\helpers\App::logConfig()`.
- Added `craft\helpers\App::sessionConfig()`.
- Added `craft\helpers\App::userConfig()`.
- Added `craft\helpers\App::viewConfig()`.
- Added `craft\helpers\App::webRequestConfig()`.
- Added `craft\validators\StringValidator::$trim`, which will cause leading/trailing whitespace to be stripped from model attributes.

### Changed
- User verification and password-reset emails now link them back to the same site they were on when the email was sent, if it was sent from a front-end request. ([#3029](https://github.com/craftcms/cms/issues/3029))
- Dynamic app component configs are now defined by methods on `craft\helpers\App`, making it easier to modify them from `config/app.php`. ([#3152](https://github.com/craftcms/cms/issues/3152))
- Structure operations now ensure that no other operations are being performed on the same structure, reducing the risk of corrupting the structure. ([#3148](https://github.com/craftcms/cms/issues/3148))
- The `{% js %}` tag now supports the following position params: `at POS_HEAD`, `at POS_BEGIN`, `at POS_END`, `on POS_READY`, and `on POS_LOAD` (e.g. `{% js at POS_END %}`).
- Craft once again checks for `X-Forwarded-For` headers when determining the user’s IP. ([#3036](https://github.com/craftcms/cms/issues/3036))
- Leading/trailing whitespace characters are now stripped from element titles on save. ([#3020](https://github.com/craftcms/cms/issues/3020))
- Updated svg-sanitizer to 0.9.

### Deprecated
- Deprecated `craft\db\Connection::createFromConfig()`. `craft\helpers\App::dbConfig()` should be used instead.
- Deprecated `craft\helpers\MailerHelper::createMailer()`. `craft\helpers\App::mailerConfig()` should be used instead.

### Fixed
- Fixed a bug where collapsing structure elements would only hide up to 50 of their descendants.
- Fixed a bug where Date/Time fields could lose their value if they were used in an entry type’s Title Format, and the entry’s site’s language was different than the user’s preferred language. ([#3151](https://github.com/craftcms/cms/issues/3151))
- Fixed a bug where Dropdown fields could show an incorrect selected value in limited circumstances.
- Fixed a bug where Dropdown fields on an element index view could show an incorrect selected value in limited circumstances.

## 3.0.17.1 - 2018-07-24

### Fixed
- Really fixed a PHP error that could occur if the PHP’s `set_time_limit()` was added to the php.ini `disable_functions` list.

## 3.0.17 - 2018-07-24

### Added
- The Control Panel is now translated for Norwegian Nynorsk. ([#3135](https://github.com/craftcms/cms/pull/3135))
- Added `craft\elements\db\ElementQuery::anyStatus()`, which can be called when the default `status` and `enabledForSite` filters aren’t desired. ([#3117](https://github.com/craftcms/cms/issues/3117))

### Changed
- The `addTrailingSlashesToUrls` config setting no longer applies to URLs that end with a segment that has a dot (`.`). ([#3123](https://github.com/craftcms/cms/issues/3123))
- Craft now redirects install requests back to the Dashboard if it’s already installed. ([#3143](https://github.com/craftcms/cms/issues/3143))

### Fixed
- Fixed a bug where the Settings → Email → System Messages page would show messages in the current application language rather than the primary site’s language.
- Fixed a bug where system message modals on the Settings → Email → System Messages page would initially show messages in the current application language rather than the primary site’s language, even if the application language wasn’t in use by any sites. ([#3115](https://github.com/craftcms/cms/issues/3115))
- Fixed an error that could occur if `craft\web\View::registerAssetFlashes()` was called on a console request. ([#3124](https://github.com/craftcms/cms/issues/3124))
- Fixed a PHP error that could occur if the PHP’s `set_time_limit()` was added to the php.ini `disable_functions` list.
- Fixed a bug where expanding a disabled element within a structure index view in the Control Panel wouldn’t reveal any descendants. ([#3126](https://github.com/craftcms/cms/issues/3126))
- Fixed a bug thumbnails weren’t loading for element index rows that were revealed after expanding a parent element.
- Fixed an error that occurred if an element’s `getRoute()` method returned a string. ([#3128](https://github.com/craftcms/cms/issues/3128))
- Fixed a bug where the `|without` filter wasn’t working if an object was passed in. ([#3137](https://github.com/craftcms/cms/issues/3137))
- Fixed a bug where users’ Language preference would default to Deutsch if the current application language wasn’t one of the available language options. ([#3142](https://github.com/craftcms/cms/issues/3142))

## 3.0.16.1 - 2018-07-18

### Fixed
- Fixed a bug where the `orderBy` element query param wasn’t being respected when used in conjunction with a `with` param to eager-load elements in a specific order. ([#3109](https://github.com/craftcms/cms/issues/3109))
- Fixed a bug where underscores were getting removed from slugs. ([#3111](https://github.com/craftcms/cms/issues/3111))

## 3.0.16 - 2018-07-17

### Added
- The progress bar on the Asset Indexes utility now shows how many files have been indexed, and how many there are in total. ([#2934](https://github.com/craftcms/cms/issues/2934))
- Added `craft\base\PluginInterface::beforeSaveSettings()`.
- Added `craft\base\PluginInterface::afterSaveSettings()`.
- Added `craft\base\Plugin::EVENT_AFTER_SAVE_SETTINGS`.
- Added `craft\base\Plugin::EVENT_BEFORE_SAVE_SETTINGS`.

### Changed
- Craft no longer relies on ImageMagick or GD to define the image formats that should be considered manipulatable. ([#2408](https://github.com/craftcms/cms/issues/2408))
- Removed the `showBetaUpdates` config setting as it’s no longer being used.
- When uploading a file to an Assets field, Craft will automatically sort the file list to show the latest uploads first. ([#2812](https://github.com/craftcms/cms/issues/2812))
- `dateCreated`, `dateUpdated`, `postDate`, `expiryDate`, `after`, and  `before` element query params can new be set to `DateTime` objects.
- Matrix fields now auto-focus the first text input within newly-created Matrix blocks. ([#3104](https://github.com/craftcms/cms/issues/3104))
- Updated Twig to 2.5.0.
- Updated Garnish to 0.1.26.
- Updated Selectize to 0.12.6.

### Fixed
- Fixed an error that could occur when sending emails to international domains if the Intl extension wasn’t enabled.
- Fixed an exception that was thrown if the `securityKey` config setting was changed and Craft was set to use either the SMTP or Gmail mailer transport type. ([#3083](https://github.com/craftcms/cms/issues/3083))
- Fixed a bug where Asset view was not being refreshed in some cases after using Image Editor. ([#3035](https://github.com/craftcms/cms/issues/3035))
- Fixed a bug where Craft wouldn’t warn before leaving an edit page with unsaved changes, if Live Preview was active. ([#3092](https://github.com/craftcms/cms/issues/3092))
- Fixed a bug where entries, categories, and global sets’ `getCpEditUrl()` methods could omit the site handle on multi-site installs. ([#3089](https://github.com/craftcms/cms/issues/3089))
- Fixed a JavaScript error that occurred when closing Live Preview. ([#3098](https://github.com/craftcms/cms/issues/3098))
- Fixed a bug where Dashboard widgets could be spaced incorrectly if there was only one grid column. ([#3100](https://github.com/craftcms/cms/issues/3100))
- Fixed a bug where modal windows with Field Layout Designers could cause the browser to crash. ([#3096](https://github.com/craftcms/cms/pull/3096))
- Fixed a bug where `craft\services\Fields::getAllGroups()` and `getGroupById()` could return incorrect results. ([#3102](https://github.com/craftcms/cms/issues/3102))

## 3.0.15 - 2018-07-09

### Changed
- It’s now possible to fetch only non-admin users by setting `craft\elements\db\UserQuery::$admin` to `false`.
- `Craft.EntryTypeSwitcher` now triggers a `typeChange` event after switching the entry type. ([#3067](https://github.com/craftcms/cms/pull/3067))
- Reduced the left and right padding in the Control Panel for screens less than 768 pixels wide. ([#3073](https://github.com/craftcms/cms/issues/3073))
- Removed the `useXSendFile` config setting as it’s no longer being used.
- `craft\helpers\StringHelper::toKebabCase()`, `toCamelCase()`, `toPascalCase()`, and `toSnakeCase()` now treat camelCase’d and PascalCale’d strings as multiple words. ([#3090](https://github.com/craftcms/cms/issues/3090))

### Fixed
- Fixed a bug where `craft\i18n\I18N::getPrimarySiteLocale()` and `getPrimarySiteLocaleId()` were returning locale info for the _first_ site, rather than the primary one. ([#3063](https://github.com/craftcms/cms/issues/3063))
- Fixed a bug where element index pages were loading all elements in the view, rather than waiting for the user to scroll to the bottom of the page before loading the next batch. ([#3068](https://github.com/craftcms/cms/issues/3068))
- Fixed a bug where sites listed in the Control Panel weren’t always in the correct sort order. ([#3065](https://github.com/craftcms/cms/issues/3065))
- Fixed an error that occurred when users attempted to create new entries within entry selector modals, for a section they didn’t have permission to publish peer entries in. ([#3069](https://github.com/craftcms/cms/issues/3069))
- Fixed a bug where the “Save as a new asset” button label wasn’t getting translated in the Image Editor. ([#3070](https://github.com/craftcms/cms/pull/3070))
- Fixed a bug where it was impossible to set the filename of assets when uploading them as data strings. ([#2973](https://github.com/craftcms/cms/issues/2973))
- Fixed a bug where the Field Type menu’s options within new Matrix block type settings weren’t getting sorted alphabetically. ([#3072](https://github.com/craftcms/cms/issues/3072))
- Fixed an exception that was thrown when testing email settings if the Template setting was invalid. ([#3074](https://github.com/craftcms/cms/issues/3074))
- Fixed a bug where Dropdown fields’ bottom margin could jump up a bit when an empty option was selected. ([#3075](https://github.com/craftcms/cms/issues/3075))
- Fixed a bug where main content containers in the Control Panel could become too wide in Firefox. ([#3071](https://github.com/craftcms/cms/issues/3071))

## 3.0.14 - 2018-07-03

### Changed
- `craft\events\SiteEvent` now has a `$oldPrimarySiteId` property, which will be set to the previous primary site ID (which may stil be the current site ID, if it didn’t just change).
- `craft\helpers\Search::normalizeKeywords()` now has a `$language` argument, which can be set if the character mappings should be pulled from a different language than the current app language.
- `craft\services\Sites::getEditableSiteIds()` and `getEditableSites()` now return the same things as `getAllSiteIds()` and `getAllSites()` when there’s only one site. ([#3049](https://github.com/craftcms/cms/issues/3049))

### Fixed
- Fixed a bug where user verification links could get mangled when emails were parsed as Markdown, if the verification code contained two or more underscores.
- Fixed a bug where Craft was misinterpreting `X-Forwarded-For` headers as the user’s IP instead of the server’s IP. ([#3036](https://github.com/craftcms/cms/issues/3036))
- Fixed a bug where Craft wasn’t auto-scrolling the content container when dragging items near a window edge. ([#3048](https://github.com/craftcms/cms/issues/3048))
- Fixed a PHP error that occurred when loading a Debug Toolbar panel on a page that contained serialized Checkboxes or Multi-Select field data. ([#3034](https://github.com/craftcms/cms/issues/3034))
- Fixed a bug where elements’ normalized search keywords weren’t always using the correct language-specific character mappings. ([#3046](https://github.com/craftcms/cms/issues/3046))
- Fixed a bug where the `<html lang>` attribute was hard-set to `en-US` rather than the current application language. ([#3053](https://github.com/craftcms/cms/pull/3053))
- Fixed a PHP error that occurred when entering an invalid number into a Number field that was set to have decimal digits. ([#3059](https://github.com/craftcms/cms/issues/3059))

### Security
- Craft no longer shows the installer when it can’t establish a database connection if Dev Mode isn’t enabled.

## 3.0.13.2 - 2018-06-27

### Fixed
- Fixed an error that occurred when deleting users from the Users index page.

## 3.0.13.1 - 2018-06-26

### Fixed
- Fixed a bug where Delete User modals weren’t showing the total number of entries that will be transferred/deleted.

## 3.0.13 - 2018-06-26

### Added
- Craft now includes a summary of the content that will be transferred/deleted in Delete User modals. ([#875](https://github.com/craftcms/cms/issues/875))
- `|date`, `|time`, and `|datetime` filters now support a `locale` argument, for specifying which locale’s formatter should be doing the date/time formatting. ([#3006](https://github.com/craftcms/cms/issues/3006))
- Added `craft\base\ApplicationTrait::getIsInitialized()`.
- Added `craft\base\ClonefixTrait`.
- Added `craft\controllers\AssetsController::actionThumb()`.
- Added `craft\controllers\UsersController::actionUserContentSummary()`.
- Added `craft\controllers\UsersController::EVENT_DEFINE_CONTENT_SUMMARY`.
- Added `craft\helpers\App::backtrace()`.
- Added `craft\queue\jobs\PropagateElements`.
- Added `craft\services\Elements::propagateElement()`.

### Changed
- Editable tables now submit an empty string when they have no rows.
- Reduced the overhead when adding a new site by only resaving existing assets, categories, global sets, and tags once for the newly-created site, rather than for all sites.
- Web-based queue workers now call `craft\helpers\App::maxPowerCaptain()` before running the queue. ([#3011](https://github.com/craftcms/cms/issues/3011))
- The PHP Info utility no longer displays the original values for settings and only the current environment value. ([#2990](https://github.com/craftcms/cms/issues/2990))
- Loosened up most of Craft’s Composer dependency constraints.
- Craft no longer publishes asset thumbnails to the `cpresources/` folder.
- `attributes`, `error`, `errors`, and `scenario` are now reserved field handles. ([#3032](https://github.com/craftcms/cms/issues/3032))
- Improved the look of Control Panel tabs.
- `craft\web\UrlManager::createUrl()`, `createAbsoluteUrl()`, and `getMatchedElement()` now log warnings if they’re called before Craft has been fully initialized. ([#3028](https://github.com/craftcms/cms/issues/3028))

### Deprecated
- Deprecated `craft\controllers\AssetsController::actionGenerateThumb()`.

### Fixed
- Fixed a bug where sidebar meta info on Edit User pages was bleeding over the edge of the page’s content area.
- Fixed a bug where Table fields wouldn’t remember if they had no rows in their Default Values setting. ([#2979](https://github.com/craftcms/cms/issues/2979))
- Fixed a bug where passing `timezone=false` to the `|date`, `|time`, and `|datetime` filters would not preserve the given date’s time zone.
- Fixed a bug where AM/PM strings in formatted dates weren’t respecting the casing specified by the `A`/`a` character in the date format. ([#3007](https://github.com/craftcms/cms/issues/3007))
- Fixed a bug you could get an invalid license warning in cases where web API calls returned a 500 response code.
- Fixed a bug where cloning models and queries would lose any associated behaviors. ([#2857](https://github.com/craftcms/cms/issues/2857))
- Fixed a bug where custom field params were getting forgotten when calling `getNext()` and `getPrev()`, if an element query object was passed in. ([#3019](https://github.com/craftcms/cms/issues/3019))
- Fixed a bug where datepickers were getting scrollbars.
- Fixed a bug where volumes’ field layouts weren’t getting deleted when volumes were deleted. ([#3022](https://github.com/craftcms/cms/pull/3022))
- Fixed a bug where deleting a section or an entry type wouldn’t delete any associated entries that didn’t exist in the primary site. ([#3023](https://github.com/craftcms/cms/issues/3023))
- Fixed a bug where the `svg()` Twig function could convert `id` attributes within the SVG contents to invalid IDs. ([#3025](https://github.com/craftcms/cms/issues/3025))
- Fixed a bug where asset thumbnails wouldn’t load reliably in the Control Panel on load-balanced environments. ([#3026](https://github.com/craftcms/cms/issues/3026))
- Fixed a PHP error that could occur when validating Assets fields if a file was uploaded but no longer exists at the temp location. ([#3033](https://github.com/craftcms/cms/pull/3033))

## 3.0.12 - 2018-06-18

### Added
- Added a `leaves` element query param that limits the selected elements to just the leaves in the structure (elements without children).
- Added `craft\helpers\Db::deleteIfExists()`.
- Added `craft\services\Categories::deleteGroup()`. ([#3000](https://github.com/craftcms/cms/pull/3000))
- Added `craft\services\Tags::deleteTagGroup()`. ([#3000](https://github.com/craftcms/cms/pull/3000))
- Added `craft\services\UserGroups::deleteGroup()`. ([#3000](https://github.com/craftcms/cms/pull/3000))

### Changed
- Improved Control Panel styling. ([#2883](https://github.com/craftcms/cms/issues/2883))

### Removed
- Removed `craft\services\Fields::updateFieldVersionAfterRequest()`.

### Fixed
- Fixed a caching bug where the Fields service could still think a field existed after it had been deleted. ([#2985](https://github.com/craftcms/cms/issues/2985))
- Fixed a bug where Craft would not invalidate the dynamically-generated `craft\behaviors\ContentBehavior` and `craft\behaviors\ElementQueryBehavior` after saving/deleting a custom field, if the request didn’t end normally. ([#2999](https://github.com/craftcms/cms/issues/2999))
- Fixed a PHP error that could occur when saving entries with a URI format that contained certain Twig filters. ([#2995](https://github.com/craftcms/cms/issues/2995))
- Fixed a bug where `{shorthand}` variables in templates rendered by `craft\web\View::renderObjectTemplate()` could end up referencing global variables, if the variable wasn’t a property of the object. ([#3002](https://github.com/craftcms/cms/issues/3002))
- Fixed a bug where the Find and Replace utility wasn’t updating element titles. ([#2996](https://github.com/craftcms/cms/issues/2996))
- Fixed some wonky behavior if one of the custom user profile tabs was called “Account”. ([#2998](https://github.com/craftcms/cms/issues/2998))
- Fixed a bug where dragging a folder on the Assets index page could have unexpected results. ([#2873](https://github.com/craftcms/cms/issues/2873))
- Reduced the likelihood of SQL deadlock errors when saving elements. ([#3003](https://github.com/craftcms/cms/issues/3003))

## 3.0.11 - 2018-06-12

### Changed
- Sort options defined by element types’ `sortOptions()` / `defineSortOptions()` methods can now be specified as sub-arrays with `label`, `orderBy`, and `attribute` keys.
- Entries and categories can now be sorted by their slugs.
- The “Cache remote images?” option in the Asset Indexes utility is now enabled by default. ([#2977](https://github.com/craftcms/cms/issues/2977))

### Fixed
- Fixed a bug where it was not possible to order search results by search score, if the element type didn’t specify any sort options.
- Fixed a bug where clicking on “Date Created” and “Date Updated” column headers on element indexes wouldn’t update the sort order. ([#2975](https://github.com/craftcms/cms/issues/2975))
- Fixed a bug where Edit Entry pages were listing more than the 10 most recent versions. ([#2976](https://github.com/craftcms/cms/issues/2976))
- Fixed a SQL error that occurred when upgrading from Craft 2 to 3 via the terminal. ([#1347](https://github.com/craftcms/cms/issues/1347))
- Fixed the alignment of expand/collapse toggles in asset index sidebars. ([#2981](https://github.com/craftcms/cms/issues/2981))

## 3.0.10.3 - 2018-06-07

### Fixed
- Fixed a bug where the “New Entry” menu on the Entries index page would not contain any options on single-site installs, running MySQL. ([#2961](https://github.com/craftcms/cms/issues/2961))
- Fixed a bug where the `siteName` config setting wasn’t working as expected when set to an array. ([#2968](https://github.com/craftcms/cms/issues/2968))

## 3.0.10.2 - 2018-06-07

### Changed
- Improved the output of `craft\helpers\DateTimeHelper::humanDurationFromInterval()`.
- Updated Garnish to 0.1.24.

### Fixed
- Fixed JavaScript errors that could occur in the Control Panel on pages with Ajax requests. ([#2966](https://github.com/craftcms/cms/issues/2966))
- Fixed a bug where the “New Entry” menu on the Entries index page would not contain any options on single-site installs. ([#2961](https://github.com/craftcms/cms/issues/2961))
- Fixed a bug where JavaScript files registered with `craft\web\View::registerJsFile()` would be ignored if the `depends` option was set. ([#2965](https://github.com/craftcms/cms/issues/2965))

## 3.0.10.1 - 2018-06-06

### Fixed
- Fixed a bug where Craft wasn’t converting empty strings to `null` when saving data to non-textual columns.
- Fixed a bug where Craft would show a Database Connection Error on Install requests, if it couldn’t connect to the database.
- Fixed a bug where Craft wasn’t keeping track of element queries that were executed within `{% cache %}` tags. ([#2959](https://github.com/craftcms/cms/issues/2959))

## 3.0.10 - 2018-06-05

### Added
- Added support for a `CRAFT_LICENSE_KEY` PHP constant, which can be set to the project’s license key, taking precedence over the `license.key` file.
- Added `craft\helpers\Stringy::getLangSpecificCharsArray()`.
- Added `craft\web\View::setRegisteredAssetBundles()`.
- Added `craft\web\View::setRegisteredJsFiles()`.

### Changed
- Generated site URLs now always include full host info, even if the base site URL is root/protocol-relative. ([#2919](https://github.com/craftcms/cms/issues/2919))
- Variables passed into `craft\web\View::renderObjectTemplate()` can now be referenced using the shorthand syntax (e.g. `{foo}`).
- `craft\helpers\StringHelper::asciiCharMap()` now has `$flat` and `$language` arguments.
- Craft no longer saves new versions of entries when absolutely nothing changed about them in the save request. ([#2923](https://github.com/craftcms/cms/issues/2923))
- Craft no longer enforces plugins’ `minVersionRequired` settings if the currently-installed version begins with `dev-`.
- Improved the performance of element queries when a lot of values were passed into a param, such as `id`, by using `IN()` and `NOT IN()` conditions when possible. ([#2937](https://github.com/craftcms/cms/pull/2937))
- The Asset Indexes utility no longer skips files with leading underscores. ([#2943](https://github.com/craftcms/cms/issues/2943))
- Updated Garnish to 0.1.23.

### Deprecated
- Deprecated the `customAsciiCharMappings` config setting. (Any corrections to ASCII char mappings should be submitted to [Stringy](https://github.com/danielstjules/Stringy).)

### Fixed
- Fixed a PHP error that could occur when `craft\fields\Number::normalizeValue()` was called without passing an `$element` argument. ([#2913](https://github.com/craftcms/cms/issues/2913))
- Fixed a bug where it was not possible to fetch Matrix blocks with the `relatedTo` param if a specific custom field was specified.
- Fixed a bug where `craft\helpers\UrlHelper::url()` and `siteUrl()` were not respecting the `$scheme` argument for site URLs.
- Fixed a bug where `{id}` tags within element URI formats weren’t getting parsed correctly on first save. ([#2922](https://github.com/craftcms/cms/issues/2922))
- Fixed a bug where `craft\helpers\MigrationHelper::dropAllForeignKeysToTable()` wasn’t working correctly. ([#2897](https://github.com/craftcms/cms/issues/2897))
- Fixed a “Craft is not defined” JavaScript error that could occur on the Forgot Password page in the Control Panel and Dev Toolbar requests.
- Fixed a bug where rotating the screen on iOS would change how the page was zoomed.
- Fixed a bug where `craft\helpers\StringHelper::toAscii()` and the `Craft.asciiString()` JS method weren’t using language-specific character replacements, or any custom replacements defined by the `customAsciiCharMappings` config setting.
- Fixed a bug where the number `0` would not save in a Plain Text field.
- Fixed a bug where Craft could pick the wrong current site if the primary site had a root-relative or protocol-relative URL, and another site didn’t, but was otherwise an equal match.
- Fixed a bug where Control Panel Ajax requests could cause some asset bundles and JavaScript files to be double-registered in the browser.
- Fixed a bug where the “New entry” menu on the Entries index page was including sections that weren’t available in the selected site, and they weren’t linking to Edit Entry pages for the selected site. ([#2925](https://github.com/craftcms/cms/issues/2925))
- Fixed a bug where the `|date`, `|time`, and `|datetime` filters weren’t respecting their `$timezone` arguments. ([#2926](https://github.com/craftcms/cms/issues/2926))
- Fixed a bug where element queries weren’t respecting the `asArray` param when calling `one()`. ([#2940](https://github.com/craftcms/cms/issues/2940))
- Fixed a bug where the Asset Indexes utility wouldn’t work as expected if all of a volume’s assets had been deleted from the file system. ([#2955](https://github.com/craftcms/cms/issues/2955))
- Fixed a SQL error that could occur when a `{% cache %}` tag had no body. ([#2953](https://github.com/craftcms/cms/issues/2953))

## 3.0.9 - 2018-05-22

### Added
- Added a default plugin icon to plugins without an icon in the Plugin Store.
- Added `craft\helpers\ArrayHelper::without()` and `withoutValue()`.
- Added `craft\base\FieldInterface::modifyElementIndexQuery()`.
- Added `craft\elements\db\ElementQueryInterface::andWith()`.

### Changed
- Fixed a bug where Craft was checking the file system when determining if an asset was a GIF, when it should have just been checking the file extension.
- `craft\base\Plugin` now sets the default `$controllerNamespace` value to the plugin class’ namespace + `\controllers` or `\console\controllers`, depending on whether it’s a web or console request.
- Improved the contrast of success and error notices in the Control Panel to meet WCAG AA requirements. ([#2885](https://github.com/craftcms/cms/issues/2885))
- `fieldValue` is now a protected field handle. ([#2893](https://github.com/craftcms/cms/issues/2893))
- Craft will no longer discard any preloaded elements when setting the `with` param on an element query, fixing a bug where disabled Matrix blocks could show up in Live Preview if any nested fields were getting eager-loaded. ([#1576](https://github.com/craftcms/cms/issues/1576))
- Improved memory usage when using the `{% cache %}` tag. ([#2903](https://github.com/craftcms/cms/issues/2903))

### Fixed
- Fixed a bug where the Plugin Store was listing featured plugins (e.g. “Recently Added”) in alphabetical order rather than the API-defined order. ([pixelandtonic/craftnet#83](https://github.com/pixelandtonic/craftnet/issues/83))
- Fixed a SQL error that occurred when programmatically saving a field layout, if the field’s `required` property wasn’t set.
- Fixed a JavaScript error that could occur when multiple Assets fields were present on the same page.
- Fixed an error that could occur when running the `setup` command on some environments.
- Fixed a PHP error that could occur when calling `craft\elements\db\ElementQuery::addOrderBy()` if `$columns` normalized to an empty array. ([#2896](https://github.com/craftcms/cms/issues/2896))
- Fixed a bug where it wasn’t possible to access custom field values on Matrix blocks via `matrixblock` reference tags.
- Fixed a bug where relational fields with only disabled elements selected would get empty table cells on element indexes. ([#2910](https://github.com/craftcms/cms/issues/2910))

## 3.0.8 - 2018-05-15

### Added
- Number fields now have a “Default Value” setting. ([#927](https://github.com/craftcms/cms/issues/927))
- Added the `preserveCmykColorspace` config setting, which can be set to `true` to prevent images’ color spaces from getting converted to sRGB on environments running ImageMagick.

### Changed
- Error text is now orange instead of red. ([#2885](https://github.com/craftcms/cms/issues/2885))
- Detail panes now have a lighter, more saturated background color.

### Fixed
- Fixed a bug where Craft’s default MySQL backup command would not respect the `unixSocket` database config setting. ([#2794](https://github.com/craftcms/cms/issues/2794))
- Fixed a bug where some SVG files were not recognized as SVG files.
- Fixed a bug where Table fields could add the wrong number of default rows if the Min Rows setting was set, and the Default Values setting had something other than one row. ([#2864](https://github.com/craftcms/cms/issues/2864))
- Fixed an error that could occur when parsing asset reference tags. ([craftcms/redactor#47](https://github.com/craftcms/redactor/issues/47))
- Fixed a bug where “Try” and “Buy” buttons in the Plugin Store were visible when the `allowUpdates` config setting was disabled. ([#2781](https://github.com/craftcms/cms/issues/2781))
- Fixed a bug where Number fields would forget their Min/Max Value settings if they were set to 0.
- Fixed a bug where entry versions could be displayed in the wrong order if multiple versions had the same creation date. ([#2889](https://github.com/craftcms/cms/issues/2889))
- Fixed an error that occurred when installing Craft on a domain with an active user session.
- Fixed a bug where email verification links weren’t working for publicly-registered users if the registration form contained a Password field and the default user group granted permission to access the Control Panel.

### Security
- Login errors for locked users now factor in whether the `preventUserEnumeration` config setting is enabled.

## 3.0.7 - 2018-05-10

### Added
- Added the `transformGifs` config setting, which can be set to `false` to prevent GIFs from getting transformed or cleansed. ([#2845](https://github.com/craftcms/cms/issues/2845))
- Added `craft\helpers\FileHelper::isGif()`.

### Changed
- Craft no longer logs warnings about missing translation files when Dev Mode isn’t enabled. ([#1531](https://github.com/craftcms/cms/issues/1531))
- Added `craft\services\Deprecator::$logTarget`. ([#2870](https://github.com/craftcms/cms/issues/2870))
- `craft\services\Deprecator::log()` no longer returns anything.

### Fixed
- Fixed a bug where it was impossible to upload new assets to Assets fields using base64-encoded strings. ([#2855](https://github.com/craftcms/cms/issues/2855))
- Fixed a bug where Assets fields would ignore all submitted asset IDs if any new assets were uploaded as well.
- Fixed a bug where SVG files that were using single quotes instead of double quotes would not be recognized as SVGs.
- Fixed a bug where translated versions of the “It looks like someone is currently performing a system update.” message contained an HTML-encoded `<br/>` tag.
- Fixed a bug where changing an entry’s type could skip adding the new entry type’s tabs, if the previous entry type didn’t have any tabs. ([#2859](https://github.com/craftcms/cms/issues/2859))
- Fixed warnings about missing SVG files that were logged by Control Panel requests.
- Fixed a bug where the `|date` filter would ignore date formatting characters that don’t have ICU counterparts. ([#2867](https://github.com/craftcms/cms/issues/2867))
- Fixed a bug where the global `currentUser` Twig variable could be set to `null` and global sets and could be missing some custom field values when a user was logged-in, if a plugin was loading Twig during or immediately after plugin instantiation. ([#2866](https://github.com/craftcms/cms/issues/2866))

## 3.0.6 - 2018-05-08

### Added
- Error messages about missing plugin-supplied field and volume types now show an Install button when possible.
- Added `craft\base\MissingComponentTrait::getPlaceholderHtml()`.
- Added `craft\db\Migration::EVENT_AFTER_UP` and `EVENT_AFTER_DOWN` events.
- Added `craft\elements\Asset::getContents()`.

### Changed
- Edit User pages will now warn editors when leaving the page with unsaved changes. ([#2832](https://github.com/craftcms/cms/issues/2832))
- Modules are once again loaded before plugins, so they have a chance to register Twig initialization events before a plugin initializes Twig. ([#2831](https://github.com/craftcms/cms/issues/2831))
- `craft\helpers\FileHelper::isSvg()` now returns `true` for files with an `image/svg` MIME type (missing the `+xml`). ([#2837](https://github.com/craftcms/cms/pull/2837))
- The `svg()` Twig function now accepts assets to be passed directly into it. ([#2838](https://github.com/craftcms/cms/pull/2838))
- The “Save and add another” save menu option on Edit Entry and Edit Categories pages now maintain the currently-selected site. ([#2844](https://github.com/craftcms/cms/issues/2844))
- PHP date patterns that are *only* a month name or week day name character will now format the date using the stand-alone month/week day name value. (For example, `'F'` will format a date as “Maggio” instead of “maggio”.)
- Servers without the Intl extension will now use location-agnostic locale data as a fallback if locale data for the specific locale isn’t available.
- The `|date` Twig filter always goes through `craft\i18n\Formatter::asDate()` now, unless formatting a `DateInterval` object.
- The Settings → Plugins page now shows “Buy now” buttons for any commercial plugins that don’t have a license key yet.

### Deprecated
- Deprecated `craft\helpers\DateTimeHelper::translateDate()`. `craft\i18n\Formatter::asDate()` should be used instead.

### Removed
- Removed the `translate` argument from the `|date`, `|time`, and `|datetime` Twig filters; the resulting formatted dates will always be translated now. (Use `myDate.format()` to avoid translations.)

### Fixed
- Fixed an error that could occur in the Plugin Store.
- Fixed a bug where `myDate|date('F')` was returning the short “May” translation rather than the full-length one. ([#2848](https://github.com/craftcms/cms/issues/2848))

## 3.0.5 - 2018-05-01

### Changed
- Fields’ translation icons now reveal the chosen Translation Method in their tooltip. ([#2808](https://github.com/craftcms/cms/issues/2808))
- Improved the error messages displayed when an Assets field has an invalid Upload Location setting. ([#2803](https://github.com/craftcms/cms/issues/2803))
- Craft now logs errors that occur when saving and replacing assets. ([#2814](https://github.com/craftcms/cms/issues/2814))
- Single sections’ entry types’ handles are now updated to match their section’s handle whenever the section is saved. ([#2824](https://github.com/craftcms/cms/issues/2824))
- The Control Panel background color was lightened up a bit.

### Fixed
- Fixed an error that would occur on servers without the Phar PHP extension enabled.
- Fixed an error that could occur if a Matrix block was deleted by a queue job. ([#2813](https://github.com/craftcms/cms/issues/2813))
- Fixed a bug where Twig could be configured to output times in UTC rather than the system timezone, if a bootstrapped module was loading Twig. ([#2761](https://github.com/craftcms/cms/issues/2761))
- Fixed a SQL error that could occur when upgrading from Craft 2 to Craft 3 with an active user session.
- Fixed various SQL errors that could occur when upgrading from Craft 2 to Craft 3, if there were any lingering Craft 3 database tables from a previous upgrade attempt.
- Fixed a bug where the Clear Caches tool was deleting the `.gitignore` file inside `web/cpresources/`. ([#2823](https://github.com/craftcms/cms/issues/2823))
- Fixed the vertical positioning of checkboxes in the Control Panel. ([#2825](https://github.com/craftcms/cms/issues/2825))
- Fixed a JavaScript error that could occur if an element type’s class name contained `\u`. ([#2826](https://github.com/craftcms/cms/issues/2826))

## 3.0.4 - 2018-04-24

### Added
- Added the `craft.globalSets()` template function. ([#2790](https://github.com/craftcms/cms/issues/2790))
- Added the `hasDescendants` element query param. ([#2786](https://github.com/craftcms/cms/issues/2786))
- Added `craft\elements\User::$hasDashboard`.

### Changed
- Sections and category groups now ignore posted Template settings for sites that don’t have URI Formats.
- Control Panel resources are once again eager-published. ([#2763](https://github.com/craftcms/cms/issues/2763))
- `entries/save-entries` and `categories/save-category` actions now include the `slug` for responses that accept JSON. ([#2792](https://github.com/craftcms/cms/issues/2792))
- Most `craft\services\Path` methods now have a `$create` argument, which can be set to `false` to prevent the directory from being created if it doesn’t exist yet.
- Craft no longer creates directories when it just needed to clear it. ([#2771](https://github.com/craftcms/cms/issues/2771))
- `craft\services\Config::setDotEnvVar()` now sets the environment variable for the current request, in addition to updating the `.env` file.
- Removed `craft\controllers\AssetsController::actionDownloadTempAsset()`.
- User now must be logged in to use the Asset Preview File functionality.

### Fixed
- Fixed a bug where users would regain all default Dashboard widgets if all widgets were removed. ([#2769](https://github.com/craftcms/cms/issues/2769))
- Fixed a bug where you would get a “not a valid language” error message when creating a new site using certain languages.
- Fixed a bug where database connection settings that were set by the `setup` command weren’t always taking effect in time for the CLI installer. ([#2774](https://github.com/craftcms/cms/issues/2774))
- Fixed a bug where empty Plain Text fields were getting empty string values rather than `null`.
- Fixed a bug where elements within relational fields could have two thumbnails. ([#2785](https://github.com/craftcms/cms/issues/2785))
- Fixed a bug where it was not possible to pass a `--table-prefix` argument to the `setup/db-creds` command. ([#2791](https://github.com/craftcms/cms/pull/2791))
- Fixed an error that occurred for users without permission to perform updates, if available update info wasn’t cached.
- Fixed an error that occurred when `craft\elements\Asset::sources()` was called in a console request. ([#2798](https://github.com/craftcms/cms/issues/2798))
- Fixed JavaScript errors that could occur on the front-end after deleting Matrix blocks. ([#2799](https://github.com/craftcms/cms/pull/2799))

## 3.0.3.1 - 2018-04-18

### Fixed
- Fixed an error that occurred when editing an entry if any of the entry’s revisions were created with an entry type that no longer exists.
- Fixed an error that could occur when saving an asset. ([#2764](https://github.com/craftcms/cms/issues/2764))
- Fixed a bug where Craft assumed an asset was missing if there was an error when indexing it. ([#2763](https://github.com/craftcms/cms/issues/2763))

## 3.0.3 - 2018-04-17

### Added
- Added `craft\elements\Entry::updateTitle()`.
- Added `Yii::alias()`.

### Changed
- New sites’ Base URLs now default to `@web/`.
- Textual custom fields now ensure that they don’t contain 4+ byte characters. ([#2725](https://github.com/craftcms/cms/issues/2725))
- It is no longer expected that all of the `defaultSearchTermOptions` config setting options will be set if any of the default option values need to be overridden. ([#2737](https://github.com/craftcms/cms/issues/2737))
- Control Panel panes now have at least 48 pixels of bottom padding. ([#2744](https://github.com/craftcms/cms/issues/2744))
- Craft now intercepts 404-ing resource requests, and publishes the resources on the fly.
- The Clear Caches utility now has a “Control Panel resources” option.
- The Clear Caches utility now sorts the cache options alphabetically.
- When enabling new sites for a section, the new sites’ content is now based on the primary site’s content, if the section was and still is enabled for the primary site. ([#2748](https://github.com/craftcms/cms/issues/2748))
- Improved the responsiveness of element indexes.
- `Craft.BaseElementIndexView` now has a `loadMoreElementsAction` setting. ([#2762](https://github.com/craftcms/cms/pull/2762))

### Fixed
- Fixed a bug where the Clear Caches utility was not deleting template caches. ([#2720](https://github.com/craftcms/cms/issues/2720))
- Fixed a bug where the Plugin Store was not displaying payment errors on checkout.
- Fixed a bug where Control Panel-defined routes that contained special regular expression characters weren’t working. ([#2721](https://github.com/craftcms/cms/issues/2721))
- Fixed a bug where it was not possible to save system messages in some cases.
- Fixed a bug where static translations within dynamic entry title formats were getting translated using the current site’s language, rather than the entry’s language. ([#2722](https://github.com/craftcms/cms/issues/2722))
- Fixed a bug where deprecation errors for some date formatting methods were not escaping backslashes.
- Fixed a bug where plugins’ “Last update” timestamps in the Plugin Store weren’t getting formatted correctly in Safari. ([#2733](https://github.com/craftcms/cms/issues/2733))
- Fixed references to a nonexistent `Craft.eot` file in the Control Panel CSS. ([#2740](https://github.com/craftcms/cms/issues/2740))
- Fixed a bug where the default PostgreSQL database restore command wasn’t setting the `PGPASSWORD` environment variable. ([#2741](https://github.com/craftcms/cms/pull/2741))
- Fixed an error that could occur if the system time zone was not supported by the ICU library, on environments with the Intl extension loaded.
- Fixed a bug where several administrative fields had translatable icons. ([#2742](https://github.com/craftcms/cms/issues/2742))
- Fixed a bug where `craft\controllers\PluginStoreController::actionSavePluginLicenseKeys()` was trying to set a plugin license key for plugins which were not installed.

### Security
- Fixed a bug assets were not getting cleansed on upload. ([#2709](https://github.com/craftcms/cms/issues/2709))

## 3.0.2 - 2018-04-10

### Added
- Added the `EVENT_BEFORE_DELETE_CACHES` and `EVENT_AFTER_DELETE_CACHES` events to `craft\services\TemplateCaches`.
- Added `craft\events\DeleteTemplateCachesEvent`.

### Changed
- Craft now deletes all compiled templates whenever Craft or a plugin is updated. ([#2686](https://github.com/craftcms/cms/issues/2686))
- The Plugin Store now displays commercial plugins’ renewal prices. ([#2690](https://github.com/craftcms/cms/issues/2690))
- The Plugin Store no longer shows the “Upgrade Craft CMS” link if Craft is already running (and licensed to run) the Pro edition. ([#2713](https://github.com/craftcms/cms/issues/2713))
- Matrix fields now set `$propagating` to `true` when saving Matrix blocks, if the owner element is propagating.
- `craft\helpers\ArrayHelper::toArray()` no longer throws a deprecation error when a string without commas is passed to it. ([#2711](https://github.com/craftcms/cms/issues/2711))
- Editable tables now support an `html` column type, which will output cell values directly without encoding HTML entities. ([#2716](https://github.com/craftcms/cms/pull/2716))
- `Craft.EditableTable` instances are now accessible via `.data('editable-table')` on their `<table>` element. ([#2694](https://github.com/craftcms/cms/issues/2694))
- Updated Composer to 1.6.3. ([#2707](https://github.com/craftcms/cms/issues/2707))
- Updated Garnish to 0.1.22. ([#2689](https://github.com/craftcms/cms/issues/2689))

### Fixed
- Fixed an error that could occur in the Control Panel if any plugins with licensing issues were installed. ([#2691](https://github.com/craftcms/cms/pull/2691))
- Fixed a bug on the Plugin Store’s Payment screen where the “Use a new credit card” radio option would not get selected automatically even if it was the only one available.
- Fixed a bug where `craft\web\assets\vue\VueAsset` didn’t respect the `useCompressedJs` config setting.
- Fixed an error that occurred when saving a Single entry over Ajax. ([#2687](https://github.com/craftcms/cms/issues/2687))
- Fixed an error that could occur when disabling a site on a Single section. ([#2695](https://github.com/craftcms/cms/issues/2695))
- Fixed an error that could occur on requests without a content type on the response. ([#2704](https://github.com/craftcms/cms/issues/2704))
- Fixed a bug where the `includeSubfolders` asset query param wasn’t including results in the parent folder. ([#2706](https://github.com/craftcms/cms/issues/2706))
- Fixed an error that could occur when querying for users eager-loaded with their photos, if any of the resulting users didn’t have a photo. ([#2708](https://github.com/craftcms/cms/issues/2708))
- Fixed a bug where relational fields within Matrix fields wouldn’t save relations to elements that didn’t exist on all of the sites the owner element existed on. ([#2683](https://github.com/craftcms/cms/issues/2683))
- Fixed a bug where relational fields were ignoring disabled related elements in various functions, including required field validation and value serialization.
- Fixed an error that would occur if a new custom field was created and added to an element’s field layout, and its value was accessed, all in the same request. ([#2705](https://github.com/craftcms/cms/issues/2705))
- Fixed a bug where the `id` param was ignored when used on an eager-loaded elements’ criteria. ([#2717](https://github.com/craftcms/cms/issues/2717))
- Fixed a bug where the default restore command for MySQL wouldn’t actually restore the database. ([#2714](https://github.com/craftcms/cms/issues/2714))

## 3.0.1 - 2018-04-04

### Deprecated
- Brought back and deprecated the `Craft::Personal` and `Craft::Client` constants.

### Fixed
- Fixed a bug where elements’ `getNext()` and `getPrev()` methods were modifying the element query passed into them. ([#2160](https://github.com/craftcms/cms/issues/2160))
- Fixed a bug where Table fields could be pre-populated with one too many rows. ([#2680](https://github.com/craftcms/cms/pull/2680))

### Security
- Craft no longer sends exception messages to error templates, unless the exception is an instance of `yii\base\UserException`.

## 3.0.0.2 - 2018-04-04

### Fixed
- Fixed a bug where Craft Pro installs were getting identified as Craft Solo in the Control Panel.

## 3.0.0 - 2018-04-04

### Added
- The codebase has been completely rewritten and refactored to improve performance, maintainability, and extensibility.
- Craft can now be [installed](https://docs.craftcms.com/v3/installation.html) via Composer in addition to a zip file. ([#895](https://github.com/craftcms/cms/issues/895))
- Craft’s setup wizard is now available as a CLI tool in addition to the web-based one.
- [Plugins](https://docs.craftcms.com/v3/plugin-intro.html) are now loaded as Composer dependencies, and implemented as extensions of [Yii modules](http://www.yiiframework.com/doc-2.0/guide-structure-modules.html).
- Added [multi-site](https://docs.craftcms.com/v3/sites.html) support.
- Added the Plugin Store, where plugins can be discovered, trialled, and purchased. ([#808](https://github.com/craftcms/cms/issues/808))
- Plugins can now be updated and removed from within the Control Panel.
- Asset sources are now called “volumes”, and plugins can supply their own volume types.
- Added the Image Editor, which can be used to rotate, crop, and flip images, as well as set focal points on them.
- Added asset previews, which can be triggered via a “Preview file” action on the Assets index, or with a <kbd>Shift</kbd> + <kbd>Spacebar</kbd> keyboard shortcut throughout the Control Panel.
- Asset editor HUDs now show image previews. ([#837](https://github.com/craftcms/cms/issues/837))
- Added the “Utilities” section to the Control Panel, replacing the Tools area of the Settings page.
- Added the Debug Toolbar, powered by the [Debug Extension for Yii 2](http://www.yiiframework.com/doc-2.0/guide-tool-debugger.html).
- Added support for [Content Migrations](https://docs.craftcms.com/v3/content-migrations.html).
- Added support for PostgreSQL.

### Changed
- The Control Panel has been redesigned for better usability, readability and responsiveness.
- Renamed all “URL Format” things to “URI Format”, in the Control Panel UI and in the code.
- Added the “Propagate entries across all enabled sites?” section setting. If disabled, entries will only be associated with the site they were created on. ([#2330](https://github.com/craftcms/cms/issues/2330))
- Structure sections and category groups no longer have Nested URL Format settings. (It’s still possible to achieve the same result with a single URI Format setting.)
- When an entry type is updated, Craft now re-saves all entries of that type.
- When a category is deleted, its nested categories are no longer deleted with it.
- Craft no longer re-saves *all* localizable elements after a new site is created; entries and Matrix blocks are skipped, and plugins that supply custom element types must now re-save their elements manually as well.
- The “New entry” and “New category” buttons on Entries and Categories index pages now load the Edit page for the currently-selected site. ([#2236](https://github.com/craftcms/cms/issues/2236))
- Elements now validate that custom field values will fit within their database columns, for fields with textual or numeric column types.
- User photos are now assets. ([#933](https://github.com/craftcms/cms/issues/933))
- Assets now have a “Link” table attribute option.
- Volumes’ “Base URL” settings can now begin with `@web`, which is an alias for the root URL that Craft is running from.
- Local volumes’ “File System Path” settings can now begin with `@webroot`, which is an alias for the path to the directory that `index.php` lives in.
- Global Sets’ field layouts can now have custom tabs.
- Color inputs can now be left blank.
- Color values within Table fields are now represented by `craft\fields\data\ColorData` objects.
- Element titles now get a validation error if they contain any 4+ byte characters (like emoji), on servers running MySQL. ([#2513](https://github.com/craftcms/cms/issues/2513))
- Lightswitch fields that don’t have a value yet will now be assigned the default field value, even for existing elements. ([#2404](https://github.com/craftcms/cms/issues/2404))
- The system installer now sets the initial admin account’s preferred language to the site language selected in the installation wizard. ([#2480](https://github.com/craftcms/cms/issues/2480))
- Table fields now have “Min Rows”, “Max Rows”, and “Add Row Label” settings. ([#2372](https://github.com/craftcms/cms/issues/2372))
- Table fields now have “Date”, “Time”, “Lightswitch”, and “Color” column type options.
- Color fields now return a `craft\fields\data\ColorData` object, with `hex`, `rgb`, `red`, `green`, `blue`, `r`, `g`, `b`, and `luma` properties.
- Matrix fields now have “Manage blocks on a per-site basis”, “Min Blocks”, and “Max Blocks” settings.
- Matrix fields with only one block type, and equal values for the Min Blocks and Max Blocks settings, now hide the UI for adding and deleting blocks.
- Matrix fields with only one block type will now auto-create the minimum number of blocks required by the field, per the Min Blocks setting, for new elements. ([#850](https://github.com/craftcms/cms/issues/850))
- The `migrate/up` console command will now update the appropriate schema version in the database after successfully completing all migrations. ([#1907](https://github.com/craftcms/cms/issues/1907))
- Users can now set their preferred language to any supported application language. ([#847](https://github.com/craftcms/cms/issues/847))
- Users are no longer logged out when verifying a new email address on their own account. ([#1421](https://github.com/craftcms/cms/issues/1421))
- Users no longer get an exception or error message if they click on an invalid/expired email verification link and are already logged in. Instead they’ll be redirected to wherever they would normally be taken immediately after logging in. ([#1422](https://github.com/craftcms/cms/issues/1422))
- If anything prevents a user from being deleted, any changes that were made in preparation for deleting the user are now rolled back.
- Added `webp` as a web-safe image format.
- Craft now checks if the current installation can manipulate an image instead of checking against a predefined list. ([#1648](https://github.com/craftcms/cms/issues/1648), [#1545](https://github.com/craftcms/cms/issues/1545))
- The `getCsrfInput()` global function has been renamed to `csrfInput()`. (getCsrfInput() still works but produces a deprecation error.)
- The `{% cache %}` tag no longer includes the query string when storing the cache URL.
- Added the `|timestamp` Twig filter, for formatting a date as a user-friendly timestamp.
- Added the `|datetime` Twig filter, for formatting a date with a localized date+time format.
- Added the `|time` Twig filter, for formatting a date with a localized time format.
- Added the `|multisort` Twig filter, which duplicates an array and sorts it with [craft\helpers\ArrayHelper::multisort()](http://www.yiiframework.com/doc-2.0/yii-helpers-basearrayhelper.html#multisort()-detail).
- Added the `|atom` and `|rss` Twig filters, for formatting dates in Atom and RSS date formats, respectively.
- Added the `|column` Twig filter, for capturing the key/property values of a series of arrays/objects.
- Added the `|index` Twig filter, for indexing an array of arrays/objects by one of their keys/values.
- Added the `|filterByValue` Twig filter.
- Added the `|duration` Twig filter, which converts a `DateInterval` object into a human-readable duration.
- The `t` filter now always defaults to translating the given string using the `site` category unless it is otherwise specified (e.g. `myString|t('pluginhandle')`).
- The `|date` filter can be passed `'short'`, `'medium'`, `'long'`, and `'full'`, which will format the date with a localized date format.
- It is now possibly to customize the SQL of [element queries](https://docs.craftcms.com/v3/element-queries.html), and there are more choices on how the data should be returned.
- Element queries are no longer limited to 100 results by default.
- The “Failed” message in the queue HUD in the Control Panel now shows the full error message as alt text. ([#855](https://github.com/craftcms/cms/issues/855))
- Added the `convertFilenamesToAscii` config setting.
- Added the `preserveExifData` config setting, `false` by default and requires Imagick. ([#2034](https://github.com/craftcms/cms/issues/2034))
- Added the `aliases` config setting, providing an easy way to define custom [aliases](http://www.yiiframework.com/doc-2.0/guide-concept-aliases.html).
- Removed support for automatically determining the values for the `omitScriptNameInUrls` and `usePathInfo` config settings.
- It’s now possible to override Craft’s application config via `config/app.php`.
- It’s now possible to override volume settings via `config/volumes.php`.
- It’s now possible to override all plugins’ settings via `config/<plugin-handle>.php`.
- Renamed the `runTasksAutomatically` config setting to `runQueueAutomatically`.
- The `translationDebugOutput` config setting will now wrap strings with `@` characters if the category is `app`, `$` if the category is `site`, and `%` for anything else.
- All user-defined strings in the Control Panel (e.g. section names) are now translated using the `site` category, to prevent translation conflicts with Craft’s own Control Panel translations.
- Routes can now be stored on a per-site basis, rather than per-locale.
- Web requests are now logged to `storage/logs/web.log`.
- Web requests that result in 404 errors are now logged to `storage/logs/web-404s.log`.
- Console requests are now logged to `storage/logs/console.log`.
- Queue requests are now logged to `storage/logs/queue.log`.
- Craft 3 now requires PHP 7.0.0 or later.
- Craft 3 now requires MySQL 5.5+ or PostgreSQL 9.5+.
- Craft now takes advantage of the [PHP Intl extension](http://php.net/manual/en/book.intl.php) when available.
- Craft now uses Stringy for better string processing support.
- Craft now uses Flysystem for better asset volume support.
- Craft now uses Swiftmailer for better email sending support.
- Craft now uses the [Yii 2 Queue Extension](https://github.com/yiisoft/yii2-queue) for managing background tasks.
- Craft now uses the Zend Feed library for better RSS and Atom processing support.
- Updated Yii to 2.0.15.1.
- Updated Twig to 2.4.
- Updated Guzzle to 6.3.

### Deprecated
- Many things have been deprecated. See [Changes in Craft 3](https://docs.craftcms.com/v3/changes-in-craft-3.html) for a complete list.

### Fixed
- Fixed a bug where a PHP session would be started on every template rendering request whether it was needed or not. ([#1765](https://github.com/craftcms/cms/issues/1765))

### Security
- Craft uses OpenSSL for encryption rather than mcrypt, which is far more secure and well-maintained.<|MERGE_RESOLUTION|>--- conflicted
+++ resolved
@@ -1,6 +1,5 @@
 # Release Notes for Craft CMS 3.x
 
-<<<<<<< HEAD
 ## Unreleased (3.5.0)
 
 ### Added
@@ -255,7 +254,7 @@
 
 ### Security
 - The `_includes/forms/checkbox.html`, `checkboxGroup.html`, and `checkboxSelect.html` control panel templates now HTML-encode checkbox labels by default, preventing possible XSS vulnerabilities. If HTML code was desired, it must be passed through the new `raw()` function first.
-=======
+
 ## 3.4.19.1 - 2020-05-13
 
 ### Changed
@@ -264,7 +263,6 @@
 ### Fixed
 - Fixed a bug where the site selector wasn’t working when adding related elements to a relational field.
 - Fixed an error that colud occur when adding related elements to a relational field.
->>>>>>> 413a6672
 
 ## 3.4.19 - 2020-05-12
 
