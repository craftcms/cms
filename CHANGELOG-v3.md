--- conflicted
+++ resolved
@@ -17,11 +17,8 @@
 
 ### Fixed
 - Fixed a bug where new entries that were saved with a disabled parent entry wouldn’t get added to the structure, resulting in a 404 error when accessing their edit page. ([#6204](https://github.com/craftcms/cms/issues/6204))
-<<<<<<< HEAD
+- Fixed a styling issue with the query dropdown menu in the GraphiQL client. ([#6215](https://github.com/craftcms/cms/issues/6215))
 - Fixed a bug where “Deselect All” buttons in user permission lists could enable group-defined permission. ([#6211](https://github.com/craftcms/cms/issues/6211))
-=======
-- Fixed a styling issue with the query dropdown menu in the GraphiQL client. ([#6215](https://github.com/craftcms/cms/issues/6215))
->>>>>>> bb68bbbc
 
 ### Security
 - Fixed potential XSS vulnerabilities.
