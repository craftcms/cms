--- conflicted
+++ resolved
@@ -21,12 +21,9 @@
 - Fixed a bug where `craft\fields\data\ColorData::getBlue()` was returning the wrong value. ([#2277](https://github.com/craftcms/cms/pull/2277))
 - Fixed a bug where any occurrences of `$` followed by numeric characters in a database password would be stripped out when running the `setup/db-creds` command. ([#2283](https://github.com/craftcms/cms/issues/2283))
 - Fixed a bug where the login logo was broken on the Control Panel login screen on Windows. ([#2281](https://github.com/craftcms/cms/issues/2281))
-<<<<<<< HEAD
+- Fixed a bug where it was not possible to index Assets when using PostgreSQL. ([#2284](https://github.com/craftcms/cms/issues/2284))
 - Fixed a bug where D3 language would fallback to english, even when the user had a supported language selected.
 - Fixed “Active Installs“ formatting in the Plugin Store. ([#2183](https://github.com/craftcms/cms/issues/2183))
-=======
-- Fixed a bug where it was not possible to index Assets when using PostgreSQL. ([#2284](https://github.com/craftcms/cms/issues/2284))
->>>>>>> 9ce81a00
 
 ## 3.0.0-RC4 - 2018-01-02
 
