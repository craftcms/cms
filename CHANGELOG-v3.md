# Release Notes for Craft CMS 3.x

## Unreleased
<<<<<<< HEAD
### Added
- Added the ability to specify whether to reset project config before individual tests are run. ([#5072](https://github.com/craftcms/cms/pull/5072))
- Added `craft\test\Craft::resetProjectConfig()`
=======

### Fixed
- Fixed a bug where mime type was not being set correctly when uploading files. ([#5052](https://github.com/craftcms/cms/issues/5052))
- Fixed a bug where the image thumbnail would not be refreshed after using the image editor directly inside an Assets field. ([#4212](https://github.com/craftcms/cms/issues/4212))

## 3.3.9 - 2019-10-10

### Changed
- The `project-config/sync` command now correctly returns an error code on failure. ([#4153](https://github.com/craftcms/cms/issues/4153))
- User queries now include the `unverifiedEmail` value by default. ([#5019](https://github.com/craftcms/cms/issues/5019))

### Fixed
- Fixed a bug where updating a draft might delete content on other sites in a multisite setup on certain PHP versions. ([#5048](https://github.com/craftcms/cms/issues/5048))
- Fixed an error that occurred when running console commands before Craft was installed. ([#5083](https://github.com/craftcms/cms/issues/5083))
>>>>>>> b7925873

## 3.3.8 - 2019-10-09

### Added
- Added `craft\web\Request::getNormalizedContentType()`.

### Changed
- Eliminated a `SHOW TABLES` SQL query that was getting executed on every request.
- Craft no longer routes requests based on `action` params in the request body, if the request’s content type is `application/json`.
- Added support for the `text/vtt` MIME type. ([#5052](https://github.com/craftcms/cms/issues/5052))
- Updated Twig to 2.12.

### Fixed
- Fixed a SQL error that could occur when deleting an entry or category with three or more nested levels of elements. ([#3456](https://github.com/craftcms/cms/issues/3456))
- Fixed a bug where querying for elements by their Lightswitch field value wasn’t working properly on PostgreSQL. ([#5046](https://github.com/craftcms/cms/issues/5046))
- Fixed a bug where deleting an entry or category with nested elements could leave the structure in a jumbled state.
- Fixed a bug where Assets fields would attempt to handle the same uploaded files multiple times if an element was saved multiple times in the same request. ([#5061](https://github.com/craftcms/cms/issues/5061))
- Fixed a PHP error occurred when viewing the PHP Info utility if `register_argc_argv` was set to `On` in `php.ini`. ([#4878](https://github.com/craftcms/cms/issues/4878))
- Fixed a bug where the `resave/matrix-blocks` command would wittingly resave Matrix blocks even if they hadn’t been loaded with their content, resulting in lost content. ([#5030](https://github.com/craftcms/cms/issues/5030))
- Fixed some RTL display issues. ([#5051](https://github.com/craftcms/cms/issues/5051))

### Security
- Fixed an XSS vulnerability.

## 3.3.7 - 2019-10-03

### Changed
- When saving a user, email validation errors are now copied over to the `email` attribute from the `unverifiedEmail` attribute. ([#5019](https://github.com/craftcms/cms/issues/5019))
- `craft\web\View::renderString()` and `renderObjectTemplate()` now have `$templateMode` arguments. ([#5020](https://github.com/craftcms/cms/issues/5020))

### Fixed
- Fixed a bug where the Edit User page would list a “Copy activation URL” action for publicly-registered users who already had a password set.
- Fixed a bug where the list and structure icons were missing on element index pages for RTL languages. ([#5018](https://github.com/craftcms/cms/issues/5018))
- Fixed a bug where the `prevSiblingOf` and `nextSiblingOf` element query params weren’t working reliably. ([#4997](https://github.com/craftcms/cms/issues/4997))
- Fixed a bug where the `descendantOf` element query param wasn’t working when previewing a draft or revision. ([#5021](https://github.com/craftcms/cms/issues/5021))
- Fixed a PHP error that occurred when saving a Dropdown or Multi-select field with optgroups. ([#5014](https://github.com/craftcms/cms/issues/5014))
- Fixed a bug where relational fields that were managing relations on a per-site basis would forget other sites’ relations when duplicated. ([#5038](https://github.com/craftcms/cms/issues/5038))

## 3.3.6 - 2019-09-27

### Added
- Added `craft\base\ElementInterface::getIsHomepage()`. ([#4993](https://github.com/craftcms/cms/issues/4993))
- Added `craft\base\Element::HOMEPAGE_URI`.

### Changed
- Updated Garnish to 0.1.31.

### Fixed
- Fixed a bug where some HTML in the Control Panel was getting improperly encoded. ([#5002](https://github.com/craftcms/cms/issues/5002))
- Fixed a bug where `craft\helper\UrlHelper` wasn’t encoding `+` and `&` characters in query param values.
- Fixed an error where GraphQL would sometimes not return a proper error message. ([#4999](https://github.com/craftcms/cms/issues/4999))
- Fixed a bug where HUDs could be positioned incorrectly when first opened. ([#5004](https://github.com/craftcms/cms/issues/5004))
- Fixed a bug where HUD tip images could be pointing the wrong way for RTL languages.

## 3.3.5 - 2019-09-25

### Added
- The Control Panel is now translated into Persian. ([#4969](https://github.com/craftcms/cms/pull/4969))
- Added `craft\test\fixtures\elements\ElementFixture::$unload`.

### Changed
- All users with permission to register users can now choose to not have an activation email sent immediately, when registering a new user. ([#4981](https://github.com/craftcms/cms/pull/4981))
- Craft now shows validation errors when attempting to save a Dropdown, Radio Buttons, Checkboxes, or Multi-select field with duplicate option labels or values. ([#4983](https://github.com/craftcms/cms/issues/4983))
- Live Preview requests now have an `x-craft-live-preview` query string param, rather than `x-craft-preview`. ([#4950](https://github.com/craftcms/cms/issues/4950))
- The `_includes/pagination.html` template can now be passed `itemLabel` and `itemsLabel` variables.
- Any migrations applied during testing are now recorded as content migrations.
- Added the option to automatically apply all content migrations when setting up the test environment. ([#4904](https://github.com/craftcms/cms/issues/4904))
- `craft\helpers\Html::parseTagAttributes()` now has a `$decode` argument.
- `craft\test\fixtures\elements\GlobalSetFixture` now has the option to load the active record instance. ([#4947](https://github.com/craftcms/cms/pull/4947))

### Fixed
- Fixed a bug where checkbox inputs were positioned incorrectly for RTL languages.
- Fixed a bug where the updater and `project.yaml` sync pages weren’t always handling error responses correctly. ([#4988](https://github.com/craftcms/cms/issues/4988))
- Fixed an error that could occur when syncing the project config, if a volume was being deleted that didn’t exist in the database to begin with. ([#4990](https://github.com/craftcms/cms/pull/4990))
- Fixed an error that could occur if a project config value changed from scalar to an array. ([#4932](https://github.com/craftcms/cms/issues/4932))
- Fixed a bug where Craft would not recognize certain block types when using the GraphQL API. ([#4961](https://github.com/craftcms/cms/issues/4961))
- Fixed a bug where `craft\helpers\Html::renderTagAttributes()` was double-encoding preexisting attributes. ([#4984](https://github.com/craftcms/cms/issues/4984))

## 3.3.4.1 - 2019-09-17

### Fixed
- Fixed a bug where elements with enabled Lightswitch fields weren’t getting returned in element queries. ([#4951](https://github.com/craftcms/cms/issues/4951))

## 3.3.4 - 2019-09-17

### Changed
- It’s now possible to run the `migrate/create install` command for uninstalled plugins.
- Improved the button labels in the confirmation dialog that can appear after running the Asset Indexes utility. ([#4943](https://github.com/craftcms/cms/issues/4943))

### Fixed
- Fixed a bug where asset queries’ `withTransforms` param wasn’t working for eager-loaded assets. ([#4931](https://github.com/craftcms/cms/issues/4931))
- Fixed a bug where the “Edit Image” asset action could be missing even if the user had the required permissions. ([#3349](https://github.com/craftcms/cms/issues/3349))
- Fixed a bug where querying for elements by their Lightswitch field value could only return elements that had been saved since the Lightswitch field was added. ([#4939](https://github.com/craftcms/cms/issues/4939))
- Fixed a bug where the Updates utility wasn’t showing the “Update all” button when multiple updates were available. ([#4938](https://github.com/craftcms/cms/issues/4938))
- Fixed a bug where the “Updating search indexes” job could fail when updating search indexes for a Matrix block that contained a relational field.
- Fixed a bug where category groups’ site settings weren’t being added to the project config when a new site was created.
- Fixed a bug where the Translation Method setting wasn’t immediately shown for Matrix sub-fields, if the field type was changed from one that didn’t have multiple translation methods to one that does. ([#4949](https://github.com/craftcms/cms/issues/4949))
- Fixed a bug where it wasn’t possible to query for entries by author ID using the GraphQL API.
- Fixed a bug where it wasn’t possible to query for Matrix blocks directly using the GraphQL API.

## 3.3.3 - 2019-09-12

### Changed
- The GraphQL API now prebuilds the schema for all introspection queries, regardless of whether Dev Mode is enabled.

### Fixed
- Fixed a bug where Craft was ignoring the `invalidUserTokenPath` request when it was set to an empty string. ([#1998](https://github.com/craftcms/cms/issues/1998))
- Fixed a bug where the `invalidUserTokenPath` was affecting Control Panel requests.
- Fixed a bug where revisions weren’t being sorted correctly in Structure sections.
- Fixed a bug where Edit Entry pages weren’t working with certain versions of PHP if the user’s preferred language was set to French. ([#4930](https://github.com/craftcms/cms/issues/4930))

## 3.3.2 - 2019-09-11

### Added
- Added the `graphql/dump-schema` and `graphql/print-schema` commands. ([#4834](https://github.com/craftcms/cms/pull/4834))
- It’s now possible to access a `parent` field on entries and categories when querying the GraphQL API. ([#4880](https://github.com/craftcms/cms/issues/4880))
- It’s now possible to apply transforms to assets via `url` field arguments when querying the GraphQL API.

### Changed
- Craft now resets the `dateCreated` attribute when duplicating elements. ([#4906](https://github.com/craftcms/cms/issues/4906))
- It’s no longer possible to access the `author` field for entries when querying the GraphQL API, if the schema doesn’t include user data.
- It’s no longer possible to access the `photo` field for users when querying the GraphQL API, if the schema doesn’t include the user photo volume.

### Fixed
- Fixed a bug where Lightswitch fields weren’t returning a boolean value for the GraphQL API.
- Fixed a bug where `craft\web\View::renderString()` and `renderObjectTemplate()` could leave Craft set to the `site` template mode if an error occurred when preparing or rendering the template. ([#4912](https://github.com/craftcms/cms/issues/4912))
- Fixed a bug where the Plugin Store wasn’t applying edition upgrade pricing for plugins if the higher edition was already installed as a trial.

## 3.3.1.2 - 2019-09-08

### Fixed
- Fixed an error that occurred after saving an element with a validation error. ([#4898](https://github.com/craftcms/cms/issues/4898))

## 3.3.1.1 - 2019-09-06

### Changed
- `graphql/api` preflight responses now explicitly allow `Authorization` headers. ([#4830](https://github.com/craftcms/cms/issues/4830))
- Updated Garnish to 0.1.30.

### Fixed
- Fixed a bug where selecting Matrix blocks would cause the content container to scroll. ([#3762](https://github.com/craftcms/cms/issues/3762))
- Fixed an error that occurred if Stringy 5.2 was installed.

## 3.3.1 - 2019-09-06

### Added
- Added support for setting `offset` and `limit` params to individual paths’ criteria when eager-loading elements.
- Added the `enableGql` config setting. ([#4836](https://github.com/craftcms/cms/issues/4836))
- Added the `children` field to the `EntryInterface` and `CategoryInterface` GraphQL types. ([#4843](https://github.com/craftcms/cms/issues/4843))
- Added the `markdown` GraphQL directive. ([#4832](https://github.com/craftcms/cms/issues/4832))

### Changed
- Preview target URIs can now be set to environment variables (e.g. `$NEWS_INDEX`) or URLs that begin with an alias (e.g. `@rootUrl/news` or `@rootUrl/news/{slug}`).
- Templates passed to `craft\web\View::renderString()` and `renderObjectTemplate()` can now include front-end templates.
- Element queries with the `revisions` param set will now return revisions ordered by `num DESC` by default. ([#4825](https://github.com/craftcms/cms/issues/4825))
- `graphql/api` responses now set the `Access-Control-Allow-Headers: Content-Type` header for preflight requests.
- Craft no longer forces preview target URLs to use `https` if the current request is over SSL. ([#4867](https://github.com/craftcms/cms/issues/4867))

### Removed
- Removed `craft\elements\MatrixBlock::getField()`. ([#4882](https://github.com/craftcms/cms/issues/4882))

### Fixed
- Fixed a bug where Number fields weren’t showing validation errors when non-numeric values were entered. ([#4849](https://github.com/craftcms/cms/issues/4849))
- Fixed an error that occurred when accessing the GraphQL section in the Control Panel if the `allowAdminChanges` config setting was disabled. ([#4884](https://github.com/craftcms/cms/issues/4884))
- Fixed an error that could occur when executing a GraphQL query if a Matrix field had been converted to a different field type. ([#4848](https://github.com/craftcms/cms/issues/4848))
- Fixed a deprecation warning when running tests in PhpStorm. ([#4772](https://github.com/craftcms/cms/pull/4772))
- Fixed an SQL error that occurred when eager-loading children for an element that wasn’t in a structure.
- Fixed a bug that could cause queue jobs to fail when they were run automatically by Craft, if the `enableCsrfProtection` config setting was disabled. ([#4854](https://github.com/craftcms/cms/issues/4854))
- Fixed an error that could occur if the `select` clause had been completely overridden on an element query, but the `asArray` param wasn’t enabled. ([#4886](https://github.com/craftcms/cms/issues/4886))
- Fixed a bug where Craft wasn’t always respecting the site-specific status when saving new entries. ([#4892](https://github.com/craftcms/cms/issues/4892))

## 3.3.0.1 - 2019-08-27

### Changed
- `graphql/api` responses now send CORS headers to allow crossdomain requests. ([#4830](https://github.com/craftcms/cms/issues/4830))

### Fixed
- Fixed a PHP error that could occur when editing an existing GraphQL schema. ([#4827](https://github.com/craftcms/cms/issues/4827))
- Fixed a PHP error that could occur when using PostgreSQL. ([#4828](https://github.com/craftcms/cms/issues/4828))

## 3.3.0 - 2019-08-27

### Added
- Added a built-in, autogenerated GraphQL API for content (Craft Pro only). ([#4540](https://github.com/craftcms/cms/pull/4540)) 
- Added “Headless Mode”, which optimizes the system and Control Panel for headless CMS implementations.
- It’s now possible to create Single sections without URLs. ([#3883](https://github.com/craftcms/cms/issues/3883))
- Added the `hiddenInput()` Twig function, which generates a hidden input tag.
- Added the `input()` Twig function, which generates an input tag.
- Added the `tag()` Twig function, which generates an HTML tag.
- Added the `|attr` Twig filter, which modifies the attributes on an HTML tag. ([#4660](https://github.com/craftcms/cms/issues/4660))
- Added the `|append` and `|prepend` Twig filters, which add new HTML elements as children of an HTML tag. ([#3937](https://github.com/craftcms/cms/issues/3937))
- Added the `headlessMode` config setting.
- Added the `purgeStaleUserSessionDuration` config setting.
- Admin users can now opt into getting the full stack trace view when an uncaught exception occurs when Dev Mode isn’t enabled. ([#4765](https://github.com/craftcms/cms/issues/4765))
- Admin users can now opt into having Twig templates profiled when Dev Mode isn’t enabled.
- Added the `graphql/api` controller action.
- Added `craft\base\ApplicationTrait::getGql()`.
- Added `craft\base\EagerLoadingFieldInterface::getEagerLoadingGqlConditions()`.
- Added `craft\base\ElementInterface::getGqlTypeName()`.
- Added `craft\base\ElementInterface::gqlScopesByContext()`.
- Added `craft\base\ElementInterface::gqlTypeNameByContext()`.
- Added `craft\base\Field::getEagerLoadingGqlConditions()`.
- Added `craft\base\FieldInterface::getContentGqlType()`.
- Added `craft\base\GqlInlineFragmentFieldInterface`.
- Added `craft\base\GqlInlineFragmentInterface`.
- Added `craft\controllers\GraphqlController`.
- Added `craft\errors\GqlException`.
- Added `craft\events\RegisterGqlDirectivesEvent`.
- Added `craft\events\RegisterGqlQueriesEvent`.
- Added `craft\events\RegisterGqlTypesEvent`.
- Added `craft\gql\arguments\elements\Asset`.
- Added `craft\gql\arguments\elements\Category`.
- Added `craft\gql\arguments\elements\Entry`.
- Added `craft\gql\arguments\elements\GlobalSet`.
- Added `craft\gql\arguments\elements\MatrixBlock`.
- Added `craft\gql\arguments\elements\Tag`.
- Added `craft\gql\arguments\elements\User`.
- Added `craft\gql\base\Arguments`.
- Added `craft\gql\base\Directive`.
- Added `craft\gql\base\ElementArguments`.
- Added `craft\gql\base\ElementResolver`.
- Added `craft\gql\base\GeneratorInterface`.
- Added `craft\gql\base\GqlTypeTrait`.
- Added `craft\gql\base\InterfaceType`.
- Added `craft\gql\base\ObjectType`.
- Added `craft\gql\base\Query`.
- Added `craft\gql\base\Resolver`.
- Added `craft\gql\base\StructureElementArguments`.
- Added `craft\gql\directives\FormatDateTime`.
- Added `craft\gql\directives\Transform`.
- Added `craft\gql\GqlEntityRegistry`.
- Added `craft\gql\interfaces\Element`.
- Added `craft\gql\interfaces\elements\Asset`.
- Added `craft\gql\interfaces\elements\Category`.
- Added `craft\gql\interfaces\elements\Entry`.
- Added `craft\gql\interfaces\elements\GlobalSet`.
- Added `craft\gql\interfaces\elements\MatrixBlock`.
- Added `craft\gql\interfaces\elements\Tag`.
- Added `craft\gql\interfaces\elements\User`.
- Added `craft\gql\interfaces\Structure`.
- Added `craft\gql\queries\Asset`.
- Added `craft\gql\queries\Category`.
- Added `craft\gql\queries\Entry`.
- Added `craft\gql\queries\GlobalSet`.
- Added `craft\gql\queries\Ping`.
- Added `craft\gql\queries\Tag`.
- Added `craft\gql\queries\User`.
- Added `craft\gql\resolvers\elements\Asset`.
- Added `craft\gql\resolvers\elements\Category`.
- Added `craft\gql\resolvers\elements\Entry`.
- Added `craft\gql\resolvers\elements\GlobalSet`.
- Added `craft\gql\resolvers\elements\MatrixBlock`.
- Added `craft\gql\resolvers\elements\Tag`.
- Added `craft\gql\resolvers\elements\User`.
- Added `craft\gql\TypeLoader`.
- Added `craft\gql\types\DateTime`.
- Added `craft\gql\types\elements\Asset`.
- Added `craft\gql\types\elements\Category`.
- Added `craft\gql\types\elements\Element`.
- Added `craft\gql\types\elements\Entry`.
- Added `craft\gql\types\elements\GlobalSet`.
- Added `craft\gql\types\elements\MatrixBlock`.
- Added `craft\gql\types\elements\Tag`.
- Added `craft\gql\types\elements\User`.
- Added `craft\gql\types\generators\AssetType`.
- Added `craft\gql\types\generators\CategoryType`.
- Added `craft\gql\types\generators\ElementType`.
- Added `craft\gql\types\generators\EntryType`.
- Added `craft\gql\types\generators\GlobalSetType`.
- Added `craft\gql\types\generators\MatrixBlockType`.
- Added `craft\gql\types\generators\TableRowType`.
- Added `craft\gql\types\generators\TagType`.
- Added `craft\gql\types\generators\UserType`.
- Added `craft\gql\types\Query`.
- Added `craft\gql\types\TableRow`.
- Added `craft\helpers\App::webResponseConfig()`.
- Added `craft\helpers\ArrayHelper::whereMultiple()`.
- Added `craft\helpers\ElementHelper::sourceElement()`.
- Added `craft\helpers\Gql`.
- Added `craft\helpers\Html::a()`.
- Added `craft\helpers\Html::actionInput()`.
- Added `craft\helpers\Html::appendToTag()`.
- Added `craft\helpers\Html::csrfInput()`.
- Added `craft\helpers\Html::modifyTagAttributes()`.
- Added `craft\helpers\Html::normalizeTagAttributes()`.
- Added `craft\helpers\Html::parseTag()`.
- Added `craft\helpers\Html::parseTagAttributes()`.
- Added `craft\helpers\Html::prependToTag()`.
- Added `craft\helpers\Html::redirectInput()`.
- Added `craft\helpers\StringHelper::afterFirst()`.
- Added `craft\helpers\StringHelper::afterLast()`.
- Added `craft\helpers\StringHelper::append()`.
- Added `craft\helpers\StringHelper::appendRandomString()`.
- Added `craft\helpers\StringHelper::appendUniqueIdentifier()`.
- Added `craft\helpers\StringHelper::at()`.
- Added `craft\helpers\StringHelper::beforeFirst()`.
- Added `craft\helpers\StringHelper::beforeLast()`.
- Added `craft\helpers\StringHelper::capitalizePersonalName()`.
- Added `craft\helpers\StringHelper::count()`.
- Added `craft\helpers\StringHelper::dasherize()`.
- Added `craft\helpers\StringHelper::endsWithAny()`.
- Added `craft\helpers\StringHelper::escape()`.
- Added `craft\helpers\StringHelper::extractText()`.
- Added `craft\helpers\StringHelper::htmlDecode()`.
- Added `craft\helpers\StringHelper::htmlEncode()`.
- Added `craft\helpers\StringHelper::humanize()`.
- Added `craft\helpers\StringHelper::is()`.
- Added `craft\helpers\StringHelper::isBase64()`.
- Added `craft\helpers\StringHelper::isBlank()`.
- Added `craft\helpers\StringHelper::isHexadecimal()`.
- Added `craft\helpers\StringHelper::isHtml()`.
- Added `craft\helpers\StringHelper::isJson()`.
- Added `craft\helpers\StringHelper::isSerialized()`.
- Added `craft\helpers\StringHelper::isUtf8()`.
- Added `craft\helpers\StringHelper::isWhitespace()`.
- Added `craft\helpers\StringHelper::lastSubstringOf()`.
- Added `craft\helpers\StringHelper::lineWrapAfterWord()`.
- Added `craft\helpers\StringHelper::pad()`.
- Added `craft\helpers\StringHelper::padBoth()`.
- Added `craft\helpers\StringHelper::padLeft()`.
- Added `craft\helpers\StringHelper::padRight()`.
- Added `craft\helpers\StringHelper::removeHtml()`.
- Added `craft\helpers\StringHelper::removeHtmlBreak()`.
- Added `craft\helpers\StringHelper::repeat()`.
- Added `craft\helpers\StringHelper::replaceAll()`.
- Added `craft\helpers\StringHelper::replaceBeginning()`.
- Added `craft\helpers\StringHelper::replaceEnding()`.
- Added `craft\helpers\StringHelper::replaceFirst()`.
- Added `craft\helpers\StringHelper::replaceLast()`.
- Added `craft\helpers\StringHelper::safeTruncate()`.
- Added `craft\helpers\StringHelper::shortenAfterWord()`.
- Added `craft\helpers\StringHelper::shuffle()`.
- Added `craft\helpers\StringHelper::slice()`.
- Added `craft\helpers\StringHelper::slugify()`.
- Added `craft\helpers\StringHelper::split()`.
- Added `craft\helpers\StringHelper::startsWithAny()`.
- Added `craft\helpers\StringHelper::stripCssMediaQueries()`.
- Added `craft\helpers\StringHelper::stripEmptyHtmlTags()`.
- Added `craft\helpers\StringHelper::stripHtml()`.
- Added `craft\helpers\StringHelper::stripWhitespace()`.
- Added `craft\helpers\StringHelper::substringOf()`.
- Added `craft\helpers\StringHelper::surround()`.
- Added `craft\helpers\StringHelper::tidy()`.
- Added `craft\helpers\StringHelper::titleizeForHumans()`.
- Added `craft\helpers\StringHelper::toBoolean()`.
- Added `craft\helpers\StringHelper::toSpaces()`.
- Added `craft\helpers\StringHelper::toTabs()`.
- Added `craft\helpers\StringHelper::toTransliterate()`.
- Added `craft\helpers\StringHelper::trimLeft()`.
- Added `craft\helpers\StringHelper::trimRight()`.
- Added `craft\helpers\StringHelper::upperCamelize()`.
- Added `craft\helpers\StringHelper::upperCaseFirst()`.
- Added `craft\helpers\Template::beginProfile()`.
- Added `craft\helpers\Template::endProfile()`.
- Added `craft\helpers\UrlHelper::buildQuery()`.
- Added `craft\model\MatrixBlockType::getField()`.
- Added `craft\models\GqlSchema`.
- Added `craft\records\GqlSchema`.
- Added `craft\services\Fields::getGroupByUid()`.
- Added `craft\services\Gql`.
- Added `craft\services\Matrix::getAllBlockTypes()`.
- Added `craft\services\Sections::getAllEntryTypes()`.
- Added `craft\web\assets\graphiql\GraphiqlAsset`.
- Added `craft\web\assets\graphiql\VendorAsset`.
- Added `craft\web\twig\nodes\ProfileNode`.
- Added `craft\web\twig\nodevisitors\Profiler`.

### Changed
- Relational fields without a specific target site will now only return related elements from the same site as the source element by default, as they did before Craft 3.2. ([#4751](https://github.com/craftcms/cms/issues/4751))
- Element arrays no longer include `hasDescendants` or `totalDescendants` keys by default. ([#4820](https://github.com/craftcms/cms/issues/4820))
- Matrix block queries no longer include blocks owned by drafts or revisions by default. ([#4790](https://github.com/craftcms/cms/issues/4790))
- Entries’ drafts and revisions are now soft-deleted and restored along with their source elements. ([#4797](https://github.com/craftcms/cms/issues/4797))
- Global set reference tags can now refer to the global set by its handle. ([#4645](https://github.com/craftcms/cms/issues/4645))
- Improved Twig template profiling to include blocks and macros.
- Twig template profiling no longer occurs when Dev Mode isn’t enabled, unless an admin user is logged in and has opted into it.
- The `actionInput()`, `csrfInput()`, and `redirectInput()` Twig functions now support an `options` argument for customizing the HTML tag attributes.
- The `_layouts/forms/field.html` template now supports `label`, `instructions`, `tip`, `warning`, and `input` blocks that can be overridden when including the template with an `{% embed %}` tag.
- Editable tables now support a `fullWidth` setting, which can be set to `false` to prevent the table from spanning the full width of the page.
- Editable tables now support `thin` column settings.
- Editable tables now support `headingHtml` column settings.
- Craft no longer overrides the base Twig template class, unless the now-deprecated `suppressTemplateErrors` config setting is enabled. ([#4755](https://github.com/craftcms/cms/issues/4755))
- Edit Entry pages now get updated preview target URLs after saving a draft, in case the URLs have changed.
- The confirmation dialog that can appear after running the Asset Indexes utility no longer will close by pressing the <kbd>Esc</kbd> key or clicking outside of the modal. ([#4795](https://github.com/craftcms/cms/issues/4795))
- Section and Matrix “Propagation Method” settings now display warnings about the potential for data loss when appropriate.
- Site group settings now display a warning about the potential for data loss.
- Control Panel subnav items can now have badge counts. ([#4756](https://github.com/craftcms/cms/issues/4756))
- Improved the performance of element duplication on multi-site installs.
- Improved the performance of `craft\web\View::renderString()` for templates that don’t contain any Twig code.
- `craft\behaviors\DraftBehavior::getCreator()` can now return `null`.
- `craft\helpers\Db::parseParam()` now has an optional `$columnType` argument. ([#4807](https://github.com/craftcms/cms/pull/4807))
- `craft\test\TestSetup::setupCraftDb()` no longer accepts a second argument. Ensure that `craft\test\Craft::$testConfig` is set before calling this function. ([#4804](https://github.com/craftcms/cms/pull/4804))
- `craft\web\Request::post()` and `getBodyParam()` will now work with posted JSON data, if the request’s content type is set to `application/json`.
- Switched from the `stringy/stringy` library to `voku/stringy`. ([#4753](https://github.com/craftcms/cms/issues/4753))

### Deprecated
- Deprecated the `suppressTemplateErrors` config setting.
- Deprecated `craft\services\Sections::isSectionTemplateValid()`.
- Deprecated `craft\web\twig\Template`.

### Removed
- Removed `craft\base\ElementInterface::getSource()`. ([#4754](https://github.com/craftcms/cms/issues/4754))
- Removed `craft\web\twig\Extension::actionInputFunction()`.
- Removed `craft\web\twig\Extension::csrfInputFunction()`.
- Removed `craft\web\twig\Extension::redirectInputFunction()`.

### Fixed
- Fixed an error that could occur if garbage collection was run while Craft 3.2 migrations were pending. ([#4720](https://github.com/craftcms/cms/issues/4720))
- Fixed a validation error that occurred when duplicating an entry, if the URI format was based on a custom field value. ([#4759](https://github.com/craftcms/cms/issues/4759))
- Fixed a bug where the “Publish live changes for other authors’ entries” permission was being enforced when saving another author’s entry as a new entry. ([#4758](https://github.com/craftcms/cms/issues/4758))
- Fixed a bug where `craft\helpers\UrlHelper` methods would strip out array params in the query string. ([#4778](https://github.com/craftcms/cms/issues/4778))
- Fixed a SQL error that occurred when a `{% cache %}` tag was used on a page with a 4-byte character in the URI. ([#4780](https://github.com/craftcms/cms/issues/4780))
- Fixed a bug where Craft could show a nondescript error when navigating away from a Control Panel page if an Ajax request was currently in progress. ([#4796](https://github.com/craftcms/cms/issues/4796))
- Fixed an error that occurred when editing an entry with a draft that was created by a soft-deleted user. ([#4800](https://github.com/craftcms/cms/issues/4800))
- Fixed a bug where entry revisions and drafts would be deleted when the user that created them was hard-deleted.
- Fixed a SQL error that could occur when executing an element query that had custom `JOIN` and `WHERE` clauses if the `search` param was also set. ([#4788](https://github.com/craftcms/cms/issues/4788))
- Fixed a bug where default field values weren’t being applied to Matrix blocks that were autocreated per the Min Blocks setting. ([#4806](https://github.com/craftcms/cms/issues/4806))
- Fixed Plugin Store dropdowns which were not working properly with Windows Edge browsers.
- Fixed a SQL error that could occur when `:empty:` or `not :empty:` was passed to a date param on an element query when running MySQL 8. ([#4808](https://github.com/craftcms/cms/issues/4808))
- Fixed a bug where Dropdown and Multi-select fields’ Dropdown Options settings weren’t autofocussing on the first input when adding a new row with the keyboard. ([#4823](https://github.com/craftcms/cms/issues/4823))

## 3.2.10 - 2019-08-13

### Added
- Added `craft\fields\BaseRelationField::settingsTemplateVariables()`. ([#4732](https://github.com/craftcms/cms/issues/4732))
- Added `craft\services\Search::deleteOrphanedIndexes()`.
- Added `craft\validators\UriFormatValidator::$disallowTriggers`.
- Added the `Craft.startsWith()` JavaScript method.

### Changed
- Improved garbage collection performance when hard-deleting hundreds of thousands of elements. ([#4735](https://github.com/craftcms/cms/issues/4735))
- Element queries’ `title` param will now accept a value of `'0'`.
- `craft\services\Elements::deleteElementById()` now has a `$hardDelete` argument. ([#4747](https://github.com/craftcms/cms/pull/4747))
- It’s no longer possible to save routes or URI formats that begin with the `actionTrigger` or `cpTrigger` config settings. ([#4154](https://github.com/craftcms/cms/issues/4154))
- Categories fields’ selection modals now show the site menu. ([#4749](https://github.com/craftcms/cms/issues/4749))

### Removed
- Removed `craft\records\Route`.

### Fixed
- Fixed a bug where Entry fixtures wouldn’t get unloaded. ([#4663](https://github.com/craftcms/cms/issues/4663))
- Fixed a bug where entry content wouldn’t get propagated to other sites if an entry was created and then saved before Craft had finished autosaving the draft. ([#4423](https://github.com/craftcms/cms/issues/4423))
- Fixed a bug where entry forms could miss the fact that a Matrix block had been deleted. ([#4727](https://github.com/craftcms/cms/issues/4727))
- Fixed a PHP error that could occur on environments where the Intl PHP extension was installed but the `IDNA_NONTRANSITIONAL_TO_ASCII` or `INTL_IDNA_VARIANT_UTS46` constants weren’t defined. ([#4722](https://github.com/craftcms/cms/issues/4722))
- Fixed a PHP error that could occur if a plugin was configured with settings even though it didn’t support settings. ([#4706](https://github.com/craftcms/cms/issues/4706))
- Fixed an error that occurred when a validation error occurred on an entry while it was being created or updated from a draft. ([#4733](https://github.com/craftcms/cms/issues/4733))
- Fixed an infinite recursion bug that could occur when validating circular relations. ([#4482](https://github.com/craftcms/cms/issues/4482))
- Fixed a bug where elements with a title of “0” would show their ID instead of their title in element indexes and relational fields. ([#4745](https://github.com/craftcms/cms/issues/4745))
- Fixed a bug where Craft was redirecting to the Dashboard when attempting to export elements, if the `tokenParam` config setting was set to something besides `token`. ([#4737](https://github.com/craftcms/cms/issues/4737))

## 3.2.9 - 2019-08-06

### Added
- Added the `ignorePlaceholders` element query param.
- Added the `cp.entries.edit.meta` and `cp.entries.edit.settings` template hooks to the Edit Entry page.
- Added `craft\base\ElementInterface::getSource()`.
- Added `craft\base\ElementTrait::$newSiteIds`.
- Added `craft\models\Site::$dateCreated` and `$dateUpdated`. ([#4703](https://github.com/craftcms/cms/issues/4703))

### Changed
- Improved the Control Panel header styling for mobile and on pages with long titles. ([#4548](https://github.com/craftcms/cms/issues/4548))
- Element references in the Control Panel now reveal the site the element was fetched from in their tooltips, on multi-site installs. ([#4690](https://github.com/craftcms/cms/issues/4690))
- Element editor HUDs now always show a header with the element’s site name on multi-site installs, even if the element is only editable in one site. ([#4690](https://github.com/craftcms/cms/issues/4690))
- Entry preview tokens now respect the `defaultTokenDuration` config setting, rather than always expiring after 24 hours. ([#4683](https://github.com/craftcms/cms/pull/4683))
- Improved disabled select field styling. ([#4709](https://github.com/craftcms/cms/pull/4709))

### Deprecated
- Deprecated `craft\behaviors\DraftBehavior::getSource()`.
- Deprecated `craft\behaviors\RevisionBehavior::getSource()`.

### Fixed
- Fixed a bug where elements listed in a Structure view could be missing their descendant toggles even if all of their descendants were disabled. ([#4685](https://github.com/craftcms/cms/issues/4685))
- Fixed a bug where element CSV exports were limited to 50 elements if no limit was set. ([#4692](https://github.com/craftcms/cms/issues/4692))
- Fixed a 400 error that occurred when submitting an entry form that didn’t have an `entryId` param. ([#4693](https://github.com/craftcms/cms/issues/4693))
- Fixed a bug where `craft\base\Element::getDescendants()` and other structure methods could return the wrong results when called on a draft. ([#4694](https://github.com/craftcms/cms/issues/4694))
- Fixed a bug where Matrix blocks weren’t getting duplicated to newly-enabled sites for elements if the field’s Propagation Method setting wasn’t set to “Save blocks to all sites the owner element is saved in”. ([#4698](https://github.com/craftcms/cms/issues/4698))
- Fixed a bug where the Database Backup could result in a 404 error on load-balanced environments. ([#4699](https://github.com/craftcms/cms/issues/4699))
- Fixed a bug where the “Current” entry revision link wouldn’t always work. ([#4705](https://github.com/craftcms/cms/issues/4705))
- Fixed a bug where the `craft\services\Search::EVENT_AFTER_SEARCH` event wasn’t always firing. ([#4710](https://github.com/craftcms/cms/issues/4710))
- Fixed a bug where `craft\services\Users::purgeExpiredPendingUsers()` was attempting to delete already-trashed users.

### Security
- Fixed an XSS vulnerability.

## 3.2.8 - 2019-07-30

### Added
- Element indexes with unsaved drafts now show a “Drafts” option in the status menu.
- Added the `utils/fix-element-uids` command, which ensures all elements have unique UIDs. ([#4653](https://github.com/craftcms/cms/issues/4653))

### Fixed
- Fixed a bug where it wasn’t possible to create a homepage Single section if a prior entry revisions’ URI had been set to `__home__`. ([#4657](https://github.com/craftcms/cms/issues/4657))
- Fixed a bug where the user deletion confirmation dialog was including revisions and drafts when counting entries for the content summary.
- Fixed an error that occurred when deleting a user, if another user had been chosen to inherit their content. ([#4670](https://github.com/craftcms/cms/issues/4670))
- Fixed a bug where users could be warned about losing unsaved changes when updating an entry from a draft, while the draft was being autosaved. ([#4614](https://github.com/craftcms/cms/issues/4614))
- Fixed a bug where Categories fields weren’t always getting updated when a category they were related to got moved under another category. ([#4672](https://github.com/craftcms/cms/issues/4672))
- Fixed an error that occurred on the Settings → Routes page, if one of the routes didn’t have a URI pattern. ([#4676](https://github.com/craftcms/cms/issues/4676))
- Fixed some styling and behavior issues on the Settings → Routes page.

## 3.2.7 - 2019-07-25

### Fixed
- Fixed an error where it wasn’t possible to scale SVGs using only height. ([#4643](https://github.com/craftcms/cms/pull/4643))
- Fixed a bug where the content area of some Control Panel pages weren’t getting any bottom padding. ([#4644](https://github.com/craftcms/cms/issues/4644))
- Fixed a bug where installing a plugin immediately after installing Craft from the console could corrupt the project config if `useProjectConfigFile` was enabled. ([#3870](https://github.com/craftcms/cms/issues/3870))
- Fixed a bug where entry forms could overlook changes made to Categories fields. ([#4648](https://github.com/craftcms/cms/issues/4648))
- Fixed a bug where element search indexes weren’t being updated right away after an element was created or updated from an element editor HUD.
- Fixed a bug where back-end slug validation wasn’t working correctly for slugs with some Unicode characters. ([#1535](https://github.com/craftcms/cms/issues/1535))
- Fixed a bug where Craft was attempting to delete template caches even when saving a draft or revision.

## 3.2.6 - 2019-07-23

### Changed
- When enabling a new site for a Single section, Craft now uses the primary site’s content as the starting point for the new site’s content, if the section was already enabled for it.
- Swapped the position of the “Save as a Draft” and “Save Entry” buttons. ([#4622](https://github.com/craftcms/cms/issues/4622))
- `craft\helpers\DateTimeHelper::toDateTime()` now supports arrays created from `DateTime` objects. ([#4627](https://github.com/craftcms/cms/issues/4627))
- Plugin license key inputs are no longer limited to 29 characters, to make room for long environment variable names. ([#4393](https://github.com/craftcms/cms/issues/4393))
- Updated Imagine to 1.2.2.1.

### Fixed
- Fixed a bug where Craft could load the same JavaScript and CSS files multiple times when opening element editor HUDs. ([#4620](https://github.com/craftcms/cms/issues/4620))
- Fixed a bug where each animated GIF frame would still be parsed when generating a thumbnail, even if the `transformGifs` setting was set to `false`. ([#4588](https://github.com/craftcms/cms/issues/4588))
- Fixed a bug where back-end slug validation wasn’t working correctly for slugs with Unicode characters. ([#4628](https://github.com/craftcms/cms/issues/4628))
- Fixed a bug where it wasn’t possible to create new entries if the section handle matched the `pageTrigger` config setting, and the `pageTrigger` config setting had a trailing slash. ([#4631](https://github.com/craftcms/cms/issues/4631))
- Fixed a bug where the `sections.previewTargets` database column was getting created as a `varchar` instead of `text` column for new Craft installs. ([#4638](https://github.com/craftcms/cms/issues/4638))

### Security
- Fixed a bug where the `preserveExifData` config setting wasn’t being respected on image upload.

## 3.2.5.1 - 2019-07-19

### Fixed
- Fixed an error that occurred if a plugin license key was set to an environment variable, which was set to an invalid key. ([#4604](https://github.com/craftcms/cms/issues/4604))
- Fixed an error that prevented image thumbnails from generating in the Control Panel when using ImageMagick. ([#4609](https://github.com/craftcms/cms/issues/4609))

## 3.2.5 - 2019-07-19

### Added
- Added `craft\services\Elements::getPlaceholderElements()`.

### Changed
- If an invalid entry draft or revision edit URL is accessed, but the source entry does exist, Craft now redirects the browser to the source entry’s edit page. ([#4574](https://github.com/craftcms/cms/issues/4574))
- Preview requests now include the previewed entry in element queries even if the `status`, `drafts`, or `revisions` parameters are set to exclude it. ([#4581](https://github.com/craftcms/cms/issues/4581))
- Back-end slug generation now follows the same rules as JavaScript. ([#4607](https://github.com/craftcms/cms/issues/4607))
- Unsaved entry drafts now get assigned a new ID when they are fully saved, so they are treated as new elements. ([#4589](https://github.com/craftcms/cms/issues/4589))

### Fixed
- Fixed some bugs with the “Save Entry” menu options, when editing an unsaved draft. ([#4614](https://github.com/craftcms/cms/issues/4614))
- Fixed a bug where Craft could forget which site was being edited when updating an entry from a draft. ([#4615](https://github.com/craftcms/cms/issues/4615))

## 3.2.4.1 - 2019-07-17

### Fixed
- Fixed an error that occurred when attempting to share a disabled entry. ([#4596](https://github.com/craftcms/cms/issues/4596))
- Fixed a bug where new Email and URL cells in Table fields weren’t getting the correct input type. ([#4595](https://github.com/craftcms/cms/issues/4595))

## 3.2.4 - 2019-07-17

### Changed
- Brought back the “Preview” button for the Current revision of entries, which now creates a draft before activating the entry preview. ([#4584](https://github.com/craftcms/cms/issues/4584))
- The “Save as a Draft” button now creates the draft over Ajax, when it’s not the primary submit button for the page.
- When Craft isn’t able to sync incoming `project.yaml` changes due to schema version conflicts, Craft now lists which packages are conflicting.. ([#4568](https://github.com/craftcms/cms/issues/4568))

### Fixed
- Fixed a JavaScript error that could occur after uploading a file directly onto an Assets field when editing the Current revision of an entry.
- Fixed a bug where draft forms could become unresponsive if the user attempted to navigate away from the page or submit the form in the middle of an autosave. ([#4578](https://github.com/craftcms/cms/issues/4578))
- Fixed a SQL error that could occur when passing `:empty:` or `:notempty:` to a relational field’s element query param. ([#4529](https://github.com/craftcms/cms/issues/4529))
- Fixed a bug where Number fields weren’t getting set to their default values for new entries. ([#4586](https://github.com/craftcms/cms/issues/4586))
- Fixed a bug query string parameters were getting URL-encoded when applied to generated pagination URLs.
- Fixed a bug where Single entries had the option to be duplicated or deleted. ([#4590](https://github.com/craftcms/cms/issues/4590))

## 3.2.3 - 2019-07-16

### Added
- Added `craft\controllers\EntriesController::actionDuplicateEntry()`.
- Added `craft\web\UrlManager::setMatchedElement()`.

### Changed
- Craft no longer creates drafts automatically when editing entries. The user must click a “Save as a Draft” button to create one. ([#4549](https://github.com/craftcms/cms/issues/4549))
- Entries are now immediately savable, whether or not any changes were made. ([#4535](https://github.com/craftcms/cms/issues/4535))
- The “Save Entry” button now redirects the user to the Entries index page. ([#4575](https://github.com/craftcms/cms/issues/4575))
- Brought back the “Save and continue editing” and “Save and add another” options for entries.
- It’s no longer possible to preview entries’ Current revision. A draft must be created first.

### Fixed
- Fixed a bug where it wasn’t possible to delete Matrix blocks if Min Blocks and Max Blocks were set to the same value, and an element already had more than that many blocks. ([#4562](https://github.com/craftcms/cms/issues/4562))
- Fixed a bug where `craft\web\UrlManager::getMatchedElement()` could return the incorrect result on preview requests. ([#4542](https://github.com/craftcms/cms/issues/4542))
- Fixed an error that occurred on the Settings → Email page if email settings were missing from the project config. ([#4552](https://github.com/craftcms/cms/issues/4552))
- Fixed a bug where it wasn’t possible to toggle site-specific entry statuses when editing drafts. ([#4577](https://github.com/craftcms/cms/issues/4577))

## 3.2.2 - 2019-07-14

### Added
- Added `craft\helpers\ElementHelper::isTempSlug()`.
- Added `craft\helpers\ElementHelper::tempSlug()`.
- Added `craft\helpers\UrlHelper::removeParam()`.

### Changed
- Craft no longer ensures a recent revision exists before creating a draft for an element.
- Element exports are limited to CSV files now, to avoid the GD requirement imposed by the PHPSpreadsheet library. ([#4553](https://github.com/craftcms/cms/issues/4553))

### Fixed
- Fixed a bug where multi-site element queries with the `unique` and `offset` params set weren’t returning any results. ([#4560](https://github.com/craftcms/cms/issues/4560))
- Fixed an error that could occur when creating a draft. ([#4515](https://github.com/craftcms/cms/issues/4515))
- Fixed a bug where Craft wasn’t generating a new slug for entries that were saved with a blank Slug field. ([#4518](https://github.com/craftcms/cms/issues/4518))
- Fixed a bug where disabled select options could lose their disabled text styling in Firefox. ([#4526](https://github.com/craftcms/cms/issues/4526))
- Fixed a bug where entry forms could miss the fact that a file had been uploaded to an Assets field. ([#4534](https://github.com/craftcms/cms/issues/4534))
- Fixed a bug where selecting “Create a new child entry” in a Structure section on a multi-site install would result in a 404 error. ([#4541](https://github.com/craftcms/cms/issues/4541))
- Fixed a bug where it wasn’t possible to set test-specific config settings. ([#4539](https://github.com/craftcms/cms/pull/4539))
- Fixed an error that occurred when exporting elements if Limit was set to `0`. ([#4547](https://github.com/craftcms/cms/issues/4547))
- Fixed a bug where the `{% paginate %}` tag wouldn’t generate links to the first page correctly when using query string pagination. ([#4550](https://github.com/craftcms/cms/issues/4550))
- Fixed an error that occurred when indexing assets from a console request, if no volumes were defined yet. ([#2798](https://github.com/craftcms/cms/issues/2798))
- Fixed a bug where the “Delete” link could show up in the draft meta HUD for unsaved drafts. ([#4557](https://github.com/craftcms/cms/issues/4557))

## 3.2.1 - 2019-07-11

### Added
- Added `craft\console\Request::getIsPreview()`.
- Added `craft\web\Request::getIsPreview()`.

### Changed
- If a draft can’t be saved, an alert icon is now shown in the Control Panel header, which can be clicked on to reveal more information.
- Element revisions no longer store snapshot data.

### Fixed
- Fixed a bug where Feed widget items weren’t getting hyperlinked.
- Fixed a bug where the `app/migrate` controller wasn’t applying new `project.yaml` changes if there were no pending migrations.
- Fixed a SQL error that could occur when saving an entry or entry draft. ([#4508](https://github.com/craftcms/cms/issues/4508))
- Fixed a bug where Assets fields set to restrict uploads to a single folder could have empty selector modals. ([#4522](https://github.com/craftcms/cms/issues/4522))
- Fixed an error that could occur if a template was accessing the deprecated `locale` property of an element query, but `siteId` wasn’t set to an integer. ([#4531](https://github.com/craftcms/cms/issues/4531))
- Fixed a bug where users without the “Publish live changes” permission for a section weren’t able to create new entries. ([#4528](https://github.com/craftcms/cms/issues/4529))
- Fixed a PHP error that could occur when uploading files to Assets fields on the front-end. ([#4382](https://github.com/craftcms/cms/issues/4382))
- Fixed a bug where elements listed in a Structure view could show descendant toggles even if they had no descendants. ([#4504](https://github.com/craftcms/cms/issues/4504))
- Fixed a backwards compatibility issue. ([#4523](https://github.com/craftcms/cms/issues/4523))

## 3.2.0 - 2019-07-09

> {warning} If you’ve ever run the `project-config/rebuild` command, it’s highly recommended that you run it again with Craft 3.1.34.2, before updating to Craft 3.2.

> {warning} Custom login controllers must now explicitly set their `$allowAnonymous` values to include `self::ALLOW_ANONYMOUS_OFFLINE` if they wish to be available when the system is offline.

> {tip} If you have Super Table or Neo installed, you should update those **at the same time** as Craft, to avoid unnecessary search index jobs from being added to the queue.

### Added
- All element types now have the option to support drafts and revisions.
- Drafts are now autocreated when content is modified, and autosaved whenever the content changes. ([#1034](https://github.com/craftcms/cms/issues/1034))
- Drafts and revisions now store content across all sites supported by the element. ([#2669](https://github.com/craftcms/cms/issues/2669))
- Content previewing is now draft-based, and drafts are stored as specialized elements, so it’s no longer necessary to add special cases in templates for preview requests. ([#1787](https://github.com/craftcms/cms/issues/1787), [#2801](https://github.com/craftcms/cms/issues/2801))
- Sections now have a “Preview Targets” setting when running Craft Pro, which can be used to configure additional locations that entries can be previewed from. ([#1489](https://github.com/craftcms/cms/issues/1489))
- Sections now have a “Propagation Method” setting, enabling entries to only be propagated to other sites in the same site group, or with the same language. ([#3554](https://github.com/craftcms/cms/issues/3554))
- Matrix fields now have a “Propagation Method” setting, enabling blocks to only be propagated to other sites in the same site group, or with the same language. ([#3554](https://github.com/craftcms/cms/issues/3554))
- Single entries now have editable slugs. ([#3368](https://github.com/craftcms/cms/issues/3368))
- Headless content previewing is now possible by forwarding request tokens off to content API requests. ([#1231](https://github.com/craftcms/cms/issues/1231))
- Preview iframes are now created with a `src` attribute already in place, improving SPA support. ([#2120](https://github.com/craftcms/cms/issues/2120))
- Entry “Share” buttons are now visible on mobile. ([#4408](https://github.com/craftcms/cms/issues/4408))
- Added the “Temp Uploads Location” system setting (available from Settings → Assets → Settings), which makes it possible to choose the volume and path that temporary asset uploads should be stored. ([#4010](https://github.com/craftcms/cms/issues/4010))
- Added the `maxRevisions` config setting. ([#926](https://github.com/craftcms/cms/issues/926))
- Added the `purgeUnsavedDraftsDuration` config setting, which determines how long unsaved drafts should be allowed to exist before getting deleted via garbage collection.
- Added the “Edit images” permission. ([#3349](https://github.com/craftcms/cms/issues/3349))
- Added the “Impersonate users” permission. ([#3501](https://github.com/craftcms/cms/issues/3501))
- Added the `drafts`, `draftId`, `draftOf`, `draftCreator`, `revisions`, `revisionId`, `revisionOf`, and `revisionCreator` element query params.
- The `site` element query params now support passing multiple site handles, or `'*'`, to query elements across multiple sites at once. ([#2854](https://github.com/craftcms/cms/issues/2854))
- Relational fields now have a “Validate related elements” setting, which ensures that the related elements pass validation before the source element can be saved with them selected. ([#4095](https://github.com/craftcms/cms/issues/4095))
- Table fields can now have Dropdown, Email, and URL columns. ([#811](https://github.com/craftcms/cms/issues/811), [#4180](https://github.com/craftcms/cms/pull/4180))
- Dropdown and Multi-select fields can now have optgroups. ([#4236](https://github.com/craftcms/cms/issues/4236))
- Date/Time, Dropdown, Lightswitch, Number, and Radio Buttons fields are now listed as sort options in element indexes. ([#2818](https://github.com/craftcms/cms/issues/2818))
- Asset, category, entry, and user indexes can now have “UID” columns. ([#4433](https://github.com/craftcms/cms/issues/4433))
- Added the `unique` element query param, which can be used to prevent duplicate elements when querying elements across multiple sites.
- Added the `preferSites` element query param, which can be used to set the preferred sites that should be used for multi-site element queries, when the `unique` param is also enabled.
- Element index pages are now paginated for non-Structure views. ([#818](https://github.com/craftcms/cms/issues/818))
- Element index pages now have an “Export…” button that will export all of the elements in the current view (across all pages) or up to a custom limit, in either CSV, XLS, XLSX, or ODS format. ([#994](https://github.com/craftcms/cms/issues/994))
- Added the `{% dd %}` Twig tag. ([#4399](https://github.com/craftcms/cms/issues/4399))
- Added the `attr()` Twig function, which can generate a list of HTML/XML attributes. ([#4237](https://github.com/craftcms/cms/pull/4237))
- Added the `|withoutKey` Twig filter.
- Added the `resave/matrix-blocks` console command.
- The `index-assets/*` commands now support a `--create-missing-assets=0` option, which prevents Craft from creating asset records when they don’t exist yet, and offers an opportunity to fix the location of any asset records that are missing their associated files, when the filename matches one of the files missing an index.
- Added the `mailer/test` command. ([#4020](https://github.com/craftcms/cms/issues/4020))
- Added the `tests/setup` command, which generates a test suite for the current Craft project.
- Jobs can now set progress labels, which will be shown below their description and progress bar in the queue HUD. ([#1931](https://github.com/craftcms/cms/pull/1931))
- Added the `_layouts/element` template, which can be extended by element edit pages that wish to support drafts, revisions, and content previewing.
- Added the `_special/sitepicker` template.
- It’s now possible for plugins and modules to define custom actions on console controllers.
- Added a testing framework for Craft and plugins, powered by Codeception. ([#3382](https://github.com/craftcms/cms/pull/3382), [#1485](https://github.com/craftcms/cms/issues/1485), [#944](https://github.com/craftcms/cms/issues/944))
- Added `craft\base\ApplicationTrait::getInstalledSchemaVersion()`.
- Added `craft\base\BlockElementInterface`.
- Added `craft\base\Element::EVENT_AFTER_PROPAGATE`.
- Added `craft\base\Element::EVENT_REGISTER_PREVIEW_TARGETS`.
- Added `craft\base\Element::previewTargets()`.
- Added `craft\base\ElementInterface::afterPropagate()`.
- Added `craft\base\ElementInterface::getCurrentRevision()`.
- Added `craft\base\ElementInterface::getIsDraft()`.
- Added `craft\base\ElementInterface::getIsRevision()`.
- Added `craft\base\ElementInterface::getIsUnsavedDraft()`.
- Added `craft\base\ElementInterface::getPreviewTargets()`.
- Added `craft\base\ElementInterface::getSourceId()`.
- Added `craft\base\ElementInterface::getSourceUid()`.
- Added `craft\base\ElementInterface::getUiLabel()`, which is now used to define what an element will be called in the Control Panel. ([#4211](https://github.com/craftcms/cms/pull/4211))
- Added `craft\base\ElementInterface::pluralDisplayName()`, which element type classes can use to define the plural of their display name.
- Added `craft\base\ElementInterface::setRevisionCreatorId()`.
- Added `craft\base\ElementInterface::setRevisionNotes()`.
- Added `craft\base\ElementTrait::$dateDeleted`. ([#4493](https://github.com/craftcms/cms/issues/4493))
- Added `craft\base\ElementTrait::$draftId`.
- Added `craft\base\ElementTrait::$hardDelete`.
- Added `craft\base\ElementTrait::$previewing`.
- Added `craft\base\ElementTrait::$propagateAll`.
- Added `craft\base\ElementTrait::$revisionId`.
- Added `craft\base\Field::EVENT_AFTER_ELEMENT_PROPAGATE`.
- Added `craft\base\Field::getSortOption()`.
- Added `craft\base\FieldInterface::afterElementPropagate()`.
- Added `craft\base\FieldInterface::valueType()`. ([#3894](https://github.com/craftcms/cms/issues/3894))
- Added `craft\base\SortableFieldInterface`, which can be implemented by field classes that should be sortable in element indexes.
- Added `craft\behaviors\DraftBehavior`.
- Added `craft\behaviors\RevisionBehavior`.
- Added `craft\console\CallableAction`.
- Added `craft\console\Controller`.
- Added `craft\console\controllers\ResaveController::saveElements()`.
- Added `craft\console\ControllerTrait`.
- Added `craft\console\Request::getToken()`.
- Added `craft\controllers\PreviewController`.
- Added `craft\errors\MissingAssetException`.
- Added `craft\events\BatchElementActionEvent`.
- Added `craft\events\DefineConsoleActionsEvent`.
- Added `craft\events\ElementQueryEvent`.
- Added `craft\events\RegisterPreviewTargetsEvent`.
- Added `craft\events\RevisionEvent`.
- Added `craft\helpers\Component::validateComponentClass()`.
- Added `craft\helpers\ElementHelper::isDraftOrRevision()`.
- Added `craft\helpers\ElementHelper::rootElement()`.
- Added `craft\models\Section::$propagationMethod`.
- Added `craft\queue\jobs\UpdateSearchIndex`.
- Added `craft\services\Drafts`, accessible via `Craft::$app->drafts`.
- Added `craft\services\Elements::propagateElements()` along with `EVENT_BEFORE_PROPAGATE_ELEMENTS`, `EVENT_AFTER_PROPAGATE_ELEMENTS`, `EVENT_BEFORE_PROPAGATE_ELEMENT`, and `EVENT_AFTER_PROPAGATE_ELEMENT` events. ([#4139](https://github.com/craftcms/cms/issues/4139))
- Added `craft\services\Elements::resaveElements()` along with `EVENT_BEFORE_RESAVE_ELEMENTS`, `EVENT_AFTER_RESAVE_ELEMENTS`, `EVENT_BEFORE_RESAVE_ELEMENT`, and `EVENT_AFTER_RESAVE_ELEMENT` events. ([#3482](https://github.com/craftcms/cms/issues/3482))
- Added `craft\services\Matrix::duplicateBlocks()`.
- Added `craft\services\Matrix::getSupportedSiteIdsForField()`.
- Added `craft\services\Revisions`, accessible via `Craft::$app->revisions`.
- Added `craft\services\Users::canImpersonate()`.
- Added `craft\web\Request::getIsLoginRequest()` and `craft\console\Request::getIsLoginRequest()`.
- Added `craft\web\UrlManager::$checkToken`.
- Added the `Craft.isSameHost()` JavaScript method.
- Added the `Craft.parseUrl()` JavaScript method.
- Added the `Craft.randomString()` JavaScript method.
- Added the `Craft.DraftEditor` JavaScript class.
- Added the `Craft.Preview` JavaScript class.

### Changed
- Relational fields are now capable of selecting elements from multiple sites, if they haven’t been locked down to only related elements from a single site. ([#3584](https://github.com/craftcms/cms/issues/3584))
- Element selector modals now always show source headings, and list sources in the configured order. ([#4494](https://github.com/craftcms/cms/issues/4494))
- Reference tags can now specify the site to load the element from. ([#2956](https://github.com/craftcms/cms/issues/2956))
- Improved the button layout of Edit Entry pages. ([#2325](https://github.com/craftcms/cms/issues/2325))
- Improved the performance of saving elements.
- The Control Panel now shows the sidebar on screens that are at least 1,000 pixels wide. ([#4079](https://github.com/craftcms/cms/issues/4079))
- The `_layouts/cp` template now supports a `showHeader` variable that can be set to `false` to remove the header.
- The `_layouts/cp` Control Panel template now supports a `footer` block, which will be output below the main content area.
- Renamed `craft\helpers\ArrayHelper::filterByValue()` to `where()`.
- Anonymous/offline/Control Panel access validation now takes place from `craft\web\Controller::beforeAction()` rather than `craft\web\Application::handleRequest()`, giving controllers a chance to do things like set CORS headers before a `ForbiddenHttpException` or `ServiceUnavailableHttpException` is thrown. ([#4008](https://github.com/craftcms/cms/issues/4008))
- Controllers can now set `$allowAnonymous` to a combination of bitwise integers `self::ALLOW_ANONYMOUS_LIVE` and `self::ALLOW_ANONYMOUS_OFFLINE`, or an array of action ID/bitwise integer pairs, to define whether their actions should be accessible anonymously even when the system is offline.
- Improved the error message when Project Config reaches the maximum deferred event count.
- Craft now deletes expired template caches as part of its garbage collection routine.
- Craft no longer warns about losing unsaved changes when leaving the page while previewing entries, if the changes were autosaved. ([#4439](https://github.com/craftcms/cms/issues/4439))
- `fieldValues` is a now reserved field handle. ([#4453](https://github.com/craftcms/cms/issues/4453))
- Improved the reliability of `craft\helpers\UrlHelper::rootRelativeUrl()` and `cpUrl()`.
- `craft\base\ElementInterface::eagerLoadingMap()` and `craft\base\EagerLoadingFieldInterface::getEagerLoadingMap()` can now return `null` to opt out of eager-loading. ([#4220](https://github.com/craftcms/cms/pull/4220))
- `craft\db\ActiveRecord` no longer sets the `uid`, `dateCreated`, or `dateUpdated` values for new records if they were already explicitly set.
- `craft\db\ActiveRecord` no longer updates the `dateUpdated` value for existing records if nothing else changed or if `dateUpdated` had already been explicitly changed.
- `craft\helpers\UrlHelper::siteUrl()` and `url()` will now include the current request’s token in the generated URL’s query string, for site URLs.
- `craft\events\MoveElementEvent` now extends `craft\events\ElementEvent`. ([#4315](https://github.com/craftcms/cms/pull/4315))
- `craft\queue\BaseJob::setProgress()` now has a `$label` argument.
- `craft\queue\jobs\PropagateElements` no longer needs to be configured with a `siteId`, and no longer propagates elements to sites if they were updated in the target site more recently than the source site.
- `craft\queue\QueueInterface::setProgress()` now has a `$label` argument.
- `craft\services\Assets::getUserTemporaryUploadFolder()` now returns the current user’s temporary upload folder by default if no user is provided.
- `craft\services\Elements::deleteElement()` now has a `$hardDelete` argument.
- `craft\services\Elements::deleteElement()` now has a `$hardDelete` argument. ([#3392](https://github.com/craftcms/cms/issues/3392))
- `craft\services\Elements::getElementById()` now has a `$criteria` argument.
- `craft\services\Elements::propagateElement()` now has a `$siteElement` argument.
- `craft\services\Elements::saveElement()` now preserves existing elements’ current `dateUpdated` value when propagating or auto-resaving elements.
- `craft\services\Elements::saveElement()` now preserves the `uid`, `dateCreated`, and `dateUpdated` values on new elements if they were explicitly set. ([#2909](https://github.com/craftcms/cms/issues/2909))
- `craft\services\Elements::setPlaceholderElement()` now throws an exception if the element that was passed in doesn’t have an ID.
- `craft\services\Matrix::saveField()` is no longer is responsible for duplicating blocks from other elements.
- `craft\web\twig\variables\CraftVariable` no longer triggers the `defineComponents` event. ([#4416](https://github.com/craftcms/cms/issues/4416))
- `craft\web\UrlManager::setRouteParams()` now has a `$merge` argument, which can be set to `false` to completely override the route params.
- It’s now possible to pass a `behaviors` key to the `$newAttributes` argument of `craft\services\Elements::duplicateElement()`, to preattach behaviors to the cloned element before it’s saved.

### Removed
- Removed the Search Indexes utility. ([#3698](https://github.com/craftcms/cms/issues/3698))
- Removed the `--batch-size` option from `resave/*` actions.
- Removed the `craft.entryRevisions` Twig component.
- Removed `craft\controllers\EntriesController::actionPreviewEntry()`.
- Removed `craft\controllers\EntriesController::actionShareEntry()`.
- Removed `craft\controllers\EntriesController::actionViewSharedEntry()`.
- Removed `craft\events\VersionEvent`.
- Removed `craft\records\Entry::getVersions()`.
- Removed `craft\records\EntryDraft`.
- Removed `craft\records\EntryVersion`.
- Removed `craft\services\EntryRevisions::saveDraft()`.
- Removed `craft\services\EntryRevisions::publishDraft()`.
- Removed `craft\services\EntryRevisions::deleteDraft()`.
- Removed `craft\services\EntryRevisions::saveVersion()`.
- Removed `craft\services\EntryRevisions::revertEntryToVersion()`.
- Removed the `Craft.EntryDraftEditor` JavaScript class.

### Deprecated
- Deprecated the `ownerSite` and `ownerSiteId` Matrix block query params.
- Deprecated `craft\controllers\EntriesController::EVENT_PREVIEW_ENTRY`.
- Deprecated `craft\controllers\LivePreviewController`.
- Deprecated `craft\elements\MatrixBlock::$ownerSiteId`.
- Deprecated `craft\events\DefineComponentsEvent`.
- Deprecated `craft\helpers\ArrayHelper::filterByValue()`. Use `where()` instead.
- Deprecated `craft\models\BaseEntryRevisionModel`.
- Deprecated `craft\models\EntryDraft`.
- Deprecated `craft\models\EntryVersion`.
- Deprecated `craft\models\Section::$propagateEntries`. Use `$propagationMethod` instead.
- Deprecated `craft\services\Assets::getCurrentUserTemporaryUploadFolder()`.
- Deprecated `craft\services\EntryRevisions`.
- Deprecated `craft\web\Request::getIsLivePreview()`.
- Deprecated `craft\web\Request::getIsSingleActionRequest()` and `craft\console\Request::getIsSingleActionRequest()`.
- Deprecated the `Craft.LivePreview` JavaScript class.

### Fixed
- Fixed a bug where `craft\helpers\UrlHelper` methods could add duplicate query params on generated URLs.
- Fixed a bug where Matrix blocks weren’t getting duplicated for other sites when creating a new element. ([#4449](https://github.com/craftcms/cms/issues/4449))

## 3.1.34.3 - 2019-08-21

### Fixed
- Fixed a bug where the `project-config/rebuild` command wasn’t discarding unused user groups or user field layouts in the project config. ([#4781](https://github.com/craftcms/cms/pull/4781))

## 3.1.34.2 - 2019-07-23

### Fixed
- Fixed a bug where the `project-config/rebuild` command was discarding email and user settings.

## 3.1.34.1 - 2019-07-22

### Fixed
- Fixed a bug where the `project-config/rebuild` command was ignoring entry types that didn’t have a field layout. ([#4600](https://github.com/craftcms/cms/issues/4600))

## 3.1.34 - 2019-07-09

### Changed
- The `project-config/rebuild` command now rebuilds the existing project config wherever possible, instead of merging database data with the existing project config.

## 3.1.33 - 2019-07-02

### Added
- Added `craft\base\ApplicationTrait::saveInfoAfterRequest()`.

### Changed
- Craft no longer strips some punctuation symbols from slugs.
- Improved the performance of saving project config updates. ([#4459](https://github.com/craftcms/cms/issues/4459))
- Improved the performance of saving fields. ([#4459](https://github.com/craftcms/cms/issues/4459))
- The `craft update` command no longer updates Craft or plugins if not specified.

### Removed
- Removed `craft\services\ProjectConfig::saveDataAfterRequest()`.
- Removed `craft\services\ProjectConfig::preventSavingDataAfterRequest()`.

### Fixed
- Fixed a PHP error that occurred when deleting an asset transform. ([#4473](https://github.com/craftcms/cms/issues/4473))

### Security
- Fixed an XSS vulnerability.
- Fixed a path disclosure vulnerability. ([#4468](https://github.com/craftcms/cms/issues/4468))
- Added the `sameSiteCookieValue` config setting. ([#4462](https://github.com/craftcms/cms/issues/4462))

## 3.1.32.1 - 2019-06-25

### Fixed
- Fixed a couple Windows compatibility issues.

## 3.1.32 - 2019-06-25

### Changed
- Project Config now sorts arrays when all of the keys are UIDs. ([#4425](https://github.com/craftcms/cms/issues/4425))

### Fixed
- Fixed a bug where Craft might not match a domain to the proper site if it had a non-ASCII character in the host name.
- Fixed an error that could occur when using the `|filter` Twig filter. ([#4437](https://github.com/craftcms/cms/issues/4437))
- Fixed a bug where pagination URL could get repeated page params added to the query string if using query string-based pagination.

## 3.1.31 - 2019-06-18

### Added
- It’s now possible to set plugin license keys to environment variables using the `$VARIABLE_NAME` syntax. ([#4393](https://github.com/craftcms/cms/issues/4393))
- Added `craft\services\Elements::mergeElements()`. ([#4404](https://github.com/craftcms/cms/pull/4404))

### Changed
- Pagination URLs now include any query string parameters set on the current request.
- The default email template no longer sets text or background colors, so emails look better in dark mode. ([#4396](https://github.com/craftcms/cms/pull/4396))
- Improved the error message that gets logged when Craft isn’t able to finish processing project config changes, due to unresolved dependencies.
- Craft will no longer log errors and warnings arising from `yii\i18n\PhpMessageSource`. ([#4109](https://github.com/craftcms/cms/issues/4109))
- Improved the performance and reliability of user queries when the `group` param is set to a user group with a large number of users.
- Updated Yii to 2.0.21.

### Fixed
- Fixed a bug where `Craft::dd()` wouldn’t work properly if output buffering was enabled. ([#4399](https://github.com/craftcms/cms/issues/4399))
- Fixed a bug where `Craft::alias()` wasn’t working on Windows servers. ([#4405](https://github.com/craftcms/cms/issues/4405))
- Fixed a bug where Craft wasn’t parsing the `dsn` DB connection setting properly if it was supplied.

### Security
- Fixed an XSS vulnerability.

## 3.1.30 - 2019-06-11

### Changed
- Improved query performance. ([yiisoft/yii2#17344](https://github.com/yiisoft/yii2/pull/17344), [yiisoft/yii2#17345](https://github.com/yiisoft/yii2/pull/17345), [yiisoft/yii2#17348](https://github.com/yiisoft/yii2/pull/17348))
- `craft\services\Elements::saveElement()` now always propagates elements regardless of the `$propagate` argument value, when saving new elements. ([#4370](https://github.com/craftcms/cms/issues/4370))

### Fixed
- Fixed a bug where new elements weren’t assigned a UID in time if their URI format contained a `{uid}` token. ([#4364](https://github.com/craftcms/cms/issues/4364))
- Fixed a bug where Craft was modifying custom log target configs before executing queue jobs. ([#3766](https://github.com/craftcms/cms/issues/3766))
- Fixed a bug where `craft\helpers\ChartHelper::getRunChartDataFromQuery()` assumed that the value would be integers. ([craftcms/commerce#849](https://github.com/craftcms/commerce/issues/849))
- Fixed a bug where `craft\services\Security::validateData()` was returning an empty string instead of `false` when the data didn’t validate. ([#4387](https://github.com/craftcms/cms/issues/4387))
- Fixed a bug where Craft could inject unexpected JavaScript into front-end requests. ([#4390](https://github.com/craftcms/cms/issues/4390))

## 3.1.29 - 2019-06-04

### Added
- Added the `restore` command, which restores a database backup.
- Added the `Craft.escapeRegex()` JavaScript method.

### Changed
- Asset indexes now sort assets by Date Uploaded in descending order by default. ([#1153](https://github.com/craftcms/cms/issues/1153))
- `craft\db\Paginator` no longer assumes that the application’s database connection should be used.
- Updated Twig to 2.11. ([#4342](https://github.com/craftcms/cms/issues/4342))

### Fixed
- Fixed a bug where the Status menu wasn’t visible for the “All users” source on user indexes. ([#4306](https://github.com/craftcms/cms/pull/4306))
- Fixed a bug where pressing the <kbd>Esc</kbd> key in the setup wizard would close the modal window. ([#4307](https://github.com/craftcms/cms/issues/4307))
- Fixed a bug where `craft\validators\ArrayValidator::validate()` didn’t work. ([#4309](https://github.com/craftcms/cms/pull/4309))
- Fixed an error that could occur when rendering templates with a `loop.parent.loop` reference in a nested for-loop. ([#4271](https://github.com/craftcms/cms/issues/4271))
- Fixed a bug where publishing a Single entry’s draft, or reverting a Single entry to a prior version, would overwrite its title to the section name. ([#4323](https://github.com/craftcms/cms/pull/4323))
- Fixed a bug where Craft wasn’t invalidating existing asset transforms when changing the dimensions of a named transform.
- Fixed a bug where `craft\services\Fields::getFieldsByElementType()` would return duplicate results if a field was used in more than one field layout for the element type. ([#4336](https://github.com/craftcms/cms/issues/4336))
- Fixed a bug where Craft wasn’t respecting the `allowUppercaseInSlug` config setting when generating slugs in the Control Panel. ([#4330](https://github.com/craftcms/cms/issues/4330))
- Fixed a bug where Control Panel Ajax requests weren’t working if a custom `pathParam` config setting value was set. ([#4334](https://github.com/craftcms/cms/issues/4334))
- Fixed a JavaScript error that could occur when saving a new entry, if the selected entry type didn’t have a Title field. ([#4353](https://github.com/craftcms/cms/issues/4353))

## 3.1.28 - 2019-05-21

### Added
- Added the “Customize element sources” user permission. ([#4282](https://github.com/craftcms/cms/pull/4282))
- Matrix sub-fields now have a “Use this field’s values as search keywords?” setting. ([#4291](https://github.com/craftcms/cms/issues/4291))
- Added `craft\web\twig\variables::setBasePath()`. ([#4286](https://github.com/craftcms/cms/issues/4286))

### Changed
- Craft now requires Yii 2.0.19.

### Fixed
- Fixed a bug where slugs could get double-hyphenated. ([#4266](https://github.com/craftcms/cms/issues/4266))
- Fixed an error that would occur when installing Craft if the `allowAdminChanges` config setting was disabled. ([#4267](https://github.com/craftcms/cms/issues/4267))
- Fixed a bug where Matrix fields would return the wrong set of Matrix blocks on new or duplicated elements, immediately after they were saved.
- Fixed a bug where users could not assign additional user groups to their own account if their permission to do so was granted by another user group they belonged to.
- Fixed a bug where Number fields would attempt to save non-numeric values. ([craftcms/feed-me#527](https://github.com/craftcms/feed-me/issues/527))
- Fixed a bug where it was possible to assign a Structure entry or category to a new parent, even if that would cause its descendants to violate the Max Levels setting. ([#4279](https://github.com/craftcms/cms/issues/4279))
- Fixed an error that could occur when rendering a template from a console request, if the template contained any non-global `{% cache %}` tags. ([#4284](https://github.com/craftcms/cms/pull/4284))

## 3.1.27 - 2019-05-14

### Added
- Added `craft\fields\Matrix::EVENT_SET_FIELD_BLOCK_TYPES`. ([#4252](https://github.com/craftcms/cms/issues/4252))

### Changed
- Pressing <kbd>Shift</kbd> + <kbd>Return</kbd> (or <kbd>Shift</kbd> + <kbd>Ctrl</kbd>/<kbd>Command</kbd> + <kbd>Return</kbd>) when a textual cell is focused in an editable table will now change the focus to the same cell in the previous row (after creating a new row if necessary.) ([#4259](https://github.com/craftcms/cms/issues/4259))
- Craft no longer shows the status menu for element sources that define a status. ([#4249](https://github.com/craftcms/cms/issues/4249))
- Element URI formats can now conditionally output an empty string, opting the element out of getting its own system URI. ([#4254](https://github.com/craftcms/cms/issues/4254))
- Table fields now get validation errors if any column handles are entered in the format of “colX”.
- Craft no longer clear out users’ verification codes after login. ([#4257](https://github.com/craftcms/cms/issues/4257))
- The `users/upload-user-photo` and `users/delete-user-photo` actions are now available to front-end requests. ([#3932](https://github.com/craftcms/cms/issues/3932))

### Fixed
- Fixed a bug where rebuilding the project config could set an incorrect value for the user field layout.
- Fixed a bug Craft wouldn’t allow users to edit their own photos if they didn’t have upload/remove asset permissions.
- Fixed a bug where Craft wasn’t removing newline characters when pasting text into some single-line Table column types.
- Fixed a bug where project config syncing could have inconsistent results on load-balanced environments. ([#4136](https://github.com/craftcms/cms/issues/4136))
- Fixed a bug where the Plugin Store was not able to load developer details. ([#4241](https://github.com/craftcms/cms/issues/4241))
- Fixed a bug that could occur when Craft generated URLs with multi-byte characters in the query string.
- Fixed a bug where you could get some character encoding issues in some environments when using PHP 7.3.
- Fixed a bug where Craft wasn’t attempting to set a unique URI on duplicated elements. ([#4253](https://github.com/craftcms/cms/issues/4253))
- Fixed a bug where Table fields could copy cell values to other cells if a column had a handle in the format of “colX”. ([#4200](https://github.com/craftcms/cms/issues/4200))
- Fixed an error that could occur on the Login page if a custom Login Page Logo was selected. ([#4261](https://github.com/craftcms/cms/issues/4261))

## 3.1.26 - 2019-05-08

### Changed
- The “Update all” button on the Updates utility is now shown even if the page contains some uninstallable updates. ([#4230](https://github.com/craftcms/cms/issues/4230))
- Craft now stores the Default User Group’s UID in the project config, in case the group’s ID is different across environments.
- `craft\services\Assets::EVENT_BEFORE_REPLACE_ASSET` event handlers can now change the filename of the replaced asset before it is saved.
- Improved the performance of background jobs. ([#4219](https://github.com/craftcms/cms/pull/4219))
- Improved the Plugin Store’s screenshots with arrows for navigation and pinch-to-zoom capability for touch devices.

### Fixed
- Fixed an error that could occur when saving a Single section if one of its sites had been disabled.
- Fixed an error that could occur when deleting a site.
- Fixed a PHP compile error that could occur when paginating a query. ([#4208](https://github.com/craftcms/cms/pull/4208))
- Fixed an error that could occur on the Settings → Users → Settings page if the project config was missing its `users` key. ([#4206](https://github.com/craftcms/cms/issues/4206))
- Fixed a bug where Craft wasn’t requiring email verification for new user accounts if the project config was missing its `users` key.
- Fixed a bug where Craft wasn’t eager-loading elements in the same site as the source element, if that was different than the currently requested site. ([#3954](https://github.com/craftcms/cms/issues/3954))

## 3.1.25 - 2019-04-30

### Added
- Added the `|ascii` Twig filter. ([#4193](https://github.com/craftcms/cms/issues/4193))

### Changed
- Craft now registers its project config event handlers before loading plugins. ([#3943](https://github.com/craftcms/cms/issues/3943))
- The Control Panel now uses jQuery 3.4.0. ([#4183](https://github.com/craftcms/cms/issues/4183))
- `behavior` and `behaviors` are now reserved field handles. ([#4184](https://github.com/craftcms/cms/issues/4184))
- The Updates utility no longer shows notices for expired plugins if no updates are actually available. ([#4186](https://github.com/craftcms/cms/issues/4186))

### Fixed
- Fixed an error where rebuilding the project config would not typecast the `propagateEntries` and `enableVersioning` section settings correctly. ([#3695](https://github.com/craftcms/cms/issues/3695))
- Fixed a bug where the Edit Draft HUD would include the current site name in the default Draft Name value for multi-site entries. ([#4171](https://github.com/craftcms/cms/issues/4171))
- Fixed a bug where resource requests could send a 500 response if the resource didn’t exist. ([#4197](https://github.com/craftcms/cms/pull/4197))

## 3.1.24 - 2019-04-23

### Added
- Added `craft\services\Fields::getFieldIdsByLayoutId()`.

### Changed
- Craft now correctly typecasts all core boolean and integer values saved to the project config. ([#3695](https://github.com/craftcms/cms/issues/3695))
- Craft now saves new entry versions every time an entry is saved, unless it’s being propagated or resaved.
- `users/save-user` and `users/start-elevated-session` requests now check for a `currentPassword` body param in addition to `password`, when looking for the user’s current password. ([#4169](https://github.com/craftcms/cms/issues/4169))
- `craft\services\Path::getStoragePath()` now has a `$create` argument.
- Updated Twig to 2.8.

### Fixed
- Fixed an error where re-saving a site would reset its sorting order. ([#4147](https://github.com/craftcms/cms/issues/4147))
- Fixed a SQL error that could occur when updating to Craft 3.1. ([#3663](https://github.com/craftcms/cms/issues/3663))
- Fixed an error that occurred when an SVG with `/` characters in its `id` attributes was passed to the `svg()` Twig function. ([#4155](https://github.com/craftcms/cms/issues/4155))
- Fixed a bug where passing `:empty:` or `:notempty:` to a Matrix field param on an element query could return incorrect results for fields that had soft-deleted blocks. ([#4161](https://github.com/craftcms/cms/issues/4161))
- Fixed a bug where Craft wasn’t returning a `1` exit code for console requests if the server was running under PHP 7. ([#4153](https://github.com/craftcms/cms/issues/4153))
- Fixed a “World-writable config file 'my.cnf' is ignored” warning that could occur when creating a database backup. ([#4163](https://github.com/craftcms/cms/pull/4163))
- Fixed a bug where `craft\services\Elements::duplicateElements()` would only ignore non-safe attributes passed to the `$newAttributes` argument.
- Fixed a bug where `craft\elements\db\ElementQuery::exists()` and `offsetExists()` were ignoring cached query results.

## 3.1.23 - 2019-04-16

### Added
- The `project-config/sync` command now has a `--force` option, which forces the project config to treat all preexisting config values as new. ([#4126](https://github.com/craftcms/cms/issues/4126))
- Added `craft\base\LogTargetTrait`, which can be used by custom `log` components, to gain security and privacy features provided by Craft’s built-in file target. ([#4127](https://github.com/craftcms/cms/pull/4127))

### Changed
- When creating a new site, global sets are now propagated to it before other element types. ([#3446](https://github.com/craftcms/cms/issues/3446))
- Locked Twig down to 2.7, to avoid a bug in 2.8.0. ([twigphp/Twig#2942](https://github.com/twigphp/Twig/issues/2942))

### Fixed
- Fixed an error that occurred when installing a missing plugin from the Settings → Plugins page. ([#4140](https://github.com/craftcms/cms/issues/4140))
- Fixed PHP type errors that could occur when calling some deprecated `craft.request` methods in templates. ([#4124](https://github.com/craftcms/cms/issues/4124))
- Fixed performance issues that could occur where uploading GIFs in the Control Panel. ([#4131](https://github.com/craftcms/cms/pull/4131))
- Fixed a bug where it wasn’t possible to create a new global set with the same name or handle as a soft-deleted one. ([#4091](https://github.com/craftcms/cms/issues/4091))
- Fixed a bug where pending users’ verification codes were getting deleted if they were impersonated by an admin. ([#4130](https://github.com/craftcms/cms/issues/4130))

## 3.1.22 - 2019-04-10

### Added
- Added `craft\base\ElementTrait::$resaving`, which indicates whether the element is currently being resaved via a `ResaveElements` job or a `resave` command. ([#3482](https://github.com/craftcms/cms/issues/3482))
- Added `craft\db\Paginator::setPageResults()`. ([#4120](https://github.com/craftcms/cms/issues/4120))

### Changed
- Changed the way Craft updates search indexes, to reduce the likelihood of a deadlock. ([#3197](https://github.com/craftcms/cms/issues/3197))
- Improved styles and behavior of the Plugin Store.
- The Settings → Plugins page now notes which plugins are expired, with links to renew them on [id.craftcms.com](https://id.craftcms.com).
- Improved the styling of info HUDs that contain long text or tables. ([#4107](https://github.com/craftcms/cms/pull/4107))

### Fixed
- Fixed a PHP error that could occur during asset indexing in some cases.
- Fixed a bug where entry drafts weren’t showing previous changes to Matrix fields on the draft. ([#4105](https://github.com/craftcms/cms/issues/4105))
- Fixed a bug where `project.yaml` changes weren’t always getting picked up. ([#4028](https://github.com/craftcms/cms/issues/4028))
- Fixed a bug where the `project-config/rebuild` command would restore soft-deleted components. ([#4100](https://github.com/craftcms/cms/issues/4100))
- Fixed a bug where the `project-config/sync` command was not performing schema checks.
- Fixed an error that occurred when backing up the database if the database password contained a `$` character. ([#4115](https://github.com/craftcms/cms/issues/4115))

## 3.1.21.1 - 2019-04-04

### Fixed
- Fixed a bug where underscores were getting stripped from element slugs. ([#4096](https://github.com/craftcms/cms/issues/4096))

## 3.1.21 - 2019-04-03

### Added
- Added the `backup` command, which creates a new database backup. ([#4075](https://github.com/craftcms/cms/issues/4075))
- Added the `queue/retry` command, which can be passed a failed job ID, or `all` to retry all failed jobs. ([#4072](https://github.com/craftcms/cms/issues/4072))
- Added `craft\queue\Queue::retryAll()`.
- Added `craft\services\sections::$autoResaveEntries`, which can be set to `false` from `config/app.php` to prevent Craft from auto-resaving entries after sections and entry types are updated. ([#3482](https://github.com/craftcms/cms/issues/3482))

### Changed
- It’s now possible to double-click on asset sources to expand/collapse their subfolders. ([#4070](https://github.com/craftcms/cms/issues/4070))
- Craft no longer auto-resaves entries after saving a section or entry type if nothing changed of any significance to entries. ([#3482](https://github.com/craftcms/cms/issues/3482))
- Craft now formats filesizes using metric units (e.g. MB instead of MiB).
- The updater is now capable of handling package name changes.
- Craft now requires Yii 2.0.17.

### Fixed
- Fixed a bug where the Asset Indexes utility wasn’t logging exceptions.
- Fixed a SQL error that could occur when using the Asset Indexes utility, if any filenames contained 4+ byte characters.
- Fixed a bug where entry queries could return duplicate results for any entries that belong to a section that has soft-deleted structures associated with it. ([#4066](https://github.com/craftcms/cms/issues/4066))
- Fixed a bug where rebuilding project config would not work with Matrix fields with no block types. ([#4074](https://github.com/craftcms/cms/issues/4074)
- Fixed an error that occurred when sending emails if the `testToEmailAddress` config setting was set. ([#4076](https://github.com/craftcms/cms/issues/4076))
- Fixed a bug where it wasn’t possible to pass the `--element-id` option on `resave/*` commands.
- Fixed a bug where Matrix fields were including disabled blocks if any changes had been made to the Matrix block query params.
- Fixed SQL errors that could occur if the table prefix had ever changed.

## 3.1.20.1 - 2019-03-27

### Fixed
- Fixed an error that occurred when regenerating the project config, if there were any fields without settings. ([#4062](https://github.com/craftcms/cms/issues/4062))
- Fixed an error that occurred when loading the `_includes/forms/date` template without passing a `value` variable. ([#4063](https://github.com/craftcms/cms/issues/4063))

## 3.1.20 - 2019-03-27

### Added
- Added the `project-config/rebuild` console command.
- Added the `verifyEmailSuccessPath` config setting.
- Added the “Prefix” and “Suffix” settings for Number fields. ([#4055](https://github.com/craftcms/cms/issues/4055))
- Added the “Max Length” setting for URL fields. ([#4019](https://github.com/craftcms/cms/issues/4019))
- Added the `devMode` global Twig variable. ([#4038](https://github.com/craftcms/cms/issues/4038))
- Added `craft\config\GeneralConfig::getVerifyEmailSuccessPath()`.
- Added `craft\events\RebuildConfigEvent`.
- Added `craft\services\ProjectConfig::rebuild()`.
- Added `craft\services\Sections::pruneDeletedField()`.

### Changed
- Textareas within the Control Panel can now be manually vertically resized. ([#4030](https://github.com/craftcms/cms/issues/4030))
- The Craft Support widget now includes a “More Resources” section. ([#4058](https://github.com/craftcms/cms/issues/4058))
- The `_includes/forms/text` Control Panel template now supports `step`, `min`, and `max` attributes.
- Users without access to the Control Panel are now redirected according to the `verifyEmailSuccessPath` config setting after verifying a new email address. ([#1998](https://github.com/craftcms/cms/issues/1998))
- The `_includes/forms/text` Control Panel template now supports passing `autocorrect: false` and `autocapitalize: false`, to disable autocorrect and auto-capitalization on iOS devices.
- iOS autocorrect and auto-capitalization has been disabled for all core “Handle” and “Slug” fields in the Control Panel. ([#4009](https://github.com/craftcms/cms/issues/4009))
- Number fields now format their values for element index tables. ([#4059](https://github.com/craftcms/cms/issues/4059))
- When installing Craft using a `project.yaml`, Craft now backups the existing config to the config backup folder if there are errors. ([#4017](https://github.com/craftcms/cms/issues/4017))
- Craft now prunes entry type layouts when deleting a field.
- Craft no longer modifies the DSN string if set explicitly with the `dsn` database config setting.
- Craft no longer throws an `InvalidConfigException` when the `dsn` database config setting is set and contains an unexpected parameter.

### Fixed
- Fixed a bug where Craft wasn’t removing hyphens and other symbols from auto-generated asset titles. ([#4011](https://github.com/craftcms/cms/issues/4011))
- Fixed a PHP error that occurred when calling `craft\services\EntryRevisions::getDraftById()` or `getVersionById()` for a draft/version that belonged to a soft-deleted entry. ([#4013](https://github.com/craftcms/cms/issues/4013))
- Fixed a bug where Craft wasn’t respecting the site selection for routes defined in Settings → Routes. ([#4021](https://github.com/craftcms/cms/issues/4021))
- Fixed a bug where the `project-config/sync` command wasn’t logging exceptions. ([#4015](https://github.com/craftcms/cms/issues/4015))
- Fixed an error that occurred when attempting to use Live Preview with a pending user account. ([#4025](https://github.com/craftcms/cms/issues/4025))
- Fixed an error when displaying a date input in the Control Panel if the value passed wasn’t a `DateTime` object. ([#4041](https://github.com/craftcms/cms/issues/4041))
- Fixed a PHP error that occurred when passing an array of `craft\elements\User` objects to `craft\mail\Message::setTo()`. ([#4048](https://github.com/craftcms/cms/issues/4048))
- Fixed a bug where Craft was applying the `offset` param to both ends of the result set when paginating queries. ([#4052](https://github.com/craftcms/cms/issues/4052))
- Fixed a PHP error that occurred if `true` or `false` was passed to the third argument of `craft\db\Command::upsert()`. ([#4054](https://github.com/craftcms/cms/pull/4054))
- Fixed a bug where deleting fields via `project.yaml` could prevent other changes from being applied.
- Fixed a bug where field UIDs could be overwritten in some cases.

## 3.1.19 - 2019-03-19

### Added
- Added the `_includes/pagination` Control Panel template.
- Added `craft\db\Paginator`.
- Added `craft\web\twig\variables\Paginate::create()`.

### Changed
- The `{% paginate %}` tag now accepts any query object, not just element queries.
- The `_includes/forms/autosuggest` template now has `data` and `methods` blocks that can be overridden by sub-templates to customize the autosuggest behavior.

### Fixed
- Fixed a bug where sidebar badge counts in the Control Panel were getting formatted with two decimals if the Intl extension wasn’t loaded. ([#4002](https://github.com/craftcms/cms/issues/4002))
- Fixed a bug where entry drafts would forget that certain field values had been cleared out, and continue using the live revision’s content instead. ([#3981](https://github.com/craftcms/cms/issues/3981))
- Fixed an error that occurred if a Table field was created with a Date or Time column and no rows in the Default Values setting. ([#4005](https://github.com/craftcms/cms/issues/4005))
- Fixed a bug where Table fields would forget that they had been saved without any rows in the Default Values setting.
- Fixed a SQL error that could occur when saving non-UTF-8 characters to the project config. ([#4007](https://github.com/craftcms/cms/issues/4007))

## 3.1.18 - 2019-03-14

### Added
- Added `craft\services\Deprecator::$throwExceptions`. ([#3972](https://github.com/craftcms/cms/pull/3972))

### Changed
- `Craft::parseEnv()` will now boolean values for environment variables set to `true` or `false`. ([#3975](https://github.com/craftcms/cms/issues/3975))
- Nested project config keys are no longer sorted alphabetically.
- Craft now requires Twig 2.7+.

### Fixed
- Fixed a SQL error that occurred when using a token with a usage limit, if using PostgreSQL. ([#3969](https://github.com/craftcms/cms/issues/3969))
- Fixed a bug where the Edit User page would forget user group selection changes if there was a validation error. ([#3971](https://github.com/craftcms/cms/issues/3971))
- Fixed a bug where the updater would get an unexpected response when updating from 3.1.14 - 3.1.16 to 3.1.17+.
- Fixed a bug where it wasn’t possible to switch plugin editions when the `allowUpdates` config setting was disabled. ([#3987](https://github.com/craftcms/cms/issues/3987))
- Fixed a bug where multiple consecutive newlines in field instructions would result in multiple `<br>` tags rather than new paragraphs.
- Fixed a bug where Table fields weren’t always remembering the sort order for their Default Values settings. ([#3947](https://github.com/craftcms/cms/issues/3947))
- Fixed a bug where Table fields weren’t always remembering the sort order for their Table Columns settings. ([#3997](https://github.com/craftcms/cms/issues/3997))

## 3.1.17.2 - 2019-03-12

### Changed
- Craft now requires Twig 2.6.

## 3.1.17.1 - 2019-03-08

### Added
- Added `craft\helpers\ArrayHelper::ensureNonAssociative()`.

### Fixed
- Fixed a bug where commercial plugin editions weren’t showing up in the Plugin Store.
- Fixed a bug where installing a plugin from the Plugin Store would not respect the selected edition.
- Fixed a bug where plugins with free and commercial editions weren’t getting license key inputs on the Setting → Plugins page.
- Fixed a bug where the Setting → Plugins page wasn’t linking plugins’ edition badge to their page in the Plugin Store for plugins with free and commercial editions, if the free edition was currently active.

## 3.1.17 - 2019-03-08

### Changed
- When installing Craft using a `project.yaml`, Craft now processes all sites before installing any plugins. ([craftcms/commerce#752](https://github.com/craftcms/commerce/issues/752))
- The Plugin Store now shows “Report an issue” links on plugin screens.
- The Plugin Store now includes a “Package Name” section on plugin screens. ([#2757](https://github.com/craftcms/cms/issues/2757))
- The Plugin Store now shows discounted upgrade prices for plugins when a lower edition is already licensed.
- Craft now requires Yii 2.0.16.1.

### Fixed
- Fixed a bug where the `positionedBefore` element query param was not including direct ancestors in the results.
- Fixed a bug where HTML in plugin-supplied field instructions was getting encoded. ([#3928](https://github.com/craftcms/cms/issues/3928))
- Fixed a bug where Craft would prompt for a user’s current password when registering a new user, even if they weren’t assigning any groups or permissions to that user
- Fixed a bug where asset indexing could yield inconsistent results in some cases. ([#3450](https://github.com/craftcms/cms/issues/3450))
- Fixed a bug where the Plugin Store was showing info icons in the feature matrix of multi-edition plugins, even for features that didn’t have an extended description.
- Fixed a bug where entries weren’t getting new versions when edited from element editor HUDs. ([#3959](https://github.com/craftcms/cms/issues/3959))

## 3.1.16 - 2019-03-05

### Added
- The Plugin Store now shows Repository links on plugin screens.
- Added the `create()` Twig function. ([#3921](https://github.com/craftcms/cms/pull/3921))
- Added the `--type` option to the `resave/entries` command. ([#3939](https://github.com/craftcms/cms/issues/3939))
- Added `craft\helers\Assets::getAllowedFileKinds()`.

### Changed
- Line breaks in field instructions now get converted to `<br>` tags. ([#3928](https://github.com/craftcms/cms/issues/3928))
- Assets field settings no longer list file kinds that aren’t allowed to be uploaded, per the `allowedFileExtensions` and `extraAllowedFileExtensions` config settings. ([#3917](https://github.com/craftcms/cms/issues/3917))
- The `{% exit %}` tag now throws a more specific exception depending on the status code passed to it (e.g. `yii\web\NotFoundHttpException` for 404s). ([#3915](https://github.com/craftcms/cms/issues/3915))
- `craft\helpers\MigrationHelper::dropAllIndexesOnTable()` is no longer deprecated.
- The `--id` option on `resave/*` console commands is now named `--element-id`. ([#3940](https://github.com/craftcms/cms/issues/3940))
- The `_includes/forms/autosuggest.html` template now supports passing `disabled: true`. ([#3925](https://github.com/craftcms/cms/issues/3925))

### Fixed
- Fixed a bug where Control Panel content areas weren’t getting their bottom padding applied in Firefox. ([#3874](https://github.com/craftcms/cms/issues/3874))
- Fixed a PHP error that occurred on the front-end if two routes defined in Settings → Routes had the same URI pattern. ([#3922](https://github.com/craftcms/cms/issues/3922))
- Fixed a bug where Craft wasn’t always preselecting the correct tab on Control Panel pages if the tab name contained non-ASCII characters. ([#3923](https://github.com/craftcms/cms/issues/3923))
- Fixed a bug where the `--uid` option on `resave/*` console commands wasn’t working. ([#3941](https://github.com/craftcms/cms/issues/3941))
- Fixed a SQL error that could occur when running `resave/*` console commands.
- Fixed a PHP error that occurred when calling the deprecated `getError()` method on a model that had no errors. ([#3934](https://github.com/craftcms/cms/issues/3934))
- Fixed a bug where Craft wasn’t sanitizing new asset subfolder names. ([#3689](https://github.com/craftcms/cms/issues/3689))
- Fixed a bug where Table fields weren’t remembering the sort order for their Default Values settings. ([#3947](https://github.com/craftcms/cms/issues/3947))

## 3.1.15 - 2019-02-26

### Added
- Added the `resave/assets`, `resave/categories`, `resave/entries`, `resave/tags`, and `resave/users` console commands.

### Changed
- Craft now sends system messages authored for the same root language as the requested language, if an exact language match can’t be found. ([#3888](https://github.com/craftcms/cms/issues/3888))
- Element source definitions can now include a `badgeCount` key.
- Login requests no longer enforce CSRF validation if someone is already logged in.
- Craft now throws an `InvalidConfigException` when updating the project config if any unexpected data types are encountered.
- The `testToEmailAddress` config setting can now be set to `false`. ([#3910](https://github.com/craftcms/cms/pull/3910))

### Fixed
- Fixed a bug where the System Messages utility wouldn’t update message previews after editing a message for the primary site’s language, if the user had a different preferred language selected.
- Fixed a bug where structures weren’t getting deleted and unassigned from their sections properly after converting a Structure section to a Channel or Single. ([#3895](https://github.com/craftcms/cms/issues/3895))
- Really fixed a bug where Craft could update the `dateModified` value in the project config even when nothing had changed. ([#3792](https://github.com/craftcms/cms/issues/3792))
- Fixed a bug where the Settings → Routes page wasn’t listing routes in the user-defined order. ([#3892](https://github.com/craftcms/cms/issues/3892))
- Fixed an error that occurred when viewing trashed entries, if the “Entry Type” column was shown and one of the trashed entries’ entry types had been deleted. ([#3899](https://github.com/craftcms/cms/issues/3899))

## 3.1.14 - 2019-02-21

### Added
- Added `craft\helpers\ProjectConfig::cleanupConfig()`.
- Added `craft\web\Request::$maxPageNum`, which determines the maximum page number Craft should accept (100,000 by default). ([#3880](https://github.com/craftcms/cms/issues/3880))

### Deprecated
- Deprecated `craft\mutex\FileMutex`.

### Fixed
- Fixed a bug where Craft could update the `dateModified` value in the project config even when nothing had changed. ([#3792](https://github.com/craftcms/cms/issues/3792))
- Fixed a SQL error that occurred when running the “Localizing relations” task if using PostgreSQL. ([#3877](https://github.com/craftcms/cms/issues/3877))
- Fixed a bug where file locking wasn’t working on Windows. ([#3879](https://github.com/craftcms/cms/issues/3879))

### Security
- Fixed a bug where sensitive environment variable values weren’t getting redacted correctly.

## 3.1.13 - 2019-02-20

### Added
- Added `craft\helpers\StringHelper::replaceMb4()`.
- Added `craft\services\ProjectConfig::defer()`.

### Changed
- The `users/login` and `users/logout` actions now include a `csrfTokenValue` key in JSON responses. ([#3858](https://github.com/craftcms/cms/issues/3858))
- Craft no longer deletes search indexes when soft-deleting an element, until the element gets hard-deleted. ([#3863](https://github.com/craftcms/cms/issues/3863))
- Updated Yii to 2.0.16.

### Fixed
- Fixed a bug where Craft could auto-place the `{{ beginBody() }}` and `{{ endBody() }}` tags in the wrong places.
- Fixed a bug where Craft wasn’t storing custom volume sort orders. ([#3764](https://github.com/craftcms/cms/issues/3764))
- Fixed a SQL error that would occur when uploading a file with emojis in its name, if using MySQL. ([#3852](https://github.com/craftcms/cms/issues/3852))
- Fixed a bug where Assets fields weren’t respecting their View Mode setting when files were drag-uploaded to them. ([#3578](https://github.com/craftcms/cms/issues/3578))
- Fixed a bug where asset queries’ `kind` param wasn’t working for custom file kinds defined by the `extraFileKinds` config setting, for file extensions that were already associated with another file kind. ([#3869](https://github.com/craftcms/cms/issues/3869))
- Fixed a bug where `craft\helpers\FileHelper::sanitizeFilename()` could return inconsistent results.
- Fixed an error that could occur when syncing `project.yaml` if it introduced a new Super Table field with a nested Matrix field.

## 3.1.12 - 2019-02-15

### Fixed
- Fixed a bug where the `relatedTo` element query param could include results for elements that were related via soft-deleted Matrix blocks. ([#3846](https://github.com/craftcms/cms/issues/3846))
- Fixed a bug where some search queries were not returning results when they should, if using MySQL.
- Fixed an error that could occur when syncing `project.yaml` changes if the `allowAdminChanges` config setting was disabled. ([#3823](https://github.com/craftcms/cms/issues/3823))
- Fixed an `InvalidConfigException` that was thrown if a user’s photo was soft-deleted. ([#3849](https://github.com/craftcms/cms/issues/3849))

## 3.1.11 - 2019-02-14

### Added
- Added `craft\helpers\UrlHelper::rootRelativeUrl()`.

### Fixed
- Fixed a bug where the Plugin Store wouldn’t load if the `baseCpUrl` config setting was set to a URL with a different scheme than Craft believed the request had.
- Fixed a validation error that would occur on non-required Checkboxes and Multi-select fields if no options were selected. ([#3844](https://github.com/craftcms/cms/issues/3844))
- Fixed a validation error that would occur on Dropdown and Radio Buttons fields if the selected option’s value was `0`. ([#3842](https://github.com/craftcms/cms/issues/3842))
- Fixed a bug where the Value column for Checkboxes, Dropdown, Multi-select, and Radio Buttons fields’ Options settings weren’t auto-populating if the Option Label column was set to a number.
- Fixed an error on the Settings → Users page if `users.photoVolumeUid` was not defined in the project config. ([#3303](https://github.com/craftcms/cms/issues/3303))

## 3.1.10 - 2019-02-13

### Changed
- `craft\helpers\FileHelper::writeToFile()` now invalidates the OPcache for the file. ([#3838](https://github.com/craftcms/cms/pull/3838))
- The `serve` command now uses `@webroot` as the default `docroot` option value. ([#3770](https://github.com/craftcms/cms/pull/3770))

### Fixed
- Fixed a bug where the `users/save-user` action wasn’t deleting user photos properly.
- Fixed a bug where changes to Matrix block type fields’ settings weren’t always saving. ([#3832](https://github.com/craftcms/cms/issues/3832))
- Fixed a bug where non-searchable fields were still getting search keywords stored when using the Search Indexes utility. ([#3837](https://github.com/craftcms/cms/issues/3837))

## 3.1.9.1 - 2019-02-12

### Fixed
- Fixed a bug where `Craft::alias()` wasn’t beginning the response string with an `@` character if no `@` was passed into `Craft::setAlias()` to begin with.
- Fixed an error that could occur if there were any HTML entities in the project config.

## 3.1.9 - 2019-02-12

### Added
- Added the `disabledPlugins` config setting. ([craftcms/webhooks#4](https://github.com/craftcms/webhooks/issues/4))
- Added the `$language` argument to `craft\helpers\StringHelper::toAscii()`.
- Added `craft\validators\SlugValidator::$language`.
- Added `craft\web\twig\variables\Cp::getAsciiCharMap()`.

### Changed
- The operating system name & version are now shown in the System Report utility. ([#3784](https://github.com/craftcms/cms/issues/3784))
- Craft’s installer no longer applies the current `project.yaml` file if the installed schema version doesn’t match the one in the file. ([#3783](https://github.com/craftcms/cms/issues/3783))
- Control Panel settings no longer warn about using the `@web` alias, if it was defined by the `aliases` config setting. ([#3798](https://github.com/craftcms/cms/pull/3798))
- The `clear-caches` console command now clears CP resource files if the `@webroot` alias was defined by the `aliases` config setting. ([#3787](https://github.com/craftcms/cms/issues/3787))
- `craft\models\VolumeFolder::getVolume()` now throws an `InvalidConfigException` if its `$volumeId` property is set to an invalid volume ID, rather than returning `null`.
- Craft now checks if all files in project config mapping are valid and regenerates the map if they are not.
- Craft now auto-generates slugs using an ASCII char map based on the language of the current entry/category, rather than the logged-in user. ([#3820](https://github.com/craftcms/cms/issues/3820))

### Fixed
- Fixed a SQL error that could occur when deleting an asset. ([#3786](https://github.com/craftcms/cms/issues/3786))
- Fixed an error that occurred when customizing element indexes if the `allowAdminChanges` config setting was disabled. ([#3788](https://github.com/craftcms/cms/issues/3788))
- Fixed a bug where Checkboxes, Dropdown, Multi-select, and Radio Buttons fields wouldn’t pass validation if the selected option value was `true` or `false`.
- Fixed an error that occurred on the Settings → Plugins page, if there were any plugins in the database that weren’t Composer-installed.
- Fixed an error that could occur if an Assets field was configured to upload to a deleted volume. ([#3799](https://github.com/craftcms/cms/issues/3799))
- Fixed a bug where sections’ Default Status settings weren’t always being respected. ([#3791](https://github.com/craftcms/cms/issues/3791))
- Fixed a bug where only users with the “Edit users” user permission were allowed to upload a new user photo. ([#3735](https://github.com/craftcms/cms/issues/3735))
- Fixed a bug where renaming a Matrix block type’s handle would result in new content columns being created in the database, and existing Matrix blocks losing their content. ([#3809](https://github.com/craftcms/cms/issues/3809))
- Fixed a SQL error that could occur when updating to Craft 3.1 if any system messages contained emoji characters.
- Fixed an error that could occur when working with elements, if a site had been created earlier in the same request. ([#3824](https://github.com/craftcms/cms/issues/3824))

## 3.1.8 - 2019-02-05

### Changed
- Craft now automatically logs users in after resetting their password, if the `autoLoginAfterAccountActivation` config setting is enabled.

### Fixed
- Fixed a bug where pressing the <kbd>Return</kbd> key on editable tables with a static number of rows would add a new row. ([#3765](https://github.com/craftcms/cms/issues/3765))
- Fixed a bug where pressing the <kbd>Return</kbd> key on editable tables would select the next row’s cell even if the cell was disabled.
- Fixed a bug where pressing the <kbd>Return</kbd> key on an editable table wouldn’t move the focus to the next row’s sell if it had an `<input>` instead of a `<textarea>`.
- Fixed an error that could occur in the Control Panel if any environment variable values began with an `@` character. ([#3769](https://github.com/craftcms/cms/issues/3769))
- Fixed a bug where `craft\helpers\DateTimeHelper::toDateTime()` was mistaking year-only values for Unix timestamps. ([#3772](https://github.com/craftcms/cms/issues/3772))
- Fixed an error that occurred when a non-admin user attempted to edit a system message, or when the `allowAdminChanges` config setting was disabled. ([#3775](https://github.com/craftcms/cms/issues/3775))
- Fixed a bug where it was hard to see error notifications on pages with a licensing alert. ([#3776](https://github.com/craftcms/cms/issues/3776))
- Fixed a JavaScript error that occurred when adding a new row to a custom editable table that contained a `time` column, if no rows existed on page load. ([#3780](https://github.com/craftcms/cms/issues/3780))

## 3.1.7 - 2019-01-31

### Added
- Added all the things that came in [Craft 3.0.40](https://github.com/craftcms/cms/blob/master/CHANGELOG-v3.md#3040---2019-01-31).
- Added `craft\helpers\FileHelper::canTrustMimeType()`.
- Added `craft\web\UploadedFile::getMimeType()`.

### Changed
- The “Port” SMTP mail transport setting can now be set to an environment variable. ([#3740](https://github.com/craftcms/cms/issues/3740))
- `craft\web\Controller::requireAdmin()` now has a `$requireAdminChanges` argument, which dictates whether the `allowAdminChanges` config setting must also be enabled (`true` by default).
- The `project-config/sync` console command now creates a `project.yaml` file, if it’s missing. ([#3736](https://github.com/craftcms/cms/issues/3736))
- Querying for active users no longer excludes locked users.
- `craft\helpers\FileHelper::getMimeType()` now returns `application/x-yaml` for `.yaml` and `.yml` files.
- Updated Craft UI to 0.2.0.

### Fixed
- Fixed an error that occurred when updating to Craft 3.1 if a plugin or module was calling `craft\records\User::find()`.
- Fixed a bug where cross-domain Live Preview requests could fail due to CORS restrictions.
- Fixed a 403 error that would occur when an admin attempted to log in as another user on an environment where the `allowAdminChanges` config setting was disabled. ([#3749](https://github.com/craftcms/cms/issues/3749))
- Fixed a bug where asset index toolbar items would be misaligned when searching in a volume or folder with subfolders.
- Fixed a bug where asset indexes could show multiple view mode toggles if a different volume or subfolder was selected while at least one asset was checked. ([#3702](https://github.com/craftcms/cms/issues/3702))
- Fixed a bug where Plugin Store screenshots were not showing properly. ([#3709](https://github.com/craftcms/cms/issues/3709))
- Fixed a bug where zoomed Plugin Store screenshots would not close when hitting the browser’s Back button. ([#3754](https://github.com/craftcms/cms/issues/3754))
- Fixed a bug where the Plugin Store was not working properly when Dev Mode was enabled.

### Security
- User accounts are now locked after multiple failed password attempts in current-password modals, per the `maxInvalidLogins` config setting.
- Users are no longer signed out of active sessions when their account becomes locked.
- Database backup/restore exception messages now redact the database password when using PostgreSQL.

## 3.1.6.1 - 2019-01-29

### Fixed
- Fixed an error that occurred when creating a Table field with a Date column. ([#3748](https://github.com/craftcms/cms/issues/3748))

## 3.1.6 - 2019-01-29

### Added
- It’s now possible to update disabled plugins.

### Changed
- `craft\web\Controller::requireAdmin()` now sends a 403 (Forbidden) response if the `allowAdminChanges` config setting has been set to `false`. ([#3728](https://github.com/craftcms/cms/issues/3728))
- `craft\helpers\DateTimeHelper::toDateTime()` now supports passing an array with a `date` key set to the `YYYY-MM-DD` format, in addition to the current locale’s short date format.
- `craft\helpers\DateTimeHelper::toDateTime()` now supports passing an array with a `time` key set to the `HH:MM` format, in addition to the current locale’s short time format.
- `craft\helpers\DateTimeHelper::toDateTime()` now supports passing an array with a `datetime` key, which will be handled the same way strings passed to the method are handled (except that the `datetime` key can be paired with a `timezone` key).

### Fixed
- Fixed an error that occurred when using the `json_decode` filter. ([#3722](https://github.com/craftcms/cms/pull/3722))
- Fixed a bug a bug where plugin screenshots in the Plugin Store were not rendering correctly. ([#3709](https://github.com/craftcms/cms/issues/3709))
- Fixed an error where the `index-assets/one` and `index-assets/all` console commands were creating `.` folders in each volume.
- Fixed a bug where the Settings → Plugins page was showing extra “Missing” rows for any unlicensed plugins that were Composer-installed but not Craft-installed. ([#3726](https://github.com/craftcms/cms/issues/3726))
- Fixed an error that could occur when viewing trashed elements.
- Fixed a bug where many system message translations were missing line breaks. ([#3737](https://github.com/craftcms/cms/issues/3737))
- Fixed a bug where unparsed markdown code was present in the Control Panel error message displayed when the system was offline. ([#3746](https://github.com/craftcms/cms/issues/3746))

## 3.1.5 - 2019-01-25

### Changed
- Control Panel settings that can be set to environment variables now show a tip about that if the value is not already set to an environment variable or alias.
- Control Panel form fields can now be configured with a `tip` property, which will be displayed below the field.
- Control Panel templates can now pass `suggestEnvVars: true` and `suggestAliases: true` to autosuggest fields, rather that supplying the `suggestions` array.

### Fixed
- Fixed a bug where the “Duplicate” action wasn’t available on the Entries index page for non-admin users. ([#3705](https://github.com/craftcms/cms/issues/3705))
- Fixed a bug where it wasn’t possible to rename an asset’s filename from the Assets index page. ([#3707](https://github.com/craftcms/cms/issues/3707))
- Fixed an error that occurred when saving a user that had a first or last name set.
- Fixed a bug where it wasn’t possible to apply project config changes. ([#3713](https://github.com/craftcms/cms/issues/3713))
- Fixed a bug where the Password field on SMTP and Gmail mail transport settings could be set to an encoded and encrypted password. ([#3699](https://github.com/craftcms/cms/issues/3699))
- Fixed a bug where it was possible to remove the Primary Site status from the primary site, without offering a new primary site. ([#3720](https://github.com/craftcms/cms/issues/3720))
- Fixed an error that could occur if PHP’s `memory_limit` was set to a higher size (in bytes) than `PHP_INT_MAX`. ([#3717](https://github.com/craftcms/cms/issues/3717))

### Security
- Control Panel settings that can be set to an alias now show a warning if the current value begins with the `@web` alias.

## 3.1.4 - 2019-01-24

### Added
- Added all the things that came in [Craft 3.0.38](https://github.com/craftcms/cms/blob/master/CHANGELOG-v3.md#3038---2019-01-24).
- The System Name setting can now be set to an environment variable. ([#3529](https://github.com/craftcms/cms/issues/3529))
- Added the `index-assets/one` console command, which can now be used to index a single subfolder.
- Added `craft\base\ApplicationTrait::getSystemName()`.

### Changed
- Craft now ensures that installed schema versions match the schema versions in `project.yaml` before syncing project config changes.
- The `project-config/sync` console command now bails if there are pending Craft or plugin migrations.

### Fixed
- Fixed a bug where `site` translations were falling back to English if the translated message was identical to the source message. ([#3692](https://github.com/craftcms/cms/issues/3692))
- Fixed a bug where syncing Matrix field changes to the project config would result in new changes to the project config. ([#3695](https://github.com/craftcms/cms/issues/3695))
- Fixed an error that occurred when indexing assets in an empty volume.
- Fixed a bug where soft-deleted assets would show up as missing after indexing.
- Fixed a JavaScript error that could occur on the Settings → Plugins page.
- Fixed a bug where `Craft::parseEnv()` was throwing an `InvalidConfigException` if the given string began with `@` but was not an alias. ([#3700](https://github.com/craftcms/cms/issues/3700))

### Security
- URLs are no longer allowed in users’ first or last names.

## 3.1.3 - 2019-01-21

### Added
- Added the `|json_decode` Twig filter.  ([#3678](https://github.com/craftcms/cms/pull/3678))

### Fixed
- Fixed an error that occurred when updating to Craft 3.1 if a plugin or module was calling any soft-deletable records’ `find()` methods.
- Fixed an error that occurred when updating from Craft 2 to Craft 3.1 if there were any RichText fields. ([#3677](https://github.com/craftcms/cms/issues/3677))
- Fixed a bug where it was possible to create duplicate tags by searching for and selecting the same tag name twice in the same Tags field. ([#3676](https://github.com/craftcms/cms/issues/3676))
- Fixed a bug where system messages were getting sent with the message keys (e.g. “forgot_password_subject” and “forgot_password_body”) if Craft didn’t provide a default message translation for the site language, and the message hadn’t been translated for the user’s preferred language. ([#3673](https://github.com/craftcms/cms/issues/3673))
- Fixed a bug where `craft\web\Request::getIsLivePreview()` was returning `false` on Live Preview requests when called from an `yii\base\Controller::EVENT_BEFORE_ACTION` event handler. ([#3680](https://github.com/craftcms/cms/issues/3680))

## 3.1.2.2 - 2019-01-19

### Fixed
- Fixed an error that occurred when updating to Craft 3.1 if a plugin or module was calling any `craft\services\Sections` methods.

## 3.1.2.1 - 2019-01-19

### Fixed
- Fixed an error that occurred when updating to Craft 3.1 if there were any Matrix sub-fields that had their type set to a non-existing class. ([#3662](https://github.com/craftcms/cms/issues/3662))
- Fixed a bug where the project config could be in an unexpected state if a `project.yaml` file existed already when initially updating to Craft 3.1.

## 3.1.2 - 2019-01-18

### Added
- Added the `index-assets <volume>` and `index-assets/all` console commands. ([#3595](https://github.com/craftcms/cms/pull/3595))
- Added `craft\base\FieldTrait::$oldSettings`.
- Added `craft\helpers\Install`.
- Added `craft\services\Fields::prepFieldForSave()`.
- Added `craft\services\Path::getProjectConfigFilePath()`.
- Added `craft\services\ProjectConfig::$muteEvents`.

### Changed
- The installer now checks `project.yaml` when determining the default site name, handle, base URL, and language values. ([#3661](https://github.com/craftcms/cms/issues/3661))
- The Base URL field in the web-based installer now autouggests environment variable names and aliases.
- Craft now creates a `.gitignore` file in the `storage/config-backups/` folder, preventing any other files within it from getting tracked by Git.
- Craft no longer prevents changes in `project.yaml` from being synced if a plugins’ schema version in `project.yaml` doesn’t match up with its installed schema version, if one of them is blank.

### Deprecated
- Deprecated `craft\services\Fields::$ignoreProjectConfigChanges`.
- Deprecated `craft\services\Matrix::$ignoreProjectConfigChanges`.

### Fixed
- Fixed a PHP notice that occurred when updating to Craft 3.1 if there were any plugins installed without settings.
- Fixed a SQL error that occurred when updating to Craft 3.1 if a plugin or module was calling any `craft\services\Fields` methods. ([#3663](https://github.com/craftcms/cms/issues/3663))
- Fixed a bug where element indexes would forget their source settings after updating to Craft 3.1. ([#3659](https://github.com/craftcms/cms/issues/3659))
- Fixed a bug where commercial plugins weren’t installable from the Plugin Store.
- Fixed a bug where Matrix block type fields’ `beforeSave()` methods weren’t getting called.
- Fixed a bug where Matrix fields could forget their content table name if they were created with a non-global context.
- Fixed a bug where links to the Plugin Store from Settings → Plugins were 404ing. ([#3664](https://github.com/craftcms/cms/issues/3664))
- Fixed a bug where soft-deleted sections and entry types were still showing up in the Control Panel. ([#3648](https://github.com/craftcms/cms/issues/3648))
- Fixed a bug where an update to Craft 3.1 would fail with a database error in some scenarios.
- Fixed a bug where Plugin Store’s Try buttons would appear as disabled when they should be enabled. ([#3619](https://github.com/craftcms/cms/issues/3619))
- Fixed an error that occurred when updating to Craft 3.1 if there were any relational fields that were missing some expected settings. ([#3641](https://github.com/craftcms/cms/issues/3641))

### Security
- Fixed two XSS vulnerabilities.

## 3.1.1 - 2019-01-16

### Added
- Added support for the `CRAFT_LOG_PHP_ERRORS` PHP constant. ([#3619](https://github.com/craftcms/cms/issues/3619))
- Added `craft\web\User::generateToken()`.

### Changed
- System error message templates no longer parse exception messages as Markdown.

### Fixed
- Fixed a bug where `craft\services\Volumes::getVolumeByHandle()` wasn’t working. ([#3633](https://github.com/craftcms/cms/pull/3633))
- Fixed a bug where the `clear-caches/cp-resources` command could clear out the wrong directory if the `resourceBasePath` config setting began with `@webroot`. ([#3637](https://github.com/craftcms/cms/issues/3637))
- Fixed a bug where eager-loading Matrix blocks would come up empty. ([#3644](https://github.com/craftcms/cms/issues/3644))
- Fixed an error that occurred when updating to Craft 3.1 if there were any Matrix blocks without any sub-fields. ([#3635](https://github.com/craftcms/cms/pull/3635))
- Fixed an error that occurred when updating to Craft 3.1 if there were any Matrix block types left over from a Matrix field that had been converted to something else.
- Fixed an error that occurred when updating to Craft 3.1 if there were any Assets fields that were missing some expected field settings. ([#3641](https://github.com/craftcms/cms/issues/3641))
- Fixed an error that occurred when updating to Craft 3.1 if anything was calling `craft\services\Fields::getLayoutById()` or `getLayoutByType()` before the update was applied.
- Fixed an error that could occur when logging deprecation errors on PostgreSQL. ([#3638](https://github.com/craftcms/cms/issues/3638))
- Fixed a bug where users would get logged out while updating to Craft 3.1, causing a “User is not permitted to perform this action” error.
- Fixed a bug where “JavaScript must be enabled” and “Cookies must be enabled” messages weren’t getting positioned correctly. ([#3639](https://github.com/craftcms/cms/issues/3639))
- Fixed a “Variable "message" does not exist.” error that could occur in the Control Panel.
- Fixed a bug where free plugins weren’t installable from the Plugin Store. ([#3642](https://github.com/craftcms/cms/issues/3642))

### Security
- The Request panel in the Debug Toolbar now redacts any sensitive information. ([#3619](https://github.com/craftcms/cms/issues/3619))
- Fixed two XSS vulnerabilities.

## 3.1.0 - 2019-01-15

> {warning} This is a more complex update than usual, and failed update attempts are not uncommon. Please ensure you have a recent database backup, and we recommend you test the update on a local/staging environment before updating your production server.

### Added
- Added the Project Config, a portable and centralized configuration for system settings. ([#1429](https://github.com/craftcms/cms/issues/1429)) 
- Category groups, elements, entry types, field layouts, global sets, sections, sites, site groups, structures, tag groups, and volumes are now soft-deleted. ([#867](https://github.com/craftcms/cms/issues/867))
- Entries, categories, and users can now be restored within the Control Panel by selecting “Trashed” from the status menu on element index pages, and clicking the “Restore” button.
- Added the System Messages utility for editing system messages, replacing the Settings → Email → System Messages page. ([#3421](https://github.com/craftcms/cms/issues/3421))
- Some Site settings (Base URL), volume settings (Base URL and File System Path), and email settings (System Email Address, Sender Name, HTML Email Template, Username, Password, and Host Name) can now be set to environment variables using a `$VARIABLE_NAME` syntax. ([#3219](https://github.com/craftcms/cms/issues/3219))
- The installer now checks whether a `project.yaml` file exists and applies any changes in it. ([#3291](https://github.com/craftcms/cms/issues/3291))
- Control Panel settings that support environment variables now autosuggest environment variable names (and aliases when applicable) while typing.
- Control Panel settings that define a template path now autosuggest existing template files.
- Added cross-domain support for Live Preview. ([#1521](https://github.com/craftcms/cms/issues/1521))
- Plugins can now have multiple editions.
- Custom fields can now opt out of being included in elements’ search keywords. ([#2600](https://github.com/craftcms/cms/issues/2600))
- Added the `allowAdminChanges` config setting.
- Added the `softDeleteDuration` config setting.
- Added the `storeUserIps` config setting. ([#3311](https://github.com/craftcms/cms/issues/3311))
- Added the `useProjectConfigFile` config setting.
- Added the `gc` console command, which can be used to run garbage collection tasks.
- Added the `project-config/sync` console command. ([#3510](https://github.com/craftcms/cms/issues/3510))
- Added the `trashed` element query param, which can be used to query for elements that have been soft-deleted.
- Added the `expression()` Twig function, for creating new `yii\db\Expression` objects in templates. ([#3289](https://github.com/craftcms/cms/pull/3289))
- Added the `parseEnv()` Twig function.
- Added the `plugin()` Twig function.
- Added the `_includes/forms/autosuggest.html` include template for the Control Panel. 
- Added `Craft::parseEnv()`.
- Added `craft\base\ApplicationTrait::getIsLive()`.
- Added `craft\base\Element::EVENT_AFTER_RESTORE`.
- Added `craft\base\Element::EVENT_BEFORE_RESTORE`.
- Added `craft\base\Element::EVENT_DEFINE_EAGER_LOADING_MAP`.
- Added `craft\base\ElementInterface::afterRestore()`.
- Added `craft\base\ElementInterface::beforeRestore()`.
- Added `craft\base\Field::EVENT_AFTER_ELEMENT_RESTORE`.
- Added `craft\base\Field::EVENT_BEFORE_ELEMENT_RESTORE`.
- Added `craft\base\FieldInterface::afterElementRestore()`.
- Added `craft\base\FieldInterface::beforeElementRestore()`.
- Added `craft\base\Model::EVENT_DEFINE_RULES`.
- Added `craft\base\Plugin::editions()`.
- Added `craft\base\Plugin::is()`.
- Added `craft\base\SavableComponentInterface::beforeApplyDelete()`.
- Added `craft\behaviors\EnvAttributeParserBehavior`.
- Added `craft\controllers\LivePreviewController`.
- Added `craft\db\ActiveRecord::prepareForDb()`.
- Added `craft\db\Command::restore()`.
- Added `craft\db\Command::softDelete()`.
- Added `craft\db\Migration::restore()`.
- Added `craft\db\Migration::softDelete()`.
- Added `craft\db\SoftDeleteTrait`, which can be used by Active Record classes that wish to support soft deletes.
- Added `craft\db\Table`.
- Added `craft\elements\actions\Restore`, which can be included in elements’ `defineActions()` methods to opt into element restoration.
- Added `craft\events\ConfigEvent`.
- Added `craft\events\DeleteElementEvent`, which provides a `$hardDelete` property that can be set to `true` to force an element to be immediately hard-deleted. ([#3403](https://github.com/craftcms/cms/pull/3403))
- Added `craft\helpers\App::editionHandle()`.
- Added `craft\helpers\App::editionIdByHandle()`.
- Added `craft\helpers\App::mailSettings()`.
- Added `craft\helpers\ArrayHelper::firstWhere()`.
- Added `craft\helpers\Db::idByUid()`.
- Added `craft\helpers\Db::idsByUids()`.
- Added `craft\helpers\Db::uidById()`.
- Added `craft\helpers\Db::uidsByIds()`.
- Added `craft\helpers\ProjectConfig`.
- Added `craft\helpers\StringHelper::toWords()`.
- Added `craft\models\FieldLayout::createFromConfig()`.
- Added `craft\models\FieldLayout::getConfig()`.
- Added `craft\models\Section::setEntryTypes()`.
- Added `craft\models\Site::getBaseUrl()`.
- Added `craft\services\AssetTransforms::getTransformByUid()`.
- Added `craft\services\AssetTransforms::EVENT_BEFORE_APPLY_TRANSFORM_DELETE`.
- Added `craft\services\Categories::getGroupByUid()`.
- Added `craft\services\Categories::EVENT_BEFORE_APPLY_GROUP_DELETE`.
- Added `craft\services\Elements::restoreElement()`.
- Added `craft\services\Elements::EVENT_AFTER_RESTORE_ELEMENT`.
- Added `craft\services\Elements::EVENT_BEFORE_RESTORE_ELEMENT`.
- Added `craft\services\Fields::applyFieldDelete()`.
- Added `craft\services\Fields::applyFieldSave()`.
- Added `craft\services\Fields::createFieldConfig()`.
- Added `craft\services\Fields::deleteFieldInternal()`.
- Added `craft\services\Fields::restoreLayoutById()`.
- Added `craft\services\Fields::saveFieldInternal()`.
- Added `craft\services\Fields::EVENT_BEFORE_APPLY_FIELD_DELETE`.
- Added `craft\services\Fields::EVENT_BEFORE_APPLY_GROUP_DELETE`.
- Added `craft\services\Gc` for handling garbage collection tasks.
- Added `craft\services\Path::getConfigBackupPath()`.
- Added `craft\services\ProjectConfig`.
- Added `craft\services\Routes::deleteRouteByUid()`
- Added `craft\services\Sections::getSectionByUid()`.
- Added `craft\services\Sections::EVENT_BEFORE_APPLY_ENTRY_TYPE_DELETE`.
- Added `craft\services\Sections::EVENT_BEFORE_APPLY_SECTION_DELETE`.
- Added `craft\services\Sites::restoreSiteById()`.
- Added `craft\services\Sites::EVENT_BEFORE_APPLY_GROUP_DELETE`.
- Added `craft\services\Sites::EVENT_BEFORE_APPLY_SITE_DELETE`.
- Added `craft\services\Tags::EVENT_BEFORE_APPLY_GROUP_DELETE`.
- Added `craft\services\UserGroups::EVENT_BEFORE_APPLY_GROUP_DELETE`.
- Added `craft\services\Volumes::EVENT_BEFORE_APPLY_VOLUME_DELETE`.
- Added `craft\validators\TemplateValidator`.
- Added `craft\web\Controller::requireCpRequest()`.
- Added `craft\web\Controller::requireSiteRequest()`.
- Added `craft\web\twig\variables\Cp::EVENT_REGISTER_CP_SETTINGS`. ([#3314](https://github.com/craftcms/cms/issues/3314))
- Added `craft\web\twig\variables\Cp::getEnvSuggestions()`.
- Added `craft\web\twig\variables\Cp::getTemplateSuggestions()`.
- Added the ActiveRecord Soft Delete Extension for Yii2.
- Added the Symfony Yaml Component.
- The bundled Vue asset bundle now includes Vue-autosuggest.

### Changed
- The `defaultWeekStartDay` config setting is now set to `1` (Monday) by default, to conform with the ISO 8601 standard.
- Renamed the `isSystemOn` config setting to `isSystemLive`.
- The `app/migrate` web action now applies pending `project.yaml` changes, if the `useProjectConfigFile` config setting is enabled.
- The `svg()` function now strips `<title>`, `<desc>`, and comments from the SVG document as part of its sanitization process.
- The `svg()` function now supports a `class` argument, which will add a class name to the root `<svg>` node. ([#3174](https://github.com/craftcms/cms/issues/3174))
- The `{% redirect %}` tag now supports `with notice` and `with error` params for setting flash messages. ([#3625](https://github.com/craftcms/cms/pull/3625))
- `info` buttons can now also have a `warning` class.
- User permission definitions can now include `info` and/or `warning` keys.
- The old “Administrate users” permission has been renamed to “Moderate users”.
- The old “Change users’ emails” permission has been renamed to “Administrate users”, and now comes with the ability to activate user accounts and reset their passwords. ([#942](https://github.com/craftcms/cms/issues/942))  
- All users now have the ability to delete their own user accounts. ([#3013](https://github.com/craftcms/cms/issues/3013))
- System user permissions now reference things by their UIDs rather than IDs (e.g. `editEntries:<UID>` rather than `editEntries:<ID>`).
- Animated GIF thumbnails are no longer animated. ([#3110](https://github.com/craftcms/cms/issues/3110))
- Craft Tokens can now be sent either as a query string param (named after the `tokenParam` config setting) or an `X-Craft-Token` header.
- Element types that support Live Preview must now hash the `previewAction` value for `Craft.LivePreview`.
- Live Preview now loads each new preview into its own `<iframe>` element. ([#3366](https://github.com/craftcms/cms/issues/3366))
- Assets’ default titles now only capitalize the first word extracted from the filename, rather than all the words. ([#2339](https://github.com/craftcms/cms/issues/2339))
- All console commands besides `setup/*` and `install/craft` now output a warning if Craft isn’t installed yet. ([#3620](https://github.com/craftcms/cms/issues/3620))
- All classes that extend `craft\base\Model` now have `EVENT_INIT` and `EVENT_DEFINE_BEHAVIORS` events; not just classes that extend `craft\base\Component`.
- `craft\db\mysql\Schema::findIndexes()` and `craft\db\pgsql\Schema::findIndexes()` now return arrays with `columns` and `unique` keys.
- `craft\helpers\ArrayHelper::filterByValue()` now defaults its `$value` argument to `true`.
- `craft\helpers\MigrationHelper::doesIndexExist()` no longer has a `$foreignKey` argument, and now has an optional `$db` argument.
- `craft\mail\Mailer::send()` now swallows any exceptions that are thrown when attempting to render the email HTML body, and sends the email as plain text only. ([#3443](https://github.com/craftcms/cms/issues/3443))
- `craft\mail\Mailer::send()` now fires an `afterSend` event with `yii\mail\MailEvent::$isSuccessful` set to `false` if any exceptions were thrown when sending the email, and returns `false`. ([#3443](https://github.com/craftcms/cms/issues/3443))
- `craft\services\Routes::saveRoute()` now expects site and route UIDs instead of IDs.
- `craft\services\Routes::updateRouteOrder()` now expects route UIDs instead of IDs.
- The `craft\helpers\Assets::EVENT_SET_FILENAME` event is now fired after sanitizing the filename.

### Removed
- Removed `craft\elements\User::authData()`.
- Removed `craft\fields\Matrix::getOldContentTable()`.
- Removed `craft\services\Routes::deleteRouteById()`

### Deprecated
- Deprecated `craft\base\ApplicationTrait::getIsSystemOn()`. `getIsLive()` should be used instead.
- Deprecated `craft\helpers\MigrationHelper::dropAllIndexesOnTable()`.
- Deprecated `craft\helpers\MigrationHelper::dropAllUniqueIndexesOnTable()`.
- Deprecated `craft\helpers\MigrationHelper::dropIndex()`.
- Deprecated `craft\helpers\MigrationHelper::restoreForeignKey()`.
- Deprecated `craft\helpers\MigrationHelper::restoreIndex()`.
- Deprecated `craft\models\Info::getEdition()`. `Craft::$app->getEdition()` should be used instead.
- Deprecated `craft\models\Info::getName()`. `Craft::$app->projectConfig->get('system.name')` should be used instead.
- Deprecated `craft\models\Info::getOn()`. `Craft::$app->getIsLive()` should be used instead.
- Deprecated `craft\models\Info::getTimezone()`. `Craft::$app->getTimeZone()` should be used instead.
- Deprecated `craft\services\Routes::getDbRoutes()`. `craft\services\Routes::getProjectConfigRoutes()` should be used instead.
- Deprecated `craft\services\SystemSettings`. `craft\services\ProjectConfig` should be used instead.
- Deprecated `craft\validators\UrlValidator::$allowAlias`. `craft\behaviors\EnvAttributeParserBehavior` should be used instead.

### Fixed
- Fixed a bug where the Dashboard could rapidly switch between two column sizes at certain browser sizes. ([#2438](https://github.com/craftcms/cms/issues/2438))
- Fixed a bug where ordered and unordered lists in field instructions didn’t have numbers or bullets.
- Fixed a bug where switching an entry’s type could initially show the wrong field layout tab. ([#3600](https://github.com/craftcms/cms/issues/3600))
- Fixed an error that occurred when updating to Craft 3 if there were any Rich Text fields without any stored settings.
- Fixed a bug where Craft wasn’t saving Dashboard widget sizes properly on PostgreSQL. ([#3609](https://github.com/craftcms/cms/issues/3609))
- Fixed a PHP error that could occur if the primary site didn’t have a base URL. ([#3624](https://github.com/craftcms/cms/issues/3624))
- Fixed a bug where `craft\helpers\MigrationHelper::dropIndexIfExists()` wasn’t working if the index had an unexpected name.
- Fixed an error that could occur if a plugin attempted to register the same Twig extension twice in the same request.

### Security
- The web and CLI installers no longer suggest `@web` for the site URL, and now attempt to save the entered site URL as a `DEFAULT_SITE_URL` environment variable in `.env`. ([#3559](https://github.com/craftcms/cms/issues/3559))
- Craft now destroys all other sessions associated with a user account when a user changes their password.
- It’s no longer possible to spoof Live Preview requests.

## 3.0.41.1 - 2019-03-12

### Changed
- Craft now requires Twig 2.6.

## 3.0.41 - 2019-02-22

### Changed
- System error message templates no longer parse exception messages as Markdown.

### Security
- Database backup/restore exception messages now redact the database password when using PostgreSQL.
- URLs are no longer allowed in users’ first or last names.
- The Request panel in the Debug Toolbar now redacts any sensitive information. ([#3619](https://github.com/craftcms/cms/issues/3619))
- Fixed XSS vulnerabilities.

## 3.0.40.1 - 2019-02-21

### Fixed
- Fixed a bug where Craft wasn’t always aware of plugin licensing issues. ([#3876](https://github.com/craftcms/cms/issues/3876))

## 3.0.40 - 2019-01-31

### Added
- Added `craft\helpers\App::testIniSet()`.

### Changed
- Craft now warns if `ini_set()` is disabled and [memory_limit](http://php.net/manual/en/ini.core.php#ini.memory-limit) is less than `256M` or [max_execution_time](http://php.net/manual/en/info.configuration.php#ini.max-execution-time) is less than `120` before performing Composer operations.
- `craft\helpers\App::maxPowerCaptain()` now attempts to set the `memory_limit` to `1536M` rather than `-1`.

## 3.0.39 - 2019-01-29

### Changed
- It’s now possible to update disabled plugins.

### Fixed
- Fixed an error that could occur if PHP’s `memory_limit` was set to a higher size (in bytes) than `PHP_INT_MAX`. ([#3717](https://github.com/craftcms/cms/issues/3717))

## 3.0.38 - 2019-01-24

### Added
- Added the `update` command, which can be used to [update Craft from the terminal](https://docs.craftcms.com/v3/updating.html#updating-from-the-terminal).
- Craft now warns if PHP is running in Safe Mode with a [max_execution_time](http://php.net/manual/en/info.configuration.php#ini.max-execution-time) of less than 120 seconds, before performing Composer operations.
- Craft now stores backups of `composer.json` and `composer.lock` files in `storage/composer-backups/` before running Composer operations.
- Added `craft\db\Connection::getBackupFilePath()`.
- Added `craft\helpers\App::phpConfigValueInBytes()`.
- Added `craft\helpers\Console::isColorEnabled()`.
- Added `craft\helpers\Console::outputCommand()`.
- Added `craft\helpers\Console::outputWarning()`.
- Added `craft\helpers\FileHelper::cycle()`.
- Added `craft\services\Composer::$maxBackups`.
- Added `craft\services\Path::getComposerBackupsPath()`.

### Changed
- The `migrate/all` console command now supports a `--no-content` argument that can be passed to ignore pending content migrations.
- Craft now attempts to disable PHP’s memory and time limits before running Composer operations.
- Craft no longer respects the `phpMaxMemoryLimit` config setting if PHP’s `memory_limit` setting is already set to `-1` (no limit).
- Craft now respects Composer’s [classmap-authoritative](https://getcomposer.org/doc/06-config.md#classmap-authoritative) config setting.
- Craft now links to the [Troubleshooting Failed Updates](https://craftcms.com/guides/failed-updates) guide when an update fails.
- `craft\services\Composer::install()` can now behave like the `composer install` command, if `$requirements` is `null`.
- `craft\services\Composer::install()` now has a `$whitelist` argument, which can be set to an array of packages to whitelist, or `false` to disable the whitelist.

## 3.0.37 - 2019-01-08

### Added
- Routes defined in the Control Panel can now have a `uid` token, and URL rules defined in `config/routes.php` can now have a `{uid}` token. ([#3583](https://github.com/craftcms/cms/pull/3583))
- Added the `extraFileKinds` config setting. ([#1584](https://github.com/craftcms/cms/issues/1584))
- Added the `clear-caches` console command. ([#3588](https://github.com/craftcms/cms/pull/3588))
- Added `craft\feeds\Feeds::getFeed()`.
- Added `craft\helpers\StringHelper::UUID_PATTERN`.

### Changed
- Pressing the <kbd>Return</kbd> key (or <kbd>Ctrl</kbd>/<kbd>Command</kbd> + <kbd>Return</kbd>) when a textual cell is focused in an editable table will now change the focus to the same cell in the next row (after creating a new row if necessary.) ([#3576](https://github.com/craftcms/cms/issues/3576))
- The Password input in the web-based Craft setup wizard now has a “Show” button like other password inputs.
- The Feed widget now sets the items’ text direction based on the feed’s language.
- Matrix blocks that contain validation errors now have red titles and alert icons, to help them stand out when collapsed. ([#3599](https://github.com/craftcms/cms/issues/3599))

### Fixed
- Fixed a bug where the “Edit” button on asset editor HUDs didn’t launch the Image Editor if the asset was being edited on another element type’s index page. ([#3575](https://github.com/craftcms/cms/issues/3575))
- Fixed an exception that would be thrown when saving a user from a front-end form with a non-empty `email` or `newPassword` param, if the `password` param was missing or empty. ([#3585](https://github.com/craftcms/cms/issues/3585))
- Fixed a bug where global set, Matrix block, tag, and user queries weren’t respecting `fixedOrder` params.
- Fixed a bug where `craft\helpers\MigrationHelper::renameColumn()` was only restoring the last foreign key for each table that had multiple foreign keys referencing the table with the renamed column.
- Fixed a bug where Date/Time fields could output the wrong date in Live Preview requests. ([#3594](https://github.com/craftcms/cms/issues/3594))
- Fixed a few RTL language styling issues.
- Fixed a bug where drap-and-drop uploading would not work for custom asset selector inputs. ([#3590](https://github.com/craftcms/cms/pull/3590))
- Fixed a bug where Number fields weren’t enforcing thein Min Value and Max Value settings if set to 0. ([#3598](https://github.com/craftcms/cms/issues/3598))
- Fixed a SQL error that occurred when uploading assets with filenames that contained emoji characters, if using MySQL. ([#3601](https://github.com/craftcms/cms/issues/3601))

### Security
- Fixed a directory traversal vulnerability.
- Fixed a remote code execution vulnerability.

## 3.0.36 - 2018-12-18

### Added
- Added the `{{ actionInput() }}` global Twig function. ([#3566](https://github.com/craftcms/cms/issues/3566))

### Changed
- Suspended users are no longer shown when viewing pending or locked users. ([#3556](https://github.com/craftcms/cms/issues/3556))
- The Control Panel’s Composer installer now prevents scripts defined in `composer.json` from running. ([#3574](https://github.com/craftcms/cms/issues/3574))

### Fixed
- Fixed a bug where elements that belonged to more than one structure would be returned twice in element queries.

### Security
- Fixed a self-XSS vulnerability in the Recent Entries widget.
- Fixed a self-XSS vulnerability in the Feed widget.

## 3.0.35 - 2018-12-11

### Added
- Added `craft\models\Section::getHasMultiSiteEntries()`.

### Changed
- Field types that extend `craft\fields\BaseRelationField` now pass their `$sortable` property value to the `BaseElementSelectInput` JavaScript class by default. ([#3542](https://github.com/craftcms/cms/pull/3542))

### Fixed
- Fixed a bug where the “Disabled for Site” entry status option was visible for sections where site propagation was disabled. ([#3519](https://github.com/craftcms/cms/issues/3519))
- Fixed a bug where saving an entry that was disabled for a site would retain its site status even if site propagation had been disabled for the section.
- Fixed a SQL error that occurred when saving a field layout with 4-byte characters (like emojis) in a tab name. ([#3532](https://github.com/craftcms/cms/issues/3532))
- Fixed a bug where autogenerated Post Date values could be a few hours off when saving new entries with validation errors. ([#3528](https://github.com/craftcms/cms/issues/3528))
- Fixed a bug where plugins’ minimum version requirements could be enforced even if a development version of a plugin had been installed previously.

## 3.0.34 - 2018-12-04

### Fixed
- Fixed a bug where new Matrix blocks wouldn’t remember that they were supposed to be collapsed if “Save and continue editing” was clicked. ([#3499](https://github.com/craftcms/cms/issues/3499))
- Fixed an error that occurred on the System Report utility if any non-bootstrapped modules were configured with an array or callable rather than a string. ([#3507](https://github.com/craftcms/cms/issues/3507))
- Fixed an error that occurred on pages with date or time inputs, if the user’s preferred language was set to Arabic. ([#3509](https://github.com/craftcms/cms/issues/3509))
- Fixed a bug where new entries within sections where site propagation was disabled would show both “Enabled Globally” and “Enabled for [Site Name]” settings. ([#3519](https://github.com/craftcms/cms/issues/3519))
- Fixed a bug where Craft wasn’t reducing the size of elements’ slugs if the resulting URI was over 255 characters. ([#3514](https://github.com/craftcms/cms/issues/3514))

## 3.0.33 - 2018-11-27

### Changed
- Table fields with a fixed number of rows no longer show Delete buttons or the “Add a row” button. ([#3488](https://github.com/craftcms/cms/issues/3488))
- Table fields that are fixed to a single row no longer show the Reorder button. ([#3488](https://github.com/craftcms/cms/issues/3488))
- Setting `components.security.sensitiveKeywords` in `config/app.php` will now append keywords to the default array `craft\services\Security::$sensitiveKeywords` array, rather than completely overriding it.
- When performing an action that requires an elevated session while impersonating another user, admin must now enter their own password instead of the impersonated user’s. ([#3487](https://github.com/craftcms/cms/issues/3487))
- The System Report utility now lists any custom modules that are installed. ([#3490](https://github.com/craftcms/cms/issues/3490))
- Control Panel charts now give preference to `ar-SA` for Arabic locales, `de-DE` for German locales, `en-US` for English locales, `es-ES` for Spanish locales, or `fr-FR` for French locales, if data for the exact application locale doesn’t exist. ([#3492](https://github.com/craftcms/cms/pull/3492))
- “Create a new child entry” and “Create a new child category” element actions now open an edit page for the same site that was selected on the index page. ([#3496](https://github.com/craftcms/cms/issues/3496))
- The default `allowedFileExtensions` config setting value now includes `webp`.
- The Craft Support widget now sends `composer.json` and `composer.lock` files when contacting Craft Support.
- It’s now possible to create element select inputs that include a site selection menu by passing `showSiteMenu: true` when including the `_includes/forms/elementSelect.html` Control Panel include template. ([#3494](https://github.com/craftcms/cms/pull/3494))

### Fixed
- Fixed a bug where a Matrix fields’ block types and content table could be deleted even if something set `$isValid` to `false` on the `beforeDelete` event.
- Fixed a bug where a global sets’ field layout could be deleted even if something set `$isValid` to `false` on the `beforeDelete` event.
- Fixed a bug where after impersonating another user, the Login page would show the impersonated user’s username rather than the admin’s.
- Fixed a bug where `craft\services\Sections::getAllSections()` could return stale results if a new section had been added recently. ([#3484](https://github.com/craftcms/cms/issues/3484))
- Fixed a bug where “View entry” and “View category” element actions weren’t available when viewing a specific section or category group.
- Fixed a bug where Craft would attempt to index image transforms.
- Fixed a bug where the Asset Indexes utility could report that asset files were missing even though they weren’t. ([#3450](https://github.com/craftcms/cms/issues/3450))

### Security
- Updated jQuery File Upload to 9.28.0.

## 3.0.32 - 2018-11-20

### Added
- The `seq()` Twig function now has a `next` argument, which can be set to `false` to have it return the current number in the sequence without incrementing it. ([#3466](https://github.com/craftcms/cms/issues/3466))
- Added `craft\db\MigrationManager::truncateHistory()`.
- Added `craft\helpers\Sequence::current()`.

### Changed
- Edit Entry pages now show the entry’s site in the revision menu label so long as the section is enabled for multiple sites, even if “Propagate entries across all enabled sites?” isn’t checked. ([#3471](https://github.com/craftcms/cms/issues/3471))
- Exact-match search terms (using `::`) now disable `subLeft` and `subRight` attributes by default, regardless of the `defaultSearchTermOptions` config setting says. ([#3474](https://github.com/craftcms/cms/issues/3474))

### Deprecated
- Deprecated `craft\validators\StringValidator::$trim`. Yii’s `'trim'` validator should be used instead.

### Fixed
- Fixed an error that occurred when querying for Matrix blocks if both the `with` and `indexBy` parameters were set.
- Fixed an error that occurred when running the `migrate/fresh` console command. ([#3472](https://github.com/craftcms/cms/issues/3472))

## 3.0.31 - 2018-11-13

### Added
- Added the `seq()` Twig function, for outputting sequential numbers.
- Added `craft\helpers\Sequence`.

### Changed
- Control Panel templates can now customize `#main-form` HTML attributes by overriding the `mainFormAttributes` block. ([#1665](https://github.com/craftcms/cms/issues/1665))
- The default PostgreSQL backup command no longer includes database owner, privilege or ACL information in the backup.
- Craft now attempts to reset OPcache after installing/uninstalling things with Composer. ([#3460](https://github.com/craftcms/cms/issues/3460))
- Gmail and SMTP mail transport types now trim whitespace off of their Username, Password, and Host Name settings. ([#3459](https://github.com/craftcms/cms/issues/3459))

### Fixed
- Fixed an error that could occur when duplicating an element with a Matrix field with “Manage blocks on a per-site basis” disabled.
- Fixed a bug where Matrix blocks wouldn’t retain their content translations when an entry was duplicated from the Edit Entry page.
- Fixed a bug where system message modals could have the wrong language selected by default. ([#3440](https://github.com/craftcms/cms/issues/3440))
- Fixed a bug where an Internal Server Error would occur if a `users/login` request was missing the `loginName` or `password` parameters. ([#3458](https://github.com/craftcms/cms/issues/3458))
- Fixed a bug where `craft\validators\StringValidator` was trimming whitespace off of strings _after_ performing string length validation.
- Fixed an infinite recursion bug that could occur if `config/general.php` had any deprecated config settings, and the database connection settings were invalid.
- Fixed an error that occurred when saving a new entry or category, if its URI format referenced the `level` attribute. ([#3465](https://github.com/craftcms/cms/issues/3465))

## 3.0.30.2 - 2018-11-08

### Fixed
- Fixed an error that could occur on servers running PHP 7.0.32. ([#3453](https://github.com/craftcms/cms/issues/3453))

## 3.0.30.1 - 2018-11-07

### Fixed
- Fixed an error that occurred when saving an element with a new Matrix block, if the Matrix field was set to manage blocks on a per-site basis. ([#3445](https://github.com/craftcms/cms/issues/3445))

## 3.0.30 - 2018-11-06

### Added
- Added “Duplicate” and “Duplicate (with children)” actions to the Entries and Categories index pages. ([#1291](https://github.com/craftcms/cms/issues/1291))
- Added `craft\base\ElementAction::$elementType`, which element action classes can use to reference their associated element type.
- Added `craft\elements\actions\DeepDuplicate`.
- Added `craft\elements\actions\Duplicate`.
- Added `craft\elements\actions\SetStatus::$allowDisabledForSite`, which can be used by localizable element types to enable a “Disabled for Site” status option.

### Changed
- Entries’ “Enabled” setting is now labeled “Enabled Globally” on multi-site installs. ([#2899](https://github.com/craftcms/cms/issues/2899))
- Entries’ “Enabled for site” setting now includes the site name in its label, and only shows up if the “Enabled Globally” setting is checked. ([#2899](https://github.com/craftcms/cms/issues/2899))
- The Set Status action on the Entries index page now includes a “Disabled for Site” option. ([#2899](https://github.com/craftcms/cms/issues/2899))
- Edit Category pages now have `edit-category` and `site--<SiteHandle>` classes on the `<body>`. ([#3439](https://github.com/craftcms/cms/issues/3439))
- Edit Entry pages now have `edit-entry` and `site--<SiteHandle>` classes on the `<body>`. ([#3439](https://github.com/craftcms/cms/issues/3439))
- Edit Global Set pages now have `edit-global-set` and `site--<SiteHandle>` classes on the `<body>`. ([#3439](https://github.com/craftcms/cms/issues/3439))
- Edit User pages now have an `edit-user` class on the `<body>`. ([#3439](https://github.com/craftcms/cms/issues/3439))

### Fixed
- Fixed a bug where the Edit User page could forget which permissions were selected when saving a user with validation errors, if the Username, First Name, and Last name fields were all blank. ([#3412](https://github.com/craftcms/cms/issues/3412))
- Fixed a bug where the Edit User Group page could forget which permissions were selected when saving a user group with validation errors, if the Name field was blank.
- Fixed a bug where the `{% paginate %}` tag wasn’t factoring the `offset` element query param into its total page calculation. ([#3420](https://github.com/craftcms/cms/issues/3420))

### Security
- Fixed a bug where sensitive info could be displayed in the Craft log files if there was a problem connecting to the email server.

## 3.0.29 - 2018-10-30

### Added
- Email and URL fields now have “Placeholder Text” settings. ([#3397](https://github.com/craftcms/cms/issues/3397))

### Changed
- The default HTML Purifier configuration now allows `download` attributes in `<a>` tags. ([craftcms/redactor#86](https://github.com/craftcms/redactor/issues/86))

### Fixed
- Fixed a bug where the `ContentBehaviour` and `ElementQueryBehavior` classes could be missing some field properties. ([#3400](https://github.com/craftcms/cms/issues/3400))
- Fixed a bug where some fields within Matrix fields could lose their values after enabling the “Manage blocks on a per-site basis” setting. ([verbb/super-table#203](https://github.com/verbb/super-table/issues/203))
- Fixed a bug where HTML Purifier wasn’t being initialized with HTML 5 element support.
- Fixed a bug where it was possible to save Assets fields with the “Restrict allowed file types?” setting enabled, but no specific file types selected. ([#3410](https://github.com/craftcms/cms/issues/3410))

## 3.0.28 - 2018-10-23

### Added
- Structure sections now have the ability to disable entry propagation, like Channel sections. ([#2386](https://github.com/craftcms/cms/issues/2386))

### Changed
- `craft\base\Field::supportedTranslationMethods()` now defaults to only returning `none` if the field type doesn’t have a content column. ([#3385](https://github.com/craftcms/cms/issues/3385))
- Craft.EntryTypeSwitcher now fires a `beforeTypeChange` event before swapping the Edit Entry form tabs. ([#3375](https://github.com/craftcms/cms/pull/3375))
- Craft.MatrixInput now fires an `afterInit` event after initialization. ([#3375](https://github.com/craftcms/cms/pull/3375))
- Craft.MatrixInput now fires an `blockAdded` event after adding a new block. ([#3375](https://github.com/craftcms/cms/pull/3375))
- System messages sent from front-end requests are now sent using the current site’s language. ([#3388](https://github.com/craftcms/cms/issues/3388))

### Fixed
- Fixed an error that could occur when acquiring a lock for a file path, if the `mutex` component was swapped out with `yii\mutex\MysqlMutex`.

## 3.0.27.1 - 2018-10-12

### Fixed
- Fixed an error that occurred when deleting an entry from the Edit Entry page. ([#3372](https://github.com/craftcms/cms/issues/3372))
- Fixed an error that could occur when changing a Channel section to Structure. ([#3373](https://github.com/craftcms/cms/issues/3373))
- Fixed an error that occurred when saving Matrix content from console requests.

## 3.0.27 - 2018-10-11

### Added
- Added `craft\helpers\MigrationHelper::findForeignKey()`.
- Added the `cp.globals.edit` and `cp.globals.edit.content` template hooks to the Edit Global Set page. ([#3356](https://github.com/craftcms/cms/pull/3356))

### Changed
- It’s now possible to load a Create Entry page with a specific user preselected in the Author field, using a new `authorId` query string param. ([#3326](https://github.com/craftcms/cms/pull/3326))
- Matrix fields that are set to manage blocks on a per-site basis will now duplicate Matrix blocks across all of the owner element’s supported sites when the element is first created. ([#3082](https://github.com/craftcms/cms/issues/3082))
- Disabled Matrix blocks are no longer visible when sharing an entry draft or version. ([#3338](https://github.com/craftcms/cms/issues/3338))
- Control Panel tabs that have errors now have alert icons.
- The Debug Toolbar is no longer shown in Live Preview iframes.
- The Plugin Store now requires browsers with ES6 support.
- Updated jQuery Touch Events to 2.0.0.
- Updated Garnish to 0.1.29.

### Fixed
- Fixed a bug where enabling the “Propagate entries across all enabled sites?” setting for an existing Channel section (or converting the section to a Structure) wouldn’t update entries that had been created for the non-primary site.
- Fixed a bug where Craft wasn’t detecting and retrying queue jobs that had timed out.
- Fixed a bug where `Craft::$app->locale` could return the wrong locale during Live Preview requests. ([#3336](https://github.com/craftcms/cms/issues/3336))
- Fixed a SQL error that could occur when upgrading to Craft 3, if a foreign key had an unexpected name.
- Fixed a bug where page titles in the Control Panel could be blank when showing validation errors for things that were missing their name or title. ([#3344](https://github.com/craftcms/cms/issues/3344))
- Fixed an error that could occur if a component’s settings were stored as `null`. ([#3342](https://github.com/craftcms/cms/pull/3342))
- Fixed a bug where details panes weren’t visible on browser windows sized between 999 and 1,223 pixels wide.
- Fixed an error that occurred if a Quick Post widget contained a Matrix field that had Min Blocks set and only had one block type.
- Fixed a bug where disabled Matrix blocks were getting validated as live. ([#3354](https://github.com/craftcms/cms/issues/3354))
- Fixed a bug where the `EVENT_AFTER_ACTIVATE_USER` event wasn’t getting triggered on user registration when email verification isn’t required. ([craftcms/commerce-digital-products#18](https://github.com/craftcms/commerce-digital-products/issues/18))
- Added garbage collection for offline storage of remote assets. ([#3335](https://github.com/craftcms/cms/pull/3335))
- Fixed a bug where Twig could end up in a strange state if an error occurred when preparing to render an object template. ([#3364](https://github.com/craftcms/cms/issues/3364))

### Security
- The `svg()` Twig function no longer sanitizes SVGs or namespaces their IDs or class names by default when a file path (or alias) was passed in. ([#3337](https://github.com/craftcms/cms/issues/3337))

## 3.0.26.1 - 2018-09-29

### Changed
- Changed the `yiisoft/yii2-queue` version requirement to `2.1.0`. ([#3332](https://github.com/craftcms/cms/issues/3332))

## 3.0.26 - 2018-09-29

### Changed
- `ancestors`, `descendants`, `nextSibling`, `parent`, and `prevSibling` are now reserved field handles.
- The `svg()` Twig function namespaces class names in addition to IDs now.
- Changed the `yiisoft/yii2-queue` version requirement to `2.0.1`. ([#3332](https://github.com/craftcms/cms/issues/3332))

### Fixed
- Fixed a validation error that could occur when saving an entry as a new entry if the URI format didn’t contain a `{slug}` tag. ([#3320](https://github.com/craftcms/cms/issues/3320))
- Fixed a SQL error that could occur if a deprecation error occurred when attempting to upgrade a Craft 2 project. ([#3324](https://github.com/craftcms/cms/issues/3324))

## 3.0.25 - 2018-09-18

### Added
- Added `craft\log\FileTarget::$includeUserIp` which determines whether users’ IP addresses should be included in the logs (`false` by default). ([#3310](https://github.com/craftcms/cms/pull/3310))

### Fixed
- Fixed an error that could occur when installing or updating something within the Control Panel if `composer.json` required the `roave/security-advisories` package.
- Fixed a SQL error that could occur when searching elements on PostgreSQL installs.
- Fixed a bug where Craft would ignore the last segment of template paths that ended in `/0`. ([#3304](https://github.com/craftcms/cms/issues/3304))
- Fixed a Twig Template Loading Error that would occur when testing email settings, if a custom email template was used and an error occurred when rendering it. ([#3309](https://github.com/craftcms/cms/issues/3309))

## 3.0.24 - 2018-09-11

### Added
- Added the `extraAppLocales` config setting.

### Changed
- The `defaultCpLanguage` config setting no longer needs to be a language that Craft is translated into, as long as it is a valid locale ID.
- Resave Elements jobs that are queued up after saving an entry type now include the section name in the job description. ([#3290](https://github.com/craftcms/cms/issues/3290))
- Updated Garnish to 0.1.28.

### Fixed
- Fixed a SQL error that could occur when an element query’s `orderBy` parameter was set to `dateCreated` or `dateUpdated`.
- Fixed an error that could occur when updating to v3.0.23+ if multiple Matrix fields existed with the same handle, but they had no content tables, somehow.
- Fixed a bug where links in activation and forgot-password emails weren’t hyperlinked, leaving it up to the mail client to hopefully be smart about it. ([#3288](https://github.com/craftcms/cms/issues/3288))

## 3.0.23.1 - 2018-09-04

### Fixed
- Fixed a bug where Matrix fields would get new content tables each time they were saved.

## 3.0.23 - 2018-09-04

### Changed
- Browser-based form validation is now disabled for page forms. ([#3247](https://github.com/craftcms/cms/issues/3247))
- `craft\base\Model::hasErrors()` now supports passing an attribute name with a `.*` suffix, which will return whether any errors exist for the given attribute or any nested model attributes.
- Added `json` to the default `allowedFileExtensions` config setting value. ([#3254](https://github.com/craftcms/cms/issues/3254))
- Exception call stacks now collapse internal Twig methods by default.
- Twig exception call stacks now show all of the steps leading up to the error.
- Live Preview now reloads the preview pane automatically after an asset is saved from the Image Editor. ([#3265](https://github.com/craftcms/cms/issues/3265))

### Deprecated
- Deprecated `craft\services\Matrix::getContentTableName()`. `craft\fields\Matrix::$contentTable` should be used instead.

### Removed
- Removed `craft\services\Matrix::getParentMatrixField()`.

### Fixed
- Fixed a bug where element selection modals could be initialized without a default source selected, if some of the sources were hidden for not being available on the currently-selected site. ([#3227](https://github.com/craftcms/cms/issues/3227))
- Fixed a bug where edit pages for categories, entries, global sets, and users weren’t revealing which tab(s) had errors on it, if the errors occurred within a Matrix field. ([#3248](https://github.com/craftcms/cms/issues/3248))
- Fixed a SQL error that occurred when saving a Matrix field with new sub-fields on PostgreSQL. ([#3252](https://github.com/craftcms/cms/issues/3252))
- Fixed a bug where custom user fields weren’t showing up on the My Account page when running Craft Solo edition. ([#3228](https://github.com/craftcms/cms/issues/3228))
- Fixed a bug where multiple Matrix fields could share the same content table. ([#3249]())
- Fixed a “cache is corrupted” Twig error that could occur when editing or saving an element if it had an Assets field with an unresolvable subfolder path template. ([#3257](https://github.com/craftcms/cms/issues/3257))
- Fixed a bug where the Dev Mode indicator strip wasn’t visible on Chrome/Windows when using a scaled display. ([#3259](https://github.com/craftcms/cms/issues/3259))
- Fixed a SQL error that could occur when validating an attribute using `craft\validators\UniqueValidator`, if the target record’s `find()` method joined in another table.

## 3.0.22 - 2018-08-28

### Changed
- The “Deleting stale template caches” job now ensures all expired template caches have been deleted before it begins processing the caches.
- Text inputs’ `autocomplete` attributes now get set to `off` by default, and they will only not be added if explicitly set to `null`.
- Improved the error response when Composer is unable to perform an update due to a dependency conflict.
- Email fields in the Control Panel now have `type="email"`.
- `craft\helpers\Db::parseParam()` now has a `$caseInnensitive` argument, which can be set to `true` to force case-insensitive conditions on PostgreSQL installs.
- `craft\validators\UniqueValidator` now has a `$caseInsensitive` property, which can be set to `true` to cause the unique validation to be case-insensitive on PostgreSQL installs.
- The CLI setup wizard now detects common database connection errors that occur with MAMP, and automatically retests with adjusted settings.
- The CLI setup wizard now detects common database authentication errors, and lets the user retry the username and password settings, skipping the others.
- Updated Garnish to 0.1.27.

### Fixed
- Fixed a bug where Craft wasn’t reverting `composer.json` to its original state if something went wrong when running a Composer update.
- Fixed a bug where string casing functions in `craft\helpers\StringHelper` were adding extra hyphens to strings that came in as `Upper-Kebab-Case`.
- Fixed a bug where unique validation for element URIs, usernames, and user email address was not case-insensitive on PostgreSQL installs.
- Fixed a bug where element queries’ `uri` params, and user queries’ `firstName`, `lastName`, `username`, and `email` params, were not case-insensitive on PostgreSQL installs.
- Fixed a bug where the CLI setup wizard was allowing empty database names.
- Fixed a bug where it wasn’t possible to clear template caches if template caching was disabled by the `enableTemplateCaching` config setting. ([#3229](https://github.com/craftcms/cms/issues/3229))
- Fixed a bug where element index toolbars weren’t staying fixed to the top of the content area when scrolling down the page. ([#3233](https://github.com/craftcms/cms/issues/3233))
- Fixed an error that could occur when updating Craft if the system was reliant on the SSL certificate provided by the`composer/ca-bundle` package.

## 3.0.21 - 2018-08-21

### Added
- Most element query parameters can now be set to `['not', 'X', 'Y']`, as a shortcut for `['and', 'not X', 'not Y']`.

### Changed
- The “New Password” input on the My Account page now has a “Show” button, like other password inputs in the Control Panel.
- Plugin settings pages now redirect to the Settings index page after save. ([#3216](https://github.com/craftcms/cms/issues/3216))
- It’s now possible to set [autofill detail tokens](https://html.spec.whatwg.org/multipage/form-control-infrastructure.html#autofill-detail-tokens) on the `autocomplete` variable when including the `_includes/forms/text.html` template (e.g. `'name'`).
- Username and password inputs now have the correct `autocomplete` values, increasing the likelihood that tools like 1Password will handle the form correctly. ([#3207](https://github.com/craftcms/cms/issues/3207))

### Fixed
- Fixed a SQL error that occurred when saving a user if a `craft\elements\User::EVENT_BEFORE_SAVE` event listener was setting `$event->isValid = false`. ([#3206](https://github.com/craftcms/cms/issues/3206))
- Fixed a bug where password inputs’ jQuery data was getting erased when the “Show” button was clicked.
- Fixed an error that could occur when upgrading to Craft 3. ([#3208](https://github.com/craftcms/cms/pull/3208))
- Fixed a bug where non-image assets’ file extension icons could bleed out of the preview area within asset editor HUDs. ([#3209](https://github.com/craftcms/cms/issues/3209))
- Fixed a bug where Craft wasn’t saving a new entry version when reverting an entry to a previous version. ([#3210](https://github.com/craftcms/cms/issues/3210))
- Fixed an error that could occur when a Matrix block was saved by a queue job. ([#3217](https://github.com/craftcms/cms/pull/3217))

### Security
- External links in the Control Panel now set `rel="noopener"`. ([#3201](https://github.com/craftcms/cms/issues/3201))

## 3.0.20 - 2018-08-14

### Added
- Added `craft\services\Fields::refreshFields()`.

### Fixed
- Fixed a bug where `DateTime` model attributes were getting converted to ISO-8601 date strings for `craft\web\View::renderObjectTemplate()`. ([#3185](https://github.com/craftcms/cms/issues/3185))
- Fixed a bug where timepicker menus had a higher z-index than session expiration modal shades. ([#3186](https://github.com/craftcms/cms/issues/3186))
- Fixed a bug where users could not log in after upgrading to Craft 3, if there was a custom field named `owner`.
- Fixed a bug where it was not possible to set non-integer values on asset queries’ `width`, `height`, or `size` params. ([#3195](https://github.com/craftcms/cms/issues/3195))
- Fixed a bug where all Asset folders were being initiated at once, resulting in performance issues.

## 3.0.19 - 2018-08-07

### Added
- Added the `craft.query()` template function, for creating new database queries.
- Added `craft\services\Structures::mutexTimeout`. ([#3148](https://github.com/craftcms/cms/issues/3148))
- Added `craft\services\Api::getComposerWhitelist()`.

### Removed
- Removed `craft\services\Api::getOptimizedComposerRequirements()`.

### Fixed
- Craft’s console commands now return the correct exit codes. ([#3175](https://github.com/craftcms/cms/issues/3175))
- Fixed the appearance of checkboxes in IE11 on element index pages. ([#3177](https://github.com/craftcms/cms/issues/3177))
- Fixed a bug where `composer.json` could end up with a bunch of extra dependencies in the `require` object after a failed update or plugin installation.
- Fixed an error that could occur when viewing an entry revision, if it had a Matrix field and one of the sub-fields within the Matrix field had been deleted. ([#3183](https://github.com/craftcms/cms/issues/3183))
- Fixed a bug where thumbnails weren’t loading in relational fields when viewing an entry version.

## 3.0.18 - 2018-07-31

### Added
- Added `craft\helpers\App::assetManagerConfig()`.
- Added `craft\helpers\App::cacheConfig()`.
- Added `craft\helpers\App::dbConfig()`.
- Added `craft\helpers\App::mailerConfig()`.
- Added `craft\helpers\App::mutexConfig()`.
- Added `craft\helpers\App::logConfig()`.
- Added `craft\helpers\App::sessionConfig()`.
- Added `craft\helpers\App::userConfig()`.
- Added `craft\helpers\App::viewConfig()`.
- Added `craft\helpers\App::webRequestConfig()`.
- Added `craft\validators\StringValidator::$trim`, which will cause leading/trailing whitespace to be stripped from model attributes.

### Changed
- User verification and password-reset emails now link them back to the same site they were on when the email was sent, if it was sent from a front-end request. ([#3029](https://github.com/craftcms/cms/issues/3029))
- Dynamic app component configs are now defined by methods on `craft\helpers\App`, making it easier to modify them from `config/app.php`. ([#3152](https://github.com/craftcms/cms/issues/3152))
- Structure operations now ensure that no other operations are being performed on the same structure, reducing the risk of corrupting the structure. ([#3148](https://github.com/craftcms/cms/issues/3148))
- The `{% js %}` tag now supports the following position params: `at POS_HEAD`, `at POS_BEGIN`, `at POS_END`, `on POS_READY`, and `on POS_LOAD` (e.g. `{% js at POS_END %}`).
- Craft once again checks for `X-Forwarded-For` headers when determining the user’s IP. ([#3036](https://github.com/craftcms/cms/issues/3036))
- Leading/trailing whitespace characters are now stripped from element titles on save. ([#3020](https://github.com/craftcms/cms/issues/3020))
- Updated svg-sanitize to 0.9.

### Deprecated
- Deprecated `craft\db\Connection::createFromConfig()`. `craft\helpers\App::dbConfig()` should be used instead.
- Deprecated `craft\helpers\MailerHelper::createMailer()`. `craft\helpers\App::mailerConfig()` should be used instead.

### Fixed
- Fixed a bug where collapsing structure elements would only hide up to 50 of their descendants.
- Fixed a bug where Date/Time fields could lose their value if they were used in an entry type’s Title Format, and the entry’s site’s language was different than the user’s preferred language. ([#3151](https://github.com/craftcms/cms/issues/3151))
- Fixed a bug where Dropdown fields could show an incorrect selected value in limited circumstances.
- Fixed a bug where Dropdown fields on an element index view could show an incorrect selected value in limited circumstances.

## 3.0.17.1 - 2018-07-24

### Fixed
- Really fixed a PHP error that could occur if the PHP’s `set_time_limit()` was added to the php.ini `disable_functions` list.

## 3.0.17 - 2018-07-24

### Added
- The Control Panel is now translated for Norwegian Nynorsk. ([#3135](https://github.com/craftcms/cms/pull/3135))
- Added `craft\elements\db\ElementQuery::anyStatus()`, which can be called when the default `status` and `enabledForSite` filters aren’t desired. ([#3117](https://github.com/craftcms/cms/issues/3117))

### Changed
- The `addTrailingSlashesToUrls` config setting no longer applies to URLs that end with a segment that has a dot (`.`). ([#3123](https://github.com/craftcms/cms/issues/3123))
- Craft now redirects install requests back to the Dashboard if it’s already installed. ([#3143](https://github.com/craftcms/cms/issues/3143))

### Fixed
- Fixed a bug where the Settings → Email → System Messages page would show messages in the current application language rather than the primary site’s language.
- Fixed a bug where system message modals on the Settings → Email → System Messages page would initially show messages in the current application language rather than the primary site’s language, even if the application language wasn’t in use by any sites. ([#3115](https://github.com/craftcms/cms/issues/3115))
- Fixed an error that could occur if `craft\web\View::registerAssetFlashes()` was called on a console request. ([#3124](https://github.com/craftcms/cms/issues/3124))
- Fixed a PHP error that could occur if the PHP’s `set_time_limit()` was added to the php.ini `disable_functions` list.
- Fixed a bug where expanding a disabled element within a structure index view in the Control Panel wouldn’t reveal any descendants. ([#3126](https://github.com/craftcms/cms/issues/3126))
- Fixed a bug thumbnails weren’t loading for element index rows that were revealed after expanding a parent element.
- Fixed an error that occurred if an element’s `getRoute()` method returned a string. ([#3128](https://github.com/craftcms/cms/issues/3128))
- Fixed a bug where the `|without` filter wasn’t working if an object was passed in. ([#3137](https://github.com/craftcms/cms/issues/3137))
- Fixed a bug where users’ Language preference would default to Deutsch if the current application language wasn’t one of the available language options. ([#3142](https://github.com/craftcms/cms/issues/3142))

## 3.0.16.1 - 2018-07-18

### Fixed
- Fixed a bug where the `orderBy` element query param wasn’t being respected when used in conjunction with a `with` param to eager-load elements in a specific order. ([#3109](https://github.com/craftcms/cms/issues/3109))
- Fixed a bug where underscores were getting removed from slugs. ([#3111](https://github.com/craftcms/cms/issues/3111))

## 3.0.16 - 2018-07-17

### Added
- The progress bar on the Asset Indexes utility now shows how many files have been indexed, and how many there are in total. ([#2934](https://github.com/craftcms/cms/issues/2934))
- Added `craft\base\PluginInterface::beforeSaveSettings()`.
- Added `craft\base\PluginInterface::afterSaveSettings()`.
- Added `craft\base\Plugin::EVENT_AFTER_SAVE_SETTINGS`.
- Added `craft\base\Plugin::EVENT_BEFORE_SAVE_SETTINGS`.

### Changed
- Craft no longer relies on ImageMagick or GD to define the image formats that should be considered manipulatable. ([#2408](https://github.com/craftcms/cms/issues/2408))
- Removed the `showBetaUpdates` config setting as it’s no longer being used.
- When uploading a file to an Assets field, Craft will automatically sort the file list to show the latest uploads first. ([#2812](https://github.com/craftcms/cms/issues/2812))
- `dateCreated`, `dateUpdated`, `postDate`, `expiryDate`, `after`, and  `before` element query params can new be set to `DateTime` objects.
- Matrix fields now auto-focus the first text input within newly-created Matrix blocks. ([#3104](https://github.com/craftcms/cms/issues/3104))
- Updated Twig to 2.5.0.
- Updated Garnish to 0.1.26.
- Updated Selectize to 0.12.6.

### Fixed
- Fixed an error that could occur when sending emails to international domains if the Intl extension wasn’t enabled.
- Fixed an exception that was thrown if the `securityKey` config setting was changed and Craft was set to use either the SMTP or Gmail mailer transport type. ([#3083](https://github.com/craftcms/cms/issues/3083))
- Fixed a bug where Asset view was not being refreshed in some cases after using Image Editor. ([#3035](https://github.com/craftcms/cms/issues/3035))
- Fixed a bug where Craft wouldn’t warn before leaving an edit page with unsaved changes, if Live Preview was active. ([#3092](https://github.com/craftcms/cms/issues/3092))
- Fixed a bug where entries, categories, and global sets’ `getCpEditUrl()` methods could omit the site handle on multi-site installs. ([#3089](https://github.com/craftcms/cms/issues/3089))
- Fixed a JavaScript error that occurred when closing Live Preview. ([#3098](https://github.com/craftcms/cms/issues/3098))
- Fixed a bug where Dashboard widgets could be spaced incorrectly if there was only one grid column. ([#3100](https://github.com/craftcms/cms/issues/3100))
- Fixed a bug where modal windows with Field Layout Designers could cause the browser to crash. ([#3096](https://github.com/craftcms/cms/pull/3096))
- Fixed a bug where `craft\services\Fields::getAllGroups()` and `getGroupById()` could return incorrect results. ([#3102](https://github.com/craftcms/cms/issues/3102))

## 3.0.15 - 2018-07-09

### Changed
- It’s now possible to fetch only non-admin users by setting `craft\elements\db\UserQuery::$admin` to `false`.
- `Craft.EntryTypeSwitcher` now triggers a `typeChange` event after switching the entry type. ([#3067](https://github.com/craftcms/cms/pull/3067))
- Reduced the left and right padding in the Control Panel for screens less than 768 pixels wide. ([#3073](https://github.com/craftcms/cms/issues/3073))
- Removed the `useXSendFile` config setting as it’s no longer being used.
- `craft\helpers\StringHelper::toKebabCase()`, `toCamelCase()`, `toPascalCase()`, and `toSnakeCase()` now treat camelCase’d and PascalCale’d strings as multiple words. ([#3090](https://github.com/craftcms/cms/issues/3090))

### Fixed
- Fixed a bug where `craft\i18n\I18N::getPrimarySiteLocale()` and `getPrimarySiteLocaleId()` were returning locale info for the _first_ site, rather than the primary one. ([#3063](https://github.com/craftcms/cms/issues/3063))
- Fixed a bug where element index pages were loading all elements in the view, rather than waiting for the user to scroll to the bottom of the page before loading the next batch. ([#3068](https://github.com/craftcms/cms/issues/3068))
- Fixed a bug where sites listed in the Control Panel weren’t always in the correct sort order. ([#3065](https://github.com/craftcms/cms/issues/3065))
- Fixed an error that occurred when users attempted to create new entries within entry selector modals, for a section they didn’t have permission to publish peer entries in. ([#3069](https://github.com/craftcms/cms/issues/3069))
- Fixed a bug where the “Save as a new asset” button label wasn’t getting translated in the Image Editor. ([#3070](https://github.com/craftcms/cms/pull/3070))
- Fixed a bug where it was impossible to set the filename of assets when uploading them as data strings. ([#2973](https://github.com/craftcms/cms/issues/2973))
- Fixed a bug where the Field Type menu’s options within new Matrix block type settings weren’t getting sorted alphabetically. ([#3072](https://github.com/craftcms/cms/issues/3072))
- Fixed an exception that was thrown when testing email settings if the Template setting was invalid. ([#3074](https://github.com/craftcms/cms/issues/3074))
- Fixed a bug where Dropdown fields’ bottom margin could jump up a bit when an empty option was selected. ([#3075](https://github.com/craftcms/cms/issues/3075))
- Fixed a bug where main content containers in the Control Panel could become too wide in Firefox. ([#3071](https://github.com/craftcms/cms/issues/3071))

## 3.0.14 - 2018-07-03

### Changed
- `craft\events\SiteEvent` now has a `$oldPrimarySiteId` property, which will be set to the previous primary site ID (which may stil be the current site ID, if it didn’t just change).
- `craft\helpers\Search::normalizeKeywords()` now has a `$language` argument, which can be set if the character mappings should be pulled from a different language than the current app language.
- `craft\services\Sites::getEditableSiteIds()` and `getEditableSites()` now return the same things as `getAllSiteIds()` and `getAllSites()` when there’s only one site. ([#3049](https://github.com/craftcms/cms/issues/3049))

### Fixed
- Fixed a bug where user verification links could get mangled when emails were parsed as Markdown, if the verification code contained two or more underscores.
- Fixed a bug where Craft was misinterpreting `X-Forwarded-For` headers as the user’s IP instead of the server’s IP. ([#3036](https://github.com/craftcms/cms/issues/3036))
- Fixed a bug where Craft wasn’t auto-scrolling the content container when dragging items near a window edge. ([#3048](https://github.com/craftcms/cms/issues/3048))
- Fixed a PHP error that occurred when loading a Debug Toolbar panel on a page that contained serialized Checkboxes or Multi-Select field data. ([#3034](https://github.com/craftcms/cms/issues/3034))
- Fixed a bug where elements’ normalized search keywords weren’t always using the correct language-specific character mappings. ([#3046](https://github.com/craftcms/cms/issues/3046))
- Fixed a bug where the `<html lang>` attribute was hard-set to `en-US` rather than the current application language. ([#3053](https://github.com/craftcms/cms/pull/3053))
- Fixed a PHP error that occurred when entering an invalid number into a Number field that was set to have decimal digits. ([#3059](https://github.com/craftcms/cms/issues/3059))

### Security
- Craft no longer shows the installer when it can’t establish a database connection if Dev Mode isn’t enabled.

## 3.0.13.2 - 2018-06-27

### Fixed
- Fixed an error that occurred when deleting users from the Users index page.

## 3.0.13.1 - 2018-06-26

### Fixed
- Fixed a bug where Delete User modals weren’t showing the total number of entries that will be transferred/deleted.

## 3.0.13 - 2018-06-26

### Added
- Craft now includes a summary of the content that will be transferred/deleted in Delete User modals. ([#875](https://github.com/craftcms/cms/issues/875))
- `|date`, `|time`, and `|datetime` filters now support a `locale` argument, for specifying which locale’s formatter should be doing the date/time formatting. ([#3006](https://github.com/craftcms/cms/issues/3006))
- Added `craft\base\ApplicationTrait::getIsInitialized()`.
- Added `craft\base\ClonefixTrait`.
- Added `craft\controllers\AssetsController::actionThumb()`.
- Added `craft\controllers\UsersController::actionUserContentSummary()`.
- Added `craft\controllers\UsersController::EVENT_DEFINE_CONTENT_SUMMARY`.
- Added `craft\helpers\App::backtrace()`.
- Added `craft\queue\jobs\PropagateElements`.
- Added `craft\services\Elements::propagateElement()`.

### Changed
- Editable tables now submit an empty string when they have no rows.
- Reduced the overhead when adding a new site by only resaving existing assets, categories, global sets, and tags once for the newly-created site, rather than for all sites.
- Web-based queue workers now call `craft\helpers\App::maxPowerCaptain()` before running the queue. ([#3011](https://github.com/craftcms/cms/issues/3011))
- The PHP Info utility no longer displays the original values for settings and only the current environment value. ([#2990](https://github.com/craftcms/cms/issues/2990))
- Loosened up most of Craft’s Composer dependency constraints.
- Craft no longer publishes asset thumbnails to the `cpresources/` folder.
- `attributes`, `error`, `errors`, and `scenario` are now reserved field handles. ([#3032](https://github.com/craftcms/cms/issues/3032))
- Improved the look of Control Panel tabs.
- `craft\web\UrlManager::createUrl()`, `createAbsoluteUrl()`, and `getMatchedElement()` now log warnings if they’re called before Craft has been fully initialized. ([#3028](https://github.com/craftcms/cms/issues/3028))

### Deprecated
- Deprecated `craft\controllers\AssetsController::actionGenerateThumb()`.

### Fixed
- Fixed a bug where sidebar meta info on Edit User pages was bleeding over the edge of the page’s content area.
- Fixed a bug where Table fields wouldn’t remember if they had no rows in their Default Values setting. ([#2979](https://github.com/craftcms/cms/issues/2979))
- Fixed a bug where passing `timezone=false` to the `|date`, `|time`, and `|datetime` filters would not preserve the given date’s time zone.
- Fixed a bug where AM/PM strings in formatted dates weren’t respecting the casing specified by the `A`/`a` character in the date format. ([#3007](https://github.com/craftcms/cms/issues/3007))
- Fixed a bug you could get an invalid license warning in cases where web API calls returned a 500 response code.
- Fixed a bug where cloning models and queries would lose any associated behaviors. ([#2857](https://github.com/craftcms/cms/issues/2857))
- Fixed a bug where custom field params were getting forgotten when calling `getNext()` and `getPrev()`, if an element query object was passed in. ([#3019](https://github.com/craftcms/cms/issues/3019))
- Fixed a bug where datepickers were getting scrollbars.
- Fixed a bug where volumes’ field layouts weren’t getting deleted when volumes were deleted. ([#3022](https://github.com/craftcms/cms/pull/3022))
- Fixed a bug where deleting a section or an entry type wouldn’t delete any associated entries that didn’t exist in the primary site. ([#3023](https://github.com/craftcms/cms/issues/3023))
- Fixed a bug where the `svg()` Twig function could convert `id` attributes within the SVG contents to invalid IDs. ([#3025](https://github.com/craftcms/cms/issues/3025))
- Fixed a bug where asset thumbnails wouldn’t load reliably in the Control Panel on load-balanced environments. ([#3026](https://github.com/craftcms/cms/issues/3026))
- Fixed a PHP error that could occur when validating Assets fields if a file was uploaded but no longer exists at the temp location. ([#3033](https://github.com/craftcms/cms/pull/3033))

## 3.0.12 - 2018-06-18

### Added
- Added a `leaves` element query param that limits the selected elements to just the leaves in the structure (elements without children).
- Added `craft\helpers\Db::deleteIfExists()`.
- Added `craft\services\Categories::deleteGroup()`. ([#3000](https://github.com/craftcms/cms/pull/3000))
- Added `craft\services\Tags::deleteTagGroup()`. ([#3000](https://github.com/craftcms/cms/pull/3000))
- Added `craft\services\UserGroups::deleteGroup()`. ([#3000](https://github.com/craftcms/cms/pull/3000))

### Changed
- Improved Control Panel styling. ([#2883](https://github.com/craftcms/cms/issues/2883))

### Removed
- Removed `craft\services\Fields::updateFieldVersionAfterRequest()`.

### Fixed
- Fixed a caching bug where the Fields service could still think a field existed after it had been deleted. ([#2985](https://github.com/craftcms/cms/issues/2985))
- Fixed a bug where Craft would not invalidate the dynamically-generated `craft\behaviors\ContentBehavior` and `craft\behaviors\ElementQueryBehavior` after saving/deleting a custom field, if the request didn’t end normally. ([#2999](https://github.com/craftcms/cms/issues/2999))
- Fixed a PHP error that could occur when saving entries with a URI format that contained certain Twig filters. ([#2995](https://github.com/craftcms/cms/issues/2995))
- Fixed a bug where `{shorthand}` variables in templates rendered by `craft\web\View::renderObjectTemplate()` could end up referencing global variables, if the variable wasn’t a property of the object. ([#3002](https://github.com/craftcms/cms/issues/3002))
- Fixed a bug where the Find and Replace utility wasn’t updating element titles. ([#2996](https://github.com/craftcms/cms/issues/2996))
- Fixed some wonky behavior if one of the custom user profile tabs was called “Account”. ([#2998](https://github.com/craftcms/cms/issues/2998))
- Fixed a bug where dragging a folder on the Assets index page could have unexpected results. ([#2873](https://github.com/craftcms/cms/issues/2873))
- Reduced the likelihood of SQL deadlock errors when saving elements. ([#3003](https://github.com/craftcms/cms/issues/3003))

## 3.0.11 - 2018-06-12

### Changed
- Sort options defined by element types’ `sortOptions()` / `defineSortOptions()` methods can now be specified as sub-arrays with `label`, `orderBy`, and `attribute` keys.
- Entries and categories can now be sorted by their slugs.
- The “Cache remote images?” option in the Asset Indexes utility is now enabled by default. ([#2977](https://github.com/craftcms/cms/issues/2977))

### Fixed
- Fixed a bug where it was not possible to order search results by search score, if the element type didn’t specify any sort options.
- Fixed a bug where clicking on “Date Created” and “Date Updated” column headers on element indexes wouldn’t update the sort order. ([#2975](https://github.com/craftcms/cms/issues/2975))
- Fixed a bug where Edit Entry pages were listing more than the 10 most recent versions. ([#2976](https://github.com/craftcms/cms/issues/2976))
- Fixed a SQL error that occurred when upgrading from Craft 2 to 3 via the terminal. ([#1347](https://github.com/craftcms/cms/issues/1347))
- Fixed the alignment of expand/collapse toggles in asset index sidebars. ([#2981](https://github.com/craftcms/cms/issues/2981))

## 3.0.10.3 - 2018-06-07

### Fixed
- Fixed a bug where the “New Entry” menu on the Entries index page would not contain any options on single-site installs, running MySQL. ([#2961](https://github.com/craftcms/cms/issues/2961))
- Fixed a bug where the `siteName` config setting wasn’t working as expected when set to an array. ([#2968](https://github.com/craftcms/cms/issues/2968))

## 3.0.10.2 - 2018-06-07

### Changed
- Improved the output of `craft\helpers\DateTimeHelper::humanDurationFromInterval()`.
- Updated Garnish to 0.1.24.

### Fixed
- Fixed JavaScript errors that could occur in the Control Panel on pages with Ajax requests. ([#2966](https://github.com/craftcms/cms/issues/2966))
- Fixed a bug where the “New Entry” menu on the Entries index page would not contain any options on single-site installs. ([#2961](https://github.com/craftcms/cms/issues/2961))
- Fixed a bug where JavaScript files registered with `craft\web\View::registerJsFile()` would be ignored if the `depends` option was set. ([#2965](https://github.com/craftcms/cms/issues/2965))

## 3.0.10.1 - 2018-06-06

### Fixed
- Fixed a bug where Craft wasn’t converting empty strings to `null` when saving data to non-textual columns.
- Fixed a bug where Craft would show a Database Connection Error on Install requests, if it couldn’t connect to the database.
- Fixed a bug where Craft wasn’t keeping track of element queries that were executed within `{% cache %}` tags. ([#2959](https://github.com/craftcms/cms/issues/2959))

## 3.0.10 - 2018-06-05

### Added
- Added support for a `CRAFT_LICENSE_KEY` PHP constant, which can be set to the project’s license key, taking precedence over the `license.key` file.
- Added `craft\helpers\Stringy::getLangSpecificCharsArray()`.
- Added `craft\web\View::setRegisteredAssetBundles()`.
- Added `craft\web\View::setRegisteredJsFiles()`.

### Changed
- Generated site URLs now always include full host info, even if the base site URL is root/protocol-relative. ([#2919](https://github.com/craftcms/cms/issues/2919))
- Variables passed into `craft\web\View::renderObjectTemplate()` can now be referenced using the shorthand syntax (e.g. `{foo}`).
- `craft\helpers\StringHelper::asciiCharMap()` now has `$flat` and `$language` arguments.
- Craft no longer saves new versions of entries when absolutely nothing changed about them in the save request. ([#2923](https://github.com/craftcms/cms/issues/2923))
- Craft no longer enforces plugins’ `minVersionRequired` settings if the currently-installed version begins with `
- 
- dev-`.
- Improved the performance of element queries when a lot of values were passed into a param, such as `id`, by using `IN()` and `NOT IN()` conditions when possible. ([#2937](https://github.com/craftcms/cms/pull/2937))
- The Asset Indexes utility no longer skips files with leading underscores. ([#2943](https://github.com/craftcms/cms/issues/2943))
- Updated Garnish to 0.1.23.

### Deprecated
- Deprecated the `customAsciiCharMappings` config setting. (Any corrections to ASCII char mappings should be submitted to [Stringy](https://github.com/danielstjules/Stringy).)

### Fixed
- Fixed a PHP error that could occur when `craft\fields\Number::normalizeValue()` was called without passing an `$element` argument. ([#2913](https://github.com/craftcms/cms/issues/2913))
- Fixed a bug where it was not possible to fetch Matrix blocks with the `relatedTo` param if a specific custom field was specified.
- Fixed a bug where `craft\helpers\UrlHelper::url()` and `siteUrl()` were not respecting the `$scheme` argument for site URLs.
- Fixed a bug where `{id}` tags within element URI formats weren’t getting parsed correctly on first save. ([#2922](https://github.com/craftcms/cms/issues/2922))
- Fixed a bug where `craft\helpers\MigrationHelper::dropAllForeignKeysToTable()` wasn’t working correctly. ([#2897](https://github.com/craftcms/cms/issues/2897))
- Fixed a “Craft is not defined” JavaScript error that could occur on the Forgot Password page in the Control Panel and Dev Toolbar requests.
- Fixed a bug where rotating the screen on iOS would change how the page was zoomed.
- Fixed a bug where `craft\helpers\StringHelper::toAscii()` and the `Craft.asciiString()` JS method weren’t using language-specific character replacements, or any custom replacements defined by the `customAsciiCharMappings` config setting.
- Fixed a bug where the number `0` would not save in a Plain Text field.
- Fixed a bug where Craft could pick the wrong current site if the primary site had a root-relative or protocol-relative URL, and another site didn’t, but was otherwise an equal match.
- Fixed a bug where Control Panel Ajax requests could cause some asset bundles and JavaScript files to be double-registered in the browser.
- Fixed a bug where the “New entry” menu on the Entries index page was including sections that weren’t available in the selected site, and they weren’t linking to Edit Entry pages for the selected site. ([#2925](https://github.com/craftcms/cms/issues/2925))
- Fixed a bug where the `|date`, `|time`, and `|datetime` filters weren’t respecting their `$timezone` arguments. ([#2926](https://github.com/craftcms/cms/issues/2926))
- Fixed a bug where element queries weren’t respecting the `asArray` param when calling `one()`. ([#2940](https://github.com/craftcms/cms/issues/2940))
- Fixed a bug where the Asset Indexes utility wouldn’t work as expected if all of a volume’s assets had been deleted from the file system. ([#2955](https://github.com/craftcms/cms/issues/2955))
- Fixed a SQL error that could occur when a `{% cache %}` tag had no body. ([#2953](https://github.com/craftcms/cms/issues/2953))

## 3.0.9 - 2018-05-22

### Added
- Added a default plugin icon to plugins without an icon in the Plugin Store.
- Added `craft\helpers\ArrayHelper::without()` and `withoutValue()`.
- Added `craft\base\FieldInterface::modifyElementIndexQuery()`.
- Added `craft\elements\db\ElementQueryInterface::andWith()`.

### Changed
- Fixed a bug where Craft was checking the file system when determining if an asset was a GIF, when it should have just been checking the file extension.
- `craft\base\Plugin` now sets the default `$controllerNamespace` value to the plugin class’ namespace + `\controllers` or `\console\controllers`, depending on whether it’s a web or console request.
- Improved the contrast of success and error notices in the Control Panel to meet WCAG AA requirements. ([#2885](https://github.com/craftcms/cms/issues/2885))
- `fieldValue` is now a protected field handle. ([#2893](https://github.com/craftcms/cms/issues/2893))
- Craft will no longer discard any preloaded elements when setting the `with` param on an element query, fixing a bug where disabled Matrix blocks could show up in Live Preview if any nested fields were getting eager-loaded. ([#1576](https://github.com/craftcms/cms/issues/1576))
- Improved memory usage when using the `{% cache %}` tag. ([#2903](https://github.com/craftcms/cms/issues/2903))

### Fixed
- Fixed a bug where the Plugin Store was listing featured plugins (e.g. “Recently Added”) in alphabetical order rather than the API-defined order. ([pixelandtonic/craftnet#83](https://github.com/pixelandtonic/craftnet/issues/83))
- Fixed a SQL error that occurred when programmatically saving a field layout, if the field’s `required` property wasn’t set.
- Fixed a JavaScript error that could occur when multiple Assets fields were present on the same page.
- Fixed an error that could occur when running the `setup` command on some environments.
- Fixed a PHP error that could occur when calling `craft\elements\db\ElementQuery::addOrderBy()` if `$columns` normalized to an empty array. ([#2896](https://github.com/craftcms/cms/issues/2896))
- Fixed a bug where it wasn’t possible to access custom field values on Matrix blocks via `matrixblock` reference tags.
- Fixed a bug where relational fields with only disabled elements selected would get empty table cells on element indexes. ([#2910](https://github.com/craftcms/cms/issues/2910))

## 3.0.8 - 2018-05-15

### Added
- Number fields now have a “Default Value” setting. ([#927](https://github.com/craftcms/cms/issues/927))
- Added the `preserveCmykColorspace` config setting, which can be set to `true` to prevent images’ color spaces from getting converted to sRGB on environments running ImageMagick.

### Changed
- Error text is now orange instead of red. ([#2885](https://github.com/craftcms/cms/issues/2885))
- Detail panes now have a lighter, more saturated background color.

### Fixed
- Fixed a bug where Craft’s default MySQL backup command would not respect the `unixSocket` database config setting. ([#2794](https://github.com/craftcms/cms/issues/2794))
- Fixed a bug where some SVG files were not recognized as SVG files.
- Fixed a bug where Table fields could add the wrong number of default rows if the Min Rows setting was set, and the Default Values setting had something other than one row. ([#2864](https://github.com/craftcms/cms/issues/2864))
- Fixed an error that could occur when parsing asset reference tags. ([craftcms/redactor#47](https://github.com/craftcms/redactor/issues/47))
- Fixed a bug where “Try” and “Buy” buttons in the Plugin Store were visible when the `allowUpdates` config setting was disabled. ([#2781](https://github.com/craftcms/cms/issues/2781))
- Fixed a bug where Number fields would forget their Min/Max Value settings if they were set to 0.
- Fixed a bug where entry versions could be displayed in the wrong order if multiple versions had the same creation date. ([#2889](https://github.com/craftcms/cms/issues/2889))
- Fixed an error that occurred when installing Craft on a domain with an active user session.
- Fixed a bug where email verification links weren’t working for publicly-registered users if the registration form contained a Password field and the default user group granted permission to access the Control Panel.

### Security
- Login errors for locked users now factor in whether the `preventUserEnumeration` config setting is enabled.

## 3.0.7 - 2018-05-10

### Added
- Added the `transformGifs` config setting, which can be set to `false` to prevent GIFs from getting transformed or cleansed. ([#2845](https://github.com/craftcms/cms/issues/2845))
- Added `craft\helpers\FileHelper::isGif()`.

### Changed
- Craft no longer logs warnings about missing translation files when Dev Mode isn’t enabled. ([#1531](https://github.com/craftcms/cms/issues/1531))
- Added `craft\services\Deprecator::$logTarget`. ([#2870](https://github.com/craftcms/cms/issues/2870))
- `craft\services\Deprecator::log()` no longer returns anything.

### Fixed
- Fixed a bug where it was impossible to upload new assets to Assets fields using base64-encoded strings. ([#2855](https://github.com/craftcms/cms/issues/2855))
- Fixed a bug where Assets fields would ignore all submitted asset IDs if any new assets were uploaded as well.
- Fixed a bug where SVG files that were using single quotes instead of double quotes would not be recognized as SVGs.
- Fixed a bug where translated versions of the “It looks like someone is currently performing a system update.” message contained an HTML-encoded `<br/>` tag.
- Fixed a bug where changing an entry’s type could skip adding the new entry type’s tabs, if the previous entry type didn’t have any tabs. ([#2859](https://github.com/craftcms/cms/issues/2859))
- Fixed warnings about missing SVG files that were logged by Control Panel requests.
- Fixed a bug where the `|date` filter would ignore date formatting characters that don’t have ICU counterparts. ([#2867](https://github.com/craftcms/cms/issues/2867))
- Fixed a bug where the global `currentUser` Twig variable could be set to `null` and global sets and could be missing some custom field values when a user was logged-in, if a plugin was loading Twig during or immediately after plugin instantiation. ([#2866](https://github.com/craftcms/cms/issues/2866))

## 3.0.6 - 2018-05-08

### Added
- Error messages about missing plugin-supplied field and volume types now show an Install button when possible.
- Added `craft\base\MissingComponentTrait::getPlaceholderHtml()`.
- Added `craft\db\Migration::EVENT_AFTER_UP` and `EVENT_AFTER_DOWN` events.
- Added `craft\elements\Asset::getContents()`.

### Changed
- Edit User pages will now warn editors when leaving the page with unsaved changes. ([#2832](https://github.com/craftcms/cms/issues/2832))
- Modules are once again loaded before plugins, so they have a chance to register Twig initialization events before a plugin initializes Twig. ([#2831](https://github.com/craftcms/cms/issues/2831))
- `craft\helpers\FileHelper::isSvg()` now returns `true` for files with an `image/svg` MIME type (missing the `+xml`). ([#2837](https://github.com/craftcms/cms/pull/2837))
- The `svg()` Twig function now accepts assets to be passed directly into it. ([#2838](https://github.com/craftcms/cms/pull/2838))
- The “Save and add another” save menu option on Edit Entry and Edit Categories pages now maintain the currently-selected site. ([#2844](https://github.com/craftcms/cms/issues/2844))
- PHP date patterns that are *only* a month name or week day name character will now format the date using the stand-alone month/week day name value. (For example, `'F'` will format a date as “Maggio” instead of “maggio”.)
- Servers without the Intl extension will now use location-agnostic locale data as a fallback if locale data for the specific locale isn’t available.
- The `|date` Twig filter always goes through `craft\i18n\Formatter::asDate()` now, unless formatting a `DateInterval` object.
- The Settings → Plugins page now shows “Buy now” buttons for any commercial plugins that don’t have a license key yet.

### Deprecated
- Deprecated `craft\helpers\DateTimeHelper::translateDate()`. `craft\i18n\Formatter::asDate()` should be used instead.

### Removed
- Removed the `translate` argument from the `|date`, `|time`, and `|datetime` Twig filters; the resulting formatted dates will always be translated now. (Use `myDate.format()` to avoid translations.)

### Fixed
- Fixed an error that could occur in the Plugin Store.
- Fixed a bug where `myDate|date('F')` was returning the short “May” translation rather than the full-length one. ([#2848](https://github.com/craftcms/cms/issues/2848))

## 3.0.5 - 2018-05-01

### Changed
- Fields’ translation icons now reveal the chosen Translation Method in their tooltip. ([#2808](https://github.com/craftcms/cms/issues/2808))
- Improved the error messages displayed when an Assets field has an invalid Upload Location setting. ([#2803](https://github.com/craftcms/cms/issues/2803))
- Craft now logs errors that occur when saving and replacing assets. ([#2814](https://github.com/craftcms/cms/issues/2814))
- Single sections’ entry types’ handles are now updated to match their section’s handle whenever the section is saved. ([#2824](https://github.com/craftcms/cms/issues/2824))
- The Control Panel background color was lightened up a bit.

### Fixed
- Fixed an error that would occur on servers without the Phar PHP extension enabled.
- Fixed an error that could occur if a Matrix block was deleted by a queue job. ([#2813](https://github.com/craftcms/cms/issues/2813))
- Fixed a bug where Twig could be configured to output times in UTC rather than the system timezone, if a bootstrapped module was loading Twig. ([#2761](https://github.com/craftcms/cms/issues/2761))
- Fixed a SQL error that could occur when upgrading from Craft 2 to Craft 3 with an active user session.
- Fixed various SQL errors that could occur when upgrading from Craft 2 to Craft 3, if there were any lingering Craft 3 database tables from a previous upgrade attempt.
- Fixed a bug where the Clear Caches tool was deleting the `.gitignore` file inside `web/cpresources/`. ([#2823](https://github.com/craftcms/cms/issues/2823))
- Fixed the vertical positioning of checkboxes in the Control Panel. ([#2825](https://github.com/craftcms/cms/issues/2825))
- Fixed a JavaScript error that could occur if an element type’s class name contained `\u`. ([#2826](https://github.com/craftcms/cms/issues/2826))

## 3.0.4 - 2018-04-24

### Added
- Added the `craft.globalSets()` template function. ([#2790](https://github.com/craftcms/cms/issues/2790))
- Added the `hasDescendants` element query param. ([#2786](https://github.com/craftcms/cms/issues/2786))
- Added `craft\elements\User::hasDashboard`.

### Changed
- Sections and category groups now ignore posted Template settings for sites that don’t have URI Formats.
- Control Panel resources are once again eager-published. ([#2763](https://github.com/craftcms/cms/issues/2763))
- `entries/save-entries` and `categories/save-category` actions now include the `slug` for responses that accept JSON. ([#2792](https://github.com/craftcms/cms/issues/2792))
- Most `craft\services\Path` methods now have a `$create` argument, which can be set to `false` to prevent the directory from being created if it doesn’t exist yet.
- Craft no longer creates directories when it just needed to clear it. ([#2771](https://github.com/craftcms/cms/issues/2771))
- `craft\services\Config::setDotEnvVar()` now sets the environment variable for the current request, in addition to updating the `.env` file.
- Removed `craft\controllers\AssetsController::actionDownloadTempAsset()`.
- User now must be logged in to use the Asset Preview File functionality.

### Fixed
- Fixed a bug where users would regain all default Dashboard widgets if all widgets were removed. ([#2769](https://github.com/craftcms/cms/issues/2769))
- Fixed a bug where you would get a “not a valid language” error message when creating a new site using certain languages.
- Fixed a bug where database connection settings that were set by the `setup` command weren’t always taking effect in time for the CLI installer. ([#2774](https://github.com/craftcms/cms/issues/2774))
- Fixed a bug where empty Plain Text fields were getting empty string values rather than `null`.
- Fixed a bug where elements within relational fields could have two thumbnails. ([#2785](https://github.com/craftcms/cms/issues/2785))
- Fixed a bug where it was not possible to pass a `--table-prefix` argument to the `setup/db-creds` command. ([#2791](https://github.com/craftcms/cms/pull/2791))
- Fixed an error that occurred for users without permission to perform updates, if available update info wasn’t cached.
- Fixed an error that occurred when `craft\elements\Asset::sources()` was called in a console request. ([#2798](https://github.com/craftcms/cms/issues/2798))
- Fixed JavaScript errors that could occur on the front-end after deleting Matrix blocks. ([#2799](https://github.com/craftcms/cms/pull/2799))

## 3.0.3.1 - 2018-04-18

### Fixed
- Fixed an error that occurred when editing an entry if any of the entry’s revisions were created with an entry type that no longer exists.
- Fixed an error that could occur when saving an asset. ([#2764](https://github.com/craftcms/cms/issues/2764))
- Fixed a bug where Craft assumed an asset was missing if there was an error when indexing it. ([#2763](https://github.com/craftcms/cms/issues/2763))

## 3.0.3 - 2018-04-17

### Added
- Added `craft\elements\Entry::updateTitle()`.
- Added `Yii::alias()`.

### Changed
- New sites’ Base URLs now default to `@web/`.
- Textual custom fields now ensure that they don’t contain 4+ byte characters. ([#2725](https://github.com/craftcms/cms/issues/2725))
- It is no longer expected that all of the `defaultSearchTermOptions` config setting options will be set if any of the default option values need to be overridden. ([#2737](https://github.com/craftcms/cms/issues/2737))
- Control Panel panes now have at least 48 pixels of bottom padding. ([#2744](https://github.com/craftcms/cms/issues/2744))
- Craft now intercepts 404-ing resource requests, and publishes the resources on the fly.
- The Clear Caches utility now has a “Control Panel resources” option.
- The Clear Caches utility now sorts the cache options alphabetically.
- When enabling new sites for a section, the new sites’ content is now based on the primary site’s content, if the section was and still is enabled for the primary site. ([#2748](https://github.com/craftcms/cms/issues/2748))
- Improved the responsiveness of element indexes.
- `Craft.BaseElementIndexView` now has a `loadMoreElementsAction` setting. ([#2762](https://github.com/craftcms/cms/pull/2762))

### Fixed
- Fixed a bug where the Clear Caches utility was not deleting template caches. ([#2720](https://github.com/craftcms/cms/issues/2720))
- Fixed a bug where the Plugin Store was not displaying payment errors on checkout.
- Fixed a bug where Control Panel-defined routes that contained special regular expression characters weren’t working. ([#2721](https://github.com/craftcms/cms/issues/2721))
- Fixed a bug where it was not possible to save system messages in some cases.
- Fixed a bug where static translations within dynamic entry title formats were getting translated using the current site’s language, rather than the entry’s language. ([#2722](https://github.com/craftcms/cms/issues/2722))
- Fixed a bug where deprecation errors for some date formatting methods were not escaping backslashes.
- Fixed a bug where plugins’ “Last update” timestamps in the Plugin Store weren’t getting formatted correctly in Safari. ([#2733](https://github.com/craftcms/cms/issues/2733))
- Fixed references to a nonexistent `Craft.eot` file in the Control Panel CSS. ([#2740](https://github.com/craftcms/cms/issues/2740))
- Fixed a bug where the default PostgreSQL database restore command wasn’t setting the `PGPASSWORD` environment variable. ([#2741](https://github.com/craftcms/cms/pull/2741))
- Fixed an error that could occur if the system time zone was not supported by the ICU library, on environments with the Intl extension loaded.
- Fixed a bug where several administrative fields had translatable icons. ([#2742](https://github.com/craftcms/cms/issues/2742))
- Fixed a bug where `craft\controllers\PluginStoreController::actionSavePluginLicenseKeys()` was trying to set a plugin license key for plugins which were not installed.

### Security
- Fixed a bug assets were not getting cleansed on upload. ([#2709](https://github.com/craftcms/cms/issues/2709))

## 3.0.2 - 2018-04-10

### Added
- Added the `EVENT_BEFORE_DELETE_CACHES` and `EVENT_AFTER_DELETE_CACHES` events to `craft\services\TemplateCaches`.
- Added `craft\events\DeleteTemplateCachesEvent`.

### Changed
- Craft now deletes all compiled templates whenever Craft or a plugin is updated. ([#2686](https://github.com/craftcms/cms/issues/2686))
- The Plugin Store now displays commercial plugins’ renewal prices. ([#2690](https://github.com/craftcms/cms/issues/2690))
- The Plugin Store no longer shows the “Upgrade Craft CMS” link if Craft is already running (and licensed to run) the Pro edition. ([#2713](https://github.com/craftcms/cms/issues/2713))
- Matrix fields now set `$propagating` to `true` when saving Matrix blocks, if the owner element is propagating.
- `craft\helpers\ArrayHelper::toArray()` no longer throws a deprecation error when a string without commas is passed to it. ([#2711](https://github.com/craftcms/cms/issues/2711))
- Editable tables now support an `html` column type, which will output cell values directly without encoding HTML entities. ([#2716](https://github.com/craftcms/cms/pull/2716))
- `Craft.EditableTable` instances are now accessible via `.data('editable-table')` on their `<table>` element. ([#2694](https://github.com/craftcms/cms/issues/2694))
- Updated Composer to 1.6.3. ([#2707](https://github.com/craftcms/cms/issues/2707))
- Updated Garnish to 0.1.22. ([#2689](https://github.com/craftcms/cms/issues/2689))

### Fixed
- Fixed an error that could occur in the Control Panel if any plugins with licensing issues were installed. ([#2691](https://github.com/craftcms/cms/pull/2691))
- Fixed a bug on the Plugin Store’s Payment screen where the “Use a new credit card” radio option would not get selected automatically even if it was the only one available.
- Fixed a bug where `craft\web\assets\vue\VueAsset` didn’t respect the `useCompressedJs` config setting.
- Fixed an error that occurred when saving a Single entry over Ajax. ([#2687](https://github.com/craftcms/cms/issues/2687))
- Fixed an error that could occur when disabling a site on a Single section. ([#2695](https://github.com/craftcms/cms/issues/2695))
- Fixed an error that could occur on requests without a content type on the response. ([#2704](https://github.com/craftcms/cms/issues/2704))
- Fixed a bug where the `includeSubfolders` asset query param wasn’t including results in the parent folder. ([#2706](https://github.com/craftcms/cms/issues/2706))
- Fixed an error that could occur when querying for users eager-loaded with their photos, if any of the resulting users didn’t have a photo. ([#2708](https://github.com/craftcms/cms/issues/2708))
- Fixed a bug where relational fields within Matrix fields wouldn’t save relations to elements that didn’t exist on all of the sites the owner element existed on. ([#2683](https://github.com/craftcms/cms/issues/2683))
- Fixed a bug where relational fields were ignoring disabled related elements in various functions, including required field validation and value serialization.
- Fixed an error that would occur if a new custom field was created and added to an element’s field layout, and its value was accessed, all in the same request. ([#2705](https://github.com/craftcms/cms/issues/2705))
- Fixed a bug where the `id` param was ignored when used on an eager-loaded elements’ criteria. ([#2717](https://github.com/craftcms/cms/issues/2717))
- Fixed a bug where the default restore command for MySQL wouldn’t actually restore the database. ([#2714](https://github.com/craftcms/cms/issues/2714))

## 3.0.1 - 2018-04-04

### Deprecated
- Brought back and deprecated the `Craft::Personal` and `Craft::Client` constants.

### Fixed
- Fixed a bug where elements’ `getNext()` and `getPrev()` methods were modifying the element query passed into them. ([#2160](https://github.com/craftcms/cms/issues/2160))
- Fixed a bug where Table fields could be pre-populated with one too many rows. ([#2680](https://github.com/craftcms/cms/pull/2680))

### Security
- Craft no longer sends exception messages to error templates, unless the exception is an instance of `yii\base\UserException`.

## 3.0.0.2 - 2018-04-04

### Fixed
- Fixed a bug where Craft Pro installs were getting identified as Craft Solo in the Control Panel.

## 3.0.0 - 2018-04-04

### Added
- The codebase has been completely rewritten and refactored to improve performance, maintainability, and extensibility.
- Craft can now be [installed](https://docs.craftcms.com/v3/installation.html) via Composer in addition to a zip file. ([#895](https://github.com/craftcms/cms/issues/895))
- Craft’s setup wizard is now available as a CLI tool in addition to the web-based one.
- [Plugins](https://docs.craftcms.com/v3/plugin-intro.html) are now loaded as Composer dependencies, and implemented as extensions of [Yii modules](http://www.yiiframework.com/doc-2.0/guide-structure-modules.html).
- Added [multi-site](https://docs.craftcms.com/v3/sites.html) support.
- Added the Plugin Store, where plugins can be discovered, trialled, and purchased. ([#808](https://github.com/craftcms/cms/issues/808))
- Plugins can now be updated and removed from within the Control Panel.
- Asset sources are now called “volumes”, and plugins can supply their own volume types.
- Added the Image Editor, which can be used to rotate, crop, and flip images, as well as set focal points on them.
- Added asset previews, which can be triggered via a “Preview file” action on the Assets index, or with a `shift` + `spacebar` keyboard shortcut throughout the Control Panel.
- Asset editor HUDs now show image previews. ([#837](https://github.com/craftcms/cms/issues/837))
- Added the “Utilities” section to the Control Panel, replacing the Tools area of the Settings page.
- Added the Debug Toolbar, powered by the [Debug Extension for Yii 2](http://www.yiiframework.com/doc-2.0/guide-tool-debugger.html).
- Added support for [Content Migrations](https://docs.craftcms.com/v3/content-migrations.html).
- Added support for PostgreSQL.

### Changed
- The Control Panel has been redesigned for better usability, readability and responsiveness.
- Renamed all “URL Format” things to “URI Format”, in the Control Panel UI and in the code.
- Added the “Propagate entries across all enabled sites?” section setting. If disabled, entries will only be associated with the site they were created on. ([#2330](https://github.com/craftcms/cms/issues/2330))
- Structure sections and category groups no longer have Nested URL Format settings. (It’s still possible to achieve the same result with a single URI Format setting.)
- When an entry type is updated, Craft now re-saves all entries of that type.
- When a category is deleted, its nested categories are no longer deleted with it.
- Craft no longer re-saves *all* localizable elements after a new site is created; entries and Matrix blocks are skipped, and plugins that supply custom element types must now re-save their elements manually as well.
- The “New entry” and “New category” buttons on Entries and Categories index pages now load the Edit page for the currently-selected site. ([#2236](https://github.com/craftcms/cms/issues/2236))
- Elements now validate that custom field values will fit within their database columns, for fields with textual or numeric column types.
- User photos are now assets. ([#933](https://github.com/craftcms/cms/issues/933))
- Assets now have a “Link” table attribute option.
- Volumes’ “Base URL” settings can now begin with `@web`, which is an alias for the root URL that Craft is running from.
- Local volumes’ “File System Path” settings can now begin with `@webroot`, which is an alias for the path to the directory that `index.php` lives in.
- Global Sets’ field layouts can now have custom tabs.
- Color inputs can now be left blank.
- Color values within Table fields are now represented by `craft\fields\data\ColorData` objects.
- Element titles now get a validation error if they contain any 4+ byte characters (like emoji), on servers running MySQL. ([#2513](https://github.com/craftcms/cms/issues/2513))
- Lightswitch fields that don’t have a value yet will now be assigned the default field value, even for existing elements. ([#2404](https://github.com/craftcms/cms/issues/2404))
- The system installer now sets the initial admin account’s preferred language to the site language selected in the installation wizard. ([#2480](https://github.com/craftcms/cms/issues/2480))
- Table fields now have “Min Rows”, “Max Rows”, and “Add Row Label” settings. ([#2372](https://github.com/craftcms/cms/issues/2372))
- Table fields now have “Date”, “Time”, “Lightswitch”, and “Color” column type options.
- Color fields now return a `craft\fields\data\ColorData` object, with `hex`, `rgb`, `red`, `green`, `blue`, `r`, `g`, `b`, and `luma` properties.
- Matrix fields now have “Manage blocks on a per-site basis”, “Min Blocks”, and “Max Blocks” settings.
- Matrix fields with only one block type, and equal values for the Min Blocks and Max Blocks settings, now hide the UI for adding and deleting blocks.
- Matrix fields with only one block type will now auto-create the minimum number of blocks required by the field, per the Min Blocks setting, for new elements. ([#850](https://github.com/craftcms/cms/issues/850))
- The `migrate/up` console command will now update the appropriate schema version in the database after successfully completing all migrations. ([#1907](https://github.com/craftcms/cms/issues/1907))
- Users can now set their preferred language to any supported application language. ([#847](https://github.com/craftcms/cms/issues/847))
- Users are no longer logged out when verifying a new email address on their own account. ([#1421](https://github.com/craftcms/cms/issues/1421))
- Users no longer get an exception or error message if they click on an invalid/expired email verification link and are already logged in. Instead they’ll be redirected to wherever they would normally be taken immediately after logging in. ([#1422](https://github.com/craftcms/cms/issues/1422))
- If anything prevents a user from being deleted, any changes that were made in preparation for deleting the user are now rolled back.
- Added `webp` as a web-safe image format.
- Craft now checks if the current installation can manipulate an image instead of checking against a predefined list. ([#1648](https://github.com/craftcms/cms/issues/1648), [#1545](https://github.com/craftcms/cms/issues/1545))
- The `getCsrfInput()` global function has been renamed to `csrfInput()`. (getCsrfInput() still works but produces a deprecation error.)
- The `{% cache %}` tag no longer includes the query string when storing the cache URL.
- Added the `|timestamp` Twig filter, for formatting a date as a user-friendly timestamp.
- Added the `|datetime` Twig filter, for formatting a date with a localized date+time format.
- Added the `|time` Twig filter, for formatting a date with a localized time format.
- Added the `|multisort` Twig filter, which duplicates an array and sorts it with [craft\helpers\ArrayHelper::multisort()](http://www.yiiframework.com/doc-2.0/yii-helpers-basearrayhelper.html#multisort()-detail).
- Added the `|atom` and `|rss` Twig filters, for formatting dates in Atom and RSS date formats, respectively.
- Added the `|column` Twig filter, for capturing the key/property values of a series of arrays/objects.
- Added the `|index` Twig filter, for indexing an array of arrays/objects by one of their keys/values.
- Added the `|filterByValue` Twig filter.
- Added the `|duration` Twig filter, which converts a `DateInterval` object into a human-readable duration.
- The `t` filter now always defaults to translating the given string using the `site` category unless it is otherwise specified (e.g. `myString|t('pluginhandle')`).
- The `|date` filter can be passed `'short'`, `'medium'`, `'long'`, and `'full'`, which will format the date with a localized date format.
- It is now possibly to customize the SQL of [element queries](https://docs.craftcms.com/v3/element-queries.html), and there are more choices on how the data should be returned.
- Element queries are no longer limited to 100 results by default.
- The “Failed” message in the queue HUD in the Control Panel now shows the full error message as alt text. ([#855](https://github.com/craftcms/cms/issues/855))
- Added the `convertFilenamesToAscii` config setting.
- Added the `preserveExifData` config setting, `false` by default and requires Imagick. ([#2034](https://github.com/craftcms/cms/issues/2034))
- Added the `aliases` config setting, providing an easy way to define custom [aliases](http://www.yiiframework.com/doc-2.0/guide-concept-aliases.html).
- Removed support for automatically determining the values for the `omitScriptNameInUrls` and `usePathInfo` config settings.
- It’s now possible to override Craft’s application config via `config/app.php`.
- It’s now possible to override volume settings via `config/volumes.php`.
- It’s now possible to override all plugins’ settings via `config/<plugin-handle>.php`.
- Renamed the `runTasksAutomatically` config setting to `runQueueAutomatically`.
- The `translationDebugOutput` config setting will now wrap strings with `@` characters if the category is `app`, `$` if the category is `site`, and `%` for anything else.
- All user-defined strings in the Control Panel (e.g. section names) are now translated using the `site` category, to prevent translation conflicts with Craft’s own Control Panel translations.
- Routes can now be stored on a per-site basis, rather than per-locale.
- Web requests are now logged to `storage/logs/web.log`.
- Web requests that result in 404 errors are now logged to `storage/logs/web-404s.log`.
- Console requests are now logged to `storage/logs/console.log`.
- Queue requests are now logged to `storage/logs/queue.log`.
- Craft 3 now requires PHP 7.0.0 or later.
- Craft 3 now requires MySQL 5.5+ or PostgreSQL 9.5+.
- Craft now takes advantage of the [PHP Intl extension](http://php.net/manual/en/book.intl.php) when available.
- Craft now uses Stringy for better string processing support.
- Craft now uses Flysystem for better asset volume support.
- Craft now uses Swiftmailer for better email sending support.
- Craft now uses the [Yii 2 Queue Extension](https://github.com/yiisoft/yii2-queue) for managing background tasks.
- Craft now uses the Zend Feed library for better RSS and Atom processing support.
- Updated Yii to 2.0.15.1.
- Updated Twig to 2.4.
- Updated Guzzle to 6.3.

### Deprecated
- Many things have been deprecated. See [Changes in Craft 3](https://docs.craftcms.com/v3/changes-in-craft-3.html) for a complete list.

### Fixed
- Fixed a bug where a PHP session would be started on every template rendering request whether it was needed or not. ([#1765](https://github.com/craftcms/cms/issues/1765))

### Security
- Craft uses OpenSSL for encryption rather than mcrypt, which is far more secure and well-maintained.<|MERGE_RESOLUTION|>--- conflicted
+++ resolved
@@ -1,11 +1,10 @@
 # Release Notes for Craft CMS 3.x
 
 ## Unreleased
-<<<<<<< HEAD
+
 ### Added
 - Added the ability to specify whether to reset project config before individual tests are run. ([#5072](https://github.com/craftcms/cms/pull/5072))
 - Added `craft\test\Craft::resetProjectConfig()`
-=======
 
 ### Fixed
 - Fixed a bug where mime type was not being set correctly when uploading files. ([#5052](https://github.com/craftcms/cms/issues/5052))
@@ -20,7 +19,6 @@
 ### Fixed
 - Fixed a bug where updating a draft might delete content on other sites in a multisite setup on certain PHP versions. ([#5048](https://github.com/craftcms/cms/issues/5048))
 - Fixed an error that occurred when running console commands before Craft was installed. ([#5083](https://github.com/craftcms/cms/issues/5083))
->>>>>>> b7925873
 
 ## 3.3.8 - 2019-10-09
 
