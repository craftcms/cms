--- conflicted
+++ resolved
@@ -1,6 +1,5 @@
 # Release Notes for Craft CMS 3.x
 
-<<<<<<< HEAD
 ## Unreleased
 
 ### Changed
@@ -308,12 +307,11 @@
 ### Fixed
 - Fixed a bug where `craft\helpers\UrlHelper` methods could add duplicate query params on generated URLs.
 - Fixed a bug where Matrix blocks weren’t getting duplicated for other sites when creating a new element. ([#4449](https://github.com/craftcms/cms/issues/4449))
-=======
+
 ## 3.1.34.2 - 2019-07-23
 
 ### Fixed
 - Fixed a bug where the `project-config/rebuild` command was discarding email and user settings.
->>>>>>> 7bc624c3
 
 ## 3.1.34.1 - 2019-07-22
 
