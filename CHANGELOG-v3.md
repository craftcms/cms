--- conflicted
+++ resolved
@@ -1,6 +1,5 @@
 # Release Notes for Craft CMS 3.x
 
-<<<<<<< HEAD
 ## Unreleased (3.2)
 
 ### Added
@@ -313,7 +312,7 @@
 
 ### Deprecated
 - Deprecated `craft\helpers\ArrayHelper::filterByValue()`. Use `where()` instead.
-=======
+
 ## 3.1.31 - 2019-06-18
 
 ### Added
@@ -335,7 +334,6 @@
 
 ### Security
 - Fixed an XSS vulnerability.
->>>>>>> 2c2447ca
 
 ## 3.1.30 - 2019-06-11
 
