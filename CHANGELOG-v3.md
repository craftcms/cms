--- conflicted
+++ resolved
@@ -13,11 +13,8 @@
 - Fixed a bug where `craft\helpers\DateTimeHelper::toDateTime()` was mistaking year-only values for Unix timestamps. ([#3772](https://github.com/craftcms/cms/issues/3772))
 - Fixed an error that occurred when a non-admin user attempted to edit a system message, or when the `allowAdminChanges` config setting was disabled. ([#3775](https://github.com/craftcms/cms/issues/3775))
 - Fixed a bug where it was hard to see error notifications on pages with a licensing alert. ([#3776](https://github.com/craftcms/cms/issues/3776))
-<<<<<<< HEAD
+- Fixed a bug where it was impossible for non-admin users to change their profile pictures. ([#3735](https://github.com/craftcms/cms/issues/3735))
 - Fixed a JavaScript error that occurred when adding a new row to a custom editable table that contained a `time` column, if no rows existed on page load. ([#3780](https://github.com/craftcms/cms/issues/3780))
-=======
-- Fixed a bug where it was impossible for non-admin users to change their profile pictures. ([#3735](https://github.com/craftcms/cms/issues/3735))
->>>>>>> ff1a710b
 
 ## 3.1.7 - 2019-01-31
 
