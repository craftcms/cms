--- conflicted
+++ resolved
@@ -3,16 +3,13 @@
 ## Unreleased
 
 ### Fixed
-<<<<<<< HEAD
-- Fixed a bug where site-specific tests were not able to properly use `craft\test\fixtures\elements\AssetFixture`. ([#6309](https://github.com/craftcms/cms/issues/6309))
-=======
 - Fixed a bug where indexing assets using the `index-assets` would not clean up stale indexing data after it was done.
 - Fixed a bug where preparing an indexing file list for a folder would return incorrect results for missing folders.
+- Fixed a bug where site-specific tests were not able to properly use `craft\test\fixtures\elements\AssetFixture`. ([#6309](https://github.com/craftcms/cms/issues/6309))
 - Fixed a bug where deleting an asset folder would orphan element records in the database. ([#6326](https://github.com/craftcms/cms/issues/6326))
 
 ### Added
 - Added `craft\services\AssetIndexer::deleteStaleIndexingData()`.
->>>>>>> 5434b45a
 
 ## 3.4.27 - 2020-07-03
 
