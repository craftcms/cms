# Release Notes for Craft CMS 3.x

## Unreleased

<<<<<<< HEAD
### Added
- Added `craft\events\DefineFieldLayoutElementsEvent`.
- Added `craft\fieldlayoutelements\BaseUiElement`.
- Added `craft\helpers\Component::iconSvg()`.
- Added `craft\models\FieldLayout::EVENT_DEFINE_UI_ELEMENTS`.

### Changed
- Plain Text fields now have a “UI Mode” setting.
- Basic authentication now supports passing an email address instead of a username. ([#6487](https://github.com/craftcms/cms/pull/6487))
- `craft\web\Controller::requireAcceptsJson()` no longer throws an exception for preflight requests.

### Fixed
- Fixed a PHP error that could occur on Edit Field pages. ([#6474](https://github.com/craftcms/cms/issues/6474))

## 3.5.0-RC4 - 2020-07-28

### Added
- Added `craft\base\ElementInterface::isAttributeDirty()`.
- Added `craft\base\ElementInterface::setDirtyAttributes()`.
- Added `craft\models\GqlToken::setSchema()`.
- Added `craft\services\Gql::getPublicToken()`.

### Changed
- The account menu in the control panel header now includes identity info. ([#6460](https://github.com/craftcms/cms/issues/6460))
- Template field layout UI elements can now have custom widths. ([#6454](https://github.com/craftcms/cms/issues/6454))
- Fields’ values are no longer automatically JSON-decoded before being passed to `normalizeValue()`, if they look like a JSON object or array.
- An exception is now thrown immediately if there are any errors writing new project config files. ([#6438](https://github.com/craftcms/cms/issues/6438))
- `craft\helpers\Html::namespaceAttributes()` now namespaces `aria-describedby` and `href` attributes.
- `craft\helpers\Html::namespaceAttributes()` no longer namespaces attributes unless their values reference another `id` attribute in the same HTML blob.

### Deprecated
- Deprecated the `class` argument of the `svg()` Twig function. The `|attr` filter should be used instead.

### Fixed
- Fixed a bug where asset, category, entry, and user forms in the control panel weren’t showing changed values or inline validation errors, if the save was unsuccessful. ([#6453](https://github.com/craftcms/cms/issues/6453))
- Fixed a bug where `xlink:href` attributes within SVGs weren’t getting namespaced properly. ([#6457](https://github.com/craftcms/cms/issues/6457))
- Fixed a bug where entry types weren’t getting reordered. ([#6458](https://github.com/craftcms/cms/issues/6458))
- Fixed a PHP error that could occur in the control panel. ([#6459](https://github.com/craftcms/cms/issues/6459))
- Fixed an error that could occur if JSON data was stored in a Plain Text field. ([#6327](https://github.com/craftcms/cms/issues/6327))
- Fixed a bug where `ping` GraphQL queries weren’t working on fresh installs, until the Schemas index page had been accessed in the control panel. ([#6444](https://github.com/craftcms/cms/issues/6444))
- Fixed a bug where it wasn’t possible to pass variables into some GraphQL query arguments. ([#6463](https://github.com/craftcms/cms/issues/6463))
- Fixed a bug where collapsed Matrix blocks weren’t showing any preview text. ([#6468](https://github.com/craftcms/cms/issues/6468))
- Fixed a PHP error that would occur if the `CRAFT_SITE` PHP constant was defined. ([#6471](https://github.com/craftcms/cms/issues/6471))
- Fixed a bug where headings within field layouts weren’t getting styled correctly if they were the first element in the layout, followed by a field that wasn’t full-width. ([#6470](https://github.com/craftcms/cms/issues/6470))

## 3.5.0-RC3 - 2020-07-24

### Fixed
- Fixed a bug where entries weren’t always retaining all of their enabled sites when creating or publishing a draft, if the section’s propagation method was set to “Let each entry choose which sites it should be saved to”. ([#6441](https://github.com/craftcms/cms/issues/6441))
- Fixed a bug where Matrix blocks weren’t always propagating to newly-enabled sites right away, if the section’s propagation method was set to “Let each entry choose which sites it should be saved to”. ([#6441](https://github.com/craftcms/cms/issues/6441))
- Fixed a bug where entry types weren’t getting deleted.
- Fixed a bug where tests would not run if they were configured to use Project Config. ([#6428](https://github.com/craftcms/cms/issues/6428))

## 3.5.0-RC2 - 2020-07-23

### Added
- Added the “Header Column Heading” element index source setting. ([#3814](https://github.com/craftcms/cms/issues/3814))
- Added the `enableBasicHttpAuth` config setting. ([#6421](https://github.com/craftcms/cms/issues/6421))
- Added `craft\events\RegisterGqlEagerLoadableFields`.
- Added `craft\helpers\ProjectConfig::ensureAllGqlSchemasProcessed()`.
- Added `craft\gql\ElementQueryConditionBuilder::EVENT_REGISTER_GQL_EAGERLOADABLE_FIELDS`.

### Fixed
- Fixed an error that occurred when updating to Craft 3.5 if no section existed.
- Fixed an error that occurred when updating to Craft 3.5 if no GraphQL public schema existed.
- Fixed a bug where nested project config files weren’t getting saved properly on Windows servers. ([#6425](https://github.com/craftcms/cms/issues/6425))
- Fixed a bug where aliasing some fields when using GraphQL API could cause an error. ([#6418](https://github.com/craftcms/cms/issues/6418))
- Fixed a bug where changes to the public GraphQL API schema’s access settings wouldn’t always be applied. ([#6429](https://github.com/craftcms/cms/issues/6429))
- Fixed a bug where half-width fields weren’t quite wide enough on medium-sized screens. ([#6423](https://github.com/craftcms/cms/issues/6423))
- Fixed the sidebar styling in the Assets and Users settings sections. ([#6416](https://github.com/craftcms/cms/issues/6416))

## 3.5.0-RC1.1 - 2020-07-21

### Added
- Added `craft\models\MatrixBlockType::getConfig()`.

### Fixed
- Fixed an error that occurred when running the `project-config/rebuild` command, if there were any Matrix block types that didn’t have any fields. ([#6420](https://github.com/craftcms/cms/issues/6420))
- Fixed a bug where nested project config files weren’t getting saved properly on Windows servers. ([#6419](https://github.com/craftcms/cms/issues/6419))
- Fixed an error that occurred when running project config actions from the Project Config utility, if admin changes were disallowed.

## 3.5.0-RC1 - 2020-07-21

### Added
- Added the Project Config utility, which can be used to perform project config actions, and view a dump of the stored project config. ([#4371](https://github.com/craftcms/cms/issues/4371))
- It’s now possible to customize the labels and author instructions for all fields (including Title fields), from within field layout designers. ([#806](https://github.com/craftcms/cms/issues/806), [#841](https://github.com/craftcms/cms/issues/841))
- It’s now possible to set Title fields’ positions within field layout designers. ([#3953](https://github.com/craftcms/cms/issues/3953))
- It’s now possible to set field widths to 25%, 50%, 75%, or 100% (including Matrix sub-fields), and fields will be positioned next to each other when there’s room. ([#2644](https://github.com/craftcms/cms/issues/2644), [#6346](https://github.com/craftcms/cms/issues/6346))
- It’s now possible to add headings, tips, warnings, horizontal rules, and custom UI elements based on site templates, to field layouts. ([#1103](https://github.com/craftcms/cms/issues/1103), [#1138](https://github.com/craftcms/cms/issues/1138), [#4738](https://github.com/craftcms/cms/issues/4738))
- It’s now possible to search for fields from within field layout designers. ([#913](https://github.com/craftcms/cms/issues/913))
- Added the “Formatting Locale” user preference. ([#6363](https://github.com/craftcms/cms/issues/6363))
- Entry types can now specify custom Title field instructions. ([#1518](https://github.com/craftcms/cms/issues/1518))
- Entry types can now change the Title field’s translation method, similar to how custom fields’ translation methods. ([#2856](https://github.com/craftcms/cms/issues/2856))
- User groups can now have descriptions. ([#4893](https://github.com/craftcms/cms/issues/4893))
- Added support for GraphQL query batching. ([#5677](https://github.com/craftcms/cms/issues/5677))
- Added the `parseRefs` GraphQL directive. ([#6200](https://github.com/craftcms/cms/issues/6200))
- Added the `prev` and `next` fields for entries, categories and assets when querying elements via GraphQL. ([#5571](https://github.com/craftcms/cms/issues/5571))
- Added the `defaultCpLocale` config setting. ([#6363](https://github.com/craftcms/cms/issues/6363))
- Added the `imageEditorRatios` config setting, making it possible to customize the list of available aspect ratios in the image editor. ([#6201](https://github.com/craftcms/cms/issues/6201))
- Added the `previewIframeResizerOptions` config setting. ([#6388](https://github.com/craftcms/cms/issues/6388))
- Added the `|namespaceAttributes` Twig filter, which namespaces `id`, `for`, and other attributes, but not `name`.
- Added the `fieldLayoutDesigner()` and `fieldLayoutDesignerField()` macros to the `_includes/forms.html` control panel template.
- Added the `_includes/forms/fieldLayoutDesigner.html` control panel template.
- Added the “Replace file” permission. ([#6336](https://github.com/craftcms/cms/issues/6336))
- Web requests now support basic authentication. ([#5303](https://github.com/craftcms/cms/issues/5303))
- `craft\gql\base\ElementMutationResolver` now fires `beforeMutationPopulateElement` and `afterMutationPopulateElement` events that allows for plugins to modify element before it's saved to the database as part of a GraphQL mutation. ([#6398](https://github.com/craftcms/cms/issues/6398))
- Added support for JavaScript events on admin tables. ([#6063](https://github.com/craftcms/cms/issues/6063))
- Added the ability to enable/disable checkboxes on a per row basis in admin tables. ([#6223](https://github.com/craftcms/cms/issues/6223))
- Added `craft\base\ElementInterface::getIsTitleTranslatable()`.
- Added `craft\base\ElementInterface::getTitleTranslationDescription()`.
- Added `craft\base\ElementInterface::getTitleTranslationKey()`.
- Added `craft\base\ElementInterface::isFieldEmpty()`.
- Added `craft\base\FieldLayoutElement`.
- Added `craft\base\FieldLayoutElementInterface`.
- Added `craft\base\Model::EVENT_DEFINE_EXTRA_FIELDS`.
- Added `craft\base\Model::EVENT_DEFINE_FIELDS`.
- Added `craft\controllers\FieldsController::actionRenderLayoutElementSelector()`.
- Added `craft\controllers\UtilitiesController::actionProjectConfigPerformAction()`.
- Added `craft\elements\Asset::getVolumeId()`.
- Added `craft\elements\Asset::setVolumeId()`.
- Added `craft\elements\User::getPreferredLocale()`.
- Added `craft\events\DefineFieldLayoutFieldEvent`.
- Added `craft\events\DefineFieldsEvent`.
- Added `craft\events\MutationPopulateElementEvent`.
- Added `craft\fieldlayoutelements\BaseField`.
- Added `craft\fieldlayoutelements\CustomField`.
- Added `craft\fieldlayoutelements\EntryTitleField`.
- Added `craft\fieldlayoutelements\Heading`.
- Added `craft\fieldlayoutelements\HorizontalRule`.
- Added `craft\fieldlayoutelements\StandardField`.
- Added `craft\fieldlayoutelements\StandardTextField`.
- Added `craft\fieldlayoutelements\Template`.
- Added `craft\fieldlayoutelements\Tip`.
- Added `craft\fieldlayoutelements\TitleField`.
- Added `craft\gql\base\ElementMutationResolver::EVENT_BEFORE_POPULATE_ELEMENT`.
- Added `craft\gql\base\ElementMutationResolver::EVENT_AFTER_POPULATE_ELEMENT`.
- Added `craft\gql\base\InterfaceType::resolveElementTypeName()`.
- Added `craft\gql\GqlEntityRegistry::prefixTypeName()`.
- Added `craft\helpers\App::dbMutexConfig()`.
- Added `craft\helpers\ElementHelper::translationDescription()`.
- Added `craft\helpers\ElementHelper::translationKey()`.
- Added `craft\helpers\ProjectConfig::splitConfigIntoComponents()`.
- Added `craft\models\FieldLayout::createForm()`.
- Added `craft\models\FieldLayout::EVENT_DEFINE_STANDARD_FIELDS`.
- Added `craft\models\FieldLayout::getAvailableCustomFields()`.
- Added `craft\models\FieldLayout::getAvailableStandardFields()`.
- Added `craft\models\FieldLayout::getAvailableUiElements()`.
- Added `craft\models\FieldLayout::getField()`.
- Added `craft\models\FieldLayout::isFieldIncluded()`.
- Added `craft\models\FieldLayoutForm`.
- Added `craft\models\FieldLayoutFormTab`.
- Added `craft\models\FieldLayoutTab::$elements`.
- Added `craft\models\FieldLayoutTab::createFromConfig()`.
- Added `craft\models\FieldLayoutTab::getConfig()`.
- Added `craft\models\FieldLayoutTab::getElementConfigs()`.
- Added `craft\models\FieldLayoutTab::updateConfig()`.
- Added `craft\services\Fields::createLayoutElement()`.
- Added `craft\services\Gql::CONFIG_GQL_PUBLIC_TOKEN_KEY`.
- Added `craft\services\Gql::handleChangedPublicToken()`.
- Added `craft\services\Path::getProjectConfigPath()`.
- Added `craft\services\ProjectConfig::$folderName`. ([#5982](https://github.com/craftcms/cms/issues/5982))
- Added `craft\services\ProjectConfig::FILE_ISSUES_CACHE_KEY`.
- Added `craft\services\ProjectConfig::getHadFileWriteIssues()`.
- Added `craft\services\ProjectConfig::IGNORE_CACHE_KEY`.
- Added `craft\services\ProjectConfig::ignorePendingChanges()`.
- Added `craft\web\Application::authenticate()`.
- Added `craft\web\Controller::setFailFlash()`.
- Added `craft\web\Controller::setSuccessFlash()`.
- Added `craft\web\Request::getIsGraphql()`.
- Added `craft\web\Request::getIsJson()`.
- Added `craft\web\Request::getMimeType()`.
- Added `craft\web\Response::setNoCacheHeaders()`.
- Added `craft\web\View::$allowEval()`, which determines whether calling `evaluateDynamicContent()` should be allowed. ([#6185](https://github.com/craftcms/cms/pull/6185))
- Added the `Craft.Listbox` JavaScript class.
- Added the `Craft.SlidePicker` JavaScript class.

### Changed
- Craft now stores project config files in a new `config/project/` folder, regardless of whether the (deprecated) `useProjectConfigFile` config setting is enabled, and syncing new project config file changes is now optional.
- The public GraphQL schema’s access settings are now stored in the project config. ([#6078](https://github.com/craftcms/cms/issues/6078))
- Entry draft forms no longer have a primary action, and the <kbd>Ctrl</kbd>/<kbd>Command</kbd> + <kbd>S</kbd> keyboard shortcut now forces a resave of the draft, rather than publishing it. ([#6199](https://github.com/craftcms/cms/issues/6199))
- Relational fields now have a “Show the site menu” setting. ([#5864](https://github.com/craftcms/cms/issues/5864))
- Date/Time fields now have “Min Date” and “Max Date” settings. ([#6241](https://github.com/craftcms/cms/issues/6241))
- When creating a new field, the “Use this field’s values as search keywords?” setting is now disabled by default. ([#6390](https://github.com/craftcms/cms/issues/6390))
- Quick Post widgets now have a “Site” setting. ([#5253](https://github.com/craftcms/cms/issues/5253))
- The `project-config/sync` command has been renamed to `project-config/apply`.
- Front-end asset forms can now set a hashed `assetVariable` param, to customize the name of the variable that the asset should be passed back to the template as, if it contains any validation errors. ([#6240](https://github.com/craftcms/cms/issues/6240))
- Front-end category forms can now set a hashed `categoryVariable` param, to customize the name of the variable that the category should be passed back to the template as, if it contains any validation errors. ([#6240](https://github.com/craftcms/cms/issues/6240))
- Front-end entry forms can now set a hashed `entryVariable` param, to customize the name of the variable that the entry should be passed back to the template as, if it contains any validation errors. ([#6240](https://github.com/craftcms/cms/issues/6240))
- Front-end user forms can now set a hashed `userVariable` param, to customize the name of the variable that the user should be passed back to the template as, if it contains any validation errors. ([#6240](https://github.com/craftcms/cms/issues/6240))
- All built-in success/fail flash messages are now customizable by passing a hashed `successMessage`/`failMessage` param with the request. ([#6192](https://github.com/craftcms/cms/issues/6192))
- Craft now uses `yii\mutex\MysqlMutex` or `yii\mutex\PgsqlMutex` for mutex locking by default.
- It’s now possible to use aliases when eager-loading elements via GraphQL. ([#5481](https://github.com/craftcms/cms/issues/5481))
- It’s no longer necessary to specify an asset’s `folderId` when saving it via a GraphQL mutation; the root folder will be assumed. ([#6377](https://github.com/craftcms/cms/issues/6377)
- Database backups are now named in the format `system-name--YYYY-MM-DD-HHMMSS--vX.Y.Z.sql`. ([#6231](https://github.com/craftcms/cms/issues/6231))
- The GraphQL schema generated by Craft no longer indicates required fields in object type definitions. ([#6139](https://github.com/craftcms/cms/issues/6139), [#6261](https://github.com/craftcms/cms/issues/6261))
- The `app/migrate` action no longer applies project config file changes by default, unless `?applyProjectConfigChanges=1` is passed.
- The `graphql/api` and `live-preview/preview` actions no longer add CORS headers that were already set on the response. ([#6355](https://github.com/craftcms/cms/issues/6355))
- `craft\base\ConfigurableComponent::getSettings()` now converts `DateTime` attributes returned from `datetimeAttributes()` into ISO-8601 strings.
- `craft\elements\db\ElementQuery::$enabledForSite` is now set to `false` by default, leaving it up to elements’ status conditions to factor in the site-specific element statuses. ([#6273](https://github.com/craftcms/cms/issues/6273))
- `craft\helpers\Component::createComponent()` now creates component objects via `Craft::createObject()`. ([#6097](https://github.com/craftcms/cms/issues/6097))
- `craft\services\ProjectConfig::areChangesPending()` now has a `$force` argument.
- `craft\services\ProjectConfig::CONFIG_FILENAME` is no longer deprecated.
- The `_layouts/base` template now supports a `bodyAttributes` variable.
- Radio groups in the control panel can now toggle other UI elements, like select inputs.
- New installs now set the primary site’s base URL to a `PRIMARY_SITE_URL` environment variable, rather than `DEFAULT_SITE_URL`.
- Updated Yii to 2.0.36.
- Updated PrismJS to 1.20.0.

### Deprecated
- Deprecated the `project-config/sync` command. `project-config/apply` should be used instead.
- Deprecated the `useProjectConfigFile` config setting.
- Deprecated `craft\elements\db\ElementQuery::$enabledForSite`.
- Deprecated `craft\elements\db\ElementQuery::enabledForSite()`.
- Deprecated `craft\helpers\App::mutexConfig()`.
- Deprecated `craft\services\Fields::assembleLayout()`.
- Deprecated `craft\services\ProjectConfig::CONFIG_ALL_KEY`.
- Deprecated `craft\services\ProjectConfig::CONFIG_KEY`.
- Deprecated `craft\web\User::destroyDebugPreferencesInSession()`.
- Deprecated `craft\web\User::saveDebugPreferencesToSession()`.

### Removed
- Removed support for the `import` directive in project config files.
- Removed the `entries/_fields.html` control panel template.
- Removed the `entries/_titlefield.html` control panel template.
- Removed `craft\models\Info::$configMap`.
- Removed `craft\services\ProjectConfig::$filename`.
- Removed `craft\models\EntryType::$titleLabel`.

### Fixed
- Fixed an error that occurred when using the `gqlTypePrefix` config setting.
- Fixed a bug where saving elements with Assets fields would move the selected assets to the top of their volume. ([#6217](https://github.com/craftcms/cms/issues/6217))
- When previewing an image asset on a non-public volume, the image is no longer published to the `cpresources` folder. ([#6093](https://github.com/craftcms/cms/issues/6093)
- Fixed a SQL error that could occur when eager-loading elements with their ancestors/parents when using PostgreSQL. ([#6227](https://github.com/craftcms/cms/issues/6227))
- Fixed a 403 Forbidden error that occurred when clicking on the GraphQL nav item, if the `allowAdminChanges` config setting was disabled. ([#6242](https://github.com/craftcms/cms/issues/6242))
- Fixed a bug where `data-params` and `data-param` attributes on `.formsubmit` elements weren’t being respected.
- Fix a bug where it was impossible to upload an asset using GraphQL mutations. ([#6322](https://github.com/craftcms/cms/pull/6322))
- Fixed a bug where Entry Edit pages would start showing a tab bar after switching entry types, even if the new entry type only had one content tab.
- Fixed a bug where some fields were growing wider than they were supposed to within element editor HUDs.
- Fixed a bug where `craft\web\Request::getSegments()` wasn’t filtering out empty URI segments. ([#6371](https://github.com/craftcms/cms/issues/6371))
- Fixed a SQL error that could occur when applying project config changes due to unique constraints. ([#5946](https://github.com/craftcms/cms/issues/5946))
- Fixed a bug where GraphQL mutations would be cached preventing their execution the second time. ([#6410](https://github.com/craftcms/cms/issues/6410))

### Security
- `craft\web\View::evaluateDynamicContent()` can no longer be called by default. ([#6185](https://github.com/craftcms/cms/pull/6185))

## 3.5.0-beta.3 - 2020-06-09

### Added
- Added the “Underline links” user preference. ([#6153](https://github.com/craftcms/cms/issues/6153))
- Edit Entry pages now support a <kbd>Shift</kbd> + <kbd>Ctrl</kbd>/<kbd>Command</kbd> + <kbd>S</kbd> keyboard shortcut for saving the entry and creating a new one. ([#2851](https://github.com/craftcms/cms/issues/2851))
- `{% cache %}` tags and GraphQL queries now use a new tag-based cache invalidation strategy. (No more “Deleting stale template caches” background jobs clogging up the queue!) ([#1507](https://github.com/craftcms/cms/issues/1507), [#1689](https://github.com/craftcms/cms/issues/1689))
- Added the `hasPhoto` user query param/GraphQL argument. ([#6083](https://github.com/craftcms/cms/issues/6083))
- Added the `localized` field when querying entries and categories via GraphQL. ([#6045](https://github.com/craftcms/cms/issues/6045))
- Added the `language` field when querying elements via GraphQL.
- The GraphiQL IDE now opens as a fullscreen app in a new window.
- Added the “Prettify” and “History” buttons to the GraphiQL IDE.
- Added the Explorer plugin to GraphiQL.
- Added support for external subnav links in the global control panel nav.
- Added the `gqlTypePrefix` config setting, making it possible to prefix all GraphQL types created by Craft. ([#5950](https://github.com/craftcms/cms/issues/5950))
- Added the `_layouts/components/form-action-menu.twig` control panel template.
- Added `craft\base\ConfigurableComponent`.
- Added `craft\base\ConfigurableComponentInterface`.
- Added `craft\base\Element::defineFieldLayouts()`.
- Added `craft\base\Element::EVENT_DEFINE_KEYWORDS`. ([#6028](https://github.com/craftcms/cms/issues/6028))
- Added `craft\base\Element::EVENT_REGISTER_FIELD_LAYOUTS`.
- Added `craft\base\Element::fieldLayouts()`.
- Added `craft\base\Element::getCacheTags()`.
- Added `craft\base\Element::getLanguage()`.
- Added `craft\base\Element::getLocalized()`.
- Added `craft\base\Element::gqlMutationNameByContext()`.
- Added `craft\base\Element::searchKeywords()`.
- Added `craft\base\ElementInterface::fieldLayouts()`.
- Added `craft\base\ElementInterface::getCacheTags()`.
- Added `craft\base\ElementInterface::getLanguage()`.
- Added `craft\base\ElementInterface::getLocalized()`.
- Added `craft\base\Field::EVENT_DEFINE_INPUT_HTML`. ([#5867](https://github.com/craftcms/cms/issues/5867))
- Added `craft\base\Field::EVENT_DEFINE_KEYWORDS`. ([#6028](https://github.com/craftcms/cms/issues/6028))
- Added `craft\base\Field::getContentGqlMutationArgumentType()`.
- Added `craft\base\Field::getContentGqlQueryArgumentType()`.
- Added `craft\base\Field::inputHtml()`.
- Added `craft\base\Field::searchKeywords()`.
- Added `craft\base\Volume::getFieldLayout()`.
- Added `craft\base\VolumeInterface::getFieldLayout()`.
- Added `craft\console\controllers\MigrateController::EVENT_REGISTER_MIGRATOR`.
- Added `craft\db\MigrationManager::TRACK_CONTENT`.
- Added `craft\db\MigrationManager::TRACK_CRAFT`.
- Added `craft\elements\Asset::defineFieldLayouts()`.
- Added `craft\elements\Asset::getCacheTags()`.
- Added `craft\elements\Asset::gqlMutationNameByContext()`.
- Added `craft\elements\Category::defineFieldLayouts()`.
- Added `craft\elements\Category::getCacheTags()`.
- Added `craft\elements\Category::gqlMutationNameByContext()`.
- Added `craft\elements\db\AssetQuery::cacheTags()`.
- Added `craft\elements\db\CategoryQuery::cacheTags()`.
- Added `craft\elements\db\EagerLoadPlan`.
- Added `craft\elements\db\ElementQuery::cacheTags()`.
- Added `craft\elements\db\EntryQuery::cacheTags()`.
- Added `craft\elements\db\MatrixBlockQuery::cacheTags()`.
- Added `craft\elements\db\TagQuery::cacheTags()`.
- Added `craft\elements\db\UserQuery::$hasPhoto`.
- Added `craft\elements\db\UserQuery::hasPhoto()`.
- Added `craft\elements\Entry::defineFieldLayouts()`.
- Added `craft\elements\Entry::getCacheTags()`.
- Added `craft\elements\Entry::gqlMutationNameByContext()`.
- Added `craft\elements\GlobalSet::gqlMutationNameByContext()`.
- Added `craft\elements\MatrixBlock::getCacheTags()`.
- Added `craft\elements\Tag::getCacheTags()`.
- Added `craft\elements\Tag::gqlMutationNameByContext()`.
- Added `craft\events\DefineAttributeKeywordsEvent`.
- Added `craft\events\DefineFieldHtmlEvent`.
- Added `craft\events\DefineFieldKeywordsEvent`.
- Added `craft\events\EagerLoadElementsEvent`.
- Added `craft\events\RegisterElementFieldLayoutsEvent`.
- Added `craft\events\RegisterMigratorEvent`.
- Added `craft\fields\BaseOptionsField::getContentGqlMutationArgumentType()`.
- Added `craft\fields\BaseRelationField::getContentGqlMutationArgumentType()`.
- Added `craft\fields\Date::getContentGqlMutationArgumentType()`.
- Added `craft\fields\Lightswitch::getContentGqlMutationArgumentType()`.
- Added `craft\fields\Lightswitch::getContentGqlQueryArgumentType()`.
- Added `craft\fields\Matrix::getContentGqlMutationArgumentType()`.
- Added `craft\fields\Number::getContentGqlMutationArgumentType()`.
- Added `craft\fields\Table::getContentGqlMutationArgumentType()`.
- Added `craft\helpers\ArrayHelper::isNumeric()`.
- Added `craft\helpers\ElementHelper::generateSlug()`.
- Added `craft\helpers\ElementHelper::normalizeSlug()`.
- Added `craft\helpers\Json::isJsonObject()`.
- Added `craft\services\AssetTransforms::extendTransform()`. ([#5853](https://github.com/craftcms/cms/issues/5853))
- Added `craft\services\ElementIndexes::getFieldLayoutsForSource()`.
- Added `craft\services\ElementIndexes::getSourceSortOptions()`.
- Added `craft\services\ElementIndexes::getSourceTableAttributes()`.
- Added `craft\services\Elements::collectCacheTags()`.
- Added `craft\services\Elements::createEagerLoadingPlans()`.
- Added `craft\services\Elements::EVENT_BEFORE_EAGER_LOAD_ELEMENTS`.
- Added `craft\services\Elements::getIsCollectingCacheTags()`.
- Added `craft\services\Elements::invalidateAllCaches()`.
- Added `craft\services\Elements::invalidateCachesForElement()`.
- Added `craft\services\Elements::invalidateCachesForElementType()`.
- Added `craft\services\Elements::startCollectingCacheTags()`.
- Added `craft\services\Elements::stopCollectingCacheTags()`.
- Added `craft\services\Fields::getLayoutsByElementType()`.
- Added `craft\services\Images::getSupportsWebP()`. ([#5853](https://github.com/craftcms/cms/issues/5853))
- Added `craft\web\Request::getRawCookies()`.
- Added `craft\web\Request::loadRawCookies()`.
- Added `craft\web\Response::getRawCookies()`.
- Added the `Craft.removeLocalStorage()`, `getCookie()`, `setCookie()`, and `removeCookie()` JavaScript methods.
- Added the `Craft.submitForm()` JavaScript method.
- Added the `Craft.cp.getSiteId()` and `setSiteId()` JavaScript methods.

### Changed
- Craft now remembers the selected site across global sets and element indexes. ([#2779](https://github.com/craftcms/cms/issues/2779))
- The available table columns and sort options within element indexes now only list custom fields that are present in field layouts for the selected element source. ([#4314](https://github.com/craftcms/cms/issues/4314), [#4802](https://github.com/craftcms/cms/issues/4802))
- The default account activation and password reset emails now reference the system name rather than the current site name. ([#6089](https://github.com/craftcms/cms/pull/6089))
- Craft will now regenerate missing transforms on local volumes. ([#5956](https://github.com/craftcms/cms/issues/5956))
- Element queries’ `siteId` params can now be set to an array that begins with `'not'` to exclude specific site IDs.
- It’s now possible to pass `type`, `status`, `title`, `slug`, `postDate`, `expiryDate`, and custom field query string params to the new entry URL, to set the default entry values (e.g. `/admin/entries/locations/new?phone=555-0123`).
- Lightswitch inputs can now have labels, like checkboxes.
- Improved support for eager-loading elements across multiple sites at once.
- Added eager-loading support for the `photo` field when querying users via GraphQL.
- Fields’ values are now automatically JSON-decoded before being passed to `normalizeValue()`, if they look like a JSON object or array.
- Craft now supports running migrations for custom migration tracks. ([#6172](https://github.com/craftcms/cms/issues/6172))
- `migrate` commands now have a `--track` option, which can be set to `craft`, `content`, or a custom migration track name.
- “Resaving elements” jobs no longer ignore the `offset`, `limit`, and `orderBy` params specified by the criteria.
- `craft\base\Element::getRoute()` now returns the route defined by `craft\events\SetElementRouteEvent::$route` even if it’s null, as long as `SetElementRouteEvent::$handled` is set to `true`.
- `craft\base\ElementInterface::sortOptions()` now allows the returned `orderBy` key to be set to an array of column names.
- `craft\base\SavableComponent::isSelectable()` has been moved into the base component class, `craft\base\Component`.
- `craft\base\SavableComponentInterface::isSelectable()` has been moved into the base component interface, `craft\base\ComponentInterface`.
- `craft\base\SortableFieldInterface::getSortOption()` now allows the returned `orderBy` key to be set to an array of column names.
- `craft\elements\Asset::getUrl()` now supports including a `transform` key in the `$transform` argument array, which specifies a base transform. ([#5853](https://github.com/craftcms/cms/issues/5853))
- `craft\services\ElementIndexes::getAvailableTableAttributes()` no longer has an `$includeFields` argument.
- `craft\services\Fields::getFieldByHandle()` now has an optional `$context` argument.
- `craft\services\Gql::setCachedResult()` now has a `$dependency` argument.
- `craft\services\TemplateCaches::startTemplateCache()` no longer has a `$key` argument.
- Control panel templates can now set a `formActions` variable, which registers alternative Save menu actions, optionally with associated keyboard shortcuts.
- The `Craft.cp.submitPrimaryForm()` method now accepts an `options` argument for customizing the form submit.
- The GraphQL schema generated by Craft now indicates required fields in object type definitions. ([#6139](https://github.com/craftcms/cms/issues/6139))

### Deprecated
- Deprecated the `useCompressedJs` config setting.
- Deprecated the `--type` option on `migrate` commands. `--track` or `--plugin` should be used instead.
- Deprecated `craft\db\Table::TEMPLATECACHEELEMENTS`.
- Deprecated `craft\db\Table::TEMPLATECACHEQUERIES`.
- Deprecated `craft\db\Table::TEMPLATECACHES`.
- Deprecated `craft\helpers\ElementHelper::createSlug()`. `normalizeSlug()` should be used instead.
- Deprecated `craft\queue\jobs\DeleteStaleTemplateCaches`.
- Deprecated `craft\services\ElementIndexes::getAvailableTableFields()`. `getSourceTableAttributes()` should be used instead.
- Deprecated `craft\services\TemplateCaches::deleteAllCaches()`. `craft\services\Elements::invalidateAllCaches()` should be used instead.
- Deprecated `craft\services\TemplateCaches::deleteCacheById()`.
- Deprecated `craft\services\TemplateCaches::deleteCachesByElement()`. `craft\services\Elements::invalidateCachesForElement()` should be used instead.
- Deprecated `craft\services\TemplateCaches::deleteCachesByElementId()`. `craft\services\Elements::invalidateCachesForElement()` should be used instead.
- Deprecated `craft\services\TemplateCaches::deleteCachesByElementQuery()`. `craft\services\Elements::invalidateCachesForElementType()` should be used instead.
- Deprecated `craft\services\TemplateCaches::deleteCachesByElementType()`. `craft\services\Elements::invalidateCachesForElementType()` should be used instead.
- Deprecated `craft\services\TemplateCaches::deleteCachesByKey()`.
- Deprecated `craft\services\TemplateCaches::deleteExpiredCaches()`.
- Deprecated `craft\services\TemplateCaches::deleteExpiredCachesIfOverdue()`.
- Deprecated `craft\services\TemplateCaches::EVENT_AFTER_DELETE_CACHES`.
- Deprecated `craft\services\TemplateCaches::EVENT_BEFORE_DELETE_CACHES`.
- Deprecated `craft\services\TemplateCaches::handleResponse()`.
- Deprecated `craft\services\TemplateCaches::includeElementInTemplateCaches()`.
- Deprecated `craft\services\TemplateCaches::includeElementQueryInTemplateCaches()`.
- Deprecated `craft\web\AssetBundle::dotJs()`.
- Deprecated `craft\web\AssetBundle::useCompressedJs()`.

### Removed
- Removed the “Show rounded icons” user preference.
- Removed the “Template caches” option from the Clear Caches tool and `clear-caches` command.
- Removed the `cacheElementQueries` config setting.
- Removed `craft\base\ElementInterface::getIconUrl()`.
- Removed `craft\db\MigrationManager::TYPE_APP`.
- Removed `craft\db\MigrationManager::TYPE_CONTENT`.
- Removed `craft\db\MigrationManager::TYPE_PLUGIN`.
- Removed `craft\records\Migration`.
- Removed `craft\records\Plugin::getMigrations()`.

### Fixed
- Fixed a potential CORS issue when previewing a live entry, if its URL was on a different domain than the control panel.
- Fixed a JavaScript error that could occur when previewing cross-origin webpages. ([#6057](https://github.com/craftcms/cms/issues/6057))
- Fixed a styling issue on the Login page when resetting the password. ([#6042](https://github.com/craftcms/cms/issues/6042))
- Fixed a bug where a broken eager-loading chain would not be resumed correctly. ([#5998](https://github.com/craftcms/cms/issues/5998))
- Fixed an error that would occur when using the `immediately` parameter in GraphQL `transform` directives.
- Fixed an error that could occur when saving template caches. ([#2674](https://github.com/craftcms/cms/issues/2674))
- Fixed an error that could occur when saving entries with a Matrix field whose  propagation method was set to something besides “Save blocks to all sites the owner element is saved in”. ([#6128](https://github.com/craftcms/cms/issues/6128))
- Fixed a PHP error that occurred when `:empty:` or `:notempty:` was passed to a relation field’s element query param. ([#6135](https://github.com/craftcms/cms/issues/6135))
- Fixed a bug where eager-loading elements’ parents wasn’t always working correctly. ([#6146](https://github.com/craftcms/cms/issues/6146))
- Fixed a bug where entries could lose their new site-specific content if the site was added to the entry from a draft.

## 3.5.0-beta.2 - 2020-05-05

### Added
- Sections now have a new Propagation Method option, which gives entries control over which sites they should be saved to. ([#5988](https://github.com/craftcms/cms/issues/5988))
- Added the `cpHeadTags` config setting, making it possible to give the control panel a custom favicon. ([#4003](https://github.com/craftcms/cms/issues/4003))
- Added the `{% html %}` Twig tag, which makes it possible to register arbitrary HTML for inclusion in the `<head>`, beginning of `<body>`, or end of `<body>`. ([#5955](https://github.com/craftcms/cms/issues/5955))
- Added the `|diff` Twig filter.
- Added the `|where` Twig filter.
- Added `craft\base\ElementTrait::$elementSiteId`.
- Added `craft\controllers\BaseEntriesController::enforceSitePermissions()`.
- Added `craft\gql\base\ElementMutationResolver`.
- Added `craft\gql\resolvers\mutations\Asset`.
- Added `craft\gql\resolvers\mutations\Category`.
- Added `craft\gql\resolvers\mutations\Entry`.
- Added `craft\gql\resolvers\mutations\GlobalSet`.
- Added `craft\gql\resolvers\mutations\Tag`.
- Added `craft\models\Section::PROPAGATION_METHOD_CUSTOM`.
- Added `craft\services\Elements::createElementQuery()`.
- Added `craft\services\ProjectConfig::$filename`. ([#5982](https://github.com/craftcms/cms/issues/5982))
- Added `craft\test\mockclasses\elements\MockElementQuery`.

### Changed
- It’s now possible to eager-load elements’ ancestors and parents. ([#1382](https://github.com/craftcms/cms/issues/1382))
- It’s now possible to register template roots without a template prefix. ([#6015](https://github.com/craftcms/cms/issues/6015))
- It’s now possible to register multiple directories per template root. ([#6015](https://github.com/craftcms/cms/issues/6015))
- `craft\helpers\ElementHelper::supportedSitesForElement()` now has a `$withUnpropagatedSites` argument.
- Updated voku/stringy to ^6.2.2. ([#5989](https://github.com/craftcms/cms/issues/5989))

### Deprecated
- Deprecated the `|filterByValue` Twig filter. `|where` should be used instead.
- Deprecated `craft\helpers\Stringy`.
- Deprecated `craft\services\ProjectConfig::CONFIG_FILENAME`. `$filename` should be used instead.

### Removed
- Removed `craft\gql\resolvers\mutations\CreateDraft`.
- Removed `craft\gql\resolvers\mutations\DeleteAsset`.
- Removed `craft\gql\resolvers\mutations\DeleteCategory`.
- Removed `craft\gql\resolvers\mutations\DeleteEntry`.
- Removed `craft\gql\resolvers\mutations\DeleteTag`.
- Removed `craft\gql\resolvers\mutations\PublishDraft`.
- Removed `craft\gql\resolvers\mutations\SaveAsset`.
- Removed `craft\gql\resolvers\mutations\SaveDraft`.
- Removed `craft\gql\resolvers\mutations\SaveCategory`.
- Removed `craft\gql\resolvers\mutations\SaveEntry`.
- Removed `craft\gql\resolvers\mutations\SaveGlobalSet`.
- Removed `craft\gql\resolvers\mutations\SaveTag`.

## 3.5.0-beta.1 - 2020-04-20

> {warning} If you have the `baseCpUrl` config setting set, Craft 3.5 will **only** allow the control panel to be accessed from that URL.

### Added
- Added the “Show rounded icons” user preference. ([#5518](https://github.com/craftcms/cms/issues/5518))
- Added the “Use shapes to represent statuses” user preference. ([#3293](https://github.com/craftcms/cms/issues/3293))
- Added the “Suspend by default” user registration setting. ([#5830](https://github.com/craftcms/cms/issues/5830))
- Added the ability to disable sites on the front end. ([#3005](https://github.com/craftcms/cms/issues/3005))
- Soft-deleted elements now have a “Delete permanently” element action. ([#4420](https://github.com/craftcms/cms/issues/4420))
- Assets now have a “Copy URL” element action. ([#2944](https://github.com/craftcms/cms/issues/2944))
- Entry indexes can now show “Revision Notes” and “Last Edited By” columns. ([#5907](https://github.com/craftcms/cms/issues/5907))
- It’s now possible to set a custom route that handles Set Password requests. ([#5722](https://github.com/craftcms/cms/issues/5722))
- Field labels now reveal their handles when the <kbd>Option</kbd>/<kbd>ALT</kbd> key is pressed. ([#5833](https://github.com/craftcms/cms/issues/5833))
- Added the `allowedGraphqlOrigins` config setting. ([#5933](https://github.com/craftcms/cms/issues/5933))
- Added the `brokenImagePath` config setting. ([#5877](https://github.com/craftcms/cms/issues/5877))
- Added the `siteToken` config setting.
- Added the `install/check` command. ([#5810](https://github.com/craftcms/cms/issues/5810))
- Added the `plugin/install`, `plugin/uninstall`, `plugin/enable`, and `plugin/disable` commands. ([#5817](https://github.com/craftcms/cms/issues/5817))
- Added the `|explodeClass` Twig filter, which converts class names into an array.
- Added the `|explodeStyle` Twig filter, which converts CSS styles into an array of property/value pairs.
- Added the `|push` Twig filter, which returns a new array with one or more items appended to it.
- Added the `|unshift` Twig filter, which returns a new array with one or more items prepended to it.
- Added the `raw()` Twig function, which wraps the given string in a `Twig\Markup` object to prevent it from getting HTML-encoded.
- Added support for eager-loading elements’ current revisions, via `currentRevision`.
- Added support for eager-loading drafts’ and revisions’ creators, via `draftCreator` and `revisionCreator`.
- Added support for the `CRAFT_CP` PHP constant. ([#5122](https://github.com/craftcms/cms/issues/5122))
- Added support for [GraphQL mutations](https://docs.craftcms.com/v3/graphql.html#mutations). ([#4835](https://github.com/craftcms/cms/issues/4835))
- Added the `drafts`, `draftOf`, `draftId`, `draftCreator`, `revisions`, `revisionOf`, `revisionId` and `revisionCreator` arguments to element queries using GraphQL API. ([#5580](https://github.com/craftcms/cms/issues/5580))
- Added the `isDraft`, `isRevision`, `sourceId`, `sourceUid`, and `isUnsavedDraft` fields to elements when using GraphPQL API. ([#5580](https://github.com/craftcms/cms/issues/5580))
- Added the `assetCount`, `categoryCount`, `entryCount`, `tagCount`, and `userCount` queries for fetching the element counts to the GraphPQL API. ([#4847](https://github.com/craftcms/cms/issues/4847))
- Added the `locale` argument to the `formatDateTime` GraphQL directive. ([#5593](https://github.com/craftcms/cms/issues/5593))
- Added support for specifying a transform on assets’ `width` and `height` fields via GraphQL.
- Added `craft\base\Element::EVENT_SET_EAGER_LOADED_ELEMENTS`.
- Added `craft\base\ElementInterface::getIconUrl()`.
- Added `craft\base\ElementInterface::gqlMutationNameByContext()`.
- Added `craft\behaviors\BaseRevisionBehavior`.
- Added `craft\base\FieldInterface::getContentGqlMutationArgumentType()`.
- Added `craft\base\FieldInterface::getContentGqlQueryArgumentType()`.
- Added `craft\config\GeneralConfig::getTestToEmailAddress()`.
- Added `craft\console\controllers\MailerController::$to`.
- Added `craft\controllers\AppController::actionBrokenImage()`.
- Added `craft\elements\actions\CopyUrl`.
- Added `craft\elements\actions\Delete::$hard`.
- Added `craft\elements\Asset::getSrcset()`. ([#5774](https://github.com/craftcms/cms/issues/5774))
- Added `craft\events\RegisterGqlMutationsEvent`.
- Added `craft\events\RegisterGqlSchemaComponentsEvent`.
- Added `craft\events\SetEagerLoadedElementsEvent`.
- Added `craft\gql\arguments\mutations\Asset`.
- Added `craft\gql\arguments\mutations\Draft`.
- Added `craft\gql\arguments\mutations\Entry`.
- Added `craft\gql\arguments\mutations\Structure`.
- Added `craft\gql\base\ElementMutationArguments`.
- Added `craft\gql\base\MutationArguments`.
- Added `craft\gql\base\MutationResolver`.
- Added `craft\gql\base\StructureMutationTrait`.
- Added `craft\gql\ElementQueryConditionBuilder`.
- Added `craft\gql\Mutation`.
- Added `craft\gql\mutations\Category`.
- Added `craft\gql\mutations\Entry`.
- Added `craft\gql\mutations\GlobalSet`.
- Added `craft\gql\mutations\Ping`.
- Added `craft\gql\mutations\Tag`.
- Added `craft\gql\resolvers\mutations\CreateDraft`.
- Added `craft\gql\resolvers\mutations\DeleteAsset`.
- Added `craft\gql\resolvers\mutations\DeleteCategory`.
- Added `craft\gql\resolvers\mutations\DeleteEntry`.
- Added `craft\gql\resolvers\mutations\DeleteTag`.
- Added `craft\gql\resolvers\mutations\PublishDraft`.
- Added `craft\gql\resolvers\mutations\SaveAsset`.
- Added `craft\gql\resolvers\mutations\SaveDraft`.
- Added `craft\gql\resolvers\mutations\SaveCategory`.
- Added `craft\gql\resolvers\mutations\SaveEntry`.
- Added `craft\gql\resolvers\mutations\SaveGlobalSet`.
- Added `craft\gql\resolvers\mutations\SaveTag`.
- Added `craft\gql\types\input\File`.
- Added `craft\gql\types\input\Matrix`.
- Added `craft\gql\types\Mutation`.
- Added `craft\gql\types\TableRow::prepareRowFieldDefinition()`.
- Added `craft\helpers\Assets::parseSrcsetSize()`.
- Added `craft\helpers\Assets::scaledDimensions()`.
- Added `craft\helpers\Console::ensureProjectConfigFileExists()`.
- Added `craft\helpers\Db::batchInsert()`.
- Added `craft\helpers\Db::delete()`.
- Added `craft\helpers\Db::insert()`.
- Added `craft\helpers\Db::replace()`.
- Added `craft\helpers\Db::update()`.
- Added `craft\helpers\Db::upsert()`.
- Added `craft\helpers\Gql::canMutateAssets()`.
- Added `craft\helpers\Gql::canMutateCategories()`.
- Added `craft\helpers\Gql::canMutateEntries()`.
- Added `craft\helpers\Gql::canMutateGlobalSets()`.
- Added `craft\helpers\Gql::canMutateTags()`.
- Added `craft\helpers\Gql::extractEntityAllowedActions()`.
- Added `craft\helpers\FileHelper::addFilesToZip()`.
- Added `craft\helpers\FileHelper::zip()`.
- Added `craft\helpers\Html::explodeClass()`.
- Added `craft\helpers\Html::explodeStyle()`.
- Added `craft\helpers\Html::id()`.
- Added `craft\helpers\Html::namespaceAttributes()`.
- Added `craft\helpers\Html::namespaceHtml()`.
- Added `craft\helpers\Html::namespaceId()`.
- Added `craft\helpers\Html::namespaceInputName()`.
- Added `craft\helpers\Html::namespaceInputs()`.
- Added `craft\helpers\MailerHelper::normalizeEmails()`.
- Added `craft\helpers\MailerHelper::settingsReport()`.
- Added `craft\helpers\Queue`.
- Added `craft\models\Site::$enabled`.
- Added `craft\services\Composer::handleError()`.
- Added `craft\services\Composer::run()`.
- Added `craft\services\Gql::getAllSchemaComponents()`.
- Added `craft\queue\jobs\PruneRevisions`.
- Added `craft\web\AssetBundle\ContentWindowAsset`.
- Added `craft\web\AssetBundle\IframeResizerAsset`.
- Added `craft\web\Request::getAcceptsImage()`.
- Added `craft\web\Request::getFullUri()`.
- Added the `_includes/forms/password.html` control panel template.
- Added the `_includes/forms/copytext.html` control panel template.
- Added the `copytext` and `copytextField` macros to the `_includes/forms.html` control panel template.
- Added the `Craft.ui.createCopyTextInput()`, `createCopyTextField()`, and `createCopyTextPrompt()` JavaScript methods.
- Added the [iFrame Resizer](http://davidjbradshaw.github.io/iframe-resizer/) library.

### Changed
- User registration forms in the control panel now give users the option to send an activation email, even if email verification isn’t required. ([#5836](https://github.com/craftcms/cms/issues/5836))
- Activation emails are now sent automatically on public registration if the `deferPublicRegistrationPassword` config setting is enabled, even if email verification isn’t required. ([#5836](https://github.com/craftcms/cms/issues/5836))
- Large asset thumbnails now use the same aspect ratio as the source image. ([#5515](https://github.com/craftcms/cms/issues/5515))
- Preview frames now maintain their scroll position across refreshes, even for cross-origin preview targets.
- Preview targets that aren’t directly rendered by Craft must now include `lib/iframe-resizer-cw/iframeResizer.contentWindow.js` in order to maintain scroll position across refreshes.
- The preview frame header no longer hides the top 54px of the preview frame when it’s scrolled all the way to the top. ([#5547](https://github.com/craftcms/cms/issues/5547))
- Modal backdrops no longer blur the page content. ([#5651](https://github.com/craftcms/cms/issues/5651))
- Element editor HUDs now warn before switching to another site, if there are any unsaved content changes. ([#2512](https://github.com/craftcms/cms/issues/2512))
- Improved the styling of password inputs in the control panel.
- Improved the UI for copying user activation URLs, asset reference tags, and GraphQL tokens’ authentication headers.
- Improved the wording of the meta info displayed in entry revision menus. ([#5889](https://github.com/craftcms/cms/issues/5889))
- Plain Text fields are now sortable in the control panel. ([#5819](https://github.com/craftcms/cms/issues/5819))
- Extra entry revisions (per the `maxRevisions` config setting) are now pruned via a background job. ([#5902](https://github.com/craftcms/cms/issues/5902))
- Database backups created by the Database Backup utility are now saved as zip files. ([#5822](https://github.com/craftcms/cms/issues/5822))
- It’s now possible to specify aliases when eager-loading elements via the `with` param. ([#5793](https://github.com/craftcms/cms/issues/5793))
- The `cpTrigger` config setting can now be set to `null`. ([#5122](https://github.com/craftcms/cms/issues/5122))
- The `pathParam` config setting can now be set to `null`. ([#5676](https://github.com/craftcms/cms/issues/5676))
- If the `baseCpUrl` config setting is set, Craft will no longer treat any other base URLs as control panel requests, even if they contain the correct trigger segment. ([#5860](https://github.com/craftcms/cms/issues/5860))
- The `backup` command now has an `--overwrite` flag that can be passed to overwrite existing backup files for non-interactive shells.
- The `backup` command now has a `--zip` flag that can be passed to store the backup as a zip file. ([#6335](https://github.com/craftcms/cms/issues/6335))
- The `mailer/test` command now only supports testing the current email settings.
- Reference tags can now provide a fallback value to be used if the reference can’t be resolved. ([#5589](https://github.com/craftcms/cms/issues/5589))
- It’s no longer necessary to append the `|raw` filter after the `|namespace` filter.
- The `|namespace` Twig filter now namespaces ID selectors within `<style>` tags. ([#5921](https://github.com/craftcms/cms/issues/5921))
- The `|namespace` Twig filter now has a `withClasses` argument, which if set to `true` causes `class` attributes and class name CSS selectors within `<style>` tags to be namespaced. ([#5921](https://github.com/craftcms/cms/issues/5921))
- The `{% namespace %}` Twig tag can now have a `withClasses` flag, which causes `class` attributes and class name CSS selectors within `<style>` tags to be namespaced. ([#5921](https://github.com/craftcms/cms/issues/5921))
- The `withTransforms` asset query param can now include `srcset`-style sizes (e.g. `100w` or `2x`), following a normal transform definition.
- The `QueryArgument` GraphQL type now also allows boolean values.
- Improved transform eager-loading support when using GraphQL API.
- `craft\behaviors\SessionBehavior::setNotice()` and `setError()` now store flash messages using `cp-notice` and `cp-error` keys when called from control panel requests. ([#5704](https://github.com/craftcms/cms/issues/5704))
- `craft\db\ActiveRecord` now unsets any empty primary key values when saving new records, to avoid a SQL error on PostgreSQL. ([#5814](https://github.com/craftcms/cms/pull/5814))
- `craft\elements\Asset::getImg()` now has a `$sizes` argument. ([#5774](https://github.com/craftcms/cms/issues/5774))
- `craft\helpers\StringHelper::randomString()` no longer includes capital letters or numbers by default.
- `craft\i18n\Formatter::asTimestamp()` now has a `$withPreposition` argument.
- `craft\services\Gql` now fires a `registerGqlMutations` event that allows for plugins to register their own GraphQL mutations.
- `craft\services\Sites::getAllSiteIds()`, `getSiteByUid()`, `getAllSites()`, `getSitesByGroupId()`, `getSiteById()`, and `getSiteByHandle()` now have `$withDisabled` arguments.
- Improved `data`/`aria` tag normalization via `craft\helpers\Html::parseTagAttributes()` and `normalizeTagAttributes()`.
- Control panel form input macros and templates that accept a `class` variable can now pass it as an array of class names.
- Updated Composer to 1.10.5. ([#5925](https://github.com/craftcms/cms/pull/5925))

### Deprecated
- Deprecated the `install/plugin` command. The new `plugin/install` command should be used instead.
- Deprecated the `|ucwords` Twig filter. Use the `|title` filter instead.
- Deprecated `craft\gql\base\Resolver::extractEagerLoadCondition()` in favor of the new `ElementQueryConditionBuilder` class.
- Deprecated `craft\web\View::formatInputId()`. `craft\helpers\Html::namespaceHtml()` should be used instead.
- Deprecated `craft\events\RegisterGqlPermissionsEvent` in favor of the new `craft\events\RegisterGqlSchemaComponentsEvent` event.
- Deprecated `craft\services\Gql::getAllPermissions()` in favor of the new `craft\services\Gql::getAllSchemaComponents()` method.

### Removed
- Removed the [Interactive Shell Extension for Yii 2](https://github.com/yiisoft/yii2-shell), as it’s now a dev dependency of the `craftcms/craft` project instead. ([#5783](https://github.com/craftcms/cms/issues/5783))
- Removed `craft\controllers\UtilitiesController::actionDbBackupPerformAction()`.

### Fixed
- Fixed a bug where the `mailer/test` command wasn’t factoring in custom `mailer` configurations in its settings report. ([#5763](https://github.com/craftcms/cms/issues/5763))
- Fixed a bug where some characters were getting double-encoded in Assets fields’ “Default Upload Location”/“Upload Location” setting. ([#5885](https://github.com/craftcms/cms/issues/5885))
- Fixed a bug where the `svg()` Twig function wasn’t namespacing ID and class name CSS selectors that didn’t have any matching `id`/`class` attribute values. ([#5922](https://github.com/craftcms/cms/issues/5922))
- Fixed a bug where `users/set-password` and `users/verify-email` requests weren’t responding with JSON when requested, if an invalid verification code was passed. ([#5210](https://github.com/craftcms/cms/issues/5210))
- Fixed a bug where it was impossible to filter elements using a Lightswitch field using the GraphQL API. ([#5930](https://github.com/craftcms/cms/issues/5930))

### Security
- The `_includes/forms/checkbox.html`, `checkboxGroup.html`, and `checkboxSelect.html` control panel templates now HTML-encode checkbox labels by default, preventing possible XSS vulnerabilities. If HTML code was desired, it must be passed through the new `raw()` function first.
=======
### Fixed
- Fixed a bug where Craft was exiting with a 200 status code if the `license.key` file didn’t contain a valid license key, and wasn’t writable. ([#6475](https://github.com/craftcms/cms/issues/6475))
- Fixed a PHP error that would occur when calling `craft\web\User::guestRequired()` if a user was logged in. ([#6497](https://github.com/craftcms/cms/issues/6497))
>>>>>>> 1e9e215c

## 3.4.30 - 2020-07-28

### Changed
- Improved support for nesting Matrix fields within other fields.

### Fixed
- Fixed a bug where assets uploaded by front-end entry forms weren’t getting saved with the `uploaderId` attribute. ([#6456](https://github.com/craftcms/cms/issues/6456))
- Fixed a bug where Matrix blocks weren’t always propagating to newly-enabled sites right away.

## 3.4.29.1 - 2020-07-22

### Fixed
- Fixed a bug where the `entries/save-entry` action wasn’t working for updating existing entries on front-end forms. ([#6430](https://github.com/craftcms/cms/issues/6430))

## 3.4.29 - 2020-07-21

### Added
- Added `craft\errors\ElementException`.
- Added `craft\errors\UnsupportedSiteException`.
- Added `craft\services\Path::getTestsPath()`.

### Changed
- `craft\services\Elements` methods now throw `craft\errors\UnsupportedSiteException` errors when attempting to perform an element operation for an unsupported site.

### Fixed
- Fixed a bug where entry data could get corrupted when a newly-created draft was autosaved. ([#6344](https://github.com/craftcms/cms/issues/6344))
- Fixed a PHP error that would occur when using the `craft fixture` console command. ([#6331](https://github.com/craftcms/cms/issues/6331))
- Fixed a bug where requesting an asset transform via GraphQL API would ignore the `transformGifs` config setting. ([#6407](https://github.com/craftcms/cms/issues/6407))
- Fixed a bug where “Applying new propagation method to Matrix blocks” jobs could fail if a Matrix block existed for a site that its owner didn’t support.

## 3.4.28.1 - 2020-07-16

### Fixed
- Fixed a PHP error that occurred when attempting to create a volume folder that already exists.

## 3.4.28 - 2020-07-16

### Added
- Added the `inlineOnly` argument to the `markdown` GraphQL directive, which can be used to specify that only inline element markdown should be processed. ([#6353](https://github.com/craftcms/cms/pull/6353))
- Added `craft\services\AssetIndexer::deleteStaleIndexingData()`.

### Changed
- Craft no longer throws an exception when attempting to create a volume folder that already exists. ([#6394](https://github.com/craftcms/cms/issues/6394))
- Improved error handling when asset transform generation fails. ([#6357](https://github.com/craftcms/cms/issues/6357))

### Fixed
- Fixed compatibility with MySQL 8.0.21. ([#6379](https://github.com/craftcms/cms/issues/6379))
- Fixed an error that would occur when backing up a MySQL 5 database using `mysqldump` v8. ([#6368](https://github.com/craftcms/cms/issues/6368))
- Fixed a bug where rebuilding the project config without an existing `project.yaml` file could result in data loss. ([#6350](https://github.com/craftcms/cms/issues/6350))
- Fixed a bug where eager-loading relations across multiple sites wasn’t working. ([#6366](https://github.com/craftcms/cms/issues/6366))
- Fixed a bug where it was not always possible to use the `relatedToAll` argument with GraphQL queries. ([#6343](https://github.com/craftcms/cms/issues/6343))
- Fixed a bug where orphan rows could be left in the `elements` table after deleting an asset folder. ([#6326](https://github.com/craftcms/cms/issues/6326))
- Fixed a bug where the asset indexer would wasn’t skipping files with disallowed file extensions.
- Fixed a bug where the asset indexer wasn’t handling missing volume folders properly.
- Fixed a bug where the asset indexer wasn’t cleaning up after itself.
- Fixed a bug where the Asset Indexes utility could display a “Delete them” button even if there were no files or folders to delete.
- Fixed a bug where the “Drafts” status option wasn’t showing up on the Entries index page, if unsaved entry drafts only existed in a non-primary site. ([#6370](https://github.com/craftcms/cms/issues/6370))
- Fixed a bug where Live Preview wouldn’t open after it had been previously closed, if the active target was configured with `refresh: false`. ([#6356](https://github.com/craftcms/cms/issues/6356))
- Fixed a bug where it wasn’t possible to change a disabled plugin’s license key. ([#4525](https://github.com/craftcms/cms/issues/4525))
- Fixed a bug where all Title fields within Quick Post widgets had the same input ID.
- Fixed a bug where `craft\helpers\FileHelper::getMimeType()` could return the wrong MIME type for SVG files. ([#6351](https://github.com/craftcms/cms/issues/6351))
- Fixed a bug where the `setup/db-creds` command was ignoring the `port` option. ([#6339](https://github.com/craftcms/cms/issues/6339))
- Fixed a bug where it wasn’t possible to install a plugin via the `install/plugin` command when the `allowAdminChanges` config setting was disabled. ([#6329](https://github.com/craftcms/cms/issues/6329))
- Fixed a bug where site-specific tests were not able to properly use `craft\test\fixtures\elements\AssetFixture`. ([#6309](https://github.com/craftcms/cms/issues/6309))
- Fixed a PHP error that could occur when using `craft\test\TestMailer` in some scenarios. ([#6259](https://github.com/craftcms/cms/issues/6259))

## 3.4.27 - 2020-07-03

### Changed
- Improved the performance of structured element index views.

### Fixed
- Fixed a bug where Structure section entries would get repositioned after a revision was reverted. ([#6313](https://github.com/craftcms/cms/issues/6313))
- Fixed an unexpected PHP error that could occur if `craft\helpers\FileHelper::writeToFile()` was unable to acquire a lock. ([#6315](https://github.com/craftcms/cms/issues/6315))
- Fixed a bug where eager-loading from GraphQL could break if using named fragments inside matrix fields. ([#6294](https://github.com/craftcms/cms/issues/6294))
- Fixed a bug where associative array values within the project config could get duplicated. ([#6317](https://github.com/craftcms/cms/issues/6317))

## 3.4.26 - 2020-07-01

### Added
- Added the `utils/repair/project-config` command, which repairs double-packed associative arrays in the project config. ([#5533](https://github.com/craftcms/cms/issues/5533))

### Changed
- The `graphql/api` action now checks for the access token in all `Authorization` headers, as well as all comma-separated values in each individual `Authorization` header.
- The `users/set-password` and `users/save-user` actions now include a `csrfTokenValue` key in their JSON responses for Ajax requests, if the user was logged in during the request. ([#6283](https://github.com/craftcms/cms/issues/6283))
- Improved performance when handling asset uploads that conflict with an existing file. ([#6253](https://github.com/craftcms/cms/issues/6253))
- `craft\elements\User::getCpEditUrl()` no longer returns `myaccount` for the currently logged-in user when the method is called from the front end. ([#6275](https://github.com/craftcms/cms/issues/6275))
- `craft\elements\Asset::getUrl()` now has a `$generateNow` argument. ([#2103](https://github.com/craftcms/cms/issues/2103))

### Fixed
- Fixed a JavaScript error that occurred when clicking the “Export…” button, on a view that had no bulk actions. ([#6183](https://github.com/craftcms/cms/issues/6183))
- Fixed a bug where custom field values could be autosaved incorrectly. ([#6258](https://github.com/craftcms/cms/issues/6258))
- Fixed a PHP error that could occur when saving a GraphQL schema, if there were any validation errors.
- Fixed a bug where Craft’s `TestMailer` class was not available for tests under some cicrumstances. ([#6263](https://github.com/craftcms/cms/pull/6263))
- Fixed a bug where clicking the info icons on the Clear Caches utility would toggle their checkbox’s state.
- Fixed a bug where Matrix blocks could be duplicated after a new site was added, when they should have been propagated from a preexisting site instead. ([#6244](https://github.com/craftcms/cms/issues/6244))
- Fixed a bug where it wasn’t possible to revoke all permissions from a user. ([#6292](https://github.com/craftcms/cms/issues/6292))
- Fixed a bug where Craft wasn’t saving new search indexes after a new site was added to a section. ([#6296](https://github.com/craftcms/cms/issues/6296))
- Fixed a bug where it was possible for associative arrays in the project config to get double-packed, resulting in nested `__assoc__` keys. ([#5533](https://github.com/craftcms/cms/issues/5533))
- Fixed a bug where `index-assets` commands would error out if a file was moved/deleted within the volume after the index process had started. ([#6291](https://github.com/craftcms/cms/issues/6291))

## 3.4.25 - 2020-06-23

### Added
- Added the `setup/app-id` command. ([#6249](https://github.com/craftcms/cms/issues/6249))
- Added `craft\db\PrimaryReplicaTrait`, which adds `primary`/`replica` properties and methods to `craft\db\Connection`, as alternatives to `master`/`slave`. ([yiisoft/yii2#18102](https://github.com/yiisoft/yii2/pull/18102))

### Changed
- Element query `title` params are now case-insensitive.
- `craft\helpers\Db::escapeParam()` now escapes operators.
- The `templatecacheelements` table now has a primary key on new installs. ([#6246](https://github.com/craftcms/cms/issues/6246))

### Fixed
- Fixed a bug where new user groups weren’t getting set on user accounts in time for activation email templates to reference them. ([#6225](https://github.com/craftcms/cms/issues/6225))
- Fixed an error that occurred when adding multiple tags that began with the word “not”.
- Fixed a bug where it was possible to create two tags with the same title, but different casing. ([#6229](https://github.com/craftcms/cms/issues/6229))
- Fixed a bug where the `migrate/all` command would create a `migrations/` folder for no good reason. ([#6220](https://github.com/craftcms/cms/issues/6220))
- Fixed an error that could occur during installation, if an old database schema data was cached.
- Fixed a bug where transform aspect ratios could be ignored. ([#6084](https://github.com/craftcms/cms/issues/6084))
- Fixed a bug where no sections or category groups were considered “editable”, and no volumes were considered “viewable” for console requests. ([#6237](https://github.com/craftcms/cms/issues/6237))
- Fixed an error that could occur when syncing the project config, if a Single entry didn’t validate due to a duplicate URI. ([#4369](https://github.com/craftcms/cms/issues/4369))
- Fixed a bug where a “Couldn’t change Craft CMS edition” notice would be displayed after successfully switching the Craft edition.
- Fixed a bug where Structure section entries would get repositioned after their draft was published. ([#6250](https://github.com/craftcms/cms/issues/6250))

## 3.4.24 - 2020-06-16

### Added
- Added the `utils/repair/section-structure` and `utils/repair/category-group-structure` commands, which can be used to repair structure data, or apply a new Max Levels setting to existing elements.
- Added `craft\console\controllers\utils\RepairController`.
- Added `craft\controllers\DashboardController::actionCacheFeedData()`.
- Added `craft\fields\BaseOptionsField::options()`.

### Changed
- `graphql/api` preflight requests now include `X-Craft-Token` in the `Access-Control-Allow-Headers` response header. ([#6207](https://github.com/craftcms/cms/issues/6207))
- `craft\services\Elements::duplicateElements()` no longer attempts to insert duplicated elements into the source element’s structure, if the duplicated element doesn’t have a `structureId`. ([#6205](https://github.com/craftcms/cms/issues/6205))

### Deprecated
- Deprecated support for passing a `userRegisteredNotice` param to `users/save-user` actions. A hashed `successMessage` param should be passed instead. ([#6192](https://github.com/craftcms/cms/issues/6192))
- Deprecated `craft\controllers\DashboardController::actionGetFeedItems()`.
- Deprecated `craft\fields\BaseOptionsField::optionLabel()`.
- Deprecated `craft\services\Feeds`.

### Fixed
- Fixed a bug where new entries that were saved with a disabled parent entry wouldn’t get added to the structure, resulting in a 404 error when accessing their edit page. ([#6204](https://github.com/craftcms/cms/issues/6204))
- Fixed a bug where the system could become unresponsive while loading feed data, if the feed’s server was unresponsive.
- Fixed a styling issue with the query dropdown menu in the GraphiQL client. ([#6215](https://github.com/craftcms/cms/issues/6215))
- Fixed a bug where “Deselect All” buttons in user permission lists could enable group-defined permission. ([#6211](https://github.com/craftcms/cms/issues/6211))
- Fixed an error that occurred when replacing an asset that conflicted with an existing file that was missing from the index. ([#6216](https://github.com/craftcms/cms/issues/6216))

### Security
- Fixed potential XSS vulnerabilities.

## 3.4.23 - 2020-06-09

### Added
- Added `Craft.DraftEditor::pause()` and `resume()`, which should be called on the `window.draftEditor` instance (if it exists) before and after making DOM changes that don’t happen immediately (e.g. after an animation has completed). ([#6154](https://github.com/craftcms/cms/issues/6154))

### Changed
- Improved the styling of Live Preview.
- Local volumes now respect the `defaultFileMode` and `defaultDirMod` config settings. ([#4251](https://github.com/craftcms/cms/pull/4251))
- Craft no longer logs unnecessary warnings when loading remote images’ thumbnails. ([#6166](https://github.com/craftcms/cms/pull/6166))
- Matrix fields no longer create default blocks if the field has any validation errors. ([#6173](https://github.com/craftcms/cms/issues/6173))
- The `setup` command and web-based installer now set `DB_DRIVER`, `DB_SERVER`, `DB_PORT`, and `DB_DATABASE` environment variables, if a `DB_DSN` environment variable isn’t already defined. ([#6159](https://github.com/craftcms/cms/issues/6159))

### Fixed
- Fixed a race condition that could result in lost Matrix content when a new Matrix block was added from Live Preview, under very specific conditions. ([#6154](https://github.com/craftcms/cms/issues/6154))
- Fixed a bug where the built-in GraphQL client would not work on some environments.
- Fixed a bug where newly-added entries and entry drafts wouldn’t remember their new parent entry selection when published. ([#6168](https://github.com/craftcms/cms/issues/6168))
- Fixed a bug where switching the site within an element selection modal would affect which site is shown by default on element index pages. ([#6174](https://github.com/craftcms/cms/issues/6174))
- Fixed a bug where `setup` and `clear-caches` commands weren’t respecting the `--color` option. ([#6178](https://github.com/craftcms/cms/issues/6178))
- Fixed a bug where an exception message would be shown instead of the web-based installer on Craft Nitro.
- Fixed an error that occurred when uploading an asset that conflicted with an existing file that was missing from the index. ([#6193](https://github.com/craftcms/cms/issues/6193))

### Security
- Fixed a server path disclosure bug in the control panel.

## 3.4.22.1 - 2020-05-30

### Added
- Added `craft\image\SvgAllowedAttributes`.

### Changed
- SVG sanitization now allows the `filterUnits` attribute.

### Fixed
- Fixed an error that could occur when rendering field type settings, if the field’s `getSettingsHtml()` method was expecting to be called from a Twig template.

## 3.4.22 - 2020-05-29

### Added
- Added `craft\controllers\FieldsController::actionRenderSettings()`.
- Added `craft\web\assets\fieldsettings\FieldSettingsAsset`.

### Changed
- Field settings are now lazy-loaded when the Field Type selection changes, improving the up-front load time of Edit Field pages. ([#5792](https://github.com/craftcms/cms/issues/5792))
- The URL of the conflicting asset is now returned when uploading a file via the `assets/upload` action. ([#6158](https://github.com/craftcms/cms/issues/6158))
- Craft no longer minifies JavaScript and CSS by default. ([#5792](https://github.com/craftcms/cms/issues/5792))

### Deprecated
- Deprecated `craft\web\assets\positionselect\PositionSelectAsset`.

### Fixed
- Fixed a PHP error that could occur when editing a non-image asset. ([#6162](https://github.com/craftcms/cms/issues/6162))
- Fixed a bug where asset thumbnails could never load from Live Preview.

## 3.4.21 - 2020-05-28

### Added
- Table fields and other editable tables now support pasting in tabular data. ([#1207](https://github.com/craftcms/cms/issues/1207))
- Added the “Allow self relations” advanced setting to relational fields. ([#6113](https://github.com/craftcms/cms/issues/6113))
- Added `craft\helpers\Assets::scaledDimensions()`.
- Added `craft\services\Structures::MODE_AUTO`.
- Added `craft\services\Structures::MODE_INSERT`.
- Added `craft\services\Structures::MODE_UPDATE`.

### Changed
- Thumbnails now use the same aspect ratio as the source image. ([#5518](https://github.com/craftcms/cms/issues/5518), [#5515](https://github.com/craftcms/cms/issues/5515))
- Thumbnails now get a checkered background to reveal image transparency. ([#6151](https://github.com/craftcms/cms/issues/6151))
- Thumbnails in the control panel now only load once they are in view, or close to it. ([#6104](https://github.com/craftcms/cms/issues/6104))
- Modal backdrops no longer blur the page content. ([#5651](https://github.com/craftcms/cms/issues/5651))
- Date + time inputs now have a close button when they have a value. ([#6124](https://github.com/craftcms/cms/issues/6124))
- The suggested filename is now returned when uploading a file via the `assets/upload` action. ([#6099](https://github.com/craftcms/cms/issues/6099))
- Table fields now support setting cell values by column handle, rather than just by column ID. ([#6119](https://github.com/craftcms/cms/issues/6119))
- `craft\services\Structures::append()` now allows an integer to be passed to its `$parentElement` argument.
- `craft\services\Structures::moveAfter()` now allows an integer to be passed to its `$prevElement` argument.
- `craft\services\Structures::moveBefore()` now allows an integer to be passed to its `$nextElement` argument.
- `craft\services\Structures::prepend()` now allows an integer to be passed to its `$parentElement` argument.
- `craft\config\DbConfig::$url`, `$driver`, `$server`, `$port`, `$unixSocket`, and `$database` are no longer deprecated. ([#6159](https://github.com/craftcms/cms/issues/6159))

### Deprecated
- Deprecated `craft\db\Connection::getVersion()`. `yii\base\Schema::getServerVersion()` should be used instead.
- Deprecated `craft\events\GlobalSetContentEvent`.

### Fixed
- Fixed a bug where non-sortable fields could be listed as element index sort options, and sortable fields could be listed twice, for element types that didn’t override the `defineSortOptions()` method.
- Fixed a bug where asset custom field values could go unsaved. ([#6086](https://github.com/craftcms/cms/issues/6086))
- Fixed a bug where the `upscaleImages` config setting wasn’t applying properly. ([#6084](https://github.com/craftcms/cms/issues/6084))
- Fixed a bug where image thumbnails in the control panel could stop loading if three thumbnails failed to load properly.
- Fixed a bug where clicking on the color preview within Color fields wasn’t opening the browser’s color picker in Safari. ([#6107](https://github.com/craftcms/cms/issues/6107))
- Fixed a bug where the “Publish changes” button label was not getting translated after clicking “Save as a draft” on an Edit Entry page. ([#6112](https://github.com/craftcms/cms/issues/6112))
- Fixed a couple errors that could occur when running console commands via Cron. ([#6102](https://github.com/craftcms/cms/issues/6102))
- Fixed a bug in test fixtures where primary keys were not being detected for relational fields. ([#6103](https://github.com/craftcms/cms/pull/6103))
- Fixed a bug where duplicated Structure entries wouldn’t retain the original entries’ structure when a new propagation method was being applied to the section. ([#6115](https://github.com/craftcms/cms/issues/6115))
- Fixed a bug where assets would cause n+1 queries even when eager-loaded. ([#6140](https://github.com/craftcms/cms/issues/6140))
- Fixed a validation error that could occur when saving an element with a Dropdown field, if the value of the Dropdown field’s first option had changed. ([#6148](https://github.com/craftcms/cms/issues/6148))
- Fixed a bug where Craft was serving 503 errors instead of 403 when the system was online and an action was requested that didn’t allow anonymous access. ([#6149](https://github.com/craftcms/cms/pull/6149))
- Fixed a bug where Craft was not correctly encoding rounded float values for storage in project config. ([#6121](https://github.com/craftcms/cms/issues/6121))
- Fixed a bug where progress bars in a pending state appeared to be fully complete. ([#6156](https://github.com/craftcms/cms/issues/6156))

## 3.4.20 - 2020-05-18

### Changed
- The `users/login` action no longer adds a random delay to the request for successful login attempts. ([#6090](https://github.com/craftcms/cms/pull/6090))
- `craft\web\View::renderObjectTemplate()` now supports wrapping function calls in single curly brace delimiters (e.g. `{clone(variable)}`).
- Element fixtures now support the `field:handle` syntax when generating element queries. ([#5929](https://github.com/craftcms/cms/pull/5929))
- “First draft” is now translatable. ([#6096](https://github.com/craftcms/cms/pull/6096))

### Fixed
- Fixed a bug where custom field names weren’t getting translated in element index sort menus. ([#6073](https://github.com/craftcms/cms/issues/6073))
- Fixed a bug where the Plugin Store could incorrectly report license key statuses. ([#6079](https://github.com/craftcms/cms/issues/6079))
- Fixed an error that could occur when creating a new entry, if the section’s Entry URI Format contained `{sourceId}`. ([#6080](https://github.com/craftcms/cms/issues/6080))
- Fixed a bug where some UI elements were sized incorrectly while being dragged.
- Fixed a bug where custom aliases were not automatically registered for tests. ([#5932](https://github.com/craftcms/cms/issues/5932))

## 3.4.19.1 - 2020-05-13

### Changed
- Entries no longer apply their dynamic titles if the result of the Title Format is an empty string. ([#6051](https://github.com/craftcms/cms/issues/6051))

### Fixed
- Fixed a bug where the site selector wasn’t working when adding related elements to a relational field.
- Fixed an error that could occur when adding related elements to a relational field.

## 3.4.19 - 2020-05-12

### Added
- Added `craft\fields\BaseRelationField::inputSiteId()`.
- Added `craft\helpers\App::isNitro()`.

### Changed
- The web-based installer now defaults the database server to `127.0.0.1` instead of `localhost`.
- The web-based installer and `setup` command now skip asking for the database server name/IP, username, and password, if they are able to detect that Craft is running within Nitro.
- `craft\web\View::renderObjectTemplate()` now injects `{% verbatim %}` tags around inline code and code blocks, preventing their contents from being parsed by Twig.
- Updated jQuery to 3.5.1. ([#6039](https://github.com/craftcms/cms/issues/6039))

### Fixed
- Fixed a 403 error that occurred when a user double-clicked on an asset immediately after selecting it in an Assets field, if they didn’t have access to the primary site. ([#5949](https://github.com/craftcms/cms/issues/5949))
- Fixed a bug where `resave/*` commands’ output didn’t take the limit into account. ([#6036](https://github.com/craftcms/cms/issues/6036))
- Fixed an error that could occur when processing project config changes that included deleted user groups. ([#6011](https://github.com/craftcms/cms/issues/6011))
- Fixed a bug where Date/Time fields weren’t taking their “Show date”/“Show time” settings into account when displaying their values in element indexes. ([#6038](https://github.com/craftcms/cms/issues/6038))
- Fixed a PHP error that occurred when requesting the GraphQL API with a token that didn’t have a schema assigned to it. ([#6043](https://github.com/craftcms/cms/issues/6043))
- Fixed a bug where Single sections’ entry type handles weren’t getting updated if both the section name and handle changed at the same time. ([#6044](https://github.com/craftcms/cms/issues/6044))
- Fixed a bug where updating a transform would not bust the generated transform caches on volumes with the `expires` setting set.
- Fixed a bug where it wasn’t possible to create new Dashboard widgets that had settings.
- Fixed a bug where relational fields weren’t always showing related elements in the selected site on element indexes. ([#6052](https://github.com/craftcms/cms/issues/6052))
- Fixed various UI bugs related to breaking changes in jQuery 3.5. ([#6049](https://github.com/craftcms/cms/issues/6049), [#6053](https://github.com/craftcms/cms/issues/6053))
- Fixed a bug where disabled multi-site entries would become enabled if they became single-site entries per a change to their section’s Propagation Method setting. ([#6054](https://github.com/craftcms/cms/issues/6054))
- Fixed a bug where it wasn’t possible to double-click on Single entries to edit them. ([#6058](https://github.com/craftcms/cms/issues/6058))
- Fixed a bug where querying for disabled elements wouldn’t include elements that were disabled for the current site.

### Security
- Fixed a bug where database connection details were getting cached. ([#6047](https://github.com/craftcms/cms/issues/6047))

## 3.4.18 - 2020-05-05

### Added
- Added the “Delete asset” option to the Save menu on Edit Asset pages. ([#6020](https://github.com/craftcms/cms/issues/6020))
- Added `craft\helpers\App::env()`. ([#5893](https://github.com/craftcms/cms/pull/5893))

### Changed
- Template autosuggest fields no longer suggest files within `node_modules/` folders. ([#4122](https://github.com/craftcms/cms/pull/4122))
- Matrix fields now ensure that they have at least one block type on validation. ([#5996](https://github.com/craftcms/cms/issues/5996))
- Number fields’ Default Value, Min Value, and Max Value settings now support localized number formats. ([#6006](https://github.com/craftcms/cms/issues/6006))
- Element select inputs’ `selectElements` events now contain references to the newly created element, rather than the one in the element selector modal.
- Users are now redirected back to the Assets index page after saving an asset from its edit page.
- Updated Yii to 2.0.35.
- Updated jQuery to 3.5.0.

### Fixed
- Fixed a bug where relational fields wouldn’t eager load some relations if the field was set to manage relations on a per-site basis, and the source elements were from a variety of sites.
- Fixed a bug where relational fields wouldn’t eager load cross-site relations even if a target site had been selected in the field settings. ([#5995](https://github.com/craftcms/cms/issues/5995))
- Fixed a bug where relational fields weren’t showing cross-site relations in element indexes.
- Fixed a bug where Assets fields weren’t showing custom asset sources. ([#5983](https://github.com/craftcms/cms/issues/5983))
- Fixed a bug where Craft wasn’t clearing the database schema cache after migrations were run.
- Fixed a bug where Structure entry drafts were including the current entry in the Parent selection options.
- Fixed a bug where users’ emails could be overridden by a previously-entered, unverified email, if an admin overwrote their email after it was set. ([#6001](https://github.com/craftcms/cms/issues/6001))
- Fixed a bug where Number fields weren’t ensuring that their Default Value setting was a number. ([#6006](https://github.com/craftcms/cms/issues/6006))
- Fixed a bug where checkboxes’ state persisted after an admin table row was deleted. ([#6018](https://github.com/craftcms/cms/issues/6018))
- Fixed a bug where the `autoLoginAfterAccountActivation` and `activateAccountSuccessPath` config settings weren’t being respected after users verified their email. ([#5980](https://github.com/craftcms/cms/issues/5980))
- Fixed a bug where the “Preview file” asset action wasn’t available if any other elements were being displayed in the table row (e.g. the file’s uploader or any relations). ([#6012](https://github.com/craftcms/cms/issues/6012))
- Fixed a bug where `update` commands could time out when running migrations or reverting Composer changes. ([#6021](https://github.com/craftcms/cms/pull/6021))
- Fixed a bug where source/owner elements could be selectable in relational fields. ([#6016](https://github.com/craftcms/cms/issues/6016))
- Fixed a bug where relational fields weren’t ignoring disabled and soft-deleted elements when `:empty:` or `:notempty:` were passed to their element query params. ([#6026](https://github.com/craftcms/cms/issues/6026))
- Fixed a bug where Matrix fields weren’t ignoring disabled blocks when `:empty:` or `:notempty:` were passed to their element query params. ([#6026](https://github.com/craftcms/cms/issues/6026))

## 3.4.17.1 - 2020-04-25

### Fixed
- Fixed a JavaScript error that occurred when attempting to save an asset from an element editor HUD. ([#5970](https://github.com/craftcms/cms/issues/5970))

## 3.4.17 - 2020-04-24

### Added
- The control panel is now translated for Swiss German. ([#5957](https://github.com/craftcms/cms/issues/5957))

### Changed
- Craft now fully logs migration exceptions.

### Fixed
- Fix a bug where Project Config would not rebuild GraphQL schemas correctly. ([#5961](https://github.com/craftcms/cms/issues/5961))
- Fixed an error that would occur when uploading an asset, if its `getUrl()` method was called before it was fully saved.
- Fixed a bug where the `relatedTo` element query param wasn’t filtering out relations that belonged to disabled Matrix blocks, if the relations were being fetched by the target element. ([#5951](https://github.com/craftcms/cms/issues/5951))
- Fixed a bug where `craft\base\Element::getDescendants()` would return all descendants if they had been eager-loaded, even if the `$dist` argument was set.
- Fixed a bug where element editor HUDs could forget to submit content changes if a validation error occurred. ([#5966](https://github.com/craftcms/cms/issues/5966))

## 3.4.16 - 2020-04-20

### Added
- Added `craft\events\ElementCriteriaEvent`.
- Added `craft\fields\BaseRelationField::EVENT_DEFINE_SELECTION_CRITERIA`. ([#4299](https://github.com/craftcms/cms/issues/4299))
- Added `craft\helpers\FileHelper::unlink()`, ensuring that it always returns `false` rather than throwing unexpected exceptions.

### Changed
- Improved Plugin Store performance.
- Asset indexes now show the “Link” column by default. ([#5910](https://github.com/craftcms/cms/pull/5910))
- Element editors no longer close automatically when the <kbd>Esc</kbd> key is pressed or the shade is clicked on.
- Element editors now support <kbd>Ctrl</kbd>/<kbd>Command</kbd> + <kbd>S</kbd> save shortcuts.
- Static element views now show custom fields’ instructions. ([#5928](https://github.com/craftcms/cms/issues/5928))
- When upgrading to Craft 3, sites now maintain the same UIDs as the Craft 2 locales they replace. ([#5914](https://github.com/craftcms/cms/issues/5914))
- Craft now sets the `access-control-allow-origin` header to `*` rather than the incoming request’s origin, for `graphql/api` and `live-preview/preview` requests. ([#4830](https://github.com/craftcms/cms/issues/4830))
- Updated Garnish to 0.1.36.

### Fixed
- Fixed a bug where users weren’t getting activated after verifying their email address, if a password was already set on their account. ([#5911](https://github.com/craftcms/cms/issues/5911))
- Fixed an error that could occur when syncing a `project.yaml` file that restored a soft-deleted global set. ([#5915](https://github.com/craftcms/cms/issues/5915))
- Fixed a bug where the `app/get-plugin-license-info` action was not parsing license key environment variables.
- Fixed a bug where PHP would get itself into an infinite loop when minifying CSS with an unclosed block. ([#5912](https://github.com/craftcms/cms/issues/5912))
- Fixed a bug where <kbd>Ctrl</kbd>/<kbd>Command</kbd> + <kbd>S</kbd> save shortcuts would apply even if a modal or HUD was currently visible, potentially resulting in lost content changes. ([#5916](https://github.com/craftcms/cms/issues/5916))
- Fixed an error that occurred when a user without permission to publish live entries attempted to create a new entry within an Entries field. ([#5917](https://github.com/craftcms/cms/issues/5917))
- Fixed a bug where `craft\services\Assets::getFolderTreeByFolderId()` would ignore children folders. ([#5939](https://github.com/craftcms/cms/issues/5939))
- Fixed a bug where it wasn’t clear when a GraphQL token didn’t have a selected schema, if its previous schema had been deleted. ([#5942](https://github.com/craftcms/cms/issues/5942))
- Fixed a bug where the Plugin Store was not showing checkout errors.

## 3.4.15 - 2020-04-09

### Added
- Categories now have a `url` field when queried via GraphQL.

### Changed
- Entry revision menus now list drafts sorted by date updated in descending order, and show the drafts’ update timestamps. ([#5889](https://github.com/craftcms/cms/issues/5889))

### Fixed
- Fixed a bug where `craft\i18n\Formatter::asTimestamp()` and the `|timestamp` filter weren’t returning weekday names for dates within the past 3-7 days.
- Fixed a bug where `craft\base\Element::getCurrentRevision()` would return `null` when called on a draft or revision.
- Fixed a bug where entry revision menus could list revisions out of order.

## 3.4.14 - 2020-04-06

### Added
- Added the `setup/db-cache-table` command.
- Added `craft\cache\DbCache`, which should be used instead of `yii\caching\DbCache` if storing data caches in the database. ([#5884](https://github.com/craftcms/cms/issues/5884))
- Added `craft\db\Table::CACHE`.
- Added `craft\helpers\Db::parseBooleanParam()`.

### Changed
- Craft now disables read/write splitting before applying new `project.yaml` changes. ([#5802](https://github.com/craftcms/cms/issues/5802))

### Fixed
- Fixed a PHP error that occurred when running the `project-config/rebuild` command, if no `project.yaml` file existed yet. ([#5888](https://github.com/craftcms/cms/pull/5888))
- Fixed a bug where passing `'not 1'` or `:empty:` to a Lightswitch field’s element query param would have the opposite effect that was intended. ([#5896](https://github.com/craftcms/cms/issues/5896))

## 3.4.13 - 2020-04-02

### Added
- Added `craft\models\GqlToken::getIsValid()`.

### Changed
- Improved the 400 response messages returned by the `graphql/api` controller action, if the bearer token was missing or invalid.
- Ajax requests sent with `Craft.sendActionRequest()` now have an `X-Requested-With: XMLHttpRequest` header. ([#5868](https://github.com/craftcms/cms/issues/5868))
- `craft\helpers\Db::parseParam()` no longer assumes that `null` values within boolean columns should equate to `false`.

### Fixed
- Fixed a bug where Lightswitch element query params were filtering out entries that hadn’t been saved since the Lightswitch field was added, if the field’s default value was enabled. ([#5866](https://github.com/craftcms/cms/issues/5866))
- Fixed an error that could occur if the `graphql/api` controller action wasn’t able to determine which GraphQL schema to use.
- Fixed an error that could occur when transforming images to exactly the same size. ([#5772](https://github.com/craftcms/cms/issues/5772))
- Fixed an error that occurred when adding “Updating search indexes” jobs to the queue, if the queue didn’t support custom push priorities. ([#5876](https://github.com/craftcms/cms/issues/5876))

## 3.4.12 - 2020-03-31

### Added
- Added the `utils/ascii-filenames` command, which converts all non-ASCII asset filenames to ASCII.
- Added `craft\services\Deprecator::storeLogs()`.

### Changed
- “Updating search indexes” jobs now get a lower priority than other jobs.
- `craft\base\ApplicationTrait::getIsConnectionValid()` now logs exceptions thrown by `craft\db\Connection::open()`.
- `craft\base\ApplicationTrait::getIsInstalled()` now logs exceptions thrown by `getInfo()`.
- The `$siteId` argument of `craft\services\Elements::getElementById()` now accepts the same value types as element query `siteId` params. ([#5861](https://github.com/craftcms/cms/pull/5861))
- It’s no longer necessary to manually apply `craft\behaviors\SessionBehavior` to custom-defined `session` components, if using `craft\helpers\App::sessionConfig()` as a starting point.

### Fixed
- Fixed a bug where the `relatedTo` element query param wasn’t filtering out relations that belonged to disabled Matrix blocks. ([#5849](https://github.com/craftcms/cms/issues/5849))
- Fixed a bug where Craft wasn’t ensuring that a `project.yaml` file exists before rebuilding the project config.
- Fixed a bug where it was possible to create multiple tags with the same title. ([#5865](https://github.com/craftcms/cms/issues/5865))
- Fixed a PHP error that occurred if any deprecated config settings were set.
- Fixed a bug where the debug toolbar wasn’t showing deprecation warnings if `craft\services\Deprecator::$logTarget` was set to `'logs'`.

## 3.4.11 - 2020-03-26

### Changed
- Updated Yii to 2.0.34.

### Fixed
- Fixed an error that could occur during garbage collection if there were any unsaved drafts due to be purged, whose entry type had been deleted. ([#5820](https://github.com/craftcms/cms/issues/5820))
- Fixed a bug where `craft\helpers\Console::outputWarning()` was mangling its output if the input text contained a line break.
- Fixed a bug where activation emails were getting sent after user registration regardless of the “Send an activation email now?” setting, if the logged-in user didn’t have permission to administrate users.
- Fixed a bug where removing two elements from a relation field in rapid succession could trigger an element editor HUD. ([#5831](https://github.com/craftcms/cms/issues/5831))
- Fixed a bug where setting a field’s translation method to “Translate for each site group” wouldn’t work if the field type was changed at the same time. ([#5832](https://github.com/craftcms/cms/issues/5832))
- Fixed a SQL error that could occur when installing Craft via the `craft setup` command, if using PostgreSQL. ([#5757](https://github.com/craftcms/cms/issues/5757))
- Fixed a bug where content wasn’t getting transferred correctly when deleting a user from the Users index page. ([#5838](https://github.com/craftcms/cms/issues/5838))

## 3.4.10.1 - 2020-03-18

### Fixed
- Fixed an error that could occur when saving an asset. ([#5801](https://github.com/craftcms/cms/issues/5801))
- Fixed a bug where field types’ `afterSave()` methods weren’t getting called if no top-level field settings had changed. ([#5803](https://github.com/craftcms/cms/issues/5803))

## 3.4.10 - 2020-03-17

### Added
- Added `craft\base\Elements::markAsDirty()`.
- Added `craft\services\Search::$useFullText`. ([#5696](https://github.com/craftcms/cms/issues/5696))

### Changed
- Category groups’ category URI format settings are now shown when running Craft in headless mode. ([#5786](https://github.com/craftcms/cms/issues/5786))
- Reduced the likelihood of a race condition that can result in a PHP error, if a request comes in between the time a field is saved with a new field handle, and the `info.fieldVersion` value is updated in the database. ([#5742](https://github.com/craftcms/cms/issues/5742))
- `craft\base\ApplicationTrait::getIsInstalled()` now has a `$refresh` argument.
- `craft\base\ApplicationTrait::saveInfo()` now has an `$attributeNames` argument.
- The `$siteElement` argument of `craft\services\Elements::propagateElement()` can now be set to `false` to indicate that the element is known to not exist for the target site yet.
- XML element exports now call all generic nodes `<item>`, instead of being named after the element type that is getting exported.
- Updated Garnish to 0.1.34.

### Fixed
- Fixed a bug where a SQL deadlock could occur if two elements’ relational field values were being saved simultaneously. ([#5745](https://github.com/craftcms/cms/pull/5745))
- Fixed a bug where the Plugin Store was not showing validation errors during the payment process. ([#5728](https://github.com/craftcms/cms/issues/5728))
- Fixed an error that could occur when processing project config changes that included newly created sites. ([#5790](https://github.com/craftcms/cms/issues/5790))
- Fixed a bug where table cells with the `thin` class were wrapping. ([#5746](https://github.com/craftcms/cms/pull/5746))
- Fixed a bug where Craft could think it was already installed after running the `setup` command, if it had been installed at the beginning of the request.
- Fixed an error where applying changes to Matrix fields from the `project.yaml` file could result in the file being re-saved.
- Fixed a bug where GraphQL cache was not invalidated when structured elements were rearranged. ([#5761](https://github.com/craftcms/cms/issues/5761))
- Fixed a bug where lightswitch inputs would be unresponsive if they had been configured with `disabled` set to an empty, non-boolean value.
- Fixed a bug where Edit Entry pages would often create a draft when clicking the “Preview” button even if nothing had changed, if there was a Redactor field or other field that was doing its own value normalization on page load.
- Fixed a bug where Redactor fields weren’t getting autofocused when a new Matrix block was added. ([#5773](https://github.com/craftcms/cms/issues/5773))
- Fixed a “Division by zero” error that occurred if an image didn’t have a width or height.
- Fixed a bug where Matrix and relational fields weren’t getting propagated correctly for global sets, assets, categories, and tags, when a new site was added. ([#5775](https://github.com/craftcms/cms/issues/5775))
- Fixed a bug where the `request` component could be loaded recursively in the event that a fatal error occurred during its initialization. ([#5788](https://github.com/craftcms/cms/issues/5788), [#5791](https://github.com/craftcms/cms/issues/5791))
- Fixed a bug where it was possible to delete an autocreated Matrix block if the Min Blocks and Max Blocks settings were both set to the same value, and there was only one block type. ([#5781](https://github.com/craftcms/cms/issues/5781))
- Fixed a bug where elements weren’t styled correctly while dragging.

## 3.4.9 - 2020-02-28

### Fixed
- Fixed a bug where relational fields weren’t validating that their Limit setting was set to an integer. ([#5709](https://github.com/craftcms/cms/issues/5709))
- Fixed a bug where structure data was getting joined into entry queries even if the `section` param was set to a non-Structure section. ([#5707](https://github.com/craftcms/cms/issues/5707))
- Fixed a JavaScript error that occurred when attempting to set the cropping constraint using the image editor. ([#5718](https://github.com/craftcms/cms/issues/5718))
- Fixed a SQL error that occurred when running the `utils/prune-revisions` command when using PostgreSQL. ([#5712](https://github.com/craftcms/cms/issues/5712))
- Fixed a bug where root-level classes weren’t properly namespaced in `CustomFieldBehavior.php` docblocks. ([#5716](https://github.com/craftcms/cms/issues/5716))
- Fixed an error that could occur while installing Craft with an existing `project.yaml` file. ([#5697](https://github.com/craftcms/cms/issues/5697))
- Fixed an error that could occur if a deprecation warning was logged with a message longer than 255 characters. ([#5738](https://github.com/craftcms/cms/issues/5738))

## 3.4.8 - 2020-02-21

### Added
- Added the `withTransforms` argument to asset GraphQL queries, which can be used to specify image transforms that should be eager-loaded.
- Added `craft\controllers\AssetsController::asBrokenImage()`. ([#5702](https://github.com/craftcms/cms/issues/5702))
- Added `craft\controllers\AssetsController::requirePeerVolumePermissionByAsset()`. ([#5702](https://github.com/craftcms/cms/issues/5702))
- Added `craft\controllers\AssetsController::requireVolumePermission()`. ([#5702](https://github.com/craftcms/cms/issues/5702))
- Added `craft\controllers\AssetsController::requireVolumePermissionByAsset()`. ([#5702](https://github.com/craftcms/cms/issues/5702))
- Added `craft\controllers\AssetsController::requireVolumePermissionByFolder()`. ([#5702](https://github.com/craftcms/cms/issues/5702))
- Added `craft\queue\jobs\ApplyNewPropagationMethod`.

### Changed
- When a section’s Propagation Method setting changes, the section’s entries are now duplicated into any sites where their content would have otherwise been deleted.
- Craft now sends `X-Robots-Tag: none` headers back for all tokenized requests. ([#5698](https://github.com/craftcms/cms/issues/5698))

### Deprecated
- Deprecated `craft\queue\jobs\ApplyMatrixPropagationMethod`.

### Fixed
- Fixed a bug where Craft could get itself in an unrecoverable state if a custom field’s handle *and* type were changed at the same time, but the new field type’s content column was incompatible with the existing field data.
- Fixed a JavaScript error that occurred when displaying some charts in the control panel.

## 3.4.7.1 - 2020-02-20

### Fixed
- Fixed an error that could occur on the Dashboard if there was a Quick Post widget that contained a Matrix field which contained an Assets field.

## 3.4.7 - 2020-02-20

### Added
- Plugins can now modify GraphQL query variables and the operation name using the `craft\services\Gql::EVENT_BEFORE_EXECUTE_GQL_QUERY` event.

### Changed
- Improved the look of Matrix fields. ([#5652](https://github.com/craftcms/cms/issues/5652))

### Fixed
- Fixed an error that could occur in some cases when updating Craft from a previous 3.4.x version.
- Fixed an error where the `dateModified` key would be missing from the project config when installing from scratch.
- Fixed a bug where it wasn’t possible to use GraphQL variables in sub-queries. ([#5645](https://github.com/craftcms/cms/issues/5645))
- Fixed a bug where scalar database queries weren’t reverting the query’s `select`, `orderBy`, `limit`, and `offset` params back to their original values if an exception was thrown. ([#5690](https://github.com/craftcms/cms/issues/5690))
- Fixed a bug where element titles within table views weren’t wrapping. ([#5681](https://github.com/craftcms/cms/issues/5681))
- Fixed a bug where element queries could return duplicate results on single-site installs that had a soft-deleted site. ([#5678](https://github.com/craftcms/cms/issues/5678))
- Fixed an error that could occur during garbage collection if any unsaved entry drafts were missing their row in the `entries` table. ([#5684](https://github.com/craftcms/cms/issues/5684))
- Fixed JavaScript errors that occurred in Safari 9 and 10. ([#5671](https://github.com/craftcms/cms/issues/5671))
- Fixed a bug where some fields’ default values weren’t getting saved when creating new entries. ([#5455](https://github.com/craftcms/cms/issues/5455))

## 3.4.6.1 - 2020-02-18

### Fixed
- Fixed an error that could occur when updating Craft on a server that had already applied the same update before.

## 3.4.6 - 2020-02-18

### Added
- Added `craft\controllers\ElementIndexesController::actionCountElements()`.
- Added `craft\gql\arguments\OptionField`.
- Added `craft\gql\resolvers\OptionField`.
- Added `craft\web\View::getInitialDeltaValue()`.
- Added `craft\web\View::setInitialDeltaValue()`.
- Added the boolean `label` argument to the Checkbox, Dropdown, and Multi-select GraphQL API fields which can be used to specify the label(s) of selected option(s) should be returned instead. ([#5514](https://github.com/craftcms/cms/issues/5514))
- Added the `nextSiblingOf`, `prevSiblingOf`, `positionedAfter`, and `positionedBefore` arguments to Entry and Category GraphQL queries. ([#5627](https://github.com/craftcms/cms/issues/5627))
- Added the `Craft.sendActionRequest()` JavaScript method, which is a Promise-based, cancelable alternative to `Craft.postActionRequest()`.

### Changed
- Improved the performance of element indexes.
- Element indexes now cancel current Ajax requests before sending new ones. ([#5655](https://github.com/craftcms/cms/issues/5655))
- Improved the performance of element queries on single-site installs.
- Improved the performance of loading the stored project config data. ([#5630](https://github.com/craftcms/cms/issues/5630))
- Relational fields’ element selection modals now default to the source element’s site. ([#5643](https://github.com/craftcms/cms/issues/5643))
- The Edit Entry page now has a “Create” button rather than “Save”, if the entry has never been fully saved. ([#5661](https://github.com/craftcms/cms/issues/5661))
- Assets, categories, entries, and users can now be sorted by their IDs in the control panel.
- Element URIs are now longer required to be unique for disabled elements.
- Duplicated elements are now automatically saved as disabled, if a unique URI cannot be generated for them. ([#5510](https://github.com/craftcms/cms/issues/5510))
- It’s now possible to query for elements by their Checkboxes/Multi-select field values using a simplified query param syntax. ([#5639](https://github.com/craftcms/cms/issues/5639))
- Environment variable autosuggestions in the control panel are now based on `$_SERVER` rather than `$_ENV`.
- The `_includes/forms/text.html` template now supports an `inputAttributes` variable.
- `craft\base\ApplicationTrait::getIsMultiSite()` now has a `$withTrashed` argument.

### Deprecated
- Deprecated `craft\controllers\ElementIndexesController::$paginated`.
- Deprecated the `Craft.postActionRequest()` JavaScript method.

### Fixed
- Fixed a bug where content would not be loaded correctly for some parts of queries when using GraphQL API in some instances. ([#5548](https://github.com/craftcms/cms/issues/5548))
- Fixed a bug where the built-in GraphQL client would not work on some environments.
- Fixed a bug where text cells weren’t wrapping in static editable tables. ([#5611](https://github.com/craftcms/cms/issues/5611))
- Fixed a bug where header cells weren’t wrapping in editable tables. ([#5656](https://github.com/craftcms/cms/issues/5656))
- Fixed a bug where search keywords weren’t being extracted from HTML field values properly. ([#5631](https://github.com/craftcms/cms/issues/5631))
- Fixed an error that could occur after updating to Craft 3.4. ([#5633](https://github.com/craftcms/cms/issues/5633))
- Fixed a bug where Dropdown field values weren’t getting saved if the first option was selected. ([#5632](https://github.com/craftcms/cms/issues/5632))
- Fixed a bug where sections’ preview targets weren’t getting saved in the user-defined order. ([#5634](https://github.com/craftcms/cms/issues/5634))
- Fixed a bug where querying for Matrix blocks on a newly-created element’s Matrix field value would yield no results. ([#5618](https://github.com/craftcms/cms/issues/5618))
- Fixed a bug where changing the focal point on an Asset would not invalidate its cached transforms. ([#3685](https://github.com/craftcms/cms/issues/3685))
- Fixed a migration error that could occur when updating from prior to Craft 3.2.6.
- Fixed a bug where element labels could wrap multiple lines in the control panel. ([#5646](https://github.com/craftcms/cms/issues/5646))
- Fixed a bug where meta field labels weren’t aligned with their values. ([#5647](https://github.com/craftcms/cms/issues/5647))
- Fixed a bug where saving an asset from an Edit Asset page would save the content for the primary site, regardless of which site was selected. ([#5659](https://github.com/craftcms/cms/issues/5659))
- Fixed a validation error that occurred when duplicating an entry, if the URI format was based on a custom field value. ([#4759](https://github.com/craftcms/cms/issues/4759))
- Fixed a deprecation warning when accessing the `children` field using GraphQL in some cases. ([#5642](https://github.com/craftcms/cms/issues/5642))
- Fixed a bug where element search indexes weren’t getting updated for propagated saves. ([#5654](https://github.com/craftcms/cms/issues/5654))

## 3.4.5 - 2020-02-07

### Added
- Added `craft\models\GqlToken::getIsExpired()`.

### Changed
- `craft\services\Gql::getPublicSchema()` now returns `null` if the public schema doesn’t exist yet and `allowAdminChanges` is disabled.
- Tightened up the horizontal padding on text inputs. ([#5608](https://github.com/craftcms/cms/issues/5608))
- Improved the look of Matrix blocks.
- Improved the look of editable tables. ([#5615](https://github.com/craftcms/cms/issues/5615))
- URL and Email fields now trim leading/trailing whitespace from their values before validating. ([#5614](https://github.com/craftcms/cms/issues/5614))
- Table fields now trim leading/trailing whitespace from textual cell values before validating.
- Improved GraphQL API performance. ([#5607](https://github.com/craftcms/cms/issues/5607))
- Updated Garnish to 0.1.33.

### Deprecated
- Deprecated `craft\gql\base\Arguments::buildContentArguments()`.

### Fixed
- Fixed an error that occurred when working with GraphQL on an environment with `allowAdminChanges` disabled, if the public schema didn’t exist yet. ([#5588](https://github.com/craftcms/cms/issues/5588))
- Fixed a bug where static Matrix blocks weren’t getting any top padding. ([#5609](https://github.com/craftcms/cms/issues/5609))
- Fixed a bug where static text cells within editable tables were getting cut off. ([#5611](https://github.com/craftcms/cms/issues/5611))
- Fixed an error that occurred when saving an element with an Assets field set to restrict files to a single folder, if any of the selected assets’ files didn’t exist.
- Fixed an error that occurred when attempting to export elements. ([#5617](https://github.com/craftcms/cms/issues/5617))
- Fixed a bug where HTTP exceptions were getting lost if triggered from a template via an `{% exit %}` tag.

## 3.4.4.1 - 2020-02-06

### Changed
- Plugins can now modify the params sent with element index Ajax requests by hooking into the new `registerViewParams` event triggered by `Craft.BaseElementIndex`.

### Fixed
- Fixed an error that occurred when searching for elements from element indexes. ([#5599](https://github.com/craftcms/cms/issues/5599))

## 3.4.4 - 2020-02-05

### Added
- Added the ability to limit multiple selections in admin tables.
- Added an event to admin tables when selections are changed.
- Added an event to admin tables to retrieve currently visible data.
- Added `craft\controllers\ElementIndexesController::actionExport()`.
- Added the `Craft.downloadFromUrl()` JavaScript method.

### Deprecated
- Deprecated `craft\controllers\ElementIndexesController::actionCreateExportToken()`.
- Deprecated `craft\controllers\ExportController`.

### Fixed
- Fixed a bug where data tables weren’t getting horizontal scrollbars in Firefox. ([#5574](https://github.com/craftcms/cms/issues/5574))
- Fixed a bug where HTML was being escaped twice in some admin tables. ([#5532](https://github.com/craftcms/cms/issues/5532))
- Fixed a 404 error that would occur when attempting to preview a PDF file in a volume that didn’t have a base URL. ([#5581](https://github.com/craftcms/cms/issues/5581))
- Fixed a bug where the Asset Indexes utility could leave the progress bar visible after it was done.
- Fixed a bug where the `_count` field would sometimes not work correctly when using GraphQL. ([#4847](https://github.com/craftcms/cms/issues/4847))
- Fixed a bug where assets that had been drag-uploaded to an Assets field would be hyperlinked. ([#5584](https://github.com/craftcms/cms/issues/5584))
- Fixed a bug where `CustomFieldBehavior.php` was getting created with restricted permissions. ([#5570](https://github.com/craftcms/cms/issues/5570))
- Fixed a bug where element exporting would redirect the browser window if the export request didn’t immediately return the export data. ([#5558](https://github.com/craftcms/cms/issues/5558))
- Fixed a “Division by zero” error that occurred if an image transform didn’t specify a width or a height. ([#5590](https://github.com/craftcms/cms/issues/5590))
- Fixed a bug where elements weren’t always retaining their positions in element indexes between pages.

## 3.4.3 - 2020-02-03

### Added
- It’s now possible to preview video files. ([#5565](https://github.com/craftcms/cms/pull/5565))
- Added the `--no-backup` option to the `migrate/all` command.

### Changed
- Craft now logs full exception reports when an exception is thrown from a queue job.

### Fixed
- Fixed a bug where the `update` command was backing up the database twice.
- Fixed a bug where the “Duplicate” element action was available for users who didn’t have permission to create new entries in the section. ([#5566](https://github.com/craftcms/cms/issues/5566))
- Fixed a bug where using directives in GraphQL could make the field return unexpected results. ([#5569](https://github.com/craftcms/cms/issues/5569))
- Fixed a bug where the active queue job could be missing from the global sidebar and Queue Manager if there were 50 or more pending jobs with higher priorities. ([#5506](https://github.com/craftcms/cms/issues/5506))
- Fixed a bug where Craft wouldn’t detect requests to non-primary sites if their base URL only contained one extra character than the primary site. ([#5575](https://github.com/craftcms/cms/issues/5575))

## 3.4.2 - 2020-01-31

### Added
- Added the ability to pass a custom failure message to the delete action on admin tables. ([#5507](https://github.com/craftcms/cms/issues/5507))
- `craft\services\ProjectConfig::processConfigChanges()` now has a `$force` argument that defaults to `false`.
- Added the ability for admin table actions to restrict usage if multiple items are selected.
- Edit Asset pages now have `cp.assets.edit`, `cp.assets.edit.details`, `cp.assets.edit.settings`, and `cp.assets.edit.meta` template hooks. ([#5560](https://github.com/craftcms/cms/pull/5560))
- Added `craft\queue\jobs\ResaveElements::$updateSearchIndex`.

### Changed
- Edit Asset pages now show a “View” button for image, PDF, and text assets. ([#5555](https://github.com/craftcms/cms/issues/5555))
- Edit Asset pages now show the asset’s location in the meta pane.
- The `generateTransformsBeforePageLoad` config setting is now automatically enabled for GraphQL API requests. ([#5553](https://github.com/craftcms/cms/issues/5553))
- Brought back the `_elements/indexcontainer.html` template (though it is deprecated). ([Dolphiq/craft3-plugin-redirect#108](https://github.com/Dolphiq/craft3-plugin-redirect/issues/108))

### Fixed
- Fixed a couple errors that could have occurred when updating to Craft 3.4. ([#5527](https://github.com/craftcms/cms/issues/5527))
- Fixed a bug where HTML was being escaped twice in some admin tables. ([#5532](https://github.com/craftcms/cms/issues/5532))
- Fixed an error that could occur when processing new Project Config values.
- Fixed an error that could occur when saving Project Config values that contained 4+ byte characters.
- Fixed a bug where asset previews weren’t working on Craft Solo. ([#5517](https://github.com/craftcms/cms/issues/5517))
- Fixed a bug where Matrix fields weren’t always showing validation errors.
- Fixed a bug where unsaved Matrix blocks could be lost if an entry was saved with validation errors, and any unsaved Matrix blocks weren’t modified before reattempting to save the entry. ([#5544](https://github.com/craftcms/cms/issues/5544))
- Fixed a bug where Table fields weren’t getting initialized properly unless they were located on the initially-selected content tab. ([#5549](https://github.com/craftcms/cms/issues/5549))
- Fixed a bug where the control panel’s login form was off-center vertically when a login page logo was used. ([#5552](https://github.com/craftcms/cms/issues/5552))
- Fixed a bug where it was impossible to use GraphQL variables in directive arguments. ([#5543](https://github.com/craftcms/cms/issues/5543))
- Fixed a bug where users with permission to create entries would get a 403 error when attempting to save a new entry.
- Fixed a styling issue on the Login page if the `rememberedUserSessionDuration` config setting was set to `0`. ([#5556](https://github.com/craftcms/cms/issues/5556))
- Fixed an error that occurred when viewing trashed elements in an element index and then changing the selected source. ([#5559](https://github.com/craftcms/cms/issues/5559))
- Fixed a bug where Craft would update the search index for Matrix blocks and other nested elements, even if the owner element was saved with `$updateSearchIndex = false`.

## 3.4.1 - 2020-01-29

### Changed
- Craft now only logs errors and warnings for console requests, when Dev Mode isn’t enabled. ([#5256](https://github.com/craftcms/cms/issues/5256))
- Improved the styling of the system name in the global sidebar. ([#5524](https://github.com/craftcms/cms/issues/5524))
- The default MySQL backup command will now set the `--default-character-set` argument to the value of the `charset` database config setting. ([#5529](https://github.com/craftcms/cms/issues/5529))

### Fixed
- Fixed a bug where plugin settings would get mangled when installing Craft using an existing `project.yaml` file.
- Fixed a bug where Assets fields’ selection modals could be blank if the Default Upload Location setting specified an unpermitted volume. ([#5520](https://github.com/craftcms/cms/issues/5520))
- Fixed a bug where users’ Week Start Day preference was being ignored if set to Sunday. ([#5513](https://github.com/craftcms/cms/issues/5513))

## 3.4.0.2 - 2020-01-28

### Fixed
- Fixed a bug where installing Craft from the terminal wasn’t setting the `DB_DSN` environment variable in `.env`.
- Fixed a bug where sections could lose their preview targets when updating to Craft 3.4. ([#5519](https://github.com/craftcms/cms/issues/5519))
- Fixed a bug where preview target URLs weren’t being normalized to site URLs. ([#5519](https://github.com/craftcms/cms/issues/5519))

## 3.4.0.1 - 2020-01-28

### Fixed
- Fixed an error that could occur when updating to Craft 3.4.
- Fixed a bug where Assets fields’ selection modals could be blank if limited to a single folder. ([#5516](https://github.com/craftcms/cms/issues/5516))

## 3.4.0 - 2020-01-28

> {warning} If `useProjectConfigFile` is enabled and you are using the GraphQL API, restore a fresh database backup from your production environment before updating your development environment. Otherwise you may lose your GraphQL schema data when updating production.

> {warning} There have been some changes in behavior that plugin developers should be aware of! See [Updating Plugins for Craft 3.4](https://craftcms.com/guides/updating-plugins-for-craft-34) for details.

> {tip} Element search indexing is a little smarter in Craft 3.4. It’s recommended that you resave all your entries from your terminal **after** you’ve finished updating.
>
> ```bash
> > ./craft resave/entries --update-search-index
> ```

### Added
- Improved the overall look and feel of the Control Panel. ([#2883](https://github.com/craftcms/cms/issues/2883))
- Added an overflow menu for Control Panel tabs that don’t fit into the available space. ([#3073](https://github.com/craftcms/cms/issues/3073))
- Added support for delta element updates. ([#4064](https://github.com/craftcms/cms/issues/4064))
- Elements now track which field values have changed since the element was first loaded. ([#4149](https://github.com/craftcms/cms/issues/4149))
- Entry drafts now show which fields and attributes have changed within the draft, and which are outdated.
- If an entry draft contains outdated field and attribute values, it’s now possible to merge the latest source entry values into the draft manually, and they will be automatically merged in when the draft is published. ([#4642](https://github.com/craftcms/cms/issues/4642))
- “Set Status” element actions no longer have the option to disable multi-site elements globally; only for the currently selected site. ([#2817](https://github.com/craftcms/cms/issues/2817), [#2899](https://github.com/craftcms/cms/issues/2899))
- Multi-site entries’ edit pages no longer have the option to set the entry’s global status. Instead, only the current site’s status is shown by default, and that setting can be expanded to show all sites that the user has permission to edit, for bulk-editing the entry’s status across multiple sites. ([#2817](https://github.com/craftcms/cms/issues/2817), [#2899](https://github.com/craftcms/cms/issues/2899))
- It’s now possible to see all of the elements selected by relation fields from element indexes. ([#3030](https://github.com/craftcms/cms/issues/3030))
- Assets now have their own dedicated edit pages in the control panel. ([#1249](https://github.com/craftcms/cms/issues/1249))
- Asset volumes’ field layouts can now define multiple tabs.
- Assets now keep track of which user account was logged-in when the asset was uploaded. ([#3553](https://github.com/craftcms/cms/issues/3553))
- Asset indexes can now have an “Uploaded by” column.
- It’s now possible to eager-load assets with their `uploader` value.
- Added new “View files uploaded by other users”, “Edit files uploaded by other users”, “Replace files uploaded by other users”, “Remove files uploaded by other users”, and “Edit images uploaded by other users” user permissions.
- Assets fields now have a “Show unpermitted volumes” setting, which determines whether the field should show volumes that the user doesn’t have permission to view (disabled by default for new fields; enabled by default for existing fields). ([#887](https://github.com/craftcms/cms/issues/887))
- Assets fields now have a “Show unpermitted files setting, which determines whether the field should show files that the user doesn’t have permission to view per the new “View files uploaded by other users” permission.
- It’s now possible to download multiple assets at once as a zip file. ([#5259](https://github.com/craftcms/cms/issues/5259))
- It’s now possible to preview text and PDF assets, and plugins can add support for additional file types. ([#5136](https://github.com/craftcms/cms/pull/5136))
- It’s now possible to set a custom aspect ratio when cropping images with the image editor. ([#4359](https://github.com/craftcms/cms/issues/4359))
- It’s now possible to change the the aspect ratio orientation when cropping images with the image editor. ([#4359](https://github.com/craftcms/cms/issues/4359))
- Added the Queue Manager utility. ([#2753](https://github.com/craftcms/cms/issues/2753), [#3489](https://github.com/craftcms/cms/issues/3489))
- It’s now possible to define additional queues using `craft\queue\Queue`, with custom `channel` values. ([#5492](https://github.com/craftcms/cms/issues/5492))
- Added the `queue/release` action. ([#4777](https://github.com/craftcms/cms/issues/4777))
- Added the `utils/prune-revisions` action. ([#4851](https://github.com/craftcms/cms/issues/4851))
- Added the `verifyEmailPath` config setting.
- Added the `maxBackups` config setting. ([#2078](https://github.com/craftcms/cms/issues/2078))
- Added the `upscaleImages` config setting. ([#844](https://github.com/craftcms/cms/issues/844))
- Added the “Reply-To Address” email setting. ([#5498](https://github.com/craftcms/cms/issues/5498))
- Added the `{% requireGuest %}` Twig tag, which redirects a user to the path specified by the `postLoginRedirect` config setting if they’re already logged in. ([#5015](https://github.com/craftcms/cms/pull/5015))
- Added the `combine()` Twig function.
- Added the `|contains` Twig filter.
- Added the `|purify` Twig filter. ([#5184](https://github.com/craftcms/cms/issues/5184))
- Public registration forms can now customize the flash notice displayed on successful registration by passing a `userRegisteredNotice` param. ([#5213](https://github.com/craftcms/cms/issues/5213))
- It’s now possible to query for Matrix blocks by their field handle, via the new `field` param. ([#5218](https://github.com/craftcms/cms/issues/5218))
- It’s now possible to filter element query results by their related elements using relational fields’ element query params (e.g. `publisher(100)` rather than `relatedTo({targetElement: 100, field: 'publisher'})`). ([#5200](https://github.com/craftcms/cms/issues/5200))
- It’s now possible to query for elements by their custom field values via GraphQL. ([#5208](https://github.com/craftcms/cms/issues/5208))
- It’s now possible to eager-load the *count* of related elements, by setting `'count' => true` on the eager-loading criteria.
- GraphQL access tokens are now managed separately from schema definitions, making it possible to create multiple tokens for the same schema.
- GraphQL schemas are now stored in the project config (sans tokens). ([#4829]((https://github.com/craftcms/cms/issues/4829))
- Added a new “Expanded” element exporter type, which includes expanded custom field values, including Matrix and relational fields. ([#4484](https://github.com/craftcms/cms/issues/4484))
- It’s now possible to export elements as CSV, JSON, or XML files.
- Added support for plugin-supplied element exporters. ([#5090](https://github.com/craftcms/cms/issues/5090))
- Control panel pages can now implement Vue-based admin tables that support bulk actions, search, and pagination.
- Elements now have a `_count` field when queried via GraphQL, which returns the total number of related elements for a given relational field handle.
- It’s now possible to filter users by their groups when querying for them via GraphQL. ([#5374](https://github.com/craftcms/cms/issues/5374))
- Added the `asset`, `category`, `entry`, `globalSet`, `tag`, and `user` queries to fetch single elements via GraphQL. ([#5363](https://github.com/craftcms/cms/issues/5363))
- It’s now possible to apply the `transform` GraphQL directive to entire assets. ([#5425](https://github.com/craftcms/cms/issues/5425))
- The Image Editor now displays the resulting image size when cropping. ([#4551](https://github.com/craftcms/cms/issues/4551))
- Improved the crop behavior when dragging along the edges of an image in the Image Editor.
- The Sendmail mailer transport now has a “Sendmail Command” setting. ([#5445](https://github.com/craftcms/cms/pull/5445))
- Added support for the `CRAFT_EPHEMERAL` PHP constant, which can be defined as `true` when Craft is running on an environment with ephemeral storage.
- Added the `setup/php-session-table` command for creating a database table to store PHP sessions.
- Added `craft\assetpreviews\Image`.
- Added `craft\assetpreviews\Pdf`.
- Added `craft\assetpreviews\Text`.
- Added `craft\base\AssetPreviewHandler`.
- Added `craft\base\AssetPreviewHandlerInterface`.
- Added `craft\base\Element::ATTR_STATUS_CONFLICTED`.
- Added `craft\base\Element::ATTR_STATUS_MODIFIED`.
- Added `craft\base\Element::ATTR_STATUS_OUTDATED`.
- Added `craft\base\Element::defineExporters()`.
- Added `craft\base\Element::EVENT_REGISTER_EXPORTERS`.
- Added `craft\base\ElementExporter`.
- Added `craft\base\ElementExporterInterface`.
- Added `craft\base\ElementInterface::exporters()`
- Added `craft\base\ElementInterface::getAttributeStatus()`.
- Added `craft\base\ElementInterface::getDirtyAttributes()`.
- Added `craft\base\ElementInterface::getDirtyFields()`.
- Added `craft\base\ElementInterface::getEagerLoadedElementCount()`.
- Added `craft\base\ElementInterface::getEnabledForSite()`.
- Added `craft\base\ElementInterface::getFieldStatus()`.
- Added `craft\base\ElementInterface::isFieldDirty()`.
- Added `craft\base\ElementInterface::markAsClean()`.
- Added `craft\base\ElementInterface::setAttributeStatus()`.
- Added `craft\base\ElementInterface::setEagerLoadedElementCount()`.
- Added `craft\base\ElementInterface::setEnabledForSite()`.
- Added `craft\base\ElementInterface::trackChanges()`.
- Added `craft\base\FieldInterface::getTranslationDescription()`.
- Added `craft\base\Model::defineRules()`. Models that define a `rules()` method should use `defineRules()` instead, so `EVENT_DEFINE_RULES` event handlers have a chance to modify them.
- Added `craft\base\UtilityInterface::footerHtml()`.
- Added `craft\base\UtilityInterface::toolbarHtml()`.
- Added `craft\base\WidgetInterface::getSubtitle()`.
- Added `craft\behaviors\DraftBehavior::$dateLastMerged`.
- Added `craft\behaviors\DraftBehavior::$mergingChanges`.
- Added `craft\behaviors\DraftBehavior::$trackChanges`.
- Added `craft\behaviors\DraftBehavior::getIsOutdated()`.
- Added `craft\behaviors\DraftBehavior::getOutdatedAttributes()`.
- Added `craft\behaviors\DraftBehavior::getOutdatedFields()`.
- Added `craft\behaviors\DraftBehavior::isAttributeModified()`.
- Added `craft\behaviors\DraftBehavior::isAttributeOutdated()`.
- Added `craft\behaviors\DraftBehavior::isFieldModified()`.
- Added `craft\behaviors\DraftBehavior::isFieldOutdated()`.
- Added `craft\controllers\AssetsController::actionEditAsset()`.
- Added `craft\controllers\AssetsController::actionSaveAsset()`.
- Added `craft\controllers\DraftsController`.
- Added `craft\controllers\GraphqlController::actionDeleteToken()`.
- Added `craft\controllers\GraphqlController::actionEditPublicSchema()`.
- Added `craft\controllers\GraphqlController::actionEditPublicSchema()`.
- Added `craft\controllers\GraphqlController::actionEditToken()`.
- Added `craft\controllers\GraphqlController::actionSaveToken()`.
- Added `craft\controllers\GraphqlController::actionViewToken()`.
- Added `craft\controllers\UsersController::actionSessionInfo()`. ([#5355](https://github.com/craftcms/cms/issues/5355))
- Added `craft\db\ActiveRecord::behaviors()`, which now gives plugins a chance to define their own behaviors.
- Added `craft\db\ActiveRecord::EVENT_DEFINE_BEHAVIORS`.
- Added `craft\db\Connection::DRIVER_MYSQL`.
- Added `craft\db\Connection::DRIVER_PGSQL`.
- Added `craft\elements\Asset::$uploaderId`.
- Added `craft\elements\Asset::getDimensions()`.
- Added `craft\elements\Asset::getFormattedSize()`.
- Added `craft\elements\Asset::getFormattedSizeInBytes()`.
- Added `craft\elements\Asset::getPreviewThumbImg()`.
- Added `craft\elements\Asset::getUploader()`.
- Added `craft\elements\Asset::setUploader()`.
- Added `craft\elements\db\AssetQuery::$uploaderId`.
- Added `craft\elements\db\AssetQuery::uploader()`.
- Added `craft\elements\db\ElementQuery::clearCachedResult()`.
- Added `craft\elements\db\MatrixBlockQuery::field()`.
- Added `craft\elements\exporters\Expanded`.
- Added `craft\elements\exporters\Raw`.
- Added `craft\elements\MatrixBlock::$dirty`.
- Added `craft\events\AssetPreviewEvent`.
- Added `craft\events\BackupEvent::$ignoreTables`. ([#5330](https://github.com/craftcms/cms/issues/5330))
- Added `craft\events\DefineGqlTypeFieldsEvent`.
- Added `craft\events\DefineGqlValidationRulesEvent`.
- Added `craft\events\ExecuteGqlQueryEvent::$schemaId`.
- Added `craft\events\RegisterElementExportersEvent`.
- Added `craft\events\RegisterGqlPermissionsEvent`.
- Added `craft\events\TemplateEvent::$templateMode`.
- Added `craft\fields\Assets::$showUnpermittedVolumes`.
- Added `craft\gql\TypeManager`.
- Added `craft\gql\types\Number`.
- Added `craft\helpers\AdminTable`.
- Added `craft\helpers\App::isEphemeral()`.
- Added `craft\helpers\ArrayHelper::append()`.
- Added `craft\helpers\ArrayHelper::contains()`.
- Added `craft\helpers\ArrayHelper::isOrdered()`.
- Added `craft\helpers\ArrayHelper::prepend()`.
- Added `craft\helpers\Db::parseDsn()`.
- Added `craft\helpers\Db::url2config()`.
- Added `craft\helpers\FileHelper::invalidate()`.
- Added `craft\helpers\FileHelper::writeGitignoreFile()`.
- Added `craft\helpers\ProjectConfigHelper::flattenConfigArray()`.
- Added `craft\helpers\ProjectConfigHelper::packAssociativeArray()`.
- Added `craft\helpers\ProjectConfigHelper::packAssociativeArrays()`.
- Added `craft\helpers\ProjectConfigHelper::unpackAssociativeArray()`.
- Added `craft\helpers\ProjectConfigHelper::unpackAssociativeArrays()`.
- Added `craft\mail\Mailer::$replyTo`.
- Added `craft\migrations\CreatePhpSessionTable`.
- Added `craft\models\FieldLayoutTab::elementHasErrors()`.
- Added `craft\models\GqlToken`.
- Added `craft\models\MailSettings::$replyToEmail`.
- Added `craft\queue\Command::actionRelease()`.
- Added `craft\queue\jobs\UpdateSearchIndex::$fieldHandles`.
- Added `craft\queue\Queue::$channel`.
- Added `craft\queue\Queue::$db`.
- Added `craft\queue\Queue::$mutex`.
- Added `craft\queue\Queue::$tableName`.
- Added `craft\queue\QueueInterface::getJobDetails()`.
- Added `craft\queue\QueueInterface::getTotalJobs()`.
- Added `craft\queue\QueueInterface::releaseAll()`.
- Added `craft\queue\QueueInterface::retryAll()`.
- Added `craft\records\Asset::getUploader()`.
- Added `craft\records\GqlToken`.
- Added `craft\services\Assets::EVENT_REGISTER_PREVIEW_HANDLER`.
- Added `craft\services\Assets::getAssetPreviewHandler()`.
- Added `craft\services\Drafts::EVENT_AFTER_MERGE_SOURCE_CHANGES`.
- Added `craft\services\Drafts::EVENT_BEFORE_MERGE_SOURCE_CHANGES`.
- Added `craft\services\Drafts::mergeSourceChanges()`.
- Added `craft\services\Elements::createExporter()`.
- Added `craft\services\Gql::CONFIG_GQL_SCHEMAS_KEY`.
- Added `craft\services\Gql::deleteSchema()`.
- Added `craft\services\Gql::deleteTokenById()`.
- Added `craft\services\Gql::EVENT_REGISTER_GQL_PERMISSIONS`.
- Added `craft\services\Gql::getSchemaByUid()`.
- Added `craft\services\Gql::getTokenByAccessToken()`.
- Added `craft\services\Gql::getTokenById()`.
- Added `craft\services\Gql::getTokenByName()`.
- Added `craft\services\Gql::getTokenByUid()`.
- Added `craft\services\Gql::getTokens()`.
- Added `craft\services\Gql::getValidationRules()`.
- Added `craft\services\Gql::GRAPHQL_COUNT_FIELD`.
- Added `craft\services\Gql::handleChangedSchema()`.
- Added `craft\services\Gql::handleDeletedSchema()`.
- Added `craft\services\Gql::saveToken()`.
- Added `craft\services\Path::getConfigDeltaPath()`.
- Added `craft\services\Plugins::$pluginConfigs`. ([#1989](https://github.com/craftcms/cms/issues/1989))
- Added `craft\services\ProjectConfig::$maxDeltas`.
- Added `craft\services\ProjectConfig::CONFIG_ALL_KEY`.
- Added `craft\services\ProjectConfig::CONFIG_ASSOC_KEY`.
- Added `craft\services\ProjectConfig::CONFIG_DELTA_FILENAME`.
- Added `craft\services\ProjectConfig::CONFIG_DELTA_FILENAME`.
- Added `craft\services\ProjectConfig::CONFIG_DELTA_FILENAME`.
- Added `craft\services\ProjectConfig::CONFIG_DELTA_FILENAME`.
- Added `craft\services\ProjectConfig::CONFIG_DELTA_FILENAME`.
- Added `craft\services\ProjectConfig::CONFIG_DELTA_FILENAME`.
- Added `craft\services\ProjectConfig::CONFIG_DELTA_FILENAME`.
- Added `craft\services\ProjectConfig::CONFIG_DELTA_FILENAME`.
- Added `craft\utilities\QueueManager`.
- Added `craft\web\assets\admintable\AdminTableAsset`.
- Added `craft\web\assets\queuemanager\QueueManagerAsset`.
- Added `craft\web\Controller::requireGuest()`.
- Added `craft\web\CsvResponseFormatter`.
- Added `craft\web\twig\nodes\RequireGuestNode`.
- Added `craft\web\twig\tokenparsers\RequireGuestTokenParser`.
- Added `craft\web\twig\variables\Paginate::getDynamicRangeUrls()`, making it easy to create Google-style pagination links. ([#5005](https://github.com/craftcms/cms/issues/5005))
- Added `craft\web\User::guestRequired()`.
- Added `craft\web\View::$minifyCss`.
- Added `craft\web\View::$minifyJs`.
- Added `craft\web\View::getDeltaNames()`.
- Added `craft\web\View::getIsDeltaRegistrationActive()`.
- Added `craft\web\View::registerDeltaName()`.
- Added `craft\web\View::setIsDeltaRegistrationActive()`.
- Added the `Craft.ui.createDateRangePicker()` JavaScript method.
- Added the `Craft.VueAdminTable` JavaScript class.
- Added the `beforeUpdateIframe` and `switchTarget` events to the `Craft.Preview` JavaScript class. ([#5359](https://github.com/craftcms/cms/issues/5359))
- The `Craft.t()` JavaScript method is now capable of parsing `number` and `plural` formatted params (e.g. `{num, plural, =1{item} other{items}}`).
- Added the `cp.users.edit.prefs` template hook to the Edit User page. ([#5114](https://github.com/craftcms/cms/issues/5114))
- The `_layouts/elements.html` control panel layout template can now be used for elements that don’t support drafts or revisions.
- Added the [Interactive Shell Extension for Yii 2](https://github.com/yiisoft/yii2-shell). ([#5228](https://github.com/craftcms/cms/issues/5228))
- Added the Minify PHP package.

### Changed
- Control panel requests are now always set to the primary site, regardless of the URL they were accessed from.
- The control panel no longer shows the tab bar on pages with only one tab. ([#2915](https://github.com/craftcms/cms/issues/2915))
- The queue info in the global sidebar no longer shows an HUD with job details when clicked; the user is now brought to the new Queue Manager utility, if they have permission to view it. ([#4040](https://github.com/craftcms/cms/issues/4040))
- Element indexes now load up to 100 elements per page/batch, rather than 50. ([#4555](https://github.com/craftcms/cms/issues/4555))
- The Assets index page now updates the URL when the selected volume changes.
- Sections’ entry URI format settings are now shown when running Craft in headless mode. ([#4934](https://github.com/craftcms/cms/issues/4934))
- The “Primary entry page” preview target is now user-customizable alongside all other preview targets in sections’ settings. ([#4520](https://github.com/craftcms/cms/issues/4520))
- Sections’ “Preview Targets” setting now has a “Refresh” checkbox column, which can be unchecked to prevent preview frames from being refreshed automatically when content changes. ([#5359](https://github.com/craftcms/cms/issues/5359))
- Entry drafts are no longer auto-created when the “Preview” button is clicked, unless/until the content has changed. ([#5201](https://github.com/craftcms/cms/issues/5201))
- Unsaved entries’ URIs are now updated on each autosave. ([#4581](https://github.com/craftcms/cms/issues/4581))
- Edit Entry pages now show the entry’s status in the meta pane.
- Plain Text fields can now specify a maximum size in bytes. ([#5099](https://github.com/craftcms/cms/issues/5099))
- Plain Text fields’ Column Type settings now have an “Automatic” option, which is selected by default for new fields. ([#5099](https://github.com/craftcms/cms/issues/5099))
- Matrix fields now show an accurate description of their propagation behavior in the translation icon tooltip. ([#5304](https://github.com/craftcms/cms/issues/5304))
- The Clear Caches utility now has info icons next to most cache options with more details about what the cache option refers to. ([#5418](https://github.com/craftcms/cms/issues/5418))
- The `users/login` action no longer sets a “Logged in.” flash notice. ([#5383](https://github.com/craftcms/cms/issues/5383))
- Local asset volumes now ensure that their folder exists on save, and if it doesn’t, a `.gitignore` file will be added automatically to it, excluding the directory from Git. ([#5237](https://github.com/craftcms/cms/issues/5237))
- Set Password and Verify Email links now use the `setPasswordPath` and `verifyEmailPath` config settings. ([#4925](https://github.com/craftcms/cms/issues/4925))
- Craft now uses the `slugWordSeparator` when generating URI formats. ([#5315](https://github.com/craftcms/cms/pull/5315))
- The `loginPath` and `logoutPath` config setings can now be set to `false` to disable front-end login/logout. ([#5352](https://github.com/craftcms/cms/issues/5352))
- The `loginPath`, `logoutPath`, `setPasswordPath`, and `verifyEmailPath` config settings are now ignored when Craft is running in headless mode.
- ImageMagick is no longer used when the `imageDriver` config setting is set to `auto`, if `Imagick::queryFormats()` returns an empty array. ([#5435](https://github.com/craftcms/cms/issues/5435))
- CSS registered with `craft\web\View::registerCss()` or the `{% css %}` tag is now minified by default. ([#5183](https://github.com/craftcms/cms/issues/5183))
- JavaScript code registered with `craft\web\registerJs()` or the `{% js %}` tag is now minified per the `useCompressedJs` config setting. ([#5183](https://github.com/craftcms/cms/issues/5183))
- `resave/*` commands now have an `--update-search-index` argument (defaults to `false`). ([#4840](https://github.com/craftcms/cms/issues/4840))
- The installer now requires `config/db.php` to be setting the `dsn` database config setting with a `DB_DSN` environment variable, if a connection can’t already be established.
- The full GraphQL schema is now always generated when Dev Mode is enabled.
- Punctuation is now removed from search keywords and search terms, rather than being replaced with a space. ([#5214](https://github.com/craftcms/cms/issues/5214))
- The `_includes/forms/field.html` template now supports `fieldAttributes`, `labelAttributes`, and `inputAttributes` variables.
- The `_includes/field.html` template now supports a `registerDeltas` variable.
- The `_layouts/cp.html` template now supports `mainAttributes` and `mainFormAttributes` variables.
- Plugins can now modify the GraphQL schema via `craft\gql\TypeManager::EVENT_DEFINE_GQL_TYPE_FIELDS`.
- Plugins can now modify the GraphQL permissions via `craft\services\Gql::EVENT_REGISTER_GQL_PERMISSIONS`.
- Number fields now return the `Number` type when queried via GraphQL, which can be an integer, a float, or null. ([#5344](https://github.com/craftcms/cms/issues/5344))
- Renamed the`QueryParameter` GraphQL type to `QueryArgument`.
- If any elements are selected while exporting, only the selected elements will be included in the export. ([#5130](https://github.com/craftcms/cms/issues/5130))
- Craft now sorts the `project.yaml` file alphabetically by keys. ([#5147](https://github.com/craftcms/cms/issues/5147))
- The project config is now stored in its own `projectconfig` table, rather than a `config` column within the `info` table.
- Project config event handlers are now triggered in order of specificity (from least-to-most specific).
- Active record classes now normalize attribute values right when they are set.
- Entry queries no longer factor in seconds when looking for currently live entries. ([#5389](https://github.com/craftcms/cms/issues/5389))
- Editable tables now set existing row’s cell values to their column’s default value, if the cell is missing from the row data.
- Preview targets can now opt out of being automatically refreshed when content changes, by setting `refresh` to `false` on their target definition. ([#5359](https://github.com/craftcms/cms/issues/5359))
- The old `craft\controllers\AssetsController::actionSaveAsset()` method has been renamed to `actionUpload()`.
- Assets fields now open their asset selection modals to the field's Default Upload Location, if it exists. ([#2778](https://github.com/craftcms/cms/issues/2778)
- `craft\config\GeneralConfig::getLoginPath()` and `getLogoutPath()` may now return non-string values.
- `craft\elements\Asset::getImg()` now has an optional `$transform` argument. ([#3563](https://github.com/craftcms/cms/issues/3563))
- `craft\helpers\Db::prepDateForDb()` now has a `$stripSeconds` argument (defaults to `false`).
- `craft\i18n\Formatter::asShortSize()` now capitalizes the size unit.
- `craft\mail\Message::setReplyTo()` can now be set to a `craft\elements\User` object, or an array of them.
- `craft\models\GqlSchema::$scope` is now read-only.
- `craft\services\Elements::resaveElements()` now has an `$updateSearchIndex` argument (defaults to `false`). ([#4840](https://github.com/craftcms/cms/issues/4840))
- `craft\services\Elements::saveElement()` now has an `$updateSearchIndex` argument (defaults to `true`). ([#4840](https://github.com/craftcms/cms/issues/4840))
- `craft\services\ProjectConfig::areChangesPending()` will now return `true` if the path was updated but not processed yet.
- `craft\services\ProjectConfig::processConfigChanges()` now has a `$message` argument to specify the reason for config changes.
- `craft\services\ProjectConfig::remove()` now has a `$message` argument to specify the reason for config changes.
- `craft\services\ProjectConfig::set()` now has a `$message` argument to specify the reason for config changes.
- `craft\services\Search::indexElementAttributes()` now has a `$fieldHandles` argument, for specifying which custom fields’ keywords should be updated.
- `craft\web\Controller::renderTemplate()` now has a `$templateMode` argument.
- `craft\web\View::renderTemplate()`, `renderPageTemplate()`, `renderTemplateMacro()`, `doesTemplateExist()`, and `resolveTemplate()` now have `$templateMode` arguments. ([#4570](https://github.com/craftcms/cms/pull/4570))
- The `ContentBehavior` and `ElementQueryBehavior` behavior classes have been replaced by a single `CustomFieldBehavior` class.
- Matrix fields now trigger a `blockDeleted` JavaScript event when a block is deleted. ([#5329](https://github.com/craftcms/cms/issues/5329))
- The `afterUpdateIframe` event fired by the `Craft.Preview` JavaScript class now includes `target` and `$iframe` data properties.
- Replaced the deprecated zend-feed library with laminas-feed. ([#5400](https://github.com/craftcms/cms/issues/5400))
- The `index-assets/*` commands now have a `--deleteMissingAssets` option, which deletes the records of Assets that are missing their files after indexing. ([#4928](https://github.com/craftcms/cms/issues/4928))
- Updated Yii to 2.0.32.
- Updated yii2-queue to 2.3.
- Updated Garnish to 0.1.32.

### Deprecated
- Deprecated the `url`, `driver`, `database`, `server`, `port`, and `unixSocket` database config settings. `dsn` should be used instead.
- Deprecated `craft\config\DbConfig::DRIVER_MYSQL`.
- Deprecated `craft\config\DbConfig::DRIVER_PGSQL`.
- Deprecated `craft\config\DbConfig::updateDsn()`.
- Deprecated `craft\controllers\UsersController::actionGetRemainingSessionTime()`. `actionSessionInfo()` should be used instead.
- Deprecated `craft\elements\Asset::getSupportsPreview()`. Use `craft\services\Assets::getAssetPreviewHandler()` instead.
- Deprecated `craft\events\ExecuteGqlQueryEvent::$accessToken`. Use `craft\events\ExecuteGqlQueryEvent::$schemaId` instead.
- Deprecated `craft\services\ProjectConfig::$maxBackups`. `$maxDeltas` should be used instead.
- Deprecated `craft\services\Search::indexElementFields()`.

### Removed
- Removed `craft\events\SetStatusEvent`.
- Removed `craft\models\GqlSchema::PUBLIC_TOKEN`.
- Removed `craft\models\GqlSchema::$accessToken`.
- Removed `craft\models\GqlSchema::$enabled`.
- Removed `craft\models\GqlSchema::$expiryDate`.
- Removed `craft\models\GqlSchema::$lastUsed`.
- Removed `craft\models\GqlSchema::$dateCreated`.
- Removed `craft\models\GqlSchema::$isTemporary`.
- Removed `craft\models\GqlSchema::getIsPublic()`.

### Fixed
- Fixed a SQL error that could occur if the `info` table has more than one row. ([#5222](https://github.com/craftcms/cms/issues/5222))
- Fixed a bug where the control panel UI could come to a grinding halt if a large number of jobs were in the queue. ([#4533](https://github.com/craftcms/cms/issues/4533))
- Fixed a layout issue where the control panel footer would be hidden if the Debug Toolbar was shown. ([#4591](https://github.com/craftcms/cms/issues/4591))
- Fixed a bug where the image editor would not immediately apply new aspect ratio selections when cropping images.
- Fixed a bug where the `maxBackups` config setting wasn’t getting applied if a custom `backupCommand` was set.
- Fixed a bug where it wasn’t possible to use aliases for Matrix fields when querying via GraphQL. ([#5008](https://github.com/craftcms/cms/issues/5008))
- Fixed a bug where Lightswitch column values within Table fields weren’t returning boolean values when queried via GraphQL. ([#5344](https://github.com/craftcms/cms/issues/5344))
- Fixed a bug where deactivating the Crop tool in the Image Editor would not set the image zoom correctly for straightened images.
- Fixed a PHP error that could occur when running jobs from the queue in some PostgreSQL installations. ([#2715](https://github.com/craftcms/cms/issues/2715))
- Fixed a bug where some classes didn’t support `EVENT_DEFINE_BEHAVIORS`.
- Fixed a bug where directives applied to object fields would be ignored when using GraphQL.
- Fixed a SQL error that could occur when merging an element that belonged to a structure into another element that didn’t. ([#5450](https://github.com/craftcms/cms/issues/5450))
- Fixed a bug where eager-loaded relational fields would fetch elements from other sites by default. ([#5451](https://github.com/craftcms/cms/issues/5451))
- Fixed a bug where Project Config event handlers weren’t getting triggered if a parent config path had been updated in the same request. ([#5440](https://github.com/craftcms/cms/issues/5440))
- Fixed a SQL error that could occur when searching for elements, if MySQL was used and the `searchindex` table was using InnoDB. ([#3862](https://github.com/craftcms/cms/issues/5440))
- Fixed a PHP error that occurred when a dynamically generated class was loaded before it was finished being written. ([#5434](https://github.com/craftcms/cms/issues/5434))
- Fixed an error that occurred after disabling a section for the primary site, while its existing entries were being resaved. ([#5489](https://github.com/craftcms/cms/issues/5489))
- Fixed a bug where radio buttons within radio groups were getting `id` attributes even if no `id` was passed. ([#5508](https://github.com/craftcms/cms/issues/5508))

## 3.3.20.1 - 2020-01-14

### Fixed
- Fixed a PHP error that would occur when running console commands. ([#5436](https://github.com/craftcms/cms/issues/5436))

## 3.3.20 - 2020-01-14

### Changed
- The control panel will now display an alert if `useProjectConfigFile` is enabled, but the `project.yaml` file isn’t writable. ([#4319](https://github.com/craftcms/cms/issues/4319))
- Browser-based form validation is now disabled for element editor HUDs. ([#5433](https://github.com/craftcms/cms/issues/5433))

### Fixed
- Fixed a bug where entry revision menus could list sites that the entry didn’t support. ([#5387](https://github.com/craftcms/cms/issues/5387))
- Fixed a PHP warning that occurred when creating a new database backup. ([#5393](https://github.com/craftcms/cms/issues/5393))
- Fixed an error that could occur when saving a Table field. ([#5398](https://github.com/craftcms/cms/issues/5398))
- Fixed a bug where an unknown error was displayed when attempting to create an Asset folder without proper permissions. ([#5223](https://github.com/craftcms/cms/issues/5223))
- Fixed a PHP warning that occurred sometimes when Craft was attempting to list resized versions of asset images. ([#5399](https://github.com/craftcms/cms/issues/5399))
- Fixed a bug where preview target URLs weren’t getting generated correctly if they contained an anchor. ([#5404](https://github.com/craftcms/cms/issues/5404))
- Fixed couple bugs related to entry preview frames maintaining their scroll position between refreshes. ([#5404](https://github.com/craftcms/cms/issues/5404))
- Fixed a bug where Matrix blocks weren’t getting updated correctly when their field’s Propagation Method setting was changed via `project.yaml`. ([#5295](https://github.com/craftcms/cms/issues/5295))
- Fixed an error that could occur when syncing the project config if a Matrix field had been changed to something else. ([#5419](https://github.com/craftcms/cms/issues/5419))
- Fixed a bug where changes to an entry draft’s name or notes weren’t getting saved until the next draft autosave. ([#5432](https://github.com/craftcms/cms/issues/5432))

### Security
- Fixed XSS vulnerabilities.

## 3.3.19 - 2019-12-30

### Changed
- Improved the performance of `craft\helpers\StringHelper::containsMb4()`. ([#5366](https://github.com/craftcms/cms/issues/5366))
- Updated Yii to 2.0.31.

### Security
- Fixed an information exposure vulnerability.

## 3.3.18.4 - 2019-12-21

### Fixed
- Fixed a bug where “Updating search indexes” jobs would show inaccurate progress bars. ([#5358](https://github.com/craftcms/cms/pull/5358))
- Fixed a PHP error that could occur when using the `|attr` filter on an HTML element that had an existing attribute with an empty value. ([#5364](https://github.com/craftcms/cms/issues/5364))
- Fixed a race condition that could result in a PHP error when generating `ElementQueryBehavior.php`. ([#5361](https://github.com/craftcms/cms/issues/5361))

### Security
- Fixed a bug where Craft was renewing the identity cookie each time it checked on the user’s remaining session time. ([#3951](https://github.com/craftcms/cms/issues/3951))

## 3.3.18.3 - 2019-12-17

### Changed
- Slug fields’ translation icon tooltips now clarify that their values are translated for each site. ([#2064](https://github.com/craftcms/cms/issues/2064))

### Fixed
- Fixed a PHP error that could occur when `craft\services\Elements::getElementById()` was called with an element whose class didn’t exist. ([#5345](https://github.com/craftcms/cms/issues/5345))
- Fixed a PHP error that could occur when autoloading the `ContentBehavior` class in some environments.

## 3.3.18.2 - 2019-12-15

### Changed
- Autosuggest inputs now restore focus to the input field when an alias is chosen. ([#5338](https://github.com/craftcms/cms/issues/5338))
- The Guzzle requirement now excludes Guzzle 6.5.0. ([#5326](https://github.com/craftcms/cms/issues/5326))

## 3.3.18.1 - 2019-12-10

### Fixed
- Fixed a JavaScript error that could occur if Craft didn’t have a license key yet.

## 3.3.18 - 2019-12-10

### Added
- Added `craft\queue\jobs\ApplyMatrixPropagationMethod`.
- Added `craft\services\Matrix::getSupportedSiteIds()`.

### Changed
- When a Matrix field’s Propagation Method setting changes, the field’s blocks are now duplicated into any sites where their content would have otherwise been deleted. ([#5182](https://github.com/craftcms/cms/issues/5182))
- Title fields’ translation icon tooltips now clarify that their values are translated for each site. ([#2064](https://github.com/craftcms/cms/issues/2064))

### Deprecated
- Deprecated `craft\services\Matrix::getSupportedSiteIdsForField()`. `getSupportedSiteIds()` should be used instead.

### Fixed
- Fixed a bug where the page URL could change when interacting with element selection modals. ([#5254](https://github.com/craftcms/cms/issues/5254))
- Fixed a bug where entry draft changes could go unnoticed if they were made while another change was being saved. ([#5305](https://github.com/craftcms/cms/issues/5305))
- Fixed an error that could occur when using the `|group` filter, if a function name was passed in (e.g. `date`).
- Fixed a bug where `craft\helpers\FileHelper::writeToFile()` wasn’t waiting until a lock could be acquired before writing to the file.
- Fixed an issue where the Plugin Store was not creating a new cart when it was not able to retrieve an existing one. ([#5318](https://github.com/craftcms/cms/issues/5318))

## 3.3.17 - 2019-12-03

### Added
- Added `craft\base\ElementInterface::lowerDisplayName()` and `pluralLowerDisplayName()`. ([#5271](https://github.com/craftcms/cms/issues/5271))

### Changed
- Error templates now have a `statusCode` variable even if the originating exception wasn’t an instance of `yii\web\HttpException`. ([#5273](https://github.com/craftcms/cms/issues/5273))
- Number fields now normalize their numbers to integers or floats, if the value that came from the database is a numeric string. ([#5268](https://github.com/craftcms/cms/issues/5268))
- Craft no longer throws an `UnknownPropertyException` if a Local asset volume was converted to a different volume type from `config/volumes.php`. ([#5277](https://github.com/craftcms/cms/issues/5277))

### Fixed
- Fixed an issue where string encoding might not behave as expected in some environments running PHP 7.3 or greater. ([#4239](https://github.com/craftcms/cms/issues/4239))
- Fixed an error that occurred when editing an entry if one of its past revisions used an entry type that was soft-deleted. ([#5270](https://github.com/craftcms/cms/issues/5270))
- Fixed a JavaScript error that occurred when previewing assets via the “Preview file” action. ([#5272](https://github.com/craftcms/cms/pull/5272))
- Fixed a bug where it was impossible to pass `null` values to arguments on GraphQL fields. ([#5267](https://github.com/craftcms/cms/issues/5267))
- Fixed a bug where Craft wouldn’t update the search indexes for non-localized element types (like Users) when the primary site was changed. ([#5281](https://github.com/craftcms/cms/issues/5281))
- Fixed a bug where it wasn’t possible to change images’ focal points on mobile. ([#3669](https://github.com/craftcms/cms/issues/3669))
- Fixed a bug where it wasn’t possible to crop images on mobile. ([#5279](https://github.com/craftcms/cms/issues/5279))
- Fixed an error that occurred if a token route didn’t specify any params. ([#5282](https://github.com/craftcms/cms/pull/5282))
- Fixed a PHP error that occurred when calling the deprecated `craft.session.getRememberedUsername()` template method, if the `username` cookie wasn’t set. ([#5291](https://github.com/craftcms/cms/issues/5291))
- Fixed a PHP error that occurred if the path param (`p`) was set to an array. ([#5292](https://github.com/craftcms/cms/issues/5292))
- Fixed an error that occurred when viewing trashed entries, if any of them had been deleted along with a user account. ([#5287](https://github.com/craftcms/cms/issues/5287))

## 3.3.16.3 - 2019-11-26

### Fixed
- Fixed an error that occurred when an element query’s `indexBy` param was set `id`, `dateCreated`, `dateUpdated`, or `uid`.

## 3.3.16.2 - 2019-11-26

### Fixed
- Fixed a SQL error that occurred when an element query’s `indexBy` param set to a column from a table besides `elements`. ([#5216](https://github.com/craftcms/cms/issues/5216))
- Fixed an issue where the edition was not taken into account when clicking “Buy Now” buttons on Settings → Plugins.

## 3.3.16.1 - 2019-11-22

### Fixed
- Fixed an error that occurred if Stringy 5.2 was installed.

## 3.3.16 - 2019-11-22

### Added
- Added `craft\models\GqlSchema::getAllScopePairs()`.
- Added `craft\models\GqlSchema::getAllScopePairsForAction()`.
- Added `craft\web\assets\axios\AxiosAsset.php`.

### Changed
- Improved Plugin Store performance.
- Craft now makes most of its API requests from JavaScript rather than PHP, so servers with maxed-out HTTP connections won’t get hung up waiting for the API response before serving additional requests. ([#5194](https://github.com/craftcms/cms/issues/5194), [#5232](https://github.com/craftcms/cms/issues/5232))
- `errorSummary` is now a reserved field handle. ([#3032](https://github.com/craftcms/cms/issues/3032))
- The `project-config/rebuild` command now ignores the `allowAdminChanges` config setting.
- Improved the error message when failing to sync global set. ([#5257](https://github.com/craftcms/cms/issues/5257))
- It’s now easier to send JSON requests with `Craft.postActionRequest()`, by passing `contentType: 'json'` in the `options` argument.
- Updated svg-sanitizer to 0.13.
- Updated Yii to 2.0.30.

### Deprecated
- Deprecated `craft\web\assets\graphiql\VendorAsset`.

### Fixed
- Fixed a SQL error that could occur when using PostgreSQL.
- Fixed a SQL error that could occur when calling an element query’s `ids()` method with `indexBy('id')` set on it. ([#5216](https://github.com/craftcms/cms/issues/5216))
- Fixed a layout issue with the GraphQL → Explore page on narrow browser windows. ([#5219](https://github.com/craftcms/cms/issues/5219))
- Fixed a bug where `craft\helpers\UrlHelper::buildQuery()` would remove array param index numbers. ([#5233](https://github.com/craftcms/cms/issues/5233))
- Fixed a PHP error that could occur when autoloading the `ContentBehavior` and `ElementQueryBehavior` classes in some environments.
- Fixed an error where it wasn’t possible to query by Date/Time field values via GraphQL. ([#5240](https://github.com/craftcms/cms/issues/5240))
- Fixed an error where GraphQL caches weren’t getting invalidated when an element was deleted. ([#5238](https://github.com/craftcms/cms/issues/5238))
- Fixed an error where rebuilding the project config would omit sections’ preview targets. ([#5215](https://github.com/craftcms/cms/issues/5215))
- Fixed an error that occurred whet attempting to preview an entry revision. ([#5244](https://github.com/craftcms/cms/issues/5244))
- Fixed a PHP error that could occur when the `relatedTo` param was set to an element query that would yield no results. ([#5242](https://github.com/craftcms/cms/issues/5242))
- Fixed an error that could occur when saving a Matrix field. ([#5258](https://github.com/craftcms/cms/issues/5258))
- Fixed a bug where Craft would sometimes fail to generate a correct GraphQL schema when Matrix fields were involved. ([#5255](https://github.com/craftcms/cms/issues/5255))

### Security
- Craft now requires Portable UTF-8 5.4.28 or later, fixing a security vulnerability.

## 3.3.15 - 2019-11-05

### Fixed
- Fixed a bug where it wasn’t possible to apply project config changes that removed a Matrix block type which contained a nested Super Table field, if `allowAdminChanges` was set to `false`. ([#5078](https://github.com/craftcms/cms/issues/5078))
- Fixed a bug where the nag alert that was shown when the wrong Craft edition was installed was including a “Resolve” link even if the user didn’t have access to the Plugin Store. ([#5190](https://github.com/craftcms/cms/issues/5190))
- Fixed a PHP error that could occur when saving an element, if it had a Dropdown field that had been programmatically saved with integer option values. ([#5172](https://github.com/craftcms/cms/issues/5172))
- Fixed a bug where “Updating search indexes” jobs could fail. ([#5191](https://github.com/craftcms/cms/issues/5191))
- Fixed an error that could occur if an invalid PHP interval string was passed to `craft\helpers\DateTimeHelper::isValidIntervalString()`. ([#5193](https://github.com/craftcms/cms/issues/5193))
- Fixed a bug where it wasn’t possible to access categories’ and tags’ `groupId` property via GraphQL. ([#5199](https://github.com/craftcms/cms/issues/5199))

### Security
- Fixed a bug where rows in the `sessions` table weren’t getting deleted when a user was logged out.

## 3.3.14 - 2019-10-30

### Added
- GraphQL entry queries now support an `authorGroupId` argument.
- Added `craft\gql\types\QueryArgument`.

### Changed
- It’s now possible to provide multiple values for the `height`, `width`, and `size` arguments when querying or filtering assets via GraphQL.
- It’s now possible to provide multiple values for the `expiryDate` and `postDate` arguments when querying for elements via GraphQL.
- It’s now possible to use the `not` keyword in the `id` argument when querying for elements via GraphQL.
- It’s now possible to use the `not` keyword in the `folderId` and `volumeId` arguments when querying or filtering assets via GraphQL.
- It’s now possible to use the `not` keyword in the `groupId` argument when querying or filtering tags or categories via GraphQL.
- It’s now possible to use the `not` keyword in the `sectionId`, `typeId`, and `authorId` arguments when querying or filtering entries via GraphQL.
- It’s now possible to use the `not` keyword in the `fieldId`, `ownerId`, and `typeId` when filtering Matrix blocks via GraphQL.
- Craft no longer bundles Bootstrap, as the Debug Extension now provides its own copy.
- Updated the bundled locale data based on ICU 64.1.
- Formatted dates now include two-digit months and days if that’s what’s called for by the ICU date formats. ([#5186](https://github.com/craftcms/cms/issues/5186))

### Fixed
- Fixed a bug where Edit Entry pages would often warn authors when leaving the page even if nothing had changed, if there was a Redactor field or other field that was doing its own value normalization on page load. ([craftcms/redactor#161](https://github.com/craftcms/redactor/issues/161))
- Fixed a bug where assets could remain in their temporary upload location after an entry was first published. ([#5139](https://github.com/craftcms/cms/issues/5139)
- Fixed a bug where the `update` command could run out of memory. ([#1852](https://github.com/craftcms/cms/issues/1852))
- Fixed a bug where saving a new GraphQL schema would not populate the UID property.
- Fixed a bug where Craft wasn’t clearing search keywords for custom fields that weren’t searchable anymore. ([#5168](https://github.com/craftcms/cms/issues/5168))
- Fixed a bug where `relatedTo` element query params weren’t returning elements that were related to the source element when previewing a draft or revision.
- Fixed a bug where importing project config changes would break if they contained a changed global set and orphaned Matrix block types. ([#4789](https://github.com/craftcms/cms/issues/4789)

## 3.3.13 - 2019-10-23

### Added
- It’s now possible to pass arrow functions to the `|group` filter. ([#5156](https://github.com/craftcms/cms/issues/5156))

### Changed
- Underscores are now stripped from search keywords before being saved to the database.

### Fixed
- Fixed a bug where translation message parameters weren’t getting parsed correctly if the installed ICU library was less than version 4.8. ([#4995](https://github.com/craftcms/cms/issues/4995))
- Fixed a bug where GraphQL caches were not being invalidated on element save. ([#5148](https://github.com/craftcms/cms/issues/5148))
- Fixed a bug where GraphQL type generators provided by plugins were not getting invoked when building introspection schemas. ([#5149](https://github.com/craftcms/cms/issues/5149))
- Fixed an error that occurred when using the `|json_encode` Twig filter on console requests. ([#5150](https://github.com/craftcms/cms/issues/5150))
- Fixed a bug where editable table rows could get taller than they should. ([#5159](https://github.com/craftcms/cms/issues/5159))

## 3.3.12 - 2019-10-22

### Added
- GraphQL query results are now cached.
- The GraphQL → Explore page now lists a “Full Schema” option before the Public Schema and any custom-defined schemas.
- Added the “GraphQL caches” option for the Clear Caches utility.
- Added the `gql()` Twig function, which executes a GraphQL query and returns the result.
- Added the `enableGraphQlCaching` config setting.
- Added the `transform` GraphQL parameter for asset URLs (alias of `handle`).
- Added the `url` field to the `EntryInterface` GraphQL type. ([#5113](https://github.com/craftcms/cms/issues/5113))
- Added the `relatedTo` and `relatedToAll` arguments for all GraphQL element queries. ([#5071](https://github.com/craftcms/cms/issues/5071))
- Added support for multi-site GraphQL element queries. ([#5079](https://github.com/craftcms/cms/issues/5079))
- Added `craft\helpers\Gql::createFullAccessSchema()`.
- Added `craft\models\GqlSchema::$isTemporary`.
- Added the `$invalidateCaches` argument to `craft\services\Gql::saveSchema()`.

### Changed
- Matrix blocks now maintain the same `display` style when expanded as they had before they were initially collapsed. ([#5075](https://github.com/craftcms/cms/issues/5075))
- It’s no longer necessary to register GraphQL type loaders when creating types.
- Improved the performance of downloading remote assets. ([#5134](https://github.com/craftcms/cms/pull/5134))
- The `craft\services\Gql::executeQuery()` method now expects an active schema object, instead of a GraphQL Schema object.
- The `users/save-user` action no longer copies `unverifiedEmail` validation errors over to the `email` attribute if the `email` attribute already has its own errors.
- `users/set-password` requests now respond with JSON if the request accepts a JSON response. ([#5138](https://github.com/craftcms/cms/pull/5138))

### Deprecated
- Deprecated the `$checkToken` argument for `craft\gql\base\Query::getQueries()`. `craft\helpers\Gql::getFullAccessSchema()` should be used instead to ensure all queries are returned.

### Fixed
- Fixed a bug that could occur when using plugin specific config files while running functional tests. ([#5137](https://github.com/craftcms/cms/pull/5137))
- Fixed an error that occurred when loading a relational field’s selection modal, if no sources were visible.
- Fixed a bug where required relational fields would get a validation error if only elements from other sites were selected. ([#5116](https://github.com/craftcms/cms/issues/5116))
- Fixed a bug where the “Profile Twig templates when Dev Mode is disabled” admin preference wasn’t saving. ([#5118](https://github.com/craftcms/cms/pull/5118))
- Fixed a bug where failed queue jobs were losing their `dateReserved`, `timeUpdated`, `progress`, and `progressLabel` values.
- Fixed a PHP error occurred when viewing the PHP Info utility if `register_argc_argv` was set to `On` in `php.ini`. ([#4878](https://github.com/craftcms/cms/issues/4878))
- Fixed a bug where the `craft\queue\jobs\UpdateSearchIndex` was ignorning the `siteId` property.
- Fixed a bug where Craft could attempt to perform transforms on element URLs for elements that were not Assets when using GraphQL.

### Fixed
- Fixed a bug where it was impossible to `*` as a value for `site` arguments with GraphQL. ([#5079](https://github.com/craftcms/cms/issues/5079))

## 3.3.11 - 2019-10-16

### Added
- Added `craft\events\ExecuteGqlQueryEvent`.
- Added `craft\services\Gql::EVENT_BEFORE_EXECUTE_GQL_QUERY`.
- Added `craft\services\Gql::EVENT_AFTER_EXECUTE_GQL_QUERY`.
- Added `craft\services\Gql::executeQuery()`.

### Changed
- Dropdown and Multi-select fields can now have duplicate option labels, as long as they are in different optgroups. ([#5105](https://github.com/craftcms/cms/issues/5105))

### Fixed
- Fixed a bug where user email changes were going through email verification even if someone with permission to administrate users was making the change. ([#5088](https://github.com/craftcms/cms/issues/5088))
- Fixed an error that could occur when duplicating entries with Matrix blocks. ([#5097](https://github.com/craftcms/cms/issues/5097))

## 3.3.10 - 2019-10-15

### Added
- Added the `allowOwnerDrafts` and `allowOwnerRevisions` Matrix block query params.
- Added the ability to skip refreshing the project config before running individual tests. ([#5072](https://github.com/craftcms/cms/pull/5072))
- Added `craft\test\Craft::resetProjectConfig()`.

### Fixed
- Fixed a bug where Craft wasn’t passing assets’ MIME types to cloud storage services when saving them. ([#5052](https://github.com/craftcms/cms/issues/5052))
- Fixed a bug where Assets fields’ image thumbnails weren’t getting refreshed after images were edited. ([#4212](https://github.com/craftcms/cms/issues/4212))
- Fixed a bug where the `index-assets` command would bail as soon as it came across a file with a disallowed file extension. ([#5086](https://github.com/craftcms/cms/issues/5086))
- Fixed a bug where it wasn’t possible to eager-load Matrix blocks that belong to a draft or revision. ([#5031](https://github.com/craftcms/cms/issues/5031))
- Fixed a bug where the `setup` command would think that Craft was installed when it wasn’t. ([#5093](https://github.com/craftcms/cms/issues/5093))
- Fixed an error that could occur when syncing the project config if a Matrix field had been changed to something else. ([#4015](https://github.com/craftcms/cms/issues/4015))
- Fixed a bug where Assets fields weren’t always showing the “Edit” button for images when they should. ([#4618](https://github.com/craftcms/cms/issues/4618))
- Fixed a bug where `craft\services\Elements::duplicateElement()` wasn’t ensuring that the duplicate had a valid slug on all sites. ([#5097](https://github.com/craftcms/cms/issues/5097))
- Fixed a bug where querying for elements by their Lightswitch field value could only return elements that had been saved since the Lightswitch field was added, when using PostgreSQL. ([#5073](https://github.com/craftcms/cms/issues/5073))
- Fixed a SQL error that could occur when querying for Matrix blocks.
- Fixed a bug where entries that were disabled globally would still get a green status indicator within the entry context menu on Edit Entry pages.

## 3.3.9 - 2019-10-10

### Changed
- The `project-config/sync` command now correctly returns an error code on failure. ([#4153](https://github.com/craftcms/cms/issues/4153))
- User queries now include the `unverifiedEmail` value by default. ([#5019](https://github.com/craftcms/cms/issues/5019))

### Fixed
- Fixed a bug where updating a draft might delete content on other sites in a multisite setup on certain PHP versions. ([#5048](https://github.com/craftcms/cms/issues/5048))
- Fixed an error that occurred when running console commands before Craft was installed. ([#5083](https://github.com/craftcms/cms/issues/5083))

## 3.3.8 - 2019-10-09

### Added
- Added `craft\web\Request::getNormalizedContentType()`.

### Changed
- Eliminated a `SHOW TABLES` SQL query that was getting executed on every request.
- Craft no longer routes requests based on `action` params in the request body, if the request’s content type is `application/json`.
- Added support for the `text/vtt` MIME type. ([#5052](https://github.com/craftcms/cms/issues/5052))
- Updated Twig to 2.12.

### Fixed
- Fixed a SQL error that could occur when deleting an entry or category with three or more nested levels of elements. ([#3456](https://github.com/craftcms/cms/issues/3456))
- Fixed a bug where querying for elements by their Lightswitch field value wasn’t working properly on PostgreSQL. ([#5046](https://github.com/craftcms/cms/issues/5046))
- Fixed a bug where deleting an entry or category with nested elements could leave the structure in a jumbled state.
- Fixed a bug where Assets fields would attempt to handle the same uploaded files multiple times if an element was saved multiple times in the same request. ([#5061](https://github.com/craftcms/cms/issues/5061))
- Fixed a PHP error occurred when viewing the PHP Info utility if `register_argc_argv` was set to `On` in `php.ini`. ([#4878](https://github.com/craftcms/cms/issues/4878))
- Fixed a bug where the `resave/matrix-blocks` command would wittingly resave Matrix blocks even if they hadn’t been loaded with their content, resulting in lost content. ([#5030](https://github.com/craftcms/cms/issues/5030))
- Fixed some RTL display issues. ([#5051](https://github.com/craftcms/cms/issues/5051))

### Security
- Fixed an XSS vulnerability.

## 3.3.7 - 2019-10-03

### Changed
- When saving a user, email validation errors are now copied over to the `email` attribute from the `unverifiedEmail` attribute. ([#5019](https://github.com/craftcms/cms/issues/5019))
- `craft\web\View::renderString()` and `renderObjectTemplate()` now have `$templateMode` arguments. ([#5020](https://github.com/craftcms/cms/issues/5020))

### Fixed
- Fixed a bug where the Edit User page would list a “Copy activation URL” action for publicly-registered users who already had a password set.
- Fixed a bug where the list and structure icons were missing on element index pages for RTL languages. ([#5018](https://github.com/craftcms/cms/issues/5018))
- Fixed a bug where the `prevSiblingOf` and `nextSiblingOf` element query params weren’t working reliably. ([#4997](https://github.com/craftcms/cms/issues/4997))
- Fixed a bug where the `descendantOf` element query param wasn’t working when previewing a draft or revision. ([#5021](https://github.com/craftcms/cms/issues/5021))
- Fixed a PHP error that occurred when saving a Dropdown or Multi-select field with optgroups. ([#5014](https://github.com/craftcms/cms/issues/5014))
- Fixed a bug where relational fields that were managing relations on a per-site basis would forget other sites’ relations when duplicated. ([#5038](https://github.com/craftcms/cms/issues/5038))

## 3.3.6 - 2019-09-27

### Added
- Added `craft\base\ElementInterface::getIsHomepage()`. ([#4993](https://github.com/craftcms/cms/issues/4993))
- Added `craft\base\Element::HOMEPAGE_URI`.

### Changed
- Updated Garnish to 0.1.31.

### Fixed
- Fixed a bug where some HTML in the Control Panel was getting improperly encoded. ([#5002](https://github.com/craftcms/cms/issues/5002))
- Fixed a bug where `craft\helper\UrlHelper` wasn’t encoding `+` and `&` characters in query param values.
- Fixed an error where GraphQL would sometimes not return a proper error message. ([#4999](https://github.com/craftcms/cms/issues/4999))
- Fixed a bug where HUDs could be positioned incorrectly when first opened. ([#5004](https://github.com/craftcms/cms/issues/5004))
- Fixed a bug where HUD tip images could be pointing the wrong way for RTL languages.

## 3.3.5 - 2019-09-25

### Added
- The Control Panel is now translated into Persian. ([#4969](https://github.com/craftcms/cms/pull/4969))
- Added `craft\test\fixtures\elements\ElementFixture::$unload`.

### Changed
- All users with permission to register users can now choose to not have an activation email sent immediately, when registering a new user. ([#4981](https://github.com/craftcms/cms/pull/4981))
- Craft now shows validation errors when attempting to save a Dropdown, Radio Buttons, Checkboxes, or Multi-select field with duplicate option labels or values. ([#4983](https://github.com/craftcms/cms/issues/4983))
- Live Preview requests now have an `x-craft-live-preview` query string param, rather than `x-craft-preview`. ([#4950](https://github.com/craftcms/cms/issues/4950))
- The `_includes/pagination.html` template can now be passed `itemLabel` and `itemsLabel` variables.
- Any migrations applied during testing are now recorded as content migrations.
- Added the option to automatically apply all content migrations when setting up the test environment. ([#4904](https://github.com/craftcms/cms/issues/4904))
- `craft\helpers\Html::parseTagAttributes()` now has a `$decode` argument.
- `craft\test\fixtures\elements\GlobalSetFixture` now has the option to load the active record instance. ([#4947](https://github.com/craftcms/cms/pull/4947))

### Fixed
- Fixed a bug where checkbox inputs were positioned incorrectly for RTL languages.
- Fixed a bug where the updater and `project.yaml` sync pages weren’t always handling error responses correctly. ([#4988](https://github.com/craftcms/cms/issues/4988))
- Fixed an error that could occur when syncing the project config, if a volume was being deleted that didn’t exist in the database to begin with. ([#4990](https://github.com/craftcms/cms/pull/4990))
- Fixed an error that could occur if a project config value changed from scalar to an array. ([#4932](https://github.com/craftcms/cms/issues/4932))
- Fixed a bug where Craft would not recognize certain block types when using the GraphQL API. ([#4961](https://github.com/craftcms/cms/issues/4961))
- Fixed a bug where `craft\helpers\Html::renderTagAttributes()` was double-encoding preexisting attributes. ([#4984](https://github.com/craftcms/cms/issues/4984))

## 3.3.4.1 - 2019-09-17

### Fixed
- Fixed a bug where elements with enabled Lightswitch fields weren’t getting returned in element queries. ([#4951](https://github.com/craftcms/cms/issues/4951))

## 3.3.4 - 2019-09-17

### Changed
- It’s now possible to run the `migrate/create install` command for uninstalled plugins.
- Improved the button labels in the confirmation dialog that can appear after running the Asset Indexes utility. ([#4943](https://github.com/craftcms/cms/issues/4943))

### Fixed
- Fixed a bug where asset queries’ `withTransforms` param wasn’t working for eager-loaded assets. ([#4931](https://github.com/craftcms/cms/issues/4931))
- Fixed a bug where the “Edit Image” asset action could be missing even if the user had the required permissions. ([#3349](https://github.com/craftcms/cms/issues/3349))
- Fixed a bug where querying for elements by their Lightswitch field value could only return elements that had been saved since the Lightswitch field was added. ([#4939](https://github.com/craftcms/cms/issues/4939))
- Fixed a bug where the Updates utility wasn’t showing the “Update all” button when multiple updates were available. ([#4938](https://github.com/craftcms/cms/issues/4938))
- Fixed a bug where the “Updating search indexes” job could fail when updating search indexes for a Matrix block that contained a relational field.
- Fixed a bug where category groups’ site settings weren’t being added to the project config when a new site was created.
- Fixed a bug where the Translation Method setting wasn’t immediately shown for Matrix sub-fields, if the field type was changed from one that didn’t have multiple translation methods to one that does. ([#4949](https://github.com/craftcms/cms/issues/4949))
- Fixed a bug where it wasn’t possible to query for entries by author ID using the GraphQL API.
- Fixed a bug where it wasn’t possible to query for Matrix blocks directly using the GraphQL API.

## 3.3.3 - 2019-09-12

### Changed
- The GraphQL API now prebuilds the schema for all introspection queries, regardless of whether Dev Mode is enabled.

### Fixed
- Fixed a bug where Craft was ignoring the `invalidUserTokenPath` request when it was set to an empty string. ([#1998](https://github.com/craftcms/cms/issues/1998))
- Fixed a bug where the `invalidUserTokenPath` was affecting Control Panel requests.
- Fixed a bug where revisions weren’t being sorted correctly in Structure sections.
- Fixed a bug where Edit Entry pages weren’t working with certain versions of PHP if the user’s preferred language was set to French. ([#4930](https://github.com/craftcms/cms/issues/4930))

## 3.3.2 - 2019-09-11

### Added
- Added the `graphql/dump-schema` and `graphql/print-schema` commands. ([#4834](https://github.com/craftcms/cms/pull/4834))
- It’s now possible to access a `parent` field on entries and categories when querying the GraphQL API. ([#4880](https://github.com/craftcms/cms/issues/4880))
- It’s now possible to apply transforms to assets via `url` field arguments when querying the GraphQL API.

### Changed
- Craft now resets the `dateCreated` attribute when duplicating elements. ([#4906](https://github.com/craftcms/cms/issues/4906))
- It’s no longer possible to access the `author` field for entries when querying the GraphQL API, if the schema doesn’t include user data.
- It’s no longer possible to access the `photo` field for users when querying the GraphQL API, if the schema doesn’t include the user photo volume.

### Fixed
- Fixed a bug where Lightswitch fields weren’t returning a boolean value for the GraphQL API.
- Fixed a bug where `craft\web\View::renderString()` and `renderObjectTemplate()` could leave Craft set to the `site` template mode if an error occurred when preparing or rendering the template. ([#4912](https://github.com/craftcms/cms/issues/4912))
- Fixed a bug where the Plugin Store wasn’t applying edition upgrade pricing for plugins if the higher edition was already installed as a trial.

## 3.3.1.2 - 2019-09-08

### Fixed
- Fixed an error that occurred after saving an element with a validation error. ([#4898](https://github.com/craftcms/cms/issues/4898))

## 3.3.1.1 - 2019-09-06

### Changed
- `graphql/api` preflight responses now explicitly allow `Authorization` headers. ([#4830](https://github.com/craftcms/cms/issues/4830))
- Updated Garnish to 0.1.30.

### Fixed
- Fixed a bug where selecting Matrix blocks would cause the content container to scroll. ([#3762](https://github.com/craftcms/cms/issues/3762))
- Fixed an error that occurred if Stringy 5.2 was installed.

## 3.3.1 - 2019-09-06

### Added
- Added support for setting `offset` and `limit` params to individual paths’ criteria when eager-loading elements.
- Added the `enableGql` config setting. ([#4836](https://github.com/craftcms/cms/issues/4836))
- Added the `children` field to the `EntryInterface` and `CategoryInterface` GraphQL types. ([#4843](https://github.com/craftcms/cms/issues/4843))
- Added the `markdown` GraphQL directive. ([#4832](https://github.com/craftcms/cms/issues/4832))

### Changed
- Preview target URIs can now be set to environment variables (e.g. `$NEWS_INDEX`) or URLs that begin with an alias (e.g. `@rootUrl/news` or `@rootUrl/news/{slug}`).
- Templates passed to `craft\web\View::renderString()` and `renderObjectTemplate()` can now include front-end templates.
- Element queries with the `revisions` param set will now return revisions ordered by `num DESC` by default. ([#4825](https://github.com/craftcms/cms/issues/4825))
- `graphql/api` responses now set the `Access-Control-Allow-Headers: Content-Type` header for preflight requests.
- Craft no longer forces preview target URLs to use `https` if the current request is over SSL. ([#4867](https://github.com/craftcms/cms/issues/4867))

### Removed
- Removed `craft\elements\MatrixBlock::getField()`. ([#4882](https://github.com/craftcms/cms/issues/4882))

### Fixed
- Fixed a bug where Number fields weren’t showing validation errors when non-numeric values were entered. ([#4849](https://github.com/craftcms/cms/issues/4849))
- Fixed an error that occurred when accessing the GraphQL section in the Control Panel if the `allowAdminChanges` config setting was disabled. ([#4884](https://github.com/craftcms/cms/issues/4884))
- Fixed an error that could occur when executing a GraphQL query if a Matrix field had been converted to a different field type. ([#4848](https://github.com/craftcms/cms/issues/4848))
- Fixed a deprecation warning when running tests in PhpStorm. ([#4772](https://github.com/craftcms/cms/pull/4772))
- Fixed an SQL error that occurred when eager-loading children for an element that wasn’t in a structure.
- Fixed a bug that could cause queue jobs to fail when they were run automatically by Craft, if the `enableCsrfProtection` config setting was disabled. ([#4854](https://github.com/craftcms/cms/issues/4854))
- Fixed an error that could occur if the `select` clause had been completely overridden on an element query, but the `asArray` param wasn’t enabled. ([#4886](https://github.com/craftcms/cms/issues/4886))
- Fixed a bug where Craft wasn’t always respecting the site-specific status when saving new entries. ([#4892](https://github.com/craftcms/cms/issues/4892))

## 3.3.0.1 - 2019-08-27

### Changed
- `graphql/api` responses now send CORS headers to allow crossdomain requests. ([#4830](https://github.com/craftcms/cms/issues/4830))

### Fixed
- Fixed a PHP error that could occur when editing an existing GraphQL schema. ([#4827](https://github.com/craftcms/cms/issues/4827))
- Fixed a PHP error that could occur when using PostgreSQL. ([#4828](https://github.com/craftcms/cms/issues/4828))

## 3.3.0 - 2019-08-27

### Added
- Added a built-in, autogenerated GraphQL API for content (Craft Pro only). ([#4540](https://github.com/craftcms/cms/pull/4540))
- Added “Headless Mode”, which optimizes the system and Control Panel for headless CMS implementations.
- It’s now possible to create Single sections without URLs. ([#3883](https://github.com/craftcms/cms/issues/3883))
- Added the `hiddenInput()` Twig function, which generates a hidden input tag.
- Added the `input()` Twig function, which generates an input tag.
- Added the `tag()` Twig function, which generates an HTML tag.
- Added the `|attr` Twig filter, which modifies the attributes on an HTML tag. ([#4660](https://github.com/craftcms/cms/issues/4660))
- Added the `|append` and `|prepend` Twig filters, which add new HTML elements as children of an HTML tag. ([#3937](https://github.com/craftcms/cms/issues/3937))
- Added the `headlessMode` config setting.
- Added the `purgeStaleUserSessionDuration` config setting.
- Admin users can now opt into getting the full stack trace view when an uncaught exception occurs when Dev Mode isn’t enabled. ([#4765](https://github.com/craftcms/cms/issues/4765))
- Admin users can now opt into having Twig templates profiled when Dev Mode isn’t enabled.
- Added the `graphql/api` controller action.
- Added `craft\base\ApplicationTrait::getGql()`.
- Added `craft\base\EagerLoadingFieldInterface::getEagerLoadingGqlConditions()`.
- Added `craft\base\ElementInterface::getGqlTypeName()`.
- Added `craft\base\ElementInterface::gqlScopesByContext()`.
- Added `craft\base\ElementInterface::gqlTypeNameByContext()`.
- Added `craft\base\Field::getEagerLoadingGqlConditions()`.
- Added `craft\base\FieldInterface::getContentGqlType()`.
- Added `craft\base\GqlInlineFragmentFieldInterface`.
- Added `craft\base\GqlInlineFragmentInterface`.
- Added `craft\controllers\GraphqlController`.
- Added `craft\errors\GqlException`.
- Added `craft\events\RegisterGqlDirectivesEvent`.
- Added `craft\events\RegisterGqlQueriesEvent`.
- Added `craft\events\RegisterGqlTypesEvent`.
- Added `craft\gql\arguments\elements\Asset`.
- Added `craft\gql\arguments\elements\Category`.
- Added `craft\gql\arguments\elements\Entry`.
- Added `craft\gql\arguments\elements\GlobalSet`.
- Added `craft\gql\arguments\elements\MatrixBlock`.
- Added `craft\gql\arguments\elements\Tag`.
- Added `craft\gql\arguments\elements\User`.
- Added `craft\gql\base\Arguments`.
- Added `craft\gql\base\Directive`.
- Added `craft\gql\base\ElementArguments`.
- Added `craft\gql\base\ElementResolver`.
- Added `craft\gql\base\GeneratorInterface`.
- Added `craft\gql\base\GqlTypeTrait`.
- Added `craft\gql\base\InterfaceType`.
- Added `craft\gql\base\ObjectType`.
- Added `craft\gql\base\Query`.
- Added `craft\gql\base\Resolver`.
- Added `craft\gql\base\StructureElementArguments`.
- Added `craft\gql\directives\FormatDateTime`.
- Added `craft\gql\directives\Transform`.
- Added `craft\gql\GqlEntityRegistry`.
- Added `craft\gql\interfaces\Element`.
- Added `craft\gql\interfaces\elements\Asset`.
- Added `craft\gql\interfaces\elements\Category`.
- Added `craft\gql\interfaces\elements\Entry`.
- Added `craft\gql\interfaces\elements\GlobalSet`.
- Added `craft\gql\interfaces\elements\MatrixBlock`.
- Added `craft\gql\interfaces\elements\Tag`.
- Added `craft\gql\interfaces\elements\User`.
- Added `craft\gql\interfaces\Structure`.
- Added `craft\gql\queries\Asset`.
- Added `craft\gql\queries\Category`.
- Added `craft\gql\queries\Entry`.
- Added `craft\gql\queries\GlobalSet`.
- Added `craft\gql\queries\Ping`.
- Added `craft\gql\queries\Tag`.
- Added `craft\gql\queries\User`.
- Added `craft\gql\resolvers\elements\Asset`.
- Added `craft\gql\resolvers\elements\Category`.
- Added `craft\gql\resolvers\elements\Entry`.
- Added `craft\gql\resolvers\elements\GlobalSet`.
- Added `craft\gql\resolvers\elements\MatrixBlock`.
- Added `craft\gql\resolvers\elements\Tag`.
- Added `craft\gql\resolvers\elements\User`.
- Added `craft\gql\TypeLoader`.
- Added `craft\gql\types\DateTime`.
- Added `craft\gql\types\elements\Asset`.
- Added `craft\gql\types\elements\Category`.
- Added `craft\gql\types\elements\Element`.
- Added `craft\gql\types\elements\Entry`.
- Added `craft\gql\types\elements\GlobalSet`.
- Added `craft\gql\types\elements\MatrixBlock`.
- Added `craft\gql\types\elements\Tag`.
- Added `craft\gql\types\elements\User`.
- Added `craft\gql\types\generators\AssetType`.
- Added `craft\gql\types\generators\CategoryType`.
- Added `craft\gql\types\generators\ElementType`.
- Added `craft\gql\types\generators\EntryType`.
- Added `craft\gql\types\generators\GlobalSetType`.
- Added `craft\gql\types\generators\MatrixBlockType`.
- Added `craft\gql\types\generators\TableRowType`.
- Added `craft\gql\types\generators\TagType`.
- Added `craft\gql\types\generators\UserType`.
- Added `craft\gql\types\Query`.
- Added `craft\gql\types\TableRow`.
- Added `craft\helpers\App::webResponseConfig()`.
- Added `craft\helpers\ArrayHelper::whereMultiple()`.
- Added `craft\helpers\ElementHelper::sourceElement()`.
- Added `craft\helpers\Gql`.
- Added `craft\helpers\Html::a()`.
- Added `craft\helpers\Html::actionInput()`.
- Added `craft\helpers\Html::appendToTag()`.
- Added `craft\helpers\Html::csrfInput()`.
- Added `craft\helpers\Html::modifyTagAttributes()`.
- Added `craft\helpers\Html::normalizeTagAttributes()`.
- Added `craft\helpers\Html::parseTag()`.
- Added `craft\helpers\Html::parseTagAttributes()`.
- Added `craft\helpers\Html::prependToTag()`.
- Added `craft\helpers\Html::redirectInput()`.
- Added `craft\helpers\StringHelper::afterFirst()`.
- Added `craft\helpers\StringHelper::afterLast()`.
- Added `craft\helpers\StringHelper::append()`.
- Added `craft\helpers\StringHelper::appendRandomString()`.
- Added `craft\helpers\StringHelper::appendUniqueIdentifier()`.
- Added `craft\helpers\StringHelper::at()`.
- Added `craft\helpers\StringHelper::beforeFirst()`.
- Added `craft\helpers\StringHelper::beforeLast()`.
- Added `craft\helpers\StringHelper::capitalizePersonalName()`.
- Added `craft\helpers\StringHelper::count()`.
- Added `craft\helpers\StringHelper::dasherize()`.
- Added `craft\helpers\StringHelper::endsWithAny()`.
- Added `craft\helpers\StringHelper::escape()`.
- Added `craft\helpers\StringHelper::extractText()`.
- Added `craft\helpers\StringHelper::htmlDecode()`.
- Added `craft\helpers\StringHelper::htmlEncode()`.
- Added `craft\helpers\StringHelper::humanize()`.
- Added `craft\helpers\StringHelper::is()`.
- Added `craft\helpers\StringHelper::isBase64()`.
- Added `craft\helpers\StringHelper::isBlank()`.
- Added `craft\helpers\StringHelper::isHexadecimal()`.
- Added `craft\helpers\StringHelper::isHtml()`.
- Added `craft\helpers\StringHelper::isJson()`.
- Added `craft\helpers\StringHelper::isSerialized()`.
- Added `craft\helpers\StringHelper::isUtf8()`.
- Added `craft\helpers\StringHelper::isWhitespace()`.
- Added `craft\helpers\StringHelper::lastSubstringOf()`.
- Added `craft\helpers\StringHelper::lineWrapAfterWord()`.
- Added `craft\helpers\StringHelper::pad()`.
- Added `craft\helpers\StringHelper::padBoth()`.
- Added `craft\helpers\StringHelper::padLeft()`.
- Added `craft\helpers\StringHelper::padRight()`.
- Added `craft\helpers\StringHelper::removeHtml()`.
- Added `craft\helpers\StringHelper::removeHtmlBreak()`.
- Added `craft\helpers\StringHelper::repeat()`.
- Added `craft\helpers\StringHelper::replaceAll()`.
- Added `craft\helpers\StringHelper::replaceBeginning()`.
- Added `craft\helpers\StringHelper::replaceEnding()`.
- Added `craft\helpers\StringHelper::replaceFirst()`.
- Added `craft\helpers\StringHelper::replaceLast()`.
- Added `craft\helpers\StringHelper::safeTruncate()`.
- Added `craft\helpers\StringHelper::shortenAfterWord()`.
- Added `craft\helpers\StringHelper::shuffle()`.
- Added `craft\helpers\StringHelper::slice()`.
- Added `craft\helpers\StringHelper::slugify()`.
- Added `craft\helpers\StringHelper::split()`.
- Added `craft\helpers\StringHelper::startsWithAny()`.
- Added `craft\helpers\StringHelper::stripCssMediaQueries()`.
- Added `craft\helpers\StringHelper::stripEmptyHtmlTags()`.
- Added `craft\helpers\StringHelper::stripHtml()`.
- Added `craft\helpers\StringHelper::stripWhitespace()`.
- Added `craft\helpers\StringHelper::substringOf()`.
- Added `craft\helpers\StringHelper::surround()`.
- Added `craft\helpers\StringHelper::tidy()`.
- Added `craft\helpers\StringHelper::titleizeForHumans()`.
- Added `craft\helpers\StringHelper::toBoolean()`.
- Added `craft\helpers\StringHelper::toSpaces()`.
- Added `craft\helpers\StringHelper::toTabs()`.
- Added `craft\helpers\StringHelper::toTransliterate()`.
- Added `craft\helpers\StringHelper::trimLeft()`.
- Added `craft\helpers\StringHelper::trimRight()`.
- Added `craft\helpers\StringHelper::upperCamelize()`.
- Added `craft\helpers\StringHelper::upperCaseFirst()`.
- Added `craft\helpers\Template::beginProfile()`.
- Added `craft\helpers\Template::endProfile()`.
- Added `craft\helpers\UrlHelper::buildQuery()`.
- Added `craft\model\MatrixBlockType::getField()`.
- Added `craft\models\GqlSchema`.
- Added `craft\records\GqlSchema`.
- Added `craft\services\Fields::getGroupByUid()`.
- Added `craft\services\Gql`.
- Added `craft\services\Matrix::getAllBlockTypes()`.
- Added `craft\services\Sections::getAllEntryTypes()`.
- Added `craft\web\assets\graphiql\GraphiqlAsset`.
- Added `craft\web\assets\graphiql\VendorAsset`.
- Added `craft\web\twig\nodes\ProfileNode`.
- Added `craft\web\twig\nodevisitors\Profiler`.

### Changed
- Relational fields without a specific target site will now only return related elements from the same site as the source element by default, as they did before Craft 3.2. ([#4751](https://github.com/craftcms/cms/issues/4751))
- Element arrays no longer include `hasDescendants` or `totalDescendants` keys by default. ([#4820](https://github.com/craftcms/cms/issues/4820))
- Matrix block queries no longer include blocks owned by drafts or revisions by default. ([#4790](https://github.com/craftcms/cms/issues/4790))
- Entries’ drafts and revisions are now soft-deleted and restored along with their source elements. ([#4797](https://github.com/craftcms/cms/issues/4797))
- Global set reference tags can now refer to the global set by its handle. ([#4645](https://github.com/craftcms/cms/issues/4645))
- Improved Twig template profiling to include blocks and macros.
- Twig template profiling no longer occurs when Dev Mode isn’t enabled, unless an admin user is logged in and has opted into it.
- The `actionInput()`, `csrfInput()`, and `redirectInput()` Twig functions now support an `options` argument for customizing the HTML tag attributes.
- The `_layouts/forms/field.html` template now supports `label`, `instructions`, `tip`, `warning`, and `input` blocks that can be overridden when including the template with an `{% embed %}` tag.
- Editable tables now support a `fullWidth` setting, which can be set to `false` to prevent the table from spanning the full width of the page.
- Editable tables now support `thin` column settings.
- Editable tables now support `headingHtml` column settings.
- Craft no longer overrides the base Twig template class, unless the now-deprecated `suppressTemplateErrors` config setting is enabled. ([#4755](https://github.com/craftcms/cms/issues/4755))
- Edit Entry pages now get updated preview target URLs after saving a draft, in case the URLs have changed.
- The confirmation dialog that can appear after running the Asset Indexes utility no longer will close by pressing the <kbd>Esc</kbd> key or clicking outside of the modal. ([#4795](https://github.com/craftcms/cms/issues/4795))
- Section and Matrix “Propagation Method” settings now display warnings about the potential for data loss when appropriate.
- Site group settings now display a warning about the potential for data loss.
- Control Panel subnav items can now have badge counts. ([#4756](https://github.com/craftcms/cms/issues/4756))
- Improved the performance of element duplication on multi-site installs.
- Improved the performance of `craft\web\View::renderString()` for templates that don’t contain any Twig code.
- `craft\behaviors\DraftBehavior::getCreator()` can now return `null`.
- `craft\helpers\Db::parseParam()` now has an optional `$columnType` argument. ([#4807](https://github.com/craftcms/cms/pull/4807))
- `craft\test\TestSetup::setupCraftDb()` no longer accepts a second argument. Ensure that `craft\test\Craft::$testConfig` is set before calling this function. ([#4804](https://github.com/craftcms/cms/pull/4804))
- `craft\web\Request::post()` and `getBodyParam()` will now work with posted JSON data, if the request’s content type is set to `application/json`.
- Switched from the `stringy/stringy` library to `voku/stringy`. ([#4753](https://github.com/craftcms/cms/issues/4753))

### Deprecated
- Deprecated the `suppressTemplateErrors` config setting.
- Deprecated `craft\services\Sections::isSectionTemplateValid()`.
- Deprecated `craft\web\twig\Template`.

### Removed
- Removed `craft\base\ElementInterface::getSource()`. ([#4754](https://github.com/craftcms/cms/issues/4754))
- Removed `craft\web\twig\Extension::actionInputFunction()`.
- Removed `craft\web\twig\Extension::csrfInputFunction()`.
- Removed `craft\web\twig\Extension::redirectInputFunction()`.

### Fixed
- Fixed an error that could occur if garbage collection was run while Craft 3.2 migrations were pending. ([#4720](https://github.com/craftcms/cms/issues/4720))
- Fixed a bug where the “Publish live changes for other authors’ entries” permission was being enforced when saving another author’s entry as a new entry. ([#4758](https://github.com/craftcms/cms/issues/4758))
- Fixed a bug where `craft\helpers\UrlHelper` methods would strip out array params in the query string. ([#4778](https://github.com/craftcms/cms/issues/4778))
- Fixed a SQL error that occurred when a `{% cache %}` tag was used on a page with a 4-byte character in the URI. ([#4780](https://github.com/craftcms/cms/issues/4780))
- Fixed a bug where Craft could show a nondescript error when navigating away from a Control Panel page if an Ajax request was currently in progress. ([#4796](https://github.com/craftcms/cms/issues/4796))
- Fixed an error that occurred when editing an entry with a draft that was created by a soft-deleted user. ([#4800](https://github.com/craftcms/cms/issues/4800))
- Fixed a bug where entry revisions and drafts would be deleted when the user that created them was hard-deleted.
- Fixed a SQL error that could occur when executing an element query that had custom `JOIN` and `WHERE` clauses if the `search` param was also set. ([#4788](https://github.com/craftcms/cms/issues/4788))
- Fixed a bug where default field values weren’t being applied to Matrix blocks that were autocreated per the Min Blocks setting. ([#4806](https://github.com/craftcms/cms/issues/4806))
- Fixed Plugin Store dropdowns which were not working properly with Windows Edge browsers.
- Fixed a SQL error that could occur when `:empty:` or `not :empty:` was passed to a date param on an element query when running MySQL 8. ([#4808](https://github.com/craftcms/cms/issues/4808))
- Fixed a bug where Dropdown and Multi-select fields’ Dropdown Options settings weren’t autofocusing on the first input when adding a new row with the keyboard. ([#4823](https://github.com/craftcms/cms/issues/4823))

## 3.2.10 - 2019-08-13

### Added
- Added `craft\fields\BaseRelationField::settingsTemplateVariables()`. ([#4732](https://github.com/craftcms/cms/issues/4732))
- Added `craft\services\Search::deleteOrphanedIndexes()`.
- Added `craft\validators\UriFormatValidator::$disallowTriggers`.
- Added the `Craft.startsWith()` JavaScript method.

### Changed
- Improved garbage collection performance when hard-deleting hundreds of thousands of elements. ([#4735](https://github.com/craftcms/cms/issues/4735))
- Element queries’ `title` param will now accept a value of `'0'`.
- `craft\services\Elements::deleteElementById()` now has a `$hardDelete` argument. ([#4747](https://github.com/craftcms/cms/pull/4747))
- It’s no longer possible to save routes or URI formats that begin with the `actionTrigger` or `cpTrigger` config settings. ([#4154](https://github.com/craftcms/cms/issues/4154))
- Categories fields’ selection modals now show the site menu. ([#4749](https://github.com/craftcms/cms/issues/4749))

### Removed
- Removed `craft\records\Route`.

### Fixed
- Fixed a bug where Entry fixtures wouldn’t get unloaded. ([#4663](https://github.com/craftcms/cms/issues/4663))
- Fixed a bug where entry content wouldn’t get propagated to other sites if an entry was created and then saved before Craft had finished autosaving the draft. ([#4423](https://github.com/craftcms/cms/issues/4423))
- Fixed a bug where entry forms could miss the fact that a Matrix block had been deleted. ([#4727](https://github.com/craftcms/cms/issues/4727))
- Fixed a PHP error that could occur on environments where the Intl PHP extension was installed but the `IDNA_NONTRANSITIONAL_TO_ASCII` or `INTL_IDNA_VARIANT_UTS46` constants weren’t defined. ([#4722](https://github.com/craftcms/cms/issues/4722))
- Fixed a PHP error that could occur if a plugin was configured with settings even though it didn’t support settings. ([#4706](https://github.com/craftcms/cms/issues/4706))
- Fixed an error that occurred when a validation error occurred on an entry while it was being created or updated from a draft. ([#4733](https://github.com/craftcms/cms/issues/4733))
- Fixed an infinite recursion bug that could occur when validating circular relations. ([#4482](https://github.com/craftcms/cms/issues/4482))
- Fixed a bug where elements with a title of “0” would show their ID instead of their title in element indexes and relational fields. ([#4745](https://github.com/craftcms/cms/issues/4745))
- Fixed a bug where Craft was redirecting to the Dashboard when attempting to export elements, if the `tokenParam` config setting was set to something besides `token`. ([#4737](https://github.com/craftcms/cms/issues/4737))

## 3.2.9 - 2019-08-06

### Added
- Added the `ignorePlaceholders` element query param.
- Added the `cp.entries.edit.meta` and `cp.entries.edit.settings` template hooks to the Edit Entry page.
- Added `craft\base\ElementInterface::getSource()`.
- Added `craft\base\ElementTrait::$newSiteIds`.
- Added `craft\models\Site::$dateCreated` and `$dateUpdated`. ([#4703](https://github.com/craftcms/cms/issues/4703))

### Changed
- Improved the Control Panel header styling for mobile and on pages with long titles. ([#4548](https://github.com/craftcms/cms/issues/4548))
- Element references in the Control Panel now reveal the site the element was fetched from in their tooltips, on multi-site installs. ([#4690](https://github.com/craftcms/cms/issues/4690))
- Element editor HUDs now always show a header with the element’s site name on multi-site installs, even if the element is only editable in one site. ([#4690](https://github.com/craftcms/cms/issues/4690))
- Entry preview tokens now respect the `defaultTokenDuration` config setting, rather than always expiring after 24 hours. ([#4683](https://github.com/craftcms/cms/pull/4683))
- Improved disabled select field styling. ([#4709](https://github.com/craftcms/cms/pull/4709))

### Deprecated
- Deprecated `craft\behaviors\DraftBehavior::getSource()`.
- Deprecated `craft\behaviors\RevisionBehavior::getSource()`.

### Fixed
- Fixed a bug where elements listed in a Structure view could be missing their descendant toggles even if all of their descendants were disabled. ([#4685](https://github.com/craftcms/cms/issues/4685))
- Fixed a bug where element CSV exports were limited to 50 elements if no limit was set. ([#4692](https://github.com/craftcms/cms/issues/4692))
- Fixed a 400 error that occurred when submitting an entry form that didn’t have an `entryId` param. ([#4693](https://github.com/craftcms/cms/issues/4693))
- Fixed a bug where `craft\base\Element::getDescendants()` and other structure methods could return the wrong results when called on a draft. ([#4694](https://github.com/craftcms/cms/issues/4694))
- Fixed a bug where Matrix blocks weren’t getting duplicated to newly-enabled sites for elements if the field’s Propagation Method setting wasn’t set to “Save blocks to all sites the owner element is saved in”. ([#4698](https://github.com/craftcms/cms/issues/4698))
- Fixed a bug where the Database Backup could result in a 404 error on load-balanced environments. ([#4699](https://github.com/craftcms/cms/issues/4699))
- Fixed a bug where the “Current” entry revision link wouldn’t always work. ([#4705](https://github.com/craftcms/cms/issues/4705))
- Fixed a bug where the `craft\services\Search::EVENT_AFTER_SEARCH` event wasn’t always firing. ([#4710](https://github.com/craftcms/cms/issues/4710))
- Fixed a bug where `craft\services\Users::purgeExpiredPendingUsers()` was attempting to delete already-trashed users.

### Security
- Fixed an XSS vulnerability.

## 3.2.8 - 2019-07-30

### Added
- Element indexes with unsaved drafts now show a “Drafts” option in the status menu.
- Added the `utils/fix-element-uids` command, which ensures all elements have unique UIDs. ([#4653](https://github.com/craftcms/cms/issues/4653))

### Fixed
- Fixed a bug where it wasn’t possible to create a homepage Single section if a prior entry revisions’ URI had been set to `__home__`. ([#4657](https://github.com/craftcms/cms/issues/4657))
- Fixed a bug where the user deletion confirmation dialog was including revisions and drafts when counting entries for the content summary.
- Fixed an error that occurred when deleting a user, if another user had been chosen to inherit their content. ([#4670](https://github.com/craftcms/cms/issues/4670))
- Fixed a bug where users could be warned about losing unsaved changes when updating an entry from a draft, while the draft was being autosaved. ([#4614](https://github.com/craftcms/cms/issues/4614))
- Fixed a bug where Categories fields weren’t always getting updated when a category they were related to got moved under another category. ([#4672](https://github.com/craftcms/cms/issues/4672))
- Fixed an error that occurred on the Settings → Routes page, if one of the routes didn’t have a URI pattern. ([#4676](https://github.com/craftcms/cms/issues/4676))
- Fixed some styling and behavior issues on the Settings → Routes page.

## 3.2.7 - 2019-07-25

### Fixed
- Fixed an error where it wasn’t possible to scale SVGs using only height. ([#4643](https://github.com/craftcms/cms/pull/4643))
- Fixed a bug where the content area of some Control Panel pages weren’t getting any bottom padding. ([#4644](https://github.com/craftcms/cms/issues/4644))
- Fixed a bug where installing a plugin immediately after installing Craft from the console could corrupt the project config if `useProjectConfigFile` was enabled. ([#3870](https://github.com/craftcms/cms/issues/3870))
- Fixed a bug where entry forms could overlook changes made to Categories fields. ([#4648](https://github.com/craftcms/cms/issues/4648))
- Fixed a bug where element search indexes weren’t being updated right away after an element was created or updated from an element editor HUD.
- Fixed a bug where back-end slug validation wasn’t working correctly for slugs with some Unicode characters. ([#1535](https://github.com/craftcms/cms/issues/1535))
- Fixed a bug where Craft was attempting to delete template caches even when saving a draft or revision.

## 3.2.6 - 2019-07-23

### Changed
- When enabling a new site for a Single section, Craft now uses the primary site’s content as the starting point for the new site’s content, if the section was already enabled for it.
- Swapped the position of the “Save as a Draft” and “Save Entry” buttons. ([#4622](https://github.com/craftcms/cms/issues/4622))
- `craft\helpers\DateTimeHelper::toDateTime()` now supports arrays created from `DateTime` objects. ([#4627](https://github.com/craftcms/cms/issues/4627))
- Plugin license key inputs are no longer limited to 29 characters, to make room for long environment variable names. ([#4393](https://github.com/craftcms/cms/issues/4393))
- Updated Imagine to 1.2.2.1.

### Fixed
- Fixed a bug where Craft could load the same JavaScript and CSS files multiple times when opening element editor HUDs. ([#4620](https://github.com/craftcms/cms/issues/4620))
- Fixed a bug where each animated GIF frame would still be parsed when generating a thumbnail, even if the `transformGifs` setting was set to `false`. ([#4588](https://github.com/craftcms/cms/issues/4588))
- Fixed a bug where back-end slug validation wasn’t working correctly for slugs with Unicode characters. ([#4628](https://github.com/craftcms/cms/issues/4628))
- Fixed a bug where it wasn’t possible to create new entries if the section handle matched the `pageTrigger` config setting, and the `pageTrigger` config setting had a trailing slash. ([#4631](https://github.com/craftcms/cms/issues/4631))
- Fixed a bug where the `sections.previewTargets` database column was getting created as a `varchar` instead of `text` column for new Craft installs. ([#4638](https://github.com/craftcms/cms/issues/4638))

### Security
- Fixed a bug where the `preserveExifData` config setting wasn’t being respected on image upload.

## 3.2.5.1 - 2019-07-19

### Fixed
- Fixed an error that occurred if a plugin license key was set to an environment variable, which was set to an invalid key. ([#4604](https://github.com/craftcms/cms/issues/4604))
- Fixed an error that prevented image thumbnails from generating in the Control Panel when using ImageMagick. ([#4609](https://github.com/craftcms/cms/issues/4609))

## 3.2.5 - 2019-07-19

### Added
- Added `craft\services\Elements::getPlaceholderElements()`.

### Changed
- If an invalid entry draft or revision edit URL is accessed, but the source entry does exist, Craft now redirects the browser to the source entry’s edit page. ([#4574](https://github.com/craftcms/cms/issues/4574))
- Preview requests now include the previewed entry in element queries even if the `status`, `drafts`, or `revisions` parameters are set to exclude it. ([#4581](https://github.com/craftcms/cms/issues/4581))
- Back-end slug generation now follows the same rules as JavaScript. ([#4607](https://github.com/craftcms/cms/issues/4607))
- Unsaved entry drafts now get assigned a new ID when they are fully saved, so they are treated as new elements. ([#4589](https://github.com/craftcms/cms/issues/4589))

### Fixed
- Fixed some bugs with the “Save Entry” menu options, when editing an unsaved draft. ([#4614](https://github.com/craftcms/cms/issues/4614))
- Fixed a bug where Craft could forget which site was being edited when updating an entry from a draft. ([#4615](https://github.com/craftcms/cms/issues/4615))

## 3.2.4.1 - 2019-07-17

### Fixed
- Fixed an error that occurred when attempting to share a disabled entry. ([#4596](https://github.com/craftcms/cms/issues/4596))
- Fixed a bug where new Email and URL cells in Table fields weren’t getting the correct input type. ([#4595](https://github.com/craftcms/cms/issues/4595))

## 3.2.4 - 2019-07-17

### Changed
- Brought back the “Preview” button for the Current revision of entries, which now creates a draft before activating the entry preview. ([#4584](https://github.com/craftcms/cms/issues/4584))
- The “Save as a Draft” button now creates the draft over Ajax, when it’s not the primary submit button for the page.
- When Craft isn’t able to sync incoming `project.yaml` changes due to schema version conflicts, Craft now lists which packages are conflicting.. ([#4568](https://github.com/craftcms/cms/issues/4568))

### Fixed
- Fixed a JavaScript error that could occur after uploading a file directly onto an Assets field when editing the Current revision of an entry.
- Fixed a bug where draft forms could become unresponsive if the user attempted to navigate away from the page or submit the form in the middle of an autosave. ([#4578](https://github.com/craftcms/cms/issues/4578))
- Fixed a SQL error that could occur when passing `:empty:` or `:notempty:` to a relational field’s element query param. ([#4529](https://github.com/craftcms/cms/issues/4529))
- Fixed a bug where Number fields weren’t getting set to their default values for new entries. ([#4586](https://github.com/craftcms/cms/issues/4586))
- Fixed a bug query string parameters were getting URL-encoded when applied to generated pagination URLs.
- Fixed a bug where Single entries had the option to be duplicated or deleted. ([#4590](https://github.com/craftcms/cms/issues/4590))

## 3.2.3 - 2019-07-16

### Added
- Added `craft\controllers\EntriesController::actionDuplicateEntry()`.
- Added `craft\web\UrlManager::setMatchedElement()`.

### Changed
- Craft no longer creates drafts automatically when editing entries. The user must click a “Save as a Draft” button to create one. ([#4549](https://github.com/craftcms/cms/issues/4549))
- Entries are now immediately savable, whether or not any changes were made. ([#4535](https://github.com/craftcms/cms/issues/4535))
- The “Save Entry” button now redirects the user to the Entries index page. ([#4575](https://github.com/craftcms/cms/issues/4575))
- Brought back the “Save and continue editing” and “Save and add another” options for entries.
- It’s no longer possible to preview entries’ Current revision. A draft must be created first.

### Fixed
- Fixed a bug where it wasn’t possible to delete Matrix blocks if Min Blocks and Max Blocks were set to the same value, and an element already had more than that many blocks. ([#4562](https://github.com/craftcms/cms/issues/4562))
- Fixed a bug where `craft\web\UrlManager::getMatchedElement()` could return the incorrect result on preview requests. ([#4542](https://github.com/craftcms/cms/issues/4542))
- Fixed an error that occurred on the Settings → Email page if email settings were missing from the project config. ([#4552](https://github.com/craftcms/cms/issues/4552))
- Fixed a bug where it wasn’t possible to toggle site-specific entry statuses when editing drafts. ([#4577](https://github.com/craftcms/cms/issues/4577))

## 3.2.2 - 2019-07-14

### Added
- Added `craft\helpers\ElementHelper::isTempSlug()`.
- Added `craft\helpers\ElementHelper::tempSlug()`.
- Added `craft\helpers\UrlHelper::removeParam()`.

### Changed
- Craft no longer ensures a recent revision exists before creating a draft for an element.
- Element exports are limited to CSV files now, to avoid the GD requirement imposed by the PHPSpreadsheet library. ([#4553](https://github.com/craftcms/cms/issues/4553))

### Fixed
- Fixed a bug where multi-site element queries with the `unique` and `offset` params set weren’t returning any results. ([#4560](https://github.com/craftcms/cms/issues/4560))
- Fixed an error that could occur when creating a draft. ([#4515](https://github.com/craftcms/cms/issues/4515))
- Fixed a bug where Craft wasn’t generating a new slug for entries that were saved with a blank Slug field. ([#4518](https://github.com/craftcms/cms/issues/4518))
- Fixed a bug where disabled select options could lose their disabled text styling in Firefox. ([#4526](https://github.com/craftcms/cms/issues/4526))
- Fixed a bug where entry forms could miss the fact that a file had been uploaded to an Assets field. ([#4534](https://github.com/craftcms/cms/issues/4534))
- Fixed a bug where selecting “Create a new child entry” in a Structure section on a multi-site install would result in a 404 error. ([#4541](https://github.com/craftcms/cms/issues/4541))
- Fixed a bug where it wasn’t possible to set test-specific config settings. ([#4539](https://github.com/craftcms/cms/pull/4539))
- Fixed an error that occurred when exporting elements if Limit was set to `0`. ([#4547](https://github.com/craftcms/cms/issues/4547))
- Fixed a bug where the `{% paginate %}` tag wouldn’t generate links to the first page correctly when using query string pagination. ([#4550](https://github.com/craftcms/cms/issues/4550))
- Fixed an error that occurred when indexing assets from a console request, if no volumes were defined yet. ([#2798](https://github.com/craftcms/cms/issues/2798))
- Fixed a bug where the “Delete” link could show up in the draft meta HUD for unsaved drafts. ([#4557](https://github.com/craftcms/cms/issues/4557))

## 3.2.1 - 2019-07-11

### Added
- Added `craft\console\Request::getIsPreview()`.
- Added `craft\web\Request::getIsPreview()`.

### Changed
- If a draft can’t be saved, an alert icon is now shown in the Control Panel header, which can be clicked on to reveal more information.
- Element revisions no longer store snapshot data.

### Fixed
- Fixed a bug where Feed widget items weren’t getting hyperlinked.
- Fixed a bug where the `app/migrate` controller wasn’t applying new `project.yaml` changes if there were no pending migrations.
- Fixed a SQL error that could occur when saving an entry or entry draft. ([#4508](https://github.com/craftcms/cms/issues/4508))
- Fixed a bug where Assets fields set to restrict uploads to a single folder could have empty selector modals. ([#4522](https://github.com/craftcms/cms/issues/4522))
- Fixed an error that could occur if a template was accessing the deprecated `locale` property of an element query, but `siteId` wasn’t set to an integer. ([#4531](https://github.com/craftcms/cms/issues/4531))
- Fixed a bug where users without the “Publish live changes” permission for a section weren’t able to create new entries. ([#4528](https://github.com/craftcms/cms/issues/4529))
- Fixed a PHP error that could occur when uploading files to Assets fields on the front-end. ([#4382](https://github.com/craftcms/cms/issues/4382))
- Fixed a bug where elements listed in a Structure view could show descendant toggles even if they had no descendants. ([#4504](https://github.com/craftcms/cms/issues/4504))
- Fixed a backwards compatibility issue. ([#4523](https://github.com/craftcms/cms/issues/4523))

## 3.2.0 - 2019-07-09

> {warning} If you’ve ever run the `project-config/rebuild` command, it’s highly recommended that you run it again with Craft 3.1.34.2, before updating to Craft 3.2.

> {warning} Custom login controllers must now explicitly set their `$allowAnonymous` values to include `self::ALLOW_ANONYMOUS_OFFLINE` if they wish to be available when the system is offline.

> {tip} If you have Super Table or Neo installed, you should update those **at the same time** as Craft, to avoid unnecessary search index jobs from being added to the queue.

### Added
- All element types now have the option to support drafts and revisions.
- Drafts are now autocreated when content is modified, and autosaved whenever the content changes. ([#1034](https://github.com/craftcms/cms/issues/1034))
- Drafts and revisions now store content across all sites supported by the element. ([#2669](https://github.com/craftcms/cms/issues/2669))
- Content previewing is now draft-based, and drafts are stored as specialized elements, so it’s no longer necessary to add special cases in templates for preview requests. ([#1787](https://github.com/craftcms/cms/issues/1787), [#2801](https://github.com/craftcms/cms/issues/2801))
- Sections now have a “Preview Targets” setting when running Craft Pro, which can be used to configure additional locations that entries can be previewed from. ([#1489](https://github.com/craftcms/cms/issues/1489))
- Sections now have a “Propagation Method” setting, enabling entries to only be propagated to other sites in the same site group, or with the same language. ([#3554](https://github.com/craftcms/cms/issues/3554))
- Matrix fields now have a “Propagation Method” setting, enabling blocks to only be propagated to other sites in the same site group, or with the same language. ([#3554](https://github.com/craftcms/cms/issues/3554))
- Single entries now have editable slugs. ([#3368](https://github.com/craftcms/cms/issues/3368))
- Headless content previewing is now possible by forwarding request tokens off to content API requests. ([#1231](https://github.com/craftcms/cms/issues/1231))
- Preview iframes are now created with a `src` attribute already in place, improving SPA support. ([#2120](https://github.com/craftcms/cms/issues/2120))
- Entry “Share” buttons are now visible on mobile. ([#4408](https://github.com/craftcms/cms/issues/4408))
- Added the “Temp Uploads Location” system setting (available from Settings → Assets → Settings), which makes it possible to choose the volume and path that temporary asset uploads should be stored. ([#4010](https://github.com/craftcms/cms/issues/4010))
- Added the `maxRevisions` config setting. ([#926](https://github.com/craftcms/cms/issues/926))
- Added the `purgeUnsavedDraftsDuration` config setting, which determines how long unsaved drafts should be allowed to exist before getting deleted via garbage collection.
- Added the “Edit images” permission. ([#3349](https://github.com/craftcms/cms/issues/3349))
- Added the “Impersonate users” permission. ([#3501](https://github.com/craftcms/cms/issues/3501))
- Added the `drafts`, `draftId`, `draftOf`, `draftCreator`, `revisions`, `revisionId`, `revisionOf`, and `revisionCreator` element query params.
- The `site` element query params now support passing multiple site handles, or `'*'`, to query elements across multiple sites at once. ([#2854](https://github.com/craftcms/cms/issues/2854))
- Relational fields now have a “Validate related elements” setting, which ensures that the related elements pass validation before the source element can be saved with them selected. ([#4095](https://github.com/craftcms/cms/issues/4095))
- Table fields can now have Dropdown, Email, and URL columns. ([#811](https://github.com/craftcms/cms/issues/811), [#4180](https://github.com/craftcms/cms/pull/4180))
- Dropdown and Multi-select fields can now have optgroups. ([#4236](https://github.com/craftcms/cms/issues/4236))
- Date/Time, Dropdown, Lightswitch, Number, and Radio Buttons fields are now listed as sort options in element indexes. ([#2818](https://github.com/craftcms/cms/issues/2818))
- Asset, category, entry, and user indexes can now have “UID” columns. ([#4433](https://github.com/craftcms/cms/issues/4433))
- Added the `unique` element query param, which can be used to prevent duplicate elements when querying elements across multiple sites.
- Added the `preferSites` element query param, which can be used to set the preferred sites that should be used for multi-site element queries, when the `unique` param is also enabled.
- Element index pages are now paginated for non-Structure views. ([#818](https://github.com/craftcms/cms/issues/818))
- Element index pages now have an “Export…” button that will export all of the elements in the current view (across all pages) or up to a custom limit, in either CSV, XLS, XLSX, or ODS format. ([#994](https://github.com/craftcms/cms/issues/994))
- Added the `{% dd %}` Twig tag. ([#4399](https://github.com/craftcms/cms/issues/4399))
- Added the `attr()` Twig function, which can generate a list of HTML/XML attributes. ([#4237](https://github.com/craftcms/cms/pull/4237))
- Added the `|withoutKey` Twig filter.
- Added the `resave/matrix-blocks` console command.
- The `index-assets/*` commands now support a `--create-missing-assets=0` option, which prevents Craft from creating asset records when they don’t exist yet, and offers an opportunity to fix the location of any asset records that are missing their associated files, when the filename matches one of the files missing an index.
- Added the `mailer/test` command. ([#4020](https://github.com/craftcms/cms/issues/4020))
- Added the `tests/setup` command, which generates a test suite for the current Craft project.
- Jobs can now set progress labels, which will be shown below their description and progress bar in the queue HUD. ([#1931](https://github.com/craftcms/cms/pull/1931))
- Added the `_layouts/element` template, which can be extended by element edit pages that wish to support drafts, revisions, and content previewing.
- Added the `_special/sitepicker` template.
- It’s now possible for plugins and modules to define custom actions on console controllers.
- Added a testing framework for Craft and plugins, powered by Codeception. ([#3382](https://github.com/craftcms/cms/pull/3382), [#1485](https://github.com/craftcms/cms/issues/1485), [#944](https://github.com/craftcms/cms/issues/944))
- Added `craft\base\ApplicationTrait::getInstalledSchemaVersion()`.
- Added `craft\base\BlockElementInterface`.
- Added `craft\base\Element::EVENT_AFTER_PROPAGATE`.
- Added `craft\base\Element::EVENT_REGISTER_PREVIEW_TARGETS`.
- Added `craft\base\Element::previewTargets()`.
- Added `craft\base\ElementInterface::afterPropagate()`.
- Added `craft\base\ElementInterface::getCurrentRevision()`.
- Added `craft\base\ElementInterface::getIsDraft()`.
- Added `craft\base\ElementInterface::getIsRevision()`.
- Added `craft\base\ElementInterface::getIsUnsavedDraft()`.
- Added `craft\base\ElementInterface::getPreviewTargets()`.
- Added `craft\base\ElementInterface::getSourceId()`.
- Added `craft\base\ElementInterface::getSourceUid()`.
- Added `craft\base\ElementInterface::getUiLabel()`, which is now used to define what an element will be called in the Control Panel. ([#4211](https://github.com/craftcms/cms/pull/4211))
- Added `craft\base\ElementInterface::pluralDisplayName()`, which element type classes can use to define the plural of their display name.
- Added `craft\base\ElementInterface::setRevisionCreatorId()`.
- Added `craft\base\ElementInterface::setRevisionNotes()`.
- Added `craft\base\ElementTrait::$dateDeleted`. ([#4493](https://github.com/craftcms/cms/issues/4493))
- Added `craft\base\ElementTrait::$draftId`.
- Added `craft\base\ElementTrait::$hardDelete`.
- Added `craft\base\ElementTrait::$previewing`.
- Added `craft\base\ElementTrait::$propagateAll`.
- Added `craft\base\ElementTrait::$revisionId`.
- Added `craft\base\Field::EVENT_AFTER_ELEMENT_PROPAGATE`.
- Added `craft\base\Field::getSortOption()`.
- Added `craft\base\FieldInterface::afterElementPropagate()`.
- Added `craft\base\FieldInterface::valueType()`. ([#3894](https://github.com/craftcms/cms/issues/3894))
- Added `craft\base\SortableFieldInterface`, which can be implemented by field classes that should be sortable in element indexes.
- Added `craft\behaviors\DraftBehavior`.
- Added `craft\behaviors\RevisionBehavior`.
- Added `craft\console\CallableAction`.
- Added `craft\console\Controller`.
- Added `craft\console\controllers\ResaveController::saveElements()`.
- Added `craft\console\ControllerTrait`.
- Added `craft\console\Request::getToken()`.
- Added `craft\controllers\PreviewController`.
- Added `craft\errors\MissingAssetException`.
- Added `craft\events\BatchElementActionEvent`.
- Added `craft\events\DefineConsoleActionsEvent`.
- Added `craft\events\ElementQueryEvent`.
- Added `craft\events\RegisterPreviewTargetsEvent`.
- Added `craft\events\RevisionEvent`.
- Added `craft\helpers\Component::validateComponentClass()`.
- Added `craft\helpers\ElementHelper::isDraftOrRevision()`.
- Added `craft\helpers\ElementHelper::rootElement()`.
- Added `craft\models\Section::$propagationMethod`.
- Added `craft\queue\jobs\UpdateSearchIndex`.
- Added `craft\services\Drafts`, accessible via `Craft::$app->drafts`.
- Added `craft\services\Elements::propagateElements()` along with `EVENT_BEFORE_PROPAGATE_ELEMENTS`, `EVENT_AFTER_PROPAGATE_ELEMENTS`, `EVENT_BEFORE_PROPAGATE_ELEMENT`, and `EVENT_AFTER_PROPAGATE_ELEMENT` events. ([#4139](https://github.com/craftcms/cms/issues/4139))
- Added `craft\services\Elements::resaveElements()` along with `EVENT_BEFORE_RESAVE_ELEMENTS`, `EVENT_AFTER_RESAVE_ELEMENTS`, `EVENT_BEFORE_RESAVE_ELEMENT`, and `EVENT_AFTER_RESAVE_ELEMENT` events. ([#3482](https://github.com/craftcms/cms/issues/3482))
- Added `craft\services\Matrix::duplicateBlocks()`.
- Added `craft\services\Matrix::getSupportedSiteIdsForField()`.
- Added `craft\services\Revisions`, accessible via `Craft::$app->revisions`.
- Added `craft\services\Users::canImpersonate()`.
- Added `craft\web\Request::getIsLoginRequest()` and `craft\console\Request::getIsLoginRequest()`.
- Added `craft\web\UrlManager::$checkToken`.
- Added the `Craft.isSameHost()` JavaScript method.
- Added the `Craft.parseUrl()` JavaScript method.
- Added the `Craft.randomString()` JavaScript method.
- Added the `Craft.DraftEditor` JavaScript class.
- Added the `Craft.Preview` JavaScript class.

### Changed
- Relational fields are now capable of selecting elements from multiple sites, if they haven’t been locked down to only related elements from a single site. ([#3584](https://github.com/craftcms/cms/issues/3584))
- Element selector modals now always show source headings, and list sources in the configured order. ([#4494](https://github.com/craftcms/cms/issues/4494))
- Reference tags can now specify the site to load the element from. ([#2956](https://github.com/craftcms/cms/issues/2956))
- Improved the button layout of Edit Entry pages. ([#2325](https://github.com/craftcms/cms/issues/2325))
- Improved the performance of saving elements.
- The Control Panel now shows the sidebar on screens that are at least 1,000 pixels wide. ([#4079](https://github.com/craftcms/cms/issues/4079))
- The `_layouts/cp` template now supports a `showHeader` variable that can be set to `false` to remove the header.
- The `_layouts/cp` Control Panel template now supports a `footer` block, which will be output below the main content area.
- Renamed `craft\helpers\ArrayHelper::filterByValue()` to `where()`.
- Anonymous/offline/Control Panel access validation now takes place from `craft\web\Controller::beforeAction()` rather than `craft\web\Application::handleRequest()`, giving controllers a chance to do things like set CORS headers before a `ForbiddenHttpException` or `ServiceUnavailableHttpException` is thrown. ([#4008](https://github.com/craftcms/cms/issues/4008))
- Controllers can now set `$allowAnonymous` to a combination of bitwise integers `self::ALLOW_ANONYMOUS_LIVE` and `self::ALLOW_ANONYMOUS_OFFLINE`, or an array of action ID/bitwise integer pairs, to define whether their actions should be accessible anonymously even when the system is offline.
- Improved the error message when Project Config reaches the maximum deferred event count.
- Craft now deletes expired template caches as part of its garbage collection routine.
- Craft no longer warns about losing unsaved changes when leaving the page while previewing entries, if the changes were autosaved. ([#4439](https://github.com/craftcms/cms/issues/4439))
- `fieldValues` is a now reserved field handle. ([#4453](https://github.com/craftcms/cms/issues/4453))
- Improved the reliability of `craft\helpers\UrlHelper::rootRelativeUrl()` and `cpUrl()`.
- `craft\base\ElementInterface::eagerLoadingMap()` and `craft\base\EagerLoadingFieldInterface::getEagerLoadingMap()` can now return `null` to opt out of eager-loading. ([#4220](https://github.com/craftcms/cms/pull/4220))
- `craft\db\ActiveRecord` no longer sets the `uid`, `dateCreated`, or `dateUpdated` values for new records if they were already explicitly set.
- `craft\db\ActiveRecord` no longer updates the `dateUpdated` value for existing records if nothing else changed or if `dateUpdated` had already been explicitly changed.
- `craft\helpers\UrlHelper::siteUrl()` and `url()` will now include the current request’s token in the generated URL’s query string, for site URLs.
- `craft\events\MoveElementEvent` now extends `craft\events\ElementEvent`. ([#4315](https://github.com/craftcms/cms/pull/4315))
- `craft\queue\BaseJob::setProgress()` now has a `$label` argument.
- `craft\queue\jobs\PropagateElements` no longer needs to be configured with a `siteId`, and no longer propagates elements to sites if they were updated in the target site more recently than the source site.
- `craft\queue\QueueInterface::setProgress()` now has a `$label` argument.
- `craft\services\Assets::getUserTemporaryUploadFolder()` now returns the current user’s temporary upload folder by default if no user is provided.
- `craft\services\Elements::deleteElement()` now has a `$hardDelete` argument.
- `craft\services\Elements::deleteElement()` now has a `$hardDelete` argument. ([#3392](https://github.com/craftcms/cms/issues/3392))
- `craft\services\Elements::getElementById()` now has a `$criteria` argument.
- `craft\services\Elements::propagateElement()` now has a `$siteElement` argument.
- `craft\services\Elements::saveElement()` now preserves existing elements’ current `dateUpdated` value when propagating or auto-resaving elements.
- `craft\services\Elements::saveElement()` now preserves the `uid`, `dateCreated`, and `dateUpdated` values on new elements if they were explicitly set. ([#2909](https://github.com/craftcms/cms/issues/2909))
- `craft\services\Elements::setPlaceholderElement()` now throws an exception if the element that was passed in doesn’t have an ID.
- `craft\services\Matrix::saveField()` is no longer is responsible for duplicating blocks from other elements.
- `craft\web\twig\variables\CraftVariable` no longer triggers the `defineComponents` event. ([#4416](https://github.com/craftcms/cms/issues/4416))
- `craft\web\UrlManager::setRouteParams()` now has a `$merge` argument, which can be set to `false` to completely override the route params.
- It’s now possible to pass a `behaviors` key to the `$newAttributes` argument of `craft\services\Elements::duplicateElement()`, to preattach behaviors to the cloned element before it’s saved.

### Removed
- Removed the Search Indexes utility. ([#3698](https://github.com/craftcms/cms/issues/3698))
- Removed the `--batch-size` option from `resave/*` actions.
- Removed the `craft.entryRevisions` Twig component.
- Removed `craft\controllers\EntriesController::actionPreviewEntry()`.
- Removed `craft\controllers\EntriesController::actionShareEntry()`.
- Removed `craft\controllers\EntriesController::actionViewSharedEntry()`.
- Removed `craft\events\VersionEvent`.
- Removed `craft\records\Entry::getVersions()`.
- Removed `craft\records\EntryDraft`.
- Removed `craft\records\EntryVersion`.
- Removed `craft\services\EntryRevisions::saveDraft()`.
- Removed `craft\services\EntryRevisions::publishDraft()`.
- Removed `craft\services\EntryRevisions::deleteDraft()`.
- Removed `craft\services\EntryRevisions::saveVersion()`.
- Removed `craft\services\EntryRevisions::revertEntryToVersion()`.
- Removed the `Craft.EntryDraftEditor` JavaScript class.

### Deprecated
- Deprecated the `ownerSite` and `ownerSiteId` Matrix block query params.
- Deprecated `craft\controllers\EntriesController::EVENT_PREVIEW_ENTRY`.
- Deprecated `craft\controllers\LivePreviewController`.
- Deprecated `craft\elements\MatrixBlock::$ownerSiteId`.
- Deprecated `craft\events\DefineComponentsEvent`.
- Deprecated `craft\helpers\ArrayHelper::filterByValue()`. Use `where()` instead.
- Deprecated `craft\models\BaseEntryRevisionModel`.
- Deprecated `craft\models\EntryDraft`.
- Deprecated `craft\models\EntryVersion`.
- Deprecated `craft\models\Section::$propagateEntries`. Use `$propagationMethod` instead.
- Deprecated `craft\services\Assets::getCurrentUserTemporaryUploadFolder()`.
- Deprecated `craft\services\EntryRevisions`.
- Deprecated `craft\web\Request::getIsLivePreview()`.
- Deprecated `craft\web\Request::getIsSingleActionRequest()` and `craft\console\Request::getIsSingleActionRequest()`.
- Deprecated the `Craft.LivePreview` JavaScript class.

### Fixed
- Fixed a bug where `craft\helpers\UrlHelper` methods could add duplicate query params on generated URLs.
- Fixed a bug where Matrix blocks weren’t getting duplicated for other sites when creating a new element. ([#4449](https://github.com/craftcms/cms/issues/4449))

## 3.1.34.3 - 2019-08-21

### Fixed
- Fixed a bug where the `project-config/rebuild` command wasn’t discarding unused user groups or user field layouts in the project config. ([#4781](https://github.com/craftcms/cms/pull/4781))

## 3.1.34.2 - 2019-07-23

### Fixed
- Fixed a bug where the `project-config/rebuild` command was discarding email and user settings.

## 3.1.34.1 - 2019-07-22

### Fixed
- Fixed a bug where the `project-config/rebuild` command was ignoring entry types that didn’t have a field layout. ([#4600](https://github.com/craftcms/cms/issues/4600))

## 3.1.34 - 2019-07-09

### Changed
- The `project-config/rebuild` command now rebuilds the existing project config wherever possible, instead of merging database data with the existing project config.

## 3.1.33 - 2019-07-02

### Added
- Added `craft\base\ApplicationTrait::saveInfoAfterRequest()`.

### Changed
- Craft no longer strips some punctuation symbols from slugs.
- Improved the performance of saving project config updates. ([#4459](https://github.com/craftcms/cms/issues/4459))
- Improved the performance of saving fields. ([#4459](https://github.com/craftcms/cms/issues/4459))
- The `craft update` command no longer updates Craft or plugins if not specified.

### Removed
- Removed `craft\services\ProjectConfig::saveDataAfterRequest()`.
- Removed `craft\services\ProjectConfig::preventSavingDataAfterRequest()`.

### Fixed
- Fixed a PHP error that occurred when deleting an asset transform. ([#4473](https://github.com/craftcms/cms/issues/4473))

### Security
- Fixed an XSS vulnerability.
- Fixed a path disclosure vulnerability. ([#4468](https://github.com/craftcms/cms/issues/4468))
- Added the `sameSiteCookieValue` config setting. ([#4462](https://github.com/craftcms/cms/issues/4462))

## 3.1.32.1 - 2019-06-25

### Fixed
- Fixed a couple Windows compatibility issues.

## 3.1.32 - 2019-06-25

### Changed
- Project Config now sorts arrays when all of the keys are UIDs. ([#4425](https://github.com/craftcms/cms/issues/4425))

### Fixed
- Fixed a bug where Craft might not match a domain to the proper site if it had a non-ASCII character in the host name.
- Fixed an error that could occur when using the `|filter` Twig filter. ([#4437](https://github.com/craftcms/cms/issues/4437))
- Fixed a bug where pagination URL could get repeated page params added to the query string if using query string-based pagination.

## 3.1.31 - 2019-06-18

### Added
- It’s now possible to set plugin license keys to environment variables using the `$VARIABLE_NAME` syntax. ([#4393](https://github.com/craftcms/cms/issues/4393))
- Added `craft\services\Elements::mergeElements()`. ([#4404](https://github.com/craftcms/cms/pull/4404))

### Changed
- Pagination URLs now include any query string parameters set on the current request.
- The default email template no longer sets text or background colors, so emails look better in dark mode. ([#4396](https://github.com/craftcms/cms/pull/4396))
- Improved the error message that gets logged when Craft isn’t able to finish processing project config changes, due to unresolved dependencies.
- Craft will no longer log errors and warnings arising from `yii\i18n\PhpMessageSource`. ([#4109](https://github.com/craftcms/cms/issues/4109))
- Improved the performance and reliability of user queries when the `group` param is set to a user group with a large number of users.
- Updated Yii to 2.0.21.

### Fixed
- Fixed a bug where `Craft::dd()` wouldn’t work properly if output buffering was enabled. ([#4399](https://github.com/craftcms/cms/issues/4399))
- Fixed a bug where `Craft::alias()` wasn’t working on Windows servers. ([#4405](https://github.com/craftcms/cms/issues/4405))
- Fixed a bug where Craft wasn’t parsing the `dsn` DB connection setting properly if it was supplied.

### Security
- Fixed an XSS vulnerability.

## 3.1.30 - 2019-06-11

### Changed
- Improved query performance. ([yiisoft/yii2#17344](https://github.com/yiisoft/yii2/pull/17344), [yiisoft/yii2#17345](https://github.com/yiisoft/yii2/pull/17345), [yiisoft/yii2#17348](https://github.com/yiisoft/yii2/pull/17348))
- `craft\services\Elements::saveElement()` now always propagates elements regardless of the `$propagate` argument value, when saving new elements. ([#4370](https://github.com/craftcms/cms/issues/4370))

### Fixed
- Fixed a bug where new elements weren’t assigned a UID in time if their URI format contained a `{uid}` token. ([#4364](https://github.com/craftcms/cms/issues/4364))
- Fixed a bug where Craft was modifying custom log target configs before executing queue jobs. ([#3766](https://github.com/craftcms/cms/issues/3766))
- Fixed a bug where `craft\helpers\ChartHelper::getRunChartDataFromQuery()` assumed that the value would be integers. ([craftcms/commerce#849](https://github.com/craftcms/commerce/issues/849))
- Fixed a bug where `craft\services\Security::validateData()` was returning an empty string instead of `false` when the data didn’t validate. ([#4387](https://github.com/craftcms/cms/issues/4387))
- Fixed a bug where Craft could inject unexpected JavaScript into front-end requests. ([#4390](https://github.com/craftcms/cms/issues/4390))

## 3.1.29 - 2019-06-04

### Added
- Added the `restore` command, which restores a database backup.
- Added the `Craft.escapeRegex()` JavaScript method.

### Changed
- Asset indexes now sort assets by Date Uploaded in descending order by default. ([#1153](https://github.com/craftcms/cms/issues/1153))
- `craft\db\Paginator` no longer assumes that the application’s database connection should be used.
- Updated Twig to 2.11. ([#4342](https://github.com/craftcms/cms/issues/4342))

### Fixed
- Fixed a bug where the Status menu wasn’t visible for the “All users” source on user indexes. ([#4306](https://github.com/craftcms/cms/pull/4306))
- Fixed a bug where pressing the <kbd>Esc</kbd> key in the setup wizard would close the modal window. ([#4307](https://github.com/craftcms/cms/issues/4307))
- Fixed a bug where `craft\validators\ArrayValidator::validate()` didn’t work. ([#4309](https://github.com/craftcms/cms/pull/4309))
- Fixed an error that could occur when rendering templates with a `loop.parent.loop` reference in a nested for-loop. ([#4271](https://github.com/craftcms/cms/issues/4271))
- Fixed a bug where publishing a Single entry’s draft, or reverting a Single entry to a prior version, would overwrite its title to the section name. ([#4323](https://github.com/craftcms/cms/pull/4323))
- Fixed a bug where Craft wasn’t invalidating existing asset transforms when changing the dimensions of a named transform.
- Fixed a bug where `craft\services\Fields::getFieldsByElementType()` would return duplicate results if a field was used in more than one field layout for the element type. ([#4336](https://github.com/craftcms/cms/issues/4336))
- Fixed a bug where Craft wasn’t respecting the `allowUppercaseInSlug` config setting when generating slugs in the Control Panel. ([#4330](https://github.com/craftcms/cms/issues/4330))
- Fixed a bug where Control Panel Ajax requests weren’t working if a custom `pathParam` config setting value was set. ([#4334](https://github.com/craftcms/cms/issues/4334))
- Fixed a JavaScript error that could occur when saving a new entry, if the selected entry type didn’t have a Title field. ([#4353](https://github.com/craftcms/cms/issues/4353))

## 3.1.28 - 2019-05-21

### Added
- Added the “Customize element sources” user permission. ([#4282](https://github.com/craftcms/cms/pull/4282))
- Matrix sub-fields now have a “Use this field’s values as search keywords?” setting. ([#4291](https://github.com/craftcms/cms/issues/4291))
- Added `craft\web\twig\variables\Paginate::setBasePath()`. ([#4286](https://github.com/craftcms/cms/issues/4286))

### Changed
- Craft now requires Yii 2.0.19.

### Fixed
- Fixed a bug where slugs could get double-hyphenated. ([#4266](https://github.com/craftcms/cms/issues/4266))
- Fixed an error that would occur when installing Craft if the `allowAdminChanges` config setting was disabled. ([#4267](https://github.com/craftcms/cms/issues/4267))
- Fixed a bug where Matrix fields would return the wrong set of Matrix blocks on new or duplicated elements, immediately after they were saved.
- Fixed a bug where users could not assign additional user groups to their own account if their permission to do so was granted by another user group they belonged to.
- Fixed a bug where Number fields would attempt to save non-numeric values. ([craftcms/feed-me#527](https://github.com/craftcms/feed-me/issues/527))
- Fixed a bug where it was possible to assign a Structure entry or category to a new parent, even if that would cause its descendants to violate the Max Levels setting. ([#4279](https://github.com/craftcms/cms/issues/4279))
- Fixed an error that could occur when rendering a template from a console request, if the template contained any non-global `{% cache %}` tags. ([#4284](https://github.com/craftcms/cms/pull/4284))

## 3.1.27 - 2019-05-14

### Added
- Added `craft\fields\Matrix::EVENT_SET_FIELD_BLOCK_TYPES`. ([#4252](https://github.com/craftcms/cms/issues/4252))

### Changed
- Pressing <kbd>Shift</kbd> + <kbd>Return</kbd> (or <kbd>Shift</kbd> + <kbd>Ctrl</kbd>/<kbd>Command</kbd> + <kbd>Return</kbd>) when a textual cell is focused in an editable table will now change the focus to the same cell in the previous row (after creating a new row if necessary.) ([#4259](https://github.com/craftcms/cms/issues/4259))
- Craft no longer shows the status menu for element sources that define a status. ([#4249](https://github.com/craftcms/cms/issues/4249))
- Element URI formats can now conditionally output an empty string, opting the element out of getting its own system URI. ([#4254](https://github.com/craftcms/cms/issues/4254))
- Table fields now get validation errors if any column handles are entered in the format of “colX”.
- Craft no longer clear out users’ verification codes after login. ([#4257](https://github.com/craftcms/cms/issues/4257))
- The `users/upload-user-photo` and `users/delete-user-photo` actions are now available to front-end requests. ([#3932](https://github.com/craftcms/cms/issues/3932))

### Fixed
- Fixed a bug where rebuilding the project config could set an incorrect value for the user field layout.
- Fixed a bug Craft wouldn’t allow users to edit their own photos if they didn’t have upload/remove asset permissions.
- Fixed a bug where Craft wasn’t removing newline characters when pasting text into some single-line Table column types.
- Fixed a bug where project config syncing could have inconsistent results on load-balanced environments. ([#4136](https://github.com/craftcms/cms/issues/4136))
- Fixed a bug where the Plugin Store was not able to load developer details. ([#4241](https://github.com/craftcms/cms/issues/4241))
- Fixed a bug that could occur when Craft generated URLs with multi-byte characters in the query string.
- Fixed a bug where you could get some character encoding issues in some environments when using PHP 7.3.
- Fixed a bug where Craft wasn’t attempting to set a unique URI on duplicated elements. ([#4253](https://github.com/craftcms/cms/issues/4253))
- Fixed a bug where Table fields could copy cell values to other cells if a column had a handle in the format of “colX”. ([#4200](https://github.com/craftcms/cms/issues/4200))
- Fixed an error that could occur on the Login page if a custom Login Page Logo was selected. ([#4261](https://github.com/craftcms/cms/issues/4261))

## 3.1.26 - 2019-05-08

### Changed
- The “Update all” button on the Updates utility is now shown even if the page contains some uninstallable updates. ([#4230](https://github.com/craftcms/cms/issues/4230))
- Craft now stores the Default User Group’s UID in the project config, in case the group’s ID is different across environments.
- `craft\services\Assets::EVENT_BEFORE_REPLACE_ASSET` event handlers can now change the filename of the replaced asset before it is saved.
- Improved the performance of background jobs. ([#4219](https://github.com/craftcms/cms/pull/4219))
- Improved the Plugin Store’s screenshots with arrows for navigation and pinch-to-zoom capability for touch devices.

### Fixed
- Fixed an error that could occur when saving a Single section if one of its sites had been disabled.
- Fixed an error that could occur when deleting a site.
- Fixed a PHP compile error that could occur when paginating a query. ([#4208](https://github.com/craftcms/cms/pull/4208))
- Fixed an error that could occur on the Settings → Users → Settings page if the project config was missing its `users` key. ([#4206](https://github.com/craftcms/cms/issues/4206))
- Fixed a bug where Craft wasn’t requiring email verification for new user accounts if the project config was missing its `users` key.
- Fixed a bug where Craft wasn’t eager-loading elements in the same site as the source element, if that was different than the currently requested site. ([#3954](https://github.com/craftcms/cms/issues/3954))

## 3.1.25 - 2019-04-30

### Added
- Added the `|ascii` Twig filter. ([#4193](https://github.com/craftcms/cms/issues/4193))

### Changed
- Craft now registers its project config event handlers before loading plugins. ([#3943](https://github.com/craftcms/cms/issues/3943))
- The Control Panel now uses jQuery 3.4.0. ([#4183](https://github.com/craftcms/cms/issues/4183))
- `behavior` and `behaviors` are now reserved field handles. ([#4184](https://github.com/craftcms/cms/issues/4184))
- The Updates utility no longer shows notices for expired plugins if no updates are actually available. ([#4186](https://github.com/craftcms/cms/issues/4186))

### Fixed
- Fixed an error where rebuilding the project config would not typecast the `propagateEntries` and `enableVersioning` section settings correctly. ([#3695](https://github.com/craftcms/cms/issues/3695))
- Fixed a bug where the Edit Draft HUD would include the current site name in the default Draft Name value for multi-site entries. ([#4171](https://github.com/craftcms/cms/issues/4171))
- Fixed a bug where resource requests could send a 500 response if the resource didn’t exist. ([#4197](https://github.com/craftcms/cms/pull/4197))

## 3.1.24 - 2019-04-23

### Added
- Added `craft\services\Fields::getFieldIdsByLayoutId()`.

### Changed
- Craft now correctly typecasts all core boolean and integer values saved to the project config. ([#3695](https://github.com/craftcms/cms/issues/3695))
- Craft now saves new entry versions every time an entry is saved, unless it’s being propagated or resaved.
- `users/save-user` and `users/start-elevated-session` requests now check for a `currentPassword` body param in addition to `password`, when looking for the user’s current password. ([#4169](https://github.com/craftcms/cms/issues/4169))
- `craft\services\Path::getStoragePath()` now has a `$create` argument.
- Updated Twig to 2.8.

### Fixed
- Fixed an error where re-saving a site would reset its sorting order. ([#4147](https://github.com/craftcms/cms/issues/4147))
- Fixed a SQL error that could occur when updating to Craft 3.1. ([#3663](https://github.com/craftcms/cms/issues/3663))
- Fixed an error that occurred when an SVG with `/` characters in its `id` attributes was passed to the `svg()` Twig function. ([#4155](https://github.com/craftcms/cms/issues/4155))
- Fixed a bug where passing `:empty:` or `:notempty:` to a Matrix field param on an element query could return incorrect results for fields that had soft-deleted blocks. ([#4161](https://github.com/craftcms/cms/issues/4161))
- Fixed a bug where Craft wasn’t returning a `1` exit code for console requests if the server was running under PHP 7. ([#4153](https://github.com/craftcms/cms/issues/4153))
- Fixed a “World-writable config file 'my.cnf' is ignored” warning that could occur when creating a database backup. ([#4163](https://github.com/craftcms/cms/pull/4163))
- Fixed a bug where `craft\services\Elements::duplicateElements()` would only ignore non-safe attributes passed to the `$newAttributes` argument.
- Fixed a bug where `craft\elements\db\ElementQuery::exists()` and `offsetExists()` were ignoring cached query results.

## 3.1.23 - 2019-04-16

### Added
- The `project-config/sync` command now has a `--force` option, which forces the project config to treat all preexisting config values as new. ([#4126](https://github.com/craftcms/cms/issues/4126))
- Added `craft\base\LogTargetTrait`, which can be used by custom `log` components, to gain security and privacy features provided by Craft’s built-in file target. ([#4127](https://github.com/craftcms/cms/pull/4127))

### Changed
- When creating a new site, global sets are now propagated to it before other element types. ([#3446](https://github.com/craftcms/cms/issues/3446))
- Locked Twig down to 2.7, to avoid a bug in 2.8.0. ([twigphp/Twig#2942](https://github.com/twigphp/Twig/issues/2942))

### Fixed
- Fixed an error that occurred when installing a missing plugin from the Settings → Plugins page. ([#4140](https://github.com/craftcms/cms/issues/4140))
- Fixed PHP type errors that could occur when calling some deprecated `craft.request` methods in templates. ([#4124](https://github.com/craftcms/cms/issues/4124))
- Fixed performance issues that could occur where uploading GIFs in the Control Panel. ([#4131](https://github.com/craftcms/cms/pull/4131))
- Fixed a bug where it wasn’t possible to create a new global set with the same name or handle as a soft-deleted one. ([#4091](https://github.com/craftcms/cms/issues/4091))
- Fixed a bug where pending users’ verification codes were getting deleted if they were impersonated by an admin. ([#4130](https://github.com/craftcms/cms/issues/4130))

## 3.1.22 - 2019-04-10

### Added
- Added `craft\base\ElementTrait::$resaving`, which indicates whether the element is currently being resaved via a `ResaveElements` job or a `resave` command. ([#3482](https://github.com/craftcms/cms/issues/3482))
- Added `craft\db\Paginator::setPageResults()`. ([#4120](https://github.com/craftcms/cms/issues/4120))

### Changed
- Changed the way Craft updates search indexes, to reduce the likelihood of a deadlock. ([#3197](https://github.com/craftcms/cms/issues/3197))
- Improved styles and behavior of the Plugin Store.
- The Settings → Plugins page now notes which plugins are expired, with links to renew them on [id.craftcms.com](https://id.craftcms.com).
- Improved the styling of info HUDs that contain long text or tables. ([#4107](https://github.com/craftcms/cms/pull/4107))

### Fixed
- Fixed a PHP error that could occur during asset indexing in some cases.
- Fixed a bug where entry drafts weren’t showing previous changes to Matrix fields on the draft. ([#4105](https://github.com/craftcms/cms/issues/4105))
- Fixed a bug where `project.yaml` changes weren’t always getting picked up. ([#4028](https://github.com/craftcms/cms/issues/4028))
- Fixed a bug where the `project-config/rebuild` command would restore soft-deleted components. ([#4100](https://github.com/craftcms/cms/issues/4100))
- Fixed a bug where the `project-config/sync` command was not performing schema checks.
- Fixed an error that occurred when backing up the database if the database password contained a `$` character. ([#4115](https://github.com/craftcms/cms/issues/4115))

## 3.1.21.1 - 2019-04-04

### Fixed
- Fixed a bug where underscores were getting stripped from element slugs. ([#4096](https://github.com/craftcms/cms/issues/4096))

## 3.1.21 - 2019-04-03

### Added
- Added the `backup` command, which creates a new database backup. ([#4075](https://github.com/craftcms/cms/issues/4075))
- Added the `queue/retry` command, which can be passed a failed job ID, or `all` to retry all failed jobs. ([#4072](https://github.com/craftcms/cms/issues/4072))
- Added `craft\queue\Queue::retryAll()`.
- Added `craft\services\Sections::$autoResaveEntries`, which can be set to `false` from `config/app.php` to prevent Craft from auto-resaving entries after sections and entry types are updated. ([#3482](https://github.com/craftcms/cms/issues/3482))

### Changed
- It’s now possible to double-click on asset sources to expand/collapse their subfolders. ([#4070](https://github.com/craftcms/cms/issues/4070))
- Craft no longer auto-resaves entries after saving a section or entry type if nothing changed of any significance to entries. ([#3482](https://github.com/craftcms/cms/issues/3482))
- Craft now formats filesizes using metric units (e.g. MB instead of MiB).
- The updater is now capable of handling package name changes.
- Craft now requires Yii 2.0.17.

### Fixed
- Fixed a bug where the Asset Indexes utility wasn’t logging exceptions.
- Fixed a SQL error that could occur when using the Asset Indexes utility, if any filenames contained 4+ byte characters.
- Fixed a bug where entry queries could return duplicate results for any entries that belong to a section that has soft-deleted structures associated with it. ([#4066](https://github.com/craftcms/cms/issues/4066))
- Fixed a bug where rebuilding project config would not work with Matrix fields with no block types. ([#4074](https://github.com/craftcms/cms/issues/4074)
- Fixed an error that occurred when sending emails if the `testToEmailAddress` config setting was set. ([#4076](https://github.com/craftcms/cms/issues/4076))
- Fixed a bug where it wasn’t possible to pass the `--element-id` option on `resave/*` commands.
- Fixed a bug where Matrix fields were including disabled blocks if any changes had been made to the Matrix block query params.
- Fixed SQL errors that could occur if the table prefix had ever changed.

## 3.1.20.1 - 2019-03-27

### Fixed
- Fixed an error that occurred when regenerating the project config, if there were any fields without settings. ([#4062](https://github.com/craftcms/cms/issues/4062))
- Fixed an error that occurred when loading the `_includes/forms/date` template without passing a `value` variable. ([#4063](https://github.com/craftcms/cms/issues/4063))

## 3.1.20 - 2019-03-27

### Added
- Added the `project-config/rebuild` console command.
- Added the `verifyEmailSuccessPath` config setting.
- Added the “Prefix” and “Suffix” settings for Number fields. ([#4055](https://github.com/craftcms/cms/issues/4055))
- Added the “Max Length” setting for URL fields. ([#4019](https://github.com/craftcms/cms/issues/4019))
- Added the `devMode` global Twig variable. ([#4038](https://github.com/craftcms/cms/issues/4038))
- Added `craft\config\GeneralConfig::getVerifyEmailSuccessPath()`.
- Added `craft\events\RebuildConfigEvent`.
- Added `craft\services\ProjectConfig::rebuild()`.
- Added `craft\services\Sections::pruneDeletedField()`.

### Changed
- Textareas within the Control Panel can now be manually vertically resized. ([#4030](https://github.com/craftcms/cms/issues/4030))
- The Craft Support widget now includes a “More Resources” section. ([#4058](https://github.com/craftcms/cms/issues/4058))
- The `_includes/forms/text` Control Panel template now supports `step`, `min`, and `max` attributes.
- Users without access to the Control Panel are now redirected according to the `verifyEmailSuccessPath` config setting after verifying a new email address. ([#1998](https://github.com/craftcms/cms/issues/1998))
- The `_includes/forms/text` Control Panel template now supports passing `autocorrect: false` and `autocapitalize: false`, to disable autocorrect and auto-capitalization on iOS devices.
- iOS autocorrect and auto-capitalization has been disabled for all core “Handle” and “Slug” fields in the Control Panel. ([#4009](https://github.com/craftcms/cms/issues/4009))
- Number fields now format their values for element index tables. ([#4059](https://github.com/craftcms/cms/issues/4059))
- When installing Craft using a `project.yaml`, Craft now backups the existing config to the config backup folder if there are errors. ([#4017](https://github.com/craftcms/cms/issues/4017))
- Craft now prunes entry type layouts when deleting a field.
- Craft no longer modifies the DSN string if set explicitly with the `dsn` database config setting.
- Craft no longer throws an `InvalidConfigException` when the `dsn` database config setting is set and contains an unexpected parameter.

### Fixed
- Fixed a bug where Craft wasn’t removing hyphens and other symbols from auto-generated asset titles. ([#4011](https://github.com/craftcms/cms/issues/4011))
- Fixed a PHP error that occurred when calling `craft\services\EntryRevisions::getDraftById()` or `getVersionById()` for a draft/version that belonged to a soft-deleted entry. ([#4013](https://github.com/craftcms/cms/issues/4013))
- Fixed a bug where Craft wasn’t respecting the site selection for routes defined in Settings → Routes. ([#4021](https://github.com/craftcms/cms/issues/4021))
- Fixed a bug where the `project-config/sync` command wasn’t logging exceptions. ([#4015](https://github.com/craftcms/cms/issues/4015))
- Fixed an error that occurred when attempting to use Live Preview with a pending user account. ([#4025](https://github.com/craftcms/cms/issues/4025))
- Fixed an error when displaying a date input in the Control Panel if the value passed wasn’t a `DateTime` object. ([#4041](https://github.com/craftcms/cms/issues/4041))
- Fixed a PHP error that occurred when passing an array of `craft\elements\User` objects to `craft\mail\Message::setTo()`. ([#4048](https://github.com/craftcms/cms/issues/4048))
- Fixed a bug where Craft was applying the `offset` param to both ends of the result set when paginating queries. ([#4052](https://github.com/craftcms/cms/issues/4052))
- Fixed a PHP error that occurred if `true` or `false` was passed to the third argument of `craft\db\Command::upsert()`. ([#4054](https://github.com/craftcms/cms/pull/4054))
- Fixed a bug where deleting fields via `project.yaml` could prevent other changes from being applied.
- Fixed a bug where field UIDs could be overwritten in some cases.

## 3.1.19 - 2019-03-19

### Added
- Added the `_includes/pagination` Control Panel template.
- Added `craft\db\Paginator`.
- Added `craft\web\twig\variables\Paginate::create()`.

### Changed
- The `{% paginate %}` tag now accepts any query object, not just element queries.
- The `_includes/forms/autosuggest` template now has `data` and `methods` blocks that can be overridden by sub-templates to customize the autosuggest behavior.

### Fixed
- Fixed a bug where sidebar badge counts in the Control Panel were getting formatted with two decimals if the Intl extension wasn’t loaded. ([#4002](https://github.com/craftcms/cms/issues/4002))
- Fixed a bug where entry drafts would forget that certain field values had been cleared out, and continue using the live revision’s content instead. ([#3981](https://github.com/craftcms/cms/issues/3981))
- Fixed an error that occurred if a Table field was created with a Date or Time column and no rows in the Default Values setting. ([#4005](https://github.com/craftcms/cms/issues/4005))
- Fixed a bug where Table fields would forget that they had been saved without any rows in the Default Values setting.
- Fixed a SQL error that could occur when saving non-UTF-8 characters to the project config. ([#4007](https://github.com/craftcms/cms/issues/4007))

## 3.1.18 - 2019-03-14

### Added
- Added `craft\services\Deprecator::$throwExceptions`. ([#3972](https://github.com/craftcms/cms/pull/3972))

### Changed
- `Craft::parseEnv()` will now boolean values for environment variables set to `true` or `false`. ([#3975](https://github.com/craftcms/cms/issues/3975))
- Nested project config keys are no longer sorted alphabetically.
- Craft now requires Twig 2.7+.

### Fixed
- Fixed a SQL error that occurred when using a token with a usage limit, if using PostgreSQL. ([#3969](https://github.com/craftcms/cms/issues/3969))
- Fixed a bug where the Edit User page would forget user group selection changes if there was a validation error. ([#3971](https://github.com/craftcms/cms/issues/3971))
- Fixed a bug where the updater would get an unexpected response when updating from 3.1.14 - 3.1.16 to 3.1.17+.
- Fixed a bug where it wasn’t possible to switch plugin editions when the `allowUpdates` config setting was disabled. ([#3987](https://github.com/craftcms/cms/issues/3987))
- Fixed a bug where multiple consecutive newlines in field instructions would result in multiple `<br>` tags rather than new paragraphs.
- Fixed a bug where Table fields weren’t always remembering the sort order for their Default Values settings. ([#3947](https://github.com/craftcms/cms/issues/3947))
- Fixed a bug where Table fields weren’t always remembering the sort order for their Table Columns settings. ([#3997](https://github.com/craftcms/cms/issues/3997))

## 3.1.17.2 - 2019-03-12

### Changed
- Craft now requires Twig 2.6.

## 3.1.17.1 - 2019-03-08

### Added
- Added `craft\helpers\ArrayHelper::ensureNonAssociative()`.

### Fixed
- Fixed a bug where commercial plugin editions weren’t showing up in the Plugin Store.
- Fixed a bug where installing a plugin from the Plugin Store would not respect the selected edition.
- Fixed a bug where plugins with free and commercial editions weren’t getting license key inputs on the Setting → Plugins page.
- Fixed a bug where the Setting → Plugins page wasn’t linking plugins’ edition badge to their page in the Plugin Store for plugins with free and commercial editions, if the free edition was currently active.

## 3.1.17 - 2019-03-08

### Changed
- When installing Craft using a `project.yaml`, Craft now processes all sites before installing any plugins. ([craftcms/commerce#752](https://github.com/craftcms/commerce/issues/752))
- The Plugin Store now shows “Report an issue” links on plugin screens.
- The Plugin Store now includes a “Package Name” section on plugin screens. ([#2757](https://github.com/craftcms/cms/issues/2757))
- The Plugin Store now shows discounted upgrade prices for plugins when a lower edition is already licensed.
- Craft now requires Yii 2.0.16.1.

### Fixed
- Fixed a bug where the `positionedBefore` element query param was not including direct ancestors in the results.
- Fixed a bug where HTML in plugin-supplied field instructions was getting encoded. ([#3928](https://github.com/craftcms/cms/issues/3928))
- Fixed a bug where Craft would prompt for a user’s current password when registering a new user, even if they weren’t assigning any groups or permissions to that user
- Fixed a bug where asset indexing could yield inconsistent results in some cases. ([#3450](https://github.com/craftcms/cms/issues/3450))
- Fixed a bug where the Plugin Store was showing info icons in the feature matrix of multi-edition plugins, even for features that didn’t have an extended description.
- Fixed a bug where entries weren’t getting new versions when edited from element editor HUDs. ([#3959](https://github.com/craftcms/cms/issues/3959))

## 3.1.16 - 2019-03-05

### Added
- The Plugin Store now shows Repository links on plugin screens.
- Added the `create()` Twig function. ([#3921](https://github.com/craftcms/cms/pull/3921))
- Added the `--type` option to the `resave/entries` command. ([#3939](https://github.com/craftcms/cms/issues/3939))
- Added `craft\helers\Assets::getAllowedFileKinds()`.

### Changed
- Line breaks in field instructions now get converted to `<br>` tags. ([#3928](https://github.com/craftcms/cms/issues/3928))
- Assets field settings no longer list file kinds that aren’t allowed to be uploaded, per the `allowedFileExtensions` and `extraAllowedFileExtensions` config settings. ([#3917](https://github.com/craftcms/cms/issues/3917))
- The `{% exit %}` tag now throws a more specific exception depending on the status code passed to it (e.g. `yii\web\NotFoundHttpException` for 404s). ([#3915](https://github.com/craftcms/cms/issues/3915))
- `craft\helpers\MigrationHelper::dropAllIndexesOnTable()` is no longer deprecated.
- The `--id` option on `resave/*` console commands is now named `--element-id`. ([#3940](https://github.com/craftcms/cms/issues/3940))
- The `_includes/forms/autosuggest.html` template now supports passing `disabled: true`. ([#3925](https://github.com/craftcms/cms/issues/3925))

### Fixed
- Fixed a bug where Control Panel content areas weren’t getting their bottom padding applied in Firefox. ([#3874](https://github.com/craftcms/cms/issues/3874))
- Fixed a PHP error that occurred on the front-end if two routes defined in Settings → Routes had the same URI pattern. ([#3922](https://github.com/craftcms/cms/issues/3922))
- Fixed a bug where Craft wasn’t always preselecting the correct tab on Control Panel pages if the tab name contained non-ASCII characters. ([#3923](https://github.com/craftcms/cms/issues/3923))
- Fixed a bug where the `--uid` option on `resave/*` console commands wasn’t working. ([#3941](https://github.com/craftcms/cms/issues/3941))
- Fixed a SQL error that could occur when running `resave/*` console commands.
- Fixed a PHP error that occurred when calling the deprecated `getError()` method on a model that had no errors. ([#3934](https://github.com/craftcms/cms/issues/3934))
- Fixed a bug where Craft wasn’t sanitizing new asset subfolder names. ([#3689](https://github.com/craftcms/cms/issues/3689))
- Fixed a bug where Table fields weren’t remembering the sort order for their Default Values settings. ([#3947](https://github.com/craftcms/cms/issues/3947))

## 3.1.15 - 2019-02-26

### Added
- Added the `resave/assets`, `resave/categories`, `resave/entries`, `resave/tags`, and `resave/users` console commands.

### Changed
- Craft now sends system messages authored for the same root language as the requested language, if an exact language match can’t be found. ([#3888](https://github.com/craftcms/cms/issues/3888))
- Element source definitions can now include a `badgeCount` key.
- Login requests no longer enforce CSRF validation if someone is already logged in.
- Craft now throws an `InvalidConfigException` when updating the project config if any unexpected data types are encountered.
- The `testToEmailAddress` config setting can now be set to `false`. ([#3910](https://github.com/craftcms/cms/pull/3910))

### Fixed
- Fixed a bug where the System Messages utility wouldn’t update message previews after editing a message for the primary site’s language, if the user had a different preferred language selected.
- Fixed a bug where structures weren’t getting deleted and unassigned from their sections properly after converting a Structure section to a Channel or Single. ([#3895](https://github.com/craftcms/cms/issues/3895))
- Really fixed a bug where Craft could update the `dateModified` value in the project config even when nothing had changed. ([#3792](https://github.com/craftcms/cms/issues/3792))
- Fixed a bug where the Settings → Routes page wasn’t listing routes in the user-defined order. ([#3892](https://github.com/craftcms/cms/issues/3892))
- Fixed an error that occurred when viewing trashed entries, if the “Entry Type” column was shown and one of the trashed entries’ entry types had been deleted. ([#3899](https://github.com/craftcms/cms/issues/3899))

## 3.1.14 - 2019-02-21

### Added
- Added `craft\helpers\ProjectConfig::cleanupConfig()`.
- Added `craft\web\Request::$maxPageNum`, which determines the maximum page number Craft should accept (100,000 by default). ([#3880](https://github.com/craftcms/cms/issues/3880))

### Deprecated
- Deprecated `craft\mutex\FileMutex`.

### Fixed
- Fixed a bug where Craft could update the `dateModified` value in the project config even when nothing had changed. ([#3792](https://github.com/craftcms/cms/issues/3792))
- Fixed a SQL error that occurred when running the “Localizing relations” task if using PostgreSQL. ([#3877](https://github.com/craftcms/cms/issues/3877))
- Fixed a bug where file locking wasn’t working on Windows. ([#3879](https://github.com/craftcms/cms/issues/3879))

### Security
- Fixed a bug where sensitive environment variable values weren’t getting redacted correctly.

## 3.1.13 - 2019-02-20

### Added
- Added `craft\helpers\StringHelper::replaceMb4()`.
- Added `craft\services\ProjectConfig::defer()`.

### Changed
- The `users/login` and `users/logout` actions now include a `csrfTokenValue` key in JSON responses. ([#3858](https://github.com/craftcms/cms/issues/3858))
- Craft no longer deletes search indexes when soft-deleting an element, until the element gets hard-deleted. ([#3863](https://github.com/craftcms/cms/issues/3863))
- Updated Yii to 2.0.16.

### Fixed
- Fixed a bug where Craft could auto-place the `{{ beginBody() }}` and `{{ endBody() }}` tags in the wrong places.
- Fixed a bug where Craft wasn’t storing custom volume sort orders. ([#3764](https://github.com/craftcms/cms/issues/3764))
- Fixed a SQL error that would occur when uploading a file with emojis in its name, if using MySQL. ([#3852](https://github.com/craftcms/cms/issues/3852))
- Fixed a bug where Assets fields weren’t respecting their View Mode setting when files were drag-uploaded to them. ([#3578](https://github.com/craftcms/cms/issues/3578))
- Fixed a bug where asset queries’ `kind` param wasn’t working for custom file kinds defined by the `extraFileKinds` config setting, for file extensions that were already associated with another file kind. ([#3869](https://github.com/craftcms/cms/issues/3869))
- Fixed a bug where `craft\helpers\FileHelper::sanitizeFilename()` could return inconsistent results.
- Fixed an error that could occur when syncing `project.yaml` if it introduced a new Super Table field with a nested Matrix field.

## 3.1.12 - 2019-02-15

### Fixed
- Fixed a bug where the `relatedTo` element query param could include results for elements that were related via soft-deleted Matrix blocks. ([#3846](https://github.com/craftcms/cms/issues/3846))
- Fixed a bug where some search queries were not returning results when they should, if using MySQL.
- Fixed an error that could occur when syncing `project.yaml` changes if the `allowAdminChanges` config setting was disabled. ([#3823](https://github.com/craftcms/cms/issues/3823))
- Fixed an `InvalidConfigException` that was thrown if a user’s photo was soft-deleted. ([#3849](https://github.com/craftcms/cms/issues/3849))

## 3.1.11 - 2019-02-14

### Added
- Added `craft\helpers\UrlHelper::rootRelativeUrl()`.

### Fixed
- Fixed a bug where the Plugin Store wouldn’t load if the `baseCpUrl` config setting was set to a URL with a different scheme than Craft believed the request had.
- Fixed a validation error that would occur on non-required Checkboxes and Multi-select fields if no options were selected. ([#3844](https://github.com/craftcms/cms/issues/3844))
- Fixed a validation error that would occur on Dropdown and Radio Buttons fields if the selected option’s value was `0`. ([#3842](https://github.com/craftcms/cms/issues/3842))
- Fixed a bug where the Value column for Checkboxes, Dropdown, Multi-select, and Radio Buttons fields’ Options settings weren’t auto-populating if the Option Label column was set to a number.
- Fixed an error on the Settings → Users page if `users.photoVolumeUid` was not defined in the project config. ([#3303](https://github.com/craftcms/cms/issues/3303))

## 3.1.10 - 2019-02-13

### Changed
- `craft\helpers\FileHelper::writeToFile()` now invalidates the OPcache for the file. ([#3838](https://github.com/craftcms/cms/pull/3838))
- The `serve` command now uses `@webroot` as the default `docroot` option value. ([#3770](https://github.com/craftcms/cms/pull/3770))

### Fixed
- Fixed a bug where the `users/save-user` action wasn’t deleting user photos properly.
- Fixed a bug where changes to Matrix block type fields’ settings weren’t always saving. ([#3832](https://github.com/craftcms/cms/issues/3832))
- Fixed a bug where non-searchable fields were still getting search keywords stored when using the Search Indexes utility. ([#3837](https://github.com/craftcms/cms/issues/3837))

## 3.1.9.1 - 2019-02-12

### Fixed
- Fixed a bug where `Craft::alias()` wasn’t beginning the response string with an `@` character if no `@` was passed into `Craft::setAlias()` to begin with.
- Fixed an error that could occur if there were any HTML entities in the project config.

## 3.1.9 - 2019-02-12

### Added
- Added the `disabledPlugins` config setting. ([craftcms/webhooks#4](https://github.com/craftcms/webhooks/issues/4))
- Added the `$language` argument to `craft\helpers\StringHelper::toAscii()`.
- Added `craft\validators\SlugValidator::$language`.
- Added `craft\web\twig\variables\Cp::getAsciiCharMap()`.

### Changed
- The operating system name & version are now shown in the System Report utility. ([#3784](https://github.com/craftcms/cms/issues/3784))
- Craft’s installer no longer applies the current `project.yaml` file if the installed schema version doesn’t match the one in the file. ([#3783](https://github.com/craftcms/cms/issues/3783))
- Control Panel settings no longer warn about using the `@web` alias, if it was defined by the `aliases` config setting. ([#3798](https://github.com/craftcms/cms/pull/3798))
- The `clear-caches` console command now clears CP resource files if the `@webroot` alias was defined by the `aliases` config setting. ([#3787](https://github.com/craftcms/cms/issues/3787))
- `craft\models\VolumeFolder::getVolume()` now throws an `InvalidConfigException` if its `$volumeId` property is set to an invalid volume ID, rather than returning `null`.
- Craft now checks if all files in project config mapping are valid and regenerates the map if they are not.
- Craft now auto-generates slugs using an ASCII char map based on the language of the current entry/category, rather than the logged-in user. ([#3820](https://github.com/craftcms/cms/issues/3820))

### Fixed
- Fixed a SQL error that could occur when deleting an asset. ([#3786](https://github.com/craftcms/cms/issues/3786))
- Fixed an error that occurred when customizing element indexes if the `allowAdminChanges` config setting was disabled. ([#3788](https://github.com/craftcms/cms/issues/3788))
- Fixed a bug where Checkboxes, Dropdown, Multi-select, and Radio Buttons fields wouldn’t pass validation if the selected option value was `true` or `false`.
- Fixed an error that occurred on the Settings → Plugins page, if there were any plugins in the database that weren’t Composer-installed.
- Fixed an error that could occur if an Assets field was configured to upload to a deleted volume. ([#3799](https://github.com/craftcms/cms/issues/3799))
- Fixed a bug where sections’ Default Status settings weren’t always being respected. ([#3791](https://github.com/craftcms/cms/issues/3791))
- Fixed a bug where only users with the “Edit users” user permission were allowed to upload a new user photo. ([#3735](https://github.com/craftcms/cms/issues/3735))
- Fixed a bug where renaming a Matrix block type’s handle would result in new content columns being created in the database, and existing Matrix blocks losing their content. ([#3809](https://github.com/craftcms/cms/issues/3809))
- Fixed a SQL error that could occur when updating to Craft 3.1 if any system messages contained emoji characters.
- Fixed an error that could occur when working with elements, if a site had been created earlier in the same request. ([#3824](https://github.com/craftcms/cms/issues/3824))

## 3.1.8 - 2019-02-05

### Changed
- Craft now automatically logs users in after resetting their password, if the `autoLoginAfterAccountActivation` config setting is enabled. ([#1025](https://github.com/craftcms/cms/issues/1025))

### Fixed
- Fixed a bug where pressing the <kbd>Return</kbd> key on editable tables with a static number of rows would add a new row. ([#3765](https://github.com/craftcms/cms/issues/3765))
- Fixed a bug where pressing the <kbd>Return</kbd> key on editable tables would select the next row’s cell even if the cell was disabled.
- Fixed a bug where pressing the <kbd>Return</kbd> key on an editable table wouldn’t move the focus to the next row’s sell if it had an `<input>` instead of a `<textarea>`.
- Fixed an error that could occur in the Control Panel if any environment variable values began with an `@` character. ([#3769](https://github.com/craftcms/cms/issues/3769))
- Fixed a bug where `craft\helpers\DateTimeHelper::toDateTime()` was mistaking year-only values for Unix timestamps. ([#3772](https://github.com/craftcms/cms/issues/3772))
- Fixed an error that occurred when a non-admin user attempted to edit a system message, or when the `allowAdminChanges` config setting was disabled. ([#3775](https://github.com/craftcms/cms/issues/3775))
- Fixed a bug where it was hard to see error notifications on pages with a licensing alert. ([#3776](https://github.com/craftcms/cms/issues/3776))
- Fixed a JavaScript error that occurred when adding a new row to a custom editable table that contained a `time` column, if no rows existed on page load. ([#3780](https://github.com/craftcms/cms/issues/3780))

## 3.1.7 - 2019-01-31

### Added
- Added all the things that came in [Craft 3.0.40](https://github.com/craftcms/cms/blob/master/CHANGELOG-v3.md#3040---2019-01-31).
- Added `craft\helpers\FileHelper::canTrustMimeType()`.
- Added `craft\web\UploadedFile::getMimeType()`.

### Changed
- The “Port” SMTP mail transport setting can now be set to an environment variable. ([#3740](https://github.com/craftcms/cms/issues/3740))
- `craft\web\Controller::requireAdmin()` now has a `$requireAdminChanges` argument, which dictates whether the `allowAdminChanges` config setting must also be enabled (`true` by default).
- The `project-config/sync` console command now creates a `project.yaml` file, if it’s missing. ([#3736](https://github.com/craftcms/cms/issues/3736))
- Querying for active users no longer excludes locked users.
- `craft\helpers\FileHelper::getMimeType()` now returns `application/x-yaml` for `.yaml` and `.yml` files.
- Updated Craft UI to 0.2.0.

### Fixed
- Fixed an error that occurred when updating to Craft 3.1 if a plugin or module was calling `craft\records\User::find()`.
- Fixed a bug where cross-domain Live Preview requests could fail due to CORS restrictions.
- Fixed a 403 error that would occur when an admin attempted to log in as another user on an environment where the `allowAdminChanges` config setting was disabled. ([#3749](https://github.com/craftcms/cms/issues/3749))
- Fixed a bug where asset index toolbar items would be misaligned when searching in a volume or folder with subfolders.
- Fixed a bug where asset indexes could show multiple view mode toggles if a different volume or subfolder was selected while at least one asset was checked. ([#3702](https://github.com/craftcms/cms/issues/3702))
- Fixed a bug where Plugin Store screenshots were not showing properly. ([#3709](https://github.com/craftcms/cms/issues/3709))
- Fixed a bug where zoomed Plugin Store screenshots would not close when hitting the browser’s Back button. ([#3754](https://github.com/craftcms/cms/issues/3754))
- Fixed a bug where the Plugin Store was not working properly when Dev Mode was enabled.

### Security
- User accounts are now locked after multiple failed password attempts in current-password modals, per the `maxInvalidLogins` config setting.
- Users are no longer signed out of active sessions when their account becomes locked.
- Database backup/restore exception messages now redact the database password when using PostgreSQL.

## 3.1.6.1 - 2019-01-29

### Fixed
- Fixed an error that occurred when creating a Table field with a Date column. ([#3748](https://github.com/craftcms/cms/issues/3748))

## 3.1.6 - 2019-01-29

### Added
- It’s now possible to update disabled plugins.

### Changed
- `craft\web\Controller::requireAdmin()` now sends a 403 (Forbidden) response if the `allowAdminChanges` config setting has been set to `false`. ([#3728](https://github.com/craftcms/cms/issues/3728))
- `craft\helpers\DateTimeHelper::toDateTime()` now supports passing an array with a `date` key set to the `YYYY-MM-DD` format, in addition to the current locale’s short date format.
- `craft\helpers\DateTimeHelper::toDateTime()` now supports passing an array with a `time` key set to the `HH:MM` format, in addition to the current locale’s short time format.
- `craft\helpers\DateTimeHelper::toDateTime()` now supports passing an array with a `datetime` key, which will be handled the same way strings passed to the method are handled (except that the `datetime` key can be paired with a `timezone` key).

### Fixed
- Fixed an error that occurred when using the `json_decode` filter. ([#3722](https://github.com/craftcms/cms/pull/3722))
- Fixed a bug a bug where plugin screenshots in the Plugin Store were not rendering correctly. ([#3709](https://github.com/craftcms/cms/issues/3709))
- Fixed an error where the `index-assets/one` and `index-assets/all` console commands were creating `.` folders in each volume.
- Fixed a bug where the Settings → Plugins page was showing extra “Missing” rows for any unlicensed plugins that were Composer-installed but not Craft-installed. ([#3726](https://github.com/craftcms/cms/issues/3726))
- Fixed an error that could occur when viewing trashed elements.
- Fixed a bug where many system message translations were missing line breaks. ([#3737](https://github.com/craftcms/cms/issues/3737))
- Fixed a bug where unparsed markdown code was present in the Control Panel error message displayed when the system was offline. ([#3746](https://github.com/craftcms/cms/issues/3746))

## 3.1.5 - 2019-01-25

### Changed
- Control Panel settings that can be set to environment variables now show a tip about that if the value is not already set to an environment variable or alias.
- Control Panel form fields can now be configured with a `tip` property, which will be displayed below the field.
- Control Panel templates can now pass `suggestEnvVars: true` and `suggestAliases: true` to autosuggest fields, rather that supplying the `suggestions` array.

### Fixed
- Fixed a bug where the “Duplicate” action wasn’t available on the Entries index page for non-admin users. ([#3705](https://github.com/craftcms/cms/issues/3705))
- Fixed a bug where it wasn’t possible to rename an asset’s filename from the Assets index page. ([#3707](https://github.com/craftcms/cms/issues/3707))
- Fixed an error that occurred when saving a user that had a first or last name set.
- Fixed a bug where it wasn’t possible to apply project config changes. ([#3713](https://github.com/craftcms/cms/issues/3713))
- Fixed a bug where the Password field on SMTP and Gmail mail transport settings could be set to an encoded and encrypted password. ([#3699](https://github.com/craftcms/cms/issues/3699))
- Fixed a bug where it was possible to remove the Primary Site status from the primary site, without offering a new primary site. ([#3720](https://github.com/craftcms/cms/issues/3720))
- Fixed an error that could occur if PHP’s `memory_limit` was set to a higher size (in bytes) than `PHP_INT_MAX`. ([#3717](https://github.com/craftcms/cms/issues/3717))

### Security
- Control Panel settings that can be set to an alias now show a warning if the current value begins with the `@web` alias.

## 3.1.4 - 2019-01-24

### Added
- Added all the things that came in [Craft 3.0.38](https://github.com/craftcms/cms/blob/master/CHANGELOG-v3.md#3038---2019-01-24).
- The System Name setting can now be set to an environment variable. ([#3529](https://github.com/craftcms/cms/issues/3529))
- Added the `index-assets/one` console command, which can now be used to index a single subfolder.
- Added `craft\base\ApplicationTrait::getSystemName()`.

### Changed
- Craft now ensures that installed schema versions match the schema versions in `project.yaml` before syncing project config changes.
- The `project-config/sync` console command now bails if there are pending Craft or plugin migrations.

### Fixed
- Fixed a bug where `site` translations were falling back to English if the translated message was identical to the source message. ([#3692](https://github.com/craftcms/cms/issues/3692))
- Fixed a bug where syncing Matrix field changes to the project config would result in new changes to the project config. ([#3695](https://github.com/craftcms/cms/issues/3695))
- Fixed an error that occurred when indexing assets in an empty volume.
- Fixed a bug where soft-deleted assets would show up as missing after indexing.
- Fixed a JavaScript error that could occur on the Settings → Plugins page.
- Fixed a bug where `Craft::parseEnv()` was throwing an `InvalidConfigException` if the given string began with `@` but was not an alias. ([#3700](https://github.com/craftcms/cms/issues/3700))

### Security
- URLs are no longer allowed in users’ first or last names.

## 3.1.3 - 2019-01-21

### Added
- Added the `|json_decode` Twig filter.  ([#3678](https://github.com/craftcms/cms/pull/3678))

### Fixed
- Fixed an error that occurred when updating to Craft 3.1 if a plugin or module was calling any soft-deletable records’ `find()` methods.
- Fixed an error that occurred when updating from Craft 2 to Craft 3.1 if there were any RichText fields. ([#3677](https://github.com/craftcms/cms/issues/3677))
- Fixed a bug where it was possible to create duplicate tags by searching for and selecting the same tag name twice in the same Tags field. ([#3676](https://github.com/craftcms/cms/issues/3676))
- Fixed a bug where system messages were getting sent with the message keys (e.g. “forgot_password_subject” and “forgot_password_body”) if Craft didn’t provide a default message translation for the site language, and the message hadn’t been translated for the user’s preferred language. ([#3673](https://github.com/craftcms/cms/issues/3673))
- Fixed a bug where `craft\web\Request::getIsLivePreview()` was returning `false` on Live Preview requests when called from an `yii\base\Controller::EVENT_BEFORE_ACTION` event handler. ([#3680](https://github.com/craftcms/cms/issues/3680))

## 3.1.2.2 - 2019-01-19

### Fixed
- Fixed an error that occurred when updating to Craft 3.1 if a plugin or module was calling any `craft\services\Sections` methods.

## 3.1.2.1 - 2019-01-19

### Fixed
- Fixed an error that occurred when updating to Craft 3.1 if there were any Matrix sub-fields that had their type set to a non-existing class. ([#3662](https://github.com/craftcms/cms/issues/3662))
- Fixed a bug where the project config could be in an unexpected state if a `project.yaml` file existed already when initially updating to Craft 3.1.

## 3.1.2 - 2019-01-18

### Added
- Added the `index-assets <volume>` and `index-assets/all` console commands. ([#3595](https://github.com/craftcms/cms/pull/3595))
- Added `craft\base\FieldTrait::$oldSettings`.
- Added `craft\helpers\Install`.
- Added `craft\services\Fields::prepFieldForSave()`.
- Added `craft\services\Path::getProjectConfigFilePath()`.
- Added `craft\services\ProjectConfig::$muteEvents`.

### Changed
- The installer now checks `project.yaml` when determining the default site name, handle, base URL, and language values. ([#3661](https://github.com/craftcms/cms/issues/3661))
- The Base URL field in the web-based installer now autouggests environment variable names and aliases.
- Craft now creates a `.gitignore` file in the `storage/config-backups/` folder, preventing any other files within it from getting tracked by Git.
- Craft no longer prevents changes in `project.yaml` from being synced if a plugins’ schema version in `project.yaml` doesn’t match up with its installed schema version, if one of them is blank.

### Deprecated
- Deprecated `craft\services\Fields::$ignoreProjectConfigChanges`.
- Deprecated `craft\services\Matrix::$ignoreProjectConfigChanges`.

### Fixed
- Fixed a PHP notice that occurred when updating to Craft 3.1 if there were any plugins installed without settings.
- Fixed a SQL error that occurred when updating to Craft 3.1 if a plugin or module was calling any `craft\services\Fields` methods. ([#3663](https://github.com/craftcms/cms/issues/3663))
- Fixed a bug where element indexes would forget their source settings after updating to Craft 3.1. ([#3659](https://github.com/craftcms/cms/issues/3659))
- Fixed a bug where commercial plugins weren’t installable from the Plugin Store.
- Fixed a bug where Matrix block type fields’ `beforeSave()` methods weren’t getting called.
- Fixed a bug where Matrix fields could forget their content table name if they were created with a non-global context.
- Fixed a bug where links to the Plugin Store from Settings → Plugins were 404ing. ([#3664](https://github.com/craftcms/cms/issues/3664))
- Fixed a bug where soft-deleted sections and entry types were still showing up in the Control Panel. ([#3648](https://github.com/craftcms/cms/issues/3648))
- Fixed a bug where an update to Craft 3.1 would fail with a database error in some scenarios.
- Fixed a bug where Plugin Store’s Try buttons would appear as disabled when they should be enabled. ([#3619](https://github.com/craftcms/cms/issues/3619))
- Fixed an error that occurred when updating to Craft 3.1 if there were any relational fields that were missing some expected settings. ([#3641](https://github.com/craftcms/cms/issues/3641))

### Security
- Fixed two XSS vulnerabilities.

## 3.1.1 - 2019-01-16

### Added
- Added support for the `CRAFT_LOG_PHP_ERRORS` PHP constant. ([#3619](https://github.com/craftcms/cms/issues/3619))
- Added `craft\web\User::generateToken()`.

### Changed
- System error message templates no longer parse exception messages as Markdown.

### Fixed
- Fixed a bug where `craft\services\Volumes::getVolumeByHandle()` wasn’t working. ([#3633](https://github.com/craftcms/cms/pull/3633))
- Fixed a bug where the `clear-caches/cp-resources` command could clear out the wrong directory if the `resourceBasePath` config setting began with `@webroot`. ([#3637](https://github.com/craftcms/cms/issues/3637))
- Fixed a bug where eager-loading Matrix blocks would come up empty. ([#3644](https://github.com/craftcms/cms/issues/3644))
- Fixed an error that occurred when updating to Craft 3.1 if there were any Matrix blocks without any sub-fields. ([#3635](https://github.com/craftcms/cms/pull/3635))
- Fixed an error that occurred when updating to Craft 3.1 if there were any Matrix block types left over from a Matrix field that had been converted to something else.
- Fixed an error that occurred when updating to Craft 3.1 if there were any Assets fields that were missing some expected field settings. ([#3641](https://github.com/craftcms/cms/issues/3641))
- Fixed an error that occurred when updating to Craft 3.1 if anything was calling `craft\services\Fields::getLayoutById()` or `getLayoutByType()` before the update was applied.
- Fixed an error that could occur when logging deprecation errors on PostgreSQL. ([#3638](https://github.com/craftcms/cms/issues/3638))
- Fixed a bug where users would get logged out while updating to Craft 3.1, causing a “User is not permitted to perform this action” error.
- Fixed a bug where “JavaScript must be enabled” and “Cookies must be enabled” messages weren’t getting positioned correctly. ([#3639](https://github.com/craftcms/cms/issues/3639))
- Fixed a “Variable "message" does not exist.” error that could occur in the Control Panel.
- Fixed a bug where free plugins weren’t installable from the Plugin Store. ([#3642](https://github.com/craftcms/cms/issues/3642))

### Security
- The Request panel in the Debug Toolbar now redacts any sensitive information. ([#3619](https://github.com/craftcms/cms/issues/3619))
- Fixed two XSS vulnerabilities.

## 3.1.0 - 2019-01-15

> {warning} This is a more complex update than usual, and failed update attempts are not uncommon. Please ensure you have a recent database backup, and we recommend you test the update on a local/staging environment before updating your production server.

### Added
- Added the Project Config, a portable and centralized configuration for system settings. ([#1429](https://github.com/craftcms/cms/issues/1429))
- Category groups, elements, entry types, field layouts, global sets, sections, sites, site groups, structures, tag groups, and volumes are now soft-deleted. ([#867](https://github.com/craftcms/cms/issues/867))
- Entries, categories, and users can now be restored within the Control Panel by selecting “Trashed” from the status menu on element index pages, and clicking the “Restore” button.
- Added the System Messages utility for editing system messages, replacing the Settings → Email → System Messages page. ([#3421](https://github.com/craftcms/cms/issues/3421))
- Some Site settings (Base URL), volume settings (Base URL and File System Path), and email settings (System Email Address, Sender Name, HTML Email Template, Username, Password, and Host Name) can now be set to environment variables using a `$VARIABLE_NAME` syntax. ([#3219](https://github.com/craftcms/cms/issues/3219))
- The installer now checks whether a `project.yaml` file exists and applies any changes in it. ([#3291](https://github.com/craftcms/cms/issues/3291))
- Control Panel settings that support environment variables now autosuggest environment variable names (and aliases when applicable) while typing.
- Control Panel settings that define a template path now autosuggest existing template files.
- Added cross-domain support for Live Preview. ([#1521](https://github.com/craftcms/cms/issues/1521))
- Plugins can now have multiple editions.
- Custom fields can now opt out of being included in elements’ search keywords. ([#2600](https://github.com/craftcms/cms/issues/2600))
- Added the `allowAdminChanges` config setting.
- Added the `softDeleteDuration` config setting.
- Added the `storeUserIps` config setting. ([#3311](https://github.com/craftcms/cms/issues/3311))
- Added the `useProjectConfigFile` config setting.
- Added the `gc` console command, which can be used to run garbage collection tasks.
- Added the `project-config/sync` console command. ([#3510](https://github.com/craftcms/cms/issues/3510))
- Added the `trashed` element query param, which can be used to query for elements that have been soft-deleted.
- Added the `expression()` Twig function, for creating new `yii\db\Expression` objects in templates. ([#3289](https://github.com/craftcms/cms/pull/3289))
- Added the `parseEnv()` Twig function.
- Added the `plugin()` Twig function.
- Added the `_includes/forms/autosuggest.html` include template for the Control Panel.
- Added `Craft::parseEnv()`.
- Added `craft\base\ApplicationTrait::getIsLive()`.
- Added `craft\base\Element::EVENT_AFTER_RESTORE`.
- Added `craft\base\Element::EVENT_BEFORE_RESTORE`.
- Added `craft\base\Element::EVENT_DEFINE_EAGER_LOADING_MAP`.
- Added `craft\base\ElementInterface::afterRestore()`.
- Added `craft\base\ElementInterface::beforeRestore()`.
- Added `craft\base\Field::EVENT_AFTER_ELEMENT_RESTORE`.
- Added `craft\base\Field::EVENT_BEFORE_ELEMENT_RESTORE`.
- Added `craft\base\FieldInterface::afterElementRestore()`.
- Added `craft\base\FieldInterface::beforeElementRestore()`.
- Added `craft\base\Model::EVENT_DEFINE_RULES`.
- Added `craft\base\Plugin::editions()`.
- Added `craft\base\Plugin::is()`.
- Added `craft\base\SavableComponentInterface::beforeApplyDelete()`.
- Added `craft\behaviors\EnvAttributeParserBehavior`.
- Added `craft\controllers\LivePreviewController`.
- Added `craft\db\ActiveRecord::prepareForDb()`.
- Added `craft\db\Command::restore()`.
- Added `craft\db\Command::softDelete()`.
- Added `craft\db\Migration::restore()`.
- Added `craft\db\Migration::softDelete()`.
- Added `craft\db\SoftDeleteTrait`, which can be used by Active Record classes that wish to support soft deletes.
- Added `craft\db\Table`.
- Added `craft\elements\actions\Restore`, which can be included in elements’ `defineActions()` methods to opt into element restoration.
- Added `craft\events\ConfigEvent`.
- Added `craft\events\DeleteElementEvent`, which provides a `$hardDelete` property that can be set to `true` to force an element to be immediately hard-deleted. ([#3403](https://github.com/craftcms/cms/pull/3403))
- Added `craft\helpers\App::editionHandle()`.
- Added `craft\helpers\App::editionIdByHandle()`.
- Added `craft\helpers\App::mailSettings()`.
- Added `craft\helpers\ArrayHelper::firstWhere()`.
- Added `craft\helpers\Db::idByUid()`.
- Added `craft\helpers\Db::idsByUids()`.
- Added `craft\helpers\Db::uidById()`.
- Added `craft\helpers\Db::uidsByIds()`.
- Added `craft\helpers\ProjectConfig`.
- Added `craft\helpers\StringHelper::toWords()`.
- Added `craft\models\FieldLayout::createFromConfig()`.
- Added `craft\models\FieldLayout::getConfig()`.
- Added `craft\models\Section::setEntryTypes()`.
- Added `craft\models\Site::getBaseUrl()`.
- Added `craft\services\AssetTransforms::getTransformByUid()`.
- Added `craft\services\AssetTransforms::EVENT_BEFORE_APPLY_TRANSFORM_DELETE`.
- Added `craft\services\Categories::getGroupByUid()`.
- Added `craft\services\Categories::EVENT_BEFORE_APPLY_GROUP_DELETE`.
- Added `craft\services\Elements::restoreElement()`.
- Added `craft\services\Elements::EVENT_AFTER_RESTORE_ELEMENT`.
- Added `craft\services\Elements::EVENT_BEFORE_RESTORE_ELEMENT`.
- Added `craft\services\Fields::applyFieldDelete()`.
- Added `craft\services\Fields::applyFieldSave()`.
- Added `craft\services\Fields::createFieldConfig()`.
- Added `craft\services\Fields::deleteFieldInternal()`.
- Added `craft\services\Fields::restoreLayoutById()`.
- Added `craft\services\Fields::saveFieldInternal()`.
- Added `craft\services\Fields::EVENT_BEFORE_APPLY_FIELD_DELETE`.
- Added `craft\services\Fields::EVENT_BEFORE_APPLY_GROUP_DELETE`.
- Added `craft\services\Gc` for handling garbage collection tasks.
- Added `craft\services\Path::getConfigBackupPath()`.
- Added `craft\services\ProjectConfig`.
- Added `craft\services\Routes::deleteRouteByUid()`
- Added `craft\services\Sections::getSectionByUid()`.
- Added `craft\services\Sections::EVENT_BEFORE_APPLY_ENTRY_TYPE_DELETE`.
- Added `craft\services\Sections::EVENT_BEFORE_APPLY_SECTION_DELETE`.
- Added `craft\services\Sites::restoreSiteById()`.
- Added `craft\services\Sites::EVENT_BEFORE_APPLY_GROUP_DELETE`.
- Added `craft\services\Sites::EVENT_BEFORE_APPLY_SITE_DELETE`.
- Added `craft\services\Tags::EVENT_BEFORE_APPLY_GROUP_DELETE`.
- Added `craft\services\UserGroups::EVENT_BEFORE_APPLY_GROUP_DELETE`.
- Added `craft\services\Volumes::EVENT_BEFORE_APPLY_VOLUME_DELETE`.
- Added `craft\validators\TemplateValidator`.
- Added `craft\web\Controller::requireCpRequest()`.
- Added `craft\web\Controller::requireSiteRequest()`.
- Added `craft\web\twig\variables\Cp::EVENT_REGISTER_CP_SETTINGS`. ([#3314](https://github.com/craftcms/cms/issues/3314))
- Added `craft\web\twig\variables\Cp::getEnvSuggestions()`.
- Added `craft\web\twig\variables\Cp::getTemplateSuggestions()`.
- Added the ActiveRecord Soft Delete Extension for Yii2.
- Added the Symfony Yaml Component.
- The bundled Vue asset bundle now includes Vue-autosuggest.

### Changed
- The `defaultWeekStartDay` config setting is now set to `1` (Monday) by default, to conform with the ISO 8601 standard.
- Renamed the `isSystemOn` config setting to `isSystemLive`.
- The `app/migrate` web action now applies pending `project.yaml` changes, if the `useProjectConfigFile` config setting is enabled.
- The `svg()` function now strips `<title>`, `<desc>`, and comments from the SVG document as part of its sanitization process.
- The `svg()` function now supports a `class` argument, which will add a class name to the root `<svg>` node. ([#3174](https://github.com/craftcms/cms/issues/3174))
- The `{% redirect %}` tag now supports `with notice` and `with error` params for setting flash messages. ([#3625](https://github.com/craftcms/cms/pull/3625))
- `info` buttons can now also have a `warning` class.
- User permission definitions can now include `info` and/or `warning` keys.
- The old “Administrate users” permission has been renamed to “Moderate users”.
- The old “Change users’ emails” permission has been renamed to “Administrate users”, and now comes with the ability to activate user accounts and reset their passwords. ([#942](https://github.com/craftcms/cms/issues/942))
- All users now have the ability to delete their own user accounts. ([#3013](https://github.com/craftcms/cms/issues/3013))
- System user permissions now reference things by their UIDs rather than IDs (e.g. `editEntries:<UID>` rather than `editEntries:<ID>`).
- Animated GIF thumbnails are no longer animated. ([#3110](https://github.com/craftcms/cms/issues/3110))
- Craft Tokens can now be sent either as a query string param (named after the `tokenParam` config setting) or an `X-Craft-Token` header.
- Element types that support Live Preview must now hash the `previewAction` value for `Craft.LivePreview`.
- Live Preview now loads each new preview into its own `<iframe>` element. ([#3366](https://github.com/craftcms/cms/issues/3366))
- Assets’ default titles now only capitalize the first word extracted from the filename, rather than all the words. ([#2339](https://github.com/craftcms/cms/issues/2339))
- All console commands besides `setup/*` and `install/craft` now output a warning if Craft isn’t installed yet. ([#3620](https://github.com/craftcms/cms/issues/3620))
- All classes that extend `craft\base\Model` now have `EVENT_INIT` and `EVENT_DEFINE_BEHAVIORS` events; not just classes that extend `craft\base\Component`.
- `craft\db\mysql\Schema::findIndexes()` and `craft\db\pgsql\Schema::findIndexes()` now return arrays with `columns` and `unique` keys.
- `craft\helpers\ArrayHelper::filterByValue()` now defaults its `$value` argument to `true`.
- `craft\helpers\MigrationHelper::doesIndexExist()` no longer has a `$foreignKey` argument, and now has an optional `$db` argument.
- `craft\mail\Mailer::send()` now swallows any exceptions that are thrown when attempting to render the email HTML body, and sends the email as plain text only. ([#3443](https://github.com/craftcms/cms/issues/3443))
- `craft\mail\Mailer::send()` now fires an `afterSend` event with `yii\mail\MailEvent::$isSuccessful` set to `false` if any exceptions were thrown when sending the email, and returns `false`. ([#3443](https://github.com/craftcms/cms/issues/3443))
- `craft\services\Routes::saveRoute()` now expects site and route UIDs instead of IDs.
- `craft\services\Routes::updateRouteOrder()` now expects route UIDs instead of IDs.
- The `craft\helpers\Assets::EVENT_SET_FILENAME` event is now fired after sanitizing the filename.

### Removed
- Removed `craft\elements\User::authData()`.
- Removed `craft\fields\Matrix::getOldContentTable()`.
- Removed `craft\services\Routes::deleteRouteById()`

### Deprecated
- Deprecated `craft\base\ApplicationTrait::getIsSystemOn()`. `getIsLive()` should be used instead.
- Deprecated `craft\helpers\MigrationHelper::dropAllIndexesOnTable()`.
- Deprecated `craft\helpers\MigrationHelper::dropAllUniqueIndexesOnTable()`.
- Deprecated `craft\helpers\MigrationHelper::dropIndex()`.
- Deprecated `craft\helpers\MigrationHelper::restoreForeignKey()`.
- Deprecated `craft\helpers\MigrationHelper::restoreIndex()`.
- Deprecated `craft\models\Info::getEdition()`. `Craft::$app->getEdition()` should be used instead.
- Deprecated `craft\models\Info::getName()`. `Craft::$app->projectConfig->get('system.name')` should be used instead.
- Deprecated `craft\models\Info::getOn()`. `Craft::$app->getIsLive()` should be used instead.
- Deprecated `craft\models\Info::getTimezone()`. `Craft::$app->getTimeZone()` should be used instead.
- Deprecated `craft\services\Routes::getDbRoutes()`. `craft\services\Routes::getProjectConfigRoutes()` should be used instead.
- Deprecated `craft\services\SystemSettings`. `craft\services\ProjectConfig` should be used instead.
- Deprecated `craft\validators\UrlValidator::$allowAlias`. `craft\behaviors\EnvAttributeParserBehavior` should be used instead.

### Fixed
- Fixed a bug where the Dashboard could rapidly switch between two column sizes at certain browser sizes. ([#2438](https://github.com/craftcms/cms/issues/2438))
- Fixed a bug where ordered and unordered lists in field instructions didn’t have numbers or bullets.
- Fixed a bug where switching an entry’s type could initially show the wrong field layout tab. ([#3600](https://github.com/craftcms/cms/issues/3600))
- Fixed an error that occurred when updating to Craft 3 if there were any Rich Text fields without any stored settings.
- Fixed a bug where Craft wasn’t saving Dashboard widget sizes properly on PostgreSQL. ([#3609](https://github.com/craftcms/cms/issues/3609))
- Fixed a PHP error that could occur if the primary site didn’t have a base URL. ([#3624](https://github.com/craftcms/cms/issues/3624))
- Fixed a bug where `craft\helpers\MigrationHelper::dropIndexIfExists()` wasn’t working if the index had an unexpected name.
- Fixed an error that could occur if a plugin attempted to register the same Twig extension twice in the same request.

### Security
- The web and CLI installers no longer suggest `@web` for the site URL, and now attempt to save the entered site URL as a `DEFAULT_SITE_URL` environment variable in `.env`. ([#3559](https://github.com/craftcms/cms/issues/3559))
- Craft now destroys all other sessions associated with a user account when a user changes their password.
- It’s no longer possible to spoof Live Preview requests.

## 3.0.41.1 - 2019-03-12

### Changed
- Craft now requires Twig 2.6.

## 3.0.41 - 2019-02-22

### Changed
- System error message templates no longer parse exception messages as Markdown.

### Security
- Database backup/restore exception messages now redact the database password when using PostgreSQL.
- URLs are no longer allowed in users’ first or last names.
- The Request panel in the Debug Toolbar now redacts any sensitive information. ([#3619](https://github.com/craftcms/cms/issues/3619))
- Fixed XSS vulnerabilities.

## 3.0.40.1 - 2019-02-21

### Fixed
- Fixed a bug where Craft wasn’t always aware of plugin licensing issues. ([#3876](https://github.com/craftcms/cms/issues/3876))

## 3.0.40 - 2019-01-31

### Added
- Added `craft\helpers\App::testIniSet()`.

### Changed
- Craft now warns if `ini_set()` is disabled and [memory_limit](http://php.net/manual/en/ini.core.php#ini.memory-limit) is less than `256M` or [max_execution_time](http://php.net/manual/en/info.configuration.php#ini.max-execution-time) is less than `120` before performing Composer operations.
- `craft\helpers\App::maxPowerCaptain()` now attempts to set the `memory_limit` to `1536M` rather than `-1`.

## 3.0.39 - 2019-01-29

### Changed
- It’s now possible to update disabled plugins.

### Fixed
- Fixed an error that could occur if PHP’s `memory_limit` was set to a higher size (in bytes) than `PHP_INT_MAX`. ([#3717](https://github.com/craftcms/cms/issues/3717))

## 3.0.38 - 2019-01-24

### Added
- Added the `update` command, which can be used to [update Craft from the terminal](https://docs.craftcms.com/v3/updating.html#updating-from-the-terminal).
- Craft now warns if PHP is running in Safe Mode with a [max_execution_time](http://php.net/manual/en/info.configuration.php#ini.max-execution-time) of less than 120 seconds, before performing Composer operations.
- Craft now stores backups of `composer.json` and `composer.lock` files in `storage/composer-backups/` before running Composer operations.
- Added `craft\db\Connection::getBackupFilePath()`.
- Added `craft\helpers\App::phpConfigValueInBytes()`.
- Added `craft\helpers\Console::isColorEnabled()`.
- Added `craft\helpers\Console::outputCommand()`.
- Added `craft\helpers\Console::outputWarning()`.
- Added `craft\helpers\FileHelper::cycle()`.
- Added `craft\services\Composer::$maxBackups`.
- Added `craft\services\Path::getComposerBackupsPath()`.

### Changed
- The `migrate/all` console command now supports a `--no-content` argument that can be passed to ignore pending content migrations.
- Craft now attempts to disable PHP’s memory and time limits before running Composer operations.
- Craft no longer respects the `phpMaxMemoryLimit` config setting if PHP’s `memory_limit` setting is already set to `-1` (no limit).
- Craft now respects Composer’s [classmap-authoritative](https://getcomposer.org/doc/06-config.md#classmap-authoritative) config setting.
- Craft now links to the [Troubleshooting Failed Updates](https://craftcms.com/guides/failed-updates) guide when an update fails.
- `craft\services\Composer::install()` can now behave like the `composer install` command, if `$requirements` is `null`.
- `craft\services\Composer::install()` now has a `$whitelist` argument, which can be set to an array of packages to whitelist, or `false` to disable the whitelist.

## 3.0.37 - 2019-01-08

### Added
- Routes defined in the Control Panel can now have a `uid` token, and URL rules defined in `config/routes.php` can now have a `{uid}` token. ([#3583](https://github.com/craftcms/cms/pull/3583))
- Added the `extraFileKinds` config setting. ([#1584](https://github.com/craftcms/cms/issues/1584))
- Added the `clear-caches` console command. ([#3588](https://github.com/craftcms/cms/pull/3588))
- Added `craft\feeds\Feeds::getFeed()`.
- Added `craft\helpers\StringHelper::UUID_PATTERN`.

### Changed
- Pressing the <kbd>Return</kbd> key (or <kbd>Ctrl</kbd>/<kbd>Command</kbd> + <kbd>Return</kbd>) when a textual cell is focused in an editable table will now change the focus to the same cell in the next row (after creating a new row if necessary.) ([#3576](https://github.com/craftcms/cms/issues/3576))
- The Password input in the web-based Craft setup wizard now has a “Show” button like other password inputs.
- The Feed widget now sets the items’ text direction based on the feed’s language.
- Matrix blocks that contain validation errors now have red titles and alert icons, to help them stand out when collapsed. ([#3599](https://github.com/craftcms/cms/issues/3599))

### Fixed
- Fixed a bug where the “Edit” button on asset editor HUDs didn’t launch the Image Editor if the asset was being edited on another element type’s index page. ([#3575](https://github.com/craftcms/cms/issues/3575))
- Fixed an exception that would be thrown when saving a user from a front-end form with a non-empty `email` or `newPassword` param, if the `password` param was missing or empty. ([#3585](https://github.com/craftcms/cms/issues/3585))
- Fixed a bug where global set, Matrix block, tag, and user queries weren’t respecting `fixedOrder` params.
- Fixed a bug where `craft\helpers\MigrationHelper::renameColumn()` was only restoring the last foreign key for each table that had multiple foreign keys referencing the table with the renamed column.
- Fixed a bug where Date/Time fields could output the wrong date in Live Preview requests. ([#3594](https://github.com/craftcms/cms/issues/3594))
- Fixed a few RTL language styling issues.
- Fixed a bug where drap-and-drop uploading would not work for custom asset selector inputs. ([#3590](https://github.com/craftcms/cms/pull/3590))
- Fixed a bug where Number fields weren’t enforcing thein Min Value and Max Value settings if set to 0. ([#3598](https://github.com/craftcms/cms/issues/3598))
- Fixed a SQL error that occurred when uploading assets with filenames that contained emoji characters, if using MySQL. ([#3601](https://github.com/craftcms/cms/issues/3601))

### Security
- Fixed a directory traversal vulnerability.
- Fixed a remote code execution vulnerability.

## 3.0.36 - 2018-12-18

### Added
- Added the `{{ actionInput() }}` global Twig function. ([#3566](https://github.com/craftcms/cms/issues/3566))

### Changed
- Suspended users are no longer shown when viewing pending or locked users. ([#3556](https://github.com/craftcms/cms/issues/3556))
- The Control Panel’s Composer installer now prevents scripts defined in `composer.json` from running. ([#3574](https://github.com/craftcms/cms/issues/3574))

### Fixed
- Fixed a bug where elements that belonged to more than one structure would be returned twice in element queries.

### Security
- Fixed a self-XSS vulnerability in the Recent Entries widget.
- Fixed a self-XSS vulnerability in the Feed widget.

## 3.0.35 - 2018-12-11

### Added
- Added `craft\models\Section::getHasMultiSiteEntries()`.

### Changed
- Field types that extend `craft\fields\BaseRelationField` now pass their `$sortable` property value to the `BaseElementSelectInput` JavaScript class by default. ([#3542](https://github.com/craftcms/cms/pull/3542))

### Fixed
- Fixed a bug where the “Disabled for Site” entry status option was visible for sections where site propagation was disabled. ([#3519](https://github.com/craftcms/cms/issues/3519))
- Fixed a bug where saving an entry that was disabled for a site would retain its site status even if site propagation had been disabled for the section.
- Fixed a SQL error that occurred when saving a field layout with 4-byte characters (like emojis) in a tab name. ([#3532](https://github.com/craftcms/cms/issues/3532))
- Fixed a bug where autogenerated Post Date values could be a few hours off when saving new entries with validation errors. ([#3528](https://github.com/craftcms/cms/issues/3528))
- Fixed a bug where plugins’ minimum version requirements could be enforced even if a development version of a plugin had been installed previously.

## 3.0.34 - 2018-12-04

### Fixed
- Fixed a bug where new Matrix blocks wouldn’t remember that they were supposed to be collapsed if “Save and continue editing” was clicked. ([#3499](https://github.com/craftcms/cms/issues/3499))
- Fixed an error that occurred on the System Report utility if any non-bootstrapped modules were configured with an array or callable rather than a string. ([#3507](https://github.com/craftcms/cms/issues/3507))
- Fixed an error that occurred on pages with date or time inputs, if the user’s preferred language was set to Arabic. ([#3509](https://github.com/craftcms/cms/issues/3509))
- Fixed a bug where new entries within sections where site propagation was disabled would show both “Enabled Globally” and “Enabled for [Site Name]” settings. ([#3519](https://github.com/craftcms/cms/issues/3519))
- Fixed a bug where Craft wasn’t reducing the size of elements’ slugs if the resulting URI was over 255 characters. ([#3514](https://github.com/craftcms/cms/issues/3514))

## 3.0.33 - 2018-11-27

### Changed
- Table fields with a fixed number of rows no longer show Delete buttons or the “Add a row” button. ([#3488](https://github.com/craftcms/cms/issues/3488))
- Table fields that are fixed to a single row no longer show the Reorder button. ([#3488](https://github.com/craftcms/cms/issues/3488))
- Setting `components.security.sensitiveKeywords` in `config/app.php` will now append keywords to the default array `craft\services\Security::$sensitiveKeywords` array, rather than completely overriding it.
- When performing an action that requires an elevated session while impersonating another user, admin must now enter their own password instead of the impersonated user’s. ([#3487](https://github.com/craftcms/cms/issues/3487))
- The System Report utility now lists any custom modules that are installed. ([#3490](https://github.com/craftcms/cms/issues/3490))
- Control Panel charts now give preference to `ar-SA` for Arabic locales, `de-DE` for German locales, `en-US` for English locales, `es-ES` for Spanish locales, or `fr-FR` for French locales, if data for the exact application locale doesn’t exist. ([#3492](https://github.com/craftcms/cms/pull/3492))
- “Create a new child entry” and “Create a new child category” element actions now open an edit page for the same site that was selected on the index page. ([#3496](https://github.com/craftcms/cms/issues/3496))
- The default `allowedFileExtensions` config setting value now includes `webp`.
- The Craft Support widget now sends `composer.json` and `composer.lock` files when contacting Craft Support.
- It’s now possible to create element select inputs that include a site selection menu by passing `showSiteMenu: true` when including the `_includes/forms/elementSelect.html` Control Panel include template. ([#3494](https://github.com/craftcms/cms/pull/3494))

### Fixed
- Fixed a bug where a Matrix fields’ block types and content table could be deleted even if something set `$isValid` to `false` on the `beforeDelete` event.
- Fixed a bug where a global sets’ field layout could be deleted even if something set `$isValid` to `false` on the `beforeDelete` event.
- Fixed a bug where after impersonating another user, the Login page would show the impersonated user’s username rather than the admin’s.
- Fixed a bug where `craft\services\Sections::getAllSections()` could return stale results if a new section had been added recently. ([#3484](https://github.com/craftcms/cms/issues/3484))
- Fixed a bug where “View entry” and “View category” element actions weren’t available when viewing a specific section or category group.
- Fixed a bug where Craft would attempt to index image transforms.
- Fixed a bug where the Asset Indexes utility could report that asset files were missing even though they weren’t. ([#3450](https://github.com/craftcms/cms/issues/3450))

### Security
- Updated jQuery File Upload to 9.28.0.

## 3.0.32 - 2018-11-20

### Added
- The `seq()` Twig function now has a `next` argument, which can be set to `false` to have it return the current number in the sequence without incrementing it. ([#3466](https://github.com/craftcms/cms/issues/3466))
- Added `craft\db\MigrationManager::truncateHistory()`.
- Added `craft\helpers\Sequence::current()`.

### Changed
- Edit Entry pages now show the entry’s site in the revision menu label so long as the section is enabled for multiple sites, even if “Propagate entries across all enabled sites?” isn’t checked. ([#3471](https://github.com/craftcms/cms/issues/3471))
- Exact-match search terms (using `::`) now disable `subLeft` and `subRight` attributes by default, regardless of the `defaultSearchTermOptions` config setting says. ([#3474](https://github.com/craftcms/cms/issues/3474))

### Deprecated
- Deprecated `craft\validators\StringValidator::$trim`. Yii’s `'trim'` validator should be used instead.

### Fixed
- Fixed an error that occurred when querying for Matrix blocks if both the `with` and `indexBy` parameters were set.
- Fixed an error that occurred when running the `migrate/fresh` console command. ([#3472](https://github.com/craftcms/cms/issues/3472))

## 3.0.31 - 2018-11-13

### Added
- Added the `seq()` Twig function, for outputting sequential numbers.
- Added `craft\helpers\Sequence`.

### Changed
- Control Panel templates can now customize `#main-form` HTML attributes by overriding the `mainFormAttributes` block. ([#1665](https://github.com/craftcms/cms/issues/1665))
- The default PostgreSQL backup command no longer includes database owner, privilege or ACL information in the backup.
- Craft now attempts to reset OPcache after installing/uninstalling things with Composer. ([#3460](https://github.com/craftcms/cms/issues/3460))
- Gmail and SMTP mail transport types now trim whitespace off of their Username, Password, and Host Name settings. ([#3459](https://github.com/craftcms/cms/issues/3459))

### Fixed
- Fixed an error that could occur when duplicating an element with a Matrix field with “Manage blocks on a per-site basis” disabled.
- Fixed a bug where Matrix blocks wouldn’t retain their content translations when an entry was duplicated from the Edit Entry page.
- Fixed a bug where system message modals could have the wrong language selected by default. ([#3440](https://github.com/craftcms/cms/issues/3440))
- Fixed a bug where an Internal Server Error would occur if a `users/login` request was missing the `loginName` or `password` parameters. ([#3458](https://github.com/craftcms/cms/issues/3458))
- Fixed a bug where `craft\validators\StringValidator` was trimming whitespace off of strings _after_ performing string length validation.
- Fixed an infinite recursion bug that could occur if `config/general.php` had any deprecated config settings, and the database connection settings were invalid.
- Fixed an error that occurred when saving a new entry or category, if its URI format referenced the `level` attribute. ([#3465](https://github.com/craftcms/cms/issues/3465))

## 3.0.30.2 - 2018-11-08

### Fixed
- Fixed an error that could occur on servers running PHP 7.0.32. ([#3453](https://github.com/craftcms/cms/issues/3453))

## 3.0.30.1 - 2018-11-07

### Fixed
- Fixed an error that occurred when saving an element with a new Matrix block, if the Matrix field was set to manage blocks on a per-site basis. ([#3445](https://github.com/craftcms/cms/issues/3445))

## 3.0.30 - 2018-11-06

### Added
- Added “Duplicate” and “Duplicate (with children)” actions to the Entries and Categories index pages. ([#1291](https://github.com/craftcms/cms/issues/1291))
- Added `craft\base\ElementAction::$elementType`, which element action classes can use to reference their associated element type.
- Added `craft\elements\actions\DeepDuplicate`.
- Added `craft\elements\actions\Duplicate`.
- Added `craft\elements\actions\SetStatus::$allowDisabledForSite`, which can be used by localizable element types to enable a “Disabled for Site” status option.

### Changed
- Entries’ “Enabled” setting is now labeled “Enabled Globally” on multi-site installs. ([#2899](https://github.com/craftcms/cms/issues/2899))
- Entries’ “Enabled for site” setting now includes the site name in its label, and only shows up if the “Enabled Globally” setting is checked. ([#2899](https://github.com/craftcms/cms/issues/2899))
- The Set Status action on the Entries index page now includes a “Disabled for Site” option. ([#2899](https://github.com/craftcms/cms/issues/2899))
- Edit Category pages now have `edit-category` and `site--<SiteHandle>` classes on the `<body>`. ([#3439](https://github.com/craftcms/cms/issues/3439))
- Edit Entry pages now have `edit-entry` and `site--<SiteHandle>` classes on the `<body>`. ([#3439](https://github.com/craftcms/cms/issues/3439))
- Edit Global Set pages now have `edit-global-set` and `site--<SiteHandle>` classes on the `<body>`. ([#3439](https://github.com/craftcms/cms/issues/3439))
- Edit User pages now have an `edit-user` class on the `<body>`. ([#3439](https://github.com/craftcms/cms/issues/3439))

### Fixed
- Fixed a bug where the Edit User page could forget which permissions were selected when saving a user with validation errors, if the Username, First Name, and Last name fields were all blank. ([#3412](https://github.com/craftcms/cms/issues/3412))
- Fixed a bug where the Edit User Group page could forget which permissions were selected when saving a user group with validation errors, if the Name field was blank.
- Fixed a bug where the `{% paginate %}` tag wasn’t factoring the `offset` element query param into its total page calculation. ([#3420](https://github.com/craftcms/cms/issues/3420))

### Security
- Fixed a bug where sensitive info could be displayed in the Craft log files if there was a problem connecting to the email server.

## 3.0.29 - 2018-10-30

### Added
- Email and URL fields now have “Placeholder Text” settings. ([#3397](https://github.com/craftcms/cms/issues/3397))

### Changed
- The default HTML Purifier configuration now allows `download` attributes in `<a>` tags. ([craftcms/redactor#86](https://github.com/craftcms/redactor/issues/86))

### Fixed
- Fixed a bug where the `ContentBehaviour` and `ElementQueryBehavior` classes could be missing some field properties. ([#3400](https://github.com/craftcms/cms/issues/3400))
- Fixed a bug where some fields within Matrix fields could lose their values after enabling the “Manage blocks on a per-site basis” setting. ([verbb/super-table#203](https://github.com/verbb/super-table/issues/203))
- Fixed a bug where HTML Purifier wasn’t being initialized with HTML 5 element support.
- Fixed a bug where it was possible to save Assets fields with the “Restrict allowed file types?” setting enabled, but no specific file types selected. ([#3410](https://github.com/craftcms/cms/issues/3410))

## 3.0.28 - 2018-10-23

### Added
- Structure sections now have the ability to disable entry propagation, like Channel sections. ([#2386](https://github.com/craftcms/cms/issues/2386))

### Changed
- `craft\base\Field::supportedTranslationMethods()` now defaults to only returning `none` if the field type doesn’t have a content column. ([#3385](https://github.com/craftcms/cms/issues/3385))
- Craft.EntryTypeSwitcher now fires a `beforeTypeChange` event before swapping the Edit Entry form tabs. ([#3375](https://github.com/craftcms/cms/pull/3375))
- Craft.MatrixInput now fires an `afterInit` event after initialization. ([#3375](https://github.com/craftcms/cms/pull/3375))
- Craft.MatrixInput now fires an `blockAdded` event after adding a new block. ([#3375](https://github.com/craftcms/cms/pull/3375))
- System messages sent from front-end requests are now sent using the current site’s language. ([#3388](https://github.com/craftcms/cms/issues/3388))

### Fixed
- Fixed an error that could occur when acquiring a lock for a file path, if the `mutex` component was swapped out with `yii\mutex\MysqlMutex`.

## 3.0.27.1 - 2018-10-12

### Fixed
- Fixed an error that occurred when deleting an entry from the Edit Entry page. ([#3372](https://github.com/craftcms/cms/issues/3372))
- Fixed an error that could occur when changing a Channel section to Structure. ([#3373](https://github.com/craftcms/cms/issues/3373))
- Fixed an error that occurred when saving Matrix content from console requests.

## 3.0.27 - 2018-10-11

### Added
- Added `craft\helpers\MigrationHelper::findForeignKey()`.
- Added the `cp.globals.edit` and `cp.globals.edit.content` template hooks to the Edit Global Set page. ([#3356](https://github.com/craftcms/cms/pull/3356))

### Changed
- It’s now possible to load a Create Entry page with a specific user preselected in the Author field, using a new `authorId` query string param. ([#3326](https://github.com/craftcms/cms/pull/3326))
- Matrix fields that are set to manage blocks on a per-site basis will now duplicate Matrix blocks across all of the owner element’s supported sites when the element is first created. ([#3082](https://github.com/craftcms/cms/issues/3082))
- Disabled Matrix blocks are no longer visible when sharing an entry draft or version. ([#3338](https://github.com/craftcms/cms/issues/3338))
- Control Panel tabs that have errors now have alert icons.
- The Debug Toolbar is no longer shown in Live Preview iframes.
- The Plugin Store now requires browsers with ES6 support.
- Updated jQuery Touch Events to 2.0.0.
- Updated Garnish to 0.1.29.

### Fixed
- Fixed a bug where enabling the “Propagate entries across all enabled sites?” setting for an existing Channel section (or converting the section to a Structure) wouldn’t update entries that had been created for the non-primary site.
- Fixed a bug where Craft wasn’t detecting and retrying queue jobs that had timed out.
- Fixed a bug where `Craft::$app->locale` could return the wrong locale during Live Preview requests. ([#3336](https://github.com/craftcms/cms/issues/3336))
- Fixed a SQL error that could occur when upgrading to Craft 3, if a foreign key had an unexpected name.
- Fixed a bug where page titles in the Control Panel could be blank when showing validation errors for things that were missing their name or title. ([#3344](https://github.com/craftcms/cms/issues/3344))
- Fixed an error that could occur if a component’s settings were stored as `null`. ([#3342](https://github.com/craftcms/cms/pull/3342))
- Fixed a bug where details panes weren’t visible on browser windows sized between 999 and 1,223 pixels wide.
- Fixed an error that occurred if a Quick Post widget contained a Matrix field that had Min Blocks set and only had one block type.
- Fixed a bug where disabled Matrix blocks were getting validated as live. ([#3354](https://github.com/craftcms/cms/issues/3354))
- Fixed a bug where the `EVENT_AFTER_ACTIVATE_USER` event wasn’t getting triggered on user registration when email verification isn’t required. ([craftcms/commerce-digital-products#18](https://github.com/craftcms/commerce-digital-products/issues/18))
- Added garbage collection for offline storage of remote assets. ([#3335](https://github.com/craftcms/cms/pull/3335))
- Fixed a bug where Twig could end up in a strange state if an error occurred when preparing to render an object template. ([#3364](https://github.com/craftcms/cms/issues/3364))

### Security
- The `svg()` Twig function no longer sanitizes SVGs or namespaces their IDs or class names by default when a file path (or alias) was passed in. ([#3337](https://github.com/craftcms/cms/issues/3337))

## 3.0.26.1 - 2018-09-29

### Changed
- Changed the `yiisoft/yii2-queue` version requirement to `2.1.0`. ([#3332](https://github.com/craftcms/cms/issues/3332))

## 3.0.26 - 2018-09-29

### Changed
- `ancestors`, `descendants`, `nextSibling`, `parent`, and `prevSibling` are now reserved field handles.
- The `svg()` Twig function namespaces class names in addition to IDs now.
- Changed the `yiisoft/yii2-queue` version requirement to `2.0.1`. ([#3332](https://github.com/craftcms/cms/issues/3332))

### Fixed
- Fixed a validation error that could occur when saving an entry as a new entry if the URI format didn’t contain a `{slug}` tag. ([#3320](https://github.com/craftcms/cms/issues/3320))
- Fixed a SQL error that could occur if a deprecation error occurred when attempting to upgrade a Craft 2 project. ([#3324](https://github.com/craftcms/cms/issues/3324))

## 3.0.25 - 2018-09-18

### Added
- Added `craft\log\FileTarget::$includeUserIp` which determines whether users’ IP addresses should be included in the logs (`false` by default). ([#3310](https://github.com/craftcms/cms/pull/3310))

### Fixed
- Fixed an error that could occur when installing or updating something within the Control Panel if `composer.json` required the `roave/security-advisories` package.
- Fixed a SQL error that could occur when searching elements on PostgreSQL installs.
- Fixed a bug where Craft would ignore the last segment of template paths that ended in `/0`. ([#3304](https://github.com/craftcms/cms/issues/3304))
- Fixed a Twig Template Loading Error that would occur when testing email settings, if a custom email template was used and an error occurred when rendering it. ([#3309](https://github.com/craftcms/cms/issues/3309))

## 3.0.24 - 2018-09-11

### Added
- Added the `extraAppLocales` config setting.

### Changed
- The `defaultCpLanguage` config setting no longer needs to be a language that Craft is translated into, as long as it is a valid locale ID.
- Resave Elements jobs that are queued up after saving an entry type now include the section name in the job description. ([#3290](https://github.com/craftcms/cms/issues/3290))
- Updated Garnish to 0.1.28.

### Fixed
- Fixed a SQL error that could occur when an element query’s `orderBy` parameter was set to `dateCreated` or `dateUpdated`.
- Fixed an error that could occur when updating to v3.0.23+ if multiple Matrix fields existed with the same handle, but they had no content tables, somehow.
- Fixed a bug where links in activation and forgot-password emails weren’t hyperlinked, leaving it up to the mail client to hopefully be smart about it. ([#3288](https://github.com/craftcms/cms/issues/3288))

## 3.0.23.1 - 2018-09-04

### Fixed
- Fixed a bug where Matrix fields would get new content tables each time they were saved.

## 3.0.23 - 2018-09-04

### Changed
- Browser-based form validation is now disabled for page forms. ([#3247](https://github.com/craftcms/cms/issues/3247))
- `craft\base\Model::hasErrors()` now supports passing an attribute name with a `.*` suffix, which will return whether any errors exist for the given attribute or any nested model attributes.
- Added `json` to the default `allowedFileExtensions` config setting value. ([#3254](https://github.com/craftcms/cms/issues/3254))
- Exception call stacks now collapse internal Twig methods by default.
- Twig exception call stacks now show all of the steps leading up to the error.
- Live Preview now reloads the preview pane automatically after an asset is saved from the Image Editor. ([#3265](https://github.com/craftcms/cms/issues/3265))

### Deprecated
- Deprecated `craft\services\Matrix::getContentTableName()`. `craft\fields\Matrix::$contentTable` should be used instead.

### Removed
- Removed `craft\services\Matrix::getParentMatrixField()`.

### Fixed
- Fixed a bug where element selection modals could be initialized without a default source selected, if some of the sources were hidden for not being available on the currently-selected site. ([#3227](https://github.com/craftcms/cms/issues/3227))
- Fixed a bug where edit pages for categories, entries, global sets, and users weren’t revealing which tab(s) had errors on it, if the errors occurred within a Matrix field. ([#3248](https://github.com/craftcms/cms/issues/3248))
- Fixed a SQL error that occurred when saving a Matrix field with new sub-fields on PostgreSQL. ([#3252](https://github.com/craftcms/cms/issues/3252))
- Fixed a bug where custom user fields weren’t showing up on the My Account page when running Craft Solo edition. ([#3228](https://github.com/craftcms/cms/issues/3228))
- Fixed a bug where multiple Matrix fields could share the same content table. ([#3249]())
- Fixed a “cache is corrupted” Twig error that could occur when editing or saving an element if it had an Assets field with an unresolvable subfolder path template. ([#3257](https://github.com/craftcms/cms/issues/3257))
- Fixed a bug where the Dev Mode indicator strip wasn’t visible on Chrome/Windows when using a scaled display. ([#3259](https://github.com/craftcms/cms/issues/3259))
- Fixed a SQL error that could occur when validating an attribute using `craft\validators\UniqueValidator`, if the target record’s `find()` method joined in another table.

## 3.0.22 - 2018-08-28

### Changed
- The “Deleting stale template caches” job now ensures all expired template caches have been deleted before it begins processing the caches.
- Text inputs’ `autocomplete` attributes now get set to `off` by default, and they will only not be added if explicitly set to `null`.
- Improved the error response when Composer is unable to perform an update due to a dependency conflict.
- Email fields in the Control Panel now have `type="email"`.
- `craft\helpers\Db::parseParam()` now has a `$caseInnensitive` argument, which can be set to `true` to force case-insensitive conditions on PostgreSQL installs.
- `craft\validators\UniqueValidator` now has a `$caseInsensitive` property, which can be set to `true` to cause the unique validation to be case-insensitive on PostgreSQL installs.
- The CLI setup wizard now detects common database connection errors that occur with MAMP, and automatically retests with adjusted settings.
- The CLI setup wizard now detects common database authentication errors, and lets the user retry the username and password settings, skipping the others.
- Updated Garnish to 0.1.27.

### Fixed
- Fixed a bug where Craft wasn’t reverting `composer.json` to its original state if something went wrong when running a Composer update.
- Fixed a bug where string casing functions in `craft\helpers\StringHelper` were adding extra hyphens to strings that came in as `Upper-Kebab-Case`.
- Fixed a bug where unique validation for element URIs, usernames, and user email address was not case-insensitive on PostgreSQL installs.
- Fixed a bug where element queries’ `uri` params, and user queries’ `firstName`, `lastName`, `username`, and `email` params, were not case-insensitive on PostgreSQL installs.
- Fixed a bug where the CLI setup wizard was allowing empty database names.
- Fixed a bug where it wasn’t possible to clear template caches if template caching was disabled by the `enableTemplateCaching` config setting. ([#3229](https://github.com/craftcms/cms/issues/3229))
- Fixed a bug where element index toolbars weren’t staying fixed to the top of the content area when scrolling down the page. ([#3233](https://github.com/craftcms/cms/issues/3233))
- Fixed an error that could occur when updating Craft if the system was reliant on the SSL certificate provided by the`composer/ca-bundle` package.

## 3.0.21 - 2018-08-21

### Added
- Most element query parameters can now be set to `['not', 'X', 'Y']`, as a shortcut for `['and', 'not X', 'not Y']`.

### Changed
- The “New Password” input on the My Account page now has a “Show” button, like other password inputs in the Control Panel.
- Plugin settings pages now redirect to the Settings index page after save. ([#3216](https://github.com/craftcms/cms/issues/3216))
- It’s now possible to set [autofill detail tokens](https://html.spec.whatwg.org/multipage/form-control-infrastructure.html#autofill-detail-tokens) on the `autocomplete` variable when including the `_includes/forms/text.html` template (e.g. `'name'`).
- Username and password inputs now have the correct `autocomplete` values, increasing the likelihood that tools like 1Password will handle the form correctly. ([#3207](https://github.com/craftcms/cms/issues/3207))

### Fixed
- Fixed a SQL error that occurred when saving a user if a `craft\elements\User::EVENT_BEFORE_SAVE` event listener was setting `$event->isValid = false`. ([#3206](https://github.com/craftcms/cms/issues/3206))
- Fixed a bug where password inputs’ jQuery data was getting erased when the “Show” button was clicked.
- Fixed an error that could occur when upgrading to Craft 3. ([#3208](https://github.com/craftcms/cms/pull/3208))
- Fixed a bug where non-image assets’ file extension icons could bleed out of the preview area within asset editor HUDs. ([#3209](https://github.com/craftcms/cms/issues/3209))
- Fixed a bug where Craft wasn’t saving a new entry version when reverting an entry to a previous version. ([#3210](https://github.com/craftcms/cms/issues/3210))
- Fixed an error that could occur when a Matrix block was saved by a queue job. ([#3217](https://github.com/craftcms/cms/pull/3217))

### Security
- External links in the Control Panel now set `rel="noopener"`. ([#3201](https://github.com/craftcms/cms/issues/3201))

## 3.0.20 - 2018-08-14

### Added
- Added `craft\services\Fields::refreshFields()`.

### Fixed
- Fixed a bug where `DateTime` model attributes were getting converted to ISO-8601 date strings for `craft\web\View::renderObjectTemplate()`. ([#3185](https://github.com/craftcms/cms/issues/3185))
- Fixed a bug where timepicker menus had a higher z-index than session expiration modal shades. ([#3186](https://github.com/craftcms/cms/issues/3186))
- Fixed a bug where users could not log in after upgrading to Craft 3, if there was a custom field named `owner`.
- Fixed a bug where it was not possible to set non-integer values on asset queries’ `width`, `height`, or `size` params. ([#3195](https://github.com/craftcms/cms/issues/3195))
- Fixed a bug where all Asset folders were being initiated at once, resulting in performance issues.

## 3.0.19 - 2018-08-07

### Added
- Added the `craft.query()` template function, for creating new database queries.
- Added `craft\services\Structures::$mutexTimeout`. ([#3148](https://github.com/craftcms/cms/issues/3148))
- Added `craft\services\Api::getComposerWhitelist()`.

### Removed
- Removed `craft\services\Api::getOptimizedComposerRequirements()`.

### Fixed
- Craft’s console commands now return the correct exit codes. ([#3175](https://github.com/craftcms/cms/issues/3175))
- Fixed the appearance of checkboxes in IE11 on element index pages. ([#3177](https://github.com/craftcms/cms/issues/3177))
- Fixed a bug where `composer.json` could end up with a bunch of extra dependencies in the `require` object after a failed update or plugin installation.
- Fixed an error that could occur when viewing an entry revision, if it had a Matrix field and one of the sub-fields within the Matrix field had been deleted. ([#3183](https://github.com/craftcms/cms/issues/3183))
- Fixed a bug where thumbnails weren’t loading in relational fields when viewing an entry version.

## 3.0.18 - 2018-07-31

### Added
- Added `craft\helpers\App::assetManagerConfig()`.
- Added `craft\helpers\App::cacheConfig()`.
- Added `craft\helpers\App::dbConfig()`.
- Added `craft\helpers\App::mailerConfig()`.
- Added `craft\helpers\App::mutexConfig()`.
- Added `craft\helpers\App::logConfig()`.
- Added `craft\helpers\App::sessionConfig()`.
- Added `craft\helpers\App::userConfig()`.
- Added `craft\helpers\App::viewConfig()`.
- Added `craft\helpers\App::webRequestConfig()`.
- Added `craft\validators\StringValidator::$trim`, which will cause leading/trailing whitespace to be stripped from model attributes.

### Changed
- User verification and password-reset emails now link them back to the same site they were on when the email was sent, if it was sent from a front-end request. ([#3029](https://github.com/craftcms/cms/issues/3029))
- Dynamic app component configs are now defined by methods on `craft\helpers\App`, making it easier to modify them from `config/app.php`. ([#3152](https://github.com/craftcms/cms/issues/3152))
- Structure operations now ensure that no other operations are being performed on the same structure, reducing the risk of corrupting the structure. ([#3148](https://github.com/craftcms/cms/issues/3148))
- The `{% js %}` tag now supports the following position params: `at POS_HEAD`, `at POS_BEGIN`, `at POS_END`, `on POS_READY`, and `on POS_LOAD` (e.g. `{% js at POS_END %}`).
- Craft once again checks for `X-Forwarded-For` headers when determining the user’s IP. ([#3036](https://github.com/craftcms/cms/issues/3036))
- Leading/trailing whitespace characters are now stripped from element titles on save. ([#3020](https://github.com/craftcms/cms/issues/3020))
- Updated svg-sanitizer to 0.9.

### Deprecated
- Deprecated `craft\db\Connection::createFromConfig()`. `craft\helpers\App::dbConfig()` should be used instead.
- Deprecated `craft\helpers\MailerHelper::createMailer()`. `craft\helpers\App::mailerConfig()` should be used instead.

### Fixed
- Fixed a bug where collapsing structure elements would only hide up to 50 of their descendants.
- Fixed a bug where Date/Time fields could lose their value if they were used in an entry type’s Title Format, and the entry’s site’s language was different than the user’s preferred language. ([#3151](https://github.com/craftcms/cms/issues/3151))
- Fixed a bug where Dropdown fields could show an incorrect selected value in limited circumstances.
- Fixed a bug where Dropdown fields on an element index view could show an incorrect selected value in limited circumstances.

## 3.0.17.1 - 2018-07-24

### Fixed
- Really fixed a PHP error that could occur if the PHP’s `set_time_limit()` was added to the php.ini `disable_functions` list.

## 3.0.17 - 2018-07-24

### Added
- The Control Panel is now translated for Norwegian Nynorsk. ([#3135](https://github.com/craftcms/cms/pull/3135))
- Added `craft\elements\db\ElementQuery::anyStatus()`, which can be called when the default `status` and `enabledForSite` filters aren’t desired. ([#3117](https://github.com/craftcms/cms/issues/3117))

### Changed
- The `addTrailingSlashesToUrls` config setting no longer applies to URLs that end with a segment that has a dot (`.`). ([#3123](https://github.com/craftcms/cms/issues/3123))
- Craft now redirects install requests back to the Dashboard if it’s already installed. ([#3143](https://github.com/craftcms/cms/issues/3143))

### Fixed
- Fixed a bug where the Settings → Email → System Messages page would show messages in the current application language rather than the primary site’s language.
- Fixed a bug where system message modals on the Settings → Email → System Messages page would initially show messages in the current application language rather than the primary site’s language, even if the application language wasn’t in use by any sites. ([#3115](https://github.com/craftcms/cms/issues/3115))
- Fixed an error that could occur if `craft\web\View::registerAssetFlashes()` was called on a console request. ([#3124](https://github.com/craftcms/cms/issues/3124))
- Fixed a PHP error that could occur if the PHP’s `set_time_limit()` was added to the php.ini `disable_functions` list.
- Fixed a bug where expanding a disabled element within a structure index view in the Control Panel wouldn’t reveal any descendants. ([#3126](https://github.com/craftcms/cms/issues/3126))
- Fixed a bug thumbnails weren’t loading for element index rows that were revealed after expanding a parent element.
- Fixed an error that occurred if an element’s `getRoute()` method returned a string. ([#3128](https://github.com/craftcms/cms/issues/3128))
- Fixed a bug where the `|without` filter wasn’t working if an object was passed in. ([#3137](https://github.com/craftcms/cms/issues/3137))
- Fixed a bug where users’ Language preference would default to Deutsch if the current application language wasn’t one of the available language options. ([#3142](https://github.com/craftcms/cms/issues/3142))

## 3.0.16.1 - 2018-07-18

### Fixed
- Fixed a bug where the `orderBy` element query param wasn’t being respected when used in conjunction with a `with` param to eager-load elements in a specific order. ([#3109](https://github.com/craftcms/cms/issues/3109))
- Fixed a bug where underscores were getting removed from slugs. ([#3111](https://github.com/craftcms/cms/issues/3111))

## 3.0.16 - 2018-07-17

### Added
- The progress bar on the Asset Indexes utility now shows how many files have been indexed, and how many there are in total. ([#2934](https://github.com/craftcms/cms/issues/2934))
- Added `craft\base\PluginInterface::beforeSaveSettings()`.
- Added `craft\base\PluginInterface::afterSaveSettings()`.
- Added `craft\base\Plugin::EVENT_AFTER_SAVE_SETTINGS`.
- Added `craft\base\Plugin::EVENT_BEFORE_SAVE_SETTINGS`.

### Changed
- Craft no longer relies on ImageMagick or GD to define the image formats that should be considered manipulatable. ([#2408](https://github.com/craftcms/cms/issues/2408))
- Removed the `showBetaUpdates` config setting as it’s no longer being used.
- When uploading a file to an Assets field, Craft will automatically sort the file list to show the latest uploads first. ([#2812](https://github.com/craftcms/cms/issues/2812))
- `dateCreated`, `dateUpdated`, `postDate`, `expiryDate`, `after`, and  `before` element query params can new be set to `DateTime` objects.
- Matrix fields now auto-focus the first text input within newly-created Matrix blocks. ([#3104](https://github.com/craftcms/cms/issues/3104))
- Updated Twig to 2.5.0.
- Updated Garnish to 0.1.26.
- Updated Selectize to 0.12.6.

### Fixed
- Fixed an error that could occur when sending emails to international domains if the Intl extension wasn’t enabled.
- Fixed an exception that was thrown if the `securityKey` config setting was changed and Craft was set to use either the SMTP or Gmail mailer transport type. ([#3083](https://github.com/craftcms/cms/issues/3083))
- Fixed a bug where Asset view was not being refreshed in some cases after using Image Editor. ([#3035](https://github.com/craftcms/cms/issues/3035))
- Fixed a bug where Craft wouldn’t warn before leaving an edit page with unsaved changes, if Live Preview was active. ([#3092](https://github.com/craftcms/cms/issues/3092))
- Fixed a bug where entries, categories, and global sets’ `getCpEditUrl()` methods could omit the site handle on multi-site installs. ([#3089](https://github.com/craftcms/cms/issues/3089))
- Fixed a JavaScript error that occurred when closing Live Preview. ([#3098](https://github.com/craftcms/cms/issues/3098))
- Fixed a bug where Dashboard widgets could be spaced incorrectly if there was only one grid column. ([#3100](https://github.com/craftcms/cms/issues/3100))
- Fixed a bug where modal windows with Field Layout Designers could cause the browser to crash. ([#3096](https://github.com/craftcms/cms/pull/3096))
- Fixed a bug where `craft\services\Fields::getAllGroups()` and `getGroupById()` could return incorrect results. ([#3102](https://github.com/craftcms/cms/issues/3102))

## 3.0.15 - 2018-07-09

### Changed
- It’s now possible to fetch only non-admin users by setting `craft\elements\db\UserQuery::$admin` to `false`.
- `Craft.EntryTypeSwitcher` now triggers a `typeChange` event after switching the entry type. ([#3067](https://github.com/craftcms/cms/pull/3067))
- Reduced the left and right padding in the Control Panel for screens less than 768 pixels wide. ([#3073](https://github.com/craftcms/cms/issues/3073))
- Removed the `useXSendFile` config setting as it’s no longer being used.
- `craft\helpers\StringHelper::toKebabCase()`, `toCamelCase()`, `toPascalCase()`, and `toSnakeCase()` now treat camelCase’d and PascalCale’d strings as multiple words. ([#3090](https://github.com/craftcms/cms/issues/3090))

### Fixed
- Fixed a bug where `craft\i18n\I18N::getPrimarySiteLocale()` and `getPrimarySiteLocaleId()` were returning locale info for the _first_ site, rather than the primary one. ([#3063](https://github.com/craftcms/cms/issues/3063))
- Fixed a bug where element index pages were loading all elements in the view, rather than waiting for the user to scroll to the bottom of the page before loading the next batch. ([#3068](https://github.com/craftcms/cms/issues/3068))
- Fixed a bug where sites listed in the Control Panel weren’t always in the correct sort order. ([#3065](https://github.com/craftcms/cms/issues/3065))
- Fixed an error that occurred when users attempted to create new entries within entry selector modals, for a section they didn’t have permission to publish peer entries in. ([#3069](https://github.com/craftcms/cms/issues/3069))
- Fixed a bug where the “Save as a new asset” button label wasn’t getting translated in the Image Editor. ([#3070](https://github.com/craftcms/cms/pull/3070))
- Fixed a bug where it was impossible to set the filename of assets when uploading them as data strings. ([#2973](https://github.com/craftcms/cms/issues/2973))
- Fixed a bug where the Field Type menu’s options within new Matrix block type settings weren’t getting sorted alphabetically. ([#3072](https://github.com/craftcms/cms/issues/3072))
- Fixed an exception that was thrown when testing email settings if the Template setting was invalid. ([#3074](https://github.com/craftcms/cms/issues/3074))
- Fixed a bug where Dropdown fields’ bottom margin could jump up a bit when an empty option was selected. ([#3075](https://github.com/craftcms/cms/issues/3075))
- Fixed a bug where main content containers in the Control Panel could become too wide in Firefox. ([#3071](https://github.com/craftcms/cms/issues/3071))

## 3.0.14 - 2018-07-03

### Changed
- `craft\events\SiteEvent` now has a `$oldPrimarySiteId` property, which will be set to the previous primary site ID (which may stil be the current site ID, if it didn’t just change).
- `craft\helpers\Search::normalizeKeywords()` now has a `$language` argument, which can be set if the character mappings should be pulled from a different language than the current app language.
- `craft\services\Sites::getEditableSiteIds()` and `getEditableSites()` now return the same things as `getAllSiteIds()` and `getAllSites()` when there’s only one site. ([#3049](https://github.com/craftcms/cms/issues/3049))

### Fixed
- Fixed a bug where user verification links could get mangled when emails were parsed as Markdown, if the verification code contained two or more underscores.
- Fixed a bug where Craft was misinterpreting `X-Forwarded-For` headers as the user’s IP instead of the server’s IP. ([#3036](https://github.com/craftcms/cms/issues/3036))
- Fixed a bug where Craft wasn’t auto-scrolling the content container when dragging items near a window edge. ([#3048](https://github.com/craftcms/cms/issues/3048))
- Fixed a PHP error that occurred when loading a Debug Toolbar panel on a page that contained serialized Checkboxes or Multi-Select field data. ([#3034](https://github.com/craftcms/cms/issues/3034))
- Fixed a bug where elements’ normalized search keywords weren’t always using the correct language-specific character mappings. ([#3046](https://github.com/craftcms/cms/issues/3046))
- Fixed a bug where the `<html lang>` attribute was hard-set to `en-US` rather than the current application language. ([#3053](https://github.com/craftcms/cms/pull/3053))
- Fixed a PHP error that occurred when entering an invalid number into a Number field that was set to have decimal digits. ([#3059](https://github.com/craftcms/cms/issues/3059))

### Security
- Craft no longer shows the installer when it can’t establish a database connection if Dev Mode isn’t enabled.

## 3.0.13.2 - 2018-06-27

### Fixed
- Fixed an error that occurred when deleting users from the Users index page.

## 3.0.13.1 - 2018-06-26

### Fixed
- Fixed a bug where Delete User modals weren’t showing the total number of entries that will be transferred/deleted.

## 3.0.13 - 2018-06-26

### Added
- Craft now includes a summary of the content that will be transferred/deleted in Delete User modals. ([#875](https://github.com/craftcms/cms/issues/875))
- `|date`, `|time`, and `|datetime` filters now support a `locale` argument, for specifying which locale’s formatter should be doing the date/time formatting. ([#3006](https://github.com/craftcms/cms/issues/3006))
- Added `craft\base\ApplicationTrait::getIsInitialized()`.
- Added `craft\base\ClonefixTrait`.
- Added `craft\controllers\AssetsController::actionThumb()`.
- Added `craft\controllers\UsersController::actionUserContentSummary()`.
- Added `craft\controllers\UsersController::EVENT_DEFINE_CONTENT_SUMMARY`.
- Added `craft\helpers\App::backtrace()`.
- Added `craft\queue\jobs\PropagateElements`.
- Added `craft\services\Elements::propagateElement()`.

### Changed
- Editable tables now submit an empty string when they have no rows.
- Reduced the overhead when adding a new site by only resaving existing assets, categories, global sets, and tags once for the newly-created site, rather than for all sites.
- Web-based queue workers now call `craft\helpers\App::maxPowerCaptain()` before running the queue. ([#3011](https://github.com/craftcms/cms/issues/3011))
- The PHP Info utility no longer displays the original values for settings and only the current environment value. ([#2990](https://github.com/craftcms/cms/issues/2990))
- Loosened up most of Craft’s Composer dependency constraints.
- Craft no longer publishes asset thumbnails to the `cpresources/` folder.
- `attributes`, `error`, `errors`, and `scenario` are now reserved field handles. ([#3032](https://github.com/craftcms/cms/issues/3032))
- Improved the look of Control Panel tabs.
- `craft\web\UrlManager::createUrl()`, `createAbsoluteUrl()`, and `getMatchedElement()` now log warnings if they’re called before Craft has been fully initialized. ([#3028](https://github.com/craftcms/cms/issues/3028))

### Deprecated
- Deprecated `craft\controllers\AssetsController::actionGenerateThumb()`.

### Fixed
- Fixed a bug where sidebar meta info on Edit User pages was bleeding over the edge of the page’s content area.
- Fixed a bug where Table fields wouldn’t remember if they had no rows in their Default Values setting. ([#2979](https://github.com/craftcms/cms/issues/2979))
- Fixed a bug where passing `timezone=false` to the `|date`, `|time`, and `|datetime` filters would not preserve the given date’s time zone.
- Fixed a bug where AM/PM strings in formatted dates weren’t respecting the casing specified by the `A`/`a` character in the date format. ([#3007](https://github.com/craftcms/cms/issues/3007))
- Fixed a bug you could get an invalid license warning in cases where web API calls returned a 500 response code.
- Fixed a bug where cloning models and queries would lose any associated behaviors. ([#2857](https://github.com/craftcms/cms/issues/2857))
- Fixed a bug where custom field params were getting forgotten when calling `getNext()` and `getPrev()`, if an element query object was passed in. ([#3019](https://github.com/craftcms/cms/issues/3019))
- Fixed a bug where datepickers were getting scrollbars.
- Fixed a bug where volumes’ field layouts weren’t getting deleted when volumes were deleted. ([#3022](https://github.com/craftcms/cms/pull/3022))
- Fixed a bug where deleting a section or an entry type wouldn’t delete any associated entries that didn’t exist in the primary site. ([#3023](https://github.com/craftcms/cms/issues/3023))
- Fixed a bug where the `svg()` Twig function could convert `id` attributes within the SVG contents to invalid IDs. ([#3025](https://github.com/craftcms/cms/issues/3025))
- Fixed a bug where asset thumbnails wouldn’t load reliably in the Control Panel on load-balanced environments. ([#3026](https://github.com/craftcms/cms/issues/3026))
- Fixed a PHP error that could occur when validating Assets fields if a file was uploaded but no longer exists at the temp location. ([#3033](https://github.com/craftcms/cms/pull/3033))

## 3.0.12 - 2018-06-18

### Added
- Added a `leaves` element query param that limits the selected elements to just the leaves in the structure (elements without children).
- Added `craft\helpers\Db::deleteIfExists()`.
- Added `craft\services\Categories::deleteGroup()`. ([#3000](https://github.com/craftcms/cms/pull/3000))
- Added `craft\services\Tags::deleteTagGroup()`. ([#3000](https://github.com/craftcms/cms/pull/3000))
- Added `craft\services\UserGroups::deleteGroup()`. ([#3000](https://github.com/craftcms/cms/pull/3000))

### Changed
- Improved Control Panel styling. ([#2883](https://github.com/craftcms/cms/issues/2883))

### Removed
- Removed `craft\services\Fields::updateFieldVersionAfterRequest()`.

### Fixed
- Fixed a caching bug where the Fields service could still think a field existed after it had been deleted. ([#2985](https://github.com/craftcms/cms/issues/2985))
- Fixed a bug where Craft would not invalidate the dynamically-generated `craft\behaviors\ContentBehavior` and `craft\behaviors\ElementQueryBehavior` after saving/deleting a custom field, if the request didn’t end normally. ([#2999](https://github.com/craftcms/cms/issues/2999))
- Fixed a PHP error that could occur when saving entries with a URI format that contained certain Twig filters. ([#2995](https://github.com/craftcms/cms/issues/2995))
- Fixed a bug where `{shorthand}` variables in templates rendered by `craft\web\View::renderObjectTemplate()` could end up referencing global variables, if the variable wasn’t a property of the object. ([#3002](https://github.com/craftcms/cms/issues/3002))
- Fixed a bug where the Find and Replace utility wasn’t updating element titles. ([#2996](https://github.com/craftcms/cms/issues/2996))
- Fixed some wonky behavior if one of the custom user profile tabs was called “Account”. ([#2998](https://github.com/craftcms/cms/issues/2998))
- Fixed a bug where dragging a folder on the Assets index page could have unexpected results. ([#2873](https://github.com/craftcms/cms/issues/2873))
- Reduced the likelihood of SQL deadlock errors when saving elements. ([#3003](https://github.com/craftcms/cms/issues/3003))

## 3.0.11 - 2018-06-12

### Changed
- Sort options defined by element types’ `sortOptions()` / `defineSortOptions()` methods can now be specified as sub-arrays with `label`, `orderBy`, and `attribute` keys.
- Entries and categories can now be sorted by their slugs.
- The “Cache remote images?” option in the Asset Indexes utility is now enabled by default. ([#2977](https://github.com/craftcms/cms/issues/2977))

### Fixed
- Fixed a bug where it was not possible to order search results by search score, if the element type didn’t specify any sort options.
- Fixed a bug where clicking on “Date Created” and “Date Updated” column headers on element indexes wouldn’t update the sort order. ([#2975](https://github.com/craftcms/cms/issues/2975))
- Fixed a bug where Edit Entry pages were listing more than the 10 most recent versions. ([#2976](https://github.com/craftcms/cms/issues/2976))
- Fixed a SQL error that occurred when upgrading from Craft 2 to 3 via the terminal. ([#1347](https://github.com/craftcms/cms/issues/1347))
- Fixed the alignment of expand/collapse toggles in asset index sidebars. ([#2981](https://github.com/craftcms/cms/issues/2981))

## 3.0.10.3 - 2018-06-07

### Fixed
- Fixed a bug where the “New Entry” menu on the Entries index page would not contain any options on single-site installs, running MySQL. ([#2961](https://github.com/craftcms/cms/issues/2961))
- Fixed a bug where the `siteName` config setting wasn’t working as expected when set to an array. ([#2968](https://github.com/craftcms/cms/issues/2968))

## 3.0.10.2 - 2018-06-07

### Changed
- Improved the output of `craft\helpers\DateTimeHelper::humanDurationFromInterval()`.
- Updated Garnish to 0.1.24.

### Fixed
- Fixed JavaScript errors that could occur in the Control Panel on pages with Ajax requests. ([#2966](https://github.com/craftcms/cms/issues/2966))
- Fixed a bug where the “New Entry” menu on the Entries index page would not contain any options on single-site installs. ([#2961](https://github.com/craftcms/cms/issues/2961))
- Fixed a bug where JavaScript files registered with `craft\web\View::registerJsFile()` would be ignored if the `depends` option was set. ([#2965](https://github.com/craftcms/cms/issues/2965))

## 3.0.10.1 - 2018-06-06

### Fixed
- Fixed a bug where Craft wasn’t converting empty strings to `null` when saving data to non-textual columns.
- Fixed a bug where Craft would show a Database Connection Error on Install requests, if it couldn’t connect to the database.
- Fixed a bug where Craft wasn’t keeping track of element queries that were executed within `{% cache %}` tags. ([#2959](https://github.com/craftcms/cms/issues/2959))

## 3.0.10 - 2018-06-05

### Added
- Added support for a `CRAFT_LICENSE_KEY` PHP constant, which can be set to the project’s license key, taking precedence over the `license.key` file.
- Added `craft\helpers\Stringy::getLangSpecificCharsArray()`.
- Added `craft\web\View::setRegisteredAssetBundles()`.
- Added `craft\web\View::setRegisteredJsFiles()`.

### Changed
- Generated site URLs now always include full host info, even if the base site URL is root/protocol-relative. ([#2919](https://github.com/craftcms/cms/issues/2919))
- Variables passed into `craft\web\View::renderObjectTemplate()` can now be referenced using the shorthand syntax (e.g. `{foo}`).
- `craft\helpers\StringHelper::asciiCharMap()` now has `$flat` and `$language` arguments.
- Craft no longer saves new versions of entries when absolutely nothing changed about them in the save request. ([#2923](https://github.com/craftcms/cms/issues/2923))
- Craft no longer enforces plugins’ `minVersionRequired` settings if the currently-installed version begins with `dev-`.
- Improved the performance of element queries when a lot of values were passed into a param, such as `id`, by using `IN()` and `NOT IN()` conditions when possible. ([#2937](https://github.com/craftcms/cms/pull/2937))
- The Asset Indexes utility no longer skips files with leading underscores. ([#2943](https://github.com/craftcms/cms/issues/2943))
- Updated Garnish to 0.1.23.

### Deprecated
- Deprecated the `customAsciiCharMappings` config setting. (Any corrections to ASCII char mappings should be submitted to [Stringy](https://github.com/danielstjules/Stringy).)

### Fixed
- Fixed a PHP error that could occur when `craft\fields\Number::normalizeValue()` was called without passing an `$element` argument. ([#2913](https://github.com/craftcms/cms/issues/2913))
- Fixed a bug where it was not possible to fetch Matrix blocks with the `relatedTo` param if a specific custom field was specified.
- Fixed a bug where `craft\helpers\UrlHelper::url()` and `siteUrl()` were not respecting the `$scheme` argument for site URLs.
- Fixed a bug where `{id}` tags within element URI formats weren’t getting parsed correctly on first save. ([#2922](https://github.com/craftcms/cms/issues/2922))
- Fixed a bug where `craft\helpers\MigrationHelper::dropAllForeignKeysToTable()` wasn’t working correctly. ([#2897](https://github.com/craftcms/cms/issues/2897))
- Fixed a “Craft is not defined” JavaScript error that could occur on the Forgot Password page in the Control Panel and Dev Toolbar requests.
- Fixed a bug where rotating the screen on iOS would change how the page was zoomed.
- Fixed a bug where `craft\helpers\StringHelper::toAscii()` and the `Craft.asciiString()` JS method weren’t using language-specific character replacements, or any custom replacements defined by the `customAsciiCharMappings` config setting.
- Fixed a bug where the number `0` would not save in a Plain Text field.
- Fixed a bug where Craft could pick the wrong current site if the primary site had a root-relative or protocol-relative URL, and another site didn’t, but was otherwise an equal match.
- Fixed a bug where Control Panel Ajax requests could cause some asset bundles and JavaScript files to be double-registered in the browser.
- Fixed a bug where the “New entry” menu on the Entries index page was including sections that weren’t available in the selected site, and they weren’t linking to Edit Entry pages for the selected site. ([#2925](https://github.com/craftcms/cms/issues/2925))
- Fixed a bug where the `|date`, `|time`, and `|datetime` filters weren’t respecting their `$timezone` arguments. ([#2926](https://github.com/craftcms/cms/issues/2926))
- Fixed a bug where element queries weren’t respecting the `asArray` param when calling `one()`. ([#2940](https://github.com/craftcms/cms/issues/2940))
- Fixed a bug where the Asset Indexes utility wouldn’t work as expected if all of a volume’s assets had been deleted from the file system. ([#2955](https://github.com/craftcms/cms/issues/2955))
- Fixed a SQL error that could occur when a `{% cache %}` tag had no body. ([#2953](https://github.com/craftcms/cms/issues/2953))

## 3.0.9 - 2018-05-22

### Added
- Added a default plugin icon to plugins without an icon in the Plugin Store.
- Added `craft\helpers\ArrayHelper::without()` and `withoutValue()`.
- Added `craft\base\FieldInterface::modifyElementIndexQuery()`.
- Added `craft\elements\db\ElementQueryInterface::andWith()`.

### Changed
- Fixed a bug where Craft was checking the file system when determining if an asset was a GIF, when it should have just been checking the file extension.
- `craft\base\Plugin` now sets the default `$controllerNamespace` value to the plugin class’ namespace + `\controllers` or `\console\controllers`, depending on whether it’s a web or console request.
- Improved the contrast of success and error notices in the Control Panel to meet WCAG AA requirements. ([#2885](https://github.com/craftcms/cms/issues/2885))
- `fieldValue` is now a protected field handle. ([#2893](https://github.com/craftcms/cms/issues/2893))
- Craft will no longer discard any preloaded elements when setting the `with` param on an element query, fixing a bug where disabled Matrix blocks could show up in Live Preview if any nested fields were getting eager-loaded. ([#1576](https://github.com/craftcms/cms/issues/1576))
- Improved memory usage when using the `{% cache %}` tag. ([#2903](https://github.com/craftcms/cms/issues/2903))

### Fixed
- Fixed a bug where the Plugin Store was listing featured plugins (e.g. “Recently Added”) in alphabetical order rather than the API-defined order. ([pixelandtonic/craftnet#83](https://github.com/pixelandtonic/craftnet/issues/83))
- Fixed a SQL error that occurred when programmatically saving a field layout, if the field’s `required` property wasn’t set.
- Fixed a JavaScript error that could occur when multiple Assets fields were present on the same page.
- Fixed an error that could occur when running the `setup` command on some environments.
- Fixed a PHP error that could occur when calling `craft\elements\db\ElementQuery::addOrderBy()` if `$columns` normalized to an empty array. ([#2896](https://github.com/craftcms/cms/issues/2896))
- Fixed a bug where it wasn’t possible to access custom field values on Matrix blocks via `matrixblock` reference tags.
- Fixed a bug where relational fields with only disabled elements selected would get empty table cells on element indexes. ([#2910](https://github.com/craftcms/cms/issues/2910))

## 3.0.8 - 2018-05-15

### Added
- Number fields now have a “Default Value” setting. ([#927](https://github.com/craftcms/cms/issues/927))
- Added the `preserveCmykColorspace` config setting, which can be set to `true` to prevent images’ color spaces from getting converted to sRGB on environments running ImageMagick.

### Changed
- Error text is now orange instead of red. ([#2885](https://github.com/craftcms/cms/issues/2885))
- Detail panes now have a lighter, more saturated background color.

### Fixed
- Fixed a bug where Craft’s default MySQL backup command would not respect the `unixSocket` database config setting. ([#2794](https://github.com/craftcms/cms/issues/2794))
- Fixed a bug where some SVG files were not recognized as SVG files.
- Fixed a bug where Table fields could add the wrong number of default rows if the Min Rows setting was set, and the Default Values setting had something other than one row. ([#2864](https://github.com/craftcms/cms/issues/2864))
- Fixed an error that could occur when parsing asset reference tags. ([craftcms/redactor#47](https://github.com/craftcms/redactor/issues/47))
- Fixed a bug where “Try” and “Buy” buttons in the Plugin Store were visible when the `allowUpdates` config setting was disabled. ([#2781](https://github.com/craftcms/cms/issues/2781))
- Fixed a bug where Number fields would forget their Min/Max Value settings if they were set to 0.
- Fixed a bug where entry versions could be displayed in the wrong order if multiple versions had the same creation date. ([#2889](https://github.com/craftcms/cms/issues/2889))
- Fixed an error that occurred when installing Craft on a domain with an active user session.
- Fixed a bug where email verification links weren’t working for publicly-registered users if the registration form contained a Password field and the default user group granted permission to access the Control Panel.

### Security
- Login errors for locked users now factor in whether the `preventUserEnumeration` config setting is enabled.

## 3.0.7 - 2018-05-10

### Added
- Added the `transformGifs` config setting, which can be set to `false` to prevent GIFs from getting transformed or cleansed. ([#2845](https://github.com/craftcms/cms/issues/2845))
- Added `craft\helpers\FileHelper::isGif()`.

### Changed
- Craft no longer logs warnings about missing translation files when Dev Mode isn’t enabled. ([#1531](https://github.com/craftcms/cms/issues/1531))
- Added `craft\services\Deprecator::$logTarget`. ([#2870](https://github.com/craftcms/cms/issues/2870))
- `craft\services\Deprecator::log()` no longer returns anything.

### Fixed
- Fixed a bug where it was impossible to upload new assets to Assets fields using base64-encoded strings. ([#2855](https://github.com/craftcms/cms/issues/2855))
- Fixed a bug where Assets fields would ignore all submitted asset IDs if any new assets were uploaded as well.
- Fixed a bug where SVG files that were using single quotes instead of double quotes would not be recognized as SVGs.
- Fixed a bug where translated versions of the “It looks like someone is currently performing a system update.” message contained an HTML-encoded `<br/>` tag.
- Fixed a bug where changing an entry’s type could skip adding the new entry type’s tabs, if the previous entry type didn’t have any tabs. ([#2859](https://github.com/craftcms/cms/issues/2859))
- Fixed warnings about missing SVG files that were logged by Control Panel requests.
- Fixed a bug where the `|date` filter would ignore date formatting characters that don’t have ICU counterparts. ([#2867](https://github.com/craftcms/cms/issues/2867))
- Fixed a bug where the global `currentUser` Twig variable could be set to `null` and global sets and could be missing some custom field values when a user was logged-in, if a plugin was loading Twig during or immediately after plugin instantiation. ([#2866](https://github.com/craftcms/cms/issues/2866))

## 3.0.6 - 2018-05-08

### Added
- Error messages about missing plugin-supplied field and volume types now show an Install button when possible.
- Added `craft\base\MissingComponentTrait::getPlaceholderHtml()`.
- Added `craft\db\Migration::EVENT_AFTER_UP` and `EVENT_AFTER_DOWN` events.
- Added `craft\elements\Asset::getContents()`.

### Changed
- Edit User pages will now warn editors when leaving the page with unsaved changes. ([#2832](https://github.com/craftcms/cms/issues/2832))
- Modules are once again loaded before plugins, so they have a chance to register Twig initialization events before a plugin initializes Twig. ([#2831](https://github.com/craftcms/cms/issues/2831))
- `craft\helpers\FileHelper::isSvg()` now returns `true` for files with an `image/svg` MIME type (missing the `+xml`). ([#2837](https://github.com/craftcms/cms/pull/2837))
- The `svg()` Twig function now accepts assets to be passed directly into it. ([#2838](https://github.com/craftcms/cms/pull/2838))
- The “Save and add another” save menu option on Edit Entry and Edit Categories pages now maintain the currently-selected site. ([#2844](https://github.com/craftcms/cms/issues/2844))
- PHP date patterns that are *only* a month name or week day name character will now format the date using the stand-alone month/week day name value. (For example, `'F'` will format a date as “Maggio” instead of “maggio”.)
- Servers without the Intl extension will now use location-agnostic locale data as a fallback if locale data for the specific locale isn’t available.
- The `|date` Twig filter always goes through `craft\i18n\Formatter::asDate()` now, unless formatting a `DateInterval` object.
- The Settings → Plugins page now shows “Buy now” buttons for any commercial plugins that don’t have a license key yet.

### Deprecated
- Deprecated `craft\helpers\DateTimeHelper::translateDate()`. `craft\i18n\Formatter::asDate()` should be used instead.

### Removed
- Removed the `translate` argument from the `|date`, `|time`, and `|datetime` Twig filters; the resulting formatted dates will always be translated now. (Use `myDate.format()` to avoid translations.)

### Fixed
- Fixed an error that could occur in the Plugin Store.
- Fixed a bug where `myDate|date('F')` was returning the short “May” translation rather than the full-length one. ([#2848](https://github.com/craftcms/cms/issues/2848))

## 3.0.5 - 2018-05-01

### Changed
- Fields’ translation icons now reveal the chosen Translation Method in their tooltip. ([#2808](https://github.com/craftcms/cms/issues/2808))
- Improved the error messages displayed when an Assets field has an invalid Upload Location setting. ([#2803](https://github.com/craftcms/cms/issues/2803))
- Craft now logs errors that occur when saving and replacing assets. ([#2814](https://github.com/craftcms/cms/issues/2814))
- Single sections’ entry types’ handles are now updated to match their section’s handle whenever the section is saved. ([#2824](https://github.com/craftcms/cms/issues/2824))
- The Control Panel background color was lightened up a bit.

### Fixed
- Fixed an error that would occur on servers without the Phar PHP extension enabled.
- Fixed an error that could occur if a Matrix block was deleted by a queue job. ([#2813](https://github.com/craftcms/cms/issues/2813))
- Fixed a bug where Twig could be configured to output times in UTC rather than the system timezone, if a bootstrapped module was loading Twig. ([#2761](https://github.com/craftcms/cms/issues/2761))
- Fixed a SQL error that could occur when upgrading from Craft 2 to Craft 3 with an active user session.
- Fixed various SQL errors that could occur when upgrading from Craft 2 to Craft 3, if there were any lingering Craft 3 database tables from a previous upgrade attempt.
- Fixed a bug where the Clear Caches tool was deleting the `.gitignore` file inside `web/cpresources/`. ([#2823](https://github.com/craftcms/cms/issues/2823))
- Fixed the vertical positioning of checkboxes in the Control Panel. ([#2825](https://github.com/craftcms/cms/issues/2825))
- Fixed a JavaScript error that could occur if an element type’s class name contained `\u`. ([#2826](https://github.com/craftcms/cms/issues/2826))

## 3.0.4 - 2018-04-24

### Added
- Added the `craft.globalSets()` template function. ([#2790](https://github.com/craftcms/cms/issues/2790))
- Added the `hasDescendants` element query param. ([#2786](https://github.com/craftcms/cms/issues/2786))
- Added `craft\elements\User::$hasDashboard`.

### Changed
- Sections and category groups now ignore posted Template settings for sites that don’t have URI Formats.
- Control Panel resources are once again eager-published. ([#2763](https://github.com/craftcms/cms/issues/2763))
- `entries/save-entries` and `categories/save-category` actions now include the `slug` for responses that accept JSON. ([#2792](https://github.com/craftcms/cms/issues/2792))
- Most `craft\services\Path` methods now have a `$create` argument, which can be set to `false` to prevent the directory from being created if it doesn’t exist yet.
- Craft no longer creates directories when it just needed to clear it. ([#2771](https://github.com/craftcms/cms/issues/2771))
- `craft\services\Config::setDotEnvVar()` now sets the environment variable for the current request, in addition to updating the `.env` file.
- Removed `craft\controllers\AssetsController::actionDownloadTempAsset()`.
- User now must be logged in to use the Asset Preview File functionality.

### Fixed
- Fixed a bug where users would regain all default Dashboard widgets if all widgets were removed. ([#2769](https://github.com/craftcms/cms/issues/2769))
- Fixed a bug where you would get a “not a valid language” error message when creating a new site using certain languages.
- Fixed a bug where database connection settings that were set by the `setup` command weren’t always taking effect in time for the CLI installer. ([#2774](https://github.com/craftcms/cms/issues/2774))
- Fixed a bug where empty Plain Text fields were getting empty string values rather than `null`.
- Fixed a bug where elements within relational fields could have two thumbnails. ([#2785](https://github.com/craftcms/cms/issues/2785))
- Fixed a bug where it was not possible to pass a `--table-prefix` argument to the `setup/db-creds` command. ([#2791](https://github.com/craftcms/cms/pull/2791))
- Fixed an error that occurred for users without permission to perform updates, if available update info wasn’t cached.
- Fixed an error that occurred when `craft\elements\Asset::sources()` was called in a console request. ([#2798](https://github.com/craftcms/cms/issues/2798))
- Fixed JavaScript errors that could occur on the front-end after deleting Matrix blocks. ([#2799](https://github.com/craftcms/cms/pull/2799))

## 3.0.3.1 - 2018-04-18

### Fixed
- Fixed an error that occurred when editing an entry if any of the entry’s revisions were created with an entry type that no longer exists.
- Fixed an error that could occur when saving an asset. ([#2764](https://github.com/craftcms/cms/issues/2764))
- Fixed a bug where Craft assumed an asset was missing if there was an error when indexing it. ([#2763](https://github.com/craftcms/cms/issues/2763))

## 3.0.3 - 2018-04-17

### Added
- Added `craft\elements\Entry::updateTitle()`.
- Added `Yii::alias()`.

### Changed
- New sites’ Base URLs now default to `@web/`.
- Textual custom fields now ensure that they don’t contain 4+ byte characters. ([#2725](https://github.com/craftcms/cms/issues/2725))
- It is no longer expected that all of the `defaultSearchTermOptions` config setting options will be set if any of the default option values need to be overridden. ([#2737](https://github.com/craftcms/cms/issues/2737))
- Control Panel panes now have at least 48 pixels of bottom padding. ([#2744](https://github.com/craftcms/cms/issues/2744))
- Craft now intercepts 404-ing resource requests, and publishes the resources on the fly.
- The Clear Caches utility now has a “Control Panel resources” option.
- The Clear Caches utility now sorts the cache options alphabetically.
- When enabling new sites for a section, the new sites’ content is now based on the primary site’s content, if the section was and still is enabled for the primary site. ([#2748](https://github.com/craftcms/cms/issues/2748))
- Improved the responsiveness of element indexes.
- `Craft.BaseElementIndexView` now has a `loadMoreElementsAction` setting. ([#2762](https://github.com/craftcms/cms/pull/2762))

### Fixed
- Fixed a bug where the Clear Caches utility was not deleting template caches. ([#2720](https://github.com/craftcms/cms/issues/2720))
- Fixed a bug where the Plugin Store was not displaying payment errors on checkout.
- Fixed a bug where Control Panel-defined routes that contained special regular expression characters weren’t working. ([#2721](https://github.com/craftcms/cms/issues/2721))
- Fixed a bug where it was not possible to save system messages in some cases.
- Fixed a bug where static translations within dynamic entry title formats were getting translated using the current site’s language, rather than the entry’s language. ([#2722](https://github.com/craftcms/cms/issues/2722))
- Fixed a bug where deprecation errors for some date formatting methods were not escaping backslashes.
- Fixed a bug where plugins’ “Last update” timestamps in the Plugin Store weren’t getting formatted correctly in Safari. ([#2733](https://github.com/craftcms/cms/issues/2733))
- Fixed references to a nonexistent `Craft.eot` file in the Control Panel CSS. ([#2740](https://github.com/craftcms/cms/issues/2740))
- Fixed a bug where the default PostgreSQL database restore command wasn’t setting the `PGPASSWORD` environment variable. ([#2741](https://github.com/craftcms/cms/pull/2741))
- Fixed an error that could occur if the system time zone was not supported by the ICU library, on environments with the Intl extension loaded.
- Fixed a bug where several administrative fields had translatable icons. ([#2742](https://github.com/craftcms/cms/issues/2742))
- Fixed a bug where `craft\controllers\PluginStoreController::actionSavePluginLicenseKeys()` was trying to set a plugin license key for plugins which were not installed.

### Security
- Fixed a bug assets were not getting cleansed on upload. ([#2709](https://github.com/craftcms/cms/issues/2709))

## 3.0.2 - 2018-04-10

### Added
- Added the `EVENT_BEFORE_DELETE_CACHES` and `EVENT_AFTER_DELETE_CACHES` events to `craft\services\TemplateCaches`.
- Added `craft\events\DeleteTemplateCachesEvent`.

### Changed
- Craft now deletes all compiled templates whenever Craft or a plugin is updated. ([#2686](https://github.com/craftcms/cms/issues/2686))
- The Plugin Store now displays commercial plugins’ renewal prices. ([#2690](https://github.com/craftcms/cms/issues/2690))
- The Plugin Store no longer shows the “Upgrade Craft CMS” link if Craft is already running (and licensed to run) the Pro edition. ([#2713](https://github.com/craftcms/cms/issues/2713))
- Matrix fields now set `$propagating` to `true` when saving Matrix blocks, if the owner element is propagating.
- `craft\helpers\ArrayHelper::toArray()` no longer throws a deprecation error when a string without commas is passed to it. ([#2711](https://github.com/craftcms/cms/issues/2711))
- Editable tables now support an `html` column type, which will output cell values directly without encoding HTML entities. ([#2716](https://github.com/craftcms/cms/pull/2716))
- `Craft.EditableTable` instances are now accessible via `.data('editable-table')` on their `<table>` element. ([#2694](https://github.com/craftcms/cms/issues/2694))
- Updated Composer to 1.6.3. ([#2707](https://github.com/craftcms/cms/issues/2707))
- Updated Garnish to 0.1.22. ([#2689](https://github.com/craftcms/cms/issues/2689))

### Fixed
- Fixed an error that could occur in the Control Panel if any plugins with licensing issues were installed. ([#2691](https://github.com/craftcms/cms/pull/2691))
- Fixed a bug on the Plugin Store’s Payment screen where the “Use a new credit card” radio option would not get selected automatically even if it was the only one available.
- Fixed a bug where `craft\web\assets\vue\VueAsset` didn’t respect the `useCompressedJs` config setting.
- Fixed an error that occurred when saving a Single entry over Ajax. ([#2687](https://github.com/craftcms/cms/issues/2687))
- Fixed an error that could occur when disabling a site on a Single section. ([#2695](https://github.com/craftcms/cms/issues/2695))
- Fixed an error that could occur on requests without a content type on the response. ([#2704](https://github.com/craftcms/cms/issues/2704))
- Fixed a bug where the `includeSubfolders` asset query param wasn’t including results in the parent folder. ([#2706](https://github.com/craftcms/cms/issues/2706))
- Fixed an error that could occur when querying for users eager-loaded with their photos, if any of the resulting users didn’t have a photo. ([#2708](https://github.com/craftcms/cms/issues/2708))
- Fixed a bug where relational fields within Matrix fields wouldn’t save relations to elements that didn’t exist on all of the sites the owner element existed on. ([#2683](https://github.com/craftcms/cms/issues/2683))
- Fixed a bug where relational fields were ignoring disabled related elements in various functions, including required field validation and value serialization.
- Fixed an error that would occur if a new custom field was created and added to an element’s field layout, and its value was accessed, all in the same request. ([#2705](https://github.com/craftcms/cms/issues/2705))
- Fixed a bug where the `id` param was ignored when used on an eager-loaded elements’ criteria. ([#2717](https://github.com/craftcms/cms/issues/2717))
- Fixed a bug where the default restore command for MySQL wouldn’t actually restore the database. ([#2714](https://github.com/craftcms/cms/issues/2714))

## 3.0.1 - 2018-04-04

### Deprecated
- Brought back and deprecated the `Craft::Personal` and `Craft::Client` constants.

### Fixed
- Fixed a bug where elements’ `getNext()` and `getPrev()` methods were modifying the element query passed into them. ([#2160](https://github.com/craftcms/cms/issues/2160))
- Fixed a bug where Table fields could be pre-populated with one too many rows. ([#2680](https://github.com/craftcms/cms/pull/2680))

### Security
- Craft no longer sends exception messages to error templates, unless the exception is an instance of `yii\base\UserException`.

## 3.0.0.2 - 2018-04-04

### Fixed
- Fixed a bug where Craft Pro installs were getting identified as Craft Solo in the Control Panel.

## 3.0.0 - 2018-04-04

### Added
- The codebase has been completely rewritten and refactored to improve performance, maintainability, and extensibility.
- Craft can now be [installed](https://docs.craftcms.com/v3/installation.html) via Composer in addition to a zip file. ([#895](https://github.com/craftcms/cms/issues/895))
- Craft’s setup wizard is now available as a CLI tool in addition to the web-based one.
- [Plugins](https://docs.craftcms.com/v3/plugin-intro.html) are now loaded as Composer dependencies, and implemented as extensions of [Yii modules](http://www.yiiframework.com/doc-2.0/guide-structure-modules.html).
- Added [multi-site](https://docs.craftcms.com/v3/sites.html) support.
- Added the Plugin Store, where plugins can be discovered, trialled, and purchased. ([#808](https://github.com/craftcms/cms/issues/808))
- Plugins can now be updated and removed from within the Control Panel.
- Asset sources are now called “volumes”, and plugins can supply their own volume types.
- Added the Image Editor, which can be used to rotate, crop, and flip images, as well as set focal points on them.
- Added asset previews, which can be triggered via a “Preview file” action on the Assets index, or with a <kbd>Shift</kbd> + <kbd>Spacebar</kbd> keyboard shortcut throughout the Control Panel.
- Asset editor HUDs now show image previews. ([#837](https://github.com/craftcms/cms/issues/837))
- Added the “Utilities” section to the Control Panel, replacing the Tools area of the Settings page.
- Added the Debug Toolbar, powered by the [Debug Extension for Yii 2](http://www.yiiframework.com/doc-2.0/guide-tool-debugger.html).
- Added support for [Content Migrations](https://docs.craftcms.com/v3/content-migrations.html).
- Added support for PostgreSQL.

### Changed
- The Control Panel has been redesigned for better usability, readability and responsiveness.
- Renamed all “URL Format” things to “URI Format”, in the Control Panel UI and in the code.
- Added the “Propagate entries across all enabled sites?” section setting. If disabled, entries will only be associated with the site they were created on. ([#2330](https://github.com/craftcms/cms/issues/2330))
- Structure sections and category groups no longer have Nested URL Format settings. (It’s still possible to achieve the same result with a single URI Format setting.)
- When an entry type is updated, Craft now re-saves all entries of that type.
- When a category is deleted, its nested categories are no longer deleted with it.
- Craft no longer re-saves *all* localizable elements after a new site is created; entries and Matrix blocks are skipped, and plugins that supply custom element types must now re-save their elements manually as well.
- The “New entry” and “New category” buttons on Entries and Categories index pages now load the Edit page for the currently-selected site. ([#2236](https://github.com/craftcms/cms/issues/2236))
- Elements now validate that custom field values will fit within their database columns, for fields with textual or numeric column types.
- User photos are now assets. ([#933](https://github.com/craftcms/cms/issues/933))
- Assets now have a “Link” table attribute option.
- Volumes’ “Base URL” settings can now begin with `@web`, which is an alias for the root URL that Craft is running from.
- Local volumes’ “File System Path” settings can now begin with `@webroot`, which is an alias for the path to the directory that `index.php` lives in.
- Global Sets’ field layouts can now have custom tabs.
- Color inputs can now be left blank.
- Color values within Table fields are now represented by `craft\fields\data\ColorData` objects.
- Element titles now get a validation error if they contain any 4+ byte characters (like emoji), on servers running MySQL. ([#2513](https://github.com/craftcms/cms/issues/2513))
- Lightswitch fields that don’t have a value yet will now be assigned the default field value, even for existing elements. ([#2404](https://github.com/craftcms/cms/issues/2404))
- The system installer now sets the initial admin account’s preferred language to the site language selected in the installation wizard. ([#2480](https://github.com/craftcms/cms/issues/2480))
- Table fields now have “Min Rows”, “Max Rows”, and “Add Row Label” settings. ([#2372](https://github.com/craftcms/cms/issues/2372))
- Table fields now have “Date”, “Time”, “Lightswitch”, and “Color” column type options.
- Color fields now return a `craft\fields\data\ColorData` object, with `hex`, `rgb`, `red`, `green`, `blue`, `r`, `g`, `b`, and `luma` properties.
- Matrix fields now have “Manage blocks on a per-site basis”, “Min Blocks”, and “Max Blocks” settings.
- Matrix fields with only one block type, and equal values for the Min Blocks and Max Blocks settings, now hide the UI for adding and deleting blocks.
- Matrix fields with only one block type will now auto-create the minimum number of blocks required by the field, per the Min Blocks setting, for new elements. ([#850](https://github.com/craftcms/cms/issues/850))
- The `migrate/up` console command will now update the appropriate schema version in the database after successfully completing all migrations. ([#1907](https://github.com/craftcms/cms/issues/1907))
- Users can now set their preferred language to any supported application language. ([#847](https://github.com/craftcms/cms/issues/847))
- Users are no longer logged out when verifying a new email address on their own account. ([#1421](https://github.com/craftcms/cms/issues/1421))
- Users no longer get an exception or error message if they click on an invalid/expired email verification link and are already logged in. Instead they’ll be redirected to wherever they would normally be taken immediately after logging in. ([#1422](https://github.com/craftcms/cms/issues/1422))
- If anything prevents a user from being deleted, any changes that were made in preparation for deleting the user are now rolled back.
- Added `webp` as a web-safe image format.
- Craft now checks if the current installation can manipulate an image instead of checking against a predefined list. ([#1648](https://github.com/craftcms/cms/issues/1648), [#1545](https://github.com/craftcms/cms/issues/1545))
- The `getCsrfInput()` global function has been renamed to `csrfInput()`. (getCsrfInput() still works but produces a deprecation error.)
- The `{% cache %}` tag no longer includes the query string when storing the cache URL.
- Added the `|timestamp` Twig filter, for formatting a date as a user-friendly timestamp.
- Added the `|datetime` Twig filter, for formatting a date with a localized date+time format.
- Added the `|time` Twig filter, for formatting a date with a localized time format.
- Added the `|multisort` Twig filter, which duplicates an array and sorts it with [craft\helpers\ArrayHelper::multisort()](http://www.yiiframework.com/doc-2.0/yii-helpers-basearrayhelper.html#multisort()-detail).
- Added the `|atom` and `|rss` Twig filters, for formatting dates in Atom and RSS date formats, respectively.
- Added the `|column` Twig filter, for capturing the key/property values of a series of arrays/objects.
- Added the `|index` Twig filter, for indexing an array of arrays/objects by one of their keys/values.
- Added the `|filterByValue` Twig filter.
- Added the `|duration` Twig filter, which converts a `DateInterval` object into a human-readable duration.
- The `t` filter now always defaults to translating the given string using the `site` category unless it is otherwise specified (e.g. `myString|t('pluginhandle')`).
- The `|date` filter can be passed `'short'`, `'medium'`, `'long'`, and `'full'`, which will format the date with a localized date format.
- It is now possibly to customize the SQL of [element queries](https://docs.craftcms.com/v3/element-queries.html), and there are more choices on how the data should be returned.
- Element queries are no longer limited to 100 results by default.
- The “Failed” message in the queue HUD in the Control Panel now shows the full error message as alt text. ([#855](https://github.com/craftcms/cms/issues/855))
- Added the `convertFilenamesToAscii` config setting.
- Added the `preserveExifData` config setting, `false` by default and requires Imagick. ([#2034](https://github.com/craftcms/cms/issues/2034))
- Added the `aliases` config setting, providing an easy way to define custom [aliases](http://www.yiiframework.com/doc-2.0/guide-concept-aliases.html).
- Removed support for automatically determining the values for the `omitScriptNameInUrls` and `usePathInfo` config settings.
- It’s now possible to override Craft’s application config via `config/app.php`.
- It’s now possible to override volume settings via `config/volumes.php`.
- It’s now possible to override all plugins’ settings via `config/<plugin-handle>.php`.
- Renamed the `runTasksAutomatically` config setting to `runQueueAutomatically`.
- The `translationDebugOutput` config setting will now wrap strings with `@` characters if the category is `app`, `$` if the category is `site`, and `%` for anything else.
- All user-defined strings in the Control Panel (e.g. section names) are now translated using the `site` category, to prevent translation conflicts with Craft’s own Control Panel translations.
- Routes can now be stored on a per-site basis, rather than per-locale.
- Web requests are now logged to `storage/logs/web.log`.
- Web requests that result in 404 errors are now logged to `storage/logs/web-404s.log`.
- Console requests are now logged to `storage/logs/console.log`.
- Queue requests are now logged to `storage/logs/queue.log`.
- Craft 3 now requires PHP 7.0.0 or later.
- Craft 3 now requires MySQL 5.5+ or PostgreSQL 9.5+.
- Craft now takes advantage of the [PHP Intl extension](http://php.net/manual/en/book.intl.php) when available.
- Craft now uses Stringy for better string processing support.
- Craft now uses Flysystem for better asset volume support.
- Craft now uses Swiftmailer for better email sending support.
- Craft now uses the [Yii 2 Queue Extension](https://github.com/yiisoft/yii2-queue) for managing background tasks.
- Craft now uses the Zend Feed library for better RSS and Atom processing support.
- Updated Yii to 2.0.15.1.
- Updated Twig to 2.4.
- Updated Guzzle to 6.3.

### Deprecated
- Many things have been deprecated. See [Changes in Craft 3](https://docs.craftcms.com/v3/changes-in-craft-3.html) for a complete list.

### Fixed
- Fixed a bug where a PHP session would be started on every template rendering request whether it was needed or not. ([#1765](https://github.com/craftcms/cms/issues/1765))

### Security
- Craft uses OpenSSL for encryption rather than mcrypt, which is far more secure and well-maintained.<|MERGE_RESOLUTION|>--- conflicted
+++ resolved
@@ -2,7 +2,6 @@
 
 ## Unreleased
 
-<<<<<<< HEAD
 ### Added
 - Added `craft\events\DefineFieldLayoutElementsEvent`.
 - Added `craft\fieldlayoutelements\BaseUiElement`.
@@ -659,11 +658,12 @@
 
 ### Security
 - The `_includes/forms/checkbox.html`, `checkboxGroup.html`, and `checkboxSelect.html` control panel templates now HTML-encode checkbox labels by default, preventing possible XSS vulnerabilities. If HTML code was desired, it must be passed through the new `raw()` function first.
-=======
+
+## Unreleased (3.4.x)
+
 ### Fixed
 - Fixed a bug where Craft was exiting with a 200 status code if the `license.key` file didn’t contain a valid license key, and wasn’t writable. ([#6475](https://github.com/craftcms/cms/issues/6475))
 - Fixed a PHP error that would occur when calling `craft\web\User::guestRequired()` if a user was logged in. ([#6497](https://github.com/craftcms/cms/issues/6497))
->>>>>>> 1e9e215c
 
 ## 3.4.30 - 2020-07-28
 
