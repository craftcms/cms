# Release Notes for Craft CMS 3.x

<<<<<<< HEAD
## Unreleased (3.5.0)

### Added
- Added support for GraphQL query batching. ([#5677](https://github.com/craftcms/cms/issues/5677))
- Added the `parseRefs` GraphQL directive. ([#6200](https://github.com/craftcms/cms/issues/6200))
- Added the `prev` and `next` fields for entries, categories and assets when querying elements via GraphQL. ([#5571](https://github.com/craftcms/cms/issues/5571))
- Added `craft\gql\base\InterfaceType::resolveElementTypeName()`.
- Added `craft\gql\GqlEntityRegistry::prefixTypeName()`.
- Added `craft\helpers\App::dbMutexConfig()`.
- Added `craft\web\Controller::setFailFlash()`.
- Added `craft\web\Controller::setSuccessFlash()`.
- Added `craft\web\Request::getIsGraphql()`.
- Added `craft\web\Request::getIsJson()`.
- Added `craft\web\Request::getMimeType()`.
- Added `craft\web\View::$allowEval()`, which determines whether calling `evaluateDynamicContent()` should be allowed. ([#6185](https://github.com/craftcms/cms/pull/6185))

### Changed
- Entry draft forms no longer have a primary action, and the <kbd>Ctrl</kbd>/<kbd>Command</kbd> + <kbd>S</kbd> keyboard shortcut now forces a resave of the draft, rather than publishing it. ([#6199](https://github.com/craftcms/cms/issues/6199))
- All built-in success/fail flash messages are now customizable by passing a hashed `successMessage`/`failMessage` param with the request. ([#6192](https://github.com/craftcms/cms/issues/6192))
- Craft now uses `yii\mutex\MysqlMutex` or `yii\mutex\PgsqlMutex` for mutex locking by default.
- It’s now possible to use aliases when eager-loading elements via GraphQL. ([#5481](https://github.com/craftcms/cms/issues/5481))
- Database backups are now named in the format `system-name--YYYY-MM-DD-HHMMSS--vX.Y.Z.sql`. ([#6231](https://github.com/craftcms/cms/issues/6231))

### Deprecated
- Deprecated `craft\helpers\App::mutexConfig()`.

### Fixed
- Fixed an error that occurred when using the `gqlTypePrefix` config setting.
- Fixed a bug where saving elements with Assets fields would move the selected assets to the top of their volume. ([#6217](https://github.com/craftcms/cms/issues/6217))

### Security
- `craft\web\View::evaluateDynamicContent()` can no longer be called by default. ([#6185](https://github.com/craftcms/cms/pull/6185))

## 3.5.0-beta.3 - 2020-06-09

### Added
- Added the “Underline links” user preference. ([#6153](https://github.com/craftcms/cms/issues/6153))
- Edit Entry pages now support a <kbd>Shift</kbd> + <kbd>Ctrl</kbd>/<kbd>Command</kbd> + <kbd>S</kbd> keyboard shortcut for saving the entry and creating a new one. ([#2851](https://github.com/craftcms/cms/issues/2851))
- `{% cache %}` tags and GraphQL queries now use a new tag-based cache invalidation strategy. (No more “Deleting stale template caches” background jobs clogging up the queue!) ([#1507](https://github.com/craftcms/cms/issues/1507), [#1689](https://github.com/craftcms/cms/issues/1689))
- Added the `hasPhoto` user query param/GraphQL argument. ([#6083](https://github.com/craftcms/cms/issues/6083))
- Added the `localized` field when querying entries and categories via GraphQL. ([#6045](https://github.com/craftcms/cms/issues/6045))
- Added the `language` field when querying elements via GraphQL.
- The GraphiQL IDE now opens as a fullscreen app in a new window.
- Added the “Prettify” and “History” buttons to the GraphiQL IDE.
- Added the Explorer plugin to GraphiQL.
- Added support for external subnav links in the global control panel nav.
- Added the `gqlTypePrefix` config setting, making it possible to prefix all GraphQL types created by Craft. ([#5950](https://github.com/craftcms/cms/issues/5950))
- Added the `_layouts/components/form-action-menu.twig` control panel template.
- Added `craft\base\ConfigurableComponent`.
- Added `craft\base\ConfigurableComponentInterface`.
- Added `craft\base\Element::defineFieldLayouts()`.
- Added `craft\base\Element::EVENT_DEFINE_KEYWORDS`. ([#6028](https://github.com/craftcms/cms/issues/6028))
- Added `craft\base\Element::EVENT_REGISTER_FIELD_LAYOUTS`.
- Added `craft\base\Element::fieldLayouts()`.
- Added `craft\base\Element::getCacheTags()`.
- Added `craft\base\Element::getLanguage()`.
- Added `craft\base\Element::getLocalized()`.
- Added `craft\base\Element::gqlMutationNameByContext()`.
- Added `craft\base\Element::searchKeywords()`.
- Added `craft\base\ElementInterface::fieldLayouts()`.
- Added `craft\base\ElementInterface::getCacheTags()`.
- Added `craft\base\ElementInterface::getLanguage()`.
- Added `craft\base\ElementInterface::getLocalized()`.
- Added `craft\base\Field::EVENT_DEFINE_INPUT_HTML`. ([#5867](https://github.com/craftcms/cms/issues/5867))
- Added `craft\base\Field::EVENT_DEFINE_KEYWORDS`. ([#6028](https://github.com/craftcms/cms/issues/6028))
- Added `craft\base\Field::getContentGqlMutationArgumentType()`.
- Added `craft\base\Field::getContentGqlQueryArgumentType()`.
- Added `craft\base\Field::inputHtml()`.
- Added `craft\base\Field::searchKeywords()`.
- Added `craft\base\Volume::getFieldLayout()`.
- Added `craft\base\VolumeInterface::getFieldLayout()`.
- Added `craft\console\controllers\MigrateController::EVENT_REGISTER_MIGRATOR`.
- Added `craft\db\MigrationManager::TRACK_CONTENT`.
- Added `craft\db\MigrationManager::TRACK_CRAFT`.
- Added `craft\elements\Asset::defineFieldLayouts()`.
- Added `craft\elements\Asset::getCacheTags()`.
- Added `craft\elements\Asset::gqlMutationNameByContext()`.
- Added `craft\elements\Category::defineFieldLayouts()`.
- Added `craft\elements\Category::getCacheTags()`.
- Added `craft\elements\Category::gqlMutationNameByContext()`.
- Added `craft\elements\db\AssetQuery::cacheTags()`.
- Added `craft\elements\db\CategoryQuery::cacheTags()`.
- Added `craft\elements\db\EagerLoadPlan`.
- Added `craft\elements\db\ElementQuery::cacheTags()`.
- Added `craft\elements\db\EntryQuery::cacheTags()`.
- Added `craft\elements\db\MatrixBlockQuery::cacheTags()`.
- Added `craft\elements\db\TagQuery::cacheTags()`.
- Added `craft\elements\db\UserQuery::$hasPhoto`.
- Added `craft\elements\db\UserQuery::hasPhoto()`.
- Added `craft\elements\Entry::defineFieldLayouts()`.
- Added `craft\elements\Entry::getCacheTags()`.
- Added `craft\elements\Entry::gqlMutationNameByContext()`.
- Added `craft\elements\GlobalSet::gqlMutationNameByContext()`.
- Added `craft\elements\MatrixBlock::getCacheTags()`.
- Added `craft\elements\Tag::getCacheTags()`.
- Added `craft\elements\Tag::gqlMutationNameByContext()`.
- Added `craft\events\DefineAttributeKeywordsEvent`.
- Added `craft\events\DefineFieldHtmlEvent`.
- Added `craft\events\DefineFieldKeywordsEvent`.
- Added `craft\events\EagerLoadElementsEvent`.
- Added `craft\events\RegisterElementFieldLayoutsEvent`.
- Added `craft\events\RegisterMigratorEvent`.
- Added `craft\fields\BaseOptionsField::getContentGqlMutationArgumentType()`.
- Added `craft\fields\BaseRelationField::getContentGqlMutationArgumentType()`.
- Added `craft\fields\Date::getContentGqlMutationArgumentType()`.
- Added `craft\fields\Lightswitch::getContentGqlMutationArgumentType()`.
- Added `craft\fields\Lightswitch::getContentGqlQueryArgumentType()`.
- Added `craft\fields\Matrix::getContentGqlMutationArgumentType()`.
- Added `craft\fields\Number::getContentGqlMutationArgumentType()`.
- Added `craft\fields\Table::getContentGqlMutationArgumentType()`.
- Added `craft\helpers\ArrayHelper::isNumeric()`.
- Added `craft\helpers\ElementHelper::generateSlug()`.
- Added `craft\helpers\ElementHelper::normalizeSlug()`.
- Added `craft\helpers\Json::isJsonObject()`.
- Added `craft\services\AssetTransforms::extendTransform()`. ([#5853](https://github.com/craftcms/cms/issues/5853))
- Added `craft\services\ElementIndexes::getFieldLayoutsForSource()`.
- Added `craft\services\ElementIndexes::getSourceSortOptions()`.
- Added `craft\services\ElementIndexes::getSourceTableAttributes()`.
- Added `craft\services\Elements::collectCacheTags()`.
- Added `craft\services\Elements::createEagerLoadingPlans()`.
- Added `craft\services\Elements::EVENT_BEFORE_EAGER_LOAD_ELEMENTS`.
- Added `craft\services\Elements::getIsCollectingCacheTags()`.
- Added `craft\services\Elements::invalidateAllCaches()`.
- Added `craft\services\Elements::invalidateCachesForElement()`.
- Added `craft\services\Elements::invalidateCachesForElementType()`.
- Added `craft\services\Elements::startCollectingCacheTags()`.
- Added `craft\services\Elements::stopCollectingCacheTags()`.
- Added `craft\services\Fields::getLayoutsByElementType()`.
- Added `craft\services\Images::getSupportsWebP()`. ([#5853](https://github.com/craftcms/cms/issues/5853))
- Added `craft\web\Request::getRawCookies()`.
- Added `craft\web\Request::loadRawCookies()`.
- Added `craft\web\Response::getRawCookies()`.
- Added the `Craft.removeLocalStorage()`, `getCookie()`, `setCookie()`, and `removeCookie()` JavaScript methods.
- Added the `Craft.submitForm()` JavaScript method.
- Added the `Craft.cp.getSiteId()` and `setSiteId()` JavaScript methods.

### Changed
- Craft now remembers the selected site across global sets and element indexes. ([#2779](https://github.com/craftcms/cms/issues/2779))
- The available table columns and sort options within element indexes now only list custom fields that are present in field layouts for the selected element source. ([#4314](https://github.com/craftcms/cms/issues/4314), [#4802](https://github.com/craftcms/cms/issues/4802))
- The default account activation and password reset emails now reference the system name rather than the current site name. ([#6089](https://github.com/craftcms/cms/pull/6089))
- Craft will now regenerate missing transforms on local volumes. ([#5956](https://github.com/craftcms/cms/issues/5956))
- Element queries’ `siteId` params can now be set to an array that begins with `'not'` to exclude specific site IDs.
- It’s now possible to pass `type`, `status`, `title`, `slug`, `postDate`, `expiryDate`, and custom field query string params to the new entry URL, to set the default entry values (e.g. `/admin/entries/locations/new?phone=555-0123`).
- Lightswitch inputs can now have labels, like checkboxes.
- Improved support for eager-loading elements across multiple sites at once.
- Added eager-loading support for the `photo` field when querying users via GraphQL.
- Fields’ values are now automatically JSON-decoded before being passed to `normalizeValue()`, if they look like a JSON object or array.
- Craft now supports running migrations for custom migration tracks. ([#6172](https://github.com/craftcms/cms/issues/6172))
- `migrate` commands now have a `--track` option, which can be set to `craft`, `content`, or a custom migration track name.
- “Resaving elements” jobs no longer ignore the `offset`, `limit`, and `orderBy` params specified by the criteria.
- `craft\base\Element::getRoute()` now returns the route defined by `craft\events\SetElementRouteEvent::$route` even if it’s null, as long as `SetElementRouteEvent::$handled` is set to `true`.
- `craft\base\ElementInterface::sortOptions()` now allows the returned `orderBy` key to be set to an array of column names.
- `craft\base\SavableComponent::isSelectable()` has been moved into the base component class, `craft\base\Component`.
- `craft\base\SavableComponentInterface::isSelectable()` has been moved into the base component interface, `craft\base\ComponentInterface`.
- `craft\base\SortableFieldInterface::getSortOption()` now allows the returned `orderBy` key to be set to an array of column names.
- `craft\elements\Asset::getUrl()` now has a `$transformOverrideParameters` parameter. ([#5853](https://github.com/craftcms/cms/issues/5853))
- `craft\services\ElementIndexes::getAvailableTableAttributes()` no longer has an `$includeFields` argument.
- `craft\services\Fields::getFieldByHandle()` now has an optional `$context` argument.
- `craft\services\Gql::setCachedResult()` now has a `$dependency` argument.
- `craft\services\TemplateCaches::startTemplateCache()` no longer has a `$key` argument.
- Control panel templates can now set a `formActions` variable, which registers alternative Save menu actions, optionally with associated keyboard shortcuts.
- The `Craft.cp.submitPrimaryForm()` method now accepts an `options` argument for customizing the form submit.
- The GraphQL schema generated by Craft now indicates required fields in object type definitions. ([#6139](https://github.com/craftcms/cms/issues/6139))

### Deprecated
- Deprecated the `useCompressedJs` config setting.
- Deprecated the `--type` option on `migrate` commands. `--track` or `--plugin` should be used instead.
- Deprecated `craft\db\Table::TEMPLATECACHEELEMENTS`.
- Deprecated `craft\db\Table::TEMPLATECACHEQUERIES`.
- Deprecated `craft\db\Table::TEMPLATECACHES`.
- Deprecated `craft\helpers\ElementHelper::createSlug()`. `normalizeSlug()` should be used instead.
- Deprecated `craft\queue\jobs\DeleteStaleTemplateCaches`.
- Deprecated `craft\services\ElementIndexes::getAvailableTableFields()`. `getSourceTableAttributes()` should be used instead.
- Deprecated `craft\services\TemplateCaches::deleteAllCaches()`. `craft\services\Elements::invalidateAllCaches()` should be used instead.
- Deprecated `craft\services\TemplateCaches::deleteCacheById()`.
- Deprecated `craft\services\TemplateCaches::deleteCachesByElement()`. `craft\services\Elements::invalidateCachesForElement()` should be used instead.
- Deprecated `craft\services\TemplateCaches::deleteCachesByElementId()`. `craft\services\Elements::invalidateCachesForElement()` should be used instead.
- Deprecated `craft\services\TemplateCaches::deleteCachesByElementQuery()`. `craft\services\Elements::invalidateCachesForElementType()` should be used instead.
- Deprecated `craft\services\TemplateCaches::deleteCachesByElementType()`. `craft\services\Elements::invalidateCachesForElementType()` should be used instead.
- Deprecated `craft\services\TemplateCaches::deleteCachesByKey()`.
- Deprecated `craft\services\TemplateCaches::deleteExpiredCaches()`.
- Deprecated `craft\services\TemplateCaches::deleteExpiredCachesIfOverdue()`.
- Deprecated `craft\services\TemplateCaches::EVENT_AFTER_DELETE_CACHES`.
- Deprecated `craft\services\TemplateCaches::EVENT_BEFORE_DELETE_CACHES`.
- Deprecated `craft\services\TemplateCaches::handleResponse()`.
- Deprecated `craft\services\TemplateCaches::includeElementInTemplateCaches()`.
- Deprecated `craft\services\TemplateCaches::includeElementQueryInTemplateCaches()`.
- Deprecated `craft\web\AssetBundle::dotJs()`.
- Deprecated `craft\web\AssetBundle::useCompressedJs()`.

### Removed
- Removed the “Show rounded icons” user preference.
- Removed the “Template caches” option from the Clear Caches tool and `clear-caches` command.
- Removed the `cacheElementQueries` config setting.
- Removed `craft\base\ElementInterface::getIconUrl()`.
- Removed `craft\db\MigrationManager::TYPE_APP`.
- Removed `craft\db\MigrationManager::TYPE_CONTENT`.
- Removed `craft\db\MigrationManager::TYPE_PLUGIN`.
- Removed `craft\records\Migration`.
- Removed `craft\records\Plugin::getMigrations()`.

### Fixed
- Fixed a potential CORS issue when previewing a live entry, if its URL was on a different domain than the control panel.
- Fixed a JavaScript error that could occur when previewing cross-origin webpages. ([#6057](https://github.com/craftcms/cms/issues/6057))
- Fixed a styling issue on the Login page when resetting the password. ([#6042](https://github.com/craftcms/cms/issues/6042))
- Fixed a bug where a broken eager-loading chain would not be resumed correctly. ([#5998](https://github.com/craftcms/cms/issues/5998))
- Fixed an error that would occur when using the `immediately` parameter in GraphQL `transform` directives.
- Fixed an error that could occur when saving template caches. ([#2674](https://github.com/craftcms/cms/issues/2674))
- Fixed an error that could occur when saving entries with a Matrix field whose  propagation method was set to something besides “Save blocks to all sites the owner element is saved in”. ([#6128](https://github.com/craftcms/cms/issues/6128))
- Fixed a PHP error that occurred when `:empty:` or `:notempty:` was passed to a relation field’s element query param. ([#6135](https://github.com/craftcms/cms/issues/6135))
- Fixed a bug where eager-loading elements’ parents wasn’t always working correctly. ([#6146](https://github.com/craftcms/cms/issues/6146))
- Fixed a bug where entries could lose their new site-specific content if the site was added to the entry from a draft.

## 3.5.0-beta.2 - 2020-05-05

### Added
- Sections now have a new Propagation Method option, which gives entries control over which sites they should be saved to. ([#5988](https://github.com/craftcms/cms/issues/5988))
- Added the `cpHeadTags` config setting, making it possible to give the control panel a custom favicon. ([#4003](https://github.com/craftcms/cms/issues/4003))
- Added the `{% html %}` Twig tag, which makes it possible to register arbitrary HTML for inclusion in the `<head>`, beginning of `<body>`, or end of `<body>`. ([#5955](https://github.com/craftcms/cms/issues/5955))
- Added the `|diff` Twig filter.
- Added the `|where` Twig filter.
- Added `craft\base\ElementTrait::$elementSiteId`.
- Added `craft\controllers\BaseEntriesController::enforceSitePermissions()`.
- Added `craft\gql\base\ElementMutationResolver`.
- Added `craft\gql\resolvers\mutations\Asset`.
- Added `craft\gql\resolvers\mutations\Category`.
- Added `craft\gql\resolvers\mutations\Entry`.
- Added `craft\gql\resolvers\mutations\GlobalSet`.
- Added `craft\gql\resolvers\mutations\Tag`.
- Added `craft\models\Section::PROPAGATION_METHOD_CUSTOM`.
- Added `craft\services\Elements::createElementQuery()`.
- Added `craft\services\ProjectConfig::$filename`. ([#5982](https://github.com/craftcms/cms/issues/5982))
- Added `craft\test\mockclasses\elements\MockElementQuery`.

### Changed
- It’s now possible to eager-load elements’ ancestors and parents. ([#1382](https://github.com/craftcms/cms/issues/1382))
- It’s now possible to register template roots without a template prefix. ([#6015](https://github.com/craftcms/cms/issues/6015))
- It’s now possible to register multiple directories per template root. ([#6015](https://github.com/craftcms/cms/issues/6015))
- `craft\helpers\ElementHelper::supportedSitesForElement()` now has a `$withUnpropagatedSites` argument.
- Updated voku/stringy to ^6.2.2. ([#5989](https://github.com/craftcms/cms/issues/5989))

### Deprecated
- Deprecated the `|filterByValue` Twig filter. `|where` should be used instead.
- Deprecated `craft\helpers\Stringy`.
- Deprecated `craft\services\ProjectConfig::CONFIG_FILENAME`. `$filename` should be used instead.

### Removed
- Removed `craft\gql\resolvers\mutations\CreateDraft`.
- Removed `craft\gql\resolvers\mutations\DeleteAsset`.
- Removed `craft\gql\resolvers\mutations\DeleteCategory`.
- Removed `craft\gql\resolvers\mutations\DeleteEntry`.
- Removed `craft\gql\resolvers\mutations\DeleteTag`.
- Removed `craft\gql\resolvers\mutations\PublishDraft`.
- Removed `craft\gql\resolvers\mutations\SaveAsset`.
- Removed `craft\gql\resolvers\mutations\SaveDraft`.
- Removed `craft\gql\resolvers\mutations\SaveCategory`.
- Removed `craft\gql\resolvers\mutations\SaveEntry`.
- Removed `craft\gql\resolvers\mutations\SaveGlobalSet`.
- Removed `craft\gql\resolvers\mutations\SaveTag`.

## 3.5.0-beta.1 - 2020-04-20

> {warning} If you have the `baseCpUrl` config setting set, Craft 3.5 will **only** allow the control panel to be accessed from that URL.

### Added
- Added the “Show rounded icons” user preference. ([#5518](https://github.com/craftcms/cms/issues/5518))
- Added the “Use shapes to represent statuses” user preference. ([#3293](https://github.com/craftcms/cms/issues/3293))
- Added the “Suspend by default” user registration setting. ([#5830](https://github.com/craftcms/cms/issues/5830))
- Added the ability to disable sites on the front end. ([#3005](https://github.com/craftcms/cms/issues/3005))
- Soft-deleted elements now have a “Delete permanently” element action. ([#4420](https://github.com/craftcms/cms/issues/4420))
- Assets now have a “Copy URL” element action. ([#2944](https://github.com/craftcms/cms/issues/2944))
- Entry indexes can now show “Revision Notes” and “Last Edited By” columns. ([#5907](https://github.com/craftcms/cms/issues/5907))
- It’s now possible to set a custom route that handles Set Password requests. ([#5722](https://github.com/craftcms/cms/issues/5722))
- Field labels now reveal their handles when the <kbd>Option</kbd>/<kbd>ALT</kbd> key is pressed. ([#5833](https://github.com/craftcms/cms/issues/5833))
- Added the `allowedGraphqlOrigins` config setting. ([#5933](https://github.com/craftcms/cms/issues/5933))
- Added the `brokenImagePath` config setting. ([#5877](https://github.com/craftcms/cms/issues/5877))
- Added the `siteToken` config setting.
- Added the `install/check` command. ([#5810](https://github.com/craftcms/cms/issues/5810))
- Added the `plugin/install`, `plugin/uninstall`, `plugin/enable`, and `plugin/disable` commands. ([#5817](https://github.com/craftcms/cms/issues/5817))
- Added the `|explodeClass` Twig filter, which converts class names into an array.
- Added the `|explodeStyle` Twig filter, which converts CSS styles into an array of property/value pairs.
- Added the `|push` Twig filter, which returns a new array with one or more items appended to it.
- Added the `|unshift` Twig filter, which returns a new array with one or more items prepended to it.
- Added the `raw()` Twig function, which wraps the given string in a `Twig\Markup` object to prevent it from getting HTML-encoded.
- Added support for eager-loading elements’ current revisions, via `currentRevision`.
- Added support for eager-loading drafts’ and revisions’ creators, via `draftCreator` and `revisionCreator`.
- Added support for the `CRAFT_CP` PHP constant. ([#5122](https://github.com/craftcms/cms/issues/5122))
- Added support for [GraphQL mutations](https://docs.craftcms.com/v3/graphql.html#mutations). ([#4835](https://github.com/craftcms/cms/issues/4835))
- Added the `drafts`, `draftOf`, `draftId`, `draftCreator`, `revisions`, `revisionOf`, `revisionId` and `revisionCreator` arguments to element queries using GraphQL API. ([#5580](https://github.com/craftcms/cms/issues/5580))
- Added the `isDraft`, `isRevision`, `sourceId`, `sourceUid`, and `isUnsavedDraft` fields to elements when using GraphPQL API. ([#5580](https://github.com/craftcms/cms/issues/5580))
- Added the `assetCount`, `categoryCount`, `entryCount`, `tagCount`, and `userCount` queries for fetching the element counts to the GraphPQL API. ([#4847](https://github.com/craftcms/cms/issues/4847))
- Added the `locale` argument to the `formatDateTime` GraphQL directive. ([#5593](https://github.com/craftcms/cms/issues/5593))
- Added support for specifying a transform on assets’ `width` and `height` fields via GraphQL.
- Added `craft\base\Element::EVENT_SET_EAGER_LOADED_ELEMENTS`.
- Added `craft\base\ElementInterface::getIconUrl()`.
- Added `craft\base\ElementInterface::gqlMutationNameByContext()`.
- Added `craft\behaviors\BaseRevisionBehavior`.
- Added `craft\base\FieldInterface::getContentGqlMutationArgumentType()`.
- Added `craft\base\FieldInterface::getContentGqlQueryArgumentType()`.
- Added `craft\config\GeneralConfig::getTestToEmailAddress()`.
- Added `craft\console\controllers\MailerController::$to`.
- Added `craft\controllers\AppController::actionBrokenImage()`.
- Added `craft\elements\actions\CopyUrl`.
- Added `craft\elements\actions\Delete::$hard`.
- Added `craft\elements\Asset::getSrcset()`. ([#5774](https://github.com/craftcms/cms/issues/5774))
- Added `craft\events\RegisterGqlMutationsEvent`.
- Added `craft\events\RegisterGqlSchemaComponentsEvent`.
- Added `craft\events\SetEagerLoadedElementsEvent`.
- Added `craft\gql\arguments\mutations\Asset`.
- Added `craft\gql\arguments\mutations\Draft`.
- Added `craft\gql\arguments\mutations\Entry`.
- Added `craft\gql\arguments\mutations\Structure`.
- Added `craft\gql\base\ElementMutationArguments`.
- Added `craft\gql\base\MutationArguments`.
- Added `craft\gql\base\MutationResolver`.
- Added `craft\gql\base\StructureMutationTrait`.
- Added `craft\gql\ElementQueryConditionBuilder`.
- Added `craft\gql\Mutation`.
- Added `craft\gql\mutations\Category`.
- Added `craft\gql\mutations\Entry`.
- Added `craft\gql\mutations\GlobalSet`.
- Added `craft\gql\mutations\Ping`.
- Added `craft\gql\mutations\Tag`.
- Added `craft\gql\resolvers\mutations\CreateDraft`.
- Added `craft\gql\resolvers\mutations\DeleteAsset`.
- Added `craft\gql\resolvers\mutations\DeleteCategory`.
- Added `craft\gql\resolvers\mutations\DeleteEntry`.
- Added `craft\gql\resolvers\mutations\DeleteTag`.
- Added `craft\gql\resolvers\mutations\PublishDraft`.
- Added `craft\gql\resolvers\mutations\SaveAsset`.
- Added `craft\gql\resolvers\mutations\SaveDraft`.
- Added `craft\gql\resolvers\mutations\SaveCategory`.
- Added `craft\gql\resolvers\mutations\SaveEntry`.
- Added `craft\gql\resolvers\mutations\SaveGlobalSet`.
- Added `craft\gql\resolvers\mutations\SaveTag`.
- Added `craft\gql\types\input\File`.
- Added `craft\gql\types\input\Matrix`.
- Added `craft\gql\types\Mutation`.
- Added `craft\gql\types\TableRow::prepareRowFieldDefinition()`.
- Added `craft\helpers\Assets::parseSrcsetSize()`.
- Added `craft\helpers\Assets::scaledDimensions()`.
- Added `craft\helpers\Console::ensureProjectConfigFileExists()`.
- Added `craft\helpers\Db::batchInsert()`.
- Added `craft\helpers\Db::delete()`.
- Added `craft\helpers\Db::insert()`.
- Added `craft\helpers\Db::replace()`.
- Added `craft\helpers\Db::update()`.
- Added `craft\helpers\Db::upsert()`.
- Added `craft\helpers\Gql::canMutateAssets()`.
- Added `craft\helpers\Gql::canMutateCategories()`.
- Added `craft\helpers\Gql::canMutateEntries()`.
- Added `craft\helpers\Gql::canMutateGlobalSets()`.
- Added `craft\helpers\Gql::canMutateTags()`.
- Added `craft\helpers\Gql::extractEntityAllowedActions()`.
- Added `craft\helpers\FileHelper::addFilesToZip()`.
- Added `craft\helpers\FileHelper::zip()`.
- Added `craft\helpers\Html::explodeClass()`.
- Added `craft\helpers\Html::explodeStyle()`.
- Added `craft\helpers\Html::id()`.
- Added `craft\helpers\Html::namespaceAttributes()`.
- Added `craft\helpers\Html::namespaceHtml()`.
- Added `craft\helpers\Html::namespaceId()`.
- Added `craft\helpers\Html::namespaceInputName()`.
- Added `craft\helpers\Html::namespaceInputs()`.
- Added `craft\helpers\MailerHelper::normalizeEmails()`.
- Added `craft\helpers\MailerHelper::settingsReport()`.
- Added `craft\helpers\Queue`.
- Added `craft\models\Site::$enabled`.
- Added `craft\services\Composer::handleError()`.
- Added `craft\services\Composer::run()`.
- Added `craft\services\Gql::getAllSchemaComponents()`.
- Added `craft\queue\jobs\PruneRevisions`.
- Added `craft\web\AssetBundle\ContentWindowAsset`.
- Added `craft\web\AssetBundle\IframeResizerAsset`.
- Added `craft\web\Request::getAcceptsImage()`.
- Added `craft\web\Request::getFullUri()`.
- Added the `_includes/forms/password.html` control panel template.
- Added the `_includes/forms/copytext.html` control panel template.
- Added the `copytext` and `copytextField` macros to the `_includes/forms.html` control panel template.
- Added the `Craft.ui.createCopyTextInput()`, `createCopyTextField()`, and `createCopyTextPrompt()` JavaScript methods.
- Added the [iFrame Resizer](http://davidjbradshaw.github.io/iframe-resizer/) library.

### Changed
- User registration forms in the control panel now give users the option to send an activation email, even if email verification isn’t required. ([#5836](https://github.com/craftcms/cms/issues/5836))
- Activation emails are now sent automatically on public registration if the `deferPublicRegistrationPassword` config setting is enabled, even if email verification isn’t required. ([#5836](https://github.com/craftcms/cms/issues/5836))
- Large asset thumbnails now use the same aspect ratio as the source image. ([#5515](https://github.com/craftcms/cms/issues/5515))
- Preview frames now maintain their scroll position across refreshes, even for cross-origin preview targets.
- Preview targets that aren’t directly rendered by Craft must now include `lib/iframe-resizer-cw/iframeResizer.contentWindow.js` in order to maintain scroll position across refreshes.
- The preview frame header no longer hides the top 54px of the preview frame when it’s scrolled all the way to the top. ([#5547](https://github.com/craftcms/cms/issues/5547))
- Modal backdrops no longer blur the page content. ([#5651](https://github.com/craftcms/cms/issues/5651))
- Element editor HUDs now warn before switching to another site, if there are any unsaved content changes. ([#2512](https://github.com/craftcms/cms/issues/2512))
- Improved the styling of password inputs in the control panel.
- Improved the UI for copying user activation URLs, asset reference tags, and GraphQL tokens’ authentication headers.
- Improved the wording of the meta info displayed in entry revision menus. ([#5889](https://github.com/craftcms/cms/issues/5889))
- Plain Text fields are now sortable in the control panel. ([#5819](https://github.com/craftcms/cms/issues/5819))
- Extra entry revisions (per the `maxRevisions` config setting) are now pruned via a background job. ([#5902](https://github.com/craftcms/cms/issues/5902))
- Database backups created by the Database Backup utility are now saved as zip files. ([#5822](https://github.com/craftcms/cms/issues/5822))
- It’s now possible to specify aliases when eager-loading elements via the `with` param. ([#5793](https://github.com/craftcms/cms/issues/5793))
- The `cpTrigger` config setting can now be set to `null`. ([#5122](https://github.com/craftcms/cms/issues/5122))
- The `pathParam` config setting can now be set to `null`. ([#5676](https://github.com/craftcms/cms/issues/5676))
- If the `baseCpUrl` config setting is set, Craft will no longer treat any other base URLs as control panel requests, even if they contain the correct trigger segment. ([#5860](https://github.com/craftcms/cms/issues/5860))
- The `mailer/test` command now only supports testing the current email settings.
- Reference tags can now provide a fallback value to be used if the reference can’t be resolved. ([#5589](https://github.com/craftcms/cms/issues/5589))
- It’s no longer necessary to append the `|raw` filter after the `|namespace` filter.
- The `|namespace` Twig filter now namespaces ID selectors within `<style>` tags. ([#5921](https://github.com/craftcms/cms/issues/5921))
- The `|namespace` Twig filter now has a `withClasses` argument, which if set to `true` causes `class` attributes and class name CSS selectors within `<style>` tags to be namespaced. ([#5921](https://github.com/craftcms/cms/issues/5921))
- The `{% namespace %}` Twig tag can now have a `withClasses` flag, which causes `class` attributes and class name CSS selectors within `<style>` tags to be namespaced. ([#5921](https://github.com/craftcms/cms/issues/5921))
- The `withTransforms` asset query param can now include `srcset`-style sizes (e.g. `100w` or `2x`), following a normal transform definition.
- The `QueryArgument` GraphQL type now also allows boolean values.
- Improved transform eager-loading support when using GraphQL API.
- `craft\db\ActiveRecord` now unsets any empty primary key values when saving new records, to avoid a SQL error on PostgreSQL. ([#5814](https://github.com/craftcms/cms/pull/5814))
- `craft\elements\Asset::getImg()` now has a `$sizes` argument. ([#5774](https://github.com/craftcms/cms/issues/5774))
- `craft\helpers\StringHelper::randomString()` no longer includes capital letters or numbers by default.
- `craft\i18n\Formatter::asTimestamp()` now has a `$withPreposition` argument.
- `craft\services\Gql` now fires a `registerGqlMutations` event that allows for plugins to register their own GraphQL mutations.
- `craft\services\Sites::getAllSiteIds()`, `getSiteByUid()`, `getAllSites()`, `getSitesByGroupId()`, `getSiteById()`, and `getSiteByHandle()` now have `$withDisabled` arguments.
- Improved `data`/`aria` tag normalization via `craft\helpers\Html::parseTagAttributes()` and `normalizeTagAttributes()`.
- Control panel form input macros and templates that accept a `class` variable can now pass it as an array of class names.
- Updated Composer to 1.10.5. ([#5925](https://github.com/craftcms/cms/pull/5925))

### Deprecated
- Deprecated the `install/plugin` command. The new `plugin/install` command should be used instead.
- Deprecated the `|ucwords` Twig filter. Use the `|title` filter instead.
- Deprecated `craft\gql\base\Resolver::extractEagerLoadCondition()` in favor of the new `ElementQueryConditionBuilder` class.
- Deprecated `craft\web\View::formatInputId()`. `craft\helpers\Html::namespaceHtml()` should be used instead.
- Deprecated `craft\events\RegisterGqlPermissionsEvent` in favor of the new `craft\events\RegisterGqlSchemaComponentsEvent` event.
- Deprecated `craft\services\Gql::getAllPermissions()` in favor of the new `craft\services\Gql::getAllSchemaComponents()` method.

### Removed
- Removed the [Interactive Shell Extension for Yii 2](https://github.com/yiisoft/yii2-shell), as it’s now a dev dependency of the `craftcms/craft` project instead. ([#5783](https://github.com/craftcms/cms/issues/5783))
- Removed `craft\controllers\UtilitiesController::actionDbBackupPerformAction()`.

### Fixed
- Fixed a bug where the `mailer/test` command wasn’t factoring in custom `mailer` configurations in its settings report. ([#5763](https://github.com/craftcms/cms/issues/5763))
- Fixed a bug where some characters were getting double-encoded in Assets fields’ “Default Upload Location”/“Upload Location” setting. ([#5885](https://github.com/craftcms/cms/issues/5885))
- Fixed a bug where the `svg()` Twig function wasn’t namespacing ID and class name CSS selectors that didn’t have any matching `id`/`class` attribute values. ([#5922](https://github.com/craftcms/cms/issues/5922))
- Fixed a bug where `users/set-password` and `users/verify-email` requests weren’t responding with JSON when requested, if an invalid verification code was passed. ([#5210](https://github.com/craftcms/cms/issues/5210))
- Fixed a bug where it was impossible to filter elements using a Lightswitch field using the GraphQL API. ([#5930](https://github.com/craftcms/cms/issues/5930))

### Security
- The `_includes/forms/checkbox.html`, `checkboxGroup.html`, and `checkboxSelect.html` control panel templates now HTML-encode checkbox labels by default, preventing possible XSS vulnerabilities. If HTML code was desired, it must be passed through the new `raw()` function first.
=======
## Unreleased

### Added
- Added `craft\db\PrimaryReplicaTrait`, which adds `primary`/`replica` properties and methods to `craft\db\Connection`, as alternatives to `master`/`slave`. ([yiisoft/yii2#18102](https://github.com/yiisoft/yii2/pull/18102))

### Changed
- Element query `title` params are now case-insensitive.
- `craft\helpers\Db::escapeParam()` now escapes operators.

### Fixed
- Fixed a bug where new user groups weren’t getting set on user accounts in time for activation email templates to reference them. ([#6225](https://github.com/craftcms/cms/issues/6225))
- Fixed an error that occurred when adding multiple tags that began with the word “not”.
- Fixed a bug where it was possible to create two tags with the same title, but different casing. ([#6229](https://github.com/craftcms/cms/issues/6229))
- Fixed a bug where the `migrate/all` command would create a `migrations/` folder for no good reason. ([#6220](https://github.com/craftcms/cms/issues/6220))
>>>>>>> ae823dbb

## 3.4.24 - 2020-06-16

### Added
- Added the `utils/repair/section-structure` and `utils/repair/category-group-structure` commands, which can be used to repair structure data, or apply a new Max Levels setting to existing elements.
- Added `craft\console\controllers\utils\RepairController`.
- Added `craft\controllers\DashboardController::actionCacheFeedData()`.
- Added `craft\fields\BaseOptionsField::options()`.

### Changed
- `graphql/api` preflight requests now include `X-Craft-Token` in the `Access-Control-Allow-Headers` response header. ([#6207](https://github.com/craftcms/cms/issues/6207))
- `craft\services\Elements::duplicateElements()` no longer attempts to insert duplicated elements into the source element’s structure, if the duplicated element doesn’t have a `structureId`. ([#6205](https://github.com/craftcms/cms/issues/6205))

### Deprecated
- Deprecated support for passing a `userRegisteredNotice` param to `users/save-user` actions. A hashed `successMessage` param should be passed instead. ([#6192](https://github.com/craftcms/cms/issues/6192))
- Deprecated `craft\controllers\DashboardController::actionGetFeedItems()`.
- Deprecated `craft\fields\BaseOptionsField::optionLabel()`.
- Deprecated `craft\services\Feeds`.

### Fixed
- Fixed a bug where new entries that were saved with a disabled parent entry wouldn’t get added to the structure, resulting in a 404 error when accessing their edit page. ([#6204](https://github.com/craftcms/cms/issues/6204))
- Fixed a bug where the system could become unresponsive while loading feed data, if the feed’s server was unresponsive.
- Fixed a styling issue with the query dropdown menu in the GraphiQL client. ([#6215](https://github.com/craftcms/cms/issues/6215))
- Fixed a bug where “Deselect All” buttons in user permission lists could enable group-defined permission. ([#6211](https://github.com/craftcms/cms/issues/6211))
- Fixed an error that occurred when replacing an asset that conflicted with an existing file that was missing from the index. ([#6216](https://github.com/craftcms/cms/issues/6216))

### Security
- Fixed potential XSS vulnerabilities.

## 3.4.23 - 2020-06-09

### Added
- Added `Craft.DraftEditor::pause()` and `resume()`, which should be called on the `window.draftEditor` instance (if it exists) before and after making DOM changes that don’t happen immediately (e.g. after an animation has completed). ([#6154](https://github.com/craftcms/cms/issues/6154))

### Changed
- Improved the styling of Live Preview.
- Local volumes now respect the `defaultFileMode` and `defaultDirMod` config settings. ([#4251](https://github.com/craftcms/cms/pull/4251))
- Craft no longer logs unnecessary warnings when loading remote images’ thumbnails. ([#6166](https://github.com/craftcms/cms/pull/6166))
- Matrix fields no longer create default blocks if the field has any validation errors. ([#6173](https://github.com/craftcms/cms/issues/6173))
- The `setup` command and web-based installer now set `DB_DRIVER`, `DB_SERVER`, `DB_PORT`, and `DB_DATABASE` environment variables, if a `DB_DSN` environment variable isn’t already defined. ([#6159](https://github.com/craftcms/cms/issues/6159))

### Fixed
- Fixed a race condition that could result in lost Matrix content when a new Matrix block was added from Live Preview, under very specific conditions. ([#6154](https://github.com/craftcms/cms/issues/6154))
- Fixed a bug where the built-in GraphQL client would not work on some environments.
- Fixed a bug where newly-added entries and entry drafts wouldn’t remember their new parent entry selection when published. ([#6168](https://github.com/craftcms/cms/issues/6168))
- Fixed a bug where switching the site within an element selection modal would affect which site is shown by default on element index pages. ([#6174](https://github.com/craftcms/cms/issues/6174))
- Fixed a bug where `setup` and `clear-caches` commands weren’t respecting the `--color` option. ([#6178](https://github.com/craftcms/cms/issues/6178))
- Fixed a bug where an exception message would be shown instead of the web-based installer on Craft Nitro.
- Fixed an error that occurred when uploading an asset that conflicted with an existing file that was missing from the index. ([#6193](https://github.com/craftcms/cms/issues/6193))

### Security
- Fixed a server path disclosure bug in the control panel.

## 3.4.22.1 - 2020-05-30

### Added
- Added `craft\image\SvgAllowedAttributes`.

### Changed
- SVG sanitization now allows the `filterUnits` attribute.

### Fixed
- Fixed an error that could occur when rendering field type settings, if the field’s `getSettingsHtml()` method was expecting to be called from a Twig template.

## 3.4.22 - 2020-05-29

### Added
- Added `craft\controllers\FieldsController::actionRenderSettings()`.
- Added `craft\web\assets\fieldsettings\FieldSettingsAsset`.

### Changed
- Field settings are now lazy-loaded when the Field Type selection changes, improving the up-front load time of Edit Field pages. ([#5792](https://github.com/craftcms/cms/issues/5792))
- The URL of the conflicting asset is now returned when uploading a file via the `assets/upload` action. ([#6158](https://github.com/craftcms/cms/issues/6158))
- Craft no longer minifies JavaScript and CSS by default. ([#5792](https://github.com/craftcms/cms/issues/5792))

### Deprecated
- Deprecated `craft\web\assets\positionselect\PositionSelectAsset`.

### Fixed
- Fixed a PHP error that could occur when editing a non-image asset. ([#6162](https://github.com/craftcms/cms/issues/6162))
- Fixed a bug where asset thumbnails could never load from Live Preview.

## 3.4.21 - 2020-05-28

### Added
- Table fields and other editable tables now support pasting in tabular data. ([#1207](https://github.com/craftcms/cms/issues/1207))
- Added the “Allow self relations” advanced setting to relational fields. ([#6113](https://github.com/craftcms/cms/issues/6113))
- Added `craft\helpers\Assets::scaledDimensions()`.
- Added `craft\services\Structures::MODE_AUTO`.
- Added `craft\services\Structures::MODE_INSERT`.
- Added `craft\services\Structures::MODE_UPDATE`.

### Changed
- Thumbnails now use the same aspect ratio as the source image. ([#5518](https://github.com/craftcms/cms/issues/5518), [#5515](https://github.com/craftcms/cms/issues/5515))
- Thumbnails now get a checkered background to reveal image transparency. ([#6151](https://github.com/craftcms/cms/issues/6151))
- Thumbnails in the control panel now only load once they are in view, or close to it. ([#6104](https://github.com/craftcms/cms/issues/6104))
- Modal backdrops no longer blur the page content. ([#5651](https://github.com/craftcms/cms/issues/5651))
- Date + time inputs now have a close button when they have a value. ([#6124](https://github.com/craftcms/cms/issues/6124))
- The suggested filename is now returned when uploading a file via the `assets/upload` action. ([#6099](https://github.com/craftcms/cms/issues/6099))
- Table fields now support setting cell values by column handle, rather than just by column ID. ([#6119](https://github.com/craftcms/cms/issues/6119))
- `craft\services\Structures::append()` now allows an integer to be passed to its `$parentElement` argument.
- `craft\services\Structures::moveAfter()` now allows an integer to be passed to its `$prevElement` argument.
- `craft\services\Structures::moveBefore()` now allows an integer to be passed to its `$nextElement` argument.
- `craft\services\Structures::prepend()` now allows an integer to be passed to its `$parentElement` argument.
- `craft\config\DbConfig::$url`, `$driver`, `$server`, `$port`, `$unixSocket`, and `$database` are no longer deprecated. ([#6159](https://github.com/craftcms/cms/issues/6159))

### Deprecated
- Deprecated `craft\db\Connection::getVersion()`. `yii\base\Schema::getServerVersion()` should be used instead.
- Deprecated `craft\events\GlobalSetContentEvent`.

### Fixed
- Fixed a bug where non-sortable fields could be listed as element index sort options, and sortable fields could be listed twice, for element types that didn’t override the `defineSortOptions()` method.
- Fixed a bug where asset custom field values could go unsaved. ([#6086](https://github.com/craftcms/cms/issues/6086))
- Fixed a bug where the `upscaleImages` config setting wasn’t applying properly. ([#6084](https://github.com/craftcms/cms/issues/6084))
- Fixed a bug where image thumbnails in the control panel could stop loading if three thumbnails failed to load properly.
- Fixed a bug where clicking on the color preview within Color fields wasn’t opening the browser’s color picker in Safari. ([#6107](https://github.com/craftcms/cms/issues/6107))
- Fixed a bug where the “Publish changes” button label was not getting translated after clicking “Save as a draft” on an Edit Entry page. ([#6112](https://github.com/craftcms/cms/issues/6112))
- Fixed a couple errors that could occur when running console commands via Cron. ([#6102](https://github.com/craftcms/cms/issues/6102))
- Fixed a bug in test fixtures where primary keys were not being detected for relational fields. ([#6103](https://github.com/craftcms/cms/pull/6103))
- Fixed a bug where duplicated Structure entries wouldn’t retain the original entries’ structure when a new propagation method was being applied to the section. ([#6115](https://github.com/craftcms/cms/issues/6115))
- Fixed a bug where assets would cause n+1 queries even when eager-loaded. ([#6140](https://github.com/craftcms/cms/issues/6140))
- Fixed a validation error that could occur when saving an element with a Dropdown field, if the value of the Dropdown field’s first option had changed. ([#6148](https://github.com/craftcms/cms/issues/6148))
- Fixed a bug where Craft was serving 503 errors instead of 403 when the system was online and an action was requested that didn’t allow anonymous access. ([#6149](https://github.com/craftcms/cms/pull/6149))
- Fixed a bug where Craft was not correctly encoding rounded float values for storage in project config. ([#6121](https://github.com/craftcms/cms/issues/6121))
- Fixed a bug where progress bars in a pending state appeared to be fully complete. ([#6156](https://github.com/craftcms/cms/issues/6156))

## 3.4.20 - 2020-05-18

### Changed
- The `users/login` action no longer adds a random delay to the request for successful login attempts. ([#6090](https://github.com/craftcms/cms/pull/6090))
- `craft\web\View::renderObjectTemplate()` now supports wrapping function calls in single curly brace delimiters (e.g. `{clone(variable)}`).
- Element fixtures now support the `field:handle` syntax when generating element queries. ([#5929](https://github.com/craftcms/cms/pull/5929))
- “First draft” is now translatable. ([#6096](https://github.com/craftcms/cms/pull/6096))

### Fixed
- Fixed a bug where custom field names weren’t getting translated in element index sort menus. ([#6073](https://github.com/craftcms/cms/issues/6073))
- Fixed a bug where the Plugin Store could incorrectly report license key statuses. ([#6079](https://github.com/craftcms/cms/issues/6079))
- Fixed an error that could occur when creating a new entry, if the section’s Entry URI Format contained `{sourceId}`. ([#6080](https://github.com/craftcms/cms/issues/6080))
- Fixed a bug where some UI elements were sized incorrectly while being dragged.
- Fixed a bug where custom aliases were not automatically registered for tests. ([#5932](https://github.com/craftcms/cms/issues/5932))

## 3.4.19.1 - 2020-05-13

### Changed
- Entries no longer apply their dynamic titles if the result of the Title Format is an empty string. ([#6051](https://github.com/craftcms/cms/issues/6051))

### Fixed
- Fixed a bug where the site selector wasn’t working when adding related elements to a relational field.
- Fixed an error that could occur when adding related elements to a relational field.

## 3.4.19 - 2020-05-12

### Added
- Added `craft\fields\BaseRelationField::inputSiteId()`.
- Added `craft\helpers\App::isNitro()`.

### Changed
- The web-based installer now defaults the database server to `127.0.0.1` instead of `localhost`.
- The web-based installer and `setup` command now skip asking for the database server name/IP, username, and password, if they are able to detect that Craft is running within Nitro.
- `craft\web\View::renderObjectTemplate()` now injects `{% verbatim %}` tags around inline code and code blocks, preventing their contents from being parsed by Twig.
- Updated jQuery to 3.5.1. ([#6039](https://github.com/craftcms/cms/issues/6039))

### Fixed
- Fixed a 403 error that occurred when a user double-clicked on an asset immediately after selecting it in an Assets field, if they didn’t have access to the primary site. ([#5949](https://github.com/craftcms/cms/issues/5949))
- Fixed a bug where `resave/*` commands’ output didn’t take the limit into account. ([#6036](https://github.com/craftcms/cms/issues/6036))
- Fixed an error that could occur when processing project config changes that included deleted user groups. ([#6011](https://github.com/craftcms/cms/issues/6011))
- Fixed a bug where Date/Time fields weren’t taking their “Show date”/“Show time” settings into account when displaying their values in element indexes. ([#6038](https://github.com/craftcms/cms/issues/6038))
- Fixed a PHP error that occurred when requesting the GraphQL API with a token that didn’t have a schema assigned to it. ([#6043](https://github.com/craftcms/cms/issues/6043))
- Fixed a bug where Single sections’ entry type handles weren’t getting updated if both the section name and handle changed at the same time. ([#6044](https://github.com/craftcms/cms/issues/6044))
- Fixed a bug where updating a transform would not bust the generated transform caches on volumes with the `expires` setting set.
- Fixed a bug where it wasn’t possible to create new Dashboard widgets that had settings.
- Fixed a bug where relational fields weren’t always showing related elements in the selected site on element indexes. ([#6052](https://github.com/craftcms/cms/issues/6052))
- Fixed various UI bugs related to breaking changes in jQuery 3.5. ([#6049](https://github.com/craftcms/cms/issues/6049), [#6053](https://github.com/craftcms/cms/issues/6053))
- Fixed a bug where disabled multi-site entries would become enabled if they became single-site entries per a change to their section’s Propagation Method setting. ([#6054](https://github.com/craftcms/cms/issues/6054))
- Fixed a bug where it wasn’t possible to double-click on Single entries to edit them. ([#6058](https://github.com/craftcms/cms/issues/6058))
- Fixed a bug where querying for disabled elements wouldn’t include elements that were disabled for the current site.

### Security
- Fixed a bug where database connection details were getting cached. ([#6047](https://github.com/craftcms/cms/issues/6047))

## 3.4.18 - 2020-05-05

### Added
- Added the “Delete asset” option to the Save menu on Edit Asset pages. ([#6020](https://github.com/craftcms/cms/issues/6020))
- Added `craft\helpers\App::env()`. ([#5893](https://github.com/craftcms/cms/pull/5893))

### Changed
- Template autosuggest fields no longer suggest files within `node_modules/` folders. ([#4122](https://github.com/craftcms/cms/pull/4122))
- Matrix fields now ensure that they have at least one block type on validation. ([#5996](https://github.com/craftcms/cms/issues/5996))
- Number fields’ Default Value, Min Value, and Max Value settings now support localized number formats. ([#6006](https://github.com/craftcms/cms/issues/6006))
- Element select inputs’ `selectElements` events now contain references to the newly created element, rather than the one in the element selector modal.
- Users are now redirected back to the Assets index page after saving an asset from its edit page.
- Updated Yii to 2.0.35.
- Updated jQuery to 3.5.0.

### Fixed
- Fixed a bug where relational fields wouldn’t eager load some relations if the field was set to manage relations on a per-site basis, and the source elements were from a variety of sites.
- Fixed a bug where relational fields wouldn’t eager load cross-site relations even if a target site had been selected in the field settings. ([#5995](https://github.com/craftcms/cms/issues/5995))
- Fixed a bug where relational fields weren’t showing cross-site relations in element indexes.
- Fixed a bug where Assets fields weren’t showing custom asset sources. ([#5983](https://github.com/craftcms/cms/issues/5983))
- Fixed a bug where Craft wasn’t clearing the database schema cache after migrations were run.
- Fixed a bug where Structure entry drafts were including the current entry in the Parent selection options.
- Fixed a bug where users’ emails could be overridden by a previously-entered, unverified email, if an admin overwrote their email after it was set. ([#6001](https://github.com/craftcms/cms/issues/6001))
- Fixed a bug where Number fields weren’t ensuring that their Default Value setting was a number. ([#6006](https://github.com/craftcms/cms/issues/6006))
- Fixed a bug where checkboxes’ state persisted after an admin table row was deleted. ([#6018](https://github.com/craftcms/cms/issues/6018))
- Fixed a bug where the `autoLoginAfterAccountActivation` and `activateAccountSuccessPath` config settings weren’t being respected after users verified their email. ([#5980](https://github.com/craftcms/cms/issues/5980))
- Fixed a bug where the “Preview file” asset action wasn’t available if any other elements were being displayed in the table row (e.g. the file’s uploader or any relations). ([#6012](https://github.com/craftcms/cms/issues/6012))
- Fixed a bug where `update` commands could time out when running migrations or reverting Composer changes. ([#6021](https://github.com/craftcms/cms/pull/6021))
- Fixed a bug where source/owner elements could be selectable in relational fields. ([#6016](https://github.com/craftcms/cms/issues/6016))
- Fixed a bug where relational fields weren’t ignoring disabled and soft-deleted elements when `:empty:` or `:notempty:` were passed to their element query params. ([#6026](https://github.com/craftcms/cms/issues/6026))
- Fixed a bug where Matrix fields weren’t ignoring disabled blocks when `:empty:` or `:notempty:` were passed to their element query params. ([#6026](https://github.com/craftcms/cms/issues/6026))

## 3.4.17.1 - 2020-04-25

### Fixed
- Fixed a JavaScript error that occurred when attempting to save an asset from an element editor HUD. ([#5970](https://github.com/craftcms/cms/issues/5970))

## 3.4.17 - 2020-04-24

### Added
- The control panel is now translated for Swiss German. ([#5957](https://github.com/craftcms/cms/issues/5957))

### Changed
- Craft now fully logs migration exceptions.

### Fixed
- Fix a bug where Project Config would not rebuild GraphQL schemas correctly. ([#5961](https://github.com/craftcms/cms/issues/5961))
- Fixed an error that would occur when uploading an asset, if its `getUrl()` method was called before it was fully saved.
- Fixed a bug where the `relatedTo` element query param wasn’t filtering out relations that belonged to disabled Matrix blocks, if the relations were being fetched by the target element. ([#5951](https://github.com/craftcms/cms/issues/5951))
- Fixed a bug where `craft\base\Element::getDescendants()` would return all descendants if they had been eager-loaded, even if the `$dist` argument was set.
- Fixed a bug where element editor HUDs could forget to submit content changes if a validation error occurred. ([#5966](https://github.com/craftcms/cms/issues/5966))

## 3.4.16 - 2020-04-20

### Added
- Added `craft\events\ElementCriteriaEvent`.
- Added `craft\fields\BaseRelationField::EVENT_DEFINE_SELECTION_CRITERIA`. ([#4299](https://github.com/craftcms/cms/issues/4299))
- Added `craft\helpers\FileHelper::unlink()`, ensuring that it always returns `false` rather than throwing unexpected exceptions.

### Changed
- Improved Plugin Store performance.
- Asset indexes now show the “Link” column by default. ([#5910](https://github.com/craftcms/cms/pull/5910))
- Element editors no longer close automatically when the <kbd>Esc</kbd> key is pressed or the shade is clicked on.
- Element editors now support <kbd>Ctrl</kbd>/<kbd>Command</kbd> + <kbd>S</kbd> save shortcuts.
- Static element views now show custom fields’ instructions. ([#5928](https://github.com/craftcms/cms/issues/5928))
- When upgrading to Craft 3, sites now maintain the same UIDs as the Craft 2 locales they replace. ([#5914](https://github.com/craftcms/cms/issues/5914))
- Craft now sets the `access-control-allow-origin` header to `*` rather than the incoming request’s origin, for `graphql/api` and `live-preview/preview` requests. ([#4830](https://github.com/craftcms/cms/issues/4830))
- Updated Garnish to 0.1.36.

### Fixed
- Fixed a bug where users weren’t getting activated after verifying their email address, if a password was already set on their account. ([#5911](https://github.com/craftcms/cms/issues/5911))
- Fixed an error that could occur when syncing a `project.yaml` file that restored a soft-deleted global set. ([#5915](https://github.com/craftcms/cms/issues/5915))
- Fixed a bug where the `app/get-plugin-license-info` action was not parsing license key environment variables.
- Fixed a bug where PHP would get itself into an infinite loop when minifying CSS with an unclosed block. ([#5912](https://github.com/craftcms/cms/issues/5912))
- Fixed a bug where <kbd>Ctrl</kbd>/<kbd>Command</kbd> + <kbd>S</kbd> save shortcuts would apply even if a modal or HUD was currently visible, potentially resulting in lost content changes. ([#5916](https://github.com/craftcms/cms/issues/5916))
- Fixed an error that occurred when a user without permission to publish live entries attempted to create a new entry within an Entries field. ([#5917](https://github.com/craftcms/cms/issues/5917))
- Fixed a bug where `craft\services\Assets::getFolderTreeByFolderId()` would ignore children folders. ([#5939](https://github.com/craftcms/cms/issues/5939))
- Fixed a bug where it wasn’t clear when a GraphQL token didn’t have a selected schema, if its previous schema had been deleted. ([#5942](https://github.com/craftcms/cms/issues/5942))
- Fixed a bug where the Plugin Store was not showing checkout errors.

## 3.4.15 - 2020-04-09

### Added
- Categories now have a `url` field when queried via GraphQL.

### Changed
- Entry revision menus now list drafts sorted by date updated in descending order, and show the drafts’ update timestamps. ([#5889](https://github.com/craftcms/cms/issues/5889))

### Fixed
- Fixed a bug where `craft\i18n\Formatter::asTimestamp()` and the `|timestamp` filter weren’t returning weekday names for dates within the past 3-7 days.
- Fixed a bug where `craft\base\Element::getCurrentRevision()` would return `null` when called on a draft or revision.
- Fixed a bug where entry revision menus could list revisions out of order.

## 3.4.14 - 2020-04-06

### Added
- Added the `setup/db-cache-table` command.
- Added `craft\cache\DbCache`, which should be used instead of `yii\caching\DbCache` if storing data caches in the database. ([#5884](https://github.com/craftcms/cms/issues/5884))
- Added `craft\db\Table::CACHE`.
- Added `craft\helpers\Db::parseBooleanParam()`.

### Changed
- Craft now disables read/write splitting before applying new `project.yaml` changes. ([#5802](https://github.com/craftcms/cms/issues/5802))

### Fixed
- Fixed a PHP error that occurred when running the `project-config/rebuild` command, if no `project.yaml` file existed yet. ([#5888](https://github.com/craftcms/cms/pull/5888))
- Fixed a bug where passing `'not 1'` or `:empty:` to a Lightswitch field’s element query param would have the opposite effect that was intended. ([#5896](https://github.com/craftcms/cms/issues/5896))

## 3.4.13 - 2020-04-02

### Added
- Added `craft\models\GqlToken::getIsValid()`.

### Changed
- Improved the 400 response messages returned by the `graphql/api` controller action, if the bearer token was missing or invalid.
- Ajax requests sent with `Craft.sendActionRequest()` now have an `X-Requested-With: XMLHttpRequest` header. ([#5868](https://github.com/craftcms/cms/issues/5868))
- `craft\helpers\Db::parseParam()` no longer assumes that `null` values within boolean columns should equate to `false`.

### Fixed
- Fixed a bug where Lightswitch element query params were filtering out entries that hadn’t been saved since the Lightswitch field was added, if the field’s default value was enabled. ([#5866](https://github.com/craftcms/cms/issues/5866))
- Fixed an error that could occur if the `graphql/api` controller action wasn’t able to determine which GraphQL schema to use.
- Fixed an error that could occur when transforming images to exactly the same size. ([#5772](https://github.com/craftcms/cms/issues/5772))
- Fixed an error that occurred when adding “Updating search indexes” jobs to the queue, if the queue didn’t support custom push priorities. ([#5876](https://github.com/craftcms/cms/issues/5876))

## 3.4.12 - 2020-03-31

### Added
- Added the `utils/ascii-filenames` command, which converts all non-ASCII asset filenames to ASCII.
- Added `craft\services\Deprecator::storeLogs()`.

### Changed
- “Updating search indexes” jobs now get a lower priority than other jobs.
- `craft\base\ApplicationTrait::getIsConnectionValid()` now logs exceptions thrown by `craft\db\Connection::open()`.
- `craft\base\ApplicationTrait::getIsInstalled()` now logs exceptions thrown by `getInfo()`.
- The `$siteId` argument of `craft\services\Elements::getElementById()` now accepts the same value types as element query `siteId` params. ([#5861](https://github.com/craftcms/cms/pull/5861))
- It’s no longer necessary to manually apply `craft\behaviors\SessionBehavior` to custom-defined `session` components, if using `craft\helpers\App::sessionConfig()` as a starting point.

### Fixed
- Fixed a bug where the `relatedTo` element query param wasn’t filtering out relations that belonged to disabled Matrix blocks. ([#5849](https://github.com/craftcms/cms/issues/5849))
- Fixed a bug where Craft wasn’t ensuring that a `project.yaml` file exists before rebuilding the project config.
- Fixed a bug where it was possible to create multiple tags with the same title. ([#5865](https://github.com/craftcms/cms/issues/5865))
- Fixed a PHP error that occurred if any deprecated config settings were set.
- Fixed a bug where the debug toolbar wasn’t showing deprecation warnings if `craft\services\Deprecator::$logTarget` was set to `'logs'`.

## 3.4.11 - 2020-03-26

### Changed
- Updated Yii to 2.0.34.

### Fixed
- Fixed an error that could occur during garbage collection if there were any unsaved drafts due to be purged, whose entry type had been deleted. ([#5820](https://github.com/craftcms/cms/issues/5820))
- Fixed a bug where `craft\helpers\Console::outputWarning()` was mangling its output if the input text contained a line break.
- Fixed a bug where activation emails were getting sent after user registration regardless of the “Send an activation email now?” setting, if the logged-in user didn’t have permission to administrate users.
- Fixed a bug where removing two elements from a relation field in rapid succession could trigger an element editor HUD. ([#5831](https://github.com/craftcms/cms/issues/5831))
- Fixed a bug where setting a field’s translation method to “Translate for each site group” wouldn’t work if the field type was changed at the same time. ([#5832](https://github.com/craftcms/cms/issues/5832))
- Fixed a SQL error that could occur when installing Craft via the `craft setup` command, if using PostgreSQL. ([#5757](https://github.com/craftcms/cms/issues/5757))
- Fixed a bug where content wasn’t getting transferred correctly when deleting a user from the Users index page. ([#5838](https://github.com/craftcms/cms/issues/5838))

## 3.4.10.1 - 2020-03-18

### Fixed
- Fixed an error that could occur when saving an asset. ([#5801](https://github.com/craftcms/cms/issues/5801))
- Fixed a bug where field types’ `afterSave()` methods weren’t getting called if no top-level field settings had changed. ([#5803](https://github.com/craftcms/cms/issues/5803))

## 3.4.10 - 2020-03-17

### Added
- Added `craft\base\Elements::markAsDirty()`.
- Added `craft\services\Search::$useFullText`. ([#5696](https://github.com/craftcms/cms/issues/5696))

### Changed
- Category groups’ category URI format settings are now shown when running Craft in headless mode. ([#5786](https://github.com/craftcms/cms/issues/5786))
- Reduced the likelihood of a race condition that can result in a PHP error, if a request comes in between the time a field is saved with a new field handle, and the `info.fieldVersion` value is updated in the database. ([#5742](https://github.com/craftcms/cms/issues/5742))
- `craft\base\ApplicationTrait::getIsInstalled()` now has a `$refresh` argument.
- `craft\base\ApplicationTrait::saveInfo()` now has an `$attributeNames` argument.
- The `$siteElement` argument of `craft\services\Elements::propagateElement()` can now be set to `false` to indicate that the element is known to not exist for the target site yet.
- XML element exports now call all generic nodes `<item>`, instead of being named after the element type that is getting exported.
- Updated Garnish to 0.1.34.

### Fixed
- Fixed a bug where a SQL deadlock could occur if two elements’ relational field values were being saved simultaneously. ([#5745](https://github.com/craftcms/cms/pull/5745))
- Fixed a bug where the Plugin Store was not showing validation errors during the payment process. ([#5728](https://github.com/craftcms/cms/issues/5728))
- Fixed an error that could occur when processing project config changes that included newly created sites. ([#5790](https://github.com/craftcms/cms/issues/5790))
- Fixed a bug where table cells with the `thin` class were wrapping. ([#5746](https://github.com/craftcms/cms/pull/5746))
- Fixed a bug where Craft could think it was already installed after running the `setup` command, if it had been installed at the beginning of the request.
- Fixed an error where applying changes to Matrix fields from the `project.yaml` file could result in the file being re-saved.
- Fixed a bug where GraphQL cache was not invalidated when structured elements were rearranged. ([#5761](https://github.com/craftcms/cms/issues/5761))
- Fixed a bug where lightswitch inputs would be unresponsive if they had been configured with `disabled` set to an empty, non-boolean value.
- Fixed a bug where Edit Entry pages would often create a draft when clicking the “Preview” button even if nothing had changed, if there was a Redactor field or other field that was doing its own value normalization on page load.
- Fixed a bug where Redactor fields weren’t getting autofocused when a new Matrix block was added. ([#5773](https://github.com/craftcms/cms/issues/5773))
- Fixed a “Division by zero” error that occurred if an image didn’t have a width or height.
- Fixed a bug where Matrix and relational fields weren’t getting propagated correctly for global sets, assets, categories, and tags, when a new site was added. ([#5775](https://github.com/craftcms/cms/issues/5775))
- Fixed a bug where the `request` component could be loaded recursively in the event that a fatal error occurred during its initialization. ([#5788](https://github.com/craftcms/cms/issues/5788), [#5791](https://github.com/craftcms/cms/issues/5791))
- Fixed a bug where it was possible to delete an autocreated Matrix block if the Min Blocks and Max Blocks settings were both set to the same value, and there was only one block type. ([#5781](https://github.com/craftcms/cms/issues/5781))
- Fixed a bug where elements weren’t styled correctly while dragging.

## 3.4.9 - 2020-02-28

### Fixed
- Fixed a bug where relational fields weren’t validating that their Limit setting was set to an integer. ([#5709](https://github.com/craftcms/cms/issues/5709))
- Fixed a bug where structure data was getting joined into entry queries even if the `section` param was set to a non-Structure section. ([#5707](https://github.com/craftcms/cms/issues/5707))
- Fixed a JavaScript error that occurred when attempting to set the cropping constraint using the image editor. ([#5718](https://github.com/craftcms/cms/issues/5718))
- Fixed a SQL error that occurred when running the `utils/prune-revisions` command when using PostgreSQL. ([#5712](https://github.com/craftcms/cms/issues/5712))
- Fixed a bug where root-level classes weren’t properly namespaced in `CustomFieldBehavior.php` docblocks. ([#5716](https://github.com/craftcms/cms/issues/5716))
- Fixed an error that could occur while installing Craft with an existing `project.yaml` file. ([#5697](https://github.com/craftcms/cms/issues/5697))
- Fixed an error that could occur if a deprecation warning was logged with a message longer than 255 characters. ([#5738](https://github.com/craftcms/cms/issues/5738))

## 3.4.8 - 2020-02-21

### Added
- Added the `withTransforms` argument to asset GraphQL queries, which can be used to specify image transforms that should be eager-loaded.
- Added `craft\controllers\AssetsController::asBrokenImage()`. ([#5702](https://github.com/craftcms/cms/issues/5702))
- Added `craft\controllers\AssetsController::requirePeerVolumePermissionByAsset()`. ([#5702](https://github.com/craftcms/cms/issues/5702))
- Added `craft\controllers\AssetsController::requireVolumePermission()`. ([#5702](https://github.com/craftcms/cms/issues/5702))
- Added `craft\controllers\AssetsController::requireVolumePermissionByAsset()`. ([#5702](https://github.com/craftcms/cms/issues/5702))
- Added `craft\controllers\AssetsController::requireVolumePermissionByFolder()`. ([#5702](https://github.com/craftcms/cms/issues/5702))
- Added `craft\queue\jobs\ApplyNewPropagationMethod`.

### Changed
- When a section’s Propagation Method setting changes, the section’s entries are now duplicated into any sites where their content would have otherwise been deleted.
- Craft now sends `X-Robots-Tag: none` headers back for all tokenized requests. ([#5698](https://github.com/craftcms/cms/issues/5698))

### Deprecated
- Deprecated `craft\queue\jobs\ApplyMatrixPropagationMethod`.

### Fixed
- Fixed a bug where Craft could get itself in an unrecoverable state if a custom field’s handle *and* type were changed at the same time, but the new field type’s content column was incompatible with the existing field data.
- Fixed a JavaScript error that occurred when displaying some charts in the control panel.

## 3.4.7.1 - 2020-02-20

### Fixed
- Fixed an error that could occur on the Dashboard if there was a Quick Post widget that contained a Matrix field which contained an Assets field.

## 3.4.7 - 2020-02-20

### Added
- Plugins can now modify GraphQL query variables and the operation name using the `craft\services\Gql::EVENT_BEFORE_EXECUTE_GQL_QUERY` event.

### Changed
- Improved the look of Matrix fields. ([#5652](https://github.com/craftcms/cms/issues/5652))

### Fixed
- Fixed an error that could occur in some cases when updating Craft from a previous 3.4.x version.
- Fixed an error where the `dateModified` key would be missing from the project config when installing from scratch.
- Fixed a bug where it wasn’t possible to use GraphQL variables in sub-queries. ([#5645](https://github.com/craftcms/cms/issues/5645))
- Fixed a bug where scalar database queries weren’t reverting the query’s `select`, `orderBy`, `limit`, and `offset` params back to their original values if an exception was thrown. ([#5690](https://github.com/craftcms/cms/issues/5690))
- Fixed a bug where element titles within table views weren’t wrapping. ([#5681](https://github.com/craftcms/cms/issues/5681))
- Fixed a bug where element queries could return duplicate results on single-site installs that had a soft-deleted site. ([#5678](https://github.com/craftcms/cms/issues/5678))
- Fixed an error that could occur during garbage collection if any unsaved entry drafts were missing their row in the `entries` table. ([#5684](https://github.com/craftcms/cms/issues/5684))
- Fixed JavaScript errors that occurred in Safari 9 and 10. ([#5671](https://github.com/craftcms/cms/issues/5671))
- Fixed a bug where some fields’ default values weren’t getting saved when creating new entries. ([#5455](https://github.com/craftcms/cms/issues/5455))

## 3.4.6.1 - 2020-02-18

### Fixed
- Fixed an error that could occur when updating Craft on a server that had already applied the same update before.

## 3.4.6 - 2020-02-18

### Added
- Added `craft\controllers\ElementIndexesController::actionCountElements()`.
- Added `craft\gql\arguments\OptionField`.
- Added `craft\gql\resolvers\OptionField`.
- Added `craft\web\View::getInitialDeltaValue()`.
- Added `craft\web\View::setInitialDeltaValue()`.
- Added the boolean `label` argument to the Checkbox, Dropdown, and Multi-select GraphQL API fields which can be used to specify the label(s) of selected option(s) should be returned instead. ([#5514](https://github.com/craftcms/cms/issues/5514))
- Added the `nextSiblingOf`, `prevSiblingOf`, `positionedAfter`, and `positionedBefore` arguments to Entry and Category GraphQL queries. ([#5627](https://github.com/craftcms/cms/issues/5627))
- Added the `Craft.sendActionRequest()` JavaScript method, which is a Promise-based, cancelable alternative to `Craft.postActionRequest()`.

### Changed
- Improved the performance of element indexes.
- Element indexes now cancel current Ajax requests before sending new ones. ([#5655](https://github.com/craftcms/cms/issues/5655))
- Improved the performance of element queries on single-site installs.
- Improved the performance of loading the stored project config data. ([#5630](https://github.com/craftcms/cms/issues/5630))
- Relational fields’ element selection modals now default to the source element’s site. ([#5643](https://github.com/craftcms/cms/issues/5643))
- The Edit Entry page now has a “Create” button rather than “Save”, if the entry has never been fully saved. ([#5661](https://github.com/craftcms/cms/issues/5661))
- Assets, categories, entries, and users can now be sorted by their IDs in the control panel.
- Element URIs are now longer required to be unique for disabled elements.
- Duplicated elements are now automatically saved as disabled, if a unique URI cannot be generated for them. ([#5510](https://github.com/craftcms/cms/issues/5510))
- It’s now possible to query for elements by their Checkboxes/Multi-select field values using a simplified query param syntax. ([#5639](https://github.com/craftcms/cms/issues/5639))
- Environment variable autosuggestions in the control panel are now based on `$_SERVER` rather than `$_ENV`.
- The `_includes/forms/text.html` template now supports an `inputAttributes` variable.
- `craft\base\ApplicationTrait::getIsMultiSite()` now has a `$withTrashed` argument.

### Deprecated
- Deprecated `craft\controllers\ElementIndexesController::$paginated`.
- Deprecated the `Craft.postActionRequest()` JavaScript method.

### Fixed
- Fixed a bug where content would not be loaded correctly for some parts of queries when using GraphQL API in some instances. ([#5548](https://github.com/craftcms/cms/issues/5548))
- Fixed a bug where the built-in GraphQL client would not work on some environments.
- Fixed a bug where text cells weren’t wrapping in static editable tables. ([#5611](https://github.com/craftcms/cms/issues/5611))
- Fixed a bug where header cells weren’t wrapping in editable tables. ([#5656](https://github.com/craftcms/cms/issues/5656))
- Fixed a bug where search keywords weren’t being extracted from HTML field values properly. ([#5631](https://github.com/craftcms/cms/issues/5631))
- Fixed an error that could occur after updating to Craft 3.4. ([#5633](https://github.com/craftcms/cms/issues/5633))
- Fixed a bug where Dropdown field values weren’t getting saved if the first option was selected. ([#5632](https://github.com/craftcms/cms/issues/5632))
- Fixed a bug where sections’ preview targets weren’t getting saved in the user-defined order. ([#5634](https://github.com/craftcms/cms/issues/5634))
- Fixed a bug where querying for Matrix blocks on a newly-created element’s Matrix field value would yield no results. ([#5618](https://github.com/craftcms/cms/issues/5618))
- Fixed a bug where changing the focal point on an Asset would not invalidate its cached transforms. ([#3685](https://github.com/craftcms/cms/issues/3685))
- Fixed a migration error that could occur when updating from prior to Craft 3.2.6.
- Fixed a bug where element labels could wrap multiple lines in the control panel. ([#5646](https://github.com/craftcms/cms/issues/5646))
- Fixed a bug where meta field labels weren’t aligned with their values. ([#5647](https://github.com/craftcms/cms/issues/5647))
- Fixed a bug where saving an asset from an Edit Asset page would save the content for the primary site, regardless of which site was selected. ([#5659](https://github.com/craftcms/cms/issues/5659))
- Fixed a validation error that occurred when duplicating an entry, if the URI format was based on a custom field value. ([#4759](https://github.com/craftcms/cms/issues/4759))
- Fixed a deprecation warning when accessing the `children` field using GraphQL in some cases. ([#5642](https://github.com/craftcms/cms/issues/5642))
- Fixed a bug where element search indexes weren’t getting updated for propagated saves. ([#5654](https://github.com/craftcms/cms/issues/5654))

## 3.4.5 - 2020-02-07

### Added
- Added `craft\models\GqlToken::getIsExpired()`.

### Changed
- `craft\services\Gql::getPublicSchema()` now returns `null` if the public schema doesn’t exist yet and `allowAdminChanges` is disabled.
- Tightened up the horizontal padding on text inputs. ([#5608](https://github.com/craftcms/cms/issues/5608))
- Improved the look of Matrix blocks.
- Improved the look of editable tables. ([#5615](https://github.com/craftcms/cms/issues/5615))
- URL and Email fields now trim leading/trailing whitespace from their values before validating. ([#5614](https://github.com/craftcms/cms/issues/5614))
- Table fields now trim leading/trailing whitespace from textual cell values before validating.
- Improved GraphQL API performance. ([#5607](https://github.com/craftcms/cms/issues/5607))
- Updated Garnish to 0.1.33.

### Deprecated
- Deprecated `craft\gql\base\Arguments::buildContentArguments()`.

### Fixed
- Fixed an error that occurred when working with GraphQL on an environment with `allowAdminChanges` disabled, if the public schema didn’t exist yet. ([#5588](https://github.com/craftcms/cms/issues/5588))
- Fixed a bug where static Matrix blocks weren’t getting any top padding. ([#5609](https://github.com/craftcms/cms/issues/5609))
- Fixed a bug where static text cells within editable tables were getting cut off. ([#5611](https://github.com/craftcms/cms/issues/5611))
- Fixed an error that occurred when saving an element with an Assets field set to restrict files to a single folder, if any of the selected assets’ files didn’t exist.
- Fixed an error that occurred when attempting to export elements. ([#5617](https://github.com/craftcms/cms/issues/5617))
- Fixed a bug where HTTP exceptions were getting lost if triggered from a template via an `{% exit %}` tag.

## 3.4.4.1 - 2020-02-06

### Changed
- Plugins can now modify the params sent with element index Ajax requests by hooking into the new `registerViewParams` event triggered by `Craft.BaseElementIndex`.

### Fixed
- Fixed an error that occurred when searching for elements from element indexes. ([#5599](https://github.com/craftcms/cms/issues/5599))

## 3.4.4 - 2020-02-05

### Added
- Added the ability to limit multiple selections in admin tables.
- Added an event to admin tables when selections are changed.
- Added an event to admin tables to retrieve currently visible data.
- Added `craft\controllers\ElementIndexesController::actionExport()`.
- Added the `Craft.downloadFromUrl()` JavaScript method.

### Deprecated
- Deprecated `craft\controllers\ElementIndexesController::actionCreateExportToken()`.
- Deprecated `craft\controllers\ExportController`.

### Fixed
- Fixed a bug where data tables weren’t getting horizontal scrollbars in Firefox. ([#5574](https://github.com/craftcms/cms/issues/5574))
- Fixed a bug where HTML was being escaped twice in some admin tables. ([#5532](https://github.com/craftcms/cms/issues/5532))
- Fixed a 404 error that would occur when attempting to preview a PDF file in a volume that didn’t have a base URL. ([#5581](https://github.com/craftcms/cms/issues/5581))
- Fixed a bug where the Asset Indexes utility could leave the progress bar visible after it was done.
- Fixed a bug where the `_count` field would sometimes not work correctly when using GraphQL. ([#4847](https://github.com/craftcms/cms/issues/4847))
- Fixed a bug where assets that had been drag-uploaded to an Assets field would be hyperlinked. ([#5584](https://github.com/craftcms/cms/issues/5584))
- Fixed a bug where `CustomFieldBehavior.php` was getting created with restricted permissions. ([#5570](https://github.com/craftcms/cms/issues/5570))
- Fixed a bug where element exporting would redirect the browser window if the export request didn’t immediately return the export data. ([#5558](https://github.com/craftcms/cms/issues/5558))
- Fixed a “Division by zero” error that occurred if an image transform didn’t specify a width or a height. ([#5590](https://github.com/craftcms/cms/issues/5590))
- Fixed a bug where elements weren’t always retaining their positions in element indexes between pages.

## 3.4.3 - 2020-02-03

### Added
- It’s now possible to preview video files. ([#5565](https://github.com/craftcms/cms/pull/5565))
- Added the `--no-backup` option to the `migrate/all` command.

### Changed
- Craft now logs full exception reports when an exception is thrown from a queue job.

### Fixed
- Fixed a bug where the `update` command was backing up the database twice.
- Fixed a bug where the “Duplicate” element action was available for users who didn’t have permission to create new entries in the section. ([#5566](https://github.com/craftcms/cms/issues/5566))
- Fixed a bug where using directives in GraphQL could make the field return unexpected results. ([#5569](https://github.com/craftcms/cms/issues/5569))
- Fixed a bug where the active queue job could be missing from the global sidebar and Queue Manager if there were 50 or more pending jobs with higher priorities. ([#5506](https://github.com/craftcms/cms/issues/5506))
- Fixed a bug where Craft wouldn’t detect requests to non-primary sites if their base URL only contained one extra character than the primary site. ([#5575](https://github.com/craftcms/cms/issues/5575))

## 3.4.2 - 2020-01-31

### Added
- Added the ability to pass a custom failure message to the delete action on admin tables. ([#5507](https://github.com/craftcms/cms/issues/5507))
- `craft\services\ProjectConfig::processConfigChanges()` now has a `$force` argument that defaults to `false`.
- Added the ability for admin table actions to restrict usage if multiple items are selected.
- Edit Asset pages now have `cp.assets.edit`, `cp.assets.edit.details`, `cp.assets.edit.settings`, and `cp.assets.edit.meta` template hooks. ([#5560](https://github.com/craftcms/cms/pull/5560))
- Added `craft\queue\jobs\ResaveElements::$updateSearchIndex`.

### Changed
- Edit Asset pages now show a “View” button for image, PDF, and text assets. ([#5555](https://github.com/craftcms/cms/issues/5555))
- Edit Asset pages now show the asset’s location in the meta pane.
- The `generateTransformsBeforePageLoad` config setting is now automatically enabled for GraphQL API requests. ([#5553](https://github.com/craftcms/cms/issues/5553))
- Brought back the `_elements/indexcontainer.html` template (though it is deprecated). ([Dolphiq/craft3-plugin-redirect#108](https://github.com/Dolphiq/craft3-plugin-redirect/issues/108))

### Fixed
- Fixed a couple errors that could have occurred when updating to Craft 3.4. ([#5527](https://github.com/craftcms/cms/issues/5527))
- Fixed a bug where HTML was being escaped twice in some admin tables. ([#5532](https://github.com/craftcms/cms/issues/5532))
- Fixed an error that could occur when processing new Project Config values.
- Fixed an error that could occur when saving Project Config values that contained 4+ byte characters.
- Fixed a bug where asset previews weren’t working on Craft Solo. ([#5517](https://github.com/craftcms/cms/issues/5517))
- Fixed a bug where Matrix fields weren’t always showing validation errors.
- Fixed a bug where unsaved Matrix blocks could be lost if an entry was saved with validation errors, and any unsaved Matrix blocks weren’t modified before reattempting to save the entry. ([#5544](https://github.com/craftcms/cms/issues/5544))
- Fixed a bug where Table fields weren’t getting initialized properly unless they were located on the initially-selected content tab. ([#5549](https://github.com/craftcms/cms/issues/5549))
- Fixed a bug where the control panel’s login form was off-center vertically when a login page logo was used. ([#5552](https://github.com/craftcms/cms/issues/5552))
- Fixed a bug where it was impossible to use GraphQL variables in directive arguments. ([#5543](https://github.com/craftcms/cms/issues/5543))
- Fixed a bug where users with permission to create entries would get a 403 error when attempting to save a new entry.
- Fixed a styling issue on the Login page if the `rememberedUserSessionDuration` config setting was set to `0`. ([#5556](https://github.com/craftcms/cms/issues/5556))
- Fixed an error that occurred when viewing trashed elements in an element index and then changing the selected source. ([#5559](https://github.com/craftcms/cms/issues/5559))
- Fixed a bug where Craft would update the search index for Matrix blocks and other nested elements, even if the owner element was saved with `$updateSearchIndex = false`.

## 3.4.1 - 2020-01-29

### Changed
- Craft now only logs errors and warnings for console requests, when Dev Mode isn’t enabled. ([#5256](https://github.com/craftcms/cms/issues/5256))
- Improved the styling of the system name in the global sidebar. ([#5524](https://github.com/craftcms/cms/issues/5524))
- The default MySQL backup command will now set the `--default-character-set` argument to the value of the `charset` database config setting. ([#5529](https://github.com/craftcms/cms/issues/5529))

### Fixed
- Fixed a bug where plugin settings would get mangled when installing Craft using an existing `project.yaml` file.
- Fixed a bug where Assets fields’ selection modals could be blank if the Default Upload Location setting specified an unpermitted volume. ([#5520](https://github.com/craftcms/cms/issues/5520))
- Fixed a bug where users’ Week Start Day preference was being ignored if set to Sunday. ([#5513](https://github.com/craftcms/cms/issues/5513))

## 3.4.0.2 - 2020-01-28

### Fixed
- Fixed a bug where installing Craft from the terminal wasn’t setting the `DB_DSN` environment variable in `.env`.
- Fixed a bug where sections could lose their preview targets when updating to Craft 3.4. ([#5519](https://github.com/craftcms/cms/issues/5519))
- Fixed a bug where preview target URLs weren’t being normalized to site URLs. ([#5519](https://github.com/craftcms/cms/issues/5519))

## 3.4.0.1 - 2020-01-28

### Fixed
- Fixed an error that could occur when updating to Craft 3.4.
- Fixed a bug where Assets fields’ selection modals could be blank if limited to a single folder. ([#5516](https://github.com/craftcms/cms/issues/5516))

## 3.4.0 - 2020-01-28

> {warning} If `useProjectConfigFile` is enabled and you are using the GraphQL API, restore a fresh database backup from your production environment before updating your development environment. Otherwise you may lose your GraphQL schema data when updating production.

> {warning} There have been some changes in behavior that plugin developers should be aware of! See [Updating Plugins for Craft 3.4](https://craftcms.com/guides/updating-plugins-for-craft-34) for details.

> {tip} Element search indexing is a little smarter in Craft 3.4. It’s recommended that you resave all your entries from your terminal **after** you’ve finished updating.
>
> ```bash
> > ./craft resave/entries --update-search-index
> ```

### Added
- Improved the overall look and feel of the Control Panel. ([#2883](https://github.com/craftcms/cms/issues/2883))
- Added an overflow menu for Control Panel tabs that don’t fit into the available space. ([#3073](https://github.com/craftcms/cms/issues/3073))
- Added support for delta element updates. ([#4064](https://github.com/craftcms/cms/issues/4064))
- Elements now track which field values have changed since the element was first loaded. ([#4149](https://github.com/craftcms/cms/issues/4149))
- Entry drafts now show which fields and attributes have changed within the draft, and which are outdated.
- If an entry draft contains outdated field and attribute values, it’s now possible to merge the latest source entry values into the draft manually, and they will be automatically merged in when the draft is published. ([#4642](https://github.com/craftcms/cms/issues/4642))
- “Set Status” element actions no longer have the option to disable multi-site elements globally; only for the currently selected site. ([#2817](https://github.com/craftcms/cms/issues/2817), [#2899](https://github.com/craftcms/cms/issues/2899))
- Multi-site entries’ edit pages no longer have the option to set the entry’s global status. Instead, only the current site’s status is shown by default, and that setting can be expanded to show all sites that the user has permission to edit, for bulk-editing the entry’s status across multiple sites. ([#2817](https://github.com/craftcms/cms/issues/2817), [#2899](https://github.com/craftcms/cms/issues/2899))
- It’s now possible to see all of the elements selected by relation fields from element indexes. ([#3030](https://github.com/craftcms/cms/issues/3030))
- Assets now have their own dedicated edit pages in the control panel. ([#1249](https://github.com/craftcms/cms/issues/1249))
- Asset volumes’ field layouts can now define multiple tabs.
- Assets now keep track of which user account was logged-in when the asset was uploaded. ([#3553](https://github.com/craftcms/cms/issues/3553))
- Asset indexes can now have an “Uploaded by” column.
- It’s now possible to eager-load assets with their `uploader` value.
- Added new “View files uploaded by other users”, “Edit files uploaded by other users”, “Replace files uploaded by other users”, “Remove files uploaded by other users”, and “Edit images uploaded by other users” user permissions.
- Assets fields now have a “Show unpermitted volumes” setting, which determines whether the field should show volumes that the user doesn’t have permission to view (disabled by default for new fields; enabled by default for existing fields). ([#887](https://github.com/craftcms/cms/issues/887))
- Assets fields now have a “Show unpermitted files setting, which determines whether the field should show files that the user doesn’t have permission to view per the new “View files uploaded by other users” permission.
- It’s now possible to download multiple assets at once as a zip file. ([#5259](https://github.com/craftcms/cms/issues/5259))
- It’s now possible to preview text and PDF assets, and plugins can add support for additional file types. ([#5136](https://github.com/craftcms/cms/pull/5136))
- It’s now possible to set a custom aspect ratio when cropping images with the image editor. ([#4359](https://github.com/craftcms/cms/issues/4359))
- It’s now possible to change the the aspect ratio orientation when cropping images with the image editor. ([#4359](https://github.com/craftcms/cms/issues/4359))
- Added the Queue Manager utility. ([#2753](https://github.com/craftcms/cms/issues/2753), [#3489](https://github.com/craftcms/cms/issues/3489))
- It’s now possible to define additional queues using `craft\queue\Queue`, with custom `channel` values. ([#5492](https://github.com/craftcms/cms/issues/5492))
- Added the `queue/release` action. ([#4777](https://github.com/craftcms/cms/issues/4777))
- Added the `utils/prune-revisions` action. ([#4851](https://github.com/craftcms/cms/issues/4851))
- Added the `verifyEmailPath` config setting.
- Added the `maxBackups` config setting. ([#2078](https://github.com/craftcms/cms/issues/2078))
- Added the `upscaleImages` config setting. ([#844](https://github.com/craftcms/cms/issues/844))
- Added the “Reply-To Address” email setting. ([#5498](https://github.com/craftcms/cms/issues/5498))
- Added the `{% requireGuest %}` Twig tag, which redirects a user to the path specified by the `postLoginRedirect` config setting if they’re already logged in. ([#5015](https://github.com/craftcms/cms/pull/5015))
- Added the `combine()` Twig function.
- Added the `|contains` Twig filter.
- Added the `|purify` Twig filter. ([#5184](https://github.com/craftcms/cms/issues/5184))
- Public registration forms can now customize the flash notice displayed on successful registration by passing a `userRegisteredNotice` param. ([#5213](https://github.com/craftcms/cms/issues/5213))
- It’s now possible to query for Matrix blocks by their field handle, via the new `field` param. ([#5218](https://github.com/craftcms/cms/issues/5218))
- It’s now possible to filter element query results by their related elements using relational fields’ element query params (e.g. `publisher(100)` rather than `relatedTo({targetElement: 100, field: 'publisher'})`). ([#5200](https://github.com/craftcms/cms/issues/5200))
- It’s now possible to query for elements by their custom field values via GraphQL. ([#5208](https://github.com/craftcms/cms/issues/5208))
- It’s now possible to eager-load the *count* of related elements, by setting `'count' => true` on the eager-loading criteria.
- GraphQL access tokens are now managed separately from schema definitions, making it possible to create multiple tokens for the same schema.
- GraphQL schemas are now stored in the project config (sans tokens). ([#4829]((https://github.com/craftcms/cms/issues/4829))
- Added a new “Expanded” element exporter type, which includes expanded custom field values, including Matrix and relational fields. ([#4484](https://github.com/craftcms/cms/issues/4484))
- It’s now possible to export elements as CSV, JSON, or XML files.
- Added support for plugin-supplied element exporters. ([#5090](https://github.com/craftcms/cms/issues/5090))
- Control panel pages can now implement Vue-based admin tables that support bulk actions, search, and pagination.
- Elements now have a `_count` field when queried via GraphQL, which returns the total number of related elements for a given relational field handle.
- It’s now possible to filter users by their groups when querying for them via GraphQL. ([#5374](https://github.com/craftcms/cms/issues/5374))
- Added the `asset`, `category`, `entry`, `globalSet`, `tag`, and `user` queries to fetch single elements via GraphQL. ([#5363](https://github.com/craftcms/cms/issues/5363))
- It’s now possible to apply the `transform` GraphQL directive to entire assets. ([#5425](https://github.com/craftcms/cms/issues/5425))
- The Image Editor now displays the resulting image size when cropping. ([#4551](https://github.com/craftcms/cms/issues/4551))
- Improved the crop behavior when dragging along the edges of an image in the Image Editor.
- The Sendmail mailer transport now has a “Sendmail Command” setting. ([#5445](https://github.com/craftcms/cms/pull/5445))
- Added support for the `CRAFT_EPHEMERAL` PHP constant, which can be defined as `true` when Craft is running on an environment with ephemeral storage.
- Added the `setup/php-session-table` command for creating a database table to store PHP sessions.
- Added `craft\assetpreviews\Image`.
- Added `craft\assetpreviews\Pdf`.
- Added `craft\assetpreviews\Text`.
- Added `craft\base\AssetPreviewHandler`.
- Added `craft\base\AssetPreviewHandlerInterface`.
- Added `craft\base\Element::ATTR_STATUS_CONFLICTED`.
- Added `craft\base\Element::ATTR_STATUS_MODIFIED`.
- Added `craft\base\Element::ATTR_STATUS_OUTDATED`.
- Added `craft\base\Element::defineExporters()`.
- Added `craft\base\Element::EVENT_REGISTER_EXPORTERS`.
- Added `craft\base\ElementExporter`.
- Added `craft\base\ElementExporterInterface`.
- Added `craft\base\ElementInterface::exporters()`
- Added `craft\base\ElementInterface::getAttributeStatus()`.
- Added `craft\base\ElementInterface::getDirtyAttributes()`.
- Added `craft\base\ElementInterface::getDirtyFields()`.
- Added `craft\base\ElementInterface::getEagerLoadedElementCount()`.
- Added `craft\base\ElementInterface::getEnabledForSite()`.
- Added `craft\base\ElementInterface::getFieldStatus()`.
- Added `craft\base\ElementInterface::isFieldDirty()`.
- Added `craft\base\ElementInterface::markAsClean()`.
- Added `craft\base\ElementInterface::setAttributeStatus()`.
- Added `craft\base\ElementInterface::setEagerLoadedElementCount()`.
- Added `craft\base\ElementInterface::setEnabledForSite()`.
- Added `craft\base\ElementInterface::trackChanges()`.
- Added `craft\base\FieldInterface::getTranslationDescription()`.
- Added `craft\base\Model::defineRules()`. Models that define a `rules()` method should use `defineRules()` instead, so `EVENT_DEFINE_RULES` event handlers have a chance to modify them.
- Added `craft\base\UtilityInterface::footerHtml()`.
- Added `craft\base\UtilityInterface::toolbarHtml()`.
- Added `craft\base\WidgetInterface::getSubtitle()`.
- Added `craft\behaviors\DraftBehavior::$dateLastMerged`.
- Added `craft\behaviors\DraftBehavior::$mergingChanges`.
- Added `craft\behaviors\DraftBehavior::$trackChanges`.
- Added `craft\behaviors\DraftBehavior::getIsOutdated()`.
- Added `craft\behaviors\DraftBehavior::getOutdatedAttributes()`.
- Added `craft\behaviors\DraftBehavior::getOutdatedFields()`.
- Added `craft\behaviors\DraftBehavior::isAttributeModified()`.
- Added `craft\behaviors\DraftBehavior::isAttributeOutdated()`.
- Added `craft\behaviors\DraftBehavior::isFieldModified()`.
- Added `craft\behaviors\DraftBehavior::isFieldOutdated()`.
- Added `craft\controllers\AssetsController::actionEditAsset()`.
- Added `craft\controllers\AssetsController::actionSaveAsset()`.
- Added `craft\controllers\DraftsController`.
- Added `craft\controllers\GraphqlController::actionDeleteToken()`.
- Added `craft\controllers\GraphqlController::actionEditPublicSchema()`.
- Added `craft\controllers\GraphqlController::actionEditPublicSchema()`.
- Added `craft\controllers\GraphqlController::actionEditToken()`.
- Added `craft\controllers\GraphqlController::actionSaveToken()`.
- Added `craft\controllers\GraphqlController::actionViewToken()`.
- Added `craft\controllers\UsersController::actionSessionInfo()`. ([#5355](https://github.com/craftcms/cms/issues/5355))
- Added `craft\db\ActiveRecord::behaviors()`, which now gives plugins a chance to define their own behaviors.
- Added `craft\db\ActiveRecord::EVENT_DEFINE_BEHAVIORS`.
- Added `craft\db\Connection::DRIVER_MYSQL`.
- Added `craft\db\Connection::DRIVER_PGSQL`.
- Added `craft\elements\Asset::$uploaderId`.
- Added `craft\elements\Asset::getDimensions()`.
- Added `craft\elements\Asset::getFormattedSize()`.
- Added `craft\elements\Asset::getFormattedSizeInBytes()`.
- Added `craft\elements\Asset::getPreviewThumbImg()`.
- Added `craft\elements\Asset::getUploader()`.
- Added `craft\elements\Asset::setUploader()`.
- Added `craft\elements\db\AssetQuery::$uploaderId`.
- Added `craft\elements\db\AssetQuery::uploader()`.
- Added `craft\elements\db\ElementQuery::clearCachedResult()`.
- Added `craft\elements\db\MatrixBlockQuery::field()`.
- Added `craft\elements\exporters\Expanded`.
- Added `craft\elements\exporters\Raw`.
- Added `craft\elements\MatrixBlock::$dirty`.
- Added `craft\events\AssetPreviewEvent`.
- Added `craft\events\BackupEvent::$ignoreTables`. ([#5330](https://github.com/craftcms/cms/issues/5330))
- Added `craft\events\DefineGqlTypeFieldsEvent`.
- Added `craft\events\DefineGqlValidationRulesEvent`.
- Added `craft\events\ExecuteGqlQueryEvent::$schemaId`.
- Added `craft\events\RegisterElementExportersEvent`.
- Added `craft\events\RegisterGqlPermissionsEvent`.
- Added `craft\events\TemplateEvent::$templateMode`.
- Added `craft\fields\Assets::$showUnpermittedVolumes`.
- Added `craft\gql\TypeManager`.
- Added `craft\gql\types\Number`.
- Added `craft\helpers\AdminTable`.
- Added `craft\helpers\App::isEphemeral()`.
- Added `craft\helpers\ArrayHelper::append()`.
- Added `craft\helpers\ArrayHelper::contains()`.
- Added `craft\helpers\ArrayHelper::isOrdered()`.
- Added `craft\helpers\ArrayHelper::prepend()`.
- Added `craft\helpers\Db::parseDsn()`.
- Added `craft\helpers\Db::url2config()`.
- Added `craft\helpers\FileHelper::invalidate()`.
- Added `craft\helpers\FileHelper::writeGitignoreFile()`.
- Added `craft\helpers\ProjectConfigHelper::flattenConfigArray()`.
- Added `craft\helpers\ProjectConfigHelper::packAssociativeArray()`.
- Added `craft\helpers\ProjectConfigHelper::packAssociativeArrays()`.
- Added `craft\helpers\ProjectConfigHelper::unpackAssociativeArray()`.
- Added `craft\helpers\ProjectConfigHelper::unpackAssociativeArrays()`.
- Added `craft\mail\Mailer::$replyTo`.
- Added `craft\migrations\CreatePhpSessionTable`.
- Added `craft\models\FieldLayoutTab::elementHasErrors()`.
- Added `craft\models\GqlToken`.
- Added `craft\models\MailSettings::$replyToEmail`.
- Added `craft\queue\Command::actionRelease()`.
- Added `craft\queue\jobs\UpdateSearchIndex::$fieldHandles`.
- Added `craft\queue\Queue::$channel`.
- Added `craft\queue\Queue::$db`.
- Added `craft\queue\Queue::$mutex`.
- Added `craft\queue\Queue::$tableName`.
- Added `craft\queue\QueueInterface::getJobDetails()`.
- Added `craft\queue\QueueInterface::getTotalJobs()`.
- Added `craft\queue\QueueInterface::releaseAll()`.
- Added `craft\queue\QueueInterface::retryAll()`.
- Added `craft\records\Asset::getUploader()`.
- Added `craft\records\GqlToken`.
- Added `craft\services\Assets::EVENT_REGISTER_PREVIEW_HANDLER`.
- Added `craft\services\Assets::getAssetPreviewHandler()`.
- Added `craft\services\Drafts::EVENT_AFTER_MERGE_SOURCE_CHANGES`.
- Added `craft\services\Drafts::EVENT_BEFORE_MERGE_SOURCE_CHANGES`.
- Added `craft\services\Drafts::mergeSourceChanges()`.
- Added `craft\services\Elements::createExporter()`.
- Added `craft\services\Gql::CONFIG_GQL_SCHEMAS_KEY`.
- Added `craft\services\Gql::deleteSchema()`.
- Added `craft\services\Gql::deleteTokenById()`.
- Added `craft\services\Gql::EVENT_REGISTER_GQL_PERMISSIONS`.
- Added `craft\services\Gql::getSchemaByUid()`.
- Added `craft\services\Gql::getTokenByAccessToken()`.
- Added `craft\services\Gql::getTokenById()`.
- Added `craft\services\Gql::getTokenByName()`.
- Added `craft\services\Gql::getTokenByUid()`.
- Added `craft\services\Gql::getTokens()`.
- Added `craft\services\Gql::getValidationRules()`.
- Added `craft\services\Gql::GRAPHQL_COUNT_FIELD`.
- Added `craft\services\Gql::handleChangedSchema()`.
- Added `craft\services\Gql::handleDeletedSchema()`.
- Added `craft\services\Gql::saveToken()`.
- Added `craft\services\Path::getConfigDeltaPath()`.
- Added `craft\services\Plugins::$pluginConfigs`. ([#1989](https://github.com/craftcms/cms/issues/1989))
- Added `craft\services\ProjectConfig::$maxDeltas`.
- Added `craft\services\ProjectConfig::CONFIG_ALL_KEY`.
- Added `craft\services\ProjectConfig::CONFIG_ASSOC_KEY`.
- Added `craft\services\ProjectConfig::CONFIG_DELTA_FILENAME`.
- Added `craft\services\ProjectConfig::CONFIG_DELTA_FILENAME`.
- Added `craft\services\ProjectConfig::CONFIG_DELTA_FILENAME`.
- Added `craft\services\ProjectConfig::CONFIG_DELTA_FILENAME`.
- Added `craft\services\ProjectConfig::CONFIG_DELTA_FILENAME`.
- Added `craft\services\ProjectConfig::CONFIG_DELTA_FILENAME`.
- Added `craft\services\ProjectConfig::CONFIG_DELTA_FILENAME`.
- Added `craft\services\ProjectConfig::CONFIG_DELTA_FILENAME`.
- Added `craft\utilities\QueueManager`.
- Added `craft\web\assets\admintable\AdminTableAsset`.
- Added `craft\web\assets\queuemanager\QueueManagerAsset`.
- Added `craft\web\Controller::requireGuest()`.
- Added `craft\web\CsvResponseFormatter`.
- Added `craft\web\twig\nodes\RequireGuestNode`.
- Added `craft\web\twig\tokenparsers\RequireGuestTokenParser`.
- Added `craft\web\twig\variables\Paginate::getDynamicRangeUrls()`, making it easy to create Google-style pagination links. ([#5005](https://github.com/craftcms/cms/issues/5005))
- Added `craft\web\User::guestRequired()`.
- Added `craft\web\View::$minifyCss`.
- Added `craft\web\View::$minifyJs`.
- Added `craft\web\View::getDeltaNames()`.
- Added `craft\web\View::getIsDeltaRegistrationActive()`.
- Added `craft\web\View::registerDeltaName()`.
- Added `craft\web\View::setIsDeltaRegistrationActive()`.
- Added the `Craft.ui.createDateRangePicker()` JavaScript method.
- Added the `Craft.VueAdminTable` JavaScript class.
- Added the `beforeUpdateIframe` and `switchTarget` events to the `Craft.Preview` JavaScript class. ([#5359](https://github.com/craftcms/cms/issues/5359))
- The `Craft.t()` JavaScript method is now capable of parsing `number` and `plural` formatted params (e.g. `{num, plural, =1{item} other{items}}`).
- Added the `cp.users.edit.prefs` template hook to the Edit User page. ([#5114](https://github.com/craftcms/cms/issues/5114))
- The `_layouts/elements.html` control panel layout template can now be used for elements that don’t support drafts or revisions.
- Added the [Interactive Shell Extension for Yii 2](https://github.com/yiisoft/yii2-shell). ([#5228](https://github.com/craftcms/cms/issues/5228))
- Added the Minify PHP package.

### Changed
- Control panel requests are now always set to the primary site, regardless of the URL they were accessed from.
- The control panel no longer shows the tab bar on pages with only one tab. ([#2915](https://github.com/craftcms/cms/issues/2915))
- The queue info in the global sidebar no longer shows an HUD with job details when clicked; the user is now brought to the new Queue Manager utility, if they have permission to view it. ([#4040](https://github.com/craftcms/cms/issues/4040))
- Element indexes now load up to 100 elements per page/batch, rather than 50. ([#4555](https://github.com/craftcms/cms/issues/4555))
- The Assets index page now updates the URL when the selected volume changes.
- Sections’ entry URI format settings are now shown when running Craft in headless mode. ([#4934](https://github.com/craftcms/cms/issues/4934))
- The “Primary entry page” preview target is now user-customizable alongside all other preview targets in sections’ settings. ([#4520](https://github.com/craftcms/cms/issues/4520))
- Sections’ “Preview Targets” setting now has a “Refresh” checkbox column, which can be unchecked to prevent preview frames from being refreshed automatically when content changes. ([#5359](https://github.com/craftcms/cms/issues/5359))
- Entry drafts are no longer auto-created when the “Preview” button is clicked, unless/until the content has changed. ([#5201](https://github.com/craftcms/cms/issues/5201))
- Unsaved entries’ URIs are now updated on each autosave. ([#4581](https://github.com/craftcms/cms/issues/4581))
- Edit Entry pages now show the entry’s status in the meta pane.
- Plain Text fields can now specify a maximum size in bytes. ([#5099](https://github.com/craftcms/cms/issues/5099))
- Plain Text fields’ Column Type settings now have an “Automatic” option, which is selected by default for new fields. ([#5099](https://github.com/craftcms/cms/issues/5099))
- Matrix fields now show an accurate description of their propagation behavior in the translation icon tooltip. ([#5304](https://github.com/craftcms/cms/issues/5304))
- The Clear Caches utility now has info icons next to most cache options with more details about what the cache option refers to. ([#5418](https://github.com/craftcms/cms/issues/5418))
- The `users/login` action no longer sets a “Logged in.” flash notice. ([#5383](https://github.com/craftcms/cms/issues/5383))
- Local asset volumes now ensure that their folder exists on save, and if it doesn’t, a `.gitignore` file will be added automatically to it, excluding the directory from Git. ([#5237](https://github.com/craftcms/cms/issues/5237))
- Set Password and Verify Email links now use the `setPasswordPath` and `verifyEmailPath` config settings. ([#4925](https://github.com/craftcms/cms/issues/4925))
- Craft now uses the `slugWordSeparator` when generating URI formats. ([#5315](https://github.com/craftcms/cms/pull/5315))
- The `loginPath` and `logoutPath` config setings can now be set to `false` to disable front-end login/logout. ([#5352](https://github.com/craftcms/cms/issues/5352))
- The `loginPath`, `logoutPath`, `setPasswordPath`, and `verifyEmailPath` config settings are now ignored when Craft is running in headless mode.
- ImageMagick is no longer used when the `imageDriver` config setting is set to `auto`, if `Imagick::queryFormats()` returns an empty array. ([#5435](https://github.com/craftcms/cms/issues/5435))
- CSS registered with `craft\web\View::registerCss()` or the `{% css %}` tag is now minified by default. ([#5183](https://github.com/craftcms/cms/issues/5183))
- JavaScript code registered with `craft\web\registerJs()` or the `{% js %}` tag is now minified per the `useCompressedJs` config setting. ([#5183](https://github.com/craftcms/cms/issues/5183))
- `resave/*` commands now have an `--update-search-index` argument (defaults to `false`). ([#4840](https://github.com/craftcms/cms/issues/4840))
- The installer now requires `config/db.php` to be setting the `dsn` database config setting with a `DB_DSN` environment variable, if a connection can’t already be established.
- The full GraphQL schema is now always generated when Dev Mode is enabled.
- Punctuation is now removed from search keywords and search terms, rather than being replaced with a space. ([#5214](https://github.com/craftcms/cms/issues/5214))
- The `_includes/forms/field.html` template now supports `fieldAttributes`, `labelAttributes`, and `inputAttributes` variables.
- The `_includes/field.html` template now supports a `registerDeltas` variable.
- The `_layouts/cp.html` template now supports `mainAttributes` and `mainFormAttributes` variables.
- Plugins can now modify the GraphQL schema via `craft\gql\TypeManager::EVENT_DEFINE_GQL_TYPE_FIELDS`.
- Plugins can now modify the GraphQL permissions via `craft\services\Gql::EVENT_REGISTER_GQL_PERMISSIONS`.
- Number fields now return the `Number` type when queried via GraphQL, which can be an integer, a float, or null. ([#5344](https://github.com/craftcms/cms/issues/5344))
- Renamed the`QueryParameter` GraphQL type to `QueryArgument`.
- If any elements are selected while exporting, only the selected elements will be included in the export. ([#5130](https://github.com/craftcms/cms/issues/5130))
- Craft now sorts the `project.yaml` file alphabetically by keys. ([#5147](https://github.com/craftcms/cms/issues/5147))
- The project config is now stored in its own `projectconfig` table, rather than a `config` column within the `info` table.
- Project config event handlers are now triggered in order of specificity (from least-to-most specific).
- Active record classes now normalize attribute values right when they are set.
- Entry queries no longer factor in seconds when looking for currently live entries. ([#5389](https://github.com/craftcms/cms/issues/5389))
- Editable tables now set existing row’s cell values to their column’s default value, if the cell is missing from the row data.
- Preview targets can now opt out of being automatically refreshed when content changes, by setting `refresh` to `false` on their target definition. ([#5359](https://github.com/craftcms/cms/issues/5359))
- The old `craft\controllers\AssetsController::actionSaveAsset()` method has been renamed to `actionUpload()`.
- Assets fields now open their asset selection modals to the field's Default Upload Location, if it exists. ([#2778](https://github.com/craftcms/cms/issues/2778)
- `craft\config\GeneralConfig::getLoginPath()` and `getLogoutPath()` may now return non-string values.
- `craft\elements\Asset::getImg()` now has an optional `$transform` argument. ([#3563](https://github.com/craftcms/cms/issues/3563))
- `craft\helpers\Db::prepDateForDb()` now has a `$stripSeconds` argument (defaults to `false`).
- `craft\i18n\Formatter::asShortSize()` now capitalizes the size unit.
- `craft\mail\Message::setReplyTo()` can now be set to a `craft\elements\User` object, or an array of them.
- `craft\models\GqlSchema::$scope` is now read-only.
- `craft\services\Elements::resaveElements()` now has an `$updateSearchIndex` argument (defaults to `false`). ([#4840](https://github.com/craftcms/cms/issues/4840))
- `craft\services\Elements::saveElement()` now has an `$updateSearchIndex` argument (defaults to `true`). ([#4840](https://github.com/craftcms/cms/issues/4840))
- `craft\services\ProjectConfig::areChangesPending()` will now return `true` if the path was updated but not processed yet.
- `craft\services\ProjectConfig::processConfigChanges()` now has a `$message` argument to specify the reason for config changes.
- `craft\services\ProjectConfig::remove()` now has a `$message` argument to specify the reason for config changes.
- `craft\services\ProjectConfig::set()` now has a `$message` argument to specify the reason for config changes.
- `craft\services\Search::indexElementAttributes()` now has a `$fieldHandles` argument, for specifying which custom fields’ keywords should be updated.
- `craft\web\Controller::renderTemplate()` now has a `$templateMode` argument.
- `craft\web\View::renderTemplate()`, `renderPageTemplate()`, `renderTemplateMacro()`, `doesTemplateExist()`, and `resolveTemplate()` now have `$templateMode` arguments. ([#4570](https://github.com/craftcms/cms/pull/4570))
- The `ContentBehavior` and `ElementQueryBehavior` behavior classes have been replaced by a single `CustomFieldBehavior` class.
- Matrix fields now trigger a `blockDeleted` JavaScript event when a block is deleted. ([#5329](https://github.com/craftcms/cms/issues/5329))
- The `afterUpdateIframe` event fired by the `Craft.Preview` JavaScript class now includes `target` and `$iframe` data properties.
- Replaced the deprecated zend-feed library with laminas-feed. ([#5400](https://github.com/craftcms/cms/issues/5400))
- The `index-assets/*` commands now have a `--deleteMissingAssets` option, which deletes the records of Assets that are missing their files after indexing. ([#4928](https://github.com/craftcms/cms/issues/4928))
- Updated Yii to 2.0.32.
- Updated yii2-queue to 2.3.
- Updated Garnish to 0.1.32.

### Deprecated
- Deprecated the `url`, `driver`, `database`, `server`, `port`, and `unixSocket` database config settings. `dsn` should be used instead.
- Deprecated `craft\config\DbConfig::DRIVER_MYSQL`.
- Deprecated `craft\config\DbConfig::DRIVER_PGSQL`.
- Deprecated `craft\config\DbConfig::updateDsn()`.
- Deprecated `craft\controllers\UsersController::actionGetRemainingSessionTime()`. `actionSessionInfo()` should be used instead.
- Deprecated `craft\elements\Asset::getSupportsPreview()`. Use `craft\services\Assets::getAssetPreviewHandler()` instead.
- Deprecated `craft\events\ExecuteGqlQueryEvent::$accessToken`. Use `craft\events\ExecuteGqlQueryEvent::$schemaId` instead.
- Deprecated `craft\services\ProjectConfig::$maxBackups`. `$maxDeltas` should be used instead.
- Deprecated `craft\services\Search::indexElementFields()`.

### Removed
- Removed `craft\events\SetStatusEvent`.
- Removed `craft\models\GqlSchema::PUBLIC_TOKEN`.
- Removed `craft\models\GqlSchema::$accessToken`.
- Removed `craft\models\GqlSchema::$enabled`.
- Removed `craft\models\GqlSchema::$expiryDate`.
- Removed `craft\models\GqlSchema::$lastUsed`.
- Removed `craft\models\GqlSchema::$dateCreated`.
- Removed `craft\models\GqlSchema::$isTemporary`.
- Removed `craft\models\GqlSchema::getIsPublic()`.

### Fixed
- Fixed a SQL error that could occur if the `info` table has more than one row. ([#5222](https://github.com/craftcms/cms/issues/5222))
- Fixed a bug where the control panel UI could come to a grinding halt if a large number of jobs were in the queue. ([#4533](https://github.com/craftcms/cms/issues/4533))
- Fixed a layout issue where the control panel footer would be hidden if the Debug Toolbar was shown. ([#4591](https://github.com/craftcms/cms/issues/4591))
- Fixed a bug where the image editor would not immediately apply new aspect ratio selections when cropping images.
- Fixed a bug where the `maxBackups` config setting wasn’t getting applied if a custom `backupCommand` was set.
- Fixed a bug where it wasn’t possible to use aliases for Matrix fields when querying via GraphQL. ([#5008](https://github.com/craftcms/cms/issues/5008))
- Fixed a bug where Lightswitch column values within Table fields weren’t returning boolean values when queried via GraphQL. ([#5344](https://github.com/craftcms/cms/issues/5344))
- Fixed a bug where deactivating the Crop tool in the Image Editor would not set the image zoom correctly for straightened images.
- Fixed a PHP error that could occur when running jobs from the queue in some PostgreSQL installations. ([#2715](https://github.com/craftcms/cms/issues/2715))
- Fixed a bug where some classes didn’t support `EVENT_DEFINE_BEHAVIORS`.
- Fixed a bug where directives applied to object fields would be ignored when using GraphQL.
- Fixed a SQL error that could occur when merging an element that belonged to a structure into another element that didn’t. ([#5450](https://github.com/craftcms/cms/issues/5450))
- Fixed a bug where eager-loaded relational fields would fetch elements from other sites by default. ([#5451](https://github.com/craftcms/cms/issues/5451))
- Fixed a bug where Project Config event handlers weren’t getting triggered if a parent config path had been updated in the same request. ([#5440](https://github.com/craftcms/cms/issues/5440))
- Fixed a SQL error that could occur when searching for elements, if MySQL was used and the `searchindex` table was using InnoDB. ([#3862](https://github.com/craftcms/cms/issues/5440))
- Fixed a PHP error that occurred when a dynamically generated class was loaded before it was finished being written. ([#5434](https://github.com/craftcms/cms/issues/5434))
- Fixed an error that occurred after disabling a section for the primary site, while its existing entries were being resaved. ([#5489](https://github.com/craftcms/cms/issues/5489))
- Fixed a bug where radio buttons within radio groups were getting `id` attributes even if no `id` was passed. ([#5508](https://github.com/craftcms/cms/issues/5508))

## 3.3.20.1 - 2020-01-14

### Fixed
- Fixed a PHP error that would occur when running console commands. ([#5436](https://github.com/craftcms/cms/issues/5436))

## 3.3.20 - 2020-01-14

### Changed
- The control panel will now display an alert if `useProjectConfigFile` is enabled, but the `project.yaml` file isn’t writable. ([#4319](https://github.com/craftcms/cms/issues/4319))
- Browser-based form validation is now disabled for element editor HUDs. ([#5433](https://github.com/craftcms/cms/issues/5433))

### Fixed
- Fixed a bug where entry revision menus could list sites that the entry didn’t support. ([#5387](https://github.com/craftcms/cms/issues/5387))
- Fixed a PHP warning that occurred when creating a new database backup. ([#5393](https://github.com/craftcms/cms/issues/5393))
- Fixed an error that could occur when saving a Table field. ([#5398](https://github.com/craftcms/cms/issues/5398))
- Fixed a bug where an unknown error was displayed when attempting to create an Asset folder without proper permissions. ([#5223](https://github.com/craftcms/cms/issues/5223))
- Fixed a PHP warning that occurred sometimes when Craft was attempting to list resized versions of asset images. ([#5399](https://github.com/craftcms/cms/issues/5399))
- Fixed a bug where preview target URLs weren’t getting generated correctly if they contained an anchor. ([#5404](https://github.com/craftcms/cms/issues/5404))
- Fixed couple bugs related to entry preview frames maintaining their scroll position between refreshes. ([#5404](https://github.com/craftcms/cms/issues/5404))
- Fixed a bug where Matrix blocks weren’t getting updated correctly when their field’s Propagation Method setting was changed via `project.yaml`. ([#5295](https://github.com/craftcms/cms/issues/5295))
- Fixed an error that could occur when syncing the project config if a Matrix field had been changed to something else. ([#5419](https://github.com/craftcms/cms/issues/5419))
- Fixed a bug where changes to an entry draft’s name or notes weren’t getting saved until the next draft autosave. ([#5432](https://github.com/craftcms/cms/issues/5432))

### Security
- Fixed XSS vulnerabilities.

## 3.3.19 - 2019-12-30

### Changed
- Improved the performance of `craft\helpers\StringHelper::containsMb4()`. ([#5366](https://github.com/craftcms/cms/issues/5366))
- Updated Yii to 2.0.31.

### Security
- Fixed an information exposure vulnerability.

## 3.3.18.4 - 2019-12-21

### Fixed
- Fixed a bug where “Updating search indexes” jobs would show inaccurate progress bars. ([#5358](https://github.com/craftcms/cms/pull/5358))
- Fixed a PHP error that could occur when using the `|attr` filter on an HTML element that had an existing attribute with an empty value. ([#5364](https://github.com/craftcms/cms/issues/5364))
- Fixed a race condition that could result in a PHP error when generating `ElementQueryBehavior.php`. ([#5361](https://github.com/craftcms/cms/issues/5361))

### Security
- Fixed a bug where Craft was renewing the identity cookie each time it checked on the user’s remaining session time. ([#3951](https://github.com/craftcms/cms/issues/3951))

## 3.3.18.3 - 2019-12-17

### Changed
- Slug fields’ translation icon tooltips now clarify that their values are translated for each site. ([#2064](https://github.com/craftcms/cms/issues/2064))

### Fixed
- Fixed a PHP error that could occur when `craft\services\Elements::getElementById()` was called with an element whose class didn’t exist. ([#5345](https://github.com/craftcms/cms/issues/5345))
- Fixed a PHP error that could occur when autoloading the `ContentBehavior` class in some environments.

## 3.3.18.2 - 2019-12-15

### Changed
- Autosuggest inputs now restore focus to the input field when an alias is chosen. ([#5338](https://github.com/craftcms/cms/issues/5338))
- The Guzzle requirement now excludes Guzzle 6.5.0. ([#5326](https://github.com/craftcms/cms/issues/5326))

## 3.3.18.1 - 2019-12-10

### Fixed
- Fixed a JavaScript error that could occur if Craft didn’t have a license key yet.

## 3.3.18 - 2019-12-10

### Added
- Added `craft\queue\jobs\ApplyMatrixPropagationMethod`.
- Added `craft\services\Matrix::getSupportedSiteIds()`.

### Changed
- When a Matrix field’s Propagation Method setting changes, the field’s blocks are now duplicated into any sites where their content would have otherwise been deleted. ([#5182](https://github.com/craftcms/cms/issues/5182))
- Title fields’ translation icon tooltips now clarify that their values are translated for each site. ([#2064](https://github.com/craftcms/cms/issues/2064))

### Deprecated
- Deprecated `craft\services\Matrix::getSupportedSiteIdsForField()`. `getSupportedSiteIds()` should be used instead.

### Fixed
- Fixed a bug where the page URL could change when interacting with element selection modals. ([#5254](https://github.com/craftcms/cms/issues/5254))
- Fixed a bug where entry draft changes could go unnoticed if they were made while another change was being saved. ([#5305](https://github.com/craftcms/cms/issues/5305))
- Fixed an error that could occur when using the `|group` filter, if a function name was passed in (e.g. `date`).
- Fixed a bug where `craft\helpers\FileHelper::writeToFile()` wasn’t waiting until a lock could be acquired before writing to the file.
- Fixed an issue where the Plugin Store was not creating a new cart when it was not able to retrieve an existing one. ([#5318](https://github.com/craftcms/cms/issues/5318))

## 3.3.17 - 2019-12-03

### Added
- Added `craft\base\ElementInterface::lowerDisplayName()` and `pluralLowerDisplayName()`. ([#5271](https://github.com/craftcms/cms/issues/5271))

### Changed
- Error templates now have a `statusCode` variable even if the originating exception wasn’t an instance of `yii\web\HttpException`. ([#5273](https://github.com/craftcms/cms/issues/5273))
- Number fields now normalize their numbers to integers or floats, if the value that came from the database is a numeric string. ([#5268](https://github.com/craftcms/cms/issues/5268))
- Craft no longer throws an `UnknownPropertyException` if a Local asset volume was converted to a different volume type from `config/volumes.php`. ([#5277](https://github.com/craftcms/cms/issues/5277))

### Fixed
- Fixed an issue where string encoding might not behave as expected in some environments running PHP 7.3 or greater. ([#4239](https://github.com/craftcms/cms/issues/4239))
- Fixed an error that occurred when editing an entry if one of its past revisions used an entry type that was soft-deleted. ([#5270](https://github.com/craftcms/cms/issues/5270))
- Fixed a JavaScript error that occurred when previewing assets via the “Preview file” action. ([#5272](https://github.com/craftcms/cms/pull/5272))
- Fixed a bug where it was impossible to pass `null` values to arguments on GraphQL fields. ([#5267](https://github.com/craftcms/cms/issues/5267))
- Fixed a bug where Craft wouldn’t update the search indexes for non-localized element types (like Users) when the primary site was changed. ([#5281](https://github.com/craftcms/cms/issues/5281))
- Fixed a bug where it wasn’t possible to change images’ focal points on mobile. ([#3669](https://github.com/craftcms/cms/issues/3669))
- Fixed a bug where it wasn’t possible to crop images on mobile. ([#5279](https://github.com/craftcms/cms/issues/5279))
- Fixed an error that occurred if a token route didn’t specify any params. ([#5282](https://github.com/craftcms/cms/pull/5282))
- Fixed a PHP error that occurred when calling the deprecated `craft.session.getRememberedUsername()` template method, if the `username` cookie wasn’t set. ([#5291](https://github.com/craftcms/cms/issues/5291))
- Fixed a PHP error that occurred if the path param (`p`) was set to an array. ([#5292](https://github.com/craftcms/cms/issues/5292))
- Fixed an error that occurred when viewing trashed entries, if any of them had been deleted along with a user account. ([#5287](https://github.com/craftcms/cms/issues/5287))

## 3.3.16.3 - 2019-11-26

### Fixed
- Fixed an error that occurred when an element query’s `indexBy` param was set `id`, `dateCreated`, `dateUpdated`, or `uid`.

## 3.3.16.2 - 2019-11-26

### Fixed
- Fixed a SQL error that occurred when an element query’s `indexBy` param set to a column from a table besides `elements`. ([#5216](https://github.com/craftcms/cms/issues/5216))
- Fixed an issue where the edition was not taken into account when clicking “Buy Now” buttons on Settings → Plugins.

## 3.3.16.1 - 2019-11-22

### Fixed
- Fixed an error that occurred if Stringy 5.2 was installed.

## 3.3.16 - 2019-11-22

### Added
- Added `craft\models\GqlSchema::getAllScopePairs()`.
- Added `craft\models\GqlSchema::getAllScopePairsForAction()`.
- Added `craft\web\assets\axios\AxiosAsset.php`.

### Changed
- Improved Plugin Store performance.
- Craft now makes most of its API requests from JavaScript rather than PHP, so servers with maxed-out HTTP connections won’t get hung up waiting for the API response before serving additional requests. ([#5194](https://github.com/craftcms/cms/issues/5194), [#5232](https://github.com/craftcms/cms/issues/5232))
- `errorSummary` is now a reserved field handle. ([#3032](https://github.com/craftcms/cms/issues/3032))
- The `project-config/rebuild` command now ignores the `allowAdminChanges` config setting.
- Improved the error message when failing to sync global set. ([#5257](https://github.com/craftcms/cms/issues/5257))
- It’s now easier to send JSON requests with `Craft.postActionRequest()`, by passing `contentType: 'json'` in the `options` argument.
- Updated svg-sanitizer to 0.13.
- Updated Yii to 2.0.30.

### Deprecated
- Deprecated `craft\web\assets\graphiql\VendorAsset`.

### Fixed
- Fixed a SQL error that could occur when using PostgreSQL.
- Fixed a SQL error that could occur when calling an element query’s `ids()` method with `indexBy('id')` set on it. ([#5216](https://github.com/craftcms/cms/issues/5216))
- Fixed a layout issue with the GraphQL → Explore page on narrow browser windows. ([#5219](https://github.com/craftcms/cms/issues/5219))
- Fixed a bug where `craft\helpers\UrlHelper::buildQuery()` would remove array param index numbers. ([#5233](https://github.com/craftcms/cms/issues/5233))
- Fixed a PHP error that could occur when autoloading the `ContentBehavior` and `ElementQueryBehavior` classes in some environments.
- Fixed an error where it wasn’t possible to query by Date/Time field values via GraphQL. ([#5240](https://github.com/craftcms/cms/issues/5240))
- Fixed an error where GraphQL caches weren’t getting invalidated when an element was deleted. ([#5238](https://github.com/craftcms/cms/issues/5238))
- Fixed an error where rebuilding the project config would omit sections’ preview targets. ([#5215](https://github.com/craftcms/cms/issues/5215))
- Fixed an error that occurred whet attempting to preview an entry revision. ([#5244](https://github.com/craftcms/cms/issues/5244))
- Fixed a PHP error that could occur when the `relatedTo` param was set to an element query that would yield no results. ([#5242](https://github.com/craftcms/cms/issues/5242))
- Fixed an error that could occur when saving a Matrix field. ([#5258](https://github.com/craftcms/cms/issues/5258))
- Fixed a bug where Craft would sometimes fail to generate a correct GraphQL schema when Matrix fields were involved. ([#5255](https://github.com/craftcms/cms/issues/5255))

### Security
- Craft now requires Portable UTF-8 5.4.28 or later, fixing a security vulnerability.

## 3.3.15 - 2019-11-05

### Fixed
- Fixed a bug where it wasn’t possible to apply project config changes that removed a Matrix block type which contained a nested Super Table field, if `allowAdminChanges` was set to `false`. ([#5078](https://github.com/craftcms/cms/issues/5078))
- Fixed a bug where the nag alert that was shown when the wrong Craft edition was installed was including a “Resolve” link even if the user didn’t have access to the Plugin Store. ([#5190](https://github.com/craftcms/cms/issues/5190))
- Fixed a PHP error that could occur when saving an element, if it had a Dropdown field that had been programmatically saved with integer option values. ([#5172](https://github.com/craftcms/cms/issues/5172))
- Fixed a bug where “Updating search indexes” jobs could fail. ([#5191](https://github.com/craftcms/cms/issues/5191))
- Fixed an error that could occur if an invalid PHP interval string was passed to `craft\helpers\DateTimeHelper::isValidIntervalString()`. ([#5193](https://github.com/craftcms/cms/issues/5193))
- Fixed a bug where it wasn’t possible to access categories’ and tags’ `groupId` property via GraphQL. ([#5199](https://github.com/craftcms/cms/issues/5199))

### Security
- Fixed a bug where rows in the `sessions` table weren’t getting deleted when a user was logged out.

## 3.3.14 - 2019-10-30

### Added
- GraphQL entry queries now support an `authorGroupId` argument.
- Added `craft\gql\types\QueryArgument`.

### Changed
- It’s now possible to provide multiple values for the `height`, `width`, and `size` arguments when querying or filtering assets via GraphQL.
- It’s now possible to provide multiple values for the `expiryDate` and `postDate` arguments when querying for elements via GraphQL.
- It’s now possible to use the `not` keyword in the `id` argument when querying for elements via GraphQL.
- It’s now possible to use the `not` keyword in the `folderId` and `volumeId` arguments when querying or filtering assets via GraphQL.
- It’s now possible to use the `not` keyword in the `groupId` argument when querying or filtering tags or categories via GraphQL.
- It’s now possible to use the `not` keyword in the `sectionId`, `typeId`, and `authorId` arguments when querying or filtering entries via GraphQL.
- It’s now possible to use the `not` keyword in the `fieldId`, `ownerId`, and `typeId` when filtering Matrix blocks via GraphQL.
- Craft no longer bundles Bootstrap, as the Debug Extension now provides its own copy.
- Updated the bundled locale data based on ICU 64.1.
- Formatted dates now include two-digit months and days if that’s what’s called for by the ICU date formats. ([#5186](https://github.com/craftcms/cms/issues/5186))

### Fixed
- Fixed a bug where Edit Entry pages would often warn authors when leaving the page even if nothing had changed, if there was a Redactor field or other field that was doing its own value normalization on page load. ([craftcms/redactor#161](https://github.com/craftcms/redactor/issues/161))
- Fixed a bug where assets could remain in their temporary upload location after an entry was first published. ([#5139](https://github.com/craftcms/cms/issues/5139)
- Fixed a bug where the `update` command could run out of memory. ([#1852](https://github.com/craftcms/cms/issues/1852))
- Fixed a bug where saving a new GraphQL schema would not populate the UID property.
- Fixed a bug where Craft wasn’t clearing search keywords for custom fields that weren’t searchable anymore. ([#5168](https://github.com/craftcms/cms/issues/5168))
- Fixed a bug where `relatedTo` element query params weren’t returning elements that were related to the source element when previewing a draft or revision.
- Fixed a bug where importing project config changes would break if they contained a changed global set and orphaned Matrix block types. ([#4789](https://github.com/craftcms/cms/issues/4789)

## 3.3.13 - 2019-10-23

### Added
- It’s now possible to pass arrow functions to the `|group` filter. ([#5156](https://github.com/craftcms/cms/issues/5156))

### Changed
- Underscores are now stripped from search keywords before being saved to the database.

### Fixed
- Fixed a bug where translation message parameters weren’t getting parsed correctly if the installed ICU library was less than version 4.8. ([#4995](https://github.com/craftcms/cms/issues/4995))
- Fixed a bug where GraphQL caches were not being invalidated on element save. ([#5148](https://github.com/craftcms/cms/issues/5148))
- Fixed a bug where GraphQL type generators provided by plugins were not getting invoked when building introspection schemas. ([#5149](https://github.com/craftcms/cms/issues/5149))
- Fixed an error that occurred when using the `|json_encode` Twig filter on console requests. ([#5150](https://github.com/craftcms/cms/issues/5150))
- Fixed a bug where editable table rows could get taller than they should. ([#5159](https://github.com/craftcms/cms/issues/5159))

## 3.3.12 - 2019-10-22

### Added
- GraphQL query results are now cached.
- The GraphQL → Explore page now lists a “Full Schema” option before the Public Schema and any custom-defined schemas.
- Added the “GraphQL caches” option for the Clear Caches utility.
- Added the `gql()` Twig function, which executes a GraphQL query and returns the result.
- Added the `enableGraphQlCaching` config setting.
- Added the `transform` GraphQL parameter for asset URLs (alias of `handle`).
- Added the `url` field to the `EntryInterface` GraphQL type. ([#5113](https://github.com/craftcms/cms/issues/5113))
- Added the `relatedTo` and `relatedToAll` arguments for all GraphQL element queries. ([#5071](https://github.com/craftcms/cms/issues/5071))
- Added support for multi-site GraphQL element queries. ([#5079](https://github.com/craftcms/cms/issues/5079))
- Added `craft\helpers\Gql::createFullAccessSchema()`.
- Added `craft\models\GqlSchema::$isTemporary`.
- Added the `$invalidateCaches` argument to `craft\services\Gql::saveSchema()`.

### Changed
- Matrix blocks now maintain the same `display` style when expanded as they had before they were initially collapsed. ([#5075](https://github.com/craftcms/cms/issues/5075))
- It’s no longer necessary to register GraphQL type loaders when creating types.
- Improved the performance of downloading remote assets. ([#5134](https://github.com/craftcms/cms/pull/5134))
- The `craft\services\Gql::executeQuery()` method now expects an active schema object, instead of a GraphQL Schema object.
- The `users/save-user` action no longer copies `unverifiedEmail` validation errors over to the `email` attribute if the `email` attribute already has its own errors.
- `users/set-password` requests now respond with JSON if the request accepts a JSON response. ([#5138](https://github.com/craftcms/cms/pull/5138))

### Deprecated
- Deprecated the `$checkToken` argument for `craft\gql\base\Query::getQueries()`. `craft\helpers\Gql::getFullAccessSchema()` should be used instead to ensure all queries are returned.

### Fixed
- Fixed a bug that could occur when using plugin specific config files while running functional tests. ([#5137](https://github.com/craftcms/cms/pull/5137))
- Fixed an error that occurred when loading a relational field’s selection modal, if no sources were visible.
- Fixed a bug where required relational fields would get a validation error if only elements from other sites were selected. ([#5116](https://github.com/craftcms/cms/issues/5116))
- Fixed a bug where the “Profile Twig templates when Dev Mode is disabled” admin preference wasn’t saving. ([#5118](https://github.com/craftcms/cms/pull/5118))
- Fixed a bug where failed queue jobs were losing their `dateReserved`, `timeUpdated`, `progress`, and `progressLabel` values.
- Fixed a PHP error occurred when viewing the PHP Info utility if `register_argc_argv` was set to `On` in `php.ini`. ([#4878](https://github.com/craftcms/cms/issues/4878))
- Fixed a bug where the `craft\queue\jobs\UpdateSearchIndex` was ignorning the `siteId` property.
- Fixed a bug where Craft could attempt to perform transforms on element URLs for elements that were not Assets when using GraphQL.

### Fixed
- Fixed a bug where it was impossible to `*` as a value for `site` arguments with GraphQL. ([#5079](https://github.com/craftcms/cms/issues/5079))

## 3.3.11 - 2019-10-16

### Added
- Added `craft\events\ExecuteGqlQueryEvent`.
- Added `craft\services\Gql::EVENT_BEFORE_EXECUTE_GQL_QUERY`.
- Added `craft\services\Gql::EVENT_AFTER_EXECUTE_GQL_QUERY`.
- Added `craft\services\Gql::executeQuery()`.

### Changed
- Dropdown and Multi-select fields can now have duplicate option labels, as long as they are in different optgroups. ([#5105](https://github.com/craftcms/cms/issues/5105))

### Fixed
- Fixed a bug where user email changes were going through email verification even if someone with permission to administrate users was making the change. ([#5088](https://github.com/craftcms/cms/issues/5088))
- Fixed an error that could occur when duplicating entries with Matrix blocks. ([#5097](https://github.com/craftcms/cms/issues/5097))

## 3.3.10 - 2019-10-15

### Added
- Added the `allowOwnerDrafts` and `allowOwnerRevisions` Matrix block query params.
- Added the ability to skip refreshing the project config before running individual tests. ([#5072](https://github.com/craftcms/cms/pull/5072))
- Added `craft\test\Craft::resetProjectConfig()`.

### Fixed
- Fixed a bug where Craft wasn’t passing assets’ MIME types to cloud storage services when saving them. ([#5052](https://github.com/craftcms/cms/issues/5052))
- Fixed a bug where Assets fields’ image thumbnails weren’t getting refreshed after images were edited. ([#4212](https://github.com/craftcms/cms/issues/4212))
- Fixed a bug where the `index-assets` command would bail as soon as it came across a file with a disallowed file extension. ([#5086](https://github.com/craftcms/cms/issues/5086))
- Fixed a bug where it wasn’t possible to eager-load Matrix blocks that belong to a draft or revision. ([#5031](https://github.com/craftcms/cms/issues/5031))
- Fixed a bug where the `setup` command would think that Craft was installed when it wasn’t. ([#5093](https://github.com/craftcms/cms/issues/5093))
- Fixed an error that could occur when syncing the project config if a Matrix field had been changed to something else. ([#4015](https://github.com/craftcms/cms/issues/4015))
- Fixed a bug where Assets fields weren’t always showing the “Edit” button for images when they should. ([#4618](https://github.com/craftcms/cms/issues/4618))
- Fixed a bug where `craft\services\Elements::duplicateElement()` wasn’t ensuring that the duplicate had a valid slug on all sites. ([#5097](https://github.com/craftcms/cms/issues/5097))
- Fixed a bug where querying for elements by their Lightswitch field value could only return elements that had been saved since the Lightswitch field was added, when using PostgreSQL. ([#5073](https://github.com/craftcms/cms/issues/5073))
- Fixed a SQL error that could occur when querying for Matrix blocks.
- Fixed a bug where entries that were disabled globally would still get a green status indicator within the entry context menu on Edit Entry pages.

## 3.3.9 - 2019-10-10

### Changed
- The `project-config/sync` command now correctly returns an error code on failure. ([#4153](https://github.com/craftcms/cms/issues/4153))
- User queries now include the `unverifiedEmail` value by default. ([#5019](https://github.com/craftcms/cms/issues/5019))

### Fixed
- Fixed a bug where updating a draft might delete content on other sites in a multisite setup on certain PHP versions. ([#5048](https://github.com/craftcms/cms/issues/5048))
- Fixed an error that occurred when running console commands before Craft was installed. ([#5083](https://github.com/craftcms/cms/issues/5083))

## 3.3.8 - 2019-10-09

### Added
- Added `craft\web\Request::getNormalizedContentType()`.

### Changed
- Eliminated a `SHOW TABLES` SQL query that was getting executed on every request.
- Craft no longer routes requests based on `action` params in the request body, if the request’s content type is `application/json`.
- Added support for the `text/vtt` MIME type. ([#5052](https://github.com/craftcms/cms/issues/5052))
- Updated Twig to 2.12.

### Fixed
- Fixed a SQL error that could occur when deleting an entry or category with three or more nested levels of elements. ([#3456](https://github.com/craftcms/cms/issues/3456))
- Fixed a bug where querying for elements by their Lightswitch field value wasn’t working properly on PostgreSQL. ([#5046](https://github.com/craftcms/cms/issues/5046))
- Fixed a bug where deleting an entry or category with nested elements could leave the structure in a jumbled state.
- Fixed a bug where Assets fields would attempt to handle the same uploaded files multiple times if an element was saved multiple times in the same request. ([#5061](https://github.com/craftcms/cms/issues/5061))
- Fixed a PHP error occurred when viewing the PHP Info utility if `register_argc_argv` was set to `On` in `php.ini`. ([#4878](https://github.com/craftcms/cms/issues/4878))
- Fixed a bug where the `resave/matrix-blocks` command would wittingly resave Matrix blocks even if they hadn’t been loaded with their content, resulting in lost content. ([#5030](https://github.com/craftcms/cms/issues/5030))
- Fixed some RTL display issues. ([#5051](https://github.com/craftcms/cms/issues/5051))

### Security
- Fixed an XSS vulnerability.

## 3.3.7 - 2019-10-03

### Changed
- When saving a user, email validation errors are now copied over to the `email` attribute from the `unverifiedEmail` attribute. ([#5019](https://github.com/craftcms/cms/issues/5019))
- `craft\web\View::renderString()` and `renderObjectTemplate()` now have `$templateMode` arguments. ([#5020](https://github.com/craftcms/cms/issues/5020))

### Fixed
- Fixed a bug where the Edit User page would list a “Copy activation URL” action for publicly-registered users who already had a password set.
- Fixed a bug where the list and structure icons were missing on element index pages for RTL languages. ([#5018](https://github.com/craftcms/cms/issues/5018))
- Fixed a bug where the `prevSiblingOf` and `nextSiblingOf` element query params weren’t working reliably. ([#4997](https://github.com/craftcms/cms/issues/4997))
- Fixed a bug where the `descendantOf` element query param wasn’t working when previewing a draft or revision. ([#5021](https://github.com/craftcms/cms/issues/5021))
- Fixed a PHP error that occurred when saving a Dropdown or Multi-select field with optgroups. ([#5014](https://github.com/craftcms/cms/issues/5014))
- Fixed a bug where relational fields that were managing relations on a per-site basis would forget other sites’ relations when duplicated. ([#5038](https://github.com/craftcms/cms/issues/5038))

## 3.3.6 - 2019-09-27

### Added
- Added `craft\base\ElementInterface::getIsHomepage()`. ([#4993](https://github.com/craftcms/cms/issues/4993))
- Added `craft\base\Element::HOMEPAGE_URI`.

### Changed
- Updated Garnish to 0.1.31.

### Fixed
- Fixed a bug where some HTML in the Control Panel was getting improperly encoded. ([#5002](https://github.com/craftcms/cms/issues/5002))
- Fixed a bug where `craft\helper\UrlHelper` wasn’t encoding `+` and `&` characters in query param values.
- Fixed an error where GraphQL would sometimes not return a proper error message. ([#4999](https://github.com/craftcms/cms/issues/4999))
- Fixed a bug where HUDs could be positioned incorrectly when first opened. ([#5004](https://github.com/craftcms/cms/issues/5004))
- Fixed a bug where HUD tip images could be pointing the wrong way for RTL languages.

## 3.3.5 - 2019-09-25

### Added
- The Control Panel is now translated into Persian. ([#4969](https://github.com/craftcms/cms/pull/4969))
- Added `craft\test\fixtures\elements\ElementFixture::$unload`.

### Changed
- All users with permission to register users can now choose to not have an activation email sent immediately, when registering a new user. ([#4981](https://github.com/craftcms/cms/pull/4981))
- Craft now shows validation errors when attempting to save a Dropdown, Radio Buttons, Checkboxes, or Multi-select field with duplicate option labels or values. ([#4983](https://github.com/craftcms/cms/issues/4983))
- Live Preview requests now have an `x-craft-live-preview` query string param, rather than `x-craft-preview`. ([#4950](https://github.com/craftcms/cms/issues/4950))
- The `_includes/pagination.html` template can now be passed `itemLabel` and `itemsLabel` variables.
- Any migrations applied during testing are now recorded as content migrations.
- Added the option to automatically apply all content migrations when setting up the test environment. ([#4904](https://github.com/craftcms/cms/issues/4904))
- `craft\helpers\Html::parseTagAttributes()` now has a `$decode` argument.
- `craft\test\fixtures\elements\GlobalSetFixture` now has the option to load the active record instance. ([#4947](https://github.com/craftcms/cms/pull/4947))

### Fixed
- Fixed a bug where checkbox inputs were positioned incorrectly for RTL languages.
- Fixed a bug where the updater and `project.yaml` sync pages weren’t always handling error responses correctly. ([#4988](https://github.com/craftcms/cms/issues/4988))
- Fixed an error that could occur when syncing the project config, if a volume was being deleted that didn’t exist in the database to begin with. ([#4990](https://github.com/craftcms/cms/pull/4990))
- Fixed an error that could occur if a project config value changed from scalar to an array. ([#4932](https://github.com/craftcms/cms/issues/4932))
- Fixed a bug where Craft would not recognize certain block types when using the GraphQL API. ([#4961](https://github.com/craftcms/cms/issues/4961))
- Fixed a bug where `craft\helpers\Html::renderTagAttributes()` was double-encoding preexisting attributes. ([#4984](https://github.com/craftcms/cms/issues/4984))

## 3.3.4.1 - 2019-09-17

### Fixed
- Fixed a bug where elements with enabled Lightswitch fields weren’t getting returned in element queries. ([#4951](https://github.com/craftcms/cms/issues/4951))

## 3.3.4 - 2019-09-17

### Changed
- It’s now possible to run the `migrate/create install` command for uninstalled plugins.
- Improved the button labels in the confirmation dialog that can appear after running the Asset Indexes utility. ([#4943](https://github.com/craftcms/cms/issues/4943))

### Fixed
- Fixed a bug where asset queries’ `withTransforms` param wasn’t working for eager-loaded assets. ([#4931](https://github.com/craftcms/cms/issues/4931))
- Fixed a bug where the “Edit Image” asset action could be missing even if the user had the required permissions. ([#3349](https://github.com/craftcms/cms/issues/3349))
- Fixed a bug where querying for elements by their Lightswitch field value could only return elements that had been saved since the Lightswitch field was added. ([#4939](https://github.com/craftcms/cms/issues/4939))
- Fixed a bug where the Updates utility wasn’t showing the “Update all” button when multiple updates were available. ([#4938](https://github.com/craftcms/cms/issues/4938))
- Fixed a bug where the “Updating search indexes” job could fail when updating search indexes for a Matrix block that contained a relational field.
- Fixed a bug where category groups’ site settings weren’t being added to the project config when a new site was created.
- Fixed a bug where the Translation Method setting wasn’t immediately shown for Matrix sub-fields, if the field type was changed from one that didn’t have multiple translation methods to one that does. ([#4949](https://github.com/craftcms/cms/issues/4949))
- Fixed a bug where it wasn’t possible to query for entries by author ID using the GraphQL API.
- Fixed a bug where it wasn’t possible to query for Matrix blocks directly using the GraphQL API.

## 3.3.3 - 2019-09-12

### Changed
- The GraphQL API now prebuilds the schema for all introspection queries, regardless of whether Dev Mode is enabled.

### Fixed
- Fixed a bug where Craft was ignoring the `invalidUserTokenPath` request when it was set to an empty string. ([#1998](https://github.com/craftcms/cms/issues/1998))
- Fixed a bug where the `invalidUserTokenPath` was affecting Control Panel requests.
- Fixed a bug where revisions weren’t being sorted correctly in Structure sections.
- Fixed a bug where Edit Entry pages weren’t working with certain versions of PHP if the user’s preferred language was set to French. ([#4930](https://github.com/craftcms/cms/issues/4930))

## 3.3.2 - 2019-09-11

### Added
- Added the `graphql/dump-schema` and `graphql/print-schema` commands. ([#4834](https://github.com/craftcms/cms/pull/4834))
- It’s now possible to access a `parent` field on entries and categories when querying the GraphQL API. ([#4880](https://github.com/craftcms/cms/issues/4880))
- It’s now possible to apply transforms to assets via `url` field arguments when querying the GraphQL API.

### Changed
- Craft now resets the `dateCreated` attribute when duplicating elements. ([#4906](https://github.com/craftcms/cms/issues/4906))
- It’s no longer possible to access the `author` field for entries when querying the GraphQL API, if the schema doesn’t include user data.
- It’s no longer possible to access the `photo` field for users when querying the GraphQL API, if the schema doesn’t include the user photo volume.

### Fixed
- Fixed a bug where Lightswitch fields weren’t returning a boolean value for the GraphQL API.
- Fixed a bug where `craft\web\View::renderString()` and `renderObjectTemplate()` could leave Craft set to the `site` template mode if an error occurred when preparing or rendering the template. ([#4912](https://github.com/craftcms/cms/issues/4912))
- Fixed a bug where the Plugin Store wasn’t applying edition upgrade pricing for plugins if the higher edition was already installed as a trial.

## 3.3.1.2 - 2019-09-08

### Fixed
- Fixed an error that occurred after saving an element with a validation error. ([#4898](https://github.com/craftcms/cms/issues/4898))

## 3.3.1.1 - 2019-09-06

### Changed
- `graphql/api` preflight responses now explicitly allow `Authorization` headers. ([#4830](https://github.com/craftcms/cms/issues/4830))
- Updated Garnish to 0.1.30.

### Fixed
- Fixed a bug where selecting Matrix blocks would cause the content container to scroll. ([#3762](https://github.com/craftcms/cms/issues/3762))
- Fixed an error that occurred if Stringy 5.2 was installed.

## 3.3.1 - 2019-09-06

### Added
- Added support for setting `offset` and `limit` params to individual paths’ criteria when eager-loading elements.
- Added the `enableGql` config setting. ([#4836](https://github.com/craftcms/cms/issues/4836))
- Added the `children` field to the `EntryInterface` and `CategoryInterface` GraphQL types. ([#4843](https://github.com/craftcms/cms/issues/4843))
- Added the `markdown` GraphQL directive. ([#4832](https://github.com/craftcms/cms/issues/4832))

### Changed
- Preview target URIs can now be set to environment variables (e.g. `$NEWS_INDEX`) or URLs that begin with an alias (e.g. `@rootUrl/news` or `@rootUrl/news/{slug}`).
- Templates passed to `craft\web\View::renderString()` and `renderObjectTemplate()` can now include front-end templates.
- Element queries with the `revisions` param set will now return revisions ordered by `num DESC` by default. ([#4825](https://github.com/craftcms/cms/issues/4825))
- `graphql/api` responses now set the `Access-Control-Allow-Headers: Content-Type` header for preflight requests.
- Craft no longer forces preview target URLs to use `https` if the current request is over SSL. ([#4867](https://github.com/craftcms/cms/issues/4867))

### Removed
- Removed `craft\elements\MatrixBlock::getField()`. ([#4882](https://github.com/craftcms/cms/issues/4882))

### Fixed
- Fixed a bug where Number fields weren’t showing validation errors when non-numeric values were entered. ([#4849](https://github.com/craftcms/cms/issues/4849))
- Fixed an error that occurred when accessing the GraphQL section in the Control Panel if the `allowAdminChanges` config setting was disabled. ([#4884](https://github.com/craftcms/cms/issues/4884))
- Fixed an error that could occur when executing a GraphQL query if a Matrix field had been converted to a different field type. ([#4848](https://github.com/craftcms/cms/issues/4848))
- Fixed a deprecation warning when running tests in PhpStorm. ([#4772](https://github.com/craftcms/cms/pull/4772))
- Fixed an SQL error that occurred when eager-loading children for an element that wasn’t in a structure.
- Fixed a bug that could cause queue jobs to fail when they were run automatically by Craft, if the `enableCsrfProtection` config setting was disabled. ([#4854](https://github.com/craftcms/cms/issues/4854))
- Fixed an error that could occur if the `select` clause had been completely overridden on an element query, but the `asArray` param wasn’t enabled. ([#4886](https://github.com/craftcms/cms/issues/4886))
- Fixed a bug where Craft wasn’t always respecting the site-specific status when saving new entries. ([#4892](https://github.com/craftcms/cms/issues/4892))

## 3.3.0.1 - 2019-08-27

### Changed
- `graphql/api` responses now send CORS headers to allow crossdomain requests. ([#4830](https://github.com/craftcms/cms/issues/4830))

### Fixed
- Fixed a PHP error that could occur when editing an existing GraphQL schema. ([#4827](https://github.com/craftcms/cms/issues/4827))
- Fixed a PHP error that could occur when using PostgreSQL. ([#4828](https://github.com/craftcms/cms/issues/4828))

## 3.3.0 - 2019-08-27

### Added
- Added a built-in, autogenerated GraphQL API for content (Craft Pro only). ([#4540](https://github.com/craftcms/cms/pull/4540))
- Added “Headless Mode”, which optimizes the system and Control Panel for headless CMS implementations.
- It’s now possible to create Single sections without URLs. ([#3883](https://github.com/craftcms/cms/issues/3883))
- Added the `hiddenInput()` Twig function, which generates a hidden input tag.
- Added the `input()` Twig function, which generates an input tag.
- Added the `tag()` Twig function, which generates an HTML tag.
- Added the `|attr` Twig filter, which modifies the attributes on an HTML tag. ([#4660](https://github.com/craftcms/cms/issues/4660))
- Added the `|append` and `|prepend` Twig filters, which add new HTML elements as children of an HTML tag. ([#3937](https://github.com/craftcms/cms/issues/3937))
- Added the `headlessMode` config setting.
- Added the `purgeStaleUserSessionDuration` config setting.
- Admin users can now opt into getting the full stack trace view when an uncaught exception occurs when Dev Mode isn’t enabled. ([#4765](https://github.com/craftcms/cms/issues/4765))
- Admin users can now opt into having Twig templates profiled when Dev Mode isn’t enabled.
- Added the `graphql/api` controller action.
- Added `craft\base\ApplicationTrait::getGql()`.
- Added `craft\base\EagerLoadingFieldInterface::getEagerLoadingGqlConditions()`.
- Added `craft\base\ElementInterface::getGqlTypeName()`.
- Added `craft\base\ElementInterface::gqlScopesByContext()`.
- Added `craft\base\ElementInterface::gqlTypeNameByContext()`.
- Added `craft\base\Field::getEagerLoadingGqlConditions()`.
- Added `craft\base\FieldInterface::getContentGqlType()`.
- Added `craft\base\GqlInlineFragmentFieldInterface`.
- Added `craft\base\GqlInlineFragmentInterface`.
- Added `craft\controllers\GraphqlController`.
- Added `craft\errors\GqlException`.
- Added `craft\events\RegisterGqlDirectivesEvent`.
- Added `craft\events\RegisterGqlQueriesEvent`.
- Added `craft\events\RegisterGqlTypesEvent`.
- Added `craft\gql\arguments\elements\Asset`.
- Added `craft\gql\arguments\elements\Category`.
- Added `craft\gql\arguments\elements\Entry`.
- Added `craft\gql\arguments\elements\GlobalSet`.
- Added `craft\gql\arguments\elements\MatrixBlock`.
- Added `craft\gql\arguments\elements\Tag`.
- Added `craft\gql\arguments\elements\User`.
- Added `craft\gql\base\Arguments`.
- Added `craft\gql\base\Directive`.
- Added `craft\gql\base\ElementArguments`.
- Added `craft\gql\base\ElementResolver`.
- Added `craft\gql\base\GeneratorInterface`.
- Added `craft\gql\base\GqlTypeTrait`.
- Added `craft\gql\base\InterfaceType`.
- Added `craft\gql\base\ObjectType`.
- Added `craft\gql\base\Query`.
- Added `craft\gql\base\Resolver`.
- Added `craft\gql\base\StructureElementArguments`.
- Added `craft\gql\directives\FormatDateTime`.
- Added `craft\gql\directives\Transform`.
- Added `craft\gql\GqlEntityRegistry`.
- Added `craft\gql\interfaces\Element`.
- Added `craft\gql\interfaces\elements\Asset`.
- Added `craft\gql\interfaces\elements\Category`.
- Added `craft\gql\interfaces\elements\Entry`.
- Added `craft\gql\interfaces\elements\GlobalSet`.
- Added `craft\gql\interfaces\elements\MatrixBlock`.
- Added `craft\gql\interfaces\elements\Tag`.
- Added `craft\gql\interfaces\elements\User`.
- Added `craft\gql\interfaces\Structure`.
- Added `craft\gql\queries\Asset`.
- Added `craft\gql\queries\Category`.
- Added `craft\gql\queries\Entry`.
- Added `craft\gql\queries\GlobalSet`.
- Added `craft\gql\queries\Ping`.
- Added `craft\gql\queries\Tag`.
- Added `craft\gql\queries\User`.
- Added `craft\gql\resolvers\elements\Asset`.
- Added `craft\gql\resolvers\elements\Category`.
- Added `craft\gql\resolvers\elements\Entry`.
- Added `craft\gql\resolvers\elements\GlobalSet`.
- Added `craft\gql\resolvers\elements\MatrixBlock`.
- Added `craft\gql\resolvers\elements\Tag`.
- Added `craft\gql\resolvers\elements\User`.
- Added `craft\gql\TypeLoader`.
- Added `craft\gql\types\DateTime`.
- Added `craft\gql\types\elements\Asset`.
- Added `craft\gql\types\elements\Category`.
- Added `craft\gql\types\elements\Element`.
- Added `craft\gql\types\elements\Entry`.
- Added `craft\gql\types\elements\GlobalSet`.
- Added `craft\gql\types\elements\MatrixBlock`.
- Added `craft\gql\types\elements\Tag`.
- Added `craft\gql\types\elements\User`.
- Added `craft\gql\types\generators\AssetType`.
- Added `craft\gql\types\generators\CategoryType`.
- Added `craft\gql\types\generators\ElementType`.
- Added `craft\gql\types\generators\EntryType`.
- Added `craft\gql\types\generators\GlobalSetType`.
- Added `craft\gql\types\generators\MatrixBlockType`.
- Added `craft\gql\types\generators\TableRowType`.
- Added `craft\gql\types\generators\TagType`.
- Added `craft\gql\types\generators\UserType`.
- Added `craft\gql\types\Query`.
- Added `craft\gql\types\TableRow`.
- Added `craft\helpers\App::webResponseConfig()`.
- Added `craft\helpers\ArrayHelper::whereMultiple()`.
- Added `craft\helpers\ElementHelper::sourceElement()`.
- Added `craft\helpers\Gql`.
- Added `craft\helpers\Html::a()`.
- Added `craft\helpers\Html::actionInput()`.
- Added `craft\helpers\Html::appendToTag()`.
- Added `craft\helpers\Html::csrfInput()`.
- Added `craft\helpers\Html::modifyTagAttributes()`.
- Added `craft\helpers\Html::normalizeTagAttributes()`.
- Added `craft\helpers\Html::parseTag()`.
- Added `craft\helpers\Html::parseTagAttributes()`.
- Added `craft\helpers\Html::prependToTag()`.
- Added `craft\helpers\Html::redirectInput()`.
- Added `craft\helpers\StringHelper::afterFirst()`.
- Added `craft\helpers\StringHelper::afterLast()`.
- Added `craft\helpers\StringHelper::append()`.
- Added `craft\helpers\StringHelper::appendRandomString()`.
- Added `craft\helpers\StringHelper::appendUniqueIdentifier()`.
- Added `craft\helpers\StringHelper::at()`.
- Added `craft\helpers\StringHelper::beforeFirst()`.
- Added `craft\helpers\StringHelper::beforeLast()`.
- Added `craft\helpers\StringHelper::capitalizePersonalName()`.
- Added `craft\helpers\StringHelper::count()`.
- Added `craft\helpers\StringHelper::dasherize()`.
- Added `craft\helpers\StringHelper::endsWithAny()`.
- Added `craft\helpers\StringHelper::escape()`.
- Added `craft\helpers\StringHelper::extractText()`.
- Added `craft\helpers\StringHelper::htmlDecode()`.
- Added `craft\helpers\StringHelper::htmlEncode()`.
- Added `craft\helpers\StringHelper::humanize()`.
- Added `craft\helpers\StringHelper::is()`.
- Added `craft\helpers\StringHelper::isBase64()`.
- Added `craft\helpers\StringHelper::isBlank()`.
- Added `craft\helpers\StringHelper::isHexadecimal()`.
- Added `craft\helpers\StringHelper::isHtml()`.
- Added `craft\helpers\StringHelper::isJson()`.
- Added `craft\helpers\StringHelper::isSerialized()`.
- Added `craft\helpers\StringHelper::isUtf8()`.
- Added `craft\helpers\StringHelper::isWhitespace()`.
- Added `craft\helpers\StringHelper::lastSubstringOf()`.
- Added `craft\helpers\StringHelper::lineWrapAfterWord()`.
- Added `craft\helpers\StringHelper::pad()`.
- Added `craft\helpers\StringHelper::padBoth()`.
- Added `craft\helpers\StringHelper::padLeft()`.
- Added `craft\helpers\StringHelper::padRight()`.
- Added `craft\helpers\StringHelper::removeHtml()`.
- Added `craft\helpers\StringHelper::removeHtmlBreak()`.
- Added `craft\helpers\StringHelper::repeat()`.
- Added `craft\helpers\StringHelper::replaceAll()`.
- Added `craft\helpers\StringHelper::replaceBeginning()`.
- Added `craft\helpers\StringHelper::replaceEnding()`.
- Added `craft\helpers\StringHelper::replaceFirst()`.
- Added `craft\helpers\StringHelper::replaceLast()`.
- Added `craft\helpers\StringHelper::safeTruncate()`.
- Added `craft\helpers\StringHelper::shortenAfterWord()`.
- Added `craft\helpers\StringHelper::shuffle()`.
- Added `craft\helpers\StringHelper::slice()`.
- Added `craft\helpers\StringHelper::slugify()`.
- Added `craft\helpers\StringHelper::split()`.
- Added `craft\helpers\StringHelper::startsWithAny()`.
- Added `craft\helpers\StringHelper::stripCssMediaQueries()`.
- Added `craft\helpers\StringHelper::stripEmptyHtmlTags()`.
- Added `craft\helpers\StringHelper::stripHtml()`.
- Added `craft\helpers\StringHelper::stripWhitespace()`.
- Added `craft\helpers\StringHelper::substringOf()`.
- Added `craft\helpers\StringHelper::surround()`.
- Added `craft\helpers\StringHelper::tidy()`.
- Added `craft\helpers\StringHelper::titleizeForHumans()`.
- Added `craft\helpers\StringHelper::toBoolean()`.
- Added `craft\helpers\StringHelper::toSpaces()`.
- Added `craft\helpers\StringHelper::toTabs()`.
- Added `craft\helpers\StringHelper::toTransliterate()`.
- Added `craft\helpers\StringHelper::trimLeft()`.
- Added `craft\helpers\StringHelper::trimRight()`.
- Added `craft\helpers\StringHelper::upperCamelize()`.
- Added `craft\helpers\StringHelper::upperCaseFirst()`.
- Added `craft\helpers\Template::beginProfile()`.
- Added `craft\helpers\Template::endProfile()`.
- Added `craft\helpers\UrlHelper::buildQuery()`.
- Added `craft\model\MatrixBlockType::getField()`.
- Added `craft\models\GqlSchema`.
- Added `craft\records\GqlSchema`.
- Added `craft\services\Fields::getGroupByUid()`.
- Added `craft\services\Gql`.
- Added `craft\services\Matrix::getAllBlockTypes()`.
- Added `craft\services\Sections::getAllEntryTypes()`.
- Added `craft\web\assets\graphiql\GraphiqlAsset`.
- Added `craft\web\assets\graphiql\VendorAsset`.
- Added `craft\web\twig\nodes\ProfileNode`.
- Added `craft\web\twig\nodevisitors\Profiler`.

### Changed
- Relational fields without a specific target site will now only return related elements from the same site as the source element by default, as they did before Craft 3.2. ([#4751](https://github.com/craftcms/cms/issues/4751))
- Element arrays no longer include `hasDescendants` or `totalDescendants` keys by default. ([#4820](https://github.com/craftcms/cms/issues/4820))
- Matrix block queries no longer include blocks owned by drafts or revisions by default. ([#4790](https://github.com/craftcms/cms/issues/4790))
- Entries’ drafts and revisions are now soft-deleted and restored along with their source elements. ([#4797](https://github.com/craftcms/cms/issues/4797))
- Global set reference tags can now refer to the global set by its handle. ([#4645](https://github.com/craftcms/cms/issues/4645))
- Improved Twig template profiling to include blocks and macros.
- Twig template profiling no longer occurs when Dev Mode isn’t enabled, unless an admin user is logged in and has opted into it.
- The `actionInput()`, `csrfInput()`, and `redirectInput()` Twig functions now support an `options` argument for customizing the HTML tag attributes.
- The `_layouts/forms/field.html` template now supports `label`, `instructions`, `tip`, `warning`, and `input` blocks that can be overridden when including the template with an `{% embed %}` tag.
- Editable tables now support a `fullWidth` setting, which can be set to `false` to prevent the table from spanning the full width of the page.
- Editable tables now support `thin` column settings.
- Editable tables now support `headingHtml` column settings.
- Craft no longer overrides the base Twig template class, unless the now-deprecated `suppressTemplateErrors` config setting is enabled. ([#4755](https://github.com/craftcms/cms/issues/4755))
- Edit Entry pages now get updated preview target URLs after saving a draft, in case the URLs have changed.
- The confirmation dialog that can appear after running the Asset Indexes utility no longer will close by pressing the <kbd>Esc</kbd> key or clicking outside of the modal. ([#4795](https://github.com/craftcms/cms/issues/4795))
- Section and Matrix “Propagation Method” settings now display warnings about the potential for data loss when appropriate.
- Site group settings now display a warning about the potential for data loss.
- Control Panel subnav items can now have badge counts. ([#4756](https://github.com/craftcms/cms/issues/4756))
- Improved the performance of element duplication on multi-site installs.
- Improved the performance of `craft\web\View::renderString()` for templates that don’t contain any Twig code.
- `craft\behaviors\DraftBehavior::getCreator()` can now return `null`.
- `craft\helpers\Db::parseParam()` now has an optional `$columnType` argument. ([#4807](https://github.com/craftcms/cms/pull/4807))
- `craft\test\TestSetup::setupCraftDb()` no longer accepts a second argument. Ensure that `craft\test\Craft::$testConfig` is set before calling this function. ([#4804](https://github.com/craftcms/cms/pull/4804))
- `craft\web\Request::post()` and `getBodyParam()` will now work with posted JSON data, if the request’s content type is set to `application/json`.
- Switched from the `stringy/stringy` library to `voku/stringy`. ([#4753](https://github.com/craftcms/cms/issues/4753))

### Deprecated
- Deprecated the `suppressTemplateErrors` config setting.
- Deprecated `craft\services\Sections::isSectionTemplateValid()`.
- Deprecated `craft\web\twig\Template`.

### Removed
- Removed `craft\base\ElementInterface::getSource()`. ([#4754](https://github.com/craftcms/cms/issues/4754))
- Removed `craft\web\twig\Extension::actionInputFunction()`.
- Removed `craft\web\twig\Extension::csrfInputFunction()`.
- Removed `craft\web\twig\Extension::redirectInputFunction()`.

### Fixed
- Fixed an error that could occur if garbage collection was run while Craft 3.2 migrations were pending. ([#4720](https://github.com/craftcms/cms/issues/4720))
- Fixed a bug where the “Publish live changes for other authors’ entries” permission was being enforced when saving another author’s entry as a new entry. ([#4758](https://github.com/craftcms/cms/issues/4758))
- Fixed a bug where `craft\helpers\UrlHelper` methods would strip out array params in the query string. ([#4778](https://github.com/craftcms/cms/issues/4778))
- Fixed a SQL error that occurred when a `{% cache %}` tag was used on a page with a 4-byte character in the URI. ([#4780](https://github.com/craftcms/cms/issues/4780))
- Fixed a bug where Craft could show a nondescript error when navigating away from a Control Panel page if an Ajax request was currently in progress. ([#4796](https://github.com/craftcms/cms/issues/4796))
- Fixed an error that occurred when editing an entry with a draft that was created by a soft-deleted user. ([#4800](https://github.com/craftcms/cms/issues/4800))
- Fixed a bug where entry revisions and drafts would be deleted when the user that created them was hard-deleted.
- Fixed a SQL error that could occur when executing an element query that had custom `JOIN` and `WHERE` clauses if the `search` param was also set. ([#4788](https://github.com/craftcms/cms/issues/4788))
- Fixed a bug where default field values weren’t being applied to Matrix blocks that were autocreated per the Min Blocks setting. ([#4806](https://github.com/craftcms/cms/issues/4806))
- Fixed Plugin Store dropdowns which were not working properly with Windows Edge browsers.
- Fixed a SQL error that could occur when `:empty:` or `not :empty:` was passed to a date param on an element query when running MySQL 8. ([#4808](https://github.com/craftcms/cms/issues/4808))
- Fixed a bug where Dropdown and Multi-select fields’ Dropdown Options settings weren’t autofocusing on the first input when adding a new row with the keyboard. ([#4823](https://github.com/craftcms/cms/issues/4823))

## 3.2.10 - 2019-08-13

### Added
- Added `craft\fields\BaseRelationField::settingsTemplateVariables()`. ([#4732](https://github.com/craftcms/cms/issues/4732))
- Added `craft\services\Search::deleteOrphanedIndexes()`.
- Added `craft\validators\UriFormatValidator::$disallowTriggers`.
- Added the `Craft.startsWith()` JavaScript method.

### Changed
- Improved garbage collection performance when hard-deleting hundreds of thousands of elements. ([#4735](https://github.com/craftcms/cms/issues/4735))
- Element queries’ `title` param will now accept a value of `'0'`.
- `craft\services\Elements::deleteElementById()` now has a `$hardDelete` argument. ([#4747](https://github.com/craftcms/cms/pull/4747))
- It’s no longer possible to save routes or URI formats that begin with the `actionTrigger` or `cpTrigger` config settings. ([#4154](https://github.com/craftcms/cms/issues/4154))
- Categories fields’ selection modals now show the site menu. ([#4749](https://github.com/craftcms/cms/issues/4749))

### Removed
- Removed `craft\records\Route`.

### Fixed
- Fixed a bug where Entry fixtures wouldn’t get unloaded. ([#4663](https://github.com/craftcms/cms/issues/4663))
- Fixed a bug where entry content wouldn’t get propagated to other sites if an entry was created and then saved before Craft had finished autosaving the draft. ([#4423](https://github.com/craftcms/cms/issues/4423))
- Fixed a bug where entry forms could miss the fact that a Matrix block had been deleted. ([#4727](https://github.com/craftcms/cms/issues/4727))
- Fixed a PHP error that could occur on environments where the Intl PHP extension was installed but the `IDNA_NONTRANSITIONAL_TO_ASCII` or `INTL_IDNA_VARIANT_UTS46` constants weren’t defined. ([#4722](https://github.com/craftcms/cms/issues/4722))
- Fixed a PHP error that could occur if a plugin was configured with settings even though it didn’t support settings. ([#4706](https://github.com/craftcms/cms/issues/4706))
- Fixed an error that occurred when a validation error occurred on an entry while it was being created or updated from a draft. ([#4733](https://github.com/craftcms/cms/issues/4733))
- Fixed an infinite recursion bug that could occur when validating circular relations. ([#4482](https://github.com/craftcms/cms/issues/4482))
- Fixed a bug where elements with a title of “0” would show their ID instead of their title in element indexes and relational fields. ([#4745](https://github.com/craftcms/cms/issues/4745))
- Fixed a bug where Craft was redirecting to the Dashboard when attempting to export elements, if the `tokenParam` config setting was set to something besides `token`. ([#4737](https://github.com/craftcms/cms/issues/4737))

## 3.2.9 - 2019-08-06

### Added
- Added the `ignorePlaceholders` element query param.
- Added the `cp.entries.edit.meta` and `cp.entries.edit.settings` template hooks to the Edit Entry page.
- Added `craft\base\ElementInterface::getSource()`.
- Added `craft\base\ElementTrait::$newSiteIds`.
- Added `craft\models\Site::$dateCreated` and `$dateUpdated`. ([#4703](https://github.com/craftcms/cms/issues/4703))

### Changed
- Improved the Control Panel header styling for mobile and on pages with long titles. ([#4548](https://github.com/craftcms/cms/issues/4548))
- Element references in the Control Panel now reveal the site the element was fetched from in their tooltips, on multi-site installs. ([#4690](https://github.com/craftcms/cms/issues/4690))
- Element editor HUDs now always show a header with the element’s site name on multi-site installs, even if the element is only editable in one site. ([#4690](https://github.com/craftcms/cms/issues/4690))
- Entry preview tokens now respect the `defaultTokenDuration` config setting, rather than always expiring after 24 hours. ([#4683](https://github.com/craftcms/cms/pull/4683))
- Improved disabled select field styling. ([#4709](https://github.com/craftcms/cms/pull/4709))

### Deprecated
- Deprecated `craft\behaviors\DraftBehavior::getSource()`.
- Deprecated `craft\behaviors\RevisionBehavior::getSource()`.

### Fixed
- Fixed a bug where elements listed in a Structure view could be missing their descendant toggles even if all of their descendants were disabled. ([#4685](https://github.com/craftcms/cms/issues/4685))
- Fixed a bug where element CSV exports were limited to 50 elements if no limit was set. ([#4692](https://github.com/craftcms/cms/issues/4692))
- Fixed a 400 error that occurred when submitting an entry form that didn’t have an `entryId` param. ([#4693](https://github.com/craftcms/cms/issues/4693))
- Fixed a bug where `craft\base\Element::getDescendants()` and other structure methods could return the wrong results when called on a draft. ([#4694](https://github.com/craftcms/cms/issues/4694))
- Fixed a bug where Matrix blocks weren’t getting duplicated to newly-enabled sites for elements if the field’s Propagation Method setting wasn’t set to “Save blocks to all sites the owner element is saved in”. ([#4698](https://github.com/craftcms/cms/issues/4698))
- Fixed a bug where the Database Backup could result in a 404 error on load-balanced environments. ([#4699](https://github.com/craftcms/cms/issues/4699))
- Fixed a bug where the “Current” entry revision link wouldn’t always work. ([#4705](https://github.com/craftcms/cms/issues/4705))
- Fixed a bug where the `craft\services\Search::EVENT_AFTER_SEARCH` event wasn’t always firing. ([#4710](https://github.com/craftcms/cms/issues/4710))
- Fixed a bug where `craft\services\Users::purgeExpiredPendingUsers()` was attempting to delete already-trashed users.

### Security
- Fixed an XSS vulnerability.

## 3.2.8 - 2019-07-30

### Added
- Element indexes with unsaved drafts now show a “Drafts” option in the status menu.
- Added the `utils/fix-element-uids` command, which ensures all elements have unique UIDs. ([#4653](https://github.com/craftcms/cms/issues/4653))

### Fixed
- Fixed a bug where it wasn’t possible to create a homepage Single section if a prior entry revisions’ URI had been set to `__home__`. ([#4657](https://github.com/craftcms/cms/issues/4657))
- Fixed a bug where the user deletion confirmation dialog was including revisions and drafts when counting entries for the content summary.
- Fixed an error that occurred when deleting a user, if another user had been chosen to inherit their content. ([#4670](https://github.com/craftcms/cms/issues/4670))
- Fixed a bug where users could be warned about losing unsaved changes when updating an entry from a draft, while the draft was being autosaved. ([#4614](https://github.com/craftcms/cms/issues/4614))
- Fixed a bug where Categories fields weren’t always getting updated when a category they were related to got moved under another category. ([#4672](https://github.com/craftcms/cms/issues/4672))
- Fixed an error that occurred on the Settings → Routes page, if one of the routes didn’t have a URI pattern. ([#4676](https://github.com/craftcms/cms/issues/4676))
- Fixed some styling and behavior issues on the Settings → Routes page.

## 3.2.7 - 2019-07-25

### Fixed
- Fixed an error where it wasn’t possible to scale SVGs using only height. ([#4643](https://github.com/craftcms/cms/pull/4643))
- Fixed a bug where the content area of some Control Panel pages weren’t getting any bottom padding. ([#4644](https://github.com/craftcms/cms/issues/4644))
- Fixed a bug where installing a plugin immediately after installing Craft from the console could corrupt the project config if `useProjectConfigFile` was enabled. ([#3870](https://github.com/craftcms/cms/issues/3870))
- Fixed a bug where entry forms could overlook changes made to Categories fields. ([#4648](https://github.com/craftcms/cms/issues/4648))
- Fixed a bug where element search indexes weren’t being updated right away after an element was created or updated from an element editor HUD.
- Fixed a bug where back-end slug validation wasn’t working correctly for slugs with some Unicode characters. ([#1535](https://github.com/craftcms/cms/issues/1535))
- Fixed a bug where Craft was attempting to delete template caches even when saving a draft or revision.

## 3.2.6 - 2019-07-23

### Changed
- When enabling a new site for a Single section, Craft now uses the primary site’s content as the starting point for the new site’s content, if the section was already enabled for it.
- Swapped the position of the “Save as a Draft” and “Save Entry” buttons. ([#4622](https://github.com/craftcms/cms/issues/4622))
- `craft\helpers\DateTimeHelper::toDateTime()` now supports arrays created from `DateTime` objects. ([#4627](https://github.com/craftcms/cms/issues/4627))
- Plugin license key inputs are no longer limited to 29 characters, to make room for long environment variable names. ([#4393](https://github.com/craftcms/cms/issues/4393))
- Updated Imagine to 1.2.2.1.

### Fixed
- Fixed a bug where Craft could load the same JavaScript and CSS files multiple times when opening element editor HUDs. ([#4620](https://github.com/craftcms/cms/issues/4620))
- Fixed a bug where each animated GIF frame would still be parsed when generating a thumbnail, even if the `transformGifs` setting was set to `false`. ([#4588](https://github.com/craftcms/cms/issues/4588))
- Fixed a bug where back-end slug validation wasn’t working correctly for slugs with Unicode characters. ([#4628](https://github.com/craftcms/cms/issues/4628))
- Fixed a bug where it wasn’t possible to create new entries if the section handle matched the `pageTrigger` config setting, and the `pageTrigger` config setting had a trailing slash. ([#4631](https://github.com/craftcms/cms/issues/4631))
- Fixed a bug where the `sections.previewTargets` database column was getting created as a `varchar` instead of `text` column for new Craft installs. ([#4638](https://github.com/craftcms/cms/issues/4638))

### Security
- Fixed a bug where the `preserveExifData` config setting wasn’t being respected on image upload.

## 3.2.5.1 - 2019-07-19

### Fixed
- Fixed an error that occurred if a plugin license key was set to an environment variable, which was set to an invalid key. ([#4604](https://github.com/craftcms/cms/issues/4604))
- Fixed an error that prevented image thumbnails from generating in the Control Panel when using ImageMagick. ([#4609](https://github.com/craftcms/cms/issues/4609))

## 3.2.5 - 2019-07-19

### Added
- Added `craft\services\Elements::getPlaceholderElements()`.

### Changed
- If an invalid entry draft or revision edit URL is accessed, but the source entry does exist, Craft now redirects the browser to the source entry’s edit page. ([#4574](https://github.com/craftcms/cms/issues/4574))
- Preview requests now include the previewed entry in element queries even if the `status`, `drafts`, or `revisions` parameters are set to exclude it. ([#4581](https://github.com/craftcms/cms/issues/4581))
- Back-end slug generation now follows the same rules as JavaScript. ([#4607](https://github.com/craftcms/cms/issues/4607))
- Unsaved entry drafts now get assigned a new ID when they are fully saved, so they are treated as new elements. ([#4589](https://github.com/craftcms/cms/issues/4589))

### Fixed
- Fixed some bugs with the “Save Entry” menu options, when editing an unsaved draft. ([#4614](https://github.com/craftcms/cms/issues/4614))
- Fixed a bug where Craft could forget which site was being edited when updating an entry from a draft. ([#4615](https://github.com/craftcms/cms/issues/4615))

## 3.2.4.1 - 2019-07-17

### Fixed
- Fixed an error that occurred when attempting to share a disabled entry. ([#4596](https://github.com/craftcms/cms/issues/4596))
- Fixed a bug where new Email and URL cells in Table fields weren’t getting the correct input type. ([#4595](https://github.com/craftcms/cms/issues/4595))

## 3.2.4 - 2019-07-17

### Changed
- Brought back the “Preview” button for the Current revision of entries, which now creates a draft before activating the entry preview. ([#4584](https://github.com/craftcms/cms/issues/4584))
- The “Save as a Draft” button now creates the draft over Ajax, when it’s not the primary submit button for the page.
- When Craft isn’t able to sync incoming `project.yaml` changes due to schema version conflicts, Craft now lists which packages are conflicting.. ([#4568](https://github.com/craftcms/cms/issues/4568))

### Fixed
- Fixed a JavaScript error that could occur after uploading a file directly onto an Assets field when editing the Current revision of an entry.
- Fixed a bug where draft forms could become unresponsive if the user attempted to navigate away from the page or submit the form in the middle of an autosave. ([#4578](https://github.com/craftcms/cms/issues/4578))
- Fixed a SQL error that could occur when passing `:empty:` or `:notempty:` to a relational field’s element query param. ([#4529](https://github.com/craftcms/cms/issues/4529))
- Fixed a bug where Number fields weren’t getting set to their default values for new entries. ([#4586](https://github.com/craftcms/cms/issues/4586))
- Fixed a bug query string parameters were getting URL-encoded when applied to generated pagination URLs.
- Fixed a bug where Single entries had the option to be duplicated or deleted. ([#4590](https://github.com/craftcms/cms/issues/4590))

## 3.2.3 - 2019-07-16

### Added
- Added `craft\controllers\EntriesController::actionDuplicateEntry()`.
- Added `craft\web\UrlManager::setMatchedElement()`.

### Changed
- Craft no longer creates drafts automatically when editing entries. The user must click a “Save as a Draft” button to create one. ([#4549](https://github.com/craftcms/cms/issues/4549))
- Entries are now immediately savable, whether or not any changes were made. ([#4535](https://github.com/craftcms/cms/issues/4535))
- The “Save Entry” button now redirects the user to the Entries index page. ([#4575](https://github.com/craftcms/cms/issues/4575))
- Brought back the “Save and continue editing” and “Save and add another” options for entries.
- It’s no longer possible to preview entries’ Current revision. A draft must be created first.

### Fixed
- Fixed a bug where it wasn’t possible to delete Matrix blocks if Min Blocks and Max Blocks were set to the same value, and an element already had more than that many blocks. ([#4562](https://github.com/craftcms/cms/issues/4562))
- Fixed a bug where `craft\web\UrlManager::getMatchedElement()` could return the incorrect result on preview requests. ([#4542](https://github.com/craftcms/cms/issues/4542))
- Fixed an error that occurred on the Settings → Email page if email settings were missing from the project config. ([#4552](https://github.com/craftcms/cms/issues/4552))
- Fixed a bug where it wasn’t possible to toggle site-specific entry statuses when editing drafts. ([#4577](https://github.com/craftcms/cms/issues/4577))

## 3.2.2 - 2019-07-14

### Added
- Added `craft\helpers\ElementHelper::isTempSlug()`.
- Added `craft\helpers\ElementHelper::tempSlug()`.
- Added `craft\helpers\UrlHelper::removeParam()`.

### Changed
- Craft no longer ensures a recent revision exists before creating a draft for an element.
- Element exports are limited to CSV files now, to avoid the GD requirement imposed by the PHPSpreadsheet library. ([#4553](https://github.com/craftcms/cms/issues/4553))

### Fixed
- Fixed a bug where multi-site element queries with the `unique` and `offset` params set weren’t returning any results. ([#4560](https://github.com/craftcms/cms/issues/4560))
- Fixed an error that could occur when creating a draft. ([#4515](https://github.com/craftcms/cms/issues/4515))
- Fixed a bug where Craft wasn’t generating a new slug for entries that were saved with a blank Slug field. ([#4518](https://github.com/craftcms/cms/issues/4518))
- Fixed a bug where disabled select options could lose their disabled text styling in Firefox. ([#4526](https://github.com/craftcms/cms/issues/4526))
- Fixed a bug where entry forms could miss the fact that a file had been uploaded to an Assets field. ([#4534](https://github.com/craftcms/cms/issues/4534))
- Fixed a bug where selecting “Create a new child entry” in a Structure section on a multi-site install would result in a 404 error. ([#4541](https://github.com/craftcms/cms/issues/4541))
- Fixed a bug where it wasn’t possible to set test-specific config settings. ([#4539](https://github.com/craftcms/cms/pull/4539))
- Fixed an error that occurred when exporting elements if Limit was set to `0`. ([#4547](https://github.com/craftcms/cms/issues/4547))
- Fixed a bug where the `{% paginate %}` tag wouldn’t generate links to the first page correctly when using query string pagination. ([#4550](https://github.com/craftcms/cms/issues/4550))
- Fixed an error that occurred when indexing assets from a console request, if no volumes were defined yet. ([#2798](https://github.com/craftcms/cms/issues/2798))
- Fixed a bug where the “Delete” link could show up in the draft meta HUD for unsaved drafts. ([#4557](https://github.com/craftcms/cms/issues/4557))

## 3.2.1 - 2019-07-11

### Added
- Added `craft\console\Request::getIsPreview()`.
- Added `craft\web\Request::getIsPreview()`.

### Changed
- If a draft can’t be saved, an alert icon is now shown in the Control Panel header, which can be clicked on to reveal more information.
- Element revisions no longer store snapshot data.

### Fixed
- Fixed a bug where Feed widget items weren’t getting hyperlinked.
- Fixed a bug where the `app/migrate` controller wasn’t applying new `project.yaml` changes if there were no pending migrations.
- Fixed a SQL error that could occur when saving an entry or entry draft. ([#4508](https://github.com/craftcms/cms/issues/4508))
- Fixed a bug where Assets fields set to restrict uploads to a single folder could have empty selector modals. ([#4522](https://github.com/craftcms/cms/issues/4522))
- Fixed an error that could occur if a template was accessing the deprecated `locale` property of an element query, but `siteId` wasn’t set to an integer. ([#4531](https://github.com/craftcms/cms/issues/4531))
- Fixed a bug where users without the “Publish live changes” permission for a section weren’t able to create new entries. ([#4528](https://github.com/craftcms/cms/issues/4529))
- Fixed a PHP error that could occur when uploading files to Assets fields on the front-end. ([#4382](https://github.com/craftcms/cms/issues/4382))
- Fixed a bug where elements listed in a Structure view could show descendant toggles even if they had no descendants. ([#4504](https://github.com/craftcms/cms/issues/4504))
- Fixed a backwards compatibility issue. ([#4523](https://github.com/craftcms/cms/issues/4523))

## 3.2.0 - 2019-07-09

> {warning} If you’ve ever run the `project-config/rebuild` command, it’s highly recommended that you run it again with Craft 3.1.34.2, before updating to Craft 3.2.

> {warning} Custom login controllers must now explicitly set their `$allowAnonymous` values to include `self::ALLOW_ANONYMOUS_OFFLINE` if they wish to be available when the system is offline.

> {tip} If you have Super Table or Neo installed, you should update those **at the same time** as Craft, to avoid unnecessary search index jobs from being added to the queue.

### Added
- All element types now have the option to support drafts and revisions.
- Drafts are now autocreated when content is modified, and autosaved whenever the content changes. ([#1034](https://github.com/craftcms/cms/issues/1034))
- Drafts and revisions now store content across all sites supported by the element. ([#2669](https://github.com/craftcms/cms/issues/2669))
- Content previewing is now draft-based, and drafts are stored as specialized elements, so it’s no longer necessary to add special cases in templates for preview requests. ([#1787](https://github.com/craftcms/cms/issues/1787), [#2801](https://github.com/craftcms/cms/issues/2801))
- Sections now have a “Preview Targets” setting when running Craft Pro, which can be used to configure additional locations that entries can be previewed from. ([#1489](https://github.com/craftcms/cms/issues/1489))
- Sections now have a “Propagation Method” setting, enabling entries to only be propagated to other sites in the same site group, or with the same language. ([#3554](https://github.com/craftcms/cms/issues/3554))
- Matrix fields now have a “Propagation Method” setting, enabling blocks to only be propagated to other sites in the same site group, or with the same language. ([#3554](https://github.com/craftcms/cms/issues/3554))
- Single entries now have editable slugs. ([#3368](https://github.com/craftcms/cms/issues/3368))
- Headless content previewing is now possible by forwarding request tokens off to content API requests. ([#1231](https://github.com/craftcms/cms/issues/1231))
- Preview iframes are now created with a `src` attribute already in place, improving SPA support. ([#2120](https://github.com/craftcms/cms/issues/2120))
- Entry “Share” buttons are now visible on mobile. ([#4408](https://github.com/craftcms/cms/issues/4408))
- Added the “Temp Uploads Location” system setting (available from Settings → Assets → Settings), which makes it possible to choose the volume and path that temporary asset uploads should be stored. ([#4010](https://github.com/craftcms/cms/issues/4010))
- Added the `maxRevisions` config setting. ([#926](https://github.com/craftcms/cms/issues/926))
- Added the `purgeUnsavedDraftsDuration` config setting, which determines how long unsaved drafts should be allowed to exist before getting deleted via garbage collection.
- Added the “Edit images” permission. ([#3349](https://github.com/craftcms/cms/issues/3349))
- Added the “Impersonate users” permission. ([#3501](https://github.com/craftcms/cms/issues/3501))
- Added the `drafts`, `draftId`, `draftOf`, `draftCreator`, `revisions`, `revisionId`, `revisionOf`, and `revisionCreator` element query params.
- The `site` element query params now support passing multiple site handles, or `'*'`, to query elements across multiple sites at once. ([#2854](https://github.com/craftcms/cms/issues/2854))
- Relational fields now have a “Validate related elements” setting, which ensures that the related elements pass validation before the source element can be saved with them selected. ([#4095](https://github.com/craftcms/cms/issues/4095))
- Table fields can now have Dropdown, Email, and URL columns. ([#811](https://github.com/craftcms/cms/issues/811), [#4180](https://github.com/craftcms/cms/pull/4180))
- Dropdown and Multi-select fields can now have optgroups. ([#4236](https://github.com/craftcms/cms/issues/4236))
- Date/Time, Dropdown, Lightswitch, Number, and Radio Buttons fields are now listed as sort options in element indexes. ([#2818](https://github.com/craftcms/cms/issues/2818))
- Asset, category, entry, and user indexes can now have “UID” columns. ([#4433](https://github.com/craftcms/cms/issues/4433))
- Added the `unique` element query param, which can be used to prevent duplicate elements when querying elements across multiple sites.
- Added the `preferSites` element query param, which can be used to set the preferred sites that should be used for multi-site element queries, when the `unique` param is also enabled.
- Element index pages are now paginated for non-Structure views. ([#818](https://github.com/craftcms/cms/issues/818))
- Element index pages now have an “Export…” button that will export all of the elements in the current view (across all pages) or up to a custom limit, in either CSV, XLS, XLSX, or ODS format. ([#994](https://github.com/craftcms/cms/issues/994))
- Added the `{% dd %}` Twig tag. ([#4399](https://github.com/craftcms/cms/issues/4399))
- Added the `attr()` Twig function, which can generate a list of HTML/XML attributes. ([#4237](https://github.com/craftcms/cms/pull/4237))
- Added the `|withoutKey` Twig filter.
- Added the `resave/matrix-blocks` console command.
- The `index-assets/*` commands now support a `--create-missing-assets=0` option, which prevents Craft from creating asset records when they don’t exist yet, and offers an opportunity to fix the location of any asset records that are missing their associated files, when the filename matches one of the files missing an index.
- Added the `mailer/test` command. ([#4020](https://github.com/craftcms/cms/issues/4020))
- Added the `tests/setup` command, which generates a test suite for the current Craft project.
- Jobs can now set progress labels, which will be shown below their description and progress bar in the queue HUD. ([#1931](https://github.com/craftcms/cms/pull/1931))
- Added the `_layouts/element` template, which can be extended by element edit pages that wish to support drafts, revisions, and content previewing.
- Added the `_special/sitepicker` template.
- It’s now possible for plugins and modules to define custom actions on console controllers.
- Added a testing framework for Craft and plugins, powered by Codeception. ([#3382](https://github.com/craftcms/cms/pull/3382), [#1485](https://github.com/craftcms/cms/issues/1485), [#944](https://github.com/craftcms/cms/issues/944))
- Added `craft\base\ApplicationTrait::getInstalledSchemaVersion()`.
- Added `craft\base\BlockElementInterface`.
- Added `craft\base\Element::EVENT_AFTER_PROPAGATE`.
- Added `craft\base\Element::EVENT_REGISTER_PREVIEW_TARGETS`.
- Added `craft\base\Element::previewTargets()`.
- Added `craft\base\ElementInterface::afterPropagate()`.
- Added `craft\base\ElementInterface::getCurrentRevision()`.
- Added `craft\base\ElementInterface::getIsDraft()`.
- Added `craft\base\ElementInterface::getIsRevision()`.
- Added `craft\base\ElementInterface::getIsUnsavedDraft()`.
- Added `craft\base\ElementInterface::getPreviewTargets()`.
- Added `craft\base\ElementInterface::getSourceId()`.
- Added `craft\base\ElementInterface::getSourceUid()`.
- Added `craft\base\ElementInterface::getUiLabel()`, which is now used to define what an element will be called in the Control Panel. ([#4211](https://github.com/craftcms/cms/pull/4211))
- Added `craft\base\ElementInterface::pluralDisplayName()`, which element type classes can use to define the plural of their display name.
- Added `craft\base\ElementInterface::setRevisionCreatorId()`.
- Added `craft\base\ElementInterface::setRevisionNotes()`.
- Added `craft\base\ElementTrait::$dateDeleted`. ([#4493](https://github.com/craftcms/cms/issues/4493))
- Added `craft\base\ElementTrait::$draftId`.
- Added `craft\base\ElementTrait::$hardDelete`.
- Added `craft\base\ElementTrait::$previewing`.
- Added `craft\base\ElementTrait::$propagateAll`.
- Added `craft\base\ElementTrait::$revisionId`.
- Added `craft\base\Field::EVENT_AFTER_ELEMENT_PROPAGATE`.
- Added `craft\base\Field::getSortOption()`.
- Added `craft\base\FieldInterface::afterElementPropagate()`.
- Added `craft\base\FieldInterface::valueType()`. ([#3894](https://github.com/craftcms/cms/issues/3894))
- Added `craft\base\SortableFieldInterface`, which can be implemented by field classes that should be sortable in element indexes.
- Added `craft\behaviors\DraftBehavior`.
- Added `craft\behaviors\RevisionBehavior`.
- Added `craft\console\CallableAction`.
- Added `craft\console\Controller`.
- Added `craft\console\controllers\ResaveController::saveElements()`.
- Added `craft\console\ControllerTrait`.
- Added `craft\console\Request::getToken()`.
- Added `craft\controllers\PreviewController`.
- Added `craft\errors\MissingAssetException`.
- Added `craft\events\BatchElementActionEvent`.
- Added `craft\events\DefineConsoleActionsEvent`.
- Added `craft\events\ElementQueryEvent`.
- Added `craft\events\RegisterPreviewTargetsEvent`.
- Added `craft\events\RevisionEvent`.
- Added `craft\helpers\Component::validateComponentClass()`.
- Added `craft\helpers\ElementHelper::isDraftOrRevision()`.
- Added `craft\helpers\ElementHelper::rootElement()`.
- Added `craft\models\Section::$propagationMethod`.
- Added `craft\queue\jobs\UpdateSearchIndex`.
- Added `craft\services\Drafts`, accessible via `Craft::$app->drafts`.
- Added `craft\services\Elements::propagateElements()` along with `EVENT_BEFORE_PROPAGATE_ELEMENTS`, `EVENT_AFTER_PROPAGATE_ELEMENTS`, `EVENT_BEFORE_PROPAGATE_ELEMENT`, and `EVENT_AFTER_PROPAGATE_ELEMENT` events. ([#4139](https://github.com/craftcms/cms/issues/4139))
- Added `craft\services\Elements::resaveElements()` along with `EVENT_BEFORE_RESAVE_ELEMENTS`, `EVENT_AFTER_RESAVE_ELEMENTS`, `EVENT_BEFORE_RESAVE_ELEMENT`, and `EVENT_AFTER_RESAVE_ELEMENT` events. ([#3482](https://github.com/craftcms/cms/issues/3482))
- Added `craft\services\Matrix::duplicateBlocks()`.
- Added `craft\services\Matrix::getSupportedSiteIdsForField()`.
- Added `craft\services\Revisions`, accessible via `Craft::$app->revisions`.
- Added `craft\services\Users::canImpersonate()`.
- Added `craft\web\Request::getIsLoginRequest()` and `craft\console\Request::getIsLoginRequest()`.
- Added `craft\web\UrlManager::$checkToken`.
- Added the `Craft.isSameHost()` JavaScript method.
- Added the `Craft.parseUrl()` JavaScript method.
- Added the `Craft.randomString()` JavaScript method.
- Added the `Craft.DraftEditor` JavaScript class.
- Added the `Craft.Preview` JavaScript class.

### Changed
- Relational fields are now capable of selecting elements from multiple sites, if they haven’t been locked down to only related elements from a single site. ([#3584](https://github.com/craftcms/cms/issues/3584))
- Element selector modals now always show source headings, and list sources in the configured order. ([#4494](https://github.com/craftcms/cms/issues/4494))
- Reference tags can now specify the site to load the element from. ([#2956](https://github.com/craftcms/cms/issues/2956))
- Improved the button layout of Edit Entry pages. ([#2325](https://github.com/craftcms/cms/issues/2325))
- Improved the performance of saving elements.
- The Control Panel now shows the sidebar on screens that are at least 1,000 pixels wide. ([#4079](https://github.com/craftcms/cms/issues/4079))
- The `_layouts/cp` template now supports a `showHeader` variable that can be set to `false` to remove the header.
- The `_layouts/cp` Control Panel template now supports a `footer` block, which will be output below the main content area.
- Renamed `craft\helpers\ArrayHelper::filterByValue()` to `where()`.
- Anonymous/offline/Control Panel access validation now takes place from `craft\web\Controller::beforeAction()` rather than `craft\web\Application::handleRequest()`, giving controllers a chance to do things like set CORS headers before a `ForbiddenHttpException` or `ServiceUnavailableHttpException` is thrown. ([#4008](https://github.com/craftcms/cms/issues/4008))
- Controllers can now set `$allowAnonymous` to a combination of bitwise integers `self::ALLOW_ANONYMOUS_LIVE` and `self::ALLOW_ANONYMOUS_OFFLINE`, or an array of action ID/bitwise integer pairs, to define whether their actions should be accessible anonymously even when the system is offline.
- Improved the error message when Project Config reaches the maximum deferred event count.
- Craft now deletes expired template caches as part of its garbage collection routine.
- Craft no longer warns about losing unsaved changes when leaving the page while previewing entries, if the changes were autosaved. ([#4439](https://github.com/craftcms/cms/issues/4439))
- `fieldValues` is a now reserved field handle. ([#4453](https://github.com/craftcms/cms/issues/4453))
- Improved the reliability of `craft\helpers\UrlHelper::rootRelativeUrl()` and `cpUrl()`.
- `craft\base\ElementInterface::eagerLoadingMap()` and `craft\base\EagerLoadingFieldInterface::getEagerLoadingMap()` can now return `null` to opt out of eager-loading. ([#4220](https://github.com/craftcms/cms/pull/4220))
- `craft\db\ActiveRecord` no longer sets the `uid`, `dateCreated`, or `dateUpdated` values for new records if they were already explicitly set.
- `craft\db\ActiveRecord` no longer updates the `dateUpdated` value for existing records if nothing else changed or if `dateUpdated` had already been explicitly changed.
- `craft\helpers\UrlHelper::siteUrl()` and `url()` will now include the current request’s token in the generated URL’s query string, for site URLs.
- `craft\events\MoveElementEvent` now extends `craft\events\ElementEvent`. ([#4315](https://github.com/craftcms/cms/pull/4315))
- `craft\queue\BaseJob::setProgress()` now has a `$label` argument.
- `craft\queue\jobs\PropagateElements` no longer needs to be configured with a `siteId`, and no longer propagates elements to sites if they were updated in the target site more recently than the source site.
- `craft\queue\QueueInterface::setProgress()` now has a `$label` argument.
- `craft\services\Assets::getUserTemporaryUploadFolder()` now returns the current user’s temporary upload folder by default if no user is provided.
- `craft\services\Elements::deleteElement()` now has a `$hardDelete` argument.
- `craft\services\Elements::deleteElement()` now has a `$hardDelete` argument. ([#3392](https://github.com/craftcms/cms/issues/3392))
- `craft\services\Elements::getElementById()` now has a `$criteria` argument.
- `craft\services\Elements::propagateElement()` now has a `$siteElement` argument.
- `craft\services\Elements::saveElement()` now preserves existing elements’ current `dateUpdated` value when propagating or auto-resaving elements.
- `craft\services\Elements::saveElement()` now preserves the `uid`, `dateCreated`, and `dateUpdated` values on new elements if they were explicitly set. ([#2909](https://github.com/craftcms/cms/issues/2909))
- `craft\services\Elements::setPlaceholderElement()` now throws an exception if the element that was passed in doesn’t have an ID.
- `craft\services\Matrix::saveField()` is no longer is responsible for duplicating blocks from other elements.
- `craft\web\twig\variables\CraftVariable` no longer triggers the `defineComponents` event. ([#4416](https://github.com/craftcms/cms/issues/4416))
- `craft\web\UrlManager::setRouteParams()` now has a `$merge` argument, which can be set to `false` to completely override the route params.
- It’s now possible to pass a `behaviors` key to the `$newAttributes` argument of `craft\services\Elements::duplicateElement()`, to preattach behaviors to the cloned element before it’s saved.

### Removed
- Removed the Search Indexes utility. ([#3698](https://github.com/craftcms/cms/issues/3698))
- Removed the `--batch-size` option from `resave/*` actions.
- Removed the `craft.entryRevisions` Twig component.
- Removed `craft\controllers\EntriesController::actionPreviewEntry()`.
- Removed `craft\controllers\EntriesController::actionShareEntry()`.
- Removed `craft\controllers\EntriesController::actionViewSharedEntry()`.
- Removed `craft\events\VersionEvent`.
- Removed `craft\records\Entry::getVersions()`.
- Removed `craft\records\EntryDraft`.
- Removed `craft\records\EntryVersion`.
- Removed `craft\services\EntryRevisions::saveDraft()`.
- Removed `craft\services\EntryRevisions::publishDraft()`.
- Removed `craft\services\EntryRevisions::deleteDraft()`.
- Removed `craft\services\EntryRevisions::saveVersion()`.
- Removed `craft\services\EntryRevisions::revertEntryToVersion()`.
- Removed the `Craft.EntryDraftEditor` JavaScript class.

### Deprecated
- Deprecated the `ownerSite` and `ownerSiteId` Matrix block query params.
- Deprecated `craft\controllers\EntriesController::EVENT_PREVIEW_ENTRY`.
- Deprecated `craft\controllers\LivePreviewController`.
- Deprecated `craft\elements\MatrixBlock::$ownerSiteId`.
- Deprecated `craft\events\DefineComponentsEvent`.
- Deprecated `craft\helpers\ArrayHelper::filterByValue()`. Use `where()` instead.
- Deprecated `craft\models\BaseEntryRevisionModel`.
- Deprecated `craft\models\EntryDraft`.
- Deprecated `craft\models\EntryVersion`.
- Deprecated `craft\models\Section::$propagateEntries`. Use `$propagationMethod` instead.
- Deprecated `craft\services\Assets::getCurrentUserTemporaryUploadFolder()`.
- Deprecated `craft\services\EntryRevisions`.
- Deprecated `craft\web\Request::getIsLivePreview()`.
- Deprecated `craft\web\Request::getIsSingleActionRequest()` and `craft\console\Request::getIsSingleActionRequest()`.
- Deprecated the `Craft.LivePreview` JavaScript class.

### Fixed
- Fixed a bug where `craft\helpers\UrlHelper` methods could add duplicate query params on generated URLs.
- Fixed a bug where Matrix blocks weren’t getting duplicated for other sites when creating a new element. ([#4449](https://github.com/craftcms/cms/issues/4449))

## 3.1.34.3 - 2019-08-21

### Fixed
- Fixed a bug where the `project-config/rebuild` command wasn’t discarding unused user groups or user field layouts in the project config. ([#4781](https://github.com/craftcms/cms/pull/4781))

## 3.1.34.2 - 2019-07-23

### Fixed
- Fixed a bug where the `project-config/rebuild` command was discarding email and user settings.

## 3.1.34.1 - 2019-07-22

### Fixed
- Fixed a bug where the `project-config/rebuild` command was ignoring entry types that didn’t have a field layout. ([#4600](https://github.com/craftcms/cms/issues/4600))

## 3.1.34 - 2019-07-09

### Changed
- The `project-config/rebuild` command now rebuilds the existing project config wherever possible, instead of merging database data with the existing project config.

## 3.1.33 - 2019-07-02

### Added
- Added `craft\base\ApplicationTrait::saveInfoAfterRequest()`.

### Changed
- Craft no longer strips some punctuation symbols from slugs.
- Improved the performance of saving project config updates. ([#4459](https://github.com/craftcms/cms/issues/4459))
- Improved the performance of saving fields. ([#4459](https://github.com/craftcms/cms/issues/4459))
- The `craft update` command no longer updates Craft or plugins if not specified.

### Removed
- Removed `craft\services\ProjectConfig::saveDataAfterRequest()`.
- Removed `craft\services\ProjectConfig::preventSavingDataAfterRequest()`.

### Fixed
- Fixed a PHP error that occurred when deleting an asset transform. ([#4473](https://github.com/craftcms/cms/issues/4473))

### Security
- Fixed an XSS vulnerability.
- Fixed a path disclosure vulnerability. ([#4468](https://github.com/craftcms/cms/issues/4468))
- Added the `sameSiteCookieValue` config setting. ([#4462](https://github.com/craftcms/cms/issues/4462))

## 3.1.32.1 - 2019-06-25

### Fixed
- Fixed a couple Windows compatibility issues.

## 3.1.32 - 2019-06-25

### Changed
- Project Config now sorts arrays when all of the keys are UIDs. ([#4425](https://github.com/craftcms/cms/issues/4425))

### Fixed
- Fixed a bug where Craft might not match a domain to the proper site if it had a non-ASCII character in the host name.
- Fixed an error that could occur when using the `|filter` Twig filter. ([#4437](https://github.com/craftcms/cms/issues/4437))
- Fixed a bug where pagination URL could get repeated page params added to the query string if using query string-based pagination.

## 3.1.31 - 2019-06-18

### Added
- It’s now possible to set plugin license keys to environment variables using the `$VARIABLE_NAME` syntax. ([#4393](https://github.com/craftcms/cms/issues/4393))
- Added `craft\services\Elements::mergeElements()`. ([#4404](https://github.com/craftcms/cms/pull/4404))

### Changed
- Pagination URLs now include any query string parameters set on the current request.
- The default email template no longer sets text or background colors, so emails look better in dark mode. ([#4396](https://github.com/craftcms/cms/pull/4396))
- Improved the error message that gets logged when Craft isn’t able to finish processing project config changes, due to unresolved dependencies.
- Craft will no longer log errors and warnings arising from `yii\i18n\PhpMessageSource`. ([#4109](https://github.com/craftcms/cms/issues/4109))
- Improved the performance and reliability of user queries when the `group` param is set to a user group with a large number of users.
- Updated Yii to 2.0.21.

### Fixed
- Fixed a bug where `Craft::dd()` wouldn’t work properly if output buffering was enabled. ([#4399](https://github.com/craftcms/cms/issues/4399))
- Fixed a bug where `Craft::alias()` wasn’t working on Windows servers. ([#4405](https://github.com/craftcms/cms/issues/4405))
- Fixed a bug where Craft wasn’t parsing the `dsn` DB connection setting properly if it was supplied.

### Security
- Fixed an XSS vulnerability.

## 3.1.30 - 2019-06-11

### Changed
- Improved query performance. ([yiisoft/yii2#17344](https://github.com/yiisoft/yii2/pull/17344), [yiisoft/yii2#17345](https://github.com/yiisoft/yii2/pull/17345), [yiisoft/yii2#17348](https://github.com/yiisoft/yii2/pull/17348))
- `craft\services\Elements::saveElement()` now always propagates elements regardless of the `$propagate` argument value, when saving new elements. ([#4370](https://github.com/craftcms/cms/issues/4370))

### Fixed
- Fixed a bug where new elements weren’t assigned a UID in time if their URI format contained a `{uid}` token. ([#4364](https://github.com/craftcms/cms/issues/4364))
- Fixed a bug where Craft was modifying custom log target configs before executing queue jobs. ([#3766](https://github.com/craftcms/cms/issues/3766))
- Fixed a bug where `craft\helpers\ChartHelper::getRunChartDataFromQuery()` assumed that the value would be integers. ([craftcms/commerce#849](https://github.com/craftcms/commerce/issues/849))
- Fixed a bug where `craft\services\Security::validateData()` was returning an empty string instead of `false` when the data didn’t validate. ([#4387](https://github.com/craftcms/cms/issues/4387))
- Fixed a bug where Craft could inject unexpected JavaScript into front-end requests. ([#4390](https://github.com/craftcms/cms/issues/4390))

## 3.1.29 - 2019-06-04

### Added
- Added the `restore` command, which restores a database backup.
- Added the `Craft.escapeRegex()` JavaScript method.

### Changed
- Asset indexes now sort assets by Date Uploaded in descending order by default. ([#1153](https://github.com/craftcms/cms/issues/1153))
- `craft\db\Paginator` no longer assumes that the application’s database connection should be used.
- Updated Twig to 2.11. ([#4342](https://github.com/craftcms/cms/issues/4342))

### Fixed
- Fixed a bug where the Status menu wasn’t visible for the “All users” source on user indexes. ([#4306](https://github.com/craftcms/cms/pull/4306))
- Fixed a bug where pressing the <kbd>Esc</kbd> key in the setup wizard would close the modal window. ([#4307](https://github.com/craftcms/cms/issues/4307))
- Fixed a bug where `craft\validators\ArrayValidator::validate()` didn’t work. ([#4309](https://github.com/craftcms/cms/pull/4309))
- Fixed an error that could occur when rendering templates with a `loop.parent.loop` reference in a nested for-loop. ([#4271](https://github.com/craftcms/cms/issues/4271))
- Fixed a bug where publishing a Single entry’s draft, or reverting a Single entry to a prior version, would overwrite its title to the section name. ([#4323](https://github.com/craftcms/cms/pull/4323))
- Fixed a bug where Craft wasn’t invalidating existing asset transforms when changing the dimensions of a named transform.
- Fixed a bug where `craft\services\Fields::getFieldsByElementType()` would return duplicate results if a field was used in more than one field layout for the element type. ([#4336](https://github.com/craftcms/cms/issues/4336))
- Fixed a bug where Craft wasn’t respecting the `allowUppercaseInSlug` config setting when generating slugs in the Control Panel. ([#4330](https://github.com/craftcms/cms/issues/4330))
- Fixed a bug where Control Panel Ajax requests weren’t working if a custom `pathParam` config setting value was set. ([#4334](https://github.com/craftcms/cms/issues/4334))
- Fixed a JavaScript error that could occur when saving a new entry, if the selected entry type didn’t have a Title field. ([#4353](https://github.com/craftcms/cms/issues/4353))

## 3.1.28 - 2019-05-21

### Added
- Added the “Customize element sources” user permission. ([#4282](https://github.com/craftcms/cms/pull/4282))
- Matrix sub-fields now have a “Use this field’s values as search keywords?” setting. ([#4291](https://github.com/craftcms/cms/issues/4291))
- Added `craft\web\twig\variables\Paginate::setBasePath()`. ([#4286](https://github.com/craftcms/cms/issues/4286))

### Changed
- Craft now requires Yii 2.0.19.

### Fixed
- Fixed a bug where slugs could get double-hyphenated. ([#4266](https://github.com/craftcms/cms/issues/4266))
- Fixed an error that would occur when installing Craft if the `allowAdminChanges` config setting was disabled. ([#4267](https://github.com/craftcms/cms/issues/4267))
- Fixed a bug where Matrix fields would return the wrong set of Matrix blocks on new or duplicated elements, immediately after they were saved.
- Fixed a bug where users could not assign additional user groups to their own account if their permission to do so was granted by another user group they belonged to.
- Fixed a bug where Number fields would attempt to save non-numeric values. ([craftcms/feed-me#527](https://github.com/craftcms/feed-me/issues/527))
- Fixed a bug where it was possible to assign a Structure entry or category to a new parent, even if that would cause its descendants to violate the Max Levels setting. ([#4279](https://github.com/craftcms/cms/issues/4279))
- Fixed an error that could occur when rendering a template from a console request, if the template contained any non-global `{% cache %}` tags. ([#4284](https://github.com/craftcms/cms/pull/4284))

## 3.1.27 - 2019-05-14

### Added
- Added `craft\fields\Matrix::EVENT_SET_FIELD_BLOCK_TYPES`. ([#4252](https://github.com/craftcms/cms/issues/4252))

### Changed
- Pressing <kbd>Shift</kbd> + <kbd>Return</kbd> (or <kbd>Shift</kbd> + <kbd>Ctrl</kbd>/<kbd>Command</kbd> + <kbd>Return</kbd>) when a textual cell is focused in an editable table will now change the focus to the same cell in the previous row (after creating a new row if necessary.) ([#4259](https://github.com/craftcms/cms/issues/4259))
- Craft no longer shows the status menu for element sources that define a status. ([#4249](https://github.com/craftcms/cms/issues/4249))
- Element URI formats can now conditionally output an empty string, opting the element out of getting its own system URI. ([#4254](https://github.com/craftcms/cms/issues/4254))
- Table fields now get validation errors if any column handles are entered in the format of “colX”.
- Craft no longer clear out users’ verification codes after login. ([#4257](https://github.com/craftcms/cms/issues/4257))
- The `users/upload-user-photo` and `users/delete-user-photo` actions are now available to front-end requests. ([#3932](https://github.com/craftcms/cms/issues/3932))

### Fixed
- Fixed a bug where rebuilding the project config could set an incorrect value for the user field layout.
- Fixed a bug Craft wouldn’t allow users to edit their own photos if they didn’t have upload/remove asset permissions.
- Fixed a bug where Craft wasn’t removing newline characters when pasting text into some single-line Table column types.
- Fixed a bug where project config syncing could have inconsistent results on load-balanced environments. ([#4136](https://github.com/craftcms/cms/issues/4136))
- Fixed a bug where the Plugin Store was not able to load developer details. ([#4241](https://github.com/craftcms/cms/issues/4241))
- Fixed a bug that could occur when Craft generated URLs with multi-byte characters in the query string.
- Fixed a bug where you could get some character encoding issues in some environments when using PHP 7.3.
- Fixed a bug where Craft wasn’t attempting to set a unique URI on duplicated elements. ([#4253](https://github.com/craftcms/cms/issues/4253))
- Fixed a bug where Table fields could copy cell values to other cells if a column had a handle in the format of “colX”. ([#4200](https://github.com/craftcms/cms/issues/4200))
- Fixed an error that could occur on the Login page if a custom Login Page Logo was selected. ([#4261](https://github.com/craftcms/cms/issues/4261))

## 3.1.26 - 2019-05-08

### Changed
- The “Update all” button on the Updates utility is now shown even if the page contains some uninstallable updates. ([#4230](https://github.com/craftcms/cms/issues/4230))
- Craft now stores the Default User Group’s UID in the project config, in case the group’s ID is different across environments.
- `craft\services\Assets::EVENT_BEFORE_REPLACE_ASSET` event handlers can now change the filename of the replaced asset before it is saved.
- Improved the performance of background jobs. ([#4219](https://github.com/craftcms/cms/pull/4219))
- Improved the Plugin Store’s screenshots with arrows for navigation and pinch-to-zoom capability for touch devices.

### Fixed
- Fixed an error that could occur when saving a Single section if one of its sites had been disabled.
- Fixed an error that could occur when deleting a site.
- Fixed a PHP compile error that could occur when paginating a query. ([#4208](https://github.com/craftcms/cms/pull/4208))
- Fixed an error that could occur on the Settings → Users → Settings page if the project config was missing its `users` key. ([#4206](https://github.com/craftcms/cms/issues/4206))
- Fixed a bug where Craft wasn’t requiring email verification for new user accounts if the project config was missing its `users` key.
- Fixed a bug where Craft wasn’t eager-loading elements in the same site as the source element, if that was different than the currently requested site. ([#3954](https://github.com/craftcms/cms/issues/3954))

## 3.1.25 - 2019-04-30

### Added
- Added the `|ascii` Twig filter. ([#4193](https://github.com/craftcms/cms/issues/4193))

### Changed
- Craft now registers its project config event handlers before loading plugins. ([#3943](https://github.com/craftcms/cms/issues/3943))
- The Control Panel now uses jQuery 3.4.0. ([#4183](https://github.com/craftcms/cms/issues/4183))
- `behavior` and `behaviors` are now reserved field handles. ([#4184](https://github.com/craftcms/cms/issues/4184))
- The Updates utility no longer shows notices for expired plugins if no updates are actually available. ([#4186](https://github.com/craftcms/cms/issues/4186))

### Fixed
- Fixed an error where rebuilding the project config would not typecast the `propagateEntries` and `enableVersioning` section settings correctly. ([#3695](https://github.com/craftcms/cms/issues/3695))
- Fixed a bug where the Edit Draft HUD would include the current site name in the default Draft Name value for multi-site entries. ([#4171](https://github.com/craftcms/cms/issues/4171))
- Fixed a bug where resource requests could send a 500 response if the resource didn’t exist. ([#4197](https://github.com/craftcms/cms/pull/4197))

## 3.1.24 - 2019-04-23

### Added
- Added `craft\services\Fields::getFieldIdsByLayoutId()`.

### Changed
- Craft now correctly typecasts all core boolean and integer values saved to the project config. ([#3695](https://github.com/craftcms/cms/issues/3695))
- Craft now saves new entry versions every time an entry is saved, unless it’s being propagated or resaved.
- `users/save-user` and `users/start-elevated-session` requests now check for a `currentPassword` body param in addition to `password`, when looking for the user’s current password. ([#4169](https://github.com/craftcms/cms/issues/4169))
- `craft\services\Path::getStoragePath()` now has a `$create` argument.
- Updated Twig to 2.8.

### Fixed
- Fixed an error where re-saving a site would reset its sorting order. ([#4147](https://github.com/craftcms/cms/issues/4147))
- Fixed a SQL error that could occur when updating to Craft 3.1. ([#3663](https://github.com/craftcms/cms/issues/3663))
- Fixed an error that occurred when an SVG with `/` characters in its `id` attributes was passed to the `svg()` Twig function. ([#4155](https://github.com/craftcms/cms/issues/4155))
- Fixed a bug where passing `:empty:` or `:notempty:` to a Matrix field param on an element query could return incorrect results for fields that had soft-deleted blocks. ([#4161](https://github.com/craftcms/cms/issues/4161))
- Fixed a bug where Craft wasn’t returning a `1` exit code for console requests if the server was running under PHP 7. ([#4153](https://github.com/craftcms/cms/issues/4153))
- Fixed a “World-writable config file 'my.cnf' is ignored” warning that could occur when creating a database backup. ([#4163](https://github.com/craftcms/cms/pull/4163))
- Fixed a bug where `craft\services\Elements::duplicateElements()` would only ignore non-safe attributes passed to the `$newAttributes` argument.
- Fixed a bug where `craft\elements\db\ElementQuery::exists()` and `offsetExists()` were ignoring cached query results.

## 3.1.23 - 2019-04-16

### Added
- The `project-config/sync` command now has a `--force` option, which forces the project config to treat all preexisting config values as new. ([#4126](https://github.com/craftcms/cms/issues/4126))
- Added `craft\base\LogTargetTrait`, which can be used by custom `log` components, to gain security and privacy features provided by Craft’s built-in file target. ([#4127](https://github.com/craftcms/cms/pull/4127))

### Changed
- When creating a new site, global sets are now propagated to it before other element types. ([#3446](https://github.com/craftcms/cms/issues/3446))
- Locked Twig down to 2.7, to avoid a bug in 2.8.0. ([twigphp/Twig#2942](https://github.com/twigphp/Twig/issues/2942))

### Fixed
- Fixed an error that occurred when installing a missing plugin from the Settings → Plugins page. ([#4140](https://github.com/craftcms/cms/issues/4140))
- Fixed PHP type errors that could occur when calling some deprecated `craft.request` methods in templates. ([#4124](https://github.com/craftcms/cms/issues/4124))
- Fixed performance issues that could occur where uploading GIFs in the Control Panel. ([#4131](https://github.com/craftcms/cms/pull/4131))
- Fixed a bug where it wasn’t possible to create a new global set with the same name or handle as a soft-deleted one. ([#4091](https://github.com/craftcms/cms/issues/4091))
- Fixed a bug where pending users’ verification codes were getting deleted if they were impersonated by an admin. ([#4130](https://github.com/craftcms/cms/issues/4130))

## 3.1.22 - 2019-04-10

### Added
- Added `craft\base\ElementTrait::$resaving`, which indicates whether the element is currently being resaved via a `ResaveElements` job or a `resave` command. ([#3482](https://github.com/craftcms/cms/issues/3482))
- Added `craft\db\Paginator::setPageResults()`. ([#4120](https://github.com/craftcms/cms/issues/4120))

### Changed
- Changed the way Craft updates search indexes, to reduce the likelihood of a deadlock. ([#3197](https://github.com/craftcms/cms/issues/3197))
- Improved styles and behavior of the Plugin Store.
- The Settings → Plugins page now notes which plugins are expired, with links to renew them on [id.craftcms.com](https://id.craftcms.com).
- Improved the styling of info HUDs that contain long text or tables. ([#4107](https://github.com/craftcms/cms/pull/4107))

### Fixed
- Fixed a PHP error that could occur during asset indexing in some cases.
- Fixed a bug where entry drafts weren’t showing previous changes to Matrix fields on the draft. ([#4105](https://github.com/craftcms/cms/issues/4105))
- Fixed a bug where `project.yaml` changes weren’t always getting picked up. ([#4028](https://github.com/craftcms/cms/issues/4028))
- Fixed a bug where the `project-config/rebuild` command would restore soft-deleted components. ([#4100](https://github.com/craftcms/cms/issues/4100))
- Fixed a bug where the `project-config/sync` command was not performing schema checks.
- Fixed an error that occurred when backing up the database if the database password contained a `$` character. ([#4115](https://github.com/craftcms/cms/issues/4115))

## 3.1.21.1 - 2019-04-04

### Fixed
- Fixed a bug where underscores were getting stripped from element slugs. ([#4096](https://github.com/craftcms/cms/issues/4096))

## 3.1.21 - 2019-04-03

### Added
- Added the `backup` command, which creates a new database backup. ([#4075](https://github.com/craftcms/cms/issues/4075))
- Added the `queue/retry` command, which can be passed a failed job ID, or `all` to retry all failed jobs. ([#4072](https://github.com/craftcms/cms/issues/4072))
- Added `craft\queue\Queue::retryAll()`.
- Added `craft\services\Sections::$autoResaveEntries`, which can be set to `false` from `config/app.php` to prevent Craft from auto-resaving entries after sections and entry types are updated. ([#3482](https://github.com/craftcms/cms/issues/3482))

### Changed
- It’s now possible to double-click on asset sources to expand/collapse their subfolders. ([#4070](https://github.com/craftcms/cms/issues/4070))
- Craft no longer auto-resaves entries after saving a section or entry type if nothing changed of any significance to entries. ([#3482](https://github.com/craftcms/cms/issues/3482))
- Craft now formats filesizes using metric units (e.g. MB instead of MiB).
- The updater is now capable of handling package name changes.
- Craft now requires Yii 2.0.17.

### Fixed
- Fixed a bug where the Asset Indexes utility wasn’t logging exceptions.
- Fixed a SQL error that could occur when using the Asset Indexes utility, if any filenames contained 4+ byte characters.
- Fixed a bug where entry queries could return duplicate results for any entries that belong to a section that has soft-deleted structures associated with it. ([#4066](https://github.com/craftcms/cms/issues/4066))
- Fixed a bug where rebuilding project config would not work with Matrix fields with no block types. ([#4074](https://github.com/craftcms/cms/issues/4074)
- Fixed an error that occurred when sending emails if the `testToEmailAddress` config setting was set. ([#4076](https://github.com/craftcms/cms/issues/4076))
- Fixed a bug where it wasn’t possible to pass the `--element-id` option on `resave/*` commands.
- Fixed a bug where Matrix fields were including disabled blocks if any changes had been made to the Matrix block query params.
- Fixed SQL errors that could occur if the table prefix had ever changed.

## 3.1.20.1 - 2019-03-27

### Fixed
- Fixed an error that occurred when regenerating the project config, if there were any fields without settings. ([#4062](https://github.com/craftcms/cms/issues/4062))
- Fixed an error that occurred when loading the `_includes/forms/date` template without passing a `value` variable. ([#4063](https://github.com/craftcms/cms/issues/4063))

## 3.1.20 - 2019-03-27

### Added
- Added the `project-config/rebuild` console command.
- Added the `verifyEmailSuccessPath` config setting.
- Added the “Prefix” and “Suffix” settings for Number fields. ([#4055](https://github.com/craftcms/cms/issues/4055))
- Added the “Max Length” setting for URL fields. ([#4019](https://github.com/craftcms/cms/issues/4019))
- Added the `devMode` global Twig variable. ([#4038](https://github.com/craftcms/cms/issues/4038))
- Added `craft\config\GeneralConfig::getVerifyEmailSuccessPath()`.
- Added `craft\events\RebuildConfigEvent`.
- Added `craft\services\ProjectConfig::rebuild()`.
- Added `craft\services\Sections::pruneDeletedField()`.

### Changed
- Textareas within the Control Panel can now be manually vertically resized. ([#4030](https://github.com/craftcms/cms/issues/4030))
- The Craft Support widget now includes a “More Resources” section. ([#4058](https://github.com/craftcms/cms/issues/4058))
- The `_includes/forms/text` Control Panel template now supports `step`, `min`, and `max` attributes.
- Users without access to the Control Panel are now redirected according to the `verifyEmailSuccessPath` config setting after verifying a new email address. ([#1998](https://github.com/craftcms/cms/issues/1998))
- The `_includes/forms/text` Control Panel template now supports passing `autocorrect: false` and `autocapitalize: false`, to disable autocorrect and auto-capitalization on iOS devices.
- iOS autocorrect and auto-capitalization has been disabled for all core “Handle” and “Slug” fields in the Control Panel. ([#4009](https://github.com/craftcms/cms/issues/4009))
- Number fields now format their values for element index tables. ([#4059](https://github.com/craftcms/cms/issues/4059))
- When installing Craft using a `project.yaml`, Craft now backups the existing config to the config backup folder if there are errors. ([#4017](https://github.com/craftcms/cms/issues/4017))
- Craft now prunes entry type layouts when deleting a field.
- Craft no longer modifies the DSN string if set explicitly with the `dsn` database config setting.
- Craft no longer throws an `InvalidConfigException` when the `dsn` database config setting is set and contains an unexpected parameter.

### Fixed
- Fixed a bug where Craft wasn’t removing hyphens and other symbols from auto-generated asset titles. ([#4011](https://github.com/craftcms/cms/issues/4011))
- Fixed a PHP error that occurred when calling `craft\services\EntryRevisions::getDraftById()` or `getVersionById()` for a draft/version that belonged to a soft-deleted entry. ([#4013](https://github.com/craftcms/cms/issues/4013))
- Fixed a bug where Craft wasn’t respecting the site selection for routes defined in Settings → Routes. ([#4021](https://github.com/craftcms/cms/issues/4021))
- Fixed a bug where the `project-config/sync` command wasn’t logging exceptions. ([#4015](https://github.com/craftcms/cms/issues/4015))
- Fixed an error that occurred when attempting to use Live Preview with a pending user account. ([#4025](https://github.com/craftcms/cms/issues/4025))
- Fixed an error when displaying a date input in the Control Panel if the value passed wasn’t a `DateTime` object. ([#4041](https://github.com/craftcms/cms/issues/4041))
- Fixed a PHP error that occurred when passing an array of `craft\elements\User` objects to `craft\mail\Message::setTo()`. ([#4048](https://github.com/craftcms/cms/issues/4048))
- Fixed a bug where Craft was applying the `offset` param to both ends of the result set when paginating queries. ([#4052](https://github.com/craftcms/cms/issues/4052))
- Fixed a PHP error that occurred if `true` or `false` was passed to the third argument of `craft\db\Command::upsert()`. ([#4054](https://github.com/craftcms/cms/pull/4054))
- Fixed a bug where deleting fields via `project.yaml` could prevent other changes from being applied.
- Fixed a bug where field UIDs could be overwritten in some cases.

## 3.1.19 - 2019-03-19

### Added
- Added the `_includes/pagination` Control Panel template.
- Added `craft\db\Paginator`.
- Added `craft\web\twig\variables\Paginate::create()`.

### Changed
- The `{% paginate %}` tag now accepts any query object, not just element queries.
- The `_includes/forms/autosuggest` template now has `data` and `methods` blocks that can be overridden by sub-templates to customize the autosuggest behavior.

### Fixed
- Fixed a bug where sidebar badge counts in the Control Panel were getting formatted with two decimals if the Intl extension wasn’t loaded. ([#4002](https://github.com/craftcms/cms/issues/4002))
- Fixed a bug where entry drafts would forget that certain field values had been cleared out, and continue using the live revision’s content instead. ([#3981](https://github.com/craftcms/cms/issues/3981))
- Fixed an error that occurred if a Table field was created with a Date or Time column and no rows in the Default Values setting. ([#4005](https://github.com/craftcms/cms/issues/4005))
- Fixed a bug where Table fields would forget that they had been saved without any rows in the Default Values setting.
- Fixed a SQL error that could occur when saving non-UTF-8 characters to the project config. ([#4007](https://github.com/craftcms/cms/issues/4007))

## 3.1.18 - 2019-03-14

### Added
- Added `craft\services\Deprecator::$throwExceptions`. ([#3972](https://github.com/craftcms/cms/pull/3972))

### Changed
- `Craft::parseEnv()` will now boolean values for environment variables set to `true` or `false`. ([#3975](https://github.com/craftcms/cms/issues/3975))
- Nested project config keys are no longer sorted alphabetically.
- Craft now requires Twig 2.7+.

### Fixed
- Fixed a SQL error that occurred when using a token with a usage limit, if using PostgreSQL. ([#3969](https://github.com/craftcms/cms/issues/3969))
- Fixed a bug where the Edit User page would forget user group selection changes if there was a validation error. ([#3971](https://github.com/craftcms/cms/issues/3971))
- Fixed a bug where the updater would get an unexpected response when updating from 3.1.14 - 3.1.16 to 3.1.17+.
- Fixed a bug where it wasn’t possible to switch plugin editions when the `allowUpdates` config setting was disabled. ([#3987](https://github.com/craftcms/cms/issues/3987))
- Fixed a bug where multiple consecutive newlines in field instructions would result in multiple `<br>` tags rather than new paragraphs.
- Fixed a bug where Table fields weren’t always remembering the sort order for their Default Values settings. ([#3947](https://github.com/craftcms/cms/issues/3947))
- Fixed a bug where Table fields weren’t always remembering the sort order for their Table Columns settings. ([#3997](https://github.com/craftcms/cms/issues/3997))

## 3.1.17.2 - 2019-03-12

### Changed
- Craft now requires Twig 2.6.

## 3.1.17.1 - 2019-03-08

### Added
- Added `craft\helpers\ArrayHelper::ensureNonAssociative()`.

### Fixed
- Fixed a bug where commercial plugin editions weren’t showing up in the Plugin Store.
- Fixed a bug where installing a plugin from the Plugin Store would not respect the selected edition.
- Fixed a bug where plugins with free and commercial editions weren’t getting license key inputs on the Setting → Plugins page.
- Fixed a bug where the Setting → Plugins page wasn’t linking plugins’ edition badge to their page in the Plugin Store for plugins with free and commercial editions, if the free edition was currently active.

## 3.1.17 - 2019-03-08

### Changed
- When installing Craft using a `project.yaml`, Craft now processes all sites before installing any plugins. ([craftcms/commerce#752](https://github.com/craftcms/commerce/issues/752))
- The Plugin Store now shows “Report an issue” links on plugin screens.
- The Plugin Store now includes a “Package Name” section on plugin screens. ([#2757](https://github.com/craftcms/cms/issues/2757))
- The Plugin Store now shows discounted upgrade prices for plugins when a lower edition is already licensed.
- Craft now requires Yii 2.0.16.1.

### Fixed
- Fixed a bug where the `positionedBefore` element query param was not including direct ancestors in the results.
- Fixed a bug where HTML in plugin-supplied field instructions was getting encoded. ([#3928](https://github.com/craftcms/cms/issues/3928))
- Fixed a bug where Craft would prompt for a user’s current password when registering a new user, even if they weren’t assigning any groups or permissions to that user
- Fixed a bug where asset indexing could yield inconsistent results in some cases. ([#3450](https://github.com/craftcms/cms/issues/3450))
- Fixed a bug where the Plugin Store was showing info icons in the feature matrix of multi-edition plugins, even for features that didn’t have an extended description.
- Fixed a bug where entries weren’t getting new versions when edited from element editor HUDs. ([#3959](https://github.com/craftcms/cms/issues/3959))

## 3.1.16 - 2019-03-05

### Added
- The Plugin Store now shows Repository links on plugin screens.
- Added the `create()` Twig function. ([#3921](https://github.com/craftcms/cms/pull/3921))
- Added the `--type` option to the `resave/entries` command. ([#3939](https://github.com/craftcms/cms/issues/3939))
- Added `craft\helers\Assets::getAllowedFileKinds()`.

### Changed
- Line breaks in field instructions now get converted to `<br>` tags. ([#3928](https://github.com/craftcms/cms/issues/3928))
- Assets field settings no longer list file kinds that aren’t allowed to be uploaded, per the `allowedFileExtensions` and `extraAllowedFileExtensions` config settings. ([#3917](https://github.com/craftcms/cms/issues/3917))
- The `{% exit %}` tag now throws a more specific exception depending on the status code passed to it (e.g. `yii\web\NotFoundHttpException` for 404s). ([#3915](https://github.com/craftcms/cms/issues/3915))
- `craft\helpers\MigrationHelper::dropAllIndexesOnTable()` is no longer deprecated.
- The `--id` option on `resave/*` console commands is now named `--element-id`. ([#3940](https://github.com/craftcms/cms/issues/3940))
- The `_includes/forms/autosuggest.html` template now supports passing `disabled: true`. ([#3925](https://github.com/craftcms/cms/issues/3925))

### Fixed
- Fixed a bug where Control Panel content areas weren’t getting their bottom padding applied in Firefox. ([#3874](https://github.com/craftcms/cms/issues/3874))
- Fixed a PHP error that occurred on the front-end if two routes defined in Settings → Routes had the same URI pattern. ([#3922](https://github.com/craftcms/cms/issues/3922))
- Fixed a bug where Craft wasn’t always preselecting the correct tab on Control Panel pages if the tab name contained non-ASCII characters. ([#3923](https://github.com/craftcms/cms/issues/3923))
- Fixed a bug where the `--uid` option on `resave/*` console commands wasn’t working. ([#3941](https://github.com/craftcms/cms/issues/3941))
- Fixed a SQL error that could occur when running `resave/*` console commands.
- Fixed a PHP error that occurred when calling the deprecated `getError()` method on a model that had no errors. ([#3934](https://github.com/craftcms/cms/issues/3934))
- Fixed a bug where Craft wasn’t sanitizing new asset subfolder names. ([#3689](https://github.com/craftcms/cms/issues/3689))
- Fixed a bug where Table fields weren’t remembering the sort order for their Default Values settings. ([#3947](https://github.com/craftcms/cms/issues/3947))

## 3.1.15 - 2019-02-26

### Added
- Added the `resave/assets`, `resave/categories`, `resave/entries`, `resave/tags`, and `resave/users` console commands.

### Changed
- Craft now sends system messages authored for the same root language as the requested language, if an exact language match can’t be found. ([#3888](https://github.com/craftcms/cms/issues/3888))
- Element source definitions can now include a `badgeCount` key.
- Login requests no longer enforce CSRF validation if someone is already logged in.
- Craft now throws an `InvalidConfigException` when updating the project config if any unexpected data types are encountered.
- The `testToEmailAddress` config setting can now be set to `false`. ([#3910](https://github.com/craftcms/cms/pull/3910))

### Fixed
- Fixed a bug where the System Messages utility wouldn’t update message previews after editing a message for the primary site’s language, if the user had a different preferred language selected.
- Fixed a bug where structures weren’t getting deleted and unassigned from their sections properly after converting a Structure section to a Channel or Single. ([#3895](https://github.com/craftcms/cms/issues/3895))
- Really fixed a bug where Craft could update the `dateModified` value in the project config even when nothing had changed. ([#3792](https://github.com/craftcms/cms/issues/3792))
- Fixed a bug where the Settings → Routes page wasn’t listing routes in the user-defined order. ([#3892](https://github.com/craftcms/cms/issues/3892))
- Fixed an error that occurred when viewing trashed entries, if the “Entry Type” column was shown and one of the trashed entries’ entry types had been deleted. ([#3899](https://github.com/craftcms/cms/issues/3899))

## 3.1.14 - 2019-02-21

### Added
- Added `craft\helpers\ProjectConfig::cleanupConfig()`.
- Added `craft\web\Request::$maxPageNum`, which determines the maximum page number Craft should accept (100,000 by default). ([#3880](https://github.com/craftcms/cms/issues/3880))

### Deprecated
- Deprecated `craft\mutex\FileMutex`.

### Fixed
- Fixed a bug where Craft could update the `dateModified` value in the project config even when nothing had changed. ([#3792](https://github.com/craftcms/cms/issues/3792))
- Fixed a SQL error that occurred when running the “Localizing relations” task if using PostgreSQL. ([#3877](https://github.com/craftcms/cms/issues/3877))
- Fixed a bug where file locking wasn’t working on Windows. ([#3879](https://github.com/craftcms/cms/issues/3879))

### Security
- Fixed a bug where sensitive environment variable values weren’t getting redacted correctly.

## 3.1.13 - 2019-02-20

### Added
- Added `craft\helpers\StringHelper::replaceMb4()`.
- Added `craft\services\ProjectConfig::defer()`.

### Changed
- The `users/login` and `users/logout` actions now include a `csrfTokenValue` key in JSON responses. ([#3858](https://github.com/craftcms/cms/issues/3858))
- Craft no longer deletes search indexes when soft-deleting an element, until the element gets hard-deleted. ([#3863](https://github.com/craftcms/cms/issues/3863))
- Updated Yii to 2.0.16.

### Fixed
- Fixed a bug where Craft could auto-place the `{{ beginBody() }}` and `{{ endBody() }}` tags in the wrong places.
- Fixed a bug where Craft wasn’t storing custom volume sort orders. ([#3764](https://github.com/craftcms/cms/issues/3764))
- Fixed a SQL error that would occur when uploading a file with emojis in its name, if using MySQL. ([#3852](https://github.com/craftcms/cms/issues/3852))
- Fixed a bug where Assets fields weren’t respecting their View Mode setting when files were drag-uploaded to them. ([#3578](https://github.com/craftcms/cms/issues/3578))
- Fixed a bug where asset queries’ `kind` param wasn’t working for custom file kinds defined by the `extraFileKinds` config setting, for file extensions that were already associated with another file kind. ([#3869](https://github.com/craftcms/cms/issues/3869))
- Fixed a bug where `craft\helpers\FileHelper::sanitizeFilename()` could return inconsistent results.
- Fixed an error that could occur when syncing `project.yaml` if it introduced a new Super Table field with a nested Matrix field.

## 3.1.12 - 2019-02-15

### Fixed
- Fixed a bug where the `relatedTo` element query param could include results for elements that were related via soft-deleted Matrix blocks. ([#3846](https://github.com/craftcms/cms/issues/3846))
- Fixed a bug where some search queries were not returning results when they should, if using MySQL.
- Fixed an error that could occur when syncing `project.yaml` changes if the `allowAdminChanges` config setting was disabled. ([#3823](https://github.com/craftcms/cms/issues/3823))
- Fixed an `InvalidConfigException` that was thrown if a user’s photo was soft-deleted. ([#3849](https://github.com/craftcms/cms/issues/3849))

## 3.1.11 - 2019-02-14

### Added
- Added `craft\helpers\UrlHelper::rootRelativeUrl()`.

### Fixed
- Fixed a bug where the Plugin Store wouldn’t load if the `baseCpUrl` config setting was set to a URL with a different scheme than Craft believed the request had.
- Fixed a validation error that would occur on non-required Checkboxes and Multi-select fields if no options were selected. ([#3844](https://github.com/craftcms/cms/issues/3844))
- Fixed a validation error that would occur on Dropdown and Radio Buttons fields if the selected option’s value was `0`. ([#3842](https://github.com/craftcms/cms/issues/3842))
- Fixed a bug where the Value column for Checkboxes, Dropdown, Multi-select, and Radio Buttons fields’ Options settings weren’t auto-populating if the Option Label column was set to a number.
- Fixed an error on the Settings → Users page if `users.photoVolumeUid` was not defined in the project config. ([#3303](https://github.com/craftcms/cms/issues/3303))

## 3.1.10 - 2019-02-13

### Changed
- `craft\helpers\FileHelper::writeToFile()` now invalidates the OPcache for the file. ([#3838](https://github.com/craftcms/cms/pull/3838))
- The `serve` command now uses `@webroot` as the default `docroot` option value. ([#3770](https://github.com/craftcms/cms/pull/3770))

### Fixed
- Fixed a bug where the `users/save-user` action wasn’t deleting user photos properly.
- Fixed a bug where changes to Matrix block type fields’ settings weren’t always saving. ([#3832](https://github.com/craftcms/cms/issues/3832))
- Fixed a bug where non-searchable fields were still getting search keywords stored when using the Search Indexes utility. ([#3837](https://github.com/craftcms/cms/issues/3837))

## 3.1.9.1 - 2019-02-12

### Fixed
- Fixed a bug where `Craft::alias()` wasn’t beginning the response string with an `@` character if no `@` was passed into `Craft::setAlias()` to begin with.
- Fixed an error that could occur if there were any HTML entities in the project config.

## 3.1.9 - 2019-02-12

### Added
- Added the `disabledPlugins` config setting. ([craftcms/webhooks#4](https://github.com/craftcms/webhooks/issues/4))
- Added the `$language` argument to `craft\helpers\StringHelper::toAscii()`.
- Added `craft\validators\SlugValidator::$language`.
- Added `craft\web\twig\variables\Cp::getAsciiCharMap()`.

### Changed
- The operating system name & version are now shown in the System Report utility. ([#3784](https://github.com/craftcms/cms/issues/3784))
- Craft’s installer no longer applies the current `project.yaml` file if the installed schema version doesn’t match the one in the file. ([#3783](https://github.com/craftcms/cms/issues/3783))
- Control Panel settings no longer warn about using the `@web` alias, if it was defined by the `aliases` config setting. ([#3798](https://github.com/craftcms/cms/pull/3798))
- The `clear-caches` console command now clears CP resource files if the `@webroot` alias was defined by the `aliases` config setting. ([#3787](https://github.com/craftcms/cms/issues/3787))
- `craft\models\VolumeFolder::getVolume()` now throws an `InvalidConfigException` if its `$volumeId` property is set to an invalid volume ID, rather than returning `null`.
- Craft now checks if all files in project config mapping are valid and regenerates the map if they are not.
- Craft now auto-generates slugs using an ASCII char map based on the language of the current entry/category, rather than the logged-in user. ([#3820](https://github.com/craftcms/cms/issues/3820))

### Fixed
- Fixed a SQL error that could occur when deleting an asset. ([#3786](https://github.com/craftcms/cms/issues/3786))
- Fixed an error that occurred when customizing element indexes if the `allowAdminChanges` config setting was disabled. ([#3788](https://github.com/craftcms/cms/issues/3788))
- Fixed a bug where Checkboxes, Dropdown, Multi-select, and Radio Buttons fields wouldn’t pass validation if the selected option value was `true` or `false`.
- Fixed an error that occurred on the Settings → Plugins page, if there were any plugins in the database that weren’t Composer-installed.
- Fixed an error that could occur if an Assets field was configured to upload to a deleted volume. ([#3799](https://github.com/craftcms/cms/issues/3799))
- Fixed a bug where sections’ Default Status settings weren’t always being respected. ([#3791](https://github.com/craftcms/cms/issues/3791))
- Fixed a bug where only users with the “Edit users” user permission were allowed to upload a new user photo. ([#3735](https://github.com/craftcms/cms/issues/3735))
- Fixed a bug where renaming a Matrix block type’s handle would result in new content columns being created in the database, and existing Matrix blocks losing their content. ([#3809](https://github.com/craftcms/cms/issues/3809))
- Fixed a SQL error that could occur when updating to Craft 3.1 if any system messages contained emoji characters.
- Fixed an error that could occur when working with elements, if a site had been created earlier in the same request. ([#3824](https://github.com/craftcms/cms/issues/3824))

## 3.1.8 - 2019-02-05

### Changed
- Craft now automatically logs users in after resetting their password, if the `autoLoginAfterAccountActivation` config setting is enabled. ([#1025](https://github.com/craftcms/cms/issues/1025))

### Fixed
- Fixed a bug where pressing the <kbd>Return</kbd> key on editable tables with a static number of rows would add a new row. ([#3765](https://github.com/craftcms/cms/issues/3765))
- Fixed a bug where pressing the <kbd>Return</kbd> key on editable tables would select the next row’s cell even if the cell was disabled.
- Fixed a bug where pressing the <kbd>Return</kbd> key on an editable table wouldn’t move the focus to the next row’s sell if it had an `<input>` instead of a `<textarea>`.
- Fixed an error that could occur in the Control Panel if any environment variable values began with an `@` character. ([#3769](https://github.com/craftcms/cms/issues/3769))
- Fixed a bug where `craft\helpers\DateTimeHelper::toDateTime()` was mistaking year-only values for Unix timestamps. ([#3772](https://github.com/craftcms/cms/issues/3772))
- Fixed an error that occurred when a non-admin user attempted to edit a system message, or when the `allowAdminChanges` config setting was disabled. ([#3775](https://github.com/craftcms/cms/issues/3775))
- Fixed a bug where it was hard to see error notifications on pages with a licensing alert. ([#3776](https://github.com/craftcms/cms/issues/3776))
- Fixed a JavaScript error that occurred when adding a new row to a custom editable table that contained a `time` column, if no rows existed on page load. ([#3780](https://github.com/craftcms/cms/issues/3780))

## 3.1.7 - 2019-01-31

### Added
- Added all the things that came in [Craft 3.0.40](https://github.com/craftcms/cms/blob/master/CHANGELOG-v3.md#3040---2019-01-31).
- Added `craft\helpers\FileHelper::canTrustMimeType()`.
- Added `craft\web\UploadedFile::getMimeType()`.

### Changed
- The “Port” SMTP mail transport setting can now be set to an environment variable. ([#3740](https://github.com/craftcms/cms/issues/3740))
- `craft\web\Controller::requireAdmin()` now has a `$requireAdminChanges` argument, which dictates whether the `allowAdminChanges` config setting must also be enabled (`true` by default).
- The `project-config/sync` console command now creates a `project.yaml` file, if it’s missing. ([#3736](https://github.com/craftcms/cms/issues/3736))
- Querying for active users no longer excludes locked users.
- `craft\helpers\FileHelper::getMimeType()` now returns `application/x-yaml` for `.yaml` and `.yml` files.
- Updated Craft UI to 0.2.0.

### Fixed
- Fixed an error that occurred when updating to Craft 3.1 if a plugin or module was calling `craft\records\User::find()`.
- Fixed a bug where cross-domain Live Preview requests could fail due to CORS restrictions.
- Fixed a 403 error that would occur when an admin attempted to log in as another user on an environment where the `allowAdminChanges` config setting was disabled. ([#3749](https://github.com/craftcms/cms/issues/3749))
- Fixed a bug where asset index toolbar items would be misaligned when searching in a volume or folder with subfolders.
- Fixed a bug where asset indexes could show multiple view mode toggles if a different volume or subfolder was selected while at least one asset was checked. ([#3702](https://github.com/craftcms/cms/issues/3702))
- Fixed a bug where Plugin Store screenshots were not showing properly. ([#3709](https://github.com/craftcms/cms/issues/3709))
- Fixed a bug where zoomed Plugin Store screenshots would not close when hitting the browser’s Back button. ([#3754](https://github.com/craftcms/cms/issues/3754))
- Fixed a bug where the Plugin Store was not working properly when Dev Mode was enabled.

### Security
- User accounts are now locked after multiple failed password attempts in current-password modals, per the `maxInvalidLogins` config setting.
- Users are no longer signed out of active sessions when their account becomes locked.
- Database backup/restore exception messages now redact the database password when using PostgreSQL.

## 3.1.6.1 - 2019-01-29

### Fixed
- Fixed an error that occurred when creating a Table field with a Date column. ([#3748](https://github.com/craftcms/cms/issues/3748))

## 3.1.6 - 2019-01-29

### Added
- It’s now possible to update disabled plugins.

### Changed
- `craft\web\Controller::requireAdmin()` now sends a 403 (Forbidden) response if the `allowAdminChanges` config setting has been set to `false`. ([#3728](https://github.com/craftcms/cms/issues/3728))
- `craft\helpers\DateTimeHelper::toDateTime()` now supports passing an array with a `date` key set to the `YYYY-MM-DD` format, in addition to the current locale’s short date format.
- `craft\helpers\DateTimeHelper::toDateTime()` now supports passing an array with a `time` key set to the `HH:MM` format, in addition to the current locale’s short time format.
- `craft\helpers\DateTimeHelper::toDateTime()` now supports passing an array with a `datetime` key, which will be handled the same way strings passed to the method are handled (except that the `datetime` key can be paired with a `timezone` key).

### Fixed
- Fixed an error that occurred when using the `json_decode` filter. ([#3722](https://github.com/craftcms/cms/pull/3722))
- Fixed a bug a bug where plugin screenshots in the Plugin Store were not rendering correctly. ([#3709](https://github.com/craftcms/cms/issues/3709))
- Fixed an error where the `index-assets/one` and `index-assets/all` console commands were creating `.` folders in each volume.
- Fixed a bug where the Settings → Plugins page was showing extra “Missing” rows for any unlicensed plugins that were Composer-installed but not Craft-installed. ([#3726](https://github.com/craftcms/cms/issues/3726))
- Fixed an error that could occur when viewing trashed elements.
- Fixed a bug where many system message translations were missing line breaks. ([#3737](https://github.com/craftcms/cms/issues/3737))
- Fixed a bug where unparsed markdown code was present in the Control Panel error message displayed when the system was offline. ([#3746](https://github.com/craftcms/cms/issues/3746))

## 3.1.5 - 2019-01-25

### Changed
- Control Panel settings that can be set to environment variables now show a tip about that if the value is not already set to an environment variable or alias.
- Control Panel form fields can now be configured with a `tip` property, which will be displayed below the field.
- Control Panel templates can now pass `suggestEnvVars: true` and `suggestAliases: true` to autosuggest fields, rather that supplying the `suggestions` array.

### Fixed
- Fixed a bug where the “Duplicate” action wasn’t available on the Entries index page for non-admin users. ([#3705](https://github.com/craftcms/cms/issues/3705))
- Fixed a bug where it wasn’t possible to rename an asset’s filename from the Assets index page. ([#3707](https://github.com/craftcms/cms/issues/3707))
- Fixed an error that occurred when saving a user that had a first or last name set.
- Fixed a bug where it wasn’t possible to apply project config changes. ([#3713](https://github.com/craftcms/cms/issues/3713))
- Fixed a bug where the Password field on SMTP and Gmail mail transport settings could be set to an encoded and encrypted password. ([#3699](https://github.com/craftcms/cms/issues/3699))
- Fixed a bug where it was possible to remove the Primary Site status from the primary site, without offering a new primary site. ([#3720](https://github.com/craftcms/cms/issues/3720))
- Fixed an error that could occur if PHP’s `memory_limit` was set to a higher size (in bytes) than `PHP_INT_MAX`. ([#3717](https://github.com/craftcms/cms/issues/3717))

### Security
- Control Panel settings that can be set to an alias now show a warning if the current value begins with the `@web` alias.

## 3.1.4 - 2019-01-24

### Added
- Added all the things that came in [Craft 3.0.38](https://github.com/craftcms/cms/blob/master/CHANGELOG-v3.md#3038---2019-01-24).
- The System Name setting can now be set to an environment variable. ([#3529](https://github.com/craftcms/cms/issues/3529))
- Added the `index-assets/one` console command, which can now be used to index a single subfolder.
- Added `craft\base\ApplicationTrait::getSystemName()`.

### Changed
- Craft now ensures that installed schema versions match the schema versions in `project.yaml` before syncing project config changes.
- The `project-config/sync` console command now bails if there are pending Craft or plugin migrations.

### Fixed
- Fixed a bug where `site` translations were falling back to English if the translated message was identical to the source message. ([#3692](https://github.com/craftcms/cms/issues/3692))
- Fixed a bug where syncing Matrix field changes to the project config would result in new changes to the project config. ([#3695](https://github.com/craftcms/cms/issues/3695))
- Fixed an error that occurred when indexing assets in an empty volume.
- Fixed a bug where soft-deleted assets would show up as missing after indexing.
- Fixed a JavaScript error that could occur on the Settings → Plugins page.
- Fixed a bug where `Craft::parseEnv()` was throwing an `InvalidConfigException` if the given string began with `@` but was not an alias. ([#3700](https://github.com/craftcms/cms/issues/3700))

### Security
- URLs are no longer allowed in users’ first or last names.

## 3.1.3 - 2019-01-21

### Added
- Added the `|json_decode` Twig filter.  ([#3678](https://github.com/craftcms/cms/pull/3678))

### Fixed
- Fixed an error that occurred when updating to Craft 3.1 if a plugin or module was calling any soft-deletable records’ `find()` methods.
- Fixed an error that occurred when updating from Craft 2 to Craft 3.1 if there were any RichText fields. ([#3677](https://github.com/craftcms/cms/issues/3677))
- Fixed a bug where it was possible to create duplicate tags by searching for and selecting the same tag name twice in the same Tags field. ([#3676](https://github.com/craftcms/cms/issues/3676))
- Fixed a bug where system messages were getting sent with the message keys (e.g. “forgot_password_subject” and “forgot_password_body”) if Craft didn’t provide a default message translation for the site language, and the message hadn’t been translated for the user’s preferred language. ([#3673](https://github.com/craftcms/cms/issues/3673))
- Fixed a bug where `craft\web\Request::getIsLivePreview()` was returning `false` on Live Preview requests when called from an `yii\base\Controller::EVENT_BEFORE_ACTION` event handler. ([#3680](https://github.com/craftcms/cms/issues/3680))

## 3.1.2.2 - 2019-01-19

### Fixed
- Fixed an error that occurred when updating to Craft 3.1 if a plugin or module was calling any `craft\services\Sections` methods.

## 3.1.2.1 - 2019-01-19

### Fixed
- Fixed an error that occurred when updating to Craft 3.1 if there were any Matrix sub-fields that had their type set to a non-existing class. ([#3662](https://github.com/craftcms/cms/issues/3662))
- Fixed a bug where the project config could be in an unexpected state if a `project.yaml` file existed already when initially updating to Craft 3.1.

## 3.1.2 - 2019-01-18

### Added
- Added the `index-assets <volume>` and `index-assets/all` console commands. ([#3595](https://github.com/craftcms/cms/pull/3595))
- Added `craft\base\FieldTrait::$oldSettings`.
- Added `craft\helpers\Install`.
- Added `craft\services\Fields::prepFieldForSave()`.
- Added `craft\services\Path::getProjectConfigFilePath()`.
- Added `craft\services\ProjectConfig::$muteEvents`.

### Changed
- The installer now checks `project.yaml` when determining the default site name, handle, base URL, and language values. ([#3661](https://github.com/craftcms/cms/issues/3661))
- The Base URL field in the web-based installer now autouggests environment variable names and aliases.
- Craft now creates a `.gitignore` file in the `storage/config-backups/` folder, preventing any other files within it from getting tracked by Git.
- Craft no longer prevents changes in `project.yaml` from being synced if a plugins’ schema version in `project.yaml` doesn’t match up with its installed schema version, if one of them is blank.

### Deprecated
- Deprecated `craft\services\Fields::$ignoreProjectConfigChanges`.
- Deprecated `craft\services\Matrix::$ignoreProjectConfigChanges`.

### Fixed
- Fixed a PHP notice that occurred when updating to Craft 3.1 if there were any plugins installed without settings.
- Fixed a SQL error that occurred when updating to Craft 3.1 if a plugin or module was calling any `craft\services\Fields` methods. ([#3663](https://github.com/craftcms/cms/issues/3663))
- Fixed a bug where element indexes would forget their source settings after updating to Craft 3.1. ([#3659](https://github.com/craftcms/cms/issues/3659))
- Fixed a bug where commercial plugins weren’t installable from the Plugin Store.
- Fixed a bug where Matrix block type fields’ `beforeSave()` methods weren’t getting called.
- Fixed a bug where Matrix fields could forget their content table name if they were created with a non-global context.
- Fixed a bug where links to the Plugin Store from Settings → Plugins were 404ing. ([#3664](https://github.com/craftcms/cms/issues/3664))
- Fixed a bug where soft-deleted sections and entry types were still showing up in the Control Panel. ([#3648](https://github.com/craftcms/cms/issues/3648))
- Fixed a bug where an update to Craft 3.1 would fail with a database error in some scenarios.
- Fixed a bug where Plugin Store’s Try buttons would appear as disabled when they should be enabled. ([#3619](https://github.com/craftcms/cms/issues/3619))
- Fixed an error that occurred when updating to Craft 3.1 if there were any relational fields that were missing some expected settings. ([#3641](https://github.com/craftcms/cms/issues/3641))

### Security
- Fixed two XSS vulnerabilities.

## 3.1.1 - 2019-01-16

### Added
- Added support for the `CRAFT_LOG_PHP_ERRORS` PHP constant. ([#3619](https://github.com/craftcms/cms/issues/3619))
- Added `craft\web\User::generateToken()`.

### Changed
- System error message templates no longer parse exception messages as Markdown.

### Fixed
- Fixed a bug where `craft\services\Volumes::getVolumeByHandle()` wasn’t working. ([#3633](https://github.com/craftcms/cms/pull/3633))
- Fixed a bug where the `clear-caches/cp-resources` command could clear out the wrong directory if the `resourceBasePath` config setting began with `@webroot`. ([#3637](https://github.com/craftcms/cms/issues/3637))
- Fixed a bug where eager-loading Matrix blocks would come up empty. ([#3644](https://github.com/craftcms/cms/issues/3644))
- Fixed an error that occurred when updating to Craft 3.1 if there were any Matrix blocks without any sub-fields. ([#3635](https://github.com/craftcms/cms/pull/3635))
- Fixed an error that occurred when updating to Craft 3.1 if there were any Matrix block types left over from a Matrix field that had been converted to something else.
- Fixed an error that occurred when updating to Craft 3.1 if there were any Assets fields that were missing some expected field settings. ([#3641](https://github.com/craftcms/cms/issues/3641))
- Fixed an error that occurred when updating to Craft 3.1 if anything was calling `craft\services\Fields::getLayoutById()` or `getLayoutByType()` before the update was applied.
- Fixed an error that could occur when logging deprecation errors on PostgreSQL. ([#3638](https://github.com/craftcms/cms/issues/3638))
- Fixed a bug where users would get logged out while updating to Craft 3.1, causing a “User is not permitted to perform this action” error.
- Fixed a bug where “JavaScript must be enabled” and “Cookies must be enabled” messages weren’t getting positioned correctly. ([#3639](https://github.com/craftcms/cms/issues/3639))
- Fixed a “Variable "message" does not exist.” error that could occur in the Control Panel.
- Fixed a bug where free plugins weren’t installable from the Plugin Store. ([#3642](https://github.com/craftcms/cms/issues/3642))

### Security
- The Request panel in the Debug Toolbar now redacts any sensitive information. ([#3619](https://github.com/craftcms/cms/issues/3619))
- Fixed two XSS vulnerabilities.

## 3.1.0 - 2019-01-15

> {warning} This is a more complex update than usual, and failed update attempts are not uncommon. Please ensure you have a recent database backup, and we recommend you test the update on a local/staging environment before updating your production server.

### Added
- Added the Project Config, a portable and centralized configuration for system settings. ([#1429](https://github.com/craftcms/cms/issues/1429))
- Category groups, elements, entry types, field layouts, global sets, sections, sites, site groups, structures, tag groups, and volumes are now soft-deleted. ([#867](https://github.com/craftcms/cms/issues/867))
- Entries, categories, and users can now be restored within the Control Panel by selecting “Trashed” from the status menu on element index pages, and clicking the “Restore” button.
- Added the System Messages utility for editing system messages, replacing the Settings → Email → System Messages page. ([#3421](https://github.com/craftcms/cms/issues/3421))
- Some Site settings (Base URL), volume settings (Base URL and File System Path), and email settings (System Email Address, Sender Name, HTML Email Template, Username, Password, and Host Name) can now be set to environment variables using a `$VARIABLE_NAME` syntax. ([#3219](https://github.com/craftcms/cms/issues/3219))
- The installer now checks whether a `project.yaml` file exists and applies any changes in it. ([#3291](https://github.com/craftcms/cms/issues/3291))
- Control Panel settings that support environment variables now autosuggest environment variable names (and aliases when applicable) while typing.
- Control Panel settings that define a template path now autosuggest existing template files.
- Added cross-domain support for Live Preview. ([#1521](https://github.com/craftcms/cms/issues/1521))
- Plugins can now have multiple editions.
- Custom fields can now opt out of being included in elements’ search keywords. ([#2600](https://github.com/craftcms/cms/issues/2600))
- Added the `allowAdminChanges` config setting.
- Added the `softDeleteDuration` config setting.
- Added the `storeUserIps` config setting. ([#3311](https://github.com/craftcms/cms/issues/3311))
- Added the `useProjectConfigFile` config setting.
- Added the `gc` console command, which can be used to run garbage collection tasks.
- Added the `project-config/sync` console command. ([#3510](https://github.com/craftcms/cms/issues/3510))
- Added the `trashed` element query param, which can be used to query for elements that have been soft-deleted.
- Added the `expression()` Twig function, for creating new `yii\db\Expression` objects in templates. ([#3289](https://github.com/craftcms/cms/pull/3289))
- Added the `parseEnv()` Twig function.
- Added the `plugin()` Twig function.
- Added the `_includes/forms/autosuggest.html` include template for the Control Panel.
- Added `Craft::parseEnv()`.
- Added `craft\base\ApplicationTrait::getIsLive()`.
- Added `craft\base\Element::EVENT_AFTER_RESTORE`.
- Added `craft\base\Element::EVENT_BEFORE_RESTORE`.
- Added `craft\base\Element::EVENT_DEFINE_EAGER_LOADING_MAP`.
- Added `craft\base\ElementInterface::afterRestore()`.
- Added `craft\base\ElementInterface::beforeRestore()`.
- Added `craft\base\Field::EVENT_AFTER_ELEMENT_RESTORE`.
- Added `craft\base\Field::EVENT_BEFORE_ELEMENT_RESTORE`.
- Added `craft\base\FieldInterface::afterElementRestore()`.
- Added `craft\base\FieldInterface::beforeElementRestore()`.
- Added `craft\base\Model::EVENT_DEFINE_RULES`.
- Added `craft\base\Plugin::editions()`.
- Added `craft\base\Plugin::is()`.
- Added `craft\base\SavableComponentInterface::beforeApplyDelete()`.
- Added `craft\behaviors\EnvAttributeParserBehavior`.
- Added `craft\controllers\LivePreviewController`.
- Added `craft\db\ActiveRecord::prepareForDb()`.
- Added `craft\db\Command::restore()`.
- Added `craft\db\Command::softDelete()`.
- Added `craft\db\Migration::restore()`.
- Added `craft\db\Migration::softDelete()`.
- Added `craft\db\SoftDeleteTrait`, which can be used by Active Record classes that wish to support soft deletes.
- Added `craft\db\Table`.
- Added `craft\elements\actions\Restore`, which can be included in elements’ `defineActions()` methods to opt into element restoration.
- Added `craft\events\ConfigEvent`.
- Added `craft\events\DeleteElementEvent`, which provides a `$hardDelete` property that can be set to `true` to force an element to be immediately hard-deleted. ([#3403](https://github.com/craftcms/cms/pull/3403))
- Added `craft\helpers\App::editionHandle()`.
- Added `craft\helpers\App::editionIdByHandle()`.
- Added `craft\helpers\App::mailSettings()`.
- Added `craft\helpers\ArrayHelper::firstWhere()`.
- Added `craft\helpers\Db::idByUid()`.
- Added `craft\helpers\Db::idsByUids()`.
- Added `craft\helpers\Db::uidById()`.
- Added `craft\helpers\Db::uidsByIds()`.
- Added `craft\helpers\ProjectConfig`.
- Added `craft\helpers\StringHelper::toWords()`.
- Added `craft\models\FieldLayout::createFromConfig()`.
- Added `craft\models\FieldLayout::getConfig()`.
- Added `craft\models\Section::setEntryTypes()`.
- Added `craft\models\Site::getBaseUrl()`.
- Added `craft\services\AssetTransforms::getTransformByUid()`.
- Added `craft\services\AssetTransforms::EVENT_BEFORE_APPLY_TRANSFORM_DELETE`.
- Added `craft\services\Categories::getGroupByUid()`.
- Added `craft\services\Categories::EVENT_BEFORE_APPLY_GROUP_DELETE`.
- Added `craft\services\Elements::restoreElement()`.
- Added `craft\services\Elements::EVENT_AFTER_RESTORE_ELEMENT`.
- Added `craft\services\Elements::EVENT_BEFORE_RESTORE_ELEMENT`.
- Added `craft\services\Fields::applyFieldDelete()`.
- Added `craft\services\Fields::applyFieldSave()`.
- Added `craft\services\Fields::createFieldConfig()`.
- Added `craft\services\Fields::deleteFieldInternal()`.
- Added `craft\services\Fields::restoreLayoutById()`.
- Added `craft\services\Fields::saveFieldInternal()`.
- Added `craft\services\Fields::EVENT_BEFORE_APPLY_FIELD_DELETE`.
- Added `craft\services\Fields::EVENT_BEFORE_APPLY_GROUP_DELETE`.
- Added `craft\services\Gc` for handling garbage collection tasks.
- Added `craft\services\Path::getConfigBackupPath()`.
- Added `craft\services\ProjectConfig`.
- Added `craft\services\Routes::deleteRouteByUid()`
- Added `craft\services\Sections::getSectionByUid()`.
- Added `craft\services\Sections::EVENT_BEFORE_APPLY_ENTRY_TYPE_DELETE`.
- Added `craft\services\Sections::EVENT_BEFORE_APPLY_SECTION_DELETE`.
- Added `craft\services\Sites::restoreSiteById()`.
- Added `craft\services\Sites::EVENT_BEFORE_APPLY_GROUP_DELETE`.
- Added `craft\services\Sites::EVENT_BEFORE_APPLY_SITE_DELETE`.
- Added `craft\services\Tags::EVENT_BEFORE_APPLY_GROUP_DELETE`.
- Added `craft\services\UserGroups::EVENT_BEFORE_APPLY_GROUP_DELETE`.
- Added `craft\services\Volumes::EVENT_BEFORE_APPLY_VOLUME_DELETE`.
- Added `craft\validators\TemplateValidator`.
- Added `craft\web\Controller::requireCpRequest()`.
- Added `craft\web\Controller::requireSiteRequest()`.
- Added `craft\web\twig\variables\Cp::EVENT_REGISTER_CP_SETTINGS`. ([#3314](https://github.com/craftcms/cms/issues/3314))
- Added `craft\web\twig\variables\Cp::getEnvSuggestions()`.
- Added `craft\web\twig\variables\Cp::getTemplateSuggestions()`.
- Added the ActiveRecord Soft Delete Extension for Yii2.
- Added the Symfony Yaml Component.
- The bundled Vue asset bundle now includes Vue-autosuggest.

### Changed
- The `defaultWeekStartDay` config setting is now set to `1` (Monday) by default, to conform with the ISO 8601 standard.
- Renamed the `isSystemOn` config setting to `isSystemLive`.
- The `app/migrate` web action now applies pending `project.yaml` changes, if the `useProjectConfigFile` config setting is enabled.
- The `svg()` function now strips `<title>`, `<desc>`, and comments from the SVG document as part of its sanitization process.
- The `svg()` function now supports a `class` argument, which will add a class name to the root `<svg>` node. ([#3174](https://github.com/craftcms/cms/issues/3174))
- The `{% redirect %}` tag now supports `with notice` and `with error` params for setting flash messages. ([#3625](https://github.com/craftcms/cms/pull/3625))
- `info` buttons can now also have a `warning` class.
- User permission definitions can now include `info` and/or `warning` keys.
- The old “Administrate users” permission has been renamed to “Moderate users”.
- The old “Change users’ emails” permission has been renamed to “Administrate users”, and now comes with the ability to activate user accounts and reset their passwords. ([#942](https://github.com/craftcms/cms/issues/942))
- All users now have the ability to delete their own user accounts. ([#3013](https://github.com/craftcms/cms/issues/3013))
- System user permissions now reference things by their UIDs rather than IDs (e.g. `editEntries:<UID>` rather than `editEntries:<ID>`).
- Animated GIF thumbnails are no longer animated. ([#3110](https://github.com/craftcms/cms/issues/3110))
- Craft Tokens can now be sent either as a query string param (named after the `tokenParam` config setting) or an `X-Craft-Token` header.
- Element types that support Live Preview must now hash the `previewAction` value for `Craft.LivePreview`.
- Live Preview now loads each new preview into its own `<iframe>` element. ([#3366](https://github.com/craftcms/cms/issues/3366))
- Assets’ default titles now only capitalize the first word extracted from the filename, rather than all the words. ([#2339](https://github.com/craftcms/cms/issues/2339))
- All console commands besides `setup/*` and `install/craft` now output a warning if Craft isn’t installed yet. ([#3620](https://github.com/craftcms/cms/issues/3620))
- All classes that extend `craft\base\Model` now have `EVENT_INIT` and `EVENT_DEFINE_BEHAVIORS` events; not just classes that extend `craft\base\Component`.
- `craft\db\mysql\Schema::findIndexes()` and `craft\db\pgsql\Schema::findIndexes()` now return arrays with `columns` and `unique` keys.
- `craft\helpers\ArrayHelper::filterByValue()` now defaults its `$value` argument to `true`.
- `craft\helpers\MigrationHelper::doesIndexExist()` no longer has a `$foreignKey` argument, and now has an optional `$db` argument.
- `craft\mail\Mailer::send()` now swallows any exceptions that are thrown when attempting to render the email HTML body, and sends the email as plain text only. ([#3443](https://github.com/craftcms/cms/issues/3443))
- `craft\mail\Mailer::send()` now fires an `afterSend` event with `yii\mail\MailEvent::$isSuccessful` set to `false` if any exceptions were thrown when sending the email, and returns `false`. ([#3443](https://github.com/craftcms/cms/issues/3443))
- `craft\services\Routes::saveRoute()` now expects site and route UIDs instead of IDs.
- `craft\services\Routes::updateRouteOrder()` now expects route UIDs instead of IDs.
- The `craft\helpers\Assets::EVENT_SET_FILENAME` event is now fired after sanitizing the filename.

### Removed
- Removed `craft\elements\User::authData()`.
- Removed `craft\fields\Matrix::getOldContentTable()`.
- Removed `craft\services\Routes::deleteRouteById()`

### Deprecated
- Deprecated `craft\base\ApplicationTrait::getIsSystemOn()`. `getIsLive()` should be used instead.
- Deprecated `craft\helpers\MigrationHelper::dropAllIndexesOnTable()`.
- Deprecated `craft\helpers\MigrationHelper::dropAllUniqueIndexesOnTable()`.
- Deprecated `craft\helpers\MigrationHelper::dropIndex()`.
- Deprecated `craft\helpers\MigrationHelper::restoreForeignKey()`.
- Deprecated `craft\helpers\MigrationHelper::restoreIndex()`.
- Deprecated `craft\models\Info::getEdition()`. `Craft::$app->getEdition()` should be used instead.
- Deprecated `craft\models\Info::getName()`. `Craft::$app->projectConfig->get('system.name')` should be used instead.
- Deprecated `craft\models\Info::getOn()`. `Craft::$app->getIsLive()` should be used instead.
- Deprecated `craft\models\Info::getTimezone()`. `Craft::$app->getTimeZone()` should be used instead.
- Deprecated `craft\services\Routes::getDbRoutes()`. `craft\services\Routes::getProjectConfigRoutes()` should be used instead.
- Deprecated `craft\services\SystemSettings`. `craft\services\ProjectConfig` should be used instead.
- Deprecated `craft\validators\UrlValidator::$allowAlias`. `craft\behaviors\EnvAttributeParserBehavior` should be used instead.

### Fixed
- Fixed a bug where the Dashboard could rapidly switch between two column sizes at certain browser sizes. ([#2438](https://github.com/craftcms/cms/issues/2438))
- Fixed a bug where ordered and unordered lists in field instructions didn’t have numbers or bullets.
- Fixed a bug where switching an entry’s type could initially show the wrong field layout tab. ([#3600](https://github.com/craftcms/cms/issues/3600))
- Fixed an error that occurred when updating to Craft 3 if there were any Rich Text fields without any stored settings.
- Fixed a bug where Craft wasn’t saving Dashboard widget sizes properly on PostgreSQL. ([#3609](https://github.com/craftcms/cms/issues/3609))
- Fixed a PHP error that could occur if the primary site didn’t have a base URL. ([#3624](https://github.com/craftcms/cms/issues/3624))
- Fixed a bug where `craft\helpers\MigrationHelper::dropIndexIfExists()` wasn’t working if the index had an unexpected name.
- Fixed an error that could occur if a plugin attempted to register the same Twig extension twice in the same request.

### Security
- The web and CLI installers no longer suggest `@web` for the site URL, and now attempt to save the entered site URL as a `DEFAULT_SITE_URL` environment variable in `.env`. ([#3559](https://github.com/craftcms/cms/issues/3559))
- Craft now destroys all other sessions associated with a user account when a user changes their password.
- It’s no longer possible to spoof Live Preview requests.

## 3.0.41.1 - 2019-03-12

### Changed
- Craft now requires Twig 2.6.

## 3.0.41 - 2019-02-22

### Changed
- System error message templates no longer parse exception messages as Markdown.

### Security
- Database backup/restore exception messages now redact the database password when using PostgreSQL.
- URLs are no longer allowed in users’ first or last names.
- The Request panel in the Debug Toolbar now redacts any sensitive information. ([#3619](https://github.com/craftcms/cms/issues/3619))
- Fixed XSS vulnerabilities.

## 3.0.40.1 - 2019-02-21

### Fixed
- Fixed a bug where Craft wasn’t always aware of plugin licensing issues. ([#3876](https://github.com/craftcms/cms/issues/3876))

## 3.0.40 - 2019-01-31

### Added
- Added `craft\helpers\App::testIniSet()`.

### Changed
- Craft now warns if `ini_set()` is disabled and [memory_limit](http://php.net/manual/en/ini.core.php#ini.memory-limit) is less than `256M` or [max_execution_time](http://php.net/manual/en/info.configuration.php#ini.max-execution-time) is less than `120` before performing Composer operations.
- `craft\helpers\App::maxPowerCaptain()` now attempts to set the `memory_limit` to `1536M` rather than `-1`.

## 3.0.39 - 2019-01-29

### Changed
- It’s now possible to update disabled plugins.

### Fixed
- Fixed an error that could occur if PHP’s `memory_limit` was set to a higher size (in bytes) than `PHP_INT_MAX`. ([#3717](https://github.com/craftcms/cms/issues/3717))

## 3.0.38 - 2019-01-24

### Added
- Added the `update` command, which can be used to [update Craft from the terminal](https://docs.craftcms.com/v3/updating.html#updating-from-the-terminal).
- Craft now warns if PHP is running in Safe Mode with a [max_execution_time](http://php.net/manual/en/info.configuration.php#ini.max-execution-time) of less than 120 seconds, before performing Composer operations.
- Craft now stores backups of `composer.json` and `composer.lock` files in `storage/composer-backups/` before running Composer operations.
- Added `craft\db\Connection::getBackupFilePath()`.
- Added `craft\helpers\App::phpConfigValueInBytes()`.
- Added `craft\helpers\Console::isColorEnabled()`.
- Added `craft\helpers\Console::outputCommand()`.
- Added `craft\helpers\Console::outputWarning()`.
- Added `craft\helpers\FileHelper::cycle()`.
- Added `craft\services\Composer::$maxBackups`.
- Added `craft\services\Path::getComposerBackupsPath()`.

### Changed
- The `migrate/all` console command now supports a `--no-content` argument that can be passed to ignore pending content migrations.
- Craft now attempts to disable PHP’s memory and time limits before running Composer operations.
- Craft no longer respects the `phpMaxMemoryLimit` config setting if PHP’s `memory_limit` setting is already set to `-1` (no limit).
- Craft now respects Composer’s [classmap-authoritative](https://getcomposer.org/doc/06-config.md#classmap-authoritative) config setting.
- Craft now links to the [Troubleshooting Failed Updates](https://craftcms.com/guides/failed-updates) guide when an update fails.
- `craft\services\Composer::install()` can now behave like the `composer install` command, if `$requirements` is `null`.
- `craft\services\Composer::install()` now has a `$whitelist` argument, which can be set to an array of packages to whitelist, or `false` to disable the whitelist.

## 3.0.37 - 2019-01-08

### Added
- Routes defined in the Control Panel can now have a `uid` token, and URL rules defined in `config/routes.php` can now have a `{uid}` token. ([#3583](https://github.com/craftcms/cms/pull/3583))
- Added the `extraFileKinds` config setting. ([#1584](https://github.com/craftcms/cms/issues/1584))
- Added the `clear-caches` console command. ([#3588](https://github.com/craftcms/cms/pull/3588))
- Added `craft\feeds\Feeds::getFeed()`.
- Added `craft\helpers\StringHelper::UUID_PATTERN`.

### Changed
- Pressing the <kbd>Return</kbd> key (or <kbd>Ctrl</kbd>/<kbd>Command</kbd> + <kbd>Return</kbd>) when a textual cell is focused in an editable table will now change the focus to the same cell in the next row (after creating a new row if necessary.) ([#3576](https://github.com/craftcms/cms/issues/3576))
- The Password input in the web-based Craft setup wizard now has a “Show” button like other password inputs.
- The Feed widget now sets the items’ text direction based on the feed’s language.
- Matrix blocks that contain validation errors now have red titles and alert icons, to help them stand out when collapsed. ([#3599](https://github.com/craftcms/cms/issues/3599))

### Fixed
- Fixed a bug where the “Edit” button on asset editor HUDs didn’t launch the Image Editor if the asset was being edited on another element type’s index page. ([#3575](https://github.com/craftcms/cms/issues/3575))
- Fixed an exception that would be thrown when saving a user from a front-end form with a non-empty `email` or `newPassword` param, if the `password` param was missing or empty. ([#3585](https://github.com/craftcms/cms/issues/3585))
- Fixed a bug where global set, Matrix block, tag, and user queries weren’t respecting `fixedOrder` params.
- Fixed a bug where `craft\helpers\MigrationHelper::renameColumn()` was only restoring the last foreign key for each table that had multiple foreign keys referencing the table with the renamed column.
- Fixed a bug where Date/Time fields could output the wrong date in Live Preview requests. ([#3594](https://github.com/craftcms/cms/issues/3594))
- Fixed a few RTL language styling issues.
- Fixed a bug where drap-and-drop uploading would not work for custom asset selector inputs. ([#3590](https://github.com/craftcms/cms/pull/3590))
- Fixed a bug where Number fields weren’t enforcing thein Min Value and Max Value settings if set to 0. ([#3598](https://github.com/craftcms/cms/issues/3598))
- Fixed a SQL error that occurred when uploading assets with filenames that contained emoji characters, if using MySQL. ([#3601](https://github.com/craftcms/cms/issues/3601))

### Security
- Fixed a directory traversal vulnerability.
- Fixed a remote code execution vulnerability.

## 3.0.36 - 2018-12-18

### Added
- Added the `{{ actionInput() }}` global Twig function. ([#3566](https://github.com/craftcms/cms/issues/3566))

### Changed
- Suspended users are no longer shown when viewing pending or locked users. ([#3556](https://github.com/craftcms/cms/issues/3556))
- The Control Panel’s Composer installer now prevents scripts defined in `composer.json` from running. ([#3574](https://github.com/craftcms/cms/issues/3574))

### Fixed
- Fixed a bug where elements that belonged to more than one structure would be returned twice in element queries.

### Security
- Fixed a self-XSS vulnerability in the Recent Entries widget.
- Fixed a self-XSS vulnerability in the Feed widget.

## 3.0.35 - 2018-12-11

### Added
- Added `craft\models\Section::getHasMultiSiteEntries()`.

### Changed
- Field types that extend `craft\fields\BaseRelationField` now pass their `$sortable` property value to the `BaseElementSelectInput` JavaScript class by default. ([#3542](https://github.com/craftcms/cms/pull/3542))

### Fixed
- Fixed a bug where the “Disabled for Site” entry status option was visible for sections where site propagation was disabled. ([#3519](https://github.com/craftcms/cms/issues/3519))
- Fixed a bug where saving an entry that was disabled for a site would retain its site status even if site propagation had been disabled for the section.
- Fixed a SQL error that occurred when saving a field layout with 4-byte characters (like emojis) in a tab name. ([#3532](https://github.com/craftcms/cms/issues/3532))
- Fixed a bug where autogenerated Post Date values could be a few hours off when saving new entries with validation errors. ([#3528](https://github.com/craftcms/cms/issues/3528))
- Fixed a bug where plugins’ minimum version requirements could be enforced even if a development version of a plugin had been installed previously.

## 3.0.34 - 2018-12-04

### Fixed
- Fixed a bug where new Matrix blocks wouldn’t remember that they were supposed to be collapsed if “Save and continue editing” was clicked. ([#3499](https://github.com/craftcms/cms/issues/3499))
- Fixed an error that occurred on the System Report utility if any non-bootstrapped modules were configured with an array or callable rather than a string. ([#3507](https://github.com/craftcms/cms/issues/3507))
- Fixed an error that occurred on pages with date or time inputs, if the user’s preferred language was set to Arabic. ([#3509](https://github.com/craftcms/cms/issues/3509))
- Fixed a bug where new entries within sections where site propagation was disabled would show both “Enabled Globally” and “Enabled for [Site Name]” settings. ([#3519](https://github.com/craftcms/cms/issues/3519))
- Fixed a bug where Craft wasn’t reducing the size of elements’ slugs if the resulting URI was over 255 characters. ([#3514](https://github.com/craftcms/cms/issues/3514))

## 3.0.33 - 2018-11-27

### Changed
- Table fields with a fixed number of rows no longer show Delete buttons or the “Add a row” button. ([#3488](https://github.com/craftcms/cms/issues/3488))
- Table fields that are fixed to a single row no longer show the Reorder button. ([#3488](https://github.com/craftcms/cms/issues/3488))
- Setting `components.security.sensitiveKeywords` in `config/app.php` will now append keywords to the default array `craft\services\Security::$sensitiveKeywords` array, rather than completely overriding it.
- When performing an action that requires an elevated session while impersonating another user, admin must now enter their own password instead of the impersonated user’s. ([#3487](https://github.com/craftcms/cms/issues/3487))
- The System Report utility now lists any custom modules that are installed. ([#3490](https://github.com/craftcms/cms/issues/3490))
- Control Panel charts now give preference to `ar-SA` for Arabic locales, `de-DE` for German locales, `en-US` for English locales, `es-ES` for Spanish locales, or `fr-FR` for French locales, if data for the exact application locale doesn’t exist. ([#3492](https://github.com/craftcms/cms/pull/3492))
- “Create a new child entry” and “Create a new child category” element actions now open an edit page for the same site that was selected on the index page. ([#3496](https://github.com/craftcms/cms/issues/3496))
- The default `allowedFileExtensions` config setting value now includes `webp`.
- The Craft Support widget now sends `composer.json` and `composer.lock` files when contacting Craft Support.
- It’s now possible to create element select inputs that include a site selection menu by passing `showSiteMenu: true` when including the `_includes/forms/elementSelect.html` Control Panel include template. ([#3494](https://github.com/craftcms/cms/pull/3494))

### Fixed
- Fixed a bug where a Matrix fields’ block types and content table could be deleted even if something set `$isValid` to `false` on the `beforeDelete` event.
- Fixed a bug where a global sets’ field layout could be deleted even if something set `$isValid` to `false` on the `beforeDelete` event.
- Fixed a bug where after impersonating another user, the Login page would show the impersonated user’s username rather than the admin’s.
- Fixed a bug where `craft\services\Sections::getAllSections()` could return stale results if a new section had been added recently. ([#3484](https://github.com/craftcms/cms/issues/3484))
- Fixed a bug where “View entry” and “View category” element actions weren’t available when viewing a specific section or category group.
- Fixed a bug where Craft would attempt to index image transforms.
- Fixed a bug where the Asset Indexes utility could report that asset files were missing even though they weren’t. ([#3450](https://github.com/craftcms/cms/issues/3450))

### Security
- Updated jQuery File Upload to 9.28.0.

## 3.0.32 - 2018-11-20

### Added
- The `seq()` Twig function now has a `next` argument, which can be set to `false` to have it return the current number in the sequence without incrementing it. ([#3466](https://github.com/craftcms/cms/issues/3466))
- Added `craft\db\MigrationManager::truncateHistory()`.
- Added `craft\helpers\Sequence::current()`.

### Changed
- Edit Entry pages now show the entry’s site in the revision menu label so long as the section is enabled for multiple sites, even if “Propagate entries across all enabled sites?” isn’t checked. ([#3471](https://github.com/craftcms/cms/issues/3471))
- Exact-match search terms (using `::`) now disable `subLeft` and `subRight` attributes by default, regardless of the `defaultSearchTermOptions` config setting says. ([#3474](https://github.com/craftcms/cms/issues/3474))

### Deprecated
- Deprecated `craft\validators\StringValidator::$trim`. Yii’s `'trim'` validator should be used instead.

### Fixed
- Fixed an error that occurred when querying for Matrix blocks if both the `with` and `indexBy` parameters were set.
- Fixed an error that occurred when running the `migrate/fresh` console command. ([#3472](https://github.com/craftcms/cms/issues/3472))

## 3.0.31 - 2018-11-13

### Added
- Added the `seq()` Twig function, for outputting sequential numbers.
- Added `craft\helpers\Sequence`.

### Changed
- Control Panel templates can now customize `#main-form` HTML attributes by overriding the `mainFormAttributes` block. ([#1665](https://github.com/craftcms/cms/issues/1665))
- The default PostgreSQL backup command no longer includes database owner, privilege or ACL information in the backup.
- Craft now attempts to reset OPcache after installing/uninstalling things with Composer. ([#3460](https://github.com/craftcms/cms/issues/3460))
- Gmail and SMTP mail transport types now trim whitespace off of their Username, Password, and Host Name settings. ([#3459](https://github.com/craftcms/cms/issues/3459))

### Fixed
- Fixed an error that could occur when duplicating an element with a Matrix field with “Manage blocks on a per-site basis” disabled.
- Fixed a bug where Matrix blocks wouldn’t retain their content translations when an entry was duplicated from the Edit Entry page.
- Fixed a bug where system message modals could have the wrong language selected by default. ([#3440](https://github.com/craftcms/cms/issues/3440))
- Fixed a bug where an Internal Server Error would occur if a `users/login` request was missing the `loginName` or `password` parameters. ([#3458](https://github.com/craftcms/cms/issues/3458))
- Fixed a bug where `craft\validators\StringValidator` was trimming whitespace off of strings _after_ performing string length validation.
- Fixed an infinite recursion bug that could occur if `config/general.php` had any deprecated config settings, and the database connection settings were invalid.
- Fixed an error that occurred when saving a new entry or category, if its URI format referenced the `level` attribute. ([#3465](https://github.com/craftcms/cms/issues/3465))

## 3.0.30.2 - 2018-11-08

### Fixed
- Fixed an error that could occur on servers running PHP 7.0.32. ([#3453](https://github.com/craftcms/cms/issues/3453))

## 3.0.30.1 - 2018-11-07

### Fixed
- Fixed an error that occurred when saving an element with a new Matrix block, if the Matrix field was set to manage blocks on a per-site basis. ([#3445](https://github.com/craftcms/cms/issues/3445))

## 3.0.30 - 2018-11-06

### Added
- Added “Duplicate” and “Duplicate (with children)” actions to the Entries and Categories index pages. ([#1291](https://github.com/craftcms/cms/issues/1291))
- Added `craft\base\ElementAction::$elementType`, which element action classes can use to reference their associated element type.
- Added `craft\elements\actions\DeepDuplicate`.
- Added `craft\elements\actions\Duplicate`.
- Added `craft\elements\actions\SetStatus::$allowDisabledForSite`, which can be used by localizable element types to enable a “Disabled for Site” status option.

### Changed
- Entries’ “Enabled” setting is now labeled “Enabled Globally” on multi-site installs. ([#2899](https://github.com/craftcms/cms/issues/2899))
- Entries’ “Enabled for site” setting now includes the site name in its label, and only shows up if the “Enabled Globally” setting is checked. ([#2899](https://github.com/craftcms/cms/issues/2899))
- The Set Status action on the Entries index page now includes a “Disabled for Site” option. ([#2899](https://github.com/craftcms/cms/issues/2899))
- Edit Category pages now have `edit-category` and `site--<SiteHandle>` classes on the `<body>`. ([#3439](https://github.com/craftcms/cms/issues/3439))
- Edit Entry pages now have `edit-entry` and `site--<SiteHandle>` classes on the `<body>`. ([#3439](https://github.com/craftcms/cms/issues/3439))
- Edit Global Set pages now have `edit-global-set` and `site--<SiteHandle>` classes on the `<body>`. ([#3439](https://github.com/craftcms/cms/issues/3439))
- Edit User pages now have an `edit-user` class on the `<body>`. ([#3439](https://github.com/craftcms/cms/issues/3439))

### Fixed
- Fixed a bug where the Edit User page could forget which permissions were selected when saving a user with validation errors, if the Username, First Name, and Last name fields were all blank. ([#3412](https://github.com/craftcms/cms/issues/3412))
- Fixed a bug where the Edit User Group page could forget which permissions were selected when saving a user group with validation errors, if the Name field was blank.
- Fixed a bug where the `{% paginate %}` tag wasn’t factoring the `offset` element query param into its total page calculation. ([#3420](https://github.com/craftcms/cms/issues/3420))

### Security
- Fixed a bug where sensitive info could be displayed in the Craft log files if there was a problem connecting to the email server.

## 3.0.29 - 2018-10-30

### Added
- Email and URL fields now have “Placeholder Text” settings. ([#3397](https://github.com/craftcms/cms/issues/3397))

### Changed
- The default HTML Purifier configuration now allows `download` attributes in `<a>` tags. ([craftcms/redactor#86](https://github.com/craftcms/redactor/issues/86))

### Fixed
- Fixed a bug where the `ContentBehaviour` and `ElementQueryBehavior` classes could be missing some field properties. ([#3400](https://github.com/craftcms/cms/issues/3400))
- Fixed a bug where some fields within Matrix fields could lose their values after enabling the “Manage blocks on a per-site basis” setting. ([verbb/super-table#203](https://github.com/verbb/super-table/issues/203))
- Fixed a bug where HTML Purifier wasn’t being initialized with HTML 5 element support.
- Fixed a bug where it was possible to save Assets fields with the “Restrict allowed file types?” setting enabled, but no specific file types selected. ([#3410](https://github.com/craftcms/cms/issues/3410))

## 3.0.28 - 2018-10-23

### Added
- Structure sections now have the ability to disable entry propagation, like Channel sections. ([#2386](https://github.com/craftcms/cms/issues/2386))

### Changed
- `craft\base\Field::supportedTranslationMethods()` now defaults to only returning `none` if the field type doesn’t have a content column. ([#3385](https://github.com/craftcms/cms/issues/3385))
- Craft.EntryTypeSwitcher now fires a `beforeTypeChange` event before swapping the Edit Entry form tabs. ([#3375](https://github.com/craftcms/cms/pull/3375))
- Craft.MatrixInput now fires an `afterInit` event after initialization. ([#3375](https://github.com/craftcms/cms/pull/3375))
- Craft.MatrixInput now fires an `blockAdded` event after adding a new block. ([#3375](https://github.com/craftcms/cms/pull/3375))
- System messages sent from front-end requests are now sent using the current site’s language. ([#3388](https://github.com/craftcms/cms/issues/3388))

### Fixed
- Fixed an error that could occur when acquiring a lock for a file path, if the `mutex` component was swapped out with `yii\mutex\MysqlMutex`.

## 3.0.27.1 - 2018-10-12

### Fixed
- Fixed an error that occurred when deleting an entry from the Edit Entry page. ([#3372](https://github.com/craftcms/cms/issues/3372))
- Fixed an error that could occur when changing a Channel section to Structure. ([#3373](https://github.com/craftcms/cms/issues/3373))
- Fixed an error that occurred when saving Matrix content from console requests.

## 3.0.27 - 2018-10-11

### Added
- Added `craft\helpers\MigrationHelper::findForeignKey()`.
- Added the `cp.globals.edit` and `cp.globals.edit.content` template hooks to the Edit Global Set page. ([#3356](https://github.com/craftcms/cms/pull/3356))

### Changed
- It’s now possible to load a Create Entry page with a specific user preselected in the Author field, using a new `authorId` query string param. ([#3326](https://github.com/craftcms/cms/pull/3326))
- Matrix fields that are set to manage blocks on a per-site basis will now duplicate Matrix blocks across all of the owner element’s supported sites when the element is first created. ([#3082](https://github.com/craftcms/cms/issues/3082))
- Disabled Matrix blocks are no longer visible when sharing an entry draft or version. ([#3338](https://github.com/craftcms/cms/issues/3338))
- Control Panel tabs that have errors now have alert icons.
- The Debug Toolbar is no longer shown in Live Preview iframes.
- The Plugin Store now requires browsers with ES6 support.
- Updated jQuery Touch Events to 2.0.0.
- Updated Garnish to 0.1.29.

### Fixed
- Fixed a bug where enabling the “Propagate entries across all enabled sites?” setting for an existing Channel section (or converting the section to a Structure) wouldn’t update entries that had been created for the non-primary site.
- Fixed a bug where Craft wasn’t detecting and retrying queue jobs that had timed out.
- Fixed a bug where `Craft::$app->locale` could return the wrong locale during Live Preview requests. ([#3336](https://github.com/craftcms/cms/issues/3336))
- Fixed a SQL error that could occur when upgrading to Craft 3, if a foreign key had an unexpected name.
- Fixed a bug where page titles in the Control Panel could be blank when showing validation errors for things that were missing their name or title. ([#3344](https://github.com/craftcms/cms/issues/3344))
- Fixed an error that could occur if a component’s settings were stored as `null`. ([#3342](https://github.com/craftcms/cms/pull/3342))
- Fixed a bug where details panes weren’t visible on browser windows sized between 999 and 1,223 pixels wide.
- Fixed an error that occurred if a Quick Post widget contained a Matrix field that had Min Blocks set and only had one block type.
- Fixed a bug where disabled Matrix blocks were getting validated as live. ([#3354](https://github.com/craftcms/cms/issues/3354))
- Fixed a bug where the `EVENT_AFTER_ACTIVATE_USER` event wasn’t getting triggered on user registration when email verification isn’t required. ([craftcms/commerce-digital-products#18](https://github.com/craftcms/commerce-digital-products/issues/18))
- Added garbage collection for offline storage of remote assets. ([#3335](https://github.com/craftcms/cms/pull/3335))
- Fixed a bug where Twig could end up in a strange state if an error occurred when preparing to render an object template. ([#3364](https://github.com/craftcms/cms/issues/3364))

### Security
- The `svg()` Twig function no longer sanitizes SVGs or namespaces their IDs or class names by default when a file path (or alias) was passed in. ([#3337](https://github.com/craftcms/cms/issues/3337))

## 3.0.26.1 - 2018-09-29

### Changed
- Changed the `yiisoft/yii2-queue` version requirement to `2.1.0`. ([#3332](https://github.com/craftcms/cms/issues/3332))

## 3.0.26 - 2018-09-29

### Changed
- `ancestors`, `descendants`, `nextSibling`, `parent`, and `prevSibling` are now reserved field handles.
- The `svg()` Twig function namespaces class names in addition to IDs now.
- Changed the `yiisoft/yii2-queue` version requirement to `2.0.1`. ([#3332](https://github.com/craftcms/cms/issues/3332))

### Fixed
- Fixed a validation error that could occur when saving an entry as a new entry if the URI format didn’t contain a `{slug}` tag. ([#3320](https://github.com/craftcms/cms/issues/3320))
- Fixed a SQL error that could occur if a deprecation error occurred when attempting to upgrade a Craft 2 project. ([#3324](https://github.com/craftcms/cms/issues/3324))

## 3.0.25 - 2018-09-18

### Added
- Added `craft\log\FileTarget::$includeUserIp` which determines whether users’ IP addresses should be included in the logs (`false` by default). ([#3310](https://github.com/craftcms/cms/pull/3310))

### Fixed
- Fixed an error that could occur when installing or updating something within the Control Panel if `composer.json` required the `roave/security-advisories` package.
- Fixed a SQL error that could occur when searching elements on PostgreSQL installs.
- Fixed a bug where Craft would ignore the last segment of template paths that ended in `/0`. ([#3304](https://github.com/craftcms/cms/issues/3304))
- Fixed a Twig Template Loading Error that would occur when testing email settings, if a custom email template was used and an error occurred when rendering it. ([#3309](https://github.com/craftcms/cms/issues/3309))

## 3.0.24 - 2018-09-11

### Added
- Added the `extraAppLocales` config setting.

### Changed
- The `defaultCpLanguage` config setting no longer needs to be a language that Craft is translated into, as long as it is a valid locale ID.
- Resave Elements jobs that are queued up after saving an entry type now include the section name in the job description. ([#3290](https://github.com/craftcms/cms/issues/3290))
- Updated Garnish to 0.1.28.

### Fixed
- Fixed a SQL error that could occur when an element query’s `orderBy` parameter was set to `dateCreated` or `dateUpdated`.
- Fixed an error that could occur when updating to v3.0.23+ if multiple Matrix fields existed with the same handle, but they had no content tables, somehow.
- Fixed a bug where links in activation and forgot-password emails weren’t hyperlinked, leaving it up to the mail client to hopefully be smart about it. ([#3288](https://github.com/craftcms/cms/issues/3288))

## 3.0.23.1 - 2018-09-04

### Fixed
- Fixed a bug where Matrix fields would get new content tables each time they were saved.

## 3.0.23 - 2018-09-04

### Changed
- Browser-based form validation is now disabled for page forms. ([#3247](https://github.com/craftcms/cms/issues/3247))
- `craft\base\Model::hasErrors()` now supports passing an attribute name with a `.*` suffix, which will return whether any errors exist for the given attribute or any nested model attributes.
- Added `json` to the default `allowedFileExtensions` config setting value. ([#3254](https://github.com/craftcms/cms/issues/3254))
- Exception call stacks now collapse internal Twig methods by default.
- Twig exception call stacks now show all of the steps leading up to the error.
- Live Preview now reloads the preview pane automatically after an asset is saved from the Image Editor. ([#3265](https://github.com/craftcms/cms/issues/3265))

### Deprecated
- Deprecated `craft\services\Matrix::getContentTableName()`. `craft\fields\Matrix::$contentTable` should be used instead.

### Removed
- Removed `craft\services\Matrix::getParentMatrixField()`.

### Fixed
- Fixed a bug where element selection modals could be initialized without a default source selected, if some of the sources were hidden for not being available on the currently-selected site. ([#3227](https://github.com/craftcms/cms/issues/3227))
- Fixed a bug where edit pages for categories, entries, global sets, and users weren’t revealing which tab(s) had errors on it, if the errors occurred within a Matrix field. ([#3248](https://github.com/craftcms/cms/issues/3248))
- Fixed a SQL error that occurred when saving a Matrix field with new sub-fields on PostgreSQL. ([#3252](https://github.com/craftcms/cms/issues/3252))
- Fixed a bug where custom user fields weren’t showing up on the My Account page when running Craft Solo edition. ([#3228](https://github.com/craftcms/cms/issues/3228))
- Fixed a bug where multiple Matrix fields could share the same content table. ([#3249]())
- Fixed a “cache is corrupted” Twig error that could occur when editing or saving an element if it had an Assets field with an unresolvable subfolder path template. ([#3257](https://github.com/craftcms/cms/issues/3257))
- Fixed a bug where the Dev Mode indicator strip wasn’t visible on Chrome/Windows when using a scaled display. ([#3259](https://github.com/craftcms/cms/issues/3259))
- Fixed a SQL error that could occur when validating an attribute using `craft\validators\UniqueValidator`, if the target record’s `find()` method joined in another table.

## 3.0.22 - 2018-08-28

### Changed
- The “Deleting stale template caches” job now ensures all expired template caches have been deleted before it begins processing the caches.
- Text inputs’ `autocomplete` attributes now get set to `off` by default, and they will only not be added if explicitly set to `null`.
- Improved the error response when Composer is unable to perform an update due to a dependency conflict.
- Email fields in the Control Panel now have `type="email"`.
- `craft\helpers\Db::parseParam()` now has a `$caseInnensitive` argument, which can be set to `true` to force case-insensitive conditions on PostgreSQL installs.
- `craft\validators\UniqueValidator` now has a `$caseInsensitive` property, which can be set to `true` to cause the unique validation to be case-insensitive on PostgreSQL installs.
- The CLI setup wizard now detects common database connection errors that occur with MAMP, and automatically retests with adjusted settings.
- The CLI setup wizard now detects common database authentication errors, and lets the user retry the username and password settings, skipping the others.
- Updated Garnish to 0.1.27.

### Fixed
- Fixed a bug where Craft wasn’t reverting `composer.json` to its original state if something went wrong when running a Composer update.
- Fixed a bug where string casing functions in `craft\helpers\StringHelper` were adding extra hyphens to strings that came in as `Upper-Kebab-Case`.
- Fixed a bug where unique validation for element URIs, usernames, and user email address was not case-insensitive on PostgreSQL installs.
- Fixed a bug where element queries’ `uri` params, and user queries’ `firstName`, `lastName`, `username`, and `email` params, were not case-insensitive on PostgreSQL installs.
- Fixed a bug where the CLI setup wizard was allowing empty database names.
- Fixed a bug where it wasn’t possible to clear template caches if template caching was disabled by the `enableTemplateCaching` config setting. ([#3229](https://github.com/craftcms/cms/issues/3229))
- Fixed a bug where element index toolbars weren’t staying fixed to the top of the content area when scrolling down the page. ([#3233](https://github.com/craftcms/cms/issues/3233))
- Fixed an error that could occur when updating Craft if the system was reliant on the SSL certificate provided by the`composer/ca-bundle` package.

## 3.0.21 - 2018-08-21

### Added
- Most element query parameters can now be set to `['not', 'X', 'Y']`, as a shortcut for `['and', 'not X', 'not Y']`.

### Changed
- The “New Password” input on the My Account page now has a “Show” button, like other password inputs in the Control Panel.
- Plugin settings pages now redirect to the Settings index page after save. ([#3216](https://github.com/craftcms/cms/issues/3216))
- It’s now possible to set [autofill detail tokens](https://html.spec.whatwg.org/multipage/form-control-infrastructure.html#autofill-detail-tokens) on the `autocomplete` variable when including the `_includes/forms/text.html` template (e.g. `'name'`).
- Username and password inputs now have the correct `autocomplete` values, increasing the likelihood that tools like 1Password will handle the form correctly. ([#3207](https://github.com/craftcms/cms/issues/3207))

### Fixed
- Fixed a SQL error that occurred when saving a user if a `craft\elements\User::EVENT_BEFORE_SAVE` event listener was setting `$event->isValid = false`. ([#3206](https://github.com/craftcms/cms/issues/3206))
- Fixed a bug where password inputs’ jQuery data was getting erased when the “Show” button was clicked.
- Fixed an error that could occur when upgrading to Craft 3. ([#3208](https://github.com/craftcms/cms/pull/3208))
- Fixed a bug where non-image assets’ file extension icons could bleed out of the preview area within asset editor HUDs. ([#3209](https://github.com/craftcms/cms/issues/3209))
- Fixed a bug where Craft wasn’t saving a new entry version when reverting an entry to a previous version. ([#3210](https://github.com/craftcms/cms/issues/3210))
- Fixed an error that could occur when a Matrix block was saved by a queue job. ([#3217](https://github.com/craftcms/cms/pull/3217))

### Security
- External links in the Control Panel now set `rel="noopener"`. ([#3201](https://github.com/craftcms/cms/issues/3201))

## 3.0.20 - 2018-08-14

### Added
- Added `craft\services\Fields::refreshFields()`.

### Fixed
- Fixed a bug where `DateTime` model attributes were getting converted to ISO-8601 date strings for `craft\web\View::renderObjectTemplate()`. ([#3185](https://github.com/craftcms/cms/issues/3185))
- Fixed a bug where timepicker menus had a higher z-index than session expiration modal shades. ([#3186](https://github.com/craftcms/cms/issues/3186))
- Fixed a bug where users could not log in after upgrading to Craft 3, if there was a custom field named `owner`.
- Fixed a bug where it was not possible to set non-integer values on asset queries’ `width`, `height`, or `size` params. ([#3195](https://github.com/craftcms/cms/issues/3195))
- Fixed a bug where all Asset folders were being initiated at once, resulting in performance issues.

## 3.0.19 - 2018-08-07

### Added
- Added the `craft.query()` template function, for creating new database queries.
- Added `craft\services\Structures::$mutexTimeout`. ([#3148](https://github.com/craftcms/cms/issues/3148))
- Added `craft\services\Api::getComposerWhitelist()`.

### Removed
- Removed `craft\services\Api::getOptimizedComposerRequirements()`.

### Fixed
- Craft’s console commands now return the correct exit codes. ([#3175](https://github.com/craftcms/cms/issues/3175))
- Fixed the appearance of checkboxes in IE11 on element index pages. ([#3177](https://github.com/craftcms/cms/issues/3177))
- Fixed a bug where `composer.json` could end up with a bunch of extra dependencies in the `require` object after a failed update or plugin installation.
- Fixed an error that could occur when viewing an entry revision, if it had a Matrix field and one of the sub-fields within the Matrix field had been deleted. ([#3183](https://github.com/craftcms/cms/issues/3183))
- Fixed a bug where thumbnails weren’t loading in relational fields when viewing an entry version.

## 3.0.18 - 2018-07-31

### Added
- Added `craft\helpers\App::assetManagerConfig()`.
- Added `craft\helpers\App::cacheConfig()`.
- Added `craft\helpers\App::dbConfig()`.
- Added `craft\helpers\App::mailerConfig()`.
- Added `craft\helpers\App::mutexConfig()`.
- Added `craft\helpers\App::logConfig()`.
- Added `craft\helpers\App::sessionConfig()`.
- Added `craft\helpers\App::userConfig()`.
- Added `craft\helpers\App::viewConfig()`.
- Added `craft\helpers\App::webRequestConfig()`.
- Added `craft\validators\StringValidator::$trim`, which will cause leading/trailing whitespace to be stripped from model attributes.

### Changed
- User verification and password-reset emails now link them back to the same site they were on when the email was sent, if it was sent from a front-end request. ([#3029](https://github.com/craftcms/cms/issues/3029))
- Dynamic app component configs are now defined by methods on `craft\helpers\App`, making it easier to modify them from `config/app.php`. ([#3152](https://github.com/craftcms/cms/issues/3152))
- Structure operations now ensure that no other operations are being performed on the same structure, reducing the risk of corrupting the structure. ([#3148](https://github.com/craftcms/cms/issues/3148))
- The `{% js %}` tag now supports the following position params: `at POS_HEAD`, `at POS_BEGIN`, `at POS_END`, `on POS_READY`, and `on POS_LOAD` (e.g. `{% js at POS_END %}`).
- Craft once again checks for `X-Forwarded-For` headers when determining the user’s IP. ([#3036](https://github.com/craftcms/cms/issues/3036))
- Leading/trailing whitespace characters are now stripped from element titles on save. ([#3020](https://github.com/craftcms/cms/issues/3020))
- Updated svg-sanitizer to 0.9.

### Deprecated
- Deprecated `craft\db\Connection::createFromConfig()`. `craft\helpers\App::dbConfig()` should be used instead.
- Deprecated `craft\helpers\MailerHelper::createMailer()`. `craft\helpers\App::mailerConfig()` should be used instead.

### Fixed
- Fixed a bug where collapsing structure elements would only hide up to 50 of their descendants.
- Fixed a bug where Date/Time fields could lose their value if they were used in an entry type’s Title Format, and the entry’s site’s language was different than the user’s preferred language. ([#3151](https://github.com/craftcms/cms/issues/3151))
- Fixed a bug where Dropdown fields could show an incorrect selected value in limited circumstances.
- Fixed a bug where Dropdown fields on an element index view could show an incorrect selected value in limited circumstances.

## 3.0.17.1 - 2018-07-24

### Fixed
- Really fixed a PHP error that could occur if the PHP’s `set_time_limit()` was added to the php.ini `disable_functions` list.

## 3.0.17 - 2018-07-24

### Added
- The Control Panel is now translated for Norwegian Nynorsk. ([#3135](https://github.com/craftcms/cms/pull/3135))
- Added `craft\elements\db\ElementQuery::anyStatus()`, which can be called when the default `status` and `enabledForSite` filters aren’t desired. ([#3117](https://github.com/craftcms/cms/issues/3117))

### Changed
- The `addTrailingSlashesToUrls` config setting no longer applies to URLs that end with a segment that has a dot (`.`). ([#3123](https://github.com/craftcms/cms/issues/3123))
- Craft now redirects install requests back to the Dashboard if it’s already installed. ([#3143](https://github.com/craftcms/cms/issues/3143))

### Fixed
- Fixed a bug where the Settings → Email → System Messages page would show messages in the current application language rather than the primary site’s language.
- Fixed a bug where system message modals on the Settings → Email → System Messages page would initially show messages in the current application language rather than the primary site’s language, even if the application language wasn’t in use by any sites. ([#3115](https://github.com/craftcms/cms/issues/3115))
- Fixed an error that could occur if `craft\web\View::registerAssetFlashes()` was called on a console request. ([#3124](https://github.com/craftcms/cms/issues/3124))
- Fixed a PHP error that could occur if the PHP’s `set_time_limit()` was added to the php.ini `disable_functions` list.
- Fixed a bug where expanding a disabled element within a structure index view in the Control Panel wouldn’t reveal any descendants. ([#3126](https://github.com/craftcms/cms/issues/3126))
- Fixed a bug thumbnails weren’t loading for element index rows that were revealed after expanding a parent element.
- Fixed an error that occurred if an element’s `getRoute()` method returned a string. ([#3128](https://github.com/craftcms/cms/issues/3128))
- Fixed a bug where the `|without` filter wasn’t working if an object was passed in. ([#3137](https://github.com/craftcms/cms/issues/3137))
- Fixed a bug where users’ Language preference would default to Deutsch if the current application language wasn’t one of the available language options. ([#3142](https://github.com/craftcms/cms/issues/3142))

## 3.0.16.1 - 2018-07-18

### Fixed
- Fixed a bug where the `orderBy` element query param wasn’t being respected when used in conjunction with a `with` param to eager-load elements in a specific order. ([#3109](https://github.com/craftcms/cms/issues/3109))
- Fixed a bug where underscores were getting removed from slugs. ([#3111](https://github.com/craftcms/cms/issues/3111))

## 3.0.16 - 2018-07-17

### Added
- The progress bar on the Asset Indexes utility now shows how many files have been indexed, and how many there are in total. ([#2934](https://github.com/craftcms/cms/issues/2934))
- Added `craft\base\PluginInterface::beforeSaveSettings()`.
- Added `craft\base\PluginInterface::afterSaveSettings()`.
- Added `craft\base\Plugin::EVENT_AFTER_SAVE_SETTINGS`.
- Added `craft\base\Plugin::EVENT_BEFORE_SAVE_SETTINGS`.

### Changed
- Craft no longer relies on ImageMagick or GD to define the image formats that should be considered manipulatable. ([#2408](https://github.com/craftcms/cms/issues/2408))
- Removed the `showBetaUpdates` config setting as it’s no longer being used.
- When uploading a file to an Assets field, Craft will automatically sort the file list to show the latest uploads first. ([#2812](https://github.com/craftcms/cms/issues/2812))
- `dateCreated`, `dateUpdated`, `postDate`, `expiryDate`, `after`, and  `before` element query params can new be set to `DateTime` objects.
- Matrix fields now auto-focus the first text input within newly-created Matrix blocks. ([#3104](https://github.com/craftcms/cms/issues/3104))
- Updated Twig to 2.5.0.
- Updated Garnish to 0.1.26.
- Updated Selectize to 0.12.6.

### Fixed
- Fixed an error that could occur when sending emails to international domains if the Intl extension wasn’t enabled.
- Fixed an exception that was thrown if the `securityKey` config setting was changed and Craft was set to use either the SMTP or Gmail mailer transport type. ([#3083](https://github.com/craftcms/cms/issues/3083))
- Fixed a bug where Asset view was not being refreshed in some cases after using Image Editor. ([#3035](https://github.com/craftcms/cms/issues/3035))
- Fixed a bug where Craft wouldn’t warn before leaving an edit page with unsaved changes, if Live Preview was active. ([#3092](https://github.com/craftcms/cms/issues/3092))
- Fixed a bug where entries, categories, and global sets’ `getCpEditUrl()` methods could omit the site handle on multi-site installs. ([#3089](https://github.com/craftcms/cms/issues/3089))
- Fixed a JavaScript error that occurred when closing Live Preview. ([#3098](https://github.com/craftcms/cms/issues/3098))
- Fixed a bug where Dashboard widgets could be spaced incorrectly if there was only one grid column. ([#3100](https://github.com/craftcms/cms/issues/3100))
- Fixed a bug where modal windows with Field Layout Designers could cause the browser to crash. ([#3096](https://github.com/craftcms/cms/pull/3096))
- Fixed a bug where `craft\services\Fields::getAllGroups()` and `getGroupById()` could return incorrect results. ([#3102](https://github.com/craftcms/cms/issues/3102))

## 3.0.15 - 2018-07-09

### Changed
- It’s now possible to fetch only non-admin users by setting `craft\elements\db\UserQuery::$admin` to `false`.
- `Craft.EntryTypeSwitcher` now triggers a `typeChange` event after switching the entry type. ([#3067](https://github.com/craftcms/cms/pull/3067))
- Reduced the left and right padding in the Control Panel for screens less than 768 pixels wide. ([#3073](https://github.com/craftcms/cms/issues/3073))
- Removed the `useXSendFile` config setting as it’s no longer being used.
- `craft\helpers\StringHelper::toKebabCase()`, `toCamelCase()`, `toPascalCase()`, and `toSnakeCase()` now treat camelCase’d and PascalCale’d strings as multiple words. ([#3090](https://github.com/craftcms/cms/issues/3090))

### Fixed
- Fixed a bug where `craft\i18n\I18N::getPrimarySiteLocale()` and `getPrimarySiteLocaleId()` were returning locale info for the _first_ site, rather than the primary one. ([#3063](https://github.com/craftcms/cms/issues/3063))
- Fixed a bug where element index pages were loading all elements in the view, rather than waiting for the user to scroll to the bottom of the page before loading the next batch. ([#3068](https://github.com/craftcms/cms/issues/3068))
- Fixed a bug where sites listed in the Control Panel weren’t always in the correct sort order. ([#3065](https://github.com/craftcms/cms/issues/3065))
- Fixed an error that occurred when users attempted to create new entries within entry selector modals, for a section they didn’t have permission to publish peer entries in. ([#3069](https://github.com/craftcms/cms/issues/3069))
- Fixed a bug where the “Save as a new asset” button label wasn’t getting translated in the Image Editor. ([#3070](https://github.com/craftcms/cms/pull/3070))
- Fixed a bug where it was impossible to set the filename of assets when uploading them as data strings. ([#2973](https://github.com/craftcms/cms/issues/2973))
- Fixed a bug where the Field Type menu’s options within new Matrix block type settings weren’t getting sorted alphabetically. ([#3072](https://github.com/craftcms/cms/issues/3072))
- Fixed an exception that was thrown when testing email settings if the Template setting was invalid. ([#3074](https://github.com/craftcms/cms/issues/3074))
- Fixed a bug where Dropdown fields’ bottom margin could jump up a bit when an empty option was selected. ([#3075](https://github.com/craftcms/cms/issues/3075))
- Fixed a bug where main content containers in the Control Panel could become too wide in Firefox. ([#3071](https://github.com/craftcms/cms/issues/3071))

## 3.0.14 - 2018-07-03

### Changed
- `craft\events\SiteEvent` now has a `$oldPrimarySiteId` property, which will be set to the previous primary site ID (which may stil be the current site ID, if it didn’t just change).
- `craft\helpers\Search::normalizeKeywords()` now has a `$language` argument, which can be set if the character mappings should be pulled from a different language than the current app language.
- `craft\services\Sites::getEditableSiteIds()` and `getEditableSites()` now return the same things as `getAllSiteIds()` and `getAllSites()` when there’s only one site. ([#3049](https://github.com/craftcms/cms/issues/3049))

### Fixed
- Fixed a bug where user verification links could get mangled when emails were parsed as Markdown, if the verification code contained two or more underscores.
- Fixed a bug where Craft was misinterpreting `X-Forwarded-For` headers as the user’s IP instead of the server’s IP. ([#3036](https://github.com/craftcms/cms/issues/3036))
- Fixed a bug where Craft wasn’t auto-scrolling the content container when dragging items near a window edge. ([#3048](https://github.com/craftcms/cms/issues/3048))
- Fixed a PHP error that occurred when loading a Debug Toolbar panel on a page that contained serialized Checkboxes or Multi-Select field data. ([#3034](https://github.com/craftcms/cms/issues/3034))
- Fixed a bug where elements’ normalized search keywords weren’t always using the correct language-specific character mappings. ([#3046](https://github.com/craftcms/cms/issues/3046))
- Fixed a bug where the `<html lang>` attribute was hard-set to `en-US` rather than the current application language. ([#3053](https://github.com/craftcms/cms/pull/3053))
- Fixed a PHP error that occurred when entering an invalid number into a Number field that was set to have decimal digits. ([#3059](https://github.com/craftcms/cms/issues/3059))

### Security
- Craft no longer shows the installer when it can’t establish a database connection if Dev Mode isn’t enabled.

## 3.0.13.2 - 2018-06-27

### Fixed
- Fixed an error that occurred when deleting users from the Users index page.

## 3.0.13.1 - 2018-06-26

### Fixed
- Fixed a bug where Delete User modals weren’t showing the total number of entries that will be transferred/deleted.

## 3.0.13 - 2018-06-26

### Added
- Craft now includes a summary of the content that will be transferred/deleted in Delete User modals. ([#875](https://github.com/craftcms/cms/issues/875))
- `|date`, `|time`, and `|datetime` filters now support a `locale` argument, for specifying which locale’s formatter should be doing the date/time formatting. ([#3006](https://github.com/craftcms/cms/issues/3006))
- Added `craft\base\ApplicationTrait::getIsInitialized()`.
- Added `craft\base\ClonefixTrait`.
- Added `craft\controllers\AssetsController::actionThumb()`.
- Added `craft\controllers\UsersController::actionUserContentSummary()`.
- Added `craft\controllers\UsersController::EVENT_DEFINE_CONTENT_SUMMARY`.
- Added `craft\helpers\App::backtrace()`.
- Added `craft\queue\jobs\PropagateElements`.
- Added `craft\services\Elements::propagateElement()`.

### Changed
- Editable tables now submit an empty string when they have no rows.
- Reduced the overhead when adding a new site by only resaving existing assets, categories, global sets, and tags once for the newly-created site, rather than for all sites.
- Web-based queue workers now call `craft\helpers\App::maxPowerCaptain()` before running the queue. ([#3011](https://github.com/craftcms/cms/issues/3011))
- The PHP Info utility no longer displays the original values for settings and only the current environment value. ([#2990](https://github.com/craftcms/cms/issues/2990))
- Loosened up most of Craft’s Composer dependency constraints.
- Craft no longer publishes asset thumbnails to the `cpresources/` folder.
- `attributes`, `error`, `errors`, and `scenario` are now reserved field handles. ([#3032](https://github.com/craftcms/cms/issues/3032))
- Improved the look of Control Panel tabs.
- `craft\web\UrlManager::createUrl()`, `createAbsoluteUrl()`, and `getMatchedElement()` now log warnings if they’re called before Craft has been fully initialized. ([#3028](https://github.com/craftcms/cms/issues/3028))

### Deprecated
- Deprecated `craft\controllers\AssetsController::actionGenerateThumb()`.

### Fixed
- Fixed a bug where sidebar meta info on Edit User pages was bleeding over the edge of the page’s content area.
- Fixed a bug where Table fields wouldn’t remember if they had no rows in their Default Values setting. ([#2979](https://github.com/craftcms/cms/issues/2979))
- Fixed a bug where passing `timezone=false` to the `|date`, `|time`, and `|datetime` filters would not preserve the given date’s time zone.
- Fixed a bug where AM/PM strings in formatted dates weren’t respecting the casing specified by the `A`/`a` character in the date format. ([#3007](https://github.com/craftcms/cms/issues/3007))
- Fixed a bug you could get an invalid license warning in cases where web API calls returned a 500 response code.
- Fixed a bug where cloning models and queries would lose any associated behaviors. ([#2857](https://github.com/craftcms/cms/issues/2857))
- Fixed a bug where custom field params were getting forgotten when calling `getNext()` and `getPrev()`, if an element query object was passed in. ([#3019](https://github.com/craftcms/cms/issues/3019))
- Fixed a bug where datepickers were getting scrollbars.
- Fixed a bug where volumes’ field layouts weren’t getting deleted when volumes were deleted. ([#3022](https://github.com/craftcms/cms/pull/3022))
- Fixed a bug where deleting a section or an entry type wouldn’t delete any associated entries that didn’t exist in the primary site. ([#3023](https://github.com/craftcms/cms/issues/3023))
- Fixed a bug where the `svg()` Twig function could convert `id` attributes within the SVG contents to invalid IDs. ([#3025](https://github.com/craftcms/cms/issues/3025))
- Fixed a bug where asset thumbnails wouldn’t load reliably in the Control Panel on load-balanced environments. ([#3026](https://github.com/craftcms/cms/issues/3026))
- Fixed a PHP error that could occur when validating Assets fields if a file was uploaded but no longer exists at the temp location. ([#3033](https://github.com/craftcms/cms/pull/3033))

## 3.0.12 - 2018-06-18

### Added
- Added a `leaves` element query param that limits the selected elements to just the leaves in the structure (elements without children).
- Added `craft\helpers\Db::deleteIfExists()`.
- Added `craft\services\Categories::deleteGroup()`. ([#3000](https://github.com/craftcms/cms/pull/3000))
- Added `craft\services\Tags::deleteTagGroup()`. ([#3000](https://github.com/craftcms/cms/pull/3000))
- Added `craft\services\UserGroups::deleteGroup()`. ([#3000](https://github.com/craftcms/cms/pull/3000))

### Changed
- Improved Control Panel styling. ([#2883](https://github.com/craftcms/cms/issues/2883))

### Removed
- Removed `craft\services\Fields::updateFieldVersionAfterRequest()`.

### Fixed
- Fixed a caching bug where the Fields service could still think a field existed after it had been deleted. ([#2985](https://github.com/craftcms/cms/issues/2985))
- Fixed a bug where Craft would not invalidate the dynamically-generated `craft\behaviors\ContentBehavior` and `craft\behaviors\ElementQueryBehavior` after saving/deleting a custom field, if the request didn’t end normally. ([#2999](https://github.com/craftcms/cms/issues/2999))
- Fixed a PHP error that could occur when saving entries with a URI format that contained certain Twig filters. ([#2995](https://github.com/craftcms/cms/issues/2995))
- Fixed a bug where `{shorthand}` variables in templates rendered by `craft\web\View::renderObjectTemplate()` could end up referencing global variables, if the variable wasn’t a property of the object. ([#3002](https://github.com/craftcms/cms/issues/3002))
- Fixed a bug where the Find and Replace utility wasn’t updating element titles. ([#2996](https://github.com/craftcms/cms/issues/2996))
- Fixed some wonky behavior if one of the custom user profile tabs was called “Account”. ([#2998](https://github.com/craftcms/cms/issues/2998))
- Fixed a bug where dragging a folder on the Assets index page could have unexpected results. ([#2873](https://github.com/craftcms/cms/issues/2873))
- Reduced the likelihood of SQL deadlock errors when saving elements. ([#3003](https://github.com/craftcms/cms/issues/3003))

## 3.0.11 - 2018-06-12

### Changed
- Sort options defined by element types’ `sortOptions()` / `defineSortOptions()` methods can now be specified as sub-arrays with `label`, `orderBy`, and `attribute` keys.
- Entries and categories can now be sorted by their slugs.
- The “Cache remote images?” option in the Asset Indexes utility is now enabled by default. ([#2977](https://github.com/craftcms/cms/issues/2977))

### Fixed
- Fixed a bug where it was not possible to order search results by search score, if the element type didn’t specify any sort options.
- Fixed a bug where clicking on “Date Created” and “Date Updated” column headers on element indexes wouldn’t update the sort order. ([#2975](https://github.com/craftcms/cms/issues/2975))
- Fixed a bug where Edit Entry pages were listing more than the 10 most recent versions. ([#2976](https://github.com/craftcms/cms/issues/2976))
- Fixed a SQL error that occurred when upgrading from Craft 2 to 3 via the terminal. ([#1347](https://github.com/craftcms/cms/issues/1347))
- Fixed the alignment of expand/collapse toggles in asset index sidebars. ([#2981](https://github.com/craftcms/cms/issues/2981))

## 3.0.10.3 - 2018-06-07

### Fixed
- Fixed a bug where the “New Entry” menu on the Entries index page would not contain any options on single-site installs, running MySQL. ([#2961](https://github.com/craftcms/cms/issues/2961))
- Fixed a bug where the `siteName` config setting wasn’t working as expected when set to an array. ([#2968](https://github.com/craftcms/cms/issues/2968))

## 3.0.10.2 - 2018-06-07

### Changed
- Improved the output of `craft\helpers\DateTimeHelper::humanDurationFromInterval()`.
- Updated Garnish to 0.1.24.

### Fixed
- Fixed JavaScript errors that could occur in the Control Panel on pages with Ajax requests. ([#2966](https://github.com/craftcms/cms/issues/2966))
- Fixed a bug where the “New Entry” menu on the Entries index page would not contain any options on single-site installs. ([#2961](https://github.com/craftcms/cms/issues/2961))
- Fixed a bug where JavaScript files registered with `craft\web\View::registerJsFile()` would be ignored if the `depends` option was set. ([#2965](https://github.com/craftcms/cms/issues/2965))

## 3.0.10.1 - 2018-06-06

### Fixed
- Fixed a bug where Craft wasn’t converting empty strings to `null` when saving data to non-textual columns.
- Fixed a bug where Craft would show a Database Connection Error on Install requests, if it couldn’t connect to the database.
- Fixed a bug where Craft wasn’t keeping track of element queries that were executed within `{% cache %}` tags. ([#2959](https://github.com/craftcms/cms/issues/2959))

## 3.0.10 - 2018-06-05

### Added
- Added support for a `CRAFT_LICENSE_KEY` PHP constant, which can be set to the project’s license key, taking precedence over the `license.key` file.
- Added `craft\helpers\Stringy::getLangSpecificCharsArray()`.
- Added `craft\web\View::setRegisteredAssetBundles()`.
- Added `craft\web\View::setRegisteredJsFiles()`.

### Changed
- Generated site URLs now always include full host info, even if the base site URL is root/protocol-relative. ([#2919](https://github.com/craftcms/cms/issues/2919))
- Variables passed into `craft\web\View::renderObjectTemplate()` can now be referenced using the shorthand syntax (e.g. `{foo}`).
- `craft\helpers\StringHelper::asciiCharMap()` now has `$flat` and `$language` arguments.
- Craft no longer saves new versions of entries when absolutely nothing changed about them in the save request. ([#2923](https://github.com/craftcms/cms/issues/2923))
- Craft no longer enforces plugins’ `minVersionRequired` settings if the currently-installed version begins with `dev-`.
- Improved the performance of element queries when a lot of values were passed into a param, such as `id`, by using `IN()` and `NOT IN()` conditions when possible. ([#2937](https://github.com/craftcms/cms/pull/2937))
- The Asset Indexes utility no longer skips files with leading underscores. ([#2943](https://github.com/craftcms/cms/issues/2943))
- Updated Garnish to 0.1.23.

### Deprecated
- Deprecated the `customAsciiCharMappings` config setting. (Any corrections to ASCII char mappings should be submitted to [Stringy](https://github.com/danielstjules/Stringy).)

### Fixed
- Fixed a PHP error that could occur when `craft\fields\Number::normalizeValue()` was called without passing an `$element` argument. ([#2913](https://github.com/craftcms/cms/issues/2913))
- Fixed a bug where it was not possible to fetch Matrix blocks with the `relatedTo` param if a specific custom field was specified.
- Fixed a bug where `craft\helpers\UrlHelper::url()` and `siteUrl()` were not respecting the `$scheme` argument for site URLs.
- Fixed a bug where `{id}` tags within element URI formats weren’t getting parsed correctly on first save. ([#2922](https://github.com/craftcms/cms/issues/2922))
- Fixed a bug where `craft\helpers\MigrationHelper::dropAllForeignKeysToTable()` wasn’t working correctly. ([#2897](https://github.com/craftcms/cms/issues/2897))
- Fixed a “Craft is not defined” JavaScript error that could occur on the Forgot Password page in the Control Panel and Dev Toolbar requests.
- Fixed a bug where rotating the screen on iOS would change how the page was zoomed.
- Fixed a bug where `craft\helpers\StringHelper::toAscii()` and the `Craft.asciiString()` JS method weren’t using language-specific character replacements, or any custom replacements defined by the `customAsciiCharMappings` config setting.
- Fixed a bug where the number `0` would not save in a Plain Text field.
- Fixed a bug where Craft could pick the wrong current site if the primary site had a root-relative or protocol-relative URL, and another site didn’t, but was otherwise an equal match.
- Fixed a bug where Control Panel Ajax requests could cause some asset bundles and JavaScript files to be double-registered in the browser.
- Fixed a bug where the “New entry” menu on the Entries index page was including sections that weren’t available in the selected site, and they weren’t linking to Edit Entry pages for the selected site. ([#2925](https://github.com/craftcms/cms/issues/2925))
- Fixed a bug where the `|date`, `|time`, and `|datetime` filters weren’t respecting their `$timezone` arguments. ([#2926](https://github.com/craftcms/cms/issues/2926))
- Fixed a bug where element queries weren’t respecting the `asArray` param when calling `one()`. ([#2940](https://github.com/craftcms/cms/issues/2940))
- Fixed a bug where the Asset Indexes utility wouldn’t work as expected if all of a volume’s assets had been deleted from the file system. ([#2955](https://github.com/craftcms/cms/issues/2955))
- Fixed a SQL error that could occur when a `{% cache %}` tag had no body. ([#2953](https://github.com/craftcms/cms/issues/2953))

## 3.0.9 - 2018-05-22

### Added
- Added a default plugin icon to plugins without an icon in the Plugin Store.
- Added `craft\helpers\ArrayHelper::without()` and `withoutValue()`.
- Added `craft\base\FieldInterface::modifyElementIndexQuery()`.
- Added `craft\elements\db\ElementQueryInterface::andWith()`.

### Changed
- Fixed a bug where Craft was checking the file system when determining if an asset was a GIF, when it should have just been checking the file extension.
- `craft\base\Plugin` now sets the default `$controllerNamespace` value to the plugin class’ namespace + `\controllers` or `\console\controllers`, depending on whether it’s a web or console request.
- Improved the contrast of success and error notices in the Control Panel to meet WCAG AA requirements. ([#2885](https://github.com/craftcms/cms/issues/2885))
- `fieldValue` is now a protected field handle. ([#2893](https://github.com/craftcms/cms/issues/2893))
- Craft will no longer discard any preloaded elements when setting the `with` param on an element query, fixing a bug where disabled Matrix blocks could show up in Live Preview if any nested fields were getting eager-loaded. ([#1576](https://github.com/craftcms/cms/issues/1576))
- Improved memory usage when using the `{% cache %}` tag. ([#2903](https://github.com/craftcms/cms/issues/2903))

### Fixed
- Fixed a bug where the Plugin Store was listing featured plugins (e.g. “Recently Added”) in alphabetical order rather than the API-defined order. ([pixelandtonic/craftnet#83](https://github.com/pixelandtonic/craftnet/issues/83))
- Fixed a SQL error that occurred when programmatically saving a field layout, if the field’s `required` property wasn’t set.
- Fixed a JavaScript error that could occur when multiple Assets fields were present on the same page.
- Fixed an error that could occur when running the `setup` command on some environments.
- Fixed a PHP error that could occur when calling `craft\elements\db\ElementQuery::addOrderBy()` if `$columns` normalized to an empty array. ([#2896](https://github.com/craftcms/cms/issues/2896))
- Fixed a bug where it wasn’t possible to access custom field values on Matrix blocks via `matrixblock` reference tags.
- Fixed a bug where relational fields with only disabled elements selected would get empty table cells on element indexes. ([#2910](https://github.com/craftcms/cms/issues/2910))

## 3.0.8 - 2018-05-15

### Added
- Number fields now have a “Default Value” setting. ([#927](https://github.com/craftcms/cms/issues/927))
- Added the `preserveCmykColorspace` config setting, which can be set to `true` to prevent images’ color spaces from getting converted to sRGB on environments running ImageMagick.

### Changed
- Error text is now orange instead of red. ([#2885](https://github.com/craftcms/cms/issues/2885))
- Detail panes now have a lighter, more saturated background color.

### Fixed
- Fixed a bug where Craft’s default MySQL backup command would not respect the `unixSocket` database config setting. ([#2794](https://github.com/craftcms/cms/issues/2794))
- Fixed a bug where some SVG files were not recognized as SVG files.
- Fixed a bug where Table fields could add the wrong number of default rows if the Min Rows setting was set, and the Default Values setting had something other than one row. ([#2864](https://github.com/craftcms/cms/issues/2864))
- Fixed an error that could occur when parsing asset reference tags. ([craftcms/redactor#47](https://github.com/craftcms/redactor/issues/47))
- Fixed a bug where “Try” and “Buy” buttons in the Plugin Store were visible when the `allowUpdates` config setting was disabled. ([#2781](https://github.com/craftcms/cms/issues/2781))
- Fixed a bug where Number fields would forget their Min/Max Value settings if they were set to 0.
- Fixed a bug where entry versions could be displayed in the wrong order if multiple versions had the same creation date. ([#2889](https://github.com/craftcms/cms/issues/2889))
- Fixed an error that occurred when installing Craft on a domain with an active user session.
- Fixed a bug where email verification links weren’t working for publicly-registered users if the registration form contained a Password field and the default user group granted permission to access the Control Panel.

### Security
- Login errors for locked users now factor in whether the `preventUserEnumeration` config setting is enabled.

## 3.0.7 - 2018-05-10

### Added
- Added the `transformGifs` config setting, which can be set to `false` to prevent GIFs from getting transformed or cleansed. ([#2845](https://github.com/craftcms/cms/issues/2845))
- Added `craft\helpers\FileHelper::isGif()`.

### Changed
- Craft no longer logs warnings about missing translation files when Dev Mode isn’t enabled. ([#1531](https://github.com/craftcms/cms/issues/1531))
- Added `craft\services\Deprecator::$logTarget`. ([#2870](https://github.com/craftcms/cms/issues/2870))
- `craft\services\Deprecator::log()` no longer returns anything.

### Fixed
- Fixed a bug where it was impossible to upload new assets to Assets fields using base64-encoded strings. ([#2855](https://github.com/craftcms/cms/issues/2855))
- Fixed a bug where Assets fields would ignore all submitted asset IDs if any new assets were uploaded as well.
- Fixed a bug where SVG files that were using single quotes instead of double quotes would not be recognized as SVGs.
- Fixed a bug where translated versions of the “It looks like someone is currently performing a system update.” message contained an HTML-encoded `<br/>` tag.
- Fixed a bug where changing an entry’s type could skip adding the new entry type’s tabs, if the previous entry type didn’t have any tabs. ([#2859](https://github.com/craftcms/cms/issues/2859))
- Fixed warnings about missing SVG files that were logged by Control Panel requests.
- Fixed a bug where the `|date` filter would ignore date formatting characters that don’t have ICU counterparts. ([#2867](https://github.com/craftcms/cms/issues/2867))
- Fixed a bug where the global `currentUser` Twig variable could be set to `null` and global sets and could be missing some custom field values when a user was logged-in, if a plugin was loading Twig during or immediately after plugin instantiation. ([#2866](https://github.com/craftcms/cms/issues/2866))

## 3.0.6 - 2018-05-08

### Added
- Error messages about missing plugin-supplied field and volume types now show an Install button when possible.
- Added `craft\base\MissingComponentTrait::getPlaceholderHtml()`.
- Added `craft\db\Migration::EVENT_AFTER_UP` and `EVENT_AFTER_DOWN` events.
- Added `craft\elements\Asset::getContents()`.

### Changed
- Edit User pages will now warn editors when leaving the page with unsaved changes. ([#2832](https://github.com/craftcms/cms/issues/2832))
- Modules are once again loaded before plugins, so they have a chance to register Twig initialization events before a plugin initializes Twig. ([#2831](https://github.com/craftcms/cms/issues/2831))
- `craft\helpers\FileHelper::isSvg()` now returns `true` for files with an `image/svg` MIME type (missing the `+xml`). ([#2837](https://github.com/craftcms/cms/pull/2837))
- The `svg()` Twig function now accepts assets to be passed directly into it. ([#2838](https://github.com/craftcms/cms/pull/2838))
- The “Save and add another” save menu option on Edit Entry and Edit Categories pages now maintain the currently-selected site. ([#2844](https://github.com/craftcms/cms/issues/2844))
- PHP date patterns that are *only* a month name or week day name character will now format the date using the stand-alone month/week day name value. (For example, `'F'` will format a date as “Maggio” instead of “maggio”.)
- Servers without the Intl extension will now use location-agnostic locale data as a fallback if locale data for the specific locale isn’t available.
- The `|date` Twig filter always goes through `craft\i18n\Formatter::asDate()` now, unless formatting a `DateInterval` object.
- The Settings → Plugins page now shows “Buy now” buttons for any commercial plugins that don’t have a license key yet.

### Deprecated
- Deprecated `craft\helpers\DateTimeHelper::translateDate()`. `craft\i18n\Formatter::asDate()` should be used instead.

### Removed
- Removed the `translate` argument from the `|date`, `|time`, and `|datetime` Twig filters; the resulting formatted dates will always be translated now. (Use `myDate.format()` to avoid translations.)

### Fixed
- Fixed an error that could occur in the Plugin Store.
- Fixed a bug where `myDate|date('F')` was returning the short “May” translation rather than the full-length one. ([#2848](https://github.com/craftcms/cms/issues/2848))

## 3.0.5 - 2018-05-01

### Changed
- Fields’ translation icons now reveal the chosen Translation Method in their tooltip. ([#2808](https://github.com/craftcms/cms/issues/2808))
- Improved the error messages displayed when an Assets field has an invalid Upload Location setting. ([#2803](https://github.com/craftcms/cms/issues/2803))
- Craft now logs errors that occur when saving and replacing assets. ([#2814](https://github.com/craftcms/cms/issues/2814))
- Single sections’ entry types’ handles are now updated to match their section’s handle whenever the section is saved. ([#2824](https://github.com/craftcms/cms/issues/2824))
- The Control Panel background color was lightened up a bit.

### Fixed
- Fixed an error that would occur on servers without the Phar PHP extension enabled.
- Fixed an error that could occur if a Matrix block was deleted by a queue job. ([#2813](https://github.com/craftcms/cms/issues/2813))
- Fixed a bug where Twig could be configured to output times in UTC rather than the system timezone, if a bootstrapped module was loading Twig. ([#2761](https://github.com/craftcms/cms/issues/2761))
- Fixed a SQL error that could occur when upgrading from Craft 2 to Craft 3 with an active user session.
- Fixed various SQL errors that could occur when upgrading from Craft 2 to Craft 3, if there were any lingering Craft 3 database tables from a previous upgrade attempt.
- Fixed a bug where the Clear Caches tool was deleting the `.gitignore` file inside `web/cpresources/`. ([#2823](https://github.com/craftcms/cms/issues/2823))
- Fixed the vertical positioning of checkboxes in the Control Panel. ([#2825](https://github.com/craftcms/cms/issues/2825))
- Fixed a JavaScript error that could occur if an element type’s class name contained `\u`. ([#2826](https://github.com/craftcms/cms/issues/2826))

## 3.0.4 - 2018-04-24

### Added
- Added the `craft.globalSets()` template function. ([#2790](https://github.com/craftcms/cms/issues/2790))
- Added the `hasDescendants` element query param. ([#2786](https://github.com/craftcms/cms/issues/2786))
- Added `craft\elements\User::$hasDashboard`.

### Changed
- Sections and category groups now ignore posted Template settings for sites that don’t have URI Formats.
- Control Panel resources are once again eager-published. ([#2763](https://github.com/craftcms/cms/issues/2763))
- `entries/save-entries` and `categories/save-category` actions now include the `slug` for responses that accept JSON. ([#2792](https://github.com/craftcms/cms/issues/2792))
- Most `craft\services\Path` methods now have a `$create` argument, which can be set to `false` to prevent the directory from being created if it doesn’t exist yet.
- Craft no longer creates directories when it just needed to clear it. ([#2771](https://github.com/craftcms/cms/issues/2771))
- `craft\services\Config::setDotEnvVar()` now sets the environment variable for the current request, in addition to updating the `.env` file.
- Removed `craft\controllers\AssetsController::actionDownloadTempAsset()`.
- User now must be logged in to use the Asset Preview File functionality.

### Fixed
- Fixed a bug where users would regain all default Dashboard widgets if all widgets were removed. ([#2769](https://github.com/craftcms/cms/issues/2769))
- Fixed a bug where you would get a “not a valid language” error message when creating a new site using certain languages.
- Fixed a bug where database connection settings that were set by the `setup` command weren’t always taking effect in time for the CLI installer. ([#2774](https://github.com/craftcms/cms/issues/2774))
- Fixed a bug where empty Plain Text fields were getting empty string values rather than `null`.
- Fixed a bug where elements within relational fields could have two thumbnails. ([#2785](https://github.com/craftcms/cms/issues/2785))
- Fixed a bug where it was not possible to pass a `--table-prefix` argument to the `setup/db-creds` command. ([#2791](https://github.com/craftcms/cms/pull/2791))
- Fixed an error that occurred for users without permission to perform updates, if available update info wasn’t cached.
- Fixed an error that occurred when `craft\elements\Asset::sources()` was called in a console request. ([#2798](https://github.com/craftcms/cms/issues/2798))
- Fixed JavaScript errors that could occur on the front-end after deleting Matrix blocks. ([#2799](https://github.com/craftcms/cms/pull/2799))

## 3.0.3.1 - 2018-04-18

### Fixed
- Fixed an error that occurred when editing an entry if any of the entry’s revisions were created with an entry type that no longer exists.
- Fixed an error that could occur when saving an asset. ([#2764](https://github.com/craftcms/cms/issues/2764))
- Fixed a bug where Craft assumed an asset was missing if there was an error when indexing it. ([#2763](https://github.com/craftcms/cms/issues/2763))

## 3.0.3 - 2018-04-17

### Added
- Added `craft\elements\Entry::updateTitle()`.
- Added `Yii::alias()`.

### Changed
- New sites’ Base URLs now default to `@web/`.
- Textual custom fields now ensure that they don’t contain 4+ byte characters. ([#2725](https://github.com/craftcms/cms/issues/2725))
- It is no longer expected that all of the `defaultSearchTermOptions` config setting options will be set if any of the default option values need to be overridden. ([#2737](https://github.com/craftcms/cms/issues/2737))
- Control Panel panes now have at least 48 pixels of bottom padding. ([#2744](https://github.com/craftcms/cms/issues/2744))
- Craft now intercepts 404-ing resource requests, and publishes the resources on the fly.
- The Clear Caches utility now has a “Control Panel resources” option.
- The Clear Caches utility now sorts the cache options alphabetically.
- When enabling new sites for a section, the new sites’ content is now based on the primary site’s content, if the section was and still is enabled for the primary site. ([#2748](https://github.com/craftcms/cms/issues/2748))
- Improved the responsiveness of element indexes.
- `Craft.BaseElementIndexView` now has a `loadMoreElementsAction` setting. ([#2762](https://github.com/craftcms/cms/pull/2762))

### Fixed
- Fixed a bug where the Clear Caches utility was not deleting template caches. ([#2720](https://github.com/craftcms/cms/issues/2720))
- Fixed a bug where the Plugin Store was not displaying payment errors on checkout.
- Fixed a bug where Control Panel-defined routes that contained special regular expression characters weren’t working. ([#2721](https://github.com/craftcms/cms/issues/2721))
- Fixed a bug where it was not possible to save system messages in some cases.
- Fixed a bug where static translations within dynamic entry title formats were getting translated using the current site’s language, rather than the entry’s language. ([#2722](https://github.com/craftcms/cms/issues/2722))
- Fixed a bug where deprecation errors for some date formatting methods were not escaping backslashes.
- Fixed a bug where plugins’ “Last update” timestamps in the Plugin Store weren’t getting formatted correctly in Safari. ([#2733](https://github.com/craftcms/cms/issues/2733))
- Fixed references to a nonexistent `Craft.eot` file in the Control Panel CSS. ([#2740](https://github.com/craftcms/cms/issues/2740))
- Fixed a bug where the default PostgreSQL database restore command wasn’t setting the `PGPASSWORD` environment variable. ([#2741](https://github.com/craftcms/cms/pull/2741))
- Fixed an error that could occur if the system time zone was not supported by the ICU library, on environments with the Intl extension loaded.
- Fixed a bug where several administrative fields had translatable icons. ([#2742](https://github.com/craftcms/cms/issues/2742))
- Fixed a bug where `craft\controllers\PluginStoreController::actionSavePluginLicenseKeys()` was trying to set a plugin license key for plugins which were not installed.

### Security
- Fixed a bug assets were not getting cleansed on upload. ([#2709](https://github.com/craftcms/cms/issues/2709))

## 3.0.2 - 2018-04-10

### Added
- Added the `EVENT_BEFORE_DELETE_CACHES` and `EVENT_AFTER_DELETE_CACHES` events to `craft\services\TemplateCaches`.
- Added `craft\events\DeleteTemplateCachesEvent`.

### Changed
- Craft now deletes all compiled templates whenever Craft or a plugin is updated. ([#2686](https://github.com/craftcms/cms/issues/2686))
- The Plugin Store now displays commercial plugins’ renewal prices. ([#2690](https://github.com/craftcms/cms/issues/2690))
- The Plugin Store no longer shows the “Upgrade Craft CMS” link if Craft is already running (and licensed to run) the Pro edition. ([#2713](https://github.com/craftcms/cms/issues/2713))
- Matrix fields now set `$propagating` to `true` when saving Matrix blocks, if the owner element is propagating.
- `craft\helpers\ArrayHelper::toArray()` no longer throws a deprecation error when a string without commas is passed to it. ([#2711](https://github.com/craftcms/cms/issues/2711))
- Editable tables now support an `html` column type, which will output cell values directly without encoding HTML entities. ([#2716](https://github.com/craftcms/cms/pull/2716))
- `Craft.EditableTable` instances are now accessible via `.data('editable-table')` on their `<table>` element. ([#2694](https://github.com/craftcms/cms/issues/2694))
- Updated Composer to 1.6.3. ([#2707](https://github.com/craftcms/cms/issues/2707))
- Updated Garnish to 0.1.22. ([#2689](https://github.com/craftcms/cms/issues/2689))

### Fixed
- Fixed an error that could occur in the Control Panel if any plugins with licensing issues were installed. ([#2691](https://github.com/craftcms/cms/pull/2691))
- Fixed a bug on the Plugin Store’s Payment screen where the “Use a new credit card” radio option would not get selected automatically even if it was the only one available.
- Fixed a bug where `craft\web\assets\vue\VueAsset` didn’t respect the `useCompressedJs` config setting.
- Fixed an error that occurred when saving a Single entry over Ajax. ([#2687](https://github.com/craftcms/cms/issues/2687))
- Fixed an error that could occur when disabling a site on a Single section. ([#2695](https://github.com/craftcms/cms/issues/2695))
- Fixed an error that could occur on requests without a content type on the response. ([#2704](https://github.com/craftcms/cms/issues/2704))
- Fixed a bug where the `includeSubfolders` asset query param wasn’t including results in the parent folder. ([#2706](https://github.com/craftcms/cms/issues/2706))
- Fixed an error that could occur when querying for users eager-loaded with their photos, if any of the resulting users didn’t have a photo. ([#2708](https://github.com/craftcms/cms/issues/2708))
- Fixed a bug where relational fields within Matrix fields wouldn’t save relations to elements that didn’t exist on all of the sites the owner element existed on. ([#2683](https://github.com/craftcms/cms/issues/2683))
- Fixed a bug where relational fields were ignoring disabled related elements in various functions, including required field validation and value serialization.
- Fixed an error that would occur if a new custom field was created and added to an element’s field layout, and its value was accessed, all in the same request. ([#2705](https://github.com/craftcms/cms/issues/2705))
- Fixed a bug where the `id` param was ignored when used on an eager-loaded elements’ criteria. ([#2717](https://github.com/craftcms/cms/issues/2717))
- Fixed a bug where the default restore command for MySQL wouldn’t actually restore the database. ([#2714](https://github.com/craftcms/cms/issues/2714))

## 3.0.1 - 2018-04-04

### Deprecated
- Brought back and deprecated the `Craft::Personal` and `Craft::Client` constants.

### Fixed
- Fixed a bug where elements’ `getNext()` and `getPrev()` methods were modifying the element query passed into them. ([#2160](https://github.com/craftcms/cms/issues/2160))
- Fixed a bug where Table fields could be pre-populated with one too many rows. ([#2680](https://github.com/craftcms/cms/pull/2680))

### Security
- Craft no longer sends exception messages to error templates, unless the exception is an instance of `yii\base\UserException`.

## 3.0.0.2 - 2018-04-04

### Fixed
- Fixed a bug where Craft Pro installs were getting identified as Craft Solo in the Control Panel.

## 3.0.0 - 2018-04-04

### Added
- The codebase has been completely rewritten and refactored to improve performance, maintainability, and extensibility.
- Craft can now be [installed](https://docs.craftcms.com/v3/installation.html) via Composer in addition to a zip file. ([#895](https://github.com/craftcms/cms/issues/895))
- Craft’s setup wizard is now available as a CLI tool in addition to the web-based one.
- [Plugins](https://docs.craftcms.com/v3/plugin-intro.html) are now loaded as Composer dependencies, and implemented as extensions of [Yii modules](http://www.yiiframework.com/doc-2.0/guide-structure-modules.html).
- Added [multi-site](https://docs.craftcms.com/v3/sites.html) support.
- Added the Plugin Store, where plugins can be discovered, trialled, and purchased. ([#808](https://github.com/craftcms/cms/issues/808))
- Plugins can now be updated and removed from within the Control Panel.
- Asset sources are now called “volumes”, and plugins can supply their own volume types.
- Added the Image Editor, which can be used to rotate, crop, and flip images, as well as set focal points on them.
- Added asset previews, which can be triggered via a “Preview file” action on the Assets index, or with a <kbd>Shift</kbd> + <kbd>Spacebar</kbd> keyboard shortcut throughout the Control Panel.
- Asset editor HUDs now show image previews. ([#837](https://github.com/craftcms/cms/issues/837))
- Added the “Utilities” section to the Control Panel, replacing the Tools area of the Settings page.
- Added the Debug Toolbar, powered by the [Debug Extension for Yii 2](http://www.yiiframework.com/doc-2.0/guide-tool-debugger.html).
- Added support for [Content Migrations](https://docs.craftcms.com/v3/content-migrations.html).
- Added support for PostgreSQL.

### Changed
- The Control Panel has been redesigned for better usability, readability and responsiveness.
- Renamed all “URL Format” things to “URI Format”, in the Control Panel UI and in the code.
- Added the “Propagate entries across all enabled sites?” section setting. If disabled, entries will only be associated with the site they were created on. ([#2330](https://github.com/craftcms/cms/issues/2330))
- Structure sections and category groups no longer have Nested URL Format settings. (It’s still possible to achieve the same result with a single URI Format setting.)
- When an entry type is updated, Craft now re-saves all entries of that type.
- When a category is deleted, its nested categories are no longer deleted with it.
- Craft no longer re-saves *all* localizable elements after a new site is created; entries and Matrix blocks are skipped, and plugins that supply custom element types must now re-save their elements manually as well.
- The “New entry” and “New category” buttons on Entries and Categories index pages now load the Edit page for the currently-selected site. ([#2236](https://github.com/craftcms/cms/issues/2236))
- Elements now validate that custom field values will fit within their database columns, for fields with textual or numeric column types.
- User photos are now assets. ([#933](https://github.com/craftcms/cms/issues/933))
- Assets now have a “Link” table attribute option.
- Volumes’ “Base URL” settings can now begin with `@web`, which is an alias for the root URL that Craft is running from.
- Local volumes’ “File System Path” settings can now begin with `@webroot`, which is an alias for the path to the directory that `index.php` lives in.
- Global Sets’ field layouts can now have custom tabs.
- Color inputs can now be left blank.
- Color values within Table fields are now represented by `craft\fields\data\ColorData` objects.
- Element titles now get a validation error if they contain any 4+ byte characters (like emoji), on servers running MySQL. ([#2513](https://github.com/craftcms/cms/issues/2513))
- Lightswitch fields that don’t have a value yet will now be assigned the default field value, even for existing elements. ([#2404](https://github.com/craftcms/cms/issues/2404))
- The system installer now sets the initial admin account’s preferred language to the site language selected in the installation wizard. ([#2480](https://github.com/craftcms/cms/issues/2480))
- Table fields now have “Min Rows”, “Max Rows”, and “Add Row Label” settings. ([#2372](https://github.com/craftcms/cms/issues/2372))
- Table fields now have “Date”, “Time”, “Lightswitch”, and “Color” column type options.
- Color fields now return a `craft\fields\data\ColorData` object, with `hex`, `rgb`, `red`, `green`, `blue`, `r`, `g`, `b`, and `luma` properties.
- Matrix fields now have “Manage blocks on a per-site basis”, “Min Blocks”, and “Max Blocks” settings.
- Matrix fields with only one block type, and equal values for the Min Blocks and Max Blocks settings, now hide the UI for adding and deleting blocks.
- Matrix fields with only one block type will now auto-create the minimum number of blocks required by the field, per the Min Blocks setting, for new elements. ([#850](https://github.com/craftcms/cms/issues/850))
- The `migrate/up` console command will now update the appropriate schema version in the database after successfully completing all migrations. ([#1907](https://github.com/craftcms/cms/issues/1907))
- Users can now set their preferred language to any supported application language. ([#847](https://github.com/craftcms/cms/issues/847))
- Users are no longer logged out when verifying a new email address on their own account. ([#1421](https://github.com/craftcms/cms/issues/1421))
- Users no longer get an exception or error message if they click on an invalid/expired email verification link and are already logged in. Instead they’ll be redirected to wherever they would normally be taken immediately after logging in. ([#1422](https://github.com/craftcms/cms/issues/1422))
- If anything prevents a user from being deleted, any changes that were made in preparation for deleting the user are now rolled back.
- Added `webp` as a web-safe image format.
- Craft now checks if the current installation can manipulate an image instead of checking against a predefined list. ([#1648](https://github.com/craftcms/cms/issues/1648), [#1545](https://github.com/craftcms/cms/issues/1545))
- The `getCsrfInput()` global function has been renamed to `csrfInput()`. (getCsrfInput() still works but produces a deprecation error.)
- The `{% cache %}` tag no longer includes the query string when storing the cache URL.
- Added the `|timestamp` Twig filter, for formatting a date as a user-friendly timestamp.
- Added the `|datetime` Twig filter, for formatting a date with a localized date+time format.
- Added the `|time` Twig filter, for formatting a date with a localized time format.
- Added the `|multisort` Twig filter, which duplicates an array and sorts it with [craft\helpers\ArrayHelper::multisort()](http://www.yiiframework.com/doc-2.0/yii-helpers-basearrayhelper.html#multisort()-detail).
- Added the `|atom` and `|rss` Twig filters, for formatting dates in Atom and RSS date formats, respectively.
- Added the `|column` Twig filter, for capturing the key/property values of a series of arrays/objects.
- Added the `|index` Twig filter, for indexing an array of arrays/objects by one of their keys/values.
- Added the `|filterByValue` Twig filter.
- Added the `|duration` Twig filter, which converts a `DateInterval` object into a human-readable duration.
- The `t` filter now always defaults to translating the given string using the `site` category unless it is otherwise specified (e.g. `myString|t('pluginhandle')`).
- The `|date` filter can be passed `'short'`, `'medium'`, `'long'`, and `'full'`, which will format the date with a localized date format.
- It is now possibly to customize the SQL of [element queries](https://docs.craftcms.com/v3/element-queries.html), and there are more choices on how the data should be returned.
- Element queries are no longer limited to 100 results by default.
- The “Failed” message in the queue HUD in the Control Panel now shows the full error message as alt text. ([#855](https://github.com/craftcms/cms/issues/855))
- Added the `convertFilenamesToAscii` config setting.
- Added the `preserveExifData` config setting, `false` by default and requires Imagick. ([#2034](https://github.com/craftcms/cms/issues/2034))
- Added the `aliases` config setting, providing an easy way to define custom [aliases](http://www.yiiframework.com/doc-2.0/guide-concept-aliases.html).
- Removed support for automatically determining the values for the `omitScriptNameInUrls` and `usePathInfo` config settings.
- It’s now possible to override Craft’s application config via `config/app.php`.
- It’s now possible to override volume settings via `config/volumes.php`.
- It’s now possible to override all plugins’ settings via `config/<plugin-handle>.php`.
- Renamed the `runTasksAutomatically` config setting to `runQueueAutomatically`.
- The `translationDebugOutput` config setting will now wrap strings with `@` characters if the category is `app`, `$` if the category is `site`, and `%` for anything else.
- All user-defined strings in the Control Panel (e.g. section names) are now translated using the `site` category, to prevent translation conflicts with Craft’s own Control Panel translations.
- Routes can now be stored on a per-site basis, rather than per-locale.
- Web requests are now logged to `storage/logs/web.log`.
- Web requests that result in 404 errors are now logged to `storage/logs/web-404s.log`.
- Console requests are now logged to `storage/logs/console.log`.
- Queue requests are now logged to `storage/logs/queue.log`.
- Craft 3 now requires PHP 7.0.0 or later.
- Craft 3 now requires MySQL 5.5+ or PostgreSQL 9.5+.
- Craft now takes advantage of the [PHP Intl extension](http://php.net/manual/en/book.intl.php) when available.
- Craft now uses Stringy for better string processing support.
- Craft now uses Flysystem for better asset volume support.
- Craft now uses Swiftmailer for better email sending support.
- Craft now uses the [Yii 2 Queue Extension](https://github.com/yiisoft/yii2-queue) for managing background tasks.
- Craft now uses the Zend Feed library for better RSS and Atom processing support.
- Updated Yii to 2.0.15.1.
- Updated Twig to 2.4.
- Updated Guzzle to 6.3.

### Deprecated
- Many things have been deprecated. See [Changes in Craft 3](https://docs.craftcms.com/v3/changes-in-craft-3.html) for a complete list.

### Fixed
- Fixed a bug where a PHP session would be started on every template rendering request whether it was needed or not. ([#1765](https://github.com/craftcms/cms/issues/1765))

### Security
- Craft uses OpenSSL for encryption rather than mcrypt, which is far more secure and well-maintained.<|MERGE_RESOLUTION|>--- conflicted
+++ resolved
@@ -1,6 +1,5 @@
 # Release Notes for Craft CMS 3.x
 
-<<<<<<< HEAD
 ## Unreleased (3.5.0)
 
 ### Added
@@ -442,8 +441,8 @@
 
 ### Security
 - The `_includes/forms/checkbox.html`, `checkboxGroup.html`, and `checkboxSelect.html` control panel templates now HTML-encode checkbox labels by default, preventing possible XSS vulnerabilities. If HTML code was desired, it must be passed through the new `raw()` function first.
-=======
-## Unreleased
+
+## Unreleased (3.4.x)
 
 ### Added
 - Added `craft\db\PrimaryReplicaTrait`, which adds `primary`/`replica` properties and methods to `craft\db\Connection`, as alternatives to `master`/`slave`. ([yiisoft/yii2#18102](https://github.com/yiisoft/yii2/pull/18102))
@@ -457,7 +456,6 @@
 - Fixed an error that occurred when adding multiple tags that began with the word “not”.
 - Fixed a bug where it was possible to create two tags with the same title, but different casing. ([#6229](https://github.com/craftcms/cms/issues/6229))
 - Fixed a bug where the `migrate/all` command would create a `migrations/` folder for no good reason. ([#6220](https://github.com/craftcms/cms/issues/6220))
->>>>>>> ae823dbb
 
 ## 3.4.24 - 2020-06-16
 
