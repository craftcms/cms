# Release Notes for Craft CMS 3.x

<<<<<<< HEAD
## Unreleased

### Added
- Added the `enableBasicHttpAuth` config setting. ([#6421](https://github.com/craftcms/cms/issues/6421))
- `craft\gql\ElementQueryConditionBuilder` now fires the `registerGqlEagerLoadableFields` event that allows for plugins to register additional fields that should be eager-loaded when using GraphQL.
- Added `craft\events\RegisterGqlEagerLoadableFields`.

### Fixed
- Fixed a bug where aliasing some fields when using GraphQL API could cause an error. ([#6418](https://github.com/craftcms/cms/issues/6418))
- Fixed a bug that prevented updating to Craft 3.5 on Craft installations that had no sections defined.
- Fixed the sidebar styling in the Assets and Users settings sections. ([#6416](https://github.com/craftcms/cms/issues/6416))

## 3.5.0-RC1.1 - 2020-07-21

### Added
- Added `craft\models\MatrixBlockType::getConfig()`.

### Fixed
- Fixed an error that occurred when running the `project-config/rebuild` command, if there were any Matrix block types that didn’t have any fields. ([#6420](https://github.com/craftcms/cms/issues/6420))
- Fixed a bug where nested project config files weren’t getting saved properly on Windows servers. ([#6419](https://github.com/craftcms/cms/issues/6419))
- Fixed an error that occurred when running project config actions from the Project Config utility, if admin changes were disallowed.

## 3.5.0-RC1 - 2020-07-21

### Added
- Added the Project Config utility, which can be used to perform project config actions, and view a dump of the stored project config. ([#4371](https://github.com/craftcms/cms/issues/4371))
- It’s now possible to customize the labels and author instructions for all fields (including Title fields), from within field layout designers. ([#806](https://github.com/craftcms/cms/issues/806), [#841](https://github.com/craftcms/cms/issues/841))
- It’s now possible to set Title fields’ positions within field layout designers. ([#3953](https://github.com/craftcms/cms/issues/3953))
- It’s now possible to set field widths to 25%, 50%, 75%, or 100% (including Matrix sub-fields), and fields will be positioned next to each other when there’s room. ([#2644](https://github.com/craftcms/cms/issues/2644), [#6346](https://github.com/craftcms/cms/issues/6346))
- It’s now possible to add headings, tips, warnings, horizontal rules, and custom UI elements based on site templates, to field layouts. ([#1103](https://github.com/craftcms/cms/issues/1103), [#1138](https://github.com/craftcms/cms/issues/1138), [#4738](https://github.com/craftcms/cms/issues/4738))
- It’s now possible to search for fields from within field layout designers. ([#913](https://github.com/craftcms/cms/issues/913))
- Added the “Formatting Locale” user preference. ([#6363](https://github.com/craftcms/cms/issues/6363))
- Entry types can now specify custom Title field instructions. ([#1518](https://github.com/craftcms/cms/issues/1518))
- Entry types can now change the Title field’s translation method, similar to how custom fields’ translation methods. ([#2856](https://github.com/craftcms/cms/issues/2856))
- User groups can now have descriptions. ([#4893](https://github.com/craftcms/cms/issues/4893))
- Added support for GraphQL query batching. ([#5677](https://github.com/craftcms/cms/issues/5677))
- Added the `parseRefs` GraphQL directive. ([#6200](https://github.com/craftcms/cms/issues/6200))
- Added the `prev` and `next` fields for entries, categories and assets when querying elements via GraphQL. ([#5571](https://github.com/craftcms/cms/issues/5571))
- Added the `defaultCpLocale` config setting. ([#6363](https://github.com/craftcms/cms/issues/6363))
- Added the `imageEditorRatios` config setting, making it possible to customize the list of available aspect ratios in the image editor. ([#6201](https://github.com/craftcms/cms/issues/6201))
- Added the `previewIframeResizerOptions` config setting. ([#6388](https://github.com/craftcms/cms/issues/6388))
- Added the `|namespaceAttributes` Twig filter, which namespaces `id`, `for`, and other attributes, but not `name`.
- Added the `fieldLayoutDesigner()` and `fieldLayoutDesignerField()` macros to the `_includes/forms.html` control panel template.
- Added the `_includes/forms/fieldLayoutDesigner.html` control panel template.
- Added the “Replace file” permission. ([#6336](https://github.com/craftcms/cms/issues/6336))
- Web requests now support basic authentication. ([#5303](https://github.com/craftcms/cms/issues/5303))
- `craft\gql\base\ElementMutationResolver` now fires `beforeMutationPopulateElement` and `afterMutationPopulateElement` events that allows for plugins to modify element before it's saved to the database as part of a GraphQL mutation. ([#6398](https://github.com/craftcms/cms/issues/6398))
- Added support for JavaScript events on admin tables. ([#6063](https://github.com/craftcms/cms/issues/6063))
- Added the ability to enable/disable checkboxes on a per row basis in admin tables. ([#6223](https://github.com/craftcms/cms/issues/6223))
- Added `craft\base\ElementInterface::getIsTitleTranslatable()`.
- Added `craft\base\ElementInterface::getTitleTranslationDescription()`.
- Added `craft\base\ElementInterface::getTitleTranslationKey()`.
- Added `craft\base\ElementInterface::isFieldEmpty()`.
- Added `craft\base\FieldLayoutElement`.
- Added `craft\base\FieldLayoutElementInterface`.
- Added `craft\base\Model::EVENT_DEFINE_EXTRA_FIELDS`.
- Added `craft\base\Model::EVENT_DEFINE_FIELDS`.
- Added `craft\controllers\FieldsController::actionRenderLayoutElementSelector()`.
- Added `craft\controllers\UtilitiesController::actionProjectConfigPerformAction()`.
- Added `craft\elements\Asset::getVolumeId()`.
- Added `craft\elements\Asset::setVolumeId()`.
- Added `craft\elements\User::getPreferredLocale()`.
- Added `craft\events\DefineFieldLayoutFieldEvent`.
- Added `craft\events\DefineFieldsEvent`.
- Added `craft\events\MutationPopulateElementEvent`.
- Added `craft\fieldlayoutelements\BaseField`.
- Added `craft\fieldlayoutelements\CustomField`.
- Added `craft\fieldlayoutelements\EntryTitleField`.
- Added `craft\fieldlayoutelements\Heading`.
- Added `craft\fieldlayoutelements\HorizontalRule`.
- Added `craft\fieldlayoutelements\StandardField`.
- Added `craft\fieldlayoutelements\StandardTextField`.
- Added `craft\fieldlayoutelements\Template`.
- Added `craft\fieldlayoutelements\Tip`.
- Added `craft\fieldlayoutelements\TitleField`.
- Added `craft\gql\base\ElementMutationResolver::EVENT_BEFORE_POPULATE_ELEMENT`.
- Added `craft\gql\base\ElementMutationResolver::EVENT_AFTER_POPULATE_ELEMENT`.
- Added `craft\gql\base\InterfaceType::resolveElementTypeName()`.
- Added `craft\gql\GqlEntityRegistry::prefixTypeName()`.
- Added `craft\helpers\App::dbMutexConfig()`.
- Added `craft\helpers\ElementHelper::translationDescription()`.
- Added `craft\helpers\ElementHelper::translationKey()`.
- Added `craft\helpers\ProjectConfig::splitConfigIntoComponents()`.
- Added `craft\models\FieldLayout::createForm()`.
- Added `craft\models\FieldLayout::EVENT_DEFINE_STANDARD_FIELDS`.
- Added `craft\models\FieldLayout::getAvailableCustomFields()`.
- Added `craft\models\FieldLayout::getAvailableStandardFields()`.
- Added `craft\models\FieldLayout::getAvailableUiElements()`.
- Added `craft\models\FieldLayout::getField()`.
- Added `craft\models\FieldLayout::isFieldIncluded()`.
- Added `craft\models\FieldLayoutForm`.
- Added `craft\models\FieldLayoutFormTab`.
- Added `craft\models\FieldLayoutTab::$elements`.
- Added `craft\models\FieldLayoutTab::createFromConfig()`.
- Added `craft\models\FieldLayoutTab::getConfig()`.
- Added `craft\models\FieldLayoutTab::getElementConfigs()`.
- Added `craft\models\FieldLayoutTab::updateConfig()`.
- Added `craft\services\Fields::createLayoutElement()`.
- Added `craft\services\Gql::CONFIG_GQL_PUBLIC_TOKEN_KEY`.
- Added `craft\services\Gql::handleChangedPublicToken()`.
- Added `craft\services\Path::getProjectConfigPath()`.
- Added `craft\services\ProjectConfig::$folderName`. ([#5982](https://github.com/craftcms/cms/issues/5982))
- Added `craft\services\ProjectConfig::FILE_ISSUES_CACHE_KEY`.
- Added `craft\services\ProjectConfig::getHadFileWriteIssues()`.
- Added `craft\services\ProjectConfig::IGNORE_CACHE_KEY`.
- Added `craft\services\ProjectConfig::ignorePendingChanges()`.
- Added `craft\web\Application::authenticate()`.
- Added `craft\web\Controller::setFailFlash()`.
- Added `craft\web\Controller::setSuccessFlash()`.
- Added `craft\web\Request::getIsGraphql()`.
- Added `craft\web\Request::getIsJson()`.
- Added `craft\web\Request::getMimeType()`.
- Added `craft\web\Response::setNoCacheHeaders()`.
- Added `craft\web\View::$allowEval()`, which determines whether calling `evaluateDynamicContent()` should be allowed. ([#6185](https://github.com/craftcms/cms/pull/6185))
- Added the `Craft.Listbox` JavaScript class.
- Added the `Craft.SlidePicker` JavaScript class.

### Changed
- Craft now stores project config files in a new `config/project/` folder, regardless of whether the (deprecated) `useProjectConfigFile` config setting is enabled, and syncing new project config file changes is now optional.
- The public GraphQL schema’s access settings are now stored in the project config. ([#6078](https://github.com/craftcms/cms/issues/6078))
- Entry draft forms no longer have a primary action, and the <kbd>Ctrl</kbd>/<kbd>Command</kbd> + <kbd>S</kbd> keyboard shortcut now forces a resave of the draft, rather than publishing it. ([#6199](https://github.com/craftcms/cms/issues/6199))
- Relational fields now have a “Show the site menu” setting. ([#5864](https://github.com/craftcms/cms/issues/5864))
- Date/Time fields now have “Min Date” and “Max Date” settings. ([#6241](https://github.com/craftcms/cms/issues/6241))
- When creating a new field, the “Use this field’s values as search keywords?” setting is now disabled by default. ([#6390](https://github.com/craftcms/cms/issues/6390))
- Quick Post widgets now have a “Site” setting. ([#5253](https://github.com/craftcms/cms/issues/5253))
- The `project-config/sync` command has been renamed to `project-config/apply`.
- Front-end asset forms can now set a hashed `assetVariable` param, to customize the name of the variable that the asset should be passed back to the template as, if it contains any validation errors. ([#6240](https://github.com/craftcms/cms/issues/6240))
- Front-end category forms can now set a hashed `categoryVariable` param, to customize the name of the variable that the category should be passed back to the template as, if it contains any validation errors. ([#6240](https://github.com/craftcms/cms/issues/6240))
- Front-end entry forms can now set a hashed `entryVariable` param, to customize the name of the variable that the entry should be passed back to the template as, if it contains any validation errors. ([#6240](https://github.com/craftcms/cms/issues/6240))
- Front-end user forms can now set a hashed `userVariable` param, to customize the name of the variable that the user should be passed back to the template as, if it contains any validation errors. ([#6240](https://github.com/craftcms/cms/issues/6240))
- All built-in success/fail flash messages are now customizable by passing a hashed `successMessage`/`failMessage` param with the request. ([#6192](https://github.com/craftcms/cms/issues/6192))
- Craft now uses `yii\mutex\MysqlMutex` or `yii\mutex\PgsqlMutex` for mutex locking by default.
- It’s now possible to use aliases when eager-loading elements via GraphQL. ([#5481](https://github.com/craftcms/cms/issues/5481))
- It’s no longer necessary to specify an asset’s `folderId` when saving it via a GraphQL mutation; the root folder will be assumed. ([#6377](https://github.com/craftcms/cms/issues/6377)
- Database backups are now named in the format `system-name--YYYY-MM-DD-HHMMSS--vX.Y.Z.sql`. ([#6231](https://github.com/craftcms/cms/issues/6231))
- The GraphQL schema generated by Craft no longer indicates required fields in object type definitions. ([#6139](https://github.com/craftcms/cms/issues/6139), [#6261](https://github.com/craftcms/cms/issues/6261))
- The `app/migrate` action no longer applies project config file changes by default, unless `?applyProjectConfigChanges=1` is passed.
- The `graphql/api` and `live-preview/preview` actions no longer add CORS headers that were already set on the response. ([#6355](https://github.com/craftcms/cms/issues/6355))
- `craft\base\ConfigurableComponent::getSettings()` now converts `DateTime` attributes returned from `datetimeAttributes()` into ISO-8601 strings.
- `craft\elements\db\ElementQuery::$enabledForSite` is now set to `false` by default, leaving it up to elements’ status conditions to factor in the site-specific element statuses. ([#6273](https://github.com/craftcms/cms/issues/6273))
- `craft\helpers\Component::createComponent()` now creates component objects via `Craft::createObject()`. ([#6097](https://github.com/craftcms/cms/issues/6097))
- `craft\services\ProjectConfig::areChangesPending()` now has a `$force` argument.
- `craft\services\ProjectConfig::CONFIG_FILENAME` is no longer deprecated.
- The `_layouts/base` template now supports a `bodyAttributes` variable.
- Radio groups in the control panel can now toggle other UI elements, like select inputs.
- New installs now set the primary site’s base URL to a `PRIMARY_SITE_URL` environment variable, rather than `DEFAULT_SITE_URL`.
- Updated Yii to 2.0.36.
- Updated PrismJS to 1.20.0.

### Deprecated
- Deprecated the `project-config/sync` command. `project-config/apply` should be used instead.
- Deprecated the `useProjectConfigFile` config setting.
- Deprecated `craft\elements\db\ElementQuery::$enabledForSite`.
- Deprecated `craft\elements\db\ElementQuery::enabledForSite()`.
- Deprecated `craft\helpers\App::mutexConfig()`.
- Deprecated `craft\services\Fields::assembleLayout()`.
- Deprecated `craft\services\ProjectConfig::CONFIG_ALL_KEY`.
- Deprecated `craft\services\ProjectConfig::CONFIG_KEY`.
- Deprecated `craft\web\User::destroyDebugPreferencesInSession()`.
- Deprecated `craft\web\User::saveDebugPreferencesToSession()`.

### Removed
- Removed support for the `import` directive in project config files.
- Removed the `entries/_fields.html` control panel template.
- Removed the `entries/_titlefield.html` control panel template.
- Removed `craft\models\Info::$configMap`.
- Removed `craft\services\ProjectConfig::$filename`.
- Removed `craft\models\EntryType::$titleLabel`.

### Fixed
- Fixed an error that occurred when using the `gqlTypePrefix` config setting.
- Fixed a bug where saving elements with Assets fields would move the selected assets to the top of their volume. ([#6217](https://github.com/craftcms/cms/issues/6217))
- When previewing an image asset on a non-public volume, the image is no longer published to the `cpresources` folder. ([#6093](https://github.com/craftcms/cms/issues/6093)
- Fixed a SQL error that could occur when eager-loading elements with their ancestors/parents when using PostgreSQL. ([#6227](https://github.com/craftcms/cms/issues/6227))
- Fixed a 403 Forbidden error that occurred when clicking on the GraphQL nav item, if the `allowAdminChanges` config setting was disabled. ([#6242](https://github.com/craftcms/cms/issues/6242))
- Fixed a bug where `data-params` and `data-param` attributes on `.formsubmit` elements weren’t being respected.
- Fix a bug where it was impossible to upload an asset using GraphQL mutations. ([#6322](https://github.com/craftcms/cms/pull/6322))
- Fixed a bug where Entry Edit pages would start showing a tab bar after switching entry types, even if the new entry type only had one content tab.
- Fixed a bug where some fields were growing wider than they were supposed to within element editor HUDs.
- Fixed a bug where `craft\web\Request::getSegments()` wasn’t filtering out empty URI segments. ([#6371](https://github.com/craftcms/cms/issues/6371))
- Fixed a SQL error that could occur when applying project config changes due to unique constraints. ([#5946](https://github.com/craftcms/cms/issues/5946))
- Fixed a bug where GraphQL mutations would be cached preventing their execution the second time. ([#6410](https://github.com/craftcms/cms/issues/6410))

### Security
- `craft\web\View::evaluateDynamicContent()` can no longer be called by default. ([#6185](https://github.com/craftcms/cms/pull/6185))

## 3.5.0-beta.3 - 2020-06-09

### Added
- Added the “Underline links” user preference. ([#6153](https://github.com/craftcms/cms/issues/6153))
- Edit Entry pages now support a <kbd>Shift</kbd> + <kbd>Ctrl</kbd>/<kbd>Command</kbd> + <kbd>S</kbd> keyboard shortcut for saving the entry and creating a new one. ([#2851](https://github.com/craftcms/cms/issues/2851))
- `{% cache %}` tags and GraphQL queries now use a new tag-based cache invalidation strategy. (No more “Deleting stale template caches” background jobs clogging up the queue!) ([#1507](https://github.com/craftcms/cms/issues/1507), [#1689](https://github.com/craftcms/cms/issues/1689))
- Added the `hasPhoto` user query param/GraphQL argument. ([#6083](https://github.com/craftcms/cms/issues/6083))
- Added the `localized` field when querying entries and categories via GraphQL. ([#6045](https://github.com/craftcms/cms/issues/6045))
- Added the `language` field when querying elements via GraphQL.
- The GraphiQL IDE now opens as a fullscreen app in a new window.
- Added the “Prettify” and “History” buttons to the GraphiQL IDE.
- Added the Explorer plugin to GraphiQL.
- Added support for external subnav links in the global control panel nav.
- Added the `gqlTypePrefix` config setting, making it possible to prefix all GraphQL types created by Craft. ([#5950](https://github.com/craftcms/cms/issues/5950))
- Added the `_layouts/components/form-action-menu.twig` control panel template.
- Added `craft\base\ConfigurableComponent`.
- Added `craft\base\ConfigurableComponentInterface`.
- Added `craft\base\Element::defineFieldLayouts()`.
- Added `craft\base\Element::EVENT_DEFINE_KEYWORDS`. ([#6028](https://github.com/craftcms/cms/issues/6028))
- Added `craft\base\Element::EVENT_REGISTER_FIELD_LAYOUTS`.
- Added `craft\base\Element::fieldLayouts()`.
- Added `craft\base\Element::getCacheTags()`.
- Added `craft\base\Element::getLanguage()`.
- Added `craft\base\Element::getLocalized()`.
- Added `craft\base\Element::gqlMutationNameByContext()`.
- Added `craft\base\Element::searchKeywords()`.
- Added `craft\base\ElementInterface::fieldLayouts()`.
- Added `craft\base\ElementInterface::getCacheTags()`.
- Added `craft\base\ElementInterface::getLanguage()`.
- Added `craft\base\ElementInterface::getLocalized()`.
- Added `craft\base\Field::EVENT_DEFINE_INPUT_HTML`. ([#5867](https://github.com/craftcms/cms/issues/5867))
- Added `craft\base\Field::EVENT_DEFINE_KEYWORDS`. ([#6028](https://github.com/craftcms/cms/issues/6028))
- Added `craft\base\Field::getContentGqlMutationArgumentType()`.
- Added `craft\base\Field::getContentGqlQueryArgumentType()`.
- Added `craft\base\Field::inputHtml()`.
- Added `craft\base\Field::searchKeywords()`.
- Added `craft\base\Volume::getFieldLayout()`.
- Added `craft\base\VolumeInterface::getFieldLayout()`.
- Added `craft\console\controllers\MigrateController::EVENT_REGISTER_MIGRATOR`.
- Added `craft\db\MigrationManager::TRACK_CONTENT`.
- Added `craft\db\MigrationManager::TRACK_CRAFT`.
- Added `craft\elements\Asset::defineFieldLayouts()`.
- Added `craft\elements\Asset::getCacheTags()`.
- Added `craft\elements\Asset::gqlMutationNameByContext()`.
- Added `craft\elements\Category::defineFieldLayouts()`.
- Added `craft\elements\Category::getCacheTags()`.
- Added `craft\elements\Category::gqlMutationNameByContext()`.
- Added `craft\elements\db\AssetQuery::cacheTags()`.
- Added `craft\elements\db\CategoryQuery::cacheTags()`.
- Added `craft\elements\db\EagerLoadPlan`.
- Added `craft\elements\db\ElementQuery::cacheTags()`.
- Added `craft\elements\db\EntryQuery::cacheTags()`.
- Added `craft\elements\db\MatrixBlockQuery::cacheTags()`.
- Added `craft\elements\db\TagQuery::cacheTags()`.
- Added `craft\elements\db\UserQuery::$hasPhoto`.
- Added `craft\elements\db\UserQuery::hasPhoto()`.
- Added `craft\elements\Entry::defineFieldLayouts()`.
- Added `craft\elements\Entry::getCacheTags()`.
- Added `craft\elements\Entry::gqlMutationNameByContext()`.
- Added `craft\elements\GlobalSet::gqlMutationNameByContext()`.
- Added `craft\elements\MatrixBlock::getCacheTags()`.
- Added `craft\elements\Tag::getCacheTags()`.
- Added `craft\elements\Tag::gqlMutationNameByContext()`.
- Added `craft\events\DefineAttributeKeywordsEvent`.
- Added `craft\events\DefineFieldHtmlEvent`.
- Added `craft\events\DefineFieldKeywordsEvent`.
- Added `craft\events\EagerLoadElementsEvent`.
- Added `craft\events\RegisterElementFieldLayoutsEvent`.
- Added `craft\events\RegisterMigratorEvent`.
- Added `craft\fields\BaseOptionsField::getContentGqlMutationArgumentType()`.
- Added `craft\fields\BaseRelationField::getContentGqlMutationArgumentType()`.
- Added `craft\fields\Date::getContentGqlMutationArgumentType()`.
- Added `craft\fields\Lightswitch::getContentGqlMutationArgumentType()`.
- Added `craft\fields\Lightswitch::getContentGqlQueryArgumentType()`.
- Added `craft\fields\Matrix::getContentGqlMutationArgumentType()`.
- Added `craft\fields\Number::getContentGqlMutationArgumentType()`.
- Added `craft\fields\Table::getContentGqlMutationArgumentType()`.
- Added `craft\helpers\ArrayHelper::isNumeric()`.
- Added `craft\helpers\ElementHelper::generateSlug()`.
- Added `craft\helpers\ElementHelper::normalizeSlug()`.
- Added `craft\helpers\Json::isJsonObject()`.
- Added `craft\services\AssetTransforms::extendTransform()`. ([#5853](https://github.com/craftcms/cms/issues/5853))
- Added `craft\services\ElementIndexes::getFieldLayoutsForSource()`.
- Added `craft\services\ElementIndexes::getSourceSortOptions()`.
- Added `craft\services\ElementIndexes::getSourceTableAttributes()`.
- Added `craft\services\Elements::collectCacheTags()`.
- Added `craft\services\Elements::createEagerLoadingPlans()`.
- Added `craft\services\Elements::EVENT_BEFORE_EAGER_LOAD_ELEMENTS`.
- Added `craft\services\Elements::getIsCollectingCacheTags()`.
- Added `craft\services\Elements::invalidateAllCaches()`.
- Added `craft\services\Elements::invalidateCachesForElement()`.
- Added `craft\services\Elements::invalidateCachesForElementType()`.
- Added `craft\services\Elements::startCollectingCacheTags()`.
- Added `craft\services\Elements::stopCollectingCacheTags()`.
- Added `craft\services\Fields::getLayoutsByElementType()`.
- Added `craft\services\Images::getSupportsWebP()`. ([#5853](https://github.com/craftcms/cms/issues/5853))
- Added `craft\web\Request::getRawCookies()`.
- Added `craft\web\Request::loadRawCookies()`.
- Added `craft\web\Response::getRawCookies()`.
- Added the `Craft.removeLocalStorage()`, `getCookie()`, `setCookie()`, and `removeCookie()` JavaScript methods.
- Added the `Craft.submitForm()` JavaScript method.
- Added the `Craft.cp.getSiteId()` and `setSiteId()` JavaScript methods.

### Changed
- Craft now remembers the selected site across global sets and element indexes. ([#2779](https://github.com/craftcms/cms/issues/2779))
- The available table columns and sort options within element indexes now only list custom fields that are present in field layouts for the selected element source. ([#4314](https://github.com/craftcms/cms/issues/4314), [#4802](https://github.com/craftcms/cms/issues/4802))
- The default account activation and password reset emails now reference the system name rather than the current site name. ([#6089](https://github.com/craftcms/cms/pull/6089))
- Craft will now regenerate missing transforms on local volumes. ([#5956](https://github.com/craftcms/cms/issues/5956))
- Element queries’ `siteId` params can now be set to an array that begins with `'not'` to exclude specific site IDs.
- It’s now possible to pass `type`, `status`, `title`, `slug`, `postDate`, `expiryDate`, and custom field query string params to the new entry URL, to set the default entry values (e.g. `/admin/entries/locations/new?phone=555-0123`).
- Lightswitch inputs can now have labels, like checkboxes.
- Improved support for eager-loading elements across multiple sites at once.
- Added eager-loading support for the `photo` field when querying users via GraphQL.
- Fields’ values are now automatically JSON-decoded before being passed to `normalizeValue()`, if they look like a JSON object or array.
- Craft now supports running migrations for custom migration tracks. ([#6172](https://github.com/craftcms/cms/issues/6172))
- `migrate` commands now have a `--track` option, which can be set to `craft`, `content`, or a custom migration track name.
- “Resaving elements” jobs no longer ignore the `offset`, `limit`, and `orderBy` params specified by the criteria.
- `craft\base\Element::getRoute()` now returns the route defined by `craft\events\SetElementRouteEvent::$route` even if it’s null, as long as `SetElementRouteEvent::$handled` is set to `true`.
- `craft\base\ElementInterface::sortOptions()` now allows the returned `orderBy` key to be set to an array of column names.
- `craft\base\SavableComponent::isSelectable()` has been moved into the base component class, `craft\base\Component`.
- `craft\base\SavableComponentInterface::isSelectable()` has been moved into the base component interface, `craft\base\ComponentInterface`.
- `craft\base\SortableFieldInterface::getSortOption()` now allows the returned `orderBy` key to be set to an array of column names.
- `craft\elements\Asset::getUrl()` now supports including a `transform` key in the `$transform` argument array, which specifies a base transform. ([#5853](https://github.com/craftcms/cms/issues/5853))
- `craft\services\ElementIndexes::getAvailableTableAttributes()` no longer has an `$includeFields` argument.
- `craft\services\Fields::getFieldByHandle()` now has an optional `$context` argument.
- `craft\services\Gql::setCachedResult()` now has a `$dependency` argument.
- `craft\services\TemplateCaches::startTemplateCache()` no longer has a `$key` argument.
- Control panel templates can now set a `formActions` variable, which registers alternative Save menu actions, optionally with associated keyboard shortcuts.
- The `Craft.cp.submitPrimaryForm()` method now accepts an `options` argument for customizing the form submit.
- The GraphQL schema generated by Craft now indicates required fields in object type definitions. ([#6139](https://github.com/craftcms/cms/issues/6139))

### Deprecated
- Deprecated the `useCompressedJs` config setting.
- Deprecated the `--type` option on `migrate` commands. `--track` or `--plugin` should be used instead.
- Deprecated `craft\db\Table::TEMPLATECACHEELEMENTS`.
- Deprecated `craft\db\Table::TEMPLATECACHEQUERIES`.
- Deprecated `craft\db\Table::TEMPLATECACHES`.
- Deprecated `craft\helpers\ElementHelper::createSlug()`. `normalizeSlug()` should be used instead.
- Deprecated `craft\queue\jobs\DeleteStaleTemplateCaches`.
- Deprecated `craft\services\ElementIndexes::getAvailableTableFields()`. `getSourceTableAttributes()` should be used instead.
- Deprecated `craft\services\TemplateCaches::deleteAllCaches()`. `craft\services\Elements::invalidateAllCaches()` should be used instead.
- Deprecated `craft\services\TemplateCaches::deleteCacheById()`.
- Deprecated `craft\services\TemplateCaches::deleteCachesByElement()`. `craft\services\Elements::invalidateCachesForElement()` should be used instead.
- Deprecated `craft\services\TemplateCaches::deleteCachesByElementId()`. `craft\services\Elements::invalidateCachesForElement()` should be used instead.
- Deprecated `craft\services\TemplateCaches::deleteCachesByElementQuery()`. `craft\services\Elements::invalidateCachesForElementType()` should be used instead.
- Deprecated `craft\services\TemplateCaches::deleteCachesByElementType()`. `craft\services\Elements::invalidateCachesForElementType()` should be used instead.
- Deprecated `craft\services\TemplateCaches::deleteCachesByKey()`.
- Deprecated `craft\services\TemplateCaches::deleteExpiredCaches()`.
- Deprecated `craft\services\TemplateCaches::deleteExpiredCachesIfOverdue()`.
- Deprecated `craft\services\TemplateCaches::EVENT_AFTER_DELETE_CACHES`.
- Deprecated `craft\services\TemplateCaches::EVENT_BEFORE_DELETE_CACHES`.
- Deprecated `craft\services\TemplateCaches::handleResponse()`.
- Deprecated `craft\services\TemplateCaches::includeElementInTemplateCaches()`.
- Deprecated `craft\services\TemplateCaches::includeElementQueryInTemplateCaches()`.
- Deprecated `craft\web\AssetBundle::dotJs()`.
- Deprecated `craft\web\AssetBundle::useCompressedJs()`.

### Removed
- Removed the “Show rounded icons” user preference.
- Removed the “Template caches” option from the Clear Caches tool and `clear-caches` command.
- Removed the `cacheElementQueries` config setting.
- Removed `craft\base\ElementInterface::getIconUrl()`.
- Removed `craft\db\MigrationManager::TYPE_APP`.
- Removed `craft\db\MigrationManager::TYPE_CONTENT`.
- Removed `craft\db\MigrationManager::TYPE_PLUGIN`.
- Removed `craft\records\Migration`.
- Removed `craft\records\Plugin::getMigrations()`.

### Fixed
- Fixed a potential CORS issue when previewing a live entry, if its URL was on a different domain than the control panel.
- Fixed a JavaScript error that could occur when previewing cross-origin webpages. ([#6057](https://github.com/craftcms/cms/issues/6057))
- Fixed a styling issue on the Login page when resetting the password. ([#6042](https://github.com/craftcms/cms/issues/6042))
- Fixed a bug where a broken eager-loading chain would not be resumed correctly. ([#5998](https://github.com/craftcms/cms/issues/5998))
- Fixed an error that would occur when using the `immediately` parameter in GraphQL `transform` directives.
- Fixed an error that could occur when saving template caches. ([#2674](https://github.com/craftcms/cms/issues/2674))
- Fixed an error that could occur when saving entries with a Matrix field whose  propagation method was set to something besides “Save blocks to all sites the owner element is saved in”. ([#6128](https://github.com/craftcms/cms/issues/6128))
- Fixed a PHP error that occurred when `:empty:` or `:notempty:` was passed to a relation field’s element query param. ([#6135](https://github.com/craftcms/cms/issues/6135))
- Fixed a bug where eager-loading elements’ parents wasn’t always working correctly. ([#6146](https://github.com/craftcms/cms/issues/6146))
- Fixed a bug where entries could lose their new site-specific content if the site was added to the entry from a draft.

## 3.5.0-beta.2 - 2020-05-05

### Added
- Sections now have a new Propagation Method option, which gives entries control over which sites they should be saved to. ([#5988](https://github.com/craftcms/cms/issues/5988))
- Added the `cpHeadTags` config setting, making it possible to give the control panel a custom favicon. ([#4003](https://github.com/craftcms/cms/issues/4003))
- Added the `{% html %}` Twig tag, which makes it possible to register arbitrary HTML for inclusion in the `<head>`, beginning of `<body>`, or end of `<body>`. ([#5955](https://github.com/craftcms/cms/issues/5955))
- Added the `|diff` Twig filter.
- Added the `|where` Twig filter.
- Added `craft\base\ElementTrait::$elementSiteId`.
- Added `craft\controllers\BaseEntriesController::enforceSitePermissions()`.
- Added `craft\gql\base\ElementMutationResolver`.
- Added `craft\gql\resolvers\mutations\Asset`.
- Added `craft\gql\resolvers\mutations\Category`.
- Added `craft\gql\resolvers\mutations\Entry`.
- Added `craft\gql\resolvers\mutations\GlobalSet`.
- Added `craft\gql\resolvers\mutations\Tag`.
- Added `craft\models\Section::PROPAGATION_METHOD_CUSTOM`.
- Added `craft\services\Elements::createElementQuery()`.
- Added `craft\services\ProjectConfig::$filename`. ([#5982](https://github.com/craftcms/cms/issues/5982))
- Added `craft\test\mockclasses\elements\MockElementQuery`.

### Changed
- It’s now possible to eager-load elements’ ancestors and parents. ([#1382](https://github.com/craftcms/cms/issues/1382))
- It’s now possible to register template roots without a template prefix. ([#6015](https://github.com/craftcms/cms/issues/6015))
- It’s now possible to register multiple directories per template root. ([#6015](https://github.com/craftcms/cms/issues/6015))
- `craft\helpers\ElementHelper::supportedSitesForElement()` now has a `$withUnpropagatedSites` argument.
- Updated voku/stringy to ^6.2.2. ([#5989](https://github.com/craftcms/cms/issues/5989))

### Deprecated
- Deprecated the `|filterByValue` Twig filter. `|where` should be used instead.
- Deprecated `craft\helpers\Stringy`.
- Deprecated `craft\services\ProjectConfig::CONFIG_FILENAME`. `$filename` should be used instead.

### Removed
- Removed `craft\gql\resolvers\mutations\CreateDraft`.
- Removed `craft\gql\resolvers\mutations\DeleteAsset`.
- Removed `craft\gql\resolvers\mutations\DeleteCategory`.
- Removed `craft\gql\resolvers\mutations\DeleteEntry`.
- Removed `craft\gql\resolvers\mutations\DeleteTag`.
- Removed `craft\gql\resolvers\mutations\PublishDraft`.
- Removed `craft\gql\resolvers\mutations\SaveAsset`.
- Removed `craft\gql\resolvers\mutations\SaveDraft`.
- Removed `craft\gql\resolvers\mutations\SaveCategory`.
- Removed `craft\gql\resolvers\mutations\SaveEntry`.
- Removed `craft\gql\resolvers\mutations\SaveGlobalSet`.
- Removed `craft\gql\resolvers\mutations\SaveTag`.

## 3.5.0-beta.1 - 2020-04-20

> {warning} If you have the `baseCpUrl` config setting set, Craft 3.5 will **only** allow the control panel to be accessed from that URL.

### Added
- Added the “Show rounded icons” user preference. ([#5518](https://github.com/craftcms/cms/issues/5518))
- Added the “Use shapes to represent statuses” user preference. ([#3293](https://github.com/craftcms/cms/issues/3293))
- Added the “Suspend by default” user registration setting. ([#5830](https://github.com/craftcms/cms/issues/5830))
- Added the ability to disable sites on the front end. ([#3005](https://github.com/craftcms/cms/issues/3005))
- Soft-deleted elements now have a “Delete permanently” element action. ([#4420](https://github.com/craftcms/cms/issues/4420))
- Assets now have a “Copy URL” element action. ([#2944](https://github.com/craftcms/cms/issues/2944))
- Entry indexes can now show “Revision Notes” and “Last Edited By” columns. ([#5907](https://github.com/craftcms/cms/issues/5907))
- It’s now possible to set a custom route that handles Set Password requests. ([#5722](https://github.com/craftcms/cms/issues/5722))
- Field labels now reveal their handles when the <kbd>Option</kbd>/<kbd>ALT</kbd> key is pressed. ([#5833](https://github.com/craftcms/cms/issues/5833))
- Added the `allowedGraphqlOrigins` config setting. ([#5933](https://github.com/craftcms/cms/issues/5933))
- Added the `brokenImagePath` config setting. ([#5877](https://github.com/craftcms/cms/issues/5877))
- Added the `siteToken` config setting.
- Added the `install/check` command. ([#5810](https://github.com/craftcms/cms/issues/5810))
- Added the `plugin/install`, `plugin/uninstall`, `plugin/enable`, and `plugin/disable` commands. ([#5817](https://github.com/craftcms/cms/issues/5817))
- Added the `|explodeClass` Twig filter, which converts class names into an array.
- Added the `|explodeStyle` Twig filter, which converts CSS styles into an array of property/value pairs.
- Added the `|push` Twig filter, which returns a new array with one or more items appended to it.
- Added the `|unshift` Twig filter, which returns a new array with one or more items prepended to it.
- Added the `raw()` Twig function, which wraps the given string in a `Twig\Markup` object to prevent it from getting HTML-encoded.
- Added support for eager-loading elements’ current revisions, via `currentRevision`.
- Added support for eager-loading drafts’ and revisions’ creators, via `draftCreator` and `revisionCreator`.
- Added support for the `CRAFT_CP` PHP constant. ([#5122](https://github.com/craftcms/cms/issues/5122))
- Added support for [GraphQL mutations](https://docs.craftcms.com/v3/graphql.html#mutations). ([#4835](https://github.com/craftcms/cms/issues/4835))
- Added the `drafts`, `draftOf`, `draftId`, `draftCreator`, `revisions`, `revisionOf`, `revisionId` and `revisionCreator` arguments to element queries using GraphQL API. ([#5580](https://github.com/craftcms/cms/issues/5580))
- Added the `isDraft`, `isRevision`, `sourceId`, `sourceUid`, and `isUnsavedDraft` fields to elements when using GraphPQL API. ([#5580](https://github.com/craftcms/cms/issues/5580))
- Added the `assetCount`, `categoryCount`, `entryCount`, `tagCount`, and `userCount` queries for fetching the element counts to the GraphPQL API. ([#4847](https://github.com/craftcms/cms/issues/4847))
- Added the `locale` argument to the `formatDateTime` GraphQL directive. ([#5593](https://github.com/craftcms/cms/issues/5593))
- Added support for specifying a transform on assets’ `width` and `height` fields via GraphQL.
- Added `craft\base\Element::EVENT_SET_EAGER_LOADED_ELEMENTS`.
- Added `craft\base\ElementInterface::getIconUrl()`.
- Added `craft\base\ElementInterface::gqlMutationNameByContext()`.
- Added `craft\behaviors\BaseRevisionBehavior`.
- Added `craft\base\FieldInterface::getContentGqlMutationArgumentType()`.
- Added `craft\base\FieldInterface::getContentGqlQueryArgumentType()`.
- Added `craft\config\GeneralConfig::getTestToEmailAddress()`.
- Added `craft\console\controllers\MailerController::$to`.
- Added `craft\controllers\AppController::actionBrokenImage()`.
- Added `craft\elements\actions\CopyUrl`.
- Added `craft\elements\actions\Delete::$hard`.
- Added `craft\elements\Asset::getSrcset()`. ([#5774](https://github.com/craftcms/cms/issues/5774))
- Added `craft\events\RegisterGqlMutationsEvent`.
- Added `craft\events\RegisterGqlSchemaComponentsEvent`.
- Added `craft\events\SetEagerLoadedElementsEvent`.
- Added `craft\gql\arguments\mutations\Asset`.
- Added `craft\gql\arguments\mutations\Draft`.
- Added `craft\gql\arguments\mutations\Entry`.
- Added `craft\gql\arguments\mutations\Structure`.
- Added `craft\gql\base\ElementMutationArguments`.
- Added `craft\gql\base\MutationArguments`.
- Added `craft\gql\base\MutationResolver`.
- Added `craft\gql\base\StructureMutationTrait`.
- Added `craft\gql\ElementQueryConditionBuilder`.
- Added `craft\gql\Mutation`.
- Added `craft\gql\mutations\Category`.
- Added `craft\gql\mutations\Entry`.
- Added `craft\gql\mutations\GlobalSet`.
- Added `craft\gql\mutations\Ping`.
- Added `craft\gql\mutations\Tag`.
- Added `craft\gql\resolvers\mutations\CreateDraft`.
- Added `craft\gql\resolvers\mutations\DeleteAsset`.
- Added `craft\gql\resolvers\mutations\DeleteCategory`.
- Added `craft\gql\resolvers\mutations\DeleteEntry`.
- Added `craft\gql\resolvers\mutations\DeleteTag`.
- Added `craft\gql\resolvers\mutations\PublishDraft`.
- Added `craft\gql\resolvers\mutations\SaveAsset`.
- Added `craft\gql\resolvers\mutations\SaveDraft`.
- Added `craft\gql\resolvers\mutations\SaveCategory`.
- Added `craft\gql\resolvers\mutations\SaveEntry`.
- Added `craft\gql\resolvers\mutations\SaveGlobalSet`.
- Added `craft\gql\resolvers\mutations\SaveTag`.
- Added `craft\gql\types\input\File`.
- Added `craft\gql\types\input\Matrix`.
- Added `craft\gql\types\Mutation`.
- Added `craft\gql\types\TableRow::prepareRowFieldDefinition()`.
- Added `craft\helpers\Assets::parseSrcsetSize()`.
- Added `craft\helpers\Assets::scaledDimensions()`.
- Added `craft\helpers\Console::ensureProjectConfigFileExists()`.
- Added `craft\helpers\Db::batchInsert()`.
- Added `craft\helpers\Db::delete()`.
- Added `craft\helpers\Db::insert()`.
- Added `craft\helpers\Db::replace()`.
- Added `craft\helpers\Db::update()`.
- Added `craft\helpers\Db::upsert()`.
- Added `craft\helpers\Gql::canMutateAssets()`.
- Added `craft\helpers\Gql::canMutateCategories()`.
- Added `craft\helpers\Gql::canMutateEntries()`.
- Added `craft\helpers\Gql::canMutateGlobalSets()`.
- Added `craft\helpers\Gql::canMutateTags()`.
- Added `craft\helpers\Gql::extractEntityAllowedActions()`.
- Added `craft\helpers\FileHelper::addFilesToZip()`.
- Added `craft\helpers\FileHelper::zip()`.
- Added `craft\helpers\Html::explodeClass()`.
- Added `craft\helpers\Html::explodeStyle()`.
- Added `craft\helpers\Html::id()`.
- Added `craft\helpers\Html::namespaceAttributes()`.
- Added `craft\helpers\Html::namespaceHtml()`.
- Added `craft\helpers\Html::namespaceId()`.
- Added `craft\helpers\Html::namespaceInputName()`.
- Added `craft\helpers\Html::namespaceInputs()`.
- Added `craft\helpers\MailerHelper::normalizeEmails()`.
- Added `craft\helpers\MailerHelper::settingsReport()`.
- Added `craft\helpers\Queue`.
- Added `craft\models\Site::$enabled`.
- Added `craft\services\Composer::handleError()`.
- Added `craft\services\Composer::run()`.
- Added `craft\services\Gql::getAllSchemaComponents()`.
- Added `craft\queue\jobs\PruneRevisions`.
- Added `craft\web\AssetBundle\ContentWindowAsset`.
- Added `craft\web\AssetBundle\IframeResizerAsset`.
- Added `craft\web\Request::getAcceptsImage()`.
- Added `craft\web\Request::getFullUri()`.
- Added the `_includes/forms/password.html` control panel template.
- Added the `_includes/forms/copytext.html` control panel template.
- Added the `copytext` and `copytextField` macros to the `_includes/forms.html` control panel template.
- Added the `Craft.ui.createCopyTextInput()`, `createCopyTextField()`, and `createCopyTextPrompt()` JavaScript methods.
- Added the [iFrame Resizer](http://davidjbradshaw.github.io/iframe-resizer/) library.

### Changed
- User registration forms in the control panel now give users the option to send an activation email, even if email verification isn’t required. ([#5836](https://github.com/craftcms/cms/issues/5836))
- Activation emails are now sent automatically on public registration if the `deferPublicRegistrationPassword` config setting is enabled, even if email verification isn’t required. ([#5836](https://github.com/craftcms/cms/issues/5836))
- Large asset thumbnails now use the same aspect ratio as the source image. ([#5515](https://github.com/craftcms/cms/issues/5515))
- Preview frames now maintain their scroll position across refreshes, even for cross-origin preview targets.
- Preview targets that aren’t directly rendered by Craft must now include `lib/iframe-resizer-cw/iframeResizer.contentWindow.js` in order to maintain scroll position across refreshes.
- The preview frame header no longer hides the top 54px of the preview frame when it’s scrolled all the way to the top. ([#5547](https://github.com/craftcms/cms/issues/5547))
- Modal backdrops no longer blur the page content. ([#5651](https://github.com/craftcms/cms/issues/5651))
- Element editor HUDs now warn before switching to another site, if there are any unsaved content changes. ([#2512](https://github.com/craftcms/cms/issues/2512))
- Improved the styling of password inputs in the control panel.
- Improved the UI for copying user activation URLs, asset reference tags, and GraphQL tokens’ authentication headers.
- Improved the wording of the meta info displayed in entry revision menus. ([#5889](https://github.com/craftcms/cms/issues/5889))
- Plain Text fields are now sortable in the control panel. ([#5819](https://github.com/craftcms/cms/issues/5819))
- Extra entry revisions (per the `maxRevisions` config setting) are now pruned via a background job. ([#5902](https://github.com/craftcms/cms/issues/5902))
- Database backups created by the Database Backup utility are now saved as zip files. ([#5822](https://github.com/craftcms/cms/issues/5822))
- It’s now possible to specify aliases when eager-loading elements via the `with` param. ([#5793](https://github.com/craftcms/cms/issues/5793))
- The `cpTrigger` config setting can now be set to `null`. ([#5122](https://github.com/craftcms/cms/issues/5122))
- The `pathParam` config setting can now be set to `null`. ([#5676](https://github.com/craftcms/cms/issues/5676))
- If the `baseCpUrl` config setting is set, Craft will no longer treat any other base URLs as control panel requests, even if they contain the correct trigger segment. ([#5860](https://github.com/craftcms/cms/issues/5860))
- The `backup` command now has an `--overwrite` flag that can be passed to overwrite existing backup files for non-interactive shells.
- The `backup` command now has a `--zip` flag that can be passed to store the backup as a zip file. ([#6335](https://github.com/craftcms/cms/issues/6335))
- The `mailer/test` command now only supports testing the current email settings.
- Reference tags can now provide a fallback value to be used if the reference can’t be resolved. ([#5589](https://github.com/craftcms/cms/issues/5589))
- It’s no longer necessary to append the `|raw` filter after the `|namespace` filter.
- The `|namespace` Twig filter now namespaces ID selectors within `<style>` tags. ([#5921](https://github.com/craftcms/cms/issues/5921))
- The `|namespace` Twig filter now has a `withClasses` argument, which if set to `true` causes `class` attributes and class name CSS selectors within `<style>` tags to be namespaced. ([#5921](https://github.com/craftcms/cms/issues/5921))
- The `{% namespace %}` Twig tag can now have a `withClasses` flag, which causes `class` attributes and class name CSS selectors within `<style>` tags to be namespaced. ([#5921](https://github.com/craftcms/cms/issues/5921))
- The `withTransforms` asset query param can now include `srcset`-style sizes (e.g. `100w` or `2x`), following a normal transform definition.
- The `QueryArgument` GraphQL type now also allows boolean values.
- Improved transform eager-loading support when using GraphQL API.
- `craft\behaviors\SessionBehavior::setNotice()` and `setError()` now store flash messages using `cp-notice` and `cp-error` keys when called from control panel requests. ([#5704](https://github.com/craftcms/cms/issues/5704))
- `craft\db\ActiveRecord` now unsets any empty primary key values when saving new records, to avoid a SQL error on PostgreSQL. ([#5814](https://github.com/craftcms/cms/pull/5814))
- `craft\elements\Asset::getImg()` now has a `$sizes` argument. ([#5774](https://github.com/craftcms/cms/issues/5774))
- `craft\helpers\StringHelper::randomString()` no longer includes capital letters or numbers by default.
- `craft\i18n\Formatter::asTimestamp()` now has a `$withPreposition` argument.
- `craft\services\Gql` now fires a `registerGqlMutations` event that allows for plugins to register their own GraphQL mutations.
- `craft\services\Sites::getAllSiteIds()`, `getSiteByUid()`, `getAllSites()`, `getSitesByGroupId()`, `getSiteById()`, and `getSiteByHandle()` now have `$withDisabled` arguments.
- Improved `data`/`aria` tag normalization via `craft\helpers\Html::parseTagAttributes()` and `normalizeTagAttributes()`.
- Control panel form input macros and templates that accept a `class` variable can now pass it as an array of class names.
- Updated Composer to 1.10.5. ([#5925](https://github.com/craftcms/cms/pull/5925))

### Deprecated
- Deprecated the `install/plugin` command. The new `plugin/install` command should be used instead.
- Deprecated the `|ucwords` Twig filter. Use the `|title` filter instead.
- Deprecated `craft\gql\base\Resolver::extractEagerLoadCondition()` in favor of the new `ElementQueryConditionBuilder` class.
- Deprecated `craft\web\View::formatInputId()`. `craft\helpers\Html::namespaceHtml()` should be used instead.
- Deprecated `craft\events\RegisterGqlPermissionsEvent` in favor of the new `craft\events\RegisterGqlSchemaComponentsEvent` event.
- Deprecated `craft\services\Gql::getAllPermissions()` in favor of the new `craft\services\Gql::getAllSchemaComponents()` method.

### Removed
- Removed the [Interactive Shell Extension for Yii 2](https://github.com/yiisoft/yii2-shell), as it’s now a dev dependency of the `craftcms/craft` project instead. ([#5783](https://github.com/craftcms/cms/issues/5783))
- Removed `craft\controllers\UtilitiesController::actionDbBackupPerformAction()`.

### Fixed
- Fixed a bug where the `mailer/test` command wasn’t factoring in custom `mailer` configurations in its settings report. ([#5763](https://github.com/craftcms/cms/issues/5763))
- Fixed a bug where some characters were getting double-encoded in Assets fields’ “Default Upload Location”/“Upload Location” setting. ([#5885](https://github.com/craftcms/cms/issues/5885))
- Fixed a bug where the `svg()` Twig function wasn’t namespacing ID and class name CSS selectors that didn’t have any matching `id`/`class` attribute values. ([#5922](https://github.com/craftcms/cms/issues/5922))
- Fixed a bug where `users/set-password` and `users/verify-email` requests weren’t responding with JSON when requested, if an invalid verification code was passed. ([#5210](https://github.com/craftcms/cms/issues/5210))
- Fixed a bug where it was impossible to filter elements using a Lightswitch field using the GraphQL API. ([#5930](https://github.com/craftcms/cms/issues/5930))

### Security
- The `_includes/forms/checkbox.html`, `checkboxGroup.html`, and `checkboxSelect.html` control panel templates now HTML-encode checkbox labels by default, preventing possible XSS vulnerabilities. If HTML code was desired, it must be passed through the new `raw()` function first.
=======
## 3.4.29.1 - 2020-07-22

### Fixed
- Fixed a bug where the `entries/save-entry` action wasn’t working for updating existing entries on front-end forms. ([#6430](https://github.com/craftcms/cms/issues/6430))
>>>>>>> 5d606c00

## 3.4.29 - 2020-07-21

### Added
- Added `craft\errors\ElementException`.
- Added `craft\errors\UnsupportedSiteException`.
- Added `craft\services\Path::getTestsPath()`.

### Changed
- `craft\services\Elements` methods now throw `craft\errors\UnsupportedSiteException` errors when attempting to perform an element operation for an unsupported site.

### Fixed
- Fixed a bug where entry data could get corrupted when a newly-created draft was autosaved. ([#6344](https://github.com/craftcms/cms/issues/6344))
- Fixed a PHP error that would occur when using the `craft fixture` console command. ([#6331](https://github.com/craftcms/cms/issues/6331))
- Fixed a bug where requesting an asset transform via GraphQL API would ignore the `transformGifs` config setting. ([#6407](https://github.com/craftcms/cms/issues/6407))
- Fixed a bug where “Applying new propagation method to Matrix blocks” jobs could fail if a Matrix block existed for a site that its owner didn’t support.

## 3.4.28.1 - 2020-07-16

### Fixed
- Fixed a PHP error that occurred when attempting to create a volume folder that already exists.

## 3.4.28 - 2020-07-16

### Added
- Added the `inlineOnly` argument to the `markdown` GraphQL directive, which can be used to specify that only inline element markdown should be processed. ([#6353](https://github.com/craftcms/cms/pull/6353))
- Added `craft\services\AssetIndexer::deleteStaleIndexingData()`.

### Changed
- Craft no longer throws an exception when attempting to create a volume folder that already exists. ([#6394](https://github.com/craftcms/cms/issues/6394))
- Improved error handling when asset transform generation fails. ([#6357](https://github.com/craftcms/cms/issues/6357))

### Fixed
- Fixed compatibility with MySQL 8.0.21. ([#6379](https://github.com/craftcms/cms/issues/6379))
- Fixed an error that would occur when backing up a MySQL 5 database using `mysqldump` v8. ([#6368](https://github.com/craftcms/cms/issues/6368))
- Fixed a bug where rebuilding the project config without an existing `project.yaml` file could result in data loss. ([#6350](https://github.com/craftcms/cms/issues/6350))
- Fixed a bug where eager-loading relations across multiple sites wasn’t working. ([#6366](https://github.com/craftcms/cms/issues/6366))
- Fixed a bug where it was not always possible to use the `relatedToAll` argument with GraphQL queries. ([#6343](https://github.com/craftcms/cms/issues/6343))
- Fixed a bug where orphan rows could be left in the `elements` table after deleting an asset folder. ([#6326](https://github.com/craftcms/cms/issues/6326))
- Fixed a bug where the asset indexer would wasn’t skipping files with disallowed file extensions.
- Fixed a bug where the asset indexer wasn’t handling missing volume folders properly.
- Fixed a bug where the asset indexer wasn’t cleaning up after itself.
- Fixed a bug where the Asset Indexes utility could display a “Delete them” button even if there were no files or folders to delete.
- Fixed a bug where the “Drafts” status option wasn’t showing up on the Entries index page, if unsaved entry drafts only existed in a non-primary site. ([#6370](https://github.com/craftcms/cms/issues/6370))
- Fixed a bug where Live Preview wouldn’t open after it had been previously closed, if the active target was configured with `refresh: false`. ([#6356](https://github.com/craftcms/cms/issues/6356))
- Fixed a bug where it wasn’t possible to change a disabled plugin’s license key. ([#4525](https://github.com/craftcms/cms/issues/4525))
- Fixed a bug where all Title fields within Quick Post widgets had the same input ID.
- Fixed a bug where `craft\helpers\FileHelper::getMimeType()` could return the wrong MIME type for SVG files. ([#6351](https://github.com/craftcms/cms/issues/6351))
- Fixed a bug where the `setup/db-creds` command was ignoring the `port` option. ([#6339](https://github.com/craftcms/cms/issues/6339))
- Fixed a bug where it wasn’t possible to install a plugin via the `install/plugin` command when the `allowAdminChanges` config setting was disabled. ([#6329](https://github.com/craftcms/cms/issues/6329))
- Fixed a bug where site-specific tests were not able to properly use `craft\test\fixtures\elements\AssetFixture`. ([#6309](https://github.com/craftcms/cms/issues/6309))
- Fixed a PHP error that could occur when using `craft\test\TestMailer` in some scenarios. ([#6259](https://github.com/craftcms/cms/issues/6259))

## 3.4.27 - 2020-07-03

### Changed
- Improved the performance of structured element index views.

### Fixed
- Fixed a bug where Structure section entries would get repositioned after a revision was reverted. ([#6313](https://github.com/craftcms/cms/issues/6313))
- Fixed an unexpected PHP error that could occur if `craft\helpers\FileHelper::writeToFile()` was unable to acquire a lock. ([#6315](https://github.com/craftcms/cms/issues/6315))
- Fixed a bug where eager-loading from GraphQL could break if using named fragments inside matrix fields. ([#6294](https://github.com/craftcms/cms/issues/6294))
- Fixed a bug where associative array values within the project config could get duplicated. ([#6317](https://github.com/craftcms/cms/issues/6317))

## 3.4.26 - 2020-07-01

### Added
- Added the `utils/repair/project-config` command, which repairs double-packed associative arrays in the project config. ([#5533](https://github.com/craftcms/cms/issues/5533))

### Changed
- The `graphql/api` action now checks for the access token in all `Authorization` headers, as well as all comma-separated values in each individual `Authorization` header.
- The `users/set-password` and `users/save-user` actions now include a `csrfTokenValue` key in their JSON responses for Ajax requests, if the user was logged in during the request. ([#6283](https://github.com/craftcms/cms/issues/6283))
- Improved performance when handling asset uploads that conflict with an existing file. ([#6253](https://github.com/craftcms/cms/issues/6253))
- `craft\elements\User::getCpEditUrl()` no longer returns `myaccount` for the currently logged-in user when the method is called from the front end. ([#6275](https://github.com/craftcms/cms/issues/6275))
- `craft\elements\Asset::getUrl()` now has a `$generateNow` argument. ([#2103](https://github.com/craftcms/cms/issues/2103))

### Fixed
- Fixed a JavaScript error that occurred when clicking the “Export…” button, on a view that had no bulk actions. ([#6183](https://github.com/craftcms/cms/issues/6183))
- Fixed a bug where custom field values could be autosaved incorrectly. ([#6258](https://github.com/craftcms/cms/issues/6258))
- Fixed a PHP error that could occur when saving a GraphQL schema, if there were any validation errors.
- Fixed a bug where Craft’s `TestMailer` class was not available for tests under some cicrumstances. ([#6263](https://github.com/craftcms/cms/pull/6263))
- Fixed a bug where clicking the info icons on the Clear Caches utility would toggle their checkbox’s state.
- Fixed a bug where Matrix blocks could be duplicated after a new site was added, when they should have been propagated from a preexisting site instead. ([#6244](https://github.com/craftcms/cms/issues/6244))
- Fixed a bug where it wasn’t possible to revoke all permissions from a user. ([#6292](https://github.com/craftcms/cms/issues/6292))
- Fixed a bug where Craft wasn’t saving new search indexes after a new site was added to a section. ([#6296](https://github.com/craftcms/cms/issues/6296))
- Fixed a bug where it was possible for associative arrays in the project config to get double-packed, resulting in nested `__assoc__` keys. ([#5533](https://github.com/craftcms/cms/issues/5533))
- Fixed a bug where `index-assets` commands would error out if a file was moved/deleted within the volume after the index process had started. ([#6291](https://github.com/craftcms/cms/issues/6291))

## 3.4.25 - 2020-06-23

### Added
- Added the `setup/app-id` command. ([#6249](https://github.com/craftcms/cms/issues/6249))
- Added `craft\db\PrimaryReplicaTrait`, which adds `primary`/`replica` properties and methods to `craft\db\Connection`, as alternatives to `master`/`slave`. ([yiisoft/yii2#18102](https://github.com/yiisoft/yii2/pull/18102))

### Changed
- Element query `title` params are now case-insensitive.
- `craft\helpers\Db::escapeParam()` now escapes operators.
- The `templatecacheelements` table now has a primary key on new installs. ([#6246](https://github.com/craftcms/cms/issues/6246))

### Fixed
- Fixed a bug where new user groups weren’t getting set on user accounts in time for activation email templates to reference them. ([#6225](https://github.com/craftcms/cms/issues/6225))
- Fixed an error that occurred when adding multiple tags that began with the word “not”.
- Fixed a bug where it was possible to create two tags with the same title, but different casing. ([#6229](https://github.com/craftcms/cms/issues/6229))
- Fixed a bug where the `migrate/all` command would create a `migrations/` folder for no good reason. ([#6220](https://github.com/craftcms/cms/issues/6220))
- Fixed an error that could occur during installation, if an old database schema data was cached.
- Fixed a bug where transform aspect ratios could be ignored. ([#6084](https://github.com/craftcms/cms/issues/6084))
- Fixed a bug where no sections or category groups were considered “editable”, and no volumes were considered “viewable” for console requests. ([#6237](https://github.com/craftcms/cms/issues/6237))
- Fixed an error that could occur when syncing the project config, if a Single entry didn’t validate due to a duplicate URI. ([#4369](https://github.com/craftcms/cms/issues/4369))
- Fixed a bug where a “Couldn’t change Craft CMS edition” notice would be displayed after successfully switching the Craft edition.
- Fixed a bug where Structure section entries would get repositioned after their draft was published. ([#6250](https://github.com/craftcms/cms/issues/6250))

## 3.4.24 - 2020-06-16

### Added
- Added the `utils/repair/section-structure` and `utils/repair/category-group-structure` commands, which can be used to repair structure data, or apply a new Max Levels setting to existing elements.
- Added `craft\console\controllers\utils\RepairController`.
- Added `craft\controllers\DashboardController::actionCacheFeedData()`.
- Added `craft\fields\BaseOptionsField::options()`.

### Changed
- `graphql/api` preflight requests now include `X-Craft-Token` in the `Access-Control-Allow-Headers` response header. ([#6207](https://github.com/craftcms/cms/issues/6207))
- `craft\services\Elements::duplicateElements()` no longer attempts to insert duplicated elements into the source element’s structure, if the duplicated element doesn’t have a `structureId`. ([#6205](https://github.com/craftcms/cms/issues/6205))

### Deprecated
- Deprecated support for passing a `userRegisteredNotice` param to `users/save-user` actions. A hashed `successMessage` param should be passed instead. ([#6192](https://github.com/craftcms/cms/issues/6192))
- Deprecated `craft\controllers\DashboardController::actionGetFeedItems()`.
- Deprecated `craft\fields\BaseOptionsField::optionLabel()`.
- Deprecated `craft\services\Feeds`.

### Fixed
- Fixed a bug where new entries that were saved with a disabled parent entry wouldn’t get added to the structure, resulting in a 404 error when accessing their edit page. ([#6204](https://github.com/craftcms/cms/issues/6204))
- Fixed a bug where the system could become unresponsive while loading feed data, if the feed’s server was unresponsive.
- Fixed a styling issue with the query dropdown menu in the GraphiQL client. ([#6215](https://github.com/craftcms/cms/issues/6215))
- Fixed a bug where “Deselect All” buttons in user permission lists could enable group-defined permission. ([#6211](https://github.com/craftcms/cms/issues/6211))
- Fixed an error that occurred when replacing an asset that conflicted with an existing file that was missing from the index. ([#6216](https://github.com/craftcms/cms/issues/6216))

### Security
- Fixed potential XSS vulnerabilities.

## 3.4.23 - 2020-06-09

### Added
- Added `Craft.DraftEditor::pause()` and `resume()`, which should be called on the `window.draftEditor` instance (if it exists) before and after making DOM changes that don’t happen immediately (e.g. after an animation has completed). ([#6154](https://github.com/craftcms/cms/issues/6154))

### Changed
- Improved the styling of Live Preview.
- Local volumes now respect the `defaultFileMode` and `defaultDirMod` config settings. ([#4251](https://github.com/craftcms/cms/pull/4251))
- Craft no longer logs unnecessary warnings when loading remote images’ thumbnails. ([#6166](https://github.com/craftcms/cms/pull/6166))
- Matrix fields no longer create default blocks if the field has any validation errors. ([#6173](https://github.com/craftcms/cms/issues/6173))
- The `setup` command and web-based installer now set `DB_DRIVER`, `DB_SERVER`, `DB_PORT`, and `DB_DATABASE` environment variables, if a `DB_DSN` environment variable isn’t already defined. ([#6159](https://github.com/craftcms/cms/issues/6159))

### Fixed
- Fixed a race condition that could result in lost Matrix content when a new Matrix block was added from Live Preview, under very specific conditions. ([#6154](https://github.com/craftcms/cms/issues/6154))
- Fixed a bug where the built-in GraphQL client would not work on some environments.
- Fixed a bug where newly-added entries and entry drafts wouldn’t remember their new parent entry selection when published. ([#6168](https://github.com/craftcms/cms/issues/6168))
- Fixed a bug where switching the site within an element selection modal would affect which site is shown by default on element index pages. ([#6174](https://github.com/craftcms/cms/issues/6174))
- Fixed a bug where `setup` and `clear-caches` commands weren’t respecting the `--color` option. ([#6178](https://github.com/craftcms/cms/issues/6178))
- Fixed a bug where an exception message would be shown instead of the web-based installer on Craft Nitro.
- Fixed an error that occurred when uploading an asset that conflicted with an existing file that was missing from the index. ([#6193](https://github.com/craftcms/cms/issues/6193))

### Security
- Fixed a server path disclosure bug in the control panel.

## 3.4.22.1 - 2020-05-30

### Added
- Added `craft\image\SvgAllowedAttributes`.

### Changed
- SVG sanitization now allows the `filterUnits` attribute.

### Fixed
- Fixed an error that could occur when rendering field type settings, if the field’s `getSettingsHtml()` method was expecting to be called from a Twig template.

## 3.4.22 - 2020-05-29

### Added
- Added `craft\controllers\FieldsController::actionRenderSettings()`.
- Added `craft\web\assets\fieldsettings\FieldSettingsAsset`.

### Changed
- Field settings are now lazy-loaded when the Field Type selection changes, improving the up-front load time of Edit Field pages. ([#5792](https://github.com/craftcms/cms/issues/5792))
- The URL of the conflicting asset is now returned when uploading a file via the `assets/upload` action. ([#6158](https://github.com/craftcms/cms/issues/6158))
- Craft no longer minifies JavaScript and CSS by default. ([#5792](https://github.com/craftcms/cms/issues/5792))

### Deprecated
- Deprecated `craft\web\assets\positionselect\PositionSelectAsset`.

### Fixed
- Fixed a PHP error that could occur when editing a non-image asset. ([#6162](https://github.com/craftcms/cms/issues/6162))
- Fixed a bug where asset thumbnails could never load from Live Preview.

## 3.4.21 - 2020-05-28

### Added
- Table fields and other editable tables now support pasting in tabular data. ([#1207](https://github.com/craftcms/cms/issues/1207))
- Added the “Allow self relations” advanced setting to relational fields. ([#6113](https://github.com/craftcms/cms/issues/6113))
- Added `craft\helpers\Assets::scaledDimensions()`.
- Added `craft\services\Structures::MODE_AUTO`.
- Added `craft\services\Structures::MODE_INSERT`.
- Added `craft\services\Structures::MODE_UPDATE`.

### Changed
- Thumbnails now use the same aspect ratio as the source image. ([#5518](https://github.com/craftcms/cms/issues/5518), [#5515](https://github.com/craftcms/cms/issues/5515))
- Thumbnails now get a checkered background to reveal image transparency. ([#6151](https://github.com/craftcms/cms/issues/6151))
- Thumbnails in the control panel now only load once they are in view, or close to it. ([#6104](https://github.com/craftcms/cms/issues/6104))
- Modal backdrops no longer blur the page content. ([#5651](https://github.com/craftcms/cms/issues/5651))
- Date + time inputs now have a close button when they have a value. ([#6124](https://github.com/craftcms/cms/issues/6124))
- The suggested filename is now returned when uploading a file via the `assets/upload` action. ([#6099](https://github.com/craftcms/cms/issues/6099))
- Table fields now support setting cell values by column handle, rather than just by column ID. ([#6119](https://github.com/craftcms/cms/issues/6119))
- `craft\services\Structures::append()` now allows an integer to be passed to its `$parentElement` argument.
- `craft\services\Structures::moveAfter()` now allows an integer to be passed to its `$prevElement` argument.
- `craft\services\Structures::moveBefore()` now allows an integer to be passed to its `$nextElement` argument.
- `craft\services\Structures::prepend()` now allows an integer to be passed to its `$parentElement` argument.
- `craft\config\DbConfig::$url`, `$driver`, `$server`, `$port`, `$unixSocket`, and `$database` are no longer deprecated. ([#6159](https://github.com/craftcms/cms/issues/6159))

### Deprecated
- Deprecated `craft\db\Connection::getVersion()`. `yii\base\Schema::getServerVersion()` should be used instead.
- Deprecated `craft\events\GlobalSetContentEvent`.

### Fixed
- Fixed a bug where non-sortable fields could be listed as element index sort options, and sortable fields could be listed twice, for element types that didn’t override the `defineSortOptions()` method.
- Fixed a bug where asset custom field values could go unsaved. ([#6086](https://github.com/craftcms/cms/issues/6086))
- Fixed a bug where the `upscaleImages` config setting wasn’t applying properly. ([#6084](https://github.com/craftcms/cms/issues/6084))
- Fixed a bug where image thumbnails in the control panel could stop loading if three thumbnails failed to load properly.
- Fixed a bug where clicking on the color preview within Color fields wasn’t opening the browser’s color picker in Safari. ([#6107](https://github.com/craftcms/cms/issues/6107))
- Fixed a bug where the “Publish changes” button label was not getting translated after clicking “Save as a draft” on an Edit Entry page. ([#6112](https://github.com/craftcms/cms/issues/6112))
- Fixed a couple errors that could occur when running console commands via Cron. ([#6102](https://github.com/craftcms/cms/issues/6102))
- Fixed a bug in test fixtures where primary keys were not being detected for relational fields. ([#6103](https://github.com/craftcms/cms/pull/6103))
- Fixed a bug where duplicated Structure entries wouldn’t retain the original entries’ structure when a new propagation method was being applied to the section. ([#6115](https://github.com/craftcms/cms/issues/6115))
- Fixed a bug where assets would cause n+1 queries even when eager-loaded. ([#6140](https://github.com/craftcms/cms/issues/6140))
- Fixed a validation error that could occur when saving an element with a Dropdown field, if the value of the Dropdown field’s first option had changed. ([#6148](https://github.com/craftcms/cms/issues/6148))
- Fixed a bug where Craft was serving 503 errors instead of 403 when the system was online and an action was requested that didn’t allow anonymous access. ([#6149](https://github.com/craftcms/cms/pull/6149))
- Fixed a bug where Craft was not correctly encoding rounded float values for storage in project config. ([#6121](https://github.com/craftcms/cms/issues/6121))
- Fixed a bug where progress bars in a pending state appeared to be fully complete. ([#6156](https://github.com/craftcms/cms/issues/6156))

## 3.4.20 - 2020-05-18

### Changed
- The `users/login` action no longer adds a random delay to the request for successful login attempts. ([#6090](https://github.com/craftcms/cms/pull/6090))
- `craft\web\View::renderObjectTemplate()` now supports wrapping function calls in single curly brace delimiters (e.g. `{clone(variable)}`).
- Element fixtures now support the `field:handle` syntax when generating element queries. ([#5929](https://github.com/craftcms/cms/pull/5929))
- “First draft” is now translatable. ([#6096](https://github.com/craftcms/cms/pull/6096))

### Fixed
- Fixed a bug where custom field names weren’t getting translated in element index sort menus. ([#6073](https://github.com/craftcms/cms/issues/6073))
- Fixed a bug where the Plugin Store could incorrectly report license key statuses. ([#6079](https://github.com/craftcms/cms/issues/6079))
- Fixed an error that could occur when creating a new entry, if the section’s Entry URI Format contained `{sourceId}`. ([#6080](https://github.com/craftcms/cms/issues/6080))
- Fixed a bug where some UI elements were sized incorrectly while being dragged.
- Fixed a bug where custom aliases were not automatically registered for tests. ([#5932](https://github.com/craftcms/cms/issues/5932))

## 3.4.19.1 - 2020-05-13

### Changed
- Entries no longer apply their dynamic titles if the result of the Title Format is an empty string. ([#6051](https://github.com/craftcms/cms/issues/6051))

### Fixed
- Fixed a bug where the site selector wasn’t working when adding related elements to a relational field.
- Fixed an error that could occur when adding related elements to a relational field.

## 3.4.19 - 2020-05-12

### Added
- Added `craft\fields\BaseRelationField::inputSiteId()`.
- Added `craft\helpers\App::isNitro()`.

### Changed
- The web-based installer now defaults the database server to `127.0.0.1` instead of `localhost`.
- The web-based installer and `setup` command now skip asking for the database server name/IP, username, and password, if they are able to detect that Craft is running within Nitro.
- `craft\web\View::renderObjectTemplate()` now injects `{% verbatim %}` tags around inline code and code blocks, preventing their contents from being parsed by Twig.
- Updated jQuery to 3.5.1. ([#6039](https://github.com/craftcms/cms/issues/6039))

### Fixed
- Fixed a 403 error that occurred when a user double-clicked on an asset immediately after selecting it in an Assets field, if they didn’t have access to the primary site. ([#5949](https://github.com/craftcms/cms/issues/5949))
- Fixed a bug where `resave/*` commands’ output didn’t take the limit into account. ([#6036](https://github.com/craftcms/cms/issues/6036))
- Fixed an error that could occur when processing project config changes that included deleted user groups. ([#6011](https://github.com/craftcms/cms/issues/6011))
- Fixed a bug where Date/Time fields weren’t taking their “Show date”/“Show time” settings into account when displaying their values in element indexes. ([#6038](https://github.com/craftcms/cms/issues/6038))
- Fixed a PHP error that occurred when requesting the GraphQL API with a token that didn’t have a schema assigned to it. ([#6043](https://github.com/craftcms/cms/issues/6043))
- Fixed a bug where Single sections’ entry type handles weren’t getting updated if both the section name and handle changed at the same time. ([#6044](https://github.com/craftcms/cms/issues/6044))
- Fixed a bug where updating a transform would not bust the generated transform caches on volumes with the `expires` setting set.
- Fixed a bug where it wasn’t possible to create new Dashboard widgets that had settings.
- Fixed a bug where relational fields weren’t always showing related elements in the selected site on element indexes. ([#6052](https://github.com/craftcms/cms/issues/6052))
- Fixed various UI bugs related to breaking changes in jQuery 3.5. ([#6049](https://github.com/craftcms/cms/issues/6049), [#6053](https://github.com/craftcms/cms/issues/6053))
- Fixed a bug where disabled multi-site entries would become enabled if they became single-site entries per a change to their section’s Propagation Method setting. ([#6054](https://github.com/craftcms/cms/issues/6054))
- Fixed a bug where it wasn’t possible to double-click on Single entries to edit them. ([#6058](https://github.com/craftcms/cms/issues/6058))
- Fixed a bug where querying for disabled elements wouldn’t include elements that were disabled for the current site.

### Security
- Fixed a bug where database connection details were getting cached. ([#6047](https://github.com/craftcms/cms/issues/6047))

## 3.4.18 - 2020-05-05

### Added
- Added the “Delete asset” option to the Save menu on Edit Asset pages. ([#6020](https://github.com/craftcms/cms/issues/6020))
- Added `craft\helpers\App::env()`. ([#5893](https://github.com/craftcms/cms/pull/5893))

### Changed
- Template autosuggest fields no longer suggest files within `node_modules/` folders. ([#4122](https://github.com/craftcms/cms/pull/4122))
- Matrix fields now ensure that they have at least one block type on validation. ([#5996](https://github.com/craftcms/cms/issues/5996))
- Number fields’ Default Value, Min Value, and Max Value settings now support localized number formats. ([#6006](https://github.com/craftcms/cms/issues/6006))
- Element select inputs’ `selectElements` events now contain references to the newly created element, rather than the one in the element selector modal.
- Users are now redirected back to the Assets index page after saving an asset from its edit page.
- Updated Yii to 2.0.35.
- Updated jQuery to 3.5.0.

### Fixed
- Fixed a bug where relational fields wouldn’t eager load some relations if the field was set to manage relations on a per-site basis, and the source elements were from a variety of sites.
- Fixed a bug where relational fields wouldn’t eager load cross-site relations even if a target site had been selected in the field settings. ([#5995](https://github.com/craftcms/cms/issues/5995))
- Fixed a bug where relational fields weren’t showing cross-site relations in element indexes.
- Fixed a bug where Assets fields weren’t showing custom asset sources. ([#5983](https://github.com/craftcms/cms/issues/5983))
- Fixed a bug where Craft wasn’t clearing the database schema cache after migrations were run.
- Fixed a bug where Structure entry drafts were including the current entry in the Parent selection options.
- Fixed a bug where users’ emails could be overridden by a previously-entered, unverified email, if an admin overwrote their email after it was set. ([#6001](https://github.com/craftcms/cms/issues/6001))
- Fixed a bug where Number fields weren’t ensuring that their Default Value setting was a number. ([#6006](https://github.com/craftcms/cms/issues/6006))
- Fixed a bug where checkboxes’ state persisted after an admin table row was deleted. ([#6018](https://github.com/craftcms/cms/issues/6018))
- Fixed a bug where the `autoLoginAfterAccountActivation` and `activateAccountSuccessPath` config settings weren’t being respected after users verified their email. ([#5980](https://github.com/craftcms/cms/issues/5980))
- Fixed a bug where the “Preview file” asset action wasn’t available if any other elements were being displayed in the table row (e.g. the file’s uploader or any relations). ([#6012](https://github.com/craftcms/cms/issues/6012))
- Fixed a bug where `update` commands could time out when running migrations or reverting Composer changes. ([#6021](https://github.com/craftcms/cms/pull/6021))
- Fixed a bug where source/owner elements could be selectable in relational fields. ([#6016](https://github.com/craftcms/cms/issues/6016))
- Fixed a bug where relational fields weren’t ignoring disabled and soft-deleted elements when `:empty:` or `:notempty:` were passed to their element query params. ([#6026](https://github.com/craftcms/cms/issues/6026))
- Fixed a bug where Matrix fields weren’t ignoring disabled blocks when `:empty:` or `:notempty:` were passed to their element query params. ([#6026](https://github.com/craftcms/cms/issues/6026))

## 3.4.17.1 - 2020-04-25

### Fixed
- Fixed a JavaScript error that occurred when attempting to save an asset from an element editor HUD. ([#5970](https://github.com/craftcms/cms/issues/5970))

## 3.4.17 - 2020-04-24

### Added
- The control panel is now translated for Swiss German. ([#5957](https://github.com/craftcms/cms/issues/5957))

### Changed
- Craft now fully logs migration exceptions.

### Fixed
- Fix a bug where Project Config would not rebuild GraphQL schemas correctly. ([#5961](https://github.com/craftcms/cms/issues/5961))
- Fixed an error that would occur when uploading an asset, if its `getUrl()` method was called before it was fully saved.
- Fixed a bug where the `relatedTo` element query param wasn’t filtering out relations that belonged to disabled Matrix blocks, if the relations were being fetched by the target element. ([#5951](https://github.com/craftcms/cms/issues/5951))
- Fixed a bug where `craft\base\Element::getDescendants()` would return all descendants if they had been eager-loaded, even if the `$dist` argument was set.
- Fixed a bug where element editor HUDs could forget to submit content changes if a validation error occurred. ([#5966](https://github.com/craftcms/cms/issues/5966))

## 3.4.16 - 2020-04-20

### Added
- Added `craft\events\ElementCriteriaEvent`.
- Added `craft\fields\BaseRelationField::EVENT_DEFINE_SELECTION_CRITERIA`. ([#4299](https://github.com/craftcms/cms/issues/4299))
- Added `craft\helpers\FileHelper::unlink()`, ensuring that it always returns `false` rather than throwing unexpected exceptions.

### Changed
- Improved Plugin Store performance.
- Asset indexes now show the “Link” column by default. ([#5910](https://github.com/craftcms/cms/pull/5910))
- Element editors no longer close automatically when the <kbd>Esc</kbd> key is pressed or the shade is clicked on.
- Element editors now support <kbd>Ctrl</kbd>/<kbd>Command</kbd> + <kbd>S</kbd> save shortcuts.
- Static element views now show custom fields’ instructions. ([#5928](https://github.com/craftcms/cms/issues/5928))
- When upgrading to Craft 3, sites now maintain the same UIDs as the Craft 2 locales they replace. ([#5914](https://github.com/craftcms/cms/issues/5914))
- Craft now sets the `access-control-allow-origin` header to `*` rather than the incoming request’s origin, for `graphql/api` and `live-preview/preview` requests. ([#4830](https://github.com/craftcms/cms/issues/4830))
- Updated Garnish to 0.1.36.

### Fixed
- Fixed a bug where users weren’t getting activated after verifying their email address, if a password was already set on their account. ([#5911](https://github.com/craftcms/cms/issues/5911))
- Fixed an error that could occur when syncing a `project.yaml` file that restored a soft-deleted global set. ([#5915](https://github.com/craftcms/cms/issues/5915))
- Fixed a bug where the `app/get-plugin-license-info` action was not parsing license key environment variables.
- Fixed a bug where PHP would get itself into an infinite loop when minifying CSS with an unclosed block. ([#5912](https://github.com/craftcms/cms/issues/5912))
- Fixed a bug where <kbd>Ctrl</kbd>/<kbd>Command</kbd> + <kbd>S</kbd> save shortcuts would apply even if a modal or HUD was currently visible, potentially resulting in lost content changes. ([#5916](https://github.com/craftcms/cms/issues/5916))
- Fixed an error that occurred when a user without permission to publish live entries attempted to create a new entry within an Entries field. ([#5917](https://github.com/craftcms/cms/issues/5917))
- Fixed a bug where `craft\services\Assets::getFolderTreeByFolderId()` would ignore children folders. ([#5939](https://github.com/craftcms/cms/issues/5939))
- Fixed a bug where it wasn’t clear when a GraphQL token didn’t have a selected schema, if its previous schema had been deleted. ([#5942](https://github.com/craftcms/cms/issues/5942))
- Fixed a bug where the Plugin Store was not showing checkout errors.

## 3.4.15 - 2020-04-09

### Added
- Categories now have a `url` field when queried via GraphQL.

### Changed
- Entry revision menus now list drafts sorted by date updated in descending order, and show the drafts’ update timestamps. ([#5889](https://github.com/craftcms/cms/issues/5889))

### Fixed
- Fixed a bug where `craft\i18n\Formatter::asTimestamp()` and the `|timestamp` filter weren’t returning weekday names for dates within the past 3-7 days.
- Fixed a bug where `craft\base\Element::getCurrentRevision()` would return `null` when called on a draft or revision.
- Fixed a bug where entry revision menus could list revisions out of order.

## 3.4.14 - 2020-04-06

### Added
- Added the `setup/db-cache-table` command.
- Added `craft\cache\DbCache`, which should be used instead of `yii\caching\DbCache` if storing data caches in the database. ([#5884](https://github.com/craftcms/cms/issues/5884))
- Added `craft\db\Table::CACHE`.
- Added `craft\helpers\Db::parseBooleanParam()`.

### Changed
- Craft now disables read/write splitting before applying new `project.yaml` changes. ([#5802](https://github.com/craftcms/cms/issues/5802))

### Fixed
- Fixed a PHP error that occurred when running the `project-config/rebuild` command, if no `project.yaml` file existed yet. ([#5888](https://github.com/craftcms/cms/pull/5888))
- Fixed a bug where passing `'not 1'` or `:empty:` to a Lightswitch field’s element query param would have the opposite effect that was intended. ([#5896](https://github.com/craftcms/cms/issues/5896))

## 3.4.13 - 2020-04-02

### Added
- Added `craft\models\GqlToken::getIsValid()`.

### Changed
- Improved the 400 response messages returned by the `graphql/api` controller action, if the bearer token was missing or invalid.
- Ajax requests sent with `Craft.sendActionRequest()` now have an `X-Requested-With: XMLHttpRequest` header. ([#5868](https://github.com/craftcms/cms/issues/5868))
- `craft\helpers\Db::parseParam()` no longer assumes that `null` values within boolean columns should equate to `false`.

### Fixed
- Fixed a bug where Lightswitch element query params were filtering out entries that hadn’t been saved since the Lightswitch field was added, if the field’s default value was enabled. ([#5866](https://github.com/craftcms/cms/issues/5866))
- Fixed an error that could occur if the `graphql/api` controller action wasn’t able to determine which GraphQL schema to use.
- Fixed an error that could occur when transforming images to exactly the same size. ([#5772](https://github.com/craftcms/cms/issues/5772))
- Fixed an error that occurred when adding “Updating search indexes” jobs to the queue, if the queue didn’t support custom push priorities. ([#5876](https://github.com/craftcms/cms/issues/5876))

## 3.4.12 - 2020-03-31

### Added
- Added the `utils/ascii-filenames` command, which converts all non-ASCII asset filenames to ASCII.
- Added `craft\services\Deprecator::storeLogs()`.

### Changed
- “Updating search indexes” jobs now get a lower priority than other jobs.
- `craft\base\ApplicationTrait::getIsConnectionValid()` now logs exceptions thrown by `craft\db\Connection::open()`.
- `craft\base\ApplicationTrait::getIsInstalled()` now logs exceptions thrown by `getInfo()`.
- The `$siteId` argument of `craft\services\Elements::getElementById()` now accepts the same value types as element query `siteId` params. ([#5861](https://github.com/craftcms/cms/pull/5861))
- It’s no longer necessary to manually apply `craft\behaviors\SessionBehavior` to custom-defined `session` components, if using `craft\helpers\App::sessionConfig()` as a starting point.

### Fixed
- Fixed a bug where the `relatedTo` element query param wasn’t filtering out relations that belonged to disabled Matrix blocks. ([#5849](https://github.com/craftcms/cms/issues/5849))
- Fixed a bug where Craft wasn’t ensuring that a `project.yaml` file exists before rebuilding the project config.
- Fixed a bug where it was possible to create multiple tags with the same title. ([#5865](https://github.com/craftcms/cms/issues/5865))
- Fixed a PHP error that occurred if any deprecated config settings were set.
- Fixed a bug where the debug toolbar wasn’t showing deprecation warnings if `craft\services\Deprecator::$logTarget` was set to `'logs'`.

## 3.4.11 - 2020-03-26

### Changed
- Updated Yii to 2.0.34.

### Fixed
- Fixed an error that could occur during garbage collection if there were any unsaved drafts due to be purged, whose entry type had been deleted. ([#5820](https://github.com/craftcms/cms/issues/5820))
- Fixed a bug where `craft\helpers\Console::outputWarning()` was mangling its output if the input text contained a line break.
- Fixed a bug where activation emails were getting sent after user registration regardless of the “Send an activation email now?” setting, if the logged-in user didn’t have permission to administrate users.
- Fixed a bug where removing two elements from a relation field in rapid succession could trigger an element editor HUD. ([#5831](https://github.com/craftcms/cms/issues/5831))
- Fixed a bug where setting a field’s translation method to “Translate for each site group” wouldn’t work if the field type was changed at the same time. ([#5832](https://github.com/craftcms/cms/issues/5832))
- Fixed a SQL error that could occur when installing Craft via the `craft setup` command, if using PostgreSQL. ([#5757](https://github.com/craftcms/cms/issues/5757))
- Fixed a bug where content wasn’t getting transferred correctly when deleting a user from the Users index page. ([#5838](https://github.com/craftcms/cms/issues/5838))

## 3.4.10.1 - 2020-03-18

### Fixed
- Fixed an error that could occur when saving an asset. ([#5801](https://github.com/craftcms/cms/issues/5801))
- Fixed a bug where field types’ `afterSave()` methods weren’t getting called if no top-level field settings had changed. ([#5803](https://github.com/craftcms/cms/issues/5803))

## 3.4.10 - 2020-03-17

### Added
- Added `craft\base\Elements::markAsDirty()`.
- Added `craft\services\Search::$useFullText`. ([#5696](https://github.com/craftcms/cms/issues/5696))

### Changed
- Category groups’ category URI format settings are now shown when running Craft in headless mode. ([#5786](https://github.com/craftcms/cms/issues/5786))
- Reduced the likelihood of a race condition that can result in a PHP error, if a request comes in between the time a field is saved with a new field handle, and the `info.fieldVersion` value is updated in the database. ([#5742](https://github.com/craftcms/cms/issues/5742))
- `craft\base\ApplicationTrait::getIsInstalled()` now has a `$refresh` argument.
- `craft\base\ApplicationTrait::saveInfo()` now has an `$attributeNames` argument.
- The `$siteElement` argument of `craft\services\Elements::propagateElement()` can now be set to `false` to indicate that the element is known to not exist for the target site yet.
- XML element exports now call all generic nodes `<item>`, instead of being named after the element type that is getting exported.
- Updated Garnish to 0.1.34.

### Fixed
- Fixed a bug where a SQL deadlock could occur if two elements’ relational field values were being saved simultaneously. ([#5745](https://github.com/craftcms/cms/pull/5745))
- Fixed a bug where the Plugin Store was not showing validation errors during the payment process. ([#5728](https://github.com/craftcms/cms/issues/5728))
- Fixed an error that could occur when processing project config changes that included newly created sites. ([#5790](https://github.com/craftcms/cms/issues/5790))
- Fixed a bug where table cells with the `thin` class were wrapping. ([#5746](https://github.com/craftcms/cms/pull/5746))
- Fixed a bug where Craft could think it was already installed after running the `setup` command, if it had been installed at the beginning of the request.
- Fixed an error where applying changes to Matrix fields from the `project.yaml` file could result in the file being re-saved.
- Fixed a bug where GraphQL cache was not invalidated when structured elements were rearranged. ([#5761](https://github.com/craftcms/cms/issues/5761))
- Fixed a bug where lightswitch inputs would be unresponsive if they had been configured with `disabled` set to an empty, non-boolean value.
- Fixed a bug where Edit Entry pages would often create a draft when clicking the “Preview” button even if nothing had changed, if there was a Redactor field or other field that was doing its own value normalization on page load.
- Fixed a bug where Redactor fields weren’t getting autofocused when a new Matrix block was added. ([#5773](https://github.com/craftcms/cms/issues/5773))
- Fixed a “Division by zero” error that occurred if an image didn’t have a width or height.
- Fixed a bug where Matrix and relational fields weren’t getting propagated correctly for global sets, assets, categories, and tags, when a new site was added. ([#5775](https://github.com/craftcms/cms/issues/5775))
- Fixed a bug where the `request` component could be loaded recursively in the event that a fatal error occurred during its initialization. ([#5788](https://github.com/craftcms/cms/issues/5788), [#5791](https://github.com/craftcms/cms/issues/5791))
- Fixed a bug where it was possible to delete an autocreated Matrix block if the Min Blocks and Max Blocks settings were both set to the same value, and there was only one block type. ([#5781](https://github.com/craftcms/cms/issues/5781))
- Fixed a bug where elements weren’t styled correctly while dragging.

## 3.4.9 - 2020-02-28

### Fixed
- Fixed a bug where relational fields weren’t validating that their Limit setting was set to an integer. ([#5709](https://github.com/craftcms/cms/issues/5709))
- Fixed a bug where structure data was getting joined into entry queries even if the `section` param was set to a non-Structure section. ([#5707](https://github.com/craftcms/cms/issues/5707))
- Fixed a JavaScript error that occurred when attempting to set the cropping constraint using the image editor. ([#5718](https://github.com/craftcms/cms/issues/5718))
- Fixed a SQL error that occurred when running the `utils/prune-revisions` command when using PostgreSQL. ([#5712](https://github.com/craftcms/cms/issues/5712))
- Fixed a bug where root-level classes weren’t properly namespaced in `CustomFieldBehavior.php` docblocks. ([#5716](https://github.com/craftcms/cms/issues/5716))
- Fixed an error that could occur while installing Craft with an existing `project.yaml` file. ([#5697](https://github.com/craftcms/cms/issues/5697))
- Fixed an error that could occur if a deprecation warning was logged with a message longer than 255 characters. ([#5738](https://github.com/craftcms/cms/issues/5738))

## 3.4.8 - 2020-02-21

### Added
- Added the `withTransforms` argument to asset GraphQL queries, which can be used to specify image transforms that should be eager-loaded.
- Added `craft\controllers\AssetsController::asBrokenImage()`. ([#5702](https://github.com/craftcms/cms/issues/5702))
- Added `craft\controllers\AssetsController::requirePeerVolumePermissionByAsset()`. ([#5702](https://github.com/craftcms/cms/issues/5702))
- Added `craft\controllers\AssetsController::requireVolumePermission()`. ([#5702](https://github.com/craftcms/cms/issues/5702))
- Added `craft\controllers\AssetsController::requireVolumePermissionByAsset()`. ([#5702](https://github.com/craftcms/cms/issues/5702))
- Added `craft\controllers\AssetsController::requireVolumePermissionByFolder()`. ([#5702](https://github.com/craftcms/cms/issues/5702))
- Added `craft\queue\jobs\ApplyNewPropagationMethod`.

### Changed
- When a section’s Propagation Method setting changes, the section’s entries are now duplicated into any sites where their content would have otherwise been deleted.
- Craft now sends `X-Robots-Tag: none` headers back for all tokenized requests. ([#5698](https://github.com/craftcms/cms/issues/5698))

### Deprecated
- Deprecated `craft\queue\jobs\ApplyMatrixPropagationMethod`.

### Fixed
- Fixed a bug where Craft could get itself in an unrecoverable state if a custom field’s handle *and* type were changed at the same time, but the new field type’s content column was incompatible with the existing field data.
- Fixed a JavaScript error that occurred when displaying some charts in the control panel.

## 3.4.7.1 - 2020-02-20

### Fixed
- Fixed an error that could occur on the Dashboard if there was a Quick Post widget that contained a Matrix field which contained an Assets field.

## 3.4.7 - 2020-02-20

### Added
- Plugins can now modify GraphQL query variables and the operation name using the `craft\services\Gql::EVENT_BEFORE_EXECUTE_GQL_QUERY` event.

### Changed
- Improved the look of Matrix fields. ([#5652](https://github.com/craftcms/cms/issues/5652))

### Fixed
- Fixed an error that could occur in some cases when updating Craft from a previous 3.4.x version.
- Fixed an error where the `dateModified` key would be missing from the project config when installing from scratch.
- Fixed a bug where it wasn’t possible to use GraphQL variables in sub-queries. ([#5645](https://github.com/craftcms/cms/issues/5645))
- Fixed a bug where scalar database queries weren’t reverting the query’s `select`, `orderBy`, `limit`, and `offset` params back to their original values if an exception was thrown. ([#5690](https://github.com/craftcms/cms/issues/5690))
- Fixed a bug where element titles within table views weren’t wrapping. ([#5681](https://github.com/craftcms/cms/issues/5681))
- Fixed a bug where element queries could return duplicate results on single-site installs that had a soft-deleted site. ([#5678](https://github.com/craftcms/cms/issues/5678))
- Fixed an error that could occur during garbage collection if any unsaved entry drafts were missing their row in the `entries` table. ([#5684](https://github.com/craftcms/cms/issues/5684))
- Fixed JavaScript errors that occurred in Safari 9 and 10. ([#5671](https://github.com/craftcms/cms/issues/5671))
- Fixed a bug where some fields’ default values weren’t getting saved when creating new entries. ([#5455](https://github.com/craftcms/cms/issues/5455))

## 3.4.6.1 - 2020-02-18

### Fixed
- Fixed an error that could occur when updating Craft on a server that had already applied the same update before.

## 3.4.6 - 2020-02-18

### Added
- Added `craft\controllers\ElementIndexesController::actionCountElements()`.
- Added `craft\gql\arguments\OptionField`.
- Added `craft\gql\resolvers\OptionField`.
- Added `craft\web\View::getInitialDeltaValue()`.
- Added `craft\web\View::setInitialDeltaValue()`.
- Added the boolean `label` argument to the Checkbox, Dropdown, and Multi-select GraphQL API fields which can be used to specify the label(s) of selected option(s) should be returned instead. ([#5514](https://github.com/craftcms/cms/issues/5514))
- Added the `nextSiblingOf`, `prevSiblingOf`, `positionedAfter`, and `positionedBefore` arguments to Entry and Category GraphQL queries. ([#5627](https://github.com/craftcms/cms/issues/5627))
- Added the `Craft.sendActionRequest()` JavaScript method, which is a Promise-based, cancelable alternative to `Craft.postActionRequest()`.

### Changed
- Improved the performance of element indexes.
- Element indexes now cancel current Ajax requests before sending new ones. ([#5655](https://github.com/craftcms/cms/issues/5655))
- Improved the performance of element queries on single-site installs.
- Improved the performance of loading the stored project config data. ([#5630](https://github.com/craftcms/cms/issues/5630))
- Relational fields’ element selection modals now default to the source element’s site. ([#5643](https://github.com/craftcms/cms/issues/5643))
- The Edit Entry page now has a “Create” button rather than “Save”, if the entry has never been fully saved. ([#5661](https://github.com/craftcms/cms/issues/5661))
- Assets, categories, entries, and users can now be sorted by their IDs in the control panel.
- Element URIs are now longer required to be unique for disabled elements.
- Duplicated elements are now automatically saved as disabled, if a unique URI cannot be generated for them. ([#5510](https://github.com/craftcms/cms/issues/5510))
- It’s now possible to query for elements by their Checkboxes/Multi-select field values using a simplified query param syntax. ([#5639](https://github.com/craftcms/cms/issues/5639))
- Environment variable autosuggestions in the control panel are now based on `$_SERVER` rather than `$_ENV`.
- The `_includes/forms/text.html` template now supports an `inputAttributes` variable.
- `craft\base\ApplicationTrait::getIsMultiSite()` now has a `$withTrashed` argument.

### Deprecated
- Deprecated `craft\controllers\ElementIndexesController::$paginated`.
- Deprecated the `Craft.postActionRequest()` JavaScript method.

### Fixed
- Fixed a bug where content would not be loaded correctly for some parts of queries when using GraphQL API in some instances. ([#5548](https://github.com/craftcms/cms/issues/5548))
- Fixed a bug where the built-in GraphQL client would not work on some environments.
- Fixed a bug where text cells weren’t wrapping in static editable tables. ([#5611](https://github.com/craftcms/cms/issues/5611))
- Fixed a bug where header cells weren’t wrapping in editable tables. ([#5656](https://github.com/craftcms/cms/issues/5656))
- Fixed a bug where search keywords weren’t being extracted from HTML field values properly. ([#5631](https://github.com/craftcms/cms/issues/5631))
- Fixed an error that could occur after updating to Craft 3.4. ([#5633](https://github.com/craftcms/cms/issues/5633))
- Fixed a bug where Dropdown field values weren’t getting saved if the first option was selected. ([#5632](https://github.com/craftcms/cms/issues/5632))
- Fixed a bug where sections’ preview targets weren’t getting saved in the user-defined order. ([#5634](https://github.com/craftcms/cms/issues/5634))
- Fixed a bug where querying for Matrix blocks on a newly-created element’s Matrix field value would yield no results. ([#5618](https://github.com/craftcms/cms/issues/5618))
- Fixed a bug where changing the focal point on an Asset would not invalidate its cached transforms. ([#3685](https://github.com/craftcms/cms/issues/3685))
- Fixed a migration error that could occur when updating from prior to Craft 3.2.6.
- Fixed a bug where element labels could wrap multiple lines in the control panel. ([#5646](https://github.com/craftcms/cms/issues/5646))
- Fixed a bug where meta field labels weren’t aligned with their values. ([#5647](https://github.com/craftcms/cms/issues/5647))
- Fixed a bug where saving an asset from an Edit Asset page would save the content for the primary site, regardless of which site was selected. ([#5659](https://github.com/craftcms/cms/issues/5659))
- Fixed a validation error that occurred when duplicating an entry, if the URI format was based on a custom field value. ([#4759](https://github.com/craftcms/cms/issues/4759))
- Fixed a deprecation warning when accessing the `children` field using GraphQL in some cases. ([#5642](https://github.com/craftcms/cms/issues/5642))
- Fixed a bug where element search indexes weren’t getting updated for propagated saves. ([#5654](https://github.com/craftcms/cms/issues/5654))

## 3.4.5 - 2020-02-07

### Added
- Added `craft\models\GqlToken::getIsExpired()`.

### Changed
- `craft\services\Gql::getPublicSchema()` now returns `null` if the public schema doesn’t exist yet and `allowAdminChanges` is disabled.
- Tightened up the horizontal padding on text inputs. ([#5608](https://github.com/craftcms/cms/issues/5608))
- Improved the look of Matrix blocks.
- Improved the look of editable tables. ([#5615](https://github.com/craftcms/cms/issues/5615))
- URL and Email fields now trim leading/trailing whitespace from their values before validating. ([#5614](https://github.com/craftcms/cms/issues/5614))
- Table fields now trim leading/trailing whitespace from textual cell values before validating.
- Improved GraphQL API performance. ([#5607](https://github.com/craftcms/cms/issues/5607))
- Updated Garnish to 0.1.33.

### Deprecated
- Deprecated `craft\gql\base\Arguments::buildContentArguments()`.

### Fixed
- Fixed an error that occurred when working with GraphQL on an environment with `allowAdminChanges` disabled, if the public schema didn’t exist yet. ([#5588](https://github.com/craftcms/cms/issues/5588))
- Fixed a bug where static Matrix blocks weren’t getting any top padding. ([#5609](https://github.com/craftcms/cms/issues/5609))
- Fixed a bug where static text cells within editable tables were getting cut off. ([#5611](https://github.com/craftcms/cms/issues/5611))
- Fixed an error that occurred when saving an element with an Assets field set to restrict files to a single folder, if any of the selected assets’ files didn’t exist.
- Fixed an error that occurred when attempting to export elements. ([#5617](https://github.com/craftcms/cms/issues/5617))
- Fixed a bug where HTTP exceptions were getting lost if triggered from a template via an `{% exit %}` tag.

## 3.4.4.1 - 2020-02-06

### Changed
- Plugins can now modify the params sent with element index Ajax requests by hooking into the new `registerViewParams` event triggered by `Craft.BaseElementIndex`.

### Fixed
- Fixed an error that occurred when searching for elements from element indexes. ([#5599](https://github.com/craftcms/cms/issues/5599))

## 3.4.4 - 2020-02-05

### Added
- Added the ability to limit multiple selections in admin tables.
- Added an event to admin tables when selections are changed.
- Added an event to admin tables to retrieve currently visible data.
- Added `craft\controllers\ElementIndexesController::actionExport()`.
- Added the `Craft.downloadFromUrl()` JavaScript method.

### Deprecated
- Deprecated `craft\controllers\ElementIndexesController::actionCreateExportToken()`.
- Deprecated `craft\controllers\ExportController`.

### Fixed
- Fixed a bug where data tables weren’t getting horizontal scrollbars in Firefox. ([#5574](https://github.com/craftcms/cms/issues/5574))
- Fixed a bug where HTML was being escaped twice in some admin tables. ([#5532](https://github.com/craftcms/cms/issues/5532))
- Fixed a 404 error that would occur when attempting to preview a PDF file in a volume that didn’t have a base URL. ([#5581](https://github.com/craftcms/cms/issues/5581))
- Fixed a bug where the Asset Indexes utility could leave the progress bar visible after it was done.
- Fixed a bug where the `_count` field would sometimes not work correctly when using GraphQL. ([#4847](https://github.com/craftcms/cms/issues/4847))
- Fixed a bug where assets that had been drag-uploaded to an Assets field would be hyperlinked. ([#5584](https://github.com/craftcms/cms/issues/5584))
- Fixed a bug where `CustomFieldBehavior.php` was getting created with restricted permissions. ([#5570](https://github.com/craftcms/cms/issues/5570))
- Fixed a bug where element exporting would redirect the browser window if the export request didn’t immediately return the export data. ([#5558](https://github.com/craftcms/cms/issues/5558))
- Fixed a “Division by zero” error that occurred if an image transform didn’t specify a width or a height. ([#5590](https://github.com/craftcms/cms/issues/5590))
- Fixed a bug where elements weren’t always retaining their positions in element indexes between pages.

## 3.4.3 - 2020-02-03

### Added
- It’s now possible to preview video files. ([#5565](https://github.com/craftcms/cms/pull/5565))
- Added the `--no-backup` option to the `migrate/all` command.

### Changed
- Craft now logs full exception reports when an exception is thrown from a queue job.

### Fixed
- Fixed a bug where the `update` command was backing up the database twice.
- Fixed a bug where the “Duplicate” element action was available for users who didn’t have permission to create new entries in the section. ([#5566](https://github.com/craftcms/cms/issues/5566))
- Fixed a bug where using directives in GraphQL could make the field return unexpected results. ([#5569](https://github.com/craftcms/cms/issues/5569))
- Fixed a bug where the active queue job could be missing from the global sidebar and Queue Manager if there were 50 or more pending jobs with higher priorities. ([#5506](https://github.com/craftcms/cms/issues/5506))
- Fixed a bug where Craft wouldn’t detect requests to non-primary sites if their base URL only contained one extra character than the primary site. ([#5575](https://github.com/craftcms/cms/issues/5575))

## 3.4.2 - 2020-01-31

### Added
- Added the ability to pass a custom failure message to the delete action on admin tables. ([#5507](https://github.com/craftcms/cms/issues/5507))
- `craft\services\ProjectConfig::processConfigChanges()` now has a `$force` argument that defaults to `false`.
- Added the ability for admin table actions to restrict usage if multiple items are selected.
- Edit Asset pages now have `cp.assets.edit`, `cp.assets.edit.details`, `cp.assets.edit.settings`, and `cp.assets.edit.meta` template hooks. ([#5560](https://github.com/craftcms/cms/pull/5560))
- Added `craft\queue\jobs\ResaveElements::$updateSearchIndex`.

### Changed
- Edit Asset pages now show a “View” button for image, PDF, and text assets. ([#5555](https://github.com/craftcms/cms/issues/5555))
- Edit Asset pages now show the asset’s location in the meta pane.
- The `generateTransformsBeforePageLoad` config setting is now automatically enabled for GraphQL API requests. ([#5553](https://github.com/craftcms/cms/issues/5553))
- Brought back the `_elements/indexcontainer.html` template (though it is deprecated). ([Dolphiq/craft3-plugin-redirect#108](https://github.com/Dolphiq/craft3-plugin-redirect/issues/108))

### Fixed
- Fixed a couple errors that could have occurred when updating to Craft 3.4. ([#5527](https://github.com/craftcms/cms/issues/5527))
- Fixed a bug where HTML was being escaped twice in some admin tables. ([#5532](https://github.com/craftcms/cms/issues/5532))
- Fixed an error that could occur when processing new Project Config values.
- Fixed an error that could occur when saving Project Config values that contained 4+ byte characters.
- Fixed a bug where asset previews weren’t working on Craft Solo. ([#5517](https://github.com/craftcms/cms/issues/5517))
- Fixed a bug where Matrix fields weren’t always showing validation errors.
- Fixed a bug where unsaved Matrix blocks could be lost if an entry was saved with validation errors, and any unsaved Matrix blocks weren’t modified before reattempting to save the entry. ([#5544](https://github.com/craftcms/cms/issues/5544))
- Fixed a bug where Table fields weren’t getting initialized properly unless they were located on the initially-selected content tab. ([#5549](https://github.com/craftcms/cms/issues/5549))
- Fixed a bug where the control panel’s login form was off-center vertically when a login page logo was used. ([#5552](https://github.com/craftcms/cms/issues/5552))
- Fixed a bug where it was impossible to use GraphQL variables in directive arguments. ([#5543](https://github.com/craftcms/cms/issues/5543))
- Fixed a bug where users with permission to create entries would get a 403 error when attempting to save a new entry.
- Fixed a styling issue on the Login page if the `rememberedUserSessionDuration` config setting was set to `0`. ([#5556](https://github.com/craftcms/cms/issues/5556))
- Fixed an error that occurred when viewing trashed elements in an element index and then changing the selected source. ([#5559](https://github.com/craftcms/cms/issues/5559))
- Fixed a bug where Craft would update the search index for Matrix blocks and other nested elements, even if the owner element was saved with `$updateSearchIndex = false`.

## 3.4.1 - 2020-01-29

### Changed
- Craft now only logs errors and warnings for console requests, when Dev Mode isn’t enabled. ([#5256](https://github.com/craftcms/cms/issues/5256))
- Improved the styling of the system name in the global sidebar. ([#5524](https://github.com/craftcms/cms/issues/5524))
- The default MySQL backup command will now set the `--default-character-set` argument to the value of the `charset` database config setting. ([#5529](https://github.com/craftcms/cms/issues/5529))

### Fixed
- Fixed a bug where plugin settings would get mangled when installing Craft using an existing `project.yaml` file.
- Fixed a bug where Assets fields’ selection modals could be blank if the Default Upload Location setting specified an unpermitted volume. ([#5520](https://github.com/craftcms/cms/issues/5520))
- Fixed a bug where users’ Week Start Day preference was being ignored if set to Sunday. ([#5513](https://github.com/craftcms/cms/issues/5513))

## 3.4.0.2 - 2020-01-28

### Fixed
- Fixed a bug where installing Craft from the terminal wasn’t setting the `DB_DSN` environment variable in `.env`.
- Fixed a bug where sections could lose their preview targets when updating to Craft 3.4. ([#5519](https://github.com/craftcms/cms/issues/5519))
- Fixed a bug where preview target URLs weren’t being normalized to site URLs. ([#5519](https://github.com/craftcms/cms/issues/5519))

## 3.4.0.1 - 2020-01-28

### Fixed
- Fixed an error that could occur when updating to Craft 3.4.
- Fixed a bug where Assets fields’ selection modals could be blank if limited to a single folder. ([#5516](https://github.com/craftcms/cms/issues/5516))

## 3.4.0 - 2020-01-28

> {warning} If `useProjectConfigFile` is enabled and you are using the GraphQL API, restore a fresh database backup from your production environment before updating your development environment. Otherwise you may lose your GraphQL schema data when updating production.

> {warning} There have been some changes in behavior that plugin developers should be aware of! See [Updating Plugins for Craft 3.4](https://craftcms.com/guides/updating-plugins-for-craft-34) for details.

> {tip} Element search indexing is a little smarter in Craft 3.4. It’s recommended that you resave all your entries from your terminal **after** you’ve finished updating.
>
> ```bash
> > ./craft resave/entries --update-search-index
> ```

### Added
- Improved the overall look and feel of the Control Panel. ([#2883](https://github.com/craftcms/cms/issues/2883))
- Added an overflow menu for Control Panel tabs that don’t fit into the available space. ([#3073](https://github.com/craftcms/cms/issues/3073))
- Added support for delta element updates. ([#4064](https://github.com/craftcms/cms/issues/4064))
- Elements now track which field values have changed since the element was first loaded. ([#4149](https://github.com/craftcms/cms/issues/4149))
- Entry drafts now show which fields and attributes have changed within the draft, and which are outdated.
- If an entry draft contains outdated field and attribute values, it’s now possible to merge the latest source entry values into the draft manually, and they will be automatically merged in when the draft is published. ([#4642](https://github.com/craftcms/cms/issues/4642))
- “Set Status” element actions no longer have the option to disable multi-site elements globally; only for the currently selected site. ([#2817](https://github.com/craftcms/cms/issues/2817), [#2899](https://github.com/craftcms/cms/issues/2899))
- Multi-site entries’ edit pages no longer have the option to set the entry’s global status. Instead, only the current site’s status is shown by default, and that setting can be expanded to show all sites that the user has permission to edit, for bulk-editing the entry’s status across multiple sites. ([#2817](https://github.com/craftcms/cms/issues/2817), [#2899](https://github.com/craftcms/cms/issues/2899))
- It’s now possible to see all of the elements selected by relation fields from element indexes. ([#3030](https://github.com/craftcms/cms/issues/3030))
- Assets now have their own dedicated edit pages in the control panel. ([#1249](https://github.com/craftcms/cms/issues/1249))
- Asset volumes’ field layouts can now define multiple tabs.
- Assets now keep track of which user account was logged-in when the asset was uploaded. ([#3553](https://github.com/craftcms/cms/issues/3553))
- Asset indexes can now have an “Uploaded by” column.
- It’s now possible to eager-load assets with their `uploader` value.
- Added new “View files uploaded by other users”, “Edit files uploaded by other users”, “Replace files uploaded by other users”, “Remove files uploaded by other users”, and “Edit images uploaded by other users” user permissions.
- Assets fields now have a “Show unpermitted volumes” setting, which determines whether the field should show volumes that the user doesn’t have permission to view (disabled by default for new fields; enabled by default for existing fields). ([#887](https://github.com/craftcms/cms/issues/887))
- Assets fields now have a “Show unpermitted files setting, which determines whether the field should show files that the user doesn’t have permission to view per the new “View files uploaded by other users” permission.
- It’s now possible to download multiple assets at once as a zip file. ([#5259](https://github.com/craftcms/cms/issues/5259))
- It’s now possible to preview text and PDF assets, and plugins can add support for additional file types. ([#5136](https://github.com/craftcms/cms/pull/5136))
- It’s now possible to set a custom aspect ratio when cropping images with the image editor. ([#4359](https://github.com/craftcms/cms/issues/4359))
- It’s now possible to change the the aspect ratio orientation when cropping images with the image editor. ([#4359](https://github.com/craftcms/cms/issues/4359))
- Added the Queue Manager utility. ([#2753](https://github.com/craftcms/cms/issues/2753), [#3489](https://github.com/craftcms/cms/issues/3489))
- It’s now possible to define additional queues using `craft\queue\Queue`, with custom `channel` values. ([#5492](https://github.com/craftcms/cms/issues/5492))
- Added the `queue/release` action. ([#4777](https://github.com/craftcms/cms/issues/4777))
- Added the `utils/prune-revisions` action. ([#4851](https://github.com/craftcms/cms/issues/4851))
- Added the `verifyEmailPath` config setting.
- Added the `maxBackups` config setting. ([#2078](https://github.com/craftcms/cms/issues/2078))
- Added the `upscaleImages` config setting. ([#844](https://github.com/craftcms/cms/issues/844))
- Added the “Reply-To Address” email setting. ([#5498](https://github.com/craftcms/cms/issues/5498))
- Added the `{% requireGuest %}` Twig tag, which redirects a user to the path specified by the `postLoginRedirect` config setting if they’re already logged in. ([#5015](https://github.com/craftcms/cms/pull/5015))
- Added the `combine()` Twig function.
- Added the `|contains` Twig filter.
- Added the `|purify` Twig filter. ([#5184](https://github.com/craftcms/cms/issues/5184))
- Public registration forms can now customize the flash notice displayed on successful registration by passing a `userRegisteredNotice` param. ([#5213](https://github.com/craftcms/cms/issues/5213))
- It’s now possible to query for Matrix blocks by their field handle, via the new `field` param. ([#5218](https://github.com/craftcms/cms/issues/5218))
- It’s now possible to filter element query results by their related elements using relational fields’ element query params (e.g. `publisher(100)` rather than `relatedTo({targetElement: 100, field: 'publisher'})`). ([#5200](https://github.com/craftcms/cms/issues/5200))
- It’s now possible to query for elements by their custom field values via GraphQL. ([#5208](https://github.com/craftcms/cms/issues/5208))
- It’s now possible to eager-load the *count* of related elements, by setting `'count' => true` on the eager-loading criteria.
- GraphQL access tokens are now managed separately from schema definitions, making it possible to create multiple tokens for the same schema.
- GraphQL schemas are now stored in the project config (sans tokens). ([#4829]((https://github.com/craftcms/cms/issues/4829))
- Added a new “Expanded” element exporter type, which includes expanded custom field values, including Matrix and relational fields. ([#4484](https://github.com/craftcms/cms/issues/4484))
- It’s now possible to export elements as CSV, JSON, or XML files.
- Added support for plugin-supplied element exporters. ([#5090](https://github.com/craftcms/cms/issues/5090))
- Control panel pages can now implement Vue-based admin tables that support bulk actions, search, and pagination.
- Elements now have a `_count` field when queried via GraphQL, which returns the total number of related elements for a given relational field handle.
- It’s now possible to filter users by their groups when querying for them via GraphQL. ([#5374](https://github.com/craftcms/cms/issues/5374))
- Added the `asset`, `category`, `entry`, `globalSet`, `tag`, and `user` queries to fetch single elements via GraphQL. ([#5363](https://github.com/craftcms/cms/issues/5363))
- It’s now possible to apply the `transform` GraphQL directive to entire assets. ([#5425](https://github.com/craftcms/cms/issues/5425))
- The Image Editor now displays the resulting image size when cropping. ([#4551](https://github.com/craftcms/cms/issues/4551))
- Improved the crop behavior when dragging along the edges of an image in the Image Editor.
- The Sendmail mailer transport now has a “Sendmail Command” setting. ([#5445](https://github.com/craftcms/cms/pull/5445))
- Added support for the `CRAFT_EPHEMERAL` PHP constant, which can be defined as `true` when Craft is running on an environment with ephemeral storage.
- Added the `setup/php-session-table` command for creating a database table to store PHP sessions.
- Added `craft\assetpreviews\Image`.
- Added `craft\assetpreviews\Pdf`.
- Added `craft\assetpreviews\Text`.
- Added `craft\base\AssetPreviewHandler`.
- Added `craft\base\AssetPreviewHandlerInterface`.
- Added `craft\base\Element::ATTR_STATUS_CONFLICTED`.
- Added `craft\base\Element::ATTR_STATUS_MODIFIED`.
- Added `craft\base\Element::ATTR_STATUS_OUTDATED`.
- Added `craft\base\Element::defineExporters()`.
- Added `craft\base\Element::EVENT_REGISTER_EXPORTERS`.
- Added `craft\base\ElementExporter`.
- Added `craft\base\ElementExporterInterface`.
- Added `craft\base\ElementInterface::exporters()`
- Added `craft\base\ElementInterface::getAttributeStatus()`.
- Added `craft\base\ElementInterface::getDirtyAttributes()`.
- Added `craft\base\ElementInterface::getDirtyFields()`.
- Added `craft\base\ElementInterface::getEagerLoadedElementCount()`.
- Added `craft\base\ElementInterface::getEnabledForSite()`.
- Added `craft\base\ElementInterface::getFieldStatus()`.
- Added `craft\base\ElementInterface::isFieldDirty()`.
- Added `craft\base\ElementInterface::markAsClean()`.
- Added `craft\base\ElementInterface::setAttributeStatus()`.
- Added `craft\base\ElementInterface::setEagerLoadedElementCount()`.
- Added `craft\base\ElementInterface::setEnabledForSite()`.
- Added `craft\base\ElementInterface::trackChanges()`.
- Added `craft\base\FieldInterface::getTranslationDescription()`.
- Added `craft\base\Model::defineRules()`. Models that define a `rules()` method should use `defineRules()` instead, so `EVENT_DEFINE_RULES` event handlers have a chance to modify them.
- Added `craft\base\UtilityInterface::footerHtml()`.
- Added `craft\base\UtilityInterface::toolbarHtml()`.
- Added `craft\base\WidgetInterface::getSubtitle()`.
- Added `craft\behaviors\DraftBehavior::$dateLastMerged`.
- Added `craft\behaviors\DraftBehavior::$mergingChanges`.
- Added `craft\behaviors\DraftBehavior::$trackChanges`.
- Added `craft\behaviors\DraftBehavior::getIsOutdated()`.
- Added `craft\behaviors\DraftBehavior::getOutdatedAttributes()`.
- Added `craft\behaviors\DraftBehavior::getOutdatedFields()`.
- Added `craft\behaviors\DraftBehavior::isAttributeModified()`.
- Added `craft\behaviors\DraftBehavior::isAttributeOutdated()`.
- Added `craft\behaviors\DraftBehavior::isFieldModified()`.
- Added `craft\behaviors\DraftBehavior::isFieldOutdated()`.
- Added `craft\controllers\AssetsController::actionEditAsset()`.
- Added `craft\controllers\AssetsController::actionSaveAsset()`.
- Added `craft\controllers\DraftsController`.
- Added `craft\controllers\GraphqlController::actionDeleteToken()`.
- Added `craft\controllers\GraphqlController::actionEditPublicSchema()`.
- Added `craft\controllers\GraphqlController::actionEditPublicSchema()`.
- Added `craft\controllers\GraphqlController::actionEditToken()`.
- Added `craft\controllers\GraphqlController::actionSaveToken()`.
- Added `craft\controllers\GraphqlController::actionViewToken()`.
- Added `craft\controllers\UsersController::actionSessionInfo()`. ([#5355](https://github.com/craftcms/cms/issues/5355))
- Added `craft\db\ActiveRecord::behaviors()`, which now gives plugins a chance to define their own behaviors.
- Added `craft\db\ActiveRecord::EVENT_DEFINE_BEHAVIORS`.
- Added `craft\db\Connection::DRIVER_MYSQL`.
- Added `craft\db\Connection::DRIVER_PGSQL`.
- Added `craft\elements\Asset::$uploaderId`.
- Added `craft\elements\Asset::getDimensions()`.
- Added `craft\elements\Asset::getFormattedSize()`.
- Added `craft\elements\Asset::getFormattedSizeInBytes()`.
- Added `craft\elements\Asset::getPreviewThumbImg()`.
- Added `craft\elements\Asset::getUploader()`.
- Added `craft\elements\Asset::setUploader()`.
- Added `craft\elements\db\AssetQuery::$uploaderId`.
- Added `craft\elements\db\AssetQuery::uploader()`.
- Added `craft\elements\db\ElementQuery::clearCachedResult()`.
- Added `craft\elements\db\MatrixBlockQuery::field()`.
- Added `craft\elements\exporters\Expanded`.
- Added `craft\elements\exporters\Raw`.
- Added `craft\elements\MatrixBlock::$dirty`.
- Added `craft\events\AssetPreviewEvent`.
- Added `craft\events\BackupEvent::$ignoreTables`. ([#5330](https://github.com/craftcms/cms/issues/5330))
- Added `craft\events\DefineGqlTypeFieldsEvent`.
- Added `craft\events\DefineGqlValidationRulesEvent`.
- Added `craft\events\ExecuteGqlQueryEvent::$schemaId`.
- Added `craft\events\RegisterElementExportersEvent`.
- Added `craft\events\RegisterGqlPermissionsEvent`.
- Added `craft\events\TemplateEvent::$templateMode`.
- Added `craft\fields\Assets::$showUnpermittedVolumes`.
- Added `craft\gql\TypeManager`.
- Added `craft\gql\types\Number`.
- Added `craft\helpers\AdminTable`.
- Added `craft\helpers\App::isEphemeral()`.
- Added `craft\helpers\ArrayHelper::append()`.
- Added `craft\helpers\ArrayHelper::contains()`.
- Added `craft\helpers\ArrayHelper::isOrdered()`.
- Added `craft\helpers\ArrayHelper::prepend()`.
- Added `craft\helpers\Db::parseDsn()`.
- Added `craft\helpers\Db::url2config()`.
- Added `craft\helpers\FileHelper::invalidate()`.
- Added `craft\helpers\FileHelper::writeGitignoreFile()`.
- Added `craft\helpers\ProjectConfigHelper::flattenConfigArray()`.
- Added `craft\helpers\ProjectConfigHelper::packAssociativeArray()`.
- Added `craft\helpers\ProjectConfigHelper::packAssociativeArrays()`.
- Added `craft\helpers\ProjectConfigHelper::unpackAssociativeArray()`.
- Added `craft\helpers\ProjectConfigHelper::unpackAssociativeArrays()`.
- Added `craft\mail\Mailer::$replyTo`.
- Added `craft\migrations\CreatePhpSessionTable`.
- Added `craft\models\FieldLayoutTab::elementHasErrors()`.
- Added `craft\models\GqlToken`.
- Added `craft\models\MailSettings::$replyToEmail`.
- Added `craft\queue\Command::actionRelease()`.
- Added `craft\queue\jobs\UpdateSearchIndex::$fieldHandles`.
- Added `craft\queue\Queue::$channel`.
- Added `craft\queue\Queue::$db`.
- Added `craft\queue\Queue::$mutex`.
- Added `craft\queue\Queue::$tableName`.
- Added `craft\queue\QueueInterface::getJobDetails()`.
- Added `craft\queue\QueueInterface::getTotalJobs()`.
- Added `craft\queue\QueueInterface::releaseAll()`.
- Added `craft\queue\QueueInterface::retryAll()`.
- Added `craft\records\Asset::getUploader()`.
- Added `craft\records\GqlToken`.
- Added `craft\services\Assets::EVENT_REGISTER_PREVIEW_HANDLER`.
- Added `craft\services\Assets::getAssetPreviewHandler()`.
- Added `craft\services\Drafts::EVENT_AFTER_MERGE_SOURCE_CHANGES`.
- Added `craft\services\Drafts::EVENT_BEFORE_MERGE_SOURCE_CHANGES`.
- Added `craft\services\Drafts::mergeSourceChanges()`.
- Added `craft\services\Elements::createExporter()`.
- Added `craft\services\Gql::CONFIG_GQL_SCHEMAS_KEY`.
- Added `craft\services\Gql::deleteSchema()`.
- Added `craft\services\Gql::deleteTokenById()`.
- Added `craft\services\Gql::EVENT_REGISTER_GQL_PERMISSIONS`.
- Added `craft\services\Gql::getSchemaByUid()`.
- Added `craft\services\Gql::getTokenByAccessToken()`.
- Added `craft\services\Gql::getTokenById()`.
- Added `craft\services\Gql::getTokenByName()`.
- Added `craft\services\Gql::getTokenByUid()`.
- Added `craft\services\Gql::getTokens()`.
- Added `craft\services\Gql::getValidationRules()`.
- Added `craft\services\Gql::GRAPHQL_COUNT_FIELD`.
- Added `craft\services\Gql::handleChangedSchema()`.
- Added `craft\services\Gql::handleDeletedSchema()`.
- Added `craft\services\Gql::saveToken()`.
- Added `craft\services\Path::getConfigDeltaPath()`.
- Added `craft\services\Plugins::$pluginConfigs`. ([#1989](https://github.com/craftcms/cms/issues/1989))
- Added `craft\services\ProjectConfig::$maxDeltas`.
- Added `craft\services\ProjectConfig::CONFIG_ALL_KEY`.
- Added `craft\services\ProjectConfig::CONFIG_ASSOC_KEY`.
- Added `craft\services\ProjectConfig::CONFIG_DELTA_FILENAME`.
- Added `craft\services\ProjectConfig::CONFIG_DELTA_FILENAME`.
- Added `craft\services\ProjectConfig::CONFIG_DELTA_FILENAME`.
- Added `craft\services\ProjectConfig::CONFIG_DELTA_FILENAME`.
- Added `craft\services\ProjectConfig::CONFIG_DELTA_FILENAME`.
- Added `craft\services\ProjectConfig::CONFIG_DELTA_FILENAME`.
- Added `craft\services\ProjectConfig::CONFIG_DELTA_FILENAME`.
- Added `craft\services\ProjectConfig::CONFIG_DELTA_FILENAME`.
- Added `craft\utilities\QueueManager`.
- Added `craft\web\assets\admintable\AdminTableAsset`.
- Added `craft\web\assets\queuemanager\QueueManagerAsset`.
- Added `craft\web\Controller::requireGuest()`.
- Added `craft\web\CsvResponseFormatter`.
- Added `craft\web\twig\nodes\RequireGuestNode`.
- Added `craft\web\twig\tokenparsers\RequireGuestTokenParser`.
- Added `craft\web\twig\variables\Paginate::getDynamicRangeUrls()`, making it easy to create Google-style pagination links. ([#5005](https://github.com/craftcms/cms/issues/5005))
- Added `craft\web\User::guestRequired()`.
- Added `craft\web\View::$minifyCss`.
- Added `craft\web\View::$minifyJs`.
- Added `craft\web\View::getDeltaNames()`.
- Added `craft\web\View::getIsDeltaRegistrationActive()`.
- Added `craft\web\View::registerDeltaName()`.
- Added `craft\web\View::setIsDeltaRegistrationActive()`.
- Added the `Craft.ui.createDateRangePicker()` JavaScript method.
- Added the `Craft.VueAdminTable` JavaScript class.
- Added the `beforeUpdateIframe` and `switchTarget` events to the `Craft.Preview` JavaScript class. ([#5359](https://github.com/craftcms/cms/issues/5359))
- The `Craft.t()` JavaScript method is now capable of parsing `number` and `plural` formatted params (e.g. `{num, plural, =1{item} other{items}}`).
- Added the `cp.users.edit.prefs` template hook to the Edit User page. ([#5114](https://github.com/craftcms/cms/issues/5114))
- The `_layouts/elements.html` control panel layout template can now be used for elements that don’t support drafts or revisions.
- Added the [Interactive Shell Extension for Yii 2](https://github.com/yiisoft/yii2-shell). ([#5228](https://github.com/craftcms/cms/issues/5228))
- Added the Minify PHP package.

### Changed
- Control panel requests are now always set to the primary site, regardless of the URL they were accessed from.
- The control panel no longer shows the tab bar on pages with only one tab. ([#2915](https://github.com/craftcms/cms/issues/2915))
- The queue info in the global sidebar no longer shows an HUD with job details when clicked; the user is now brought to the new Queue Manager utility, if they have permission to view it. ([#4040](https://github.com/craftcms/cms/issues/4040))
- Element indexes now load up to 100 elements per page/batch, rather than 50. ([#4555](https://github.com/craftcms/cms/issues/4555))
- The Assets index page now updates the URL when the selected volume changes.
- Sections’ entry URI format settings are now shown when running Craft in headless mode. ([#4934](https://github.com/craftcms/cms/issues/4934))
- The “Primary entry page” preview target is now user-customizable alongside all other preview targets in sections’ settings. ([#4520](https://github.com/craftcms/cms/issues/4520))
- Sections’ “Preview Targets” setting now has a “Refresh” checkbox column, which can be unchecked to prevent preview frames from being refreshed automatically when content changes. ([#5359](https://github.com/craftcms/cms/issues/5359))
- Entry drafts are no longer auto-created when the “Preview” button is clicked, unless/until the content has changed. ([#5201](https://github.com/craftcms/cms/issues/5201))
- Unsaved entries’ URIs are now updated on each autosave. ([#4581](https://github.com/craftcms/cms/issues/4581))
- Edit Entry pages now show the entry’s status in the meta pane.
- Plain Text fields can now specify a maximum size in bytes. ([#5099](https://github.com/craftcms/cms/issues/5099))
- Plain Text fields’ Column Type settings now have an “Automatic” option, which is selected by default for new fields. ([#5099](https://github.com/craftcms/cms/issues/5099))
- Matrix fields now show an accurate description of their propagation behavior in the translation icon tooltip. ([#5304](https://github.com/craftcms/cms/issues/5304))
- The Clear Caches utility now has info icons next to most cache options with more details about what the cache option refers to. ([#5418](https://github.com/craftcms/cms/issues/5418))
- The `users/login` action no longer sets a “Logged in.” flash notice. ([#5383](https://github.com/craftcms/cms/issues/5383))
- Local asset volumes now ensure that their folder exists on save, and if it doesn’t, a `.gitignore` file will be added automatically to it, excluding the directory from Git. ([#5237](https://github.com/craftcms/cms/issues/5237))
- Set Password and Verify Email links now use the `setPasswordPath` and `verifyEmailPath` config settings. ([#4925](https://github.com/craftcms/cms/issues/4925))
- Craft now uses the `slugWordSeparator` when generating URI formats. ([#5315](https://github.com/craftcms/cms/pull/5315))
- The `loginPath` and `logoutPath` config setings can now be set to `false` to disable front-end login/logout. ([#5352](https://github.com/craftcms/cms/issues/5352))
- The `loginPath`, `logoutPath`, `setPasswordPath`, and `verifyEmailPath` config settings are now ignored when Craft is running in headless mode.
- ImageMagick is no longer used when the `imageDriver` config setting is set to `auto`, if `Imagick::queryFormats()` returns an empty array. ([#5435](https://github.com/craftcms/cms/issues/5435))
- CSS registered with `craft\web\View::registerCss()` or the `{% css %}` tag is now minified by default. ([#5183](https://github.com/craftcms/cms/issues/5183))
- JavaScript code registered with `craft\web\registerJs()` or the `{% js %}` tag is now minified per the `useCompressedJs` config setting. ([#5183](https://github.com/craftcms/cms/issues/5183))
- `resave/*` commands now have an `--update-search-index` argument (defaults to `false`). ([#4840](https://github.com/craftcms/cms/issues/4840))
- The installer now requires `config/db.php` to be setting the `dsn` database config setting with a `DB_DSN` environment variable, if a connection can’t already be established.
- The full GraphQL schema is now always generated when Dev Mode is enabled.
- Punctuation is now removed from search keywords and search terms, rather than being replaced with a space. ([#5214](https://github.com/craftcms/cms/issues/5214))
- The `_includes/forms/field.html` template now supports `fieldAttributes`, `labelAttributes`, and `inputAttributes` variables.
- The `_includes/field.html` template now supports a `registerDeltas` variable.
- The `_layouts/cp.html` template now supports `mainAttributes` and `mainFormAttributes` variables.
- Plugins can now modify the GraphQL schema via `craft\gql\TypeManager::EVENT_DEFINE_GQL_TYPE_FIELDS`.
- Plugins can now modify the GraphQL permissions via `craft\services\Gql::EVENT_REGISTER_GQL_PERMISSIONS`.
- Number fields now return the `Number` type when queried via GraphQL, which can be an integer, a float, or null. ([#5344](https://github.com/craftcms/cms/issues/5344))
- Renamed the`QueryParameter` GraphQL type to `QueryArgument`.
- If any elements are selected while exporting, only the selected elements will be included in the export. ([#5130](https://github.com/craftcms/cms/issues/5130))
- Craft now sorts the `project.yaml` file alphabetically by keys. ([#5147](https://github.com/craftcms/cms/issues/5147))
- The project config is now stored in its own `projectconfig` table, rather than a `config` column within the `info` table.
- Project config event handlers are now triggered in order of specificity (from least-to-most specific).
- Active record classes now normalize attribute values right when they are set.
- Entry queries no longer factor in seconds when looking for currently live entries. ([#5389](https://github.com/craftcms/cms/issues/5389))
- Editable tables now set existing row’s cell values to their column’s default value, if the cell is missing from the row data.
- Preview targets can now opt out of being automatically refreshed when content changes, by setting `refresh` to `false` on their target definition. ([#5359](https://github.com/craftcms/cms/issues/5359))
- The old `craft\controllers\AssetsController::actionSaveAsset()` method has been renamed to `actionUpload()`.
- Assets fields now open their asset selection modals to the field's Default Upload Location, if it exists. ([#2778](https://github.com/craftcms/cms/issues/2778)
- `craft\config\GeneralConfig::getLoginPath()` and `getLogoutPath()` may now return non-string values.
- `craft\elements\Asset::getImg()` now has an optional `$transform` argument. ([#3563](https://github.com/craftcms/cms/issues/3563))
- `craft\helpers\Db::prepDateForDb()` now has a `$stripSeconds` argument (defaults to `false`).
- `craft\i18n\Formatter::asShortSize()` now capitalizes the size unit.
- `craft\mail\Message::setReplyTo()` can now be set to a `craft\elements\User` object, or an array of them.
- `craft\models\GqlSchema::$scope` is now read-only.
- `craft\services\Elements::resaveElements()` now has an `$updateSearchIndex` argument (defaults to `false`). ([#4840](https://github.com/craftcms/cms/issues/4840))
- `craft\services\Elements::saveElement()` now has an `$updateSearchIndex` argument (defaults to `true`). ([#4840](https://github.com/craftcms/cms/issues/4840))
- `craft\services\ProjectConfig::areChangesPending()` will now return `true` if the path was updated but not processed yet.
- `craft\services\ProjectConfig::processConfigChanges()` now has a `$message` argument to specify the reason for config changes.
- `craft\services\ProjectConfig::remove()` now has a `$message` argument to specify the reason for config changes.
- `craft\services\ProjectConfig::set()` now has a `$message` argument to specify the reason for config changes.
- `craft\services\Search::indexElementAttributes()` now has a `$fieldHandles` argument, for specifying which custom fields’ keywords should be updated.
- `craft\web\Controller::renderTemplate()` now has a `$templateMode` argument.
- `craft\web\View::renderTemplate()`, `renderPageTemplate()`, `renderTemplateMacro()`, `doesTemplateExist()`, and `resolveTemplate()` now have `$templateMode` arguments. ([#4570](https://github.com/craftcms/cms/pull/4570))
- The `ContentBehavior` and `ElementQueryBehavior` behavior classes have been replaced by a single `CustomFieldBehavior` class.
- Matrix fields now trigger a `blockDeleted` JavaScript event when a block is deleted. ([#5329](https://github.com/craftcms/cms/issues/5329))
- The `afterUpdateIframe` event fired by the `Craft.Preview` JavaScript class now includes `target` and `$iframe` data properties.
- Replaced the deprecated zend-feed library with laminas-feed. ([#5400](https://github.com/craftcms/cms/issues/5400))
- The `index-assets/*` commands now have a `--deleteMissingAssets` option, which deletes the records of Assets that are missing their files after indexing. ([#4928](https://github.com/craftcms/cms/issues/4928))
- Updated Yii to 2.0.32.
- Updated yii2-queue to 2.3.
- Updated Garnish to 0.1.32.

### Deprecated
- Deprecated the `url`, `driver`, `database`, `server`, `port`, and `unixSocket` database config settings. `dsn` should be used instead.
- Deprecated `craft\config\DbConfig::DRIVER_MYSQL`.
- Deprecated `craft\config\DbConfig::DRIVER_PGSQL`.
- Deprecated `craft\config\DbConfig::updateDsn()`.
- Deprecated `craft\controllers\UsersController::actionGetRemainingSessionTime()`. `actionSessionInfo()` should be used instead.
- Deprecated `craft\elements\Asset::getSupportsPreview()`. Use `craft\services\Assets::getAssetPreviewHandler()` instead.
- Deprecated `craft\events\ExecuteGqlQueryEvent::$accessToken`. Use `craft\events\ExecuteGqlQueryEvent::$schemaId` instead.
- Deprecated `craft\services\ProjectConfig::$maxBackups`. `$maxDeltas` should be used instead.
- Deprecated `craft\services\Search::indexElementFields()`.

### Removed
- Removed `craft\events\SetStatusEvent`.
- Removed `craft\models\GqlSchema::PUBLIC_TOKEN`.
- Removed `craft\models\GqlSchema::$accessToken`.
- Removed `craft\models\GqlSchema::$enabled`.
- Removed `craft\models\GqlSchema::$expiryDate`.
- Removed `craft\models\GqlSchema::$lastUsed`.
- Removed `craft\models\GqlSchema::$dateCreated`.
- Removed `craft\models\GqlSchema::$isTemporary`.
- Removed `craft\models\GqlSchema::getIsPublic()`.

### Fixed
- Fixed a SQL error that could occur if the `info` table has more than one row. ([#5222](https://github.com/craftcms/cms/issues/5222))
- Fixed a bug where the control panel UI could come to a grinding halt if a large number of jobs were in the queue. ([#4533](https://github.com/craftcms/cms/issues/4533))
- Fixed a layout issue where the control panel footer would be hidden if the Debug Toolbar was shown. ([#4591](https://github.com/craftcms/cms/issues/4591))
- Fixed a bug where the image editor would not immediately apply new aspect ratio selections when cropping images.
- Fixed a bug where the `maxBackups` config setting wasn’t getting applied if a custom `backupCommand` was set.
- Fixed a bug where it wasn’t possible to use aliases for Matrix fields when querying via GraphQL. ([#5008](https://github.com/craftcms/cms/issues/5008))
- Fixed a bug where Lightswitch column values within Table fields weren’t returning boolean values when queried via GraphQL. ([#5344](https://github.com/craftcms/cms/issues/5344))
- Fixed a bug where deactivating the Crop tool in the Image Editor would not set the image zoom correctly for straightened images.
- Fixed a PHP error that could occur when running jobs from the queue in some PostgreSQL installations. ([#2715](https://github.com/craftcms/cms/issues/2715))
- Fixed a bug where some classes didn’t support `EVENT_DEFINE_BEHAVIORS`.
- Fixed a bug where directives applied to object fields would be ignored when using GraphQL.
- Fixed a SQL error that could occur when merging an element that belonged to a structure into another element that didn’t. ([#5450](https://github.com/craftcms/cms/issues/5450))
- Fixed a bug where eager-loaded relational fields would fetch elements from other sites by default. ([#5451](https://github.com/craftcms/cms/issues/5451))
- Fixed a bug where Project Config event handlers weren’t getting triggered if a parent config path had been updated in the same request. ([#5440](https://github.com/craftcms/cms/issues/5440))
- Fixed a SQL error that could occur when searching for elements, if MySQL was used and the `searchindex` table was using InnoDB. ([#3862](https://github.com/craftcms/cms/issues/5440))
- Fixed a PHP error that occurred when a dynamically generated class was loaded before it was finished being written. ([#5434](https://github.com/craftcms/cms/issues/5434))
- Fixed an error that occurred after disabling a section for the primary site, while its existing entries were being resaved. ([#5489](https://github.com/craftcms/cms/issues/5489))
- Fixed a bug where radio buttons within radio groups were getting `id` attributes even if no `id` was passed. ([#5508](https://github.com/craftcms/cms/issues/5508))

## 3.3.20.1 - 2020-01-14

### Fixed
- Fixed a PHP error that would occur when running console commands. ([#5436](https://github.com/craftcms/cms/issues/5436))

## 3.3.20 - 2020-01-14

### Changed
- The control panel will now display an alert if `useProjectConfigFile` is enabled, but the `project.yaml` file isn’t writable. ([#4319](https://github.com/craftcms/cms/issues/4319))
- Browser-based form validation is now disabled for element editor HUDs. ([#5433](https://github.com/craftcms/cms/issues/5433))

### Fixed
- Fixed a bug where entry revision menus could list sites that the entry didn’t support. ([#5387](https://github.com/craftcms/cms/issues/5387))
- Fixed a PHP warning that occurred when creating a new database backup. ([#5393](https://github.com/craftcms/cms/issues/5393))
- Fixed an error that could occur when saving a Table field. ([#5398](https://github.com/craftcms/cms/issues/5398))
- Fixed a bug where an unknown error was displayed when attempting to create an Asset folder without proper permissions. ([#5223](https://github.com/craftcms/cms/issues/5223))
- Fixed a PHP warning that occurred sometimes when Craft was attempting to list resized versions of asset images. ([#5399](https://github.com/craftcms/cms/issues/5399))
- Fixed a bug where preview target URLs weren’t getting generated correctly if they contained an anchor. ([#5404](https://github.com/craftcms/cms/issues/5404))
- Fixed couple bugs related to entry preview frames maintaining their scroll position between refreshes. ([#5404](https://github.com/craftcms/cms/issues/5404))
- Fixed a bug where Matrix blocks weren’t getting updated correctly when their field’s Propagation Method setting was changed via `project.yaml`. ([#5295](https://github.com/craftcms/cms/issues/5295))
- Fixed an error that could occur when syncing the project config if a Matrix field had been changed to something else. ([#5419](https://github.com/craftcms/cms/issues/5419))
- Fixed a bug where changes to an entry draft’s name or notes weren’t getting saved until the next draft autosave. ([#5432](https://github.com/craftcms/cms/issues/5432))

### Security
- Fixed XSS vulnerabilities.

## 3.3.19 - 2019-12-30

### Changed
- Improved the performance of `craft\helpers\StringHelper::containsMb4()`. ([#5366](https://github.com/craftcms/cms/issues/5366))
- Updated Yii to 2.0.31.

### Security
- Fixed an information exposure vulnerability.

## 3.3.18.4 - 2019-12-21

### Fixed
- Fixed a bug where “Updating search indexes” jobs would show inaccurate progress bars. ([#5358](https://github.com/craftcms/cms/pull/5358))
- Fixed a PHP error that could occur when using the `|attr` filter on an HTML element that had an existing attribute with an empty value. ([#5364](https://github.com/craftcms/cms/issues/5364))
- Fixed a race condition that could result in a PHP error when generating `ElementQueryBehavior.php`. ([#5361](https://github.com/craftcms/cms/issues/5361))

### Security
- Fixed a bug where Craft was renewing the identity cookie each time it checked on the user’s remaining session time. ([#3951](https://github.com/craftcms/cms/issues/3951))

## 3.3.18.3 - 2019-12-17

### Changed
- Slug fields’ translation icon tooltips now clarify that their values are translated for each site. ([#2064](https://github.com/craftcms/cms/issues/2064))

### Fixed
- Fixed a PHP error that could occur when `craft\services\Elements::getElementById()` was called with an element whose class didn’t exist. ([#5345](https://github.com/craftcms/cms/issues/5345))
- Fixed a PHP error that could occur when autoloading the `ContentBehavior` class in some environments.

## 3.3.18.2 - 2019-12-15

### Changed
- Autosuggest inputs now restore focus to the input field when an alias is chosen. ([#5338](https://github.com/craftcms/cms/issues/5338))
- The Guzzle requirement now excludes Guzzle 6.5.0. ([#5326](https://github.com/craftcms/cms/issues/5326))

## 3.3.18.1 - 2019-12-10

### Fixed
- Fixed a JavaScript error that could occur if Craft didn’t have a license key yet.

## 3.3.18 - 2019-12-10

### Added
- Added `craft\queue\jobs\ApplyMatrixPropagationMethod`.
- Added `craft\services\Matrix::getSupportedSiteIds()`.

### Changed
- When a Matrix field’s Propagation Method setting changes, the field’s blocks are now duplicated into any sites where their content would have otherwise been deleted. ([#5182](https://github.com/craftcms/cms/issues/5182))
- Title fields’ translation icon tooltips now clarify that their values are translated for each site. ([#2064](https://github.com/craftcms/cms/issues/2064))

### Deprecated
- Deprecated `craft\services\Matrix::getSupportedSiteIdsForField()`. `getSupportedSiteIds()` should be used instead.

### Fixed
- Fixed a bug where the page URL could change when interacting with element selection modals. ([#5254](https://github.com/craftcms/cms/issues/5254))
- Fixed a bug where entry draft changes could go unnoticed if they were made while another change was being saved. ([#5305](https://github.com/craftcms/cms/issues/5305))
- Fixed an error that could occur when using the `|group` filter, if a function name was passed in (e.g. `date`).
- Fixed a bug where `craft\helpers\FileHelper::writeToFile()` wasn’t waiting until a lock could be acquired before writing to the file.
- Fixed an issue where the Plugin Store was not creating a new cart when it was not able to retrieve an existing one. ([#5318](https://github.com/craftcms/cms/issues/5318))

## 3.3.17 - 2019-12-03

### Added
- Added `craft\base\ElementInterface::lowerDisplayName()` and `pluralLowerDisplayName()`. ([#5271](https://github.com/craftcms/cms/issues/5271))

### Changed
- Error templates now have a `statusCode` variable even if the originating exception wasn’t an instance of `yii\web\HttpException`. ([#5273](https://github.com/craftcms/cms/issues/5273))
- Number fields now normalize their numbers to integers or floats, if the value that came from the database is a numeric string. ([#5268](https://github.com/craftcms/cms/issues/5268))
- Craft no longer throws an `UnknownPropertyException` if a Local asset volume was converted to a different volume type from `config/volumes.php`. ([#5277](https://github.com/craftcms/cms/issues/5277))

### Fixed
- Fixed an issue where string encoding might not behave as expected in some environments running PHP 7.3 or greater. ([#4239](https://github.com/craftcms/cms/issues/4239))
- Fixed an error that occurred when editing an entry if one of its past revisions used an entry type that was soft-deleted. ([#5270](https://github.com/craftcms/cms/issues/5270))
- Fixed a JavaScript error that occurred when previewing assets via the “Preview file” action. ([#5272](https://github.com/craftcms/cms/pull/5272))
- Fixed a bug where it was impossible to pass `null` values to arguments on GraphQL fields. ([#5267](https://github.com/craftcms/cms/issues/5267))
- Fixed a bug where Craft wouldn’t update the search indexes for non-localized element types (like Users) when the primary site was changed. ([#5281](https://github.com/craftcms/cms/issues/5281))
- Fixed a bug where it wasn’t possible to change images’ focal points on mobile. ([#3669](https://github.com/craftcms/cms/issues/3669))
- Fixed a bug where it wasn’t possible to crop images on mobile. ([#5279](https://github.com/craftcms/cms/issues/5279))
- Fixed an error that occurred if a token route didn’t specify any params. ([#5282](https://github.com/craftcms/cms/pull/5282))
- Fixed a PHP error that occurred when calling the deprecated `craft.session.getRememberedUsername()` template method, if the `username` cookie wasn’t set. ([#5291](https://github.com/craftcms/cms/issues/5291))
- Fixed a PHP error that occurred if the path param (`p`) was set to an array. ([#5292](https://github.com/craftcms/cms/issues/5292))
- Fixed an error that occurred when viewing trashed entries, if any of them had been deleted along with a user account. ([#5287](https://github.com/craftcms/cms/issues/5287))

## 3.3.16.3 - 2019-11-26

### Fixed
- Fixed an error that occurred when an element query’s `indexBy` param was set `id`, `dateCreated`, `dateUpdated`, or `uid`.

## 3.3.16.2 - 2019-11-26

### Fixed
- Fixed a SQL error that occurred when an element query’s `indexBy` param set to a column from a table besides `elements`. ([#5216](https://github.com/craftcms/cms/issues/5216))
- Fixed an issue where the edition was not taken into account when clicking “Buy Now” buttons on Settings → Plugins.

## 3.3.16.1 - 2019-11-22

### Fixed
- Fixed an error that occurred if Stringy 5.2 was installed.

## 3.3.16 - 2019-11-22

### Added
- Added `craft\models\GqlSchema::getAllScopePairs()`.
- Added `craft\models\GqlSchema::getAllScopePairsForAction()`.
- Added `craft\web\assets\axios\AxiosAsset.php`.

### Changed
- Improved Plugin Store performance.
- Craft now makes most of its API requests from JavaScript rather than PHP, so servers with maxed-out HTTP connections won’t get hung up waiting for the API response before serving additional requests. ([#5194](https://github.com/craftcms/cms/issues/5194), [#5232](https://github.com/craftcms/cms/issues/5232))
- `errorSummary` is now a reserved field handle. ([#3032](https://github.com/craftcms/cms/issues/3032))
- The `project-config/rebuild` command now ignores the `allowAdminChanges` config setting.
- Improved the error message when failing to sync global set. ([#5257](https://github.com/craftcms/cms/issues/5257))
- It’s now easier to send JSON requests with `Craft.postActionRequest()`, by passing `contentType: 'json'` in the `options` argument.
- Updated svg-sanitizer to 0.13.
- Updated Yii to 2.0.30.

### Deprecated
- Deprecated `craft\web\assets\graphiql\VendorAsset`.

### Fixed
- Fixed a SQL error that could occur when using PostgreSQL.
- Fixed a SQL error that could occur when calling an element query’s `ids()` method with `indexBy('id')` set on it. ([#5216](https://github.com/craftcms/cms/issues/5216))
- Fixed a layout issue with the GraphQL → Explore page on narrow browser windows. ([#5219](https://github.com/craftcms/cms/issues/5219))
- Fixed a bug where `craft\helpers\UrlHelper::buildQuery()` would remove array param index numbers. ([#5233](https://github.com/craftcms/cms/issues/5233))
- Fixed a PHP error that could occur when autoloading the `ContentBehavior` and `ElementQueryBehavior` classes in some environments.
- Fixed an error where it wasn’t possible to query by Date/Time field values via GraphQL. ([#5240](https://github.com/craftcms/cms/issues/5240))
- Fixed an error where GraphQL caches weren’t getting invalidated when an element was deleted. ([#5238](https://github.com/craftcms/cms/issues/5238))
- Fixed an error where rebuilding the project config would omit sections’ preview targets. ([#5215](https://github.com/craftcms/cms/issues/5215))
- Fixed an error that occurred whet attempting to preview an entry revision. ([#5244](https://github.com/craftcms/cms/issues/5244))
- Fixed a PHP error that could occur when the `relatedTo` param was set to an element query that would yield no results. ([#5242](https://github.com/craftcms/cms/issues/5242))
- Fixed an error that could occur when saving a Matrix field. ([#5258](https://github.com/craftcms/cms/issues/5258))
- Fixed a bug where Craft would sometimes fail to generate a correct GraphQL schema when Matrix fields were involved. ([#5255](https://github.com/craftcms/cms/issues/5255))

### Security
- Craft now requires Portable UTF-8 5.4.28 or later, fixing a security vulnerability.

## 3.3.15 - 2019-11-05

### Fixed
- Fixed a bug where it wasn’t possible to apply project config changes that removed a Matrix block type which contained a nested Super Table field, if `allowAdminChanges` was set to `false`. ([#5078](https://github.com/craftcms/cms/issues/5078))
- Fixed a bug where the nag alert that was shown when the wrong Craft edition was installed was including a “Resolve” link even if the user didn’t have access to the Plugin Store. ([#5190](https://github.com/craftcms/cms/issues/5190))
- Fixed a PHP error that could occur when saving an element, if it had a Dropdown field that had been programmatically saved with integer option values. ([#5172](https://github.com/craftcms/cms/issues/5172))
- Fixed a bug where “Updating search indexes” jobs could fail. ([#5191](https://github.com/craftcms/cms/issues/5191))
- Fixed an error that could occur if an invalid PHP interval string was passed to `craft\helpers\DateTimeHelper::isValidIntervalString()`. ([#5193](https://github.com/craftcms/cms/issues/5193))
- Fixed a bug where it wasn’t possible to access categories’ and tags’ `groupId` property via GraphQL. ([#5199](https://github.com/craftcms/cms/issues/5199))

### Security
- Fixed a bug where rows in the `sessions` table weren’t getting deleted when a user was logged out.

## 3.3.14 - 2019-10-30

### Added
- GraphQL entry queries now support an `authorGroupId` argument.
- Added `craft\gql\types\QueryArgument`.

### Changed
- It’s now possible to provide multiple values for the `height`, `width`, and `size` arguments when querying or filtering assets via GraphQL.
- It’s now possible to provide multiple values for the `expiryDate` and `postDate` arguments when querying for elements via GraphQL.
- It’s now possible to use the `not` keyword in the `id` argument when querying for elements via GraphQL.
- It’s now possible to use the `not` keyword in the `folderId` and `volumeId` arguments when querying or filtering assets via GraphQL.
- It’s now possible to use the `not` keyword in the `groupId` argument when querying or filtering tags or categories via GraphQL.
- It’s now possible to use the `not` keyword in the `sectionId`, `typeId`, and `authorId` arguments when querying or filtering entries via GraphQL.
- It’s now possible to use the `not` keyword in the `fieldId`, `ownerId`, and `typeId` when filtering Matrix blocks via GraphQL.
- Craft no longer bundles Bootstrap, as the Debug Extension now provides its own copy.
- Updated the bundled locale data based on ICU 64.1.
- Formatted dates now include two-digit months and days if that’s what’s called for by the ICU date formats. ([#5186](https://github.com/craftcms/cms/issues/5186))

### Fixed
- Fixed a bug where Edit Entry pages would often warn authors when leaving the page even if nothing had changed, if there was a Redactor field or other field that was doing its own value normalization on page load. ([craftcms/redactor#161](https://github.com/craftcms/redactor/issues/161))
- Fixed a bug where assets could remain in their temporary upload location after an entry was first published. ([#5139](https://github.com/craftcms/cms/issues/5139)
- Fixed a bug where the `update` command could run out of memory. ([#1852](https://github.com/craftcms/cms/issues/1852))
- Fixed a bug where saving a new GraphQL schema would not populate the UID property.
- Fixed a bug where Craft wasn’t clearing search keywords for custom fields that weren’t searchable anymore. ([#5168](https://github.com/craftcms/cms/issues/5168))
- Fixed a bug where `relatedTo` element query params weren’t returning elements that were related to the source element when previewing a draft or revision.
- Fixed a bug where importing project config changes would break if they contained a changed global set and orphaned Matrix block types. ([#4789](https://github.com/craftcms/cms/issues/4789)

## 3.3.13 - 2019-10-23

### Added
- It’s now possible to pass arrow functions to the `|group` filter. ([#5156](https://github.com/craftcms/cms/issues/5156))

### Changed
- Underscores are now stripped from search keywords before being saved to the database.

### Fixed
- Fixed a bug where translation message parameters weren’t getting parsed correctly if the installed ICU library was less than version 4.8. ([#4995](https://github.com/craftcms/cms/issues/4995))
- Fixed a bug where GraphQL caches were not being invalidated on element save. ([#5148](https://github.com/craftcms/cms/issues/5148))
- Fixed a bug where GraphQL type generators provided by plugins were not getting invoked when building introspection schemas. ([#5149](https://github.com/craftcms/cms/issues/5149))
- Fixed an error that occurred when using the `|json_encode` Twig filter on console requests. ([#5150](https://github.com/craftcms/cms/issues/5150))
- Fixed a bug where editable table rows could get taller than they should. ([#5159](https://github.com/craftcms/cms/issues/5159))

## 3.3.12 - 2019-10-22

### Added
- GraphQL query results are now cached.
- The GraphQL → Explore page now lists a “Full Schema” option before the Public Schema and any custom-defined schemas.
- Added the “GraphQL caches” option for the Clear Caches utility.
- Added the `gql()` Twig function, which executes a GraphQL query and returns the result.
- Added the `enableGraphQlCaching` config setting.
- Added the `transform` GraphQL parameter for asset URLs (alias of `handle`).
- Added the `url` field to the `EntryInterface` GraphQL type. ([#5113](https://github.com/craftcms/cms/issues/5113))
- Added the `relatedTo` and `relatedToAll` arguments for all GraphQL element queries. ([#5071](https://github.com/craftcms/cms/issues/5071))
- Added support for multi-site GraphQL element queries. ([#5079](https://github.com/craftcms/cms/issues/5079))
- Added `craft\helpers\Gql::createFullAccessSchema()`.
- Added `craft\models\GqlSchema::$isTemporary`.
- Added the `$invalidateCaches` argument to `craft\services\Gql::saveSchema()`.

### Changed
- Matrix blocks now maintain the same `display` style when expanded as they had before they were initially collapsed. ([#5075](https://github.com/craftcms/cms/issues/5075))
- It’s no longer necessary to register GraphQL type loaders when creating types.
- Improved the performance of downloading remote assets. ([#5134](https://github.com/craftcms/cms/pull/5134))
- The `craft\services\Gql::executeQuery()` method now expects an active schema object, instead of a GraphQL Schema object.
- The `users/save-user` action no longer copies `unverifiedEmail` validation errors over to the `email` attribute if the `email` attribute already has its own errors.
- `users/set-password` requests now respond with JSON if the request accepts a JSON response. ([#5138](https://github.com/craftcms/cms/pull/5138))

### Deprecated
- Deprecated the `$checkToken` argument for `craft\gql\base\Query::getQueries()`. `craft\helpers\Gql::getFullAccessSchema()` should be used instead to ensure all queries are returned.

### Fixed
- Fixed a bug that could occur when using plugin specific config files while running functional tests. ([#5137](https://github.com/craftcms/cms/pull/5137))
- Fixed an error that occurred when loading a relational field’s selection modal, if no sources were visible.
- Fixed a bug where required relational fields would get a validation error if only elements from other sites were selected. ([#5116](https://github.com/craftcms/cms/issues/5116))
- Fixed a bug where the “Profile Twig templates when Dev Mode is disabled” admin preference wasn’t saving. ([#5118](https://github.com/craftcms/cms/pull/5118))
- Fixed a bug where failed queue jobs were losing their `dateReserved`, `timeUpdated`, `progress`, and `progressLabel` values.
- Fixed a PHP error occurred when viewing the PHP Info utility if `register_argc_argv` was set to `On` in `php.ini`. ([#4878](https://github.com/craftcms/cms/issues/4878))
- Fixed a bug where the `craft\queue\jobs\UpdateSearchIndex` was ignorning the `siteId` property.
- Fixed a bug where Craft could attempt to perform transforms on element URLs for elements that were not Assets when using GraphQL.

### Fixed
- Fixed a bug where it was impossible to `*` as a value for `site` arguments with GraphQL. ([#5079](https://github.com/craftcms/cms/issues/5079))

## 3.3.11 - 2019-10-16

### Added
- Added `craft\events\ExecuteGqlQueryEvent`.
- Added `craft\services\Gql::EVENT_BEFORE_EXECUTE_GQL_QUERY`.
- Added `craft\services\Gql::EVENT_AFTER_EXECUTE_GQL_QUERY`.
- Added `craft\services\Gql::executeQuery()`.

### Changed
- Dropdown and Multi-select fields can now have duplicate option labels, as long as they are in different optgroups. ([#5105](https://github.com/craftcms/cms/issues/5105))

### Fixed
- Fixed a bug where user email changes were going through email verification even if someone with permission to administrate users was making the change. ([#5088](https://github.com/craftcms/cms/issues/5088))
- Fixed an error that could occur when duplicating entries with Matrix blocks. ([#5097](https://github.com/craftcms/cms/issues/5097))

## 3.3.10 - 2019-10-15

### Added
- Added the `allowOwnerDrafts` and `allowOwnerRevisions` Matrix block query params.
- Added the ability to skip refreshing the project config before running individual tests. ([#5072](https://github.com/craftcms/cms/pull/5072))
- Added `craft\test\Craft::resetProjectConfig()`.

### Fixed
- Fixed a bug where Craft wasn’t passing assets’ MIME types to cloud storage services when saving them. ([#5052](https://github.com/craftcms/cms/issues/5052))
- Fixed a bug where Assets fields’ image thumbnails weren’t getting refreshed after images were edited. ([#4212](https://github.com/craftcms/cms/issues/4212))
- Fixed a bug where the `index-assets` command would bail as soon as it came across a file with a disallowed file extension. ([#5086](https://github.com/craftcms/cms/issues/5086))
- Fixed a bug where it wasn’t possible to eager-load Matrix blocks that belong to a draft or revision. ([#5031](https://github.com/craftcms/cms/issues/5031))
- Fixed a bug where the `setup` command would think that Craft was installed when it wasn’t. ([#5093](https://github.com/craftcms/cms/issues/5093))
- Fixed an error that could occur when syncing the project config if a Matrix field had been changed to something else. ([#4015](https://github.com/craftcms/cms/issues/4015))
- Fixed a bug where Assets fields weren’t always showing the “Edit” button for images when they should. ([#4618](https://github.com/craftcms/cms/issues/4618))
- Fixed a bug where `craft\services\Elements::duplicateElement()` wasn’t ensuring that the duplicate had a valid slug on all sites. ([#5097](https://github.com/craftcms/cms/issues/5097))
- Fixed a bug where querying for elements by their Lightswitch field value could only return elements that had been saved since the Lightswitch field was added, when using PostgreSQL. ([#5073](https://github.com/craftcms/cms/issues/5073))
- Fixed a SQL error that could occur when querying for Matrix blocks.
- Fixed a bug where entries that were disabled globally would still get a green status indicator within the entry context menu on Edit Entry pages.

## 3.3.9 - 2019-10-10

### Changed
- The `project-config/sync` command now correctly returns an error code on failure. ([#4153](https://github.com/craftcms/cms/issues/4153))
- User queries now include the `unverifiedEmail` value by default. ([#5019](https://github.com/craftcms/cms/issues/5019))

### Fixed
- Fixed a bug where updating a draft might delete content on other sites in a multisite setup on certain PHP versions. ([#5048](https://github.com/craftcms/cms/issues/5048))
- Fixed an error that occurred when running console commands before Craft was installed. ([#5083](https://github.com/craftcms/cms/issues/5083))

## 3.3.8 - 2019-10-09

### Added
- Added `craft\web\Request::getNormalizedContentType()`.

### Changed
- Eliminated a `SHOW TABLES` SQL query that was getting executed on every request.
- Craft no longer routes requests based on `action` params in the request body, if the request’s content type is `application/json`.
- Added support for the `text/vtt` MIME type. ([#5052](https://github.com/craftcms/cms/issues/5052))
- Updated Twig to 2.12.

### Fixed
- Fixed a SQL error that could occur when deleting an entry or category with three or more nested levels of elements. ([#3456](https://github.com/craftcms/cms/issues/3456))
- Fixed a bug where querying for elements by their Lightswitch field value wasn’t working properly on PostgreSQL. ([#5046](https://github.com/craftcms/cms/issues/5046))
- Fixed a bug where deleting an entry or category with nested elements could leave the structure in a jumbled state.
- Fixed a bug where Assets fields would attempt to handle the same uploaded files multiple times if an element was saved multiple times in the same request. ([#5061](https://github.com/craftcms/cms/issues/5061))
- Fixed a PHP error occurred when viewing the PHP Info utility if `register_argc_argv` was set to `On` in `php.ini`. ([#4878](https://github.com/craftcms/cms/issues/4878))
- Fixed a bug where the `resave/matrix-blocks` command would wittingly resave Matrix blocks even if they hadn’t been loaded with their content, resulting in lost content. ([#5030](https://github.com/craftcms/cms/issues/5030))
- Fixed some RTL display issues. ([#5051](https://github.com/craftcms/cms/issues/5051))

### Security
- Fixed an XSS vulnerability.

## 3.3.7 - 2019-10-03

### Changed
- When saving a user, email validation errors are now copied over to the `email` attribute from the `unverifiedEmail` attribute. ([#5019](https://github.com/craftcms/cms/issues/5019))
- `craft\web\View::renderString()` and `renderObjectTemplate()` now have `$templateMode` arguments. ([#5020](https://github.com/craftcms/cms/issues/5020))

### Fixed
- Fixed a bug where the Edit User page would list a “Copy activation URL” action for publicly-registered users who already had a password set.
- Fixed a bug where the list and structure icons were missing on element index pages for RTL languages. ([#5018](https://github.com/craftcms/cms/issues/5018))
- Fixed a bug where the `prevSiblingOf` and `nextSiblingOf` element query params weren’t working reliably. ([#4997](https://github.com/craftcms/cms/issues/4997))
- Fixed a bug where the `descendantOf` element query param wasn’t working when previewing a draft or revision. ([#5021](https://github.com/craftcms/cms/issues/5021))
- Fixed a PHP error that occurred when saving a Dropdown or Multi-select field with optgroups. ([#5014](https://github.com/craftcms/cms/issues/5014))
- Fixed a bug where relational fields that were managing relations on a per-site basis would forget other sites’ relations when duplicated. ([#5038](https://github.com/craftcms/cms/issues/5038))

## 3.3.6 - 2019-09-27

### Added
- Added `craft\base\ElementInterface::getIsHomepage()`. ([#4993](https://github.com/craftcms/cms/issues/4993))
- Added `craft\base\Element::HOMEPAGE_URI`.

### Changed
- Updated Garnish to 0.1.31.

### Fixed
- Fixed a bug where some HTML in the Control Panel was getting improperly encoded. ([#5002](https://github.com/craftcms/cms/issues/5002))
- Fixed a bug where `craft\helper\UrlHelper` wasn’t encoding `+` and `&` characters in query param values.
- Fixed an error where GraphQL would sometimes not return a proper error message. ([#4999](https://github.com/craftcms/cms/issues/4999))
- Fixed a bug where HUDs could be positioned incorrectly when first opened. ([#5004](https://github.com/craftcms/cms/issues/5004))
- Fixed a bug where HUD tip images could be pointing the wrong way for RTL languages.

## 3.3.5 - 2019-09-25

### Added
- The Control Panel is now translated into Persian. ([#4969](https://github.com/craftcms/cms/pull/4969))
- Added `craft\test\fixtures\elements\ElementFixture::$unload`.

### Changed
- All users with permission to register users can now choose to not have an activation email sent immediately, when registering a new user. ([#4981](https://github.com/craftcms/cms/pull/4981))
- Craft now shows validation errors when attempting to save a Dropdown, Radio Buttons, Checkboxes, or Multi-select field with duplicate option labels or values. ([#4983](https://github.com/craftcms/cms/issues/4983))
- Live Preview requests now have an `x-craft-live-preview` query string param, rather than `x-craft-preview`. ([#4950](https://github.com/craftcms/cms/issues/4950))
- The `_includes/pagination.html` template can now be passed `itemLabel` and `itemsLabel` variables.
- Any migrations applied during testing are now recorded as content migrations.
- Added the option to automatically apply all content migrations when setting up the test environment. ([#4904](https://github.com/craftcms/cms/issues/4904))
- `craft\helpers\Html::parseTagAttributes()` now has a `$decode` argument.
- `craft\test\fixtures\elements\GlobalSetFixture` now has the option to load the active record instance. ([#4947](https://github.com/craftcms/cms/pull/4947))

### Fixed
- Fixed a bug where checkbox inputs were positioned incorrectly for RTL languages.
- Fixed a bug where the updater and `project.yaml` sync pages weren’t always handling error responses correctly. ([#4988](https://github.com/craftcms/cms/issues/4988))
- Fixed an error that could occur when syncing the project config, if a volume was being deleted that didn’t exist in the database to begin with. ([#4990](https://github.com/craftcms/cms/pull/4990))
- Fixed an error that could occur if a project config value changed from scalar to an array. ([#4932](https://github.com/craftcms/cms/issues/4932))
- Fixed a bug where Craft would not recognize certain block types when using the GraphQL API. ([#4961](https://github.com/craftcms/cms/issues/4961))
- Fixed a bug where `craft\helpers\Html::renderTagAttributes()` was double-encoding preexisting attributes. ([#4984](https://github.com/craftcms/cms/issues/4984))

## 3.3.4.1 - 2019-09-17

### Fixed
- Fixed a bug where elements with enabled Lightswitch fields weren’t getting returned in element queries. ([#4951](https://github.com/craftcms/cms/issues/4951))

## 3.3.4 - 2019-09-17

### Changed
- It’s now possible to run the `migrate/create install` command for uninstalled plugins.
- Improved the button labels in the confirmation dialog that can appear after running the Asset Indexes utility. ([#4943](https://github.com/craftcms/cms/issues/4943))

### Fixed
- Fixed a bug where asset queries’ `withTransforms` param wasn’t working for eager-loaded assets. ([#4931](https://github.com/craftcms/cms/issues/4931))
- Fixed a bug where the “Edit Image” asset action could be missing even if the user had the required permissions. ([#3349](https://github.com/craftcms/cms/issues/3349))
- Fixed a bug where querying for elements by their Lightswitch field value could only return elements that had been saved since the Lightswitch field was added. ([#4939](https://github.com/craftcms/cms/issues/4939))
- Fixed a bug where the Updates utility wasn’t showing the “Update all” button when multiple updates were available. ([#4938](https://github.com/craftcms/cms/issues/4938))
- Fixed a bug where the “Updating search indexes” job could fail when updating search indexes for a Matrix block that contained a relational field.
- Fixed a bug where category groups’ site settings weren’t being added to the project config when a new site was created.
- Fixed a bug where the Translation Method setting wasn’t immediately shown for Matrix sub-fields, if the field type was changed from one that didn’t have multiple translation methods to one that does. ([#4949](https://github.com/craftcms/cms/issues/4949))
- Fixed a bug where it wasn’t possible to query for entries by author ID using the GraphQL API.
- Fixed a bug where it wasn’t possible to query for Matrix blocks directly using the GraphQL API.

## 3.3.3 - 2019-09-12

### Changed
- The GraphQL API now prebuilds the schema for all introspection queries, regardless of whether Dev Mode is enabled.

### Fixed
- Fixed a bug where Craft was ignoring the `invalidUserTokenPath` request when it was set to an empty string. ([#1998](https://github.com/craftcms/cms/issues/1998))
- Fixed a bug where the `invalidUserTokenPath` was affecting Control Panel requests.
- Fixed a bug where revisions weren’t being sorted correctly in Structure sections.
- Fixed a bug where Edit Entry pages weren’t working with certain versions of PHP if the user’s preferred language was set to French. ([#4930](https://github.com/craftcms/cms/issues/4930))

## 3.3.2 - 2019-09-11

### Added
- Added the `graphql/dump-schema` and `graphql/print-schema` commands. ([#4834](https://github.com/craftcms/cms/pull/4834))
- It’s now possible to access a `parent` field on entries and categories when querying the GraphQL API. ([#4880](https://github.com/craftcms/cms/issues/4880))
- It’s now possible to apply transforms to assets via `url` field arguments when querying the GraphQL API.

### Changed
- Craft now resets the `dateCreated` attribute when duplicating elements. ([#4906](https://github.com/craftcms/cms/issues/4906))
- It’s no longer possible to access the `author` field for entries when querying the GraphQL API, if the schema doesn’t include user data.
- It’s no longer possible to access the `photo` field for users when querying the GraphQL API, if the schema doesn’t include the user photo volume.

### Fixed
- Fixed a bug where Lightswitch fields weren’t returning a boolean value for the GraphQL API.
- Fixed a bug where `craft\web\View::renderString()` and `renderObjectTemplate()` could leave Craft set to the `site` template mode if an error occurred when preparing or rendering the template. ([#4912](https://github.com/craftcms/cms/issues/4912))
- Fixed a bug where the Plugin Store wasn’t applying edition upgrade pricing for plugins if the higher edition was already installed as a trial.

## 3.3.1.2 - 2019-09-08

### Fixed
- Fixed an error that occurred after saving an element with a validation error. ([#4898](https://github.com/craftcms/cms/issues/4898))

## 3.3.1.1 - 2019-09-06

### Changed
- `graphql/api` preflight responses now explicitly allow `Authorization` headers. ([#4830](https://github.com/craftcms/cms/issues/4830))
- Updated Garnish to 0.1.30.

### Fixed
- Fixed a bug where selecting Matrix blocks would cause the content container to scroll. ([#3762](https://github.com/craftcms/cms/issues/3762))
- Fixed an error that occurred if Stringy 5.2 was installed.

## 3.3.1 - 2019-09-06

### Added
- Added support for setting `offset` and `limit` params to individual paths’ criteria when eager-loading elements.
- Added the `enableGql` config setting. ([#4836](https://github.com/craftcms/cms/issues/4836))
- Added the `children` field to the `EntryInterface` and `CategoryInterface` GraphQL types. ([#4843](https://github.com/craftcms/cms/issues/4843))
- Added the `markdown` GraphQL directive. ([#4832](https://github.com/craftcms/cms/issues/4832))

### Changed
- Preview target URIs can now be set to environment variables (e.g. `$NEWS_INDEX`) or URLs that begin with an alias (e.g. `@rootUrl/news` or `@rootUrl/news/{slug}`).
- Templates passed to `craft\web\View::renderString()` and `renderObjectTemplate()` can now include front-end templates.
- Element queries with the `revisions` param set will now return revisions ordered by `num DESC` by default. ([#4825](https://github.com/craftcms/cms/issues/4825))
- `graphql/api` responses now set the `Access-Control-Allow-Headers: Content-Type` header for preflight requests.
- Craft no longer forces preview target URLs to use `https` if the current request is over SSL. ([#4867](https://github.com/craftcms/cms/issues/4867))

### Removed
- Removed `craft\elements\MatrixBlock::getField()`. ([#4882](https://github.com/craftcms/cms/issues/4882))

### Fixed
- Fixed a bug where Number fields weren’t showing validation errors when non-numeric values were entered. ([#4849](https://github.com/craftcms/cms/issues/4849))
- Fixed an error that occurred when accessing the GraphQL section in the Control Panel if the `allowAdminChanges` config setting was disabled. ([#4884](https://github.com/craftcms/cms/issues/4884))
- Fixed an error that could occur when executing a GraphQL query if a Matrix field had been converted to a different field type. ([#4848](https://github.com/craftcms/cms/issues/4848))
- Fixed a deprecation warning when running tests in PhpStorm. ([#4772](https://github.com/craftcms/cms/pull/4772))
- Fixed an SQL error that occurred when eager-loading children for an element that wasn’t in a structure.
- Fixed a bug that could cause queue jobs to fail when they were run automatically by Craft, if the `enableCsrfProtection` config setting was disabled. ([#4854](https://github.com/craftcms/cms/issues/4854))
- Fixed an error that could occur if the `select` clause had been completely overridden on an element query, but the `asArray` param wasn’t enabled. ([#4886](https://github.com/craftcms/cms/issues/4886))
- Fixed a bug where Craft wasn’t always respecting the site-specific status when saving new entries. ([#4892](https://github.com/craftcms/cms/issues/4892))

## 3.3.0.1 - 2019-08-27

### Changed
- `graphql/api` responses now send CORS headers to allow crossdomain requests. ([#4830](https://github.com/craftcms/cms/issues/4830))

### Fixed
- Fixed a PHP error that could occur when editing an existing GraphQL schema. ([#4827](https://github.com/craftcms/cms/issues/4827))
- Fixed a PHP error that could occur when using PostgreSQL. ([#4828](https://github.com/craftcms/cms/issues/4828))

## 3.3.0 - 2019-08-27

### Added
- Added a built-in, autogenerated GraphQL API for content (Craft Pro only). ([#4540](https://github.com/craftcms/cms/pull/4540))
- Added “Headless Mode”, which optimizes the system and Control Panel for headless CMS implementations.
- It’s now possible to create Single sections without URLs. ([#3883](https://github.com/craftcms/cms/issues/3883))
- Added the `hiddenInput()` Twig function, which generates a hidden input tag.
- Added the `input()` Twig function, which generates an input tag.
- Added the `tag()` Twig function, which generates an HTML tag.
- Added the `|attr` Twig filter, which modifies the attributes on an HTML tag. ([#4660](https://github.com/craftcms/cms/issues/4660))
- Added the `|append` and `|prepend` Twig filters, which add new HTML elements as children of an HTML tag. ([#3937](https://github.com/craftcms/cms/issues/3937))
- Added the `headlessMode` config setting.
- Added the `purgeStaleUserSessionDuration` config setting.
- Admin users can now opt into getting the full stack trace view when an uncaught exception occurs when Dev Mode isn’t enabled. ([#4765](https://github.com/craftcms/cms/issues/4765))
- Admin users can now opt into having Twig templates profiled when Dev Mode isn’t enabled.
- Added the `graphql/api` controller action.
- Added `craft\base\ApplicationTrait::getGql()`.
- Added `craft\base\EagerLoadingFieldInterface::getEagerLoadingGqlConditions()`.
- Added `craft\base\ElementInterface::getGqlTypeName()`.
- Added `craft\base\ElementInterface::gqlScopesByContext()`.
- Added `craft\base\ElementInterface::gqlTypeNameByContext()`.
- Added `craft\base\Field::getEagerLoadingGqlConditions()`.
- Added `craft\base\FieldInterface::getContentGqlType()`.
- Added `craft\base\GqlInlineFragmentFieldInterface`.
- Added `craft\base\GqlInlineFragmentInterface`.
- Added `craft\controllers\GraphqlController`.
- Added `craft\errors\GqlException`.
- Added `craft\events\RegisterGqlDirectivesEvent`.
- Added `craft\events\RegisterGqlQueriesEvent`.
- Added `craft\events\RegisterGqlTypesEvent`.
- Added `craft\gql\arguments\elements\Asset`.
- Added `craft\gql\arguments\elements\Category`.
- Added `craft\gql\arguments\elements\Entry`.
- Added `craft\gql\arguments\elements\GlobalSet`.
- Added `craft\gql\arguments\elements\MatrixBlock`.
- Added `craft\gql\arguments\elements\Tag`.
- Added `craft\gql\arguments\elements\User`.
- Added `craft\gql\base\Arguments`.
- Added `craft\gql\base\Directive`.
- Added `craft\gql\base\ElementArguments`.
- Added `craft\gql\base\ElementResolver`.
- Added `craft\gql\base\GeneratorInterface`.
- Added `craft\gql\base\GqlTypeTrait`.
- Added `craft\gql\base\InterfaceType`.
- Added `craft\gql\base\ObjectType`.
- Added `craft\gql\base\Query`.
- Added `craft\gql\base\Resolver`.
- Added `craft\gql\base\StructureElementArguments`.
- Added `craft\gql\directives\FormatDateTime`.
- Added `craft\gql\directives\Transform`.
- Added `craft\gql\GqlEntityRegistry`.
- Added `craft\gql\interfaces\Element`.
- Added `craft\gql\interfaces\elements\Asset`.
- Added `craft\gql\interfaces\elements\Category`.
- Added `craft\gql\interfaces\elements\Entry`.
- Added `craft\gql\interfaces\elements\GlobalSet`.
- Added `craft\gql\interfaces\elements\MatrixBlock`.
- Added `craft\gql\interfaces\elements\Tag`.
- Added `craft\gql\interfaces\elements\User`.
- Added `craft\gql\interfaces\Structure`.
- Added `craft\gql\queries\Asset`.
- Added `craft\gql\queries\Category`.
- Added `craft\gql\queries\Entry`.
- Added `craft\gql\queries\GlobalSet`.
- Added `craft\gql\queries\Ping`.
- Added `craft\gql\queries\Tag`.
- Added `craft\gql\queries\User`.
- Added `craft\gql\resolvers\elements\Asset`.
- Added `craft\gql\resolvers\elements\Category`.
- Added `craft\gql\resolvers\elements\Entry`.
- Added `craft\gql\resolvers\elements\GlobalSet`.
- Added `craft\gql\resolvers\elements\MatrixBlock`.
- Added `craft\gql\resolvers\elements\Tag`.
- Added `craft\gql\resolvers\elements\User`.
- Added `craft\gql\TypeLoader`.
- Added `craft\gql\types\DateTime`.
- Added `craft\gql\types\elements\Asset`.
- Added `craft\gql\types\elements\Category`.
- Added `craft\gql\types\elements\Element`.
- Added `craft\gql\types\elements\Entry`.
- Added `craft\gql\types\elements\GlobalSet`.
- Added `craft\gql\types\elements\MatrixBlock`.
- Added `craft\gql\types\elements\Tag`.
- Added `craft\gql\types\elements\User`.
- Added `craft\gql\types\generators\AssetType`.
- Added `craft\gql\types\generators\CategoryType`.
- Added `craft\gql\types\generators\ElementType`.
- Added `craft\gql\types\generators\EntryType`.
- Added `craft\gql\types\generators\GlobalSetType`.
- Added `craft\gql\types\generators\MatrixBlockType`.
- Added `craft\gql\types\generators\TableRowType`.
- Added `craft\gql\types\generators\TagType`.
- Added `craft\gql\types\generators\UserType`.
- Added `craft\gql\types\Query`.
- Added `craft\gql\types\TableRow`.
- Added `craft\helpers\App::webResponseConfig()`.
- Added `craft\helpers\ArrayHelper::whereMultiple()`.
- Added `craft\helpers\ElementHelper::sourceElement()`.
- Added `craft\helpers\Gql`.
- Added `craft\helpers\Html::a()`.
- Added `craft\helpers\Html::actionInput()`.
- Added `craft\helpers\Html::appendToTag()`.
- Added `craft\helpers\Html::csrfInput()`.
- Added `craft\helpers\Html::modifyTagAttributes()`.
- Added `craft\helpers\Html::normalizeTagAttributes()`.
- Added `craft\helpers\Html::parseTag()`.
- Added `craft\helpers\Html::parseTagAttributes()`.
- Added `craft\helpers\Html::prependToTag()`.
- Added `craft\helpers\Html::redirectInput()`.
- Added `craft\helpers\StringHelper::afterFirst()`.
- Added `craft\helpers\StringHelper::afterLast()`.
- Added `craft\helpers\StringHelper::append()`.
- Added `craft\helpers\StringHelper::appendRandomString()`.
- Added `craft\helpers\StringHelper::appendUniqueIdentifier()`.
- Added `craft\helpers\StringHelper::at()`.
- Added `craft\helpers\StringHelper::beforeFirst()`.
- Added `craft\helpers\StringHelper::beforeLast()`.
- Added `craft\helpers\StringHelper::capitalizePersonalName()`.
- Added `craft\helpers\StringHelper::count()`.
- Added `craft\helpers\StringHelper::dasherize()`.
- Added `craft\helpers\StringHelper::endsWithAny()`.
- Added `craft\helpers\StringHelper::escape()`.
- Added `craft\helpers\StringHelper::extractText()`.
- Added `craft\helpers\StringHelper::htmlDecode()`.
- Added `craft\helpers\StringHelper::htmlEncode()`.
- Added `craft\helpers\StringHelper::humanize()`.
- Added `craft\helpers\StringHelper::is()`.
- Added `craft\helpers\StringHelper::isBase64()`.
- Added `craft\helpers\StringHelper::isBlank()`.
- Added `craft\helpers\StringHelper::isHexadecimal()`.
- Added `craft\helpers\StringHelper::isHtml()`.
- Added `craft\helpers\StringHelper::isJson()`.
- Added `craft\helpers\StringHelper::isSerialized()`.
- Added `craft\helpers\StringHelper::isUtf8()`.
- Added `craft\helpers\StringHelper::isWhitespace()`.
- Added `craft\helpers\StringHelper::lastSubstringOf()`.
- Added `craft\helpers\StringHelper::lineWrapAfterWord()`.
- Added `craft\helpers\StringHelper::pad()`.
- Added `craft\helpers\StringHelper::padBoth()`.
- Added `craft\helpers\StringHelper::padLeft()`.
- Added `craft\helpers\StringHelper::padRight()`.
- Added `craft\helpers\StringHelper::removeHtml()`.
- Added `craft\helpers\StringHelper::removeHtmlBreak()`.
- Added `craft\helpers\StringHelper::repeat()`.
- Added `craft\helpers\StringHelper::replaceAll()`.
- Added `craft\helpers\StringHelper::replaceBeginning()`.
- Added `craft\helpers\StringHelper::replaceEnding()`.
- Added `craft\helpers\StringHelper::replaceFirst()`.
- Added `craft\helpers\StringHelper::replaceLast()`.
- Added `craft\helpers\StringHelper::safeTruncate()`.
- Added `craft\helpers\StringHelper::shortenAfterWord()`.
- Added `craft\helpers\StringHelper::shuffle()`.
- Added `craft\helpers\StringHelper::slice()`.
- Added `craft\helpers\StringHelper::slugify()`.
- Added `craft\helpers\StringHelper::split()`.
- Added `craft\helpers\StringHelper::startsWithAny()`.
- Added `craft\helpers\StringHelper::stripCssMediaQueries()`.
- Added `craft\helpers\StringHelper::stripEmptyHtmlTags()`.
- Added `craft\helpers\StringHelper::stripHtml()`.
- Added `craft\helpers\StringHelper::stripWhitespace()`.
- Added `craft\helpers\StringHelper::substringOf()`.
- Added `craft\helpers\StringHelper::surround()`.
- Added `craft\helpers\StringHelper::tidy()`.
- Added `craft\helpers\StringHelper::titleizeForHumans()`.
- Added `craft\helpers\StringHelper::toBoolean()`.
- Added `craft\helpers\StringHelper::toSpaces()`.
- Added `craft\helpers\StringHelper::toTabs()`.
- Added `craft\helpers\StringHelper::toTransliterate()`.
- Added `craft\helpers\StringHelper::trimLeft()`.
- Added `craft\helpers\StringHelper::trimRight()`.
- Added `craft\helpers\StringHelper::upperCamelize()`.
- Added `craft\helpers\StringHelper::upperCaseFirst()`.
- Added `craft\helpers\Template::beginProfile()`.
- Added `craft\helpers\Template::endProfile()`.
- Added `craft\helpers\UrlHelper::buildQuery()`.
- Added `craft\model\MatrixBlockType::getField()`.
- Added `craft\models\GqlSchema`.
- Added `craft\records\GqlSchema`.
- Added `craft\services\Fields::getGroupByUid()`.
- Added `craft\services\Gql`.
- Added `craft\services\Matrix::getAllBlockTypes()`.
- Added `craft\services\Sections::getAllEntryTypes()`.
- Added `craft\web\assets\graphiql\GraphiqlAsset`.
- Added `craft\web\assets\graphiql\VendorAsset`.
- Added `craft\web\twig\nodes\ProfileNode`.
- Added `craft\web\twig\nodevisitors\Profiler`.

### Changed
- Relational fields without a specific target site will now only return related elements from the same site as the source element by default, as they did before Craft 3.2. ([#4751](https://github.com/craftcms/cms/issues/4751))
- Element arrays no longer include `hasDescendants` or `totalDescendants` keys by default. ([#4820](https://github.com/craftcms/cms/issues/4820))
- Matrix block queries no longer include blocks owned by drafts or revisions by default. ([#4790](https://github.com/craftcms/cms/issues/4790))
- Entries’ drafts and revisions are now soft-deleted and restored along with their source elements. ([#4797](https://github.com/craftcms/cms/issues/4797))
- Global set reference tags can now refer to the global set by its handle. ([#4645](https://github.com/craftcms/cms/issues/4645))
- Improved Twig template profiling to include blocks and macros.
- Twig template profiling no longer occurs when Dev Mode isn’t enabled, unless an admin user is logged in and has opted into it.
- The `actionInput()`, `csrfInput()`, and `redirectInput()` Twig functions now support an `options` argument for customizing the HTML tag attributes.
- The `_layouts/forms/field.html` template now supports `label`, `instructions`, `tip`, `warning`, and `input` blocks that can be overridden when including the template with an `{% embed %}` tag.
- Editable tables now support a `fullWidth` setting, which can be set to `false` to prevent the table from spanning the full width of the page.
- Editable tables now support `thin` column settings.
- Editable tables now support `headingHtml` column settings.
- Craft no longer overrides the base Twig template class, unless the now-deprecated `suppressTemplateErrors` config setting is enabled. ([#4755](https://github.com/craftcms/cms/issues/4755))
- Edit Entry pages now get updated preview target URLs after saving a draft, in case the URLs have changed.
- The confirmation dialog that can appear after running the Asset Indexes utility no longer will close by pressing the <kbd>Esc</kbd> key or clicking outside of the modal. ([#4795](https://github.com/craftcms/cms/issues/4795))
- Section and Matrix “Propagation Method” settings now display warnings about the potential for data loss when appropriate.
- Site group settings now display a warning about the potential for data loss.
- Control Panel subnav items can now have badge counts. ([#4756](https://github.com/craftcms/cms/issues/4756))
- Improved the performance of element duplication on multi-site installs.
- Improved the performance of `craft\web\View::renderString()` for templates that don’t contain any Twig code.
- `craft\behaviors\DraftBehavior::getCreator()` can now return `null`.
- `craft\helpers\Db::parseParam()` now has an optional `$columnType` argument. ([#4807](https://github.com/craftcms/cms/pull/4807))
- `craft\test\TestSetup::setupCraftDb()` no longer accepts a second argument. Ensure that `craft\test\Craft::$testConfig` is set before calling this function. ([#4804](https://github.com/craftcms/cms/pull/4804))
- `craft\web\Request::post()` and `getBodyParam()` will now work with posted JSON data, if the request’s content type is set to `application/json`.
- Switched from the `stringy/stringy` library to `voku/stringy`. ([#4753](https://github.com/craftcms/cms/issues/4753))

### Deprecated
- Deprecated the `suppressTemplateErrors` config setting.
- Deprecated `craft\services\Sections::isSectionTemplateValid()`.
- Deprecated `craft\web\twig\Template`.

### Removed
- Removed `craft\base\ElementInterface::getSource()`. ([#4754](https://github.com/craftcms/cms/issues/4754))
- Removed `craft\web\twig\Extension::actionInputFunction()`.
- Removed `craft\web\twig\Extension::csrfInputFunction()`.
- Removed `craft\web\twig\Extension::redirectInputFunction()`.

### Fixed
- Fixed an error that could occur if garbage collection was run while Craft 3.2 migrations were pending. ([#4720](https://github.com/craftcms/cms/issues/4720))
- Fixed a bug where the “Publish live changes for other authors’ entries” permission was being enforced when saving another author’s entry as a new entry. ([#4758](https://github.com/craftcms/cms/issues/4758))
- Fixed a bug where `craft\helpers\UrlHelper` methods would strip out array params in the query string. ([#4778](https://github.com/craftcms/cms/issues/4778))
- Fixed a SQL error that occurred when a `{% cache %}` tag was used on a page with a 4-byte character in the URI. ([#4780](https://github.com/craftcms/cms/issues/4780))
- Fixed a bug where Craft could show a nondescript error when navigating away from a Control Panel page if an Ajax request was currently in progress. ([#4796](https://github.com/craftcms/cms/issues/4796))
- Fixed an error that occurred when editing an entry with a draft that was created by a soft-deleted user. ([#4800](https://github.com/craftcms/cms/issues/4800))
- Fixed a bug where entry revisions and drafts would be deleted when the user that created them was hard-deleted.
- Fixed a SQL error that could occur when executing an element query that had custom `JOIN` and `WHERE` clauses if the `search` param was also set. ([#4788](https://github.com/craftcms/cms/issues/4788))
- Fixed a bug where default field values weren’t being applied to Matrix blocks that were autocreated per the Min Blocks setting. ([#4806](https://github.com/craftcms/cms/issues/4806))
- Fixed Plugin Store dropdowns which were not working properly with Windows Edge browsers.
- Fixed a SQL error that could occur when `:empty:` or `not :empty:` was passed to a date param on an element query when running MySQL 8. ([#4808](https://github.com/craftcms/cms/issues/4808))
- Fixed a bug where Dropdown and Multi-select fields’ Dropdown Options settings weren’t autofocusing on the first input when adding a new row with the keyboard. ([#4823](https://github.com/craftcms/cms/issues/4823))

## 3.2.10 - 2019-08-13

### Added
- Added `craft\fields\BaseRelationField::settingsTemplateVariables()`. ([#4732](https://github.com/craftcms/cms/issues/4732))
- Added `craft\services\Search::deleteOrphanedIndexes()`.
- Added `craft\validators\UriFormatValidator::$disallowTriggers`.
- Added the `Craft.startsWith()` JavaScript method.

### Changed
- Improved garbage collection performance when hard-deleting hundreds of thousands of elements. ([#4735](https://github.com/craftcms/cms/issues/4735))
- Element queries’ `title` param will now accept a value of `'0'`.
- `craft\services\Elements::deleteElementById()` now has a `$hardDelete` argument. ([#4747](https://github.com/craftcms/cms/pull/4747))
- It’s no longer possible to save routes or URI formats that begin with the `actionTrigger` or `cpTrigger` config settings. ([#4154](https://github.com/craftcms/cms/issues/4154))
- Categories fields’ selection modals now show the site menu. ([#4749](https://github.com/craftcms/cms/issues/4749))

### Removed
- Removed `craft\records\Route`.

### Fixed
- Fixed a bug where Entry fixtures wouldn’t get unloaded. ([#4663](https://github.com/craftcms/cms/issues/4663))
- Fixed a bug where entry content wouldn’t get propagated to other sites if an entry was created and then saved before Craft had finished autosaving the draft. ([#4423](https://github.com/craftcms/cms/issues/4423))
- Fixed a bug where entry forms could miss the fact that a Matrix block had been deleted. ([#4727](https://github.com/craftcms/cms/issues/4727))
- Fixed a PHP error that could occur on environments where the Intl PHP extension was installed but the `IDNA_NONTRANSITIONAL_TO_ASCII` or `INTL_IDNA_VARIANT_UTS46` constants weren’t defined. ([#4722](https://github.com/craftcms/cms/issues/4722))
- Fixed a PHP error that could occur if a plugin was configured with settings even though it didn’t support settings. ([#4706](https://github.com/craftcms/cms/issues/4706))
- Fixed an error that occurred when a validation error occurred on an entry while it was being created or updated from a draft. ([#4733](https://github.com/craftcms/cms/issues/4733))
- Fixed an infinite recursion bug that could occur when validating circular relations. ([#4482](https://github.com/craftcms/cms/issues/4482))
- Fixed a bug where elements with a title of “0” would show their ID instead of their title in element indexes and relational fields. ([#4745](https://github.com/craftcms/cms/issues/4745))
- Fixed a bug where Craft was redirecting to the Dashboard when attempting to export elements, if the `tokenParam` config setting was set to something besides `token`. ([#4737](https://github.com/craftcms/cms/issues/4737))

## 3.2.9 - 2019-08-06

### Added
- Added the `ignorePlaceholders` element query param.
- Added the `cp.entries.edit.meta` and `cp.entries.edit.settings` template hooks to the Edit Entry page.
- Added `craft\base\ElementInterface::getSource()`.
- Added `craft\base\ElementTrait::$newSiteIds`.
- Added `craft\models\Site::$dateCreated` and `$dateUpdated`. ([#4703](https://github.com/craftcms/cms/issues/4703))

### Changed
- Improved the Control Panel header styling for mobile and on pages with long titles. ([#4548](https://github.com/craftcms/cms/issues/4548))
- Element references in the Control Panel now reveal the site the element was fetched from in their tooltips, on multi-site installs. ([#4690](https://github.com/craftcms/cms/issues/4690))
- Element editor HUDs now always show a header with the element’s site name on multi-site installs, even if the element is only editable in one site. ([#4690](https://github.com/craftcms/cms/issues/4690))
- Entry preview tokens now respect the `defaultTokenDuration` config setting, rather than always expiring after 24 hours. ([#4683](https://github.com/craftcms/cms/pull/4683))
- Improved disabled select field styling. ([#4709](https://github.com/craftcms/cms/pull/4709))

### Deprecated
- Deprecated `craft\behaviors\DraftBehavior::getSource()`.
- Deprecated `craft\behaviors\RevisionBehavior::getSource()`.

### Fixed
- Fixed a bug where elements listed in a Structure view could be missing their descendant toggles even if all of their descendants were disabled. ([#4685](https://github.com/craftcms/cms/issues/4685))
- Fixed a bug where element CSV exports were limited to 50 elements if no limit was set. ([#4692](https://github.com/craftcms/cms/issues/4692))
- Fixed a 400 error that occurred when submitting an entry form that didn’t have an `entryId` param. ([#4693](https://github.com/craftcms/cms/issues/4693))
- Fixed a bug where `craft\base\Element::getDescendants()` and other structure methods could return the wrong results when called on a draft. ([#4694](https://github.com/craftcms/cms/issues/4694))
- Fixed a bug where Matrix blocks weren’t getting duplicated to newly-enabled sites for elements if the field’s Propagation Method setting wasn’t set to “Save blocks to all sites the owner element is saved in”. ([#4698](https://github.com/craftcms/cms/issues/4698))
- Fixed a bug where the Database Backup could result in a 404 error on load-balanced environments. ([#4699](https://github.com/craftcms/cms/issues/4699))
- Fixed a bug where the “Current” entry revision link wouldn’t always work. ([#4705](https://github.com/craftcms/cms/issues/4705))
- Fixed a bug where the `craft\services\Search::EVENT_AFTER_SEARCH` event wasn’t always firing. ([#4710](https://github.com/craftcms/cms/issues/4710))
- Fixed a bug where `craft\services\Users::purgeExpiredPendingUsers()` was attempting to delete already-trashed users.

### Security
- Fixed an XSS vulnerability.

## 3.2.8 - 2019-07-30

### Added
- Element indexes with unsaved drafts now show a “Drafts” option in the status menu.
- Added the `utils/fix-element-uids` command, which ensures all elements have unique UIDs. ([#4653](https://github.com/craftcms/cms/issues/4653))

### Fixed
- Fixed a bug where it wasn’t possible to create a homepage Single section if a prior entry revisions’ URI had been set to `__home__`. ([#4657](https://github.com/craftcms/cms/issues/4657))
- Fixed a bug where the user deletion confirmation dialog was including revisions and drafts when counting entries for the content summary.
- Fixed an error that occurred when deleting a user, if another user had been chosen to inherit their content. ([#4670](https://github.com/craftcms/cms/issues/4670))
- Fixed a bug where users could be warned about losing unsaved changes when updating an entry from a draft, while the draft was being autosaved. ([#4614](https://github.com/craftcms/cms/issues/4614))
- Fixed a bug where Categories fields weren’t always getting updated when a category they were related to got moved under another category. ([#4672](https://github.com/craftcms/cms/issues/4672))
- Fixed an error that occurred on the Settings → Routes page, if one of the routes didn’t have a URI pattern. ([#4676](https://github.com/craftcms/cms/issues/4676))
- Fixed some styling and behavior issues on the Settings → Routes page.

## 3.2.7 - 2019-07-25

### Fixed
- Fixed an error where it wasn’t possible to scale SVGs using only height. ([#4643](https://github.com/craftcms/cms/pull/4643))
- Fixed a bug where the content area of some Control Panel pages weren’t getting any bottom padding. ([#4644](https://github.com/craftcms/cms/issues/4644))
- Fixed a bug where installing a plugin immediately after installing Craft from the console could corrupt the project config if `useProjectConfigFile` was enabled. ([#3870](https://github.com/craftcms/cms/issues/3870))
- Fixed a bug where entry forms could overlook changes made to Categories fields. ([#4648](https://github.com/craftcms/cms/issues/4648))
- Fixed a bug where element search indexes weren’t being updated right away after an element was created or updated from an element editor HUD.
- Fixed a bug where back-end slug validation wasn’t working correctly for slugs with some Unicode characters. ([#1535](https://github.com/craftcms/cms/issues/1535))
- Fixed a bug where Craft was attempting to delete template caches even when saving a draft or revision.

## 3.2.6 - 2019-07-23

### Changed
- When enabling a new site for a Single section, Craft now uses the primary site’s content as the starting point for the new site’s content, if the section was already enabled for it.
- Swapped the position of the “Save as a Draft” and “Save Entry” buttons. ([#4622](https://github.com/craftcms/cms/issues/4622))
- `craft\helpers\DateTimeHelper::toDateTime()` now supports arrays created from `DateTime` objects. ([#4627](https://github.com/craftcms/cms/issues/4627))
- Plugin license key inputs are no longer limited to 29 characters, to make room for long environment variable names. ([#4393](https://github.com/craftcms/cms/issues/4393))
- Updated Imagine to 1.2.2.1.

### Fixed
- Fixed a bug where Craft could load the same JavaScript and CSS files multiple times when opening element editor HUDs. ([#4620](https://github.com/craftcms/cms/issues/4620))
- Fixed a bug where each animated GIF frame would still be parsed when generating a thumbnail, even if the `transformGifs` setting was set to `false`. ([#4588](https://github.com/craftcms/cms/issues/4588))
- Fixed a bug where back-end slug validation wasn’t working correctly for slugs with Unicode characters. ([#4628](https://github.com/craftcms/cms/issues/4628))
- Fixed a bug where it wasn’t possible to create new entries if the section handle matched the `pageTrigger` config setting, and the `pageTrigger` config setting had a trailing slash. ([#4631](https://github.com/craftcms/cms/issues/4631))
- Fixed a bug where the `sections.previewTargets` database column was getting created as a `varchar` instead of `text` column for new Craft installs. ([#4638](https://github.com/craftcms/cms/issues/4638))

### Security
- Fixed a bug where the `preserveExifData` config setting wasn’t being respected on image upload.

## 3.2.5.1 - 2019-07-19

### Fixed
- Fixed an error that occurred if a plugin license key was set to an environment variable, which was set to an invalid key. ([#4604](https://github.com/craftcms/cms/issues/4604))
- Fixed an error that prevented image thumbnails from generating in the Control Panel when using ImageMagick. ([#4609](https://github.com/craftcms/cms/issues/4609))

## 3.2.5 - 2019-07-19

### Added
- Added `craft\services\Elements::getPlaceholderElements()`.

### Changed
- If an invalid entry draft or revision edit URL is accessed, but the source entry does exist, Craft now redirects the browser to the source entry’s edit page. ([#4574](https://github.com/craftcms/cms/issues/4574))
- Preview requests now include the previewed entry in element queries even if the `status`, `drafts`, or `revisions` parameters are set to exclude it. ([#4581](https://github.com/craftcms/cms/issues/4581))
- Back-end slug generation now follows the same rules as JavaScript. ([#4607](https://github.com/craftcms/cms/issues/4607))
- Unsaved entry drafts now get assigned a new ID when they are fully saved, so they are treated as new elements. ([#4589](https://github.com/craftcms/cms/issues/4589))

### Fixed
- Fixed some bugs with the “Save Entry” menu options, when editing an unsaved draft. ([#4614](https://github.com/craftcms/cms/issues/4614))
- Fixed a bug where Craft could forget which site was being edited when updating an entry from a draft. ([#4615](https://github.com/craftcms/cms/issues/4615))

## 3.2.4.1 - 2019-07-17

### Fixed
- Fixed an error that occurred when attempting to share a disabled entry. ([#4596](https://github.com/craftcms/cms/issues/4596))
- Fixed a bug where new Email and URL cells in Table fields weren’t getting the correct input type. ([#4595](https://github.com/craftcms/cms/issues/4595))

## 3.2.4 - 2019-07-17

### Changed
- Brought back the “Preview” button for the Current revision of entries, which now creates a draft before activating the entry preview. ([#4584](https://github.com/craftcms/cms/issues/4584))
- The “Save as a Draft” button now creates the draft over Ajax, when it’s not the primary submit button for the page.
- When Craft isn’t able to sync incoming `project.yaml` changes due to schema version conflicts, Craft now lists which packages are conflicting.. ([#4568](https://github.com/craftcms/cms/issues/4568))

### Fixed
- Fixed a JavaScript error that could occur after uploading a file directly onto an Assets field when editing the Current revision of an entry.
- Fixed a bug where draft forms could become unresponsive if the user attempted to navigate away from the page or submit the form in the middle of an autosave. ([#4578](https://github.com/craftcms/cms/issues/4578))
- Fixed a SQL error that could occur when passing `:empty:` or `:notempty:` to a relational field’s element query param. ([#4529](https://github.com/craftcms/cms/issues/4529))
- Fixed a bug where Number fields weren’t getting set to their default values for new entries. ([#4586](https://github.com/craftcms/cms/issues/4586))
- Fixed a bug query string parameters were getting URL-encoded when applied to generated pagination URLs.
- Fixed a bug where Single entries had the option to be duplicated or deleted. ([#4590](https://github.com/craftcms/cms/issues/4590))

## 3.2.3 - 2019-07-16

### Added
- Added `craft\controllers\EntriesController::actionDuplicateEntry()`.
- Added `craft\web\UrlManager::setMatchedElement()`.

### Changed
- Craft no longer creates drafts automatically when editing entries. The user must click a “Save as a Draft” button to create one. ([#4549](https://github.com/craftcms/cms/issues/4549))
- Entries are now immediately savable, whether or not any changes were made. ([#4535](https://github.com/craftcms/cms/issues/4535))
- The “Save Entry” button now redirects the user to the Entries index page. ([#4575](https://github.com/craftcms/cms/issues/4575))
- Brought back the “Save and continue editing” and “Save and add another” options for entries.
- It’s no longer possible to preview entries’ Current revision. A draft must be created first.

### Fixed
- Fixed a bug where it wasn’t possible to delete Matrix blocks if Min Blocks and Max Blocks were set to the same value, and an element already had more than that many blocks. ([#4562](https://github.com/craftcms/cms/issues/4562))
- Fixed a bug where `craft\web\UrlManager::getMatchedElement()` could return the incorrect result on preview requests. ([#4542](https://github.com/craftcms/cms/issues/4542))
- Fixed an error that occurred on the Settings → Email page if email settings were missing from the project config. ([#4552](https://github.com/craftcms/cms/issues/4552))
- Fixed a bug where it wasn’t possible to toggle site-specific entry statuses when editing drafts. ([#4577](https://github.com/craftcms/cms/issues/4577))

## 3.2.2 - 2019-07-14

### Added
- Added `craft\helpers\ElementHelper::isTempSlug()`.
- Added `craft\helpers\ElementHelper::tempSlug()`.
- Added `craft\helpers\UrlHelper::removeParam()`.

### Changed
- Craft no longer ensures a recent revision exists before creating a draft for an element.
- Element exports are limited to CSV files now, to avoid the GD requirement imposed by the PHPSpreadsheet library. ([#4553](https://github.com/craftcms/cms/issues/4553))

### Fixed
- Fixed a bug where multi-site element queries with the `unique` and `offset` params set weren’t returning any results. ([#4560](https://github.com/craftcms/cms/issues/4560))
- Fixed an error that could occur when creating a draft. ([#4515](https://github.com/craftcms/cms/issues/4515))
- Fixed a bug where Craft wasn’t generating a new slug for entries that were saved with a blank Slug field. ([#4518](https://github.com/craftcms/cms/issues/4518))
- Fixed a bug where disabled select options could lose their disabled text styling in Firefox. ([#4526](https://github.com/craftcms/cms/issues/4526))
- Fixed a bug where entry forms could miss the fact that a file had been uploaded to an Assets field. ([#4534](https://github.com/craftcms/cms/issues/4534))
- Fixed a bug where selecting “Create a new child entry” in a Structure section on a multi-site install would result in a 404 error. ([#4541](https://github.com/craftcms/cms/issues/4541))
- Fixed a bug where it wasn’t possible to set test-specific config settings. ([#4539](https://github.com/craftcms/cms/pull/4539))
- Fixed an error that occurred when exporting elements if Limit was set to `0`. ([#4547](https://github.com/craftcms/cms/issues/4547))
- Fixed a bug where the `{% paginate %}` tag wouldn’t generate links to the first page correctly when using query string pagination. ([#4550](https://github.com/craftcms/cms/issues/4550))
- Fixed an error that occurred when indexing assets from a console request, if no volumes were defined yet. ([#2798](https://github.com/craftcms/cms/issues/2798))
- Fixed a bug where the “Delete” link could show up in the draft meta HUD for unsaved drafts. ([#4557](https://github.com/craftcms/cms/issues/4557))

## 3.2.1 - 2019-07-11

### Added
- Added `craft\console\Request::getIsPreview()`.
- Added `craft\web\Request::getIsPreview()`.

### Changed
- If a draft can’t be saved, an alert icon is now shown in the Control Panel header, which can be clicked on to reveal more information.
- Element revisions no longer store snapshot data.

### Fixed
- Fixed a bug where Feed widget items weren’t getting hyperlinked.
- Fixed a bug where the `app/migrate` controller wasn’t applying new `project.yaml` changes if there were no pending migrations.
- Fixed a SQL error that could occur when saving an entry or entry draft. ([#4508](https://github.com/craftcms/cms/issues/4508))
- Fixed a bug where Assets fields set to restrict uploads to a single folder could have empty selector modals. ([#4522](https://github.com/craftcms/cms/issues/4522))
- Fixed an error that could occur if a template was accessing the deprecated `locale` property of an element query, but `siteId` wasn’t set to an integer. ([#4531](https://github.com/craftcms/cms/issues/4531))
- Fixed a bug where users without the “Publish live changes” permission for a section weren’t able to create new entries. ([#4528](https://github.com/craftcms/cms/issues/4529))
- Fixed a PHP error that could occur when uploading files to Assets fields on the front-end. ([#4382](https://github.com/craftcms/cms/issues/4382))
- Fixed a bug where elements listed in a Structure view could show descendant toggles even if they had no descendants. ([#4504](https://github.com/craftcms/cms/issues/4504))
- Fixed a backwards compatibility issue. ([#4523](https://github.com/craftcms/cms/issues/4523))

## 3.2.0 - 2019-07-09

> {warning} If you’ve ever run the `project-config/rebuild` command, it’s highly recommended that you run it again with Craft 3.1.34.2, before updating to Craft 3.2.

> {warning} Custom login controllers must now explicitly set their `$allowAnonymous` values to include `self::ALLOW_ANONYMOUS_OFFLINE` if they wish to be available when the system is offline.

> {tip} If you have Super Table or Neo installed, you should update those **at the same time** as Craft, to avoid unnecessary search index jobs from being added to the queue.

### Added
- All element types now have the option to support drafts and revisions.
- Drafts are now autocreated when content is modified, and autosaved whenever the content changes. ([#1034](https://github.com/craftcms/cms/issues/1034))
- Drafts and revisions now store content across all sites supported by the element. ([#2669](https://github.com/craftcms/cms/issues/2669))
- Content previewing is now draft-based, and drafts are stored as specialized elements, so it’s no longer necessary to add special cases in templates for preview requests. ([#1787](https://github.com/craftcms/cms/issues/1787), [#2801](https://github.com/craftcms/cms/issues/2801))
- Sections now have a “Preview Targets” setting when running Craft Pro, which can be used to configure additional locations that entries can be previewed from. ([#1489](https://github.com/craftcms/cms/issues/1489))
- Sections now have a “Propagation Method” setting, enabling entries to only be propagated to other sites in the same site group, or with the same language. ([#3554](https://github.com/craftcms/cms/issues/3554))
- Matrix fields now have a “Propagation Method” setting, enabling blocks to only be propagated to other sites in the same site group, or with the same language. ([#3554](https://github.com/craftcms/cms/issues/3554))
- Single entries now have editable slugs. ([#3368](https://github.com/craftcms/cms/issues/3368))
- Headless content previewing is now possible by forwarding request tokens off to content API requests. ([#1231](https://github.com/craftcms/cms/issues/1231))
- Preview iframes are now created with a `src` attribute already in place, improving SPA support. ([#2120](https://github.com/craftcms/cms/issues/2120))
- Entry “Share” buttons are now visible on mobile. ([#4408](https://github.com/craftcms/cms/issues/4408))
- Added the “Temp Uploads Location” system setting (available from Settings → Assets → Settings), which makes it possible to choose the volume and path that temporary asset uploads should be stored. ([#4010](https://github.com/craftcms/cms/issues/4010))
- Added the `maxRevisions` config setting. ([#926](https://github.com/craftcms/cms/issues/926))
- Added the `purgeUnsavedDraftsDuration` config setting, which determines how long unsaved drafts should be allowed to exist before getting deleted via garbage collection.
- Added the “Edit images” permission. ([#3349](https://github.com/craftcms/cms/issues/3349))
- Added the “Impersonate users” permission. ([#3501](https://github.com/craftcms/cms/issues/3501))
- Added the `drafts`, `draftId`, `draftOf`, `draftCreator`, `revisions`, `revisionId`, `revisionOf`, and `revisionCreator` element query params.
- The `site` element query params now support passing multiple site handles, or `'*'`, to query elements across multiple sites at once. ([#2854](https://github.com/craftcms/cms/issues/2854))
- Relational fields now have a “Validate related elements” setting, which ensures that the related elements pass validation before the source element can be saved with them selected. ([#4095](https://github.com/craftcms/cms/issues/4095))
- Table fields can now have Dropdown, Email, and URL columns. ([#811](https://github.com/craftcms/cms/issues/811), [#4180](https://github.com/craftcms/cms/pull/4180))
- Dropdown and Multi-select fields can now have optgroups. ([#4236](https://github.com/craftcms/cms/issues/4236))
- Date/Time, Dropdown, Lightswitch, Number, and Radio Buttons fields are now listed as sort options in element indexes. ([#2818](https://github.com/craftcms/cms/issues/2818))
- Asset, category, entry, and user indexes can now have “UID” columns. ([#4433](https://github.com/craftcms/cms/issues/4433))
- Added the `unique` element query param, which can be used to prevent duplicate elements when querying elements across multiple sites.
- Added the `preferSites` element query param, which can be used to set the preferred sites that should be used for multi-site element queries, when the `unique` param is also enabled.
- Element index pages are now paginated for non-Structure views. ([#818](https://github.com/craftcms/cms/issues/818))
- Element index pages now have an “Export…” button that will export all of the elements in the current view (across all pages) or up to a custom limit, in either CSV, XLS, XLSX, or ODS format. ([#994](https://github.com/craftcms/cms/issues/994))
- Added the `{% dd %}` Twig tag. ([#4399](https://github.com/craftcms/cms/issues/4399))
- Added the `attr()` Twig function, which can generate a list of HTML/XML attributes. ([#4237](https://github.com/craftcms/cms/pull/4237))
- Added the `|withoutKey` Twig filter.
- Added the `resave/matrix-blocks` console command.
- The `index-assets/*` commands now support a `--create-missing-assets=0` option, which prevents Craft from creating asset records when they don’t exist yet, and offers an opportunity to fix the location of any asset records that are missing their associated files, when the filename matches one of the files missing an index.
- Added the `mailer/test` command. ([#4020](https://github.com/craftcms/cms/issues/4020))
- Added the `tests/setup` command, which generates a test suite for the current Craft project.
- Jobs can now set progress labels, which will be shown below their description and progress bar in the queue HUD. ([#1931](https://github.com/craftcms/cms/pull/1931))
- Added the `_layouts/element` template, which can be extended by element edit pages that wish to support drafts, revisions, and content previewing.
- Added the `_special/sitepicker` template.
- It’s now possible for plugins and modules to define custom actions on console controllers.
- Added a testing framework for Craft and plugins, powered by Codeception. ([#3382](https://github.com/craftcms/cms/pull/3382), [#1485](https://github.com/craftcms/cms/issues/1485), [#944](https://github.com/craftcms/cms/issues/944))
- Added `craft\base\ApplicationTrait::getInstalledSchemaVersion()`.
- Added `craft\base\BlockElementInterface`.
- Added `craft\base\Element::EVENT_AFTER_PROPAGATE`.
- Added `craft\base\Element::EVENT_REGISTER_PREVIEW_TARGETS`.
- Added `craft\base\Element::previewTargets()`.
- Added `craft\base\ElementInterface::afterPropagate()`.
- Added `craft\base\ElementInterface::getCurrentRevision()`.
- Added `craft\base\ElementInterface::getIsDraft()`.
- Added `craft\base\ElementInterface::getIsRevision()`.
- Added `craft\base\ElementInterface::getIsUnsavedDraft()`.
- Added `craft\base\ElementInterface::getPreviewTargets()`.
- Added `craft\base\ElementInterface::getSourceId()`.
- Added `craft\base\ElementInterface::getSourceUid()`.
- Added `craft\base\ElementInterface::getUiLabel()`, which is now used to define what an element will be called in the Control Panel. ([#4211](https://github.com/craftcms/cms/pull/4211))
- Added `craft\base\ElementInterface::pluralDisplayName()`, which element type classes can use to define the plural of their display name.
- Added `craft\base\ElementInterface::setRevisionCreatorId()`.
- Added `craft\base\ElementInterface::setRevisionNotes()`.
- Added `craft\base\ElementTrait::$dateDeleted`. ([#4493](https://github.com/craftcms/cms/issues/4493))
- Added `craft\base\ElementTrait::$draftId`.
- Added `craft\base\ElementTrait::$hardDelete`.
- Added `craft\base\ElementTrait::$previewing`.
- Added `craft\base\ElementTrait::$propagateAll`.
- Added `craft\base\ElementTrait::$revisionId`.
- Added `craft\base\Field::EVENT_AFTER_ELEMENT_PROPAGATE`.
- Added `craft\base\Field::getSortOption()`.
- Added `craft\base\FieldInterface::afterElementPropagate()`.
- Added `craft\base\FieldInterface::valueType()`. ([#3894](https://github.com/craftcms/cms/issues/3894))
- Added `craft\base\SortableFieldInterface`, which can be implemented by field classes that should be sortable in element indexes.
- Added `craft\behaviors\DraftBehavior`.
- Added `craft\behaviors\RevisionBehavior`.
- Added `craft\console\CallableAction`.
- Added `craft\console\Controller`.
- Added `craft\console\controllers\ResaveController::saveElements()`.
- Added `craft\console\ControllerTrait`.
- Added `craft\console\Request::getToken()`.
- Added `craft\controllers\PreviewController`.
- Added `craft\errors\MissingAssetException`.
- Added `craft\events\BatchElementActionEvent`.
- Added `craft\events\DefineConsoleActionsEvent`.
- Added `craft\events\ElementQueryEvent`.
- Added `craft\events\RegisterPreviewTargetsEvent`.
- Added `craft\events\RevisionEvent`.
- Added `craft\helpers\Component::validateComponentClass()`.
- Added `craft\helpers\ElementHelper::isDraftOrRevision()`.
- Added `craft\helpers\ElementHelper::rootElement()`.
- Added `craft\models\Section::$propagationMethod`.
- Added `craft\queue\jobs\UpdateSearchIndex`.
- Added `craft\services\Drafts`, accessible via `Craft::$app->drafts`.
- Added `craft\services\Elements::propagateElements()` along with `EVENT_BEFORE_PROPAGATE_ELEMENTS`, `EVENT_AFTER_PROPAGATE_ELEMENTS`, `EVENT_BEFORE_PROPAGATE_ELEMENT`, and `EVENT_AFTER_PROPAGATE_ELEMENT` events. ([#4139](https://github.com/craftcms/cms/issues/4139))
- Added `craft\services\Elements::resaveElements()` along with `EVENT_BEFORE_RESAVE_ELEMENTS`, `EVENT_AFTER_RESAVE_ELEMENTS`, `EVENT_BEFORE_RESAVE_ELEMENT`, and `EVENT_AFTER_RESAVE_ELEMENT` events. ([#3482](https://github.com/craftcms/cms/issues/3482))
- Added `craft\services\Matrix::duplicateBlocks()`.
- Added `craft\services\Matrix::getSupportedSiteIdsForField()`.
- Added `craft\services\Revisions`, accessible via `Craft::$app->revisions`.
- Added `craft\services\Users::canImpersonate()`.
- Added `craft\web\Request::getIsLoginRequest()` and `craft\console\Request::getIsLoginRequest()`.
- Added `craft\web\UrlManager::$checkToken`.
- Added the `Craft.isSameHost()` JavaScript method.
- Added the `Craft.parseUrl()` JavaScript method.
- Added the `Craft.randomString()` JavaScript method.
- Added the `Craft.DraftEditor` JavaScript class.
- Added the `Craft.Preview` JavaScript class.

### Changed
- Relational fields are now capable of selecting elements from multiple sites, if they haven’t been locked down to only related elements from a single site. ([#3584](https://github.com/craftcms/cms/issues/3584))
- Element selector modals now always show source headings, and list sources in the configured order. ([#4494](https://github.com/craftcms/cms/issues/4494))
- Reference tags can now specify the site to load the element from. ([#2956](https://github.com/craftcms/cms/issues/2956))
- Improved the button layout of Edit Entry pages. ([#2325](https://github.com/craftcms/cms/issues/2325))
- Improved the performance of saving elements.
- The Control Panel now shows the sidebar on screens that are at least 1,000 pixels wide. ([#4079](https://github.com/craftcms/cms/issues/4079))
- The `_layouts/cp` template now supports a `showHeader` variable that can be set to `false` to remove the header.
- The `_layouts/cp` Control Panel template now supports a `footer` block, which will be output below the main content area.
- Renamed `craft\helpers\ArrayHelper::filterByValue()` to `where()`.
- Anonymous/offline/Control Panel access validation now takes place from `craft\web\Controller::beforeAction()` rather than `craft\web\Application::handleRequest()`, giving controllers a chance to do things like set CORS headers before a `ForbiddenHttpException` or `ServiceUnavailableHttpException` is thrown. ([#4008](https://github.com/craftcms/cms/issues/4008))
- Controllers can now set `$allowAnonymous` to a combination of bitwise integers `self::ALLOW_ANONYMOUS_LIVE` and `self::ALLOW_ANONYMOUS_OFFLINE`, or an array of action ID/bitwise integer pairs, to define whether their actions should be accessible anonymously even when the system is offline.
- Improved the error message when Project Config reaches the maximum deferred event count.
- Craft now deletes expired template caches as part of its garbage collection routine.
- Craft no longer warns about losing unsaved changes when leaving the page while previewing entries, if the changes were autosaved. ([#4439](https://github.com/craftcms/cms/issues/4439))
- `fieldValues` is a now reserved field handle. ([#4453](https://github.com/craftcms/cms/issues/4453))
- Improved the reliability of `craft\helpers\UrlHelper::rootRelativeUrl()` and `cpUrl()`.
- `craft\base\ElementInterface::eagerLoadingMap()` and `craft\base\EagerLoadingFieldInterface::getEagerLoadingMap()` can now return `null` to opt out of eager-loading. ([#4220](https://github.com/craftcms/cms/pull/4220))
- `craft\db\ActiveRecord` no longer sets the `uid`, `dateCreated`, or `dateUpdated` values for new records if they were already explicitly set.
- `craft\db\ActiveRecord` no longer updates the `dateUpdated` value for existing records if nothing else changed or if `dateUpdated` had already been explicitly changed.
- `craft\helpers\UrlHelper::siteUrl()` and `url()` will now include the current request’s token in the generated URL’s query string, for site URLs.
- `craft\events\MoveElementEvent` now extends `craft\events\ElementEvent`. ([#4315](https://github.com/craftcms/cms/pull/4315))
- `craft\queue\BaseJob::setProgress()` now has a `$label` argument.
- `craft\queue\jobs\PropagateElements` no longer needs to be configured with a `siteId`, and no longer propagates elements to sites if they were updated in the target site more recently than the source site.
- `craft\queue\QueueInterface::setProgress()` now has a `$label` argument.
- `craft\services\Assets::getUserTemporaryUploadFolder()` now returns the current user’s temporary upload folder by default if no user is provided.
- `craft\services\Elements::deleteElement()` now has a `$hardDelete` argument.
- `craft\services\Elements::deleteElement()` now has a `$hardDelete` argument. ([#3392](https://github.com/craftcms/cms/issues/3392))
- `craft\services\Elements::getElementById()` now has a `$criteria` argument.
- `craft\services\Elements::propagateElement()` now has a `$siteElement` argument.
- `craft\services\Elements::saveElement()` now preserves existing elements’ current `dateUpdated` value when propagating or auto-resaving elements.
- `craft\services\Elements::saveElement()` now preserves the `uid`, `dateCreated`, and `dateUpdated` values on new elements if they were explicitly set. ([#2909](https://github.com/craftcms/cms/issues/2909))
- `craft\services\Elements::setPlaceholderElement()` now throws an exception if the element that was passed in doesn’t have an ID.
- `craft\services\Matrix::saveField()` is no longer is responsible for duplicating blocks from other elements.
- `craft\web\twig\variables\CraftVariable` no longer triggers the `defineComponents` event. ([#4416](https://github.com/craftcms/cms/issues/4416))
- `craft\web\UrlManager::setRouteParams()` now has a `$merge` argument, which can be set to `false` to completely override the route params.
- It’s now possible to pass a `behaviors` key to the `$newAttributes` argument of `craft\services\Elements::duplicateElement()`, to preattach behaviors to the cloned element before it’s saved.

### Removed
- Removed the Search Indexes utility. ([#3698](https://github.com/craftcms/cms/issues/3698))
- Removed the `--batch-size` option from `resave/*` actions.
- Removed the `craft.entryRevisions` Twig component.
- Removed `craft\controllers\EntriesController::actionPreviewEntry()`.
- Removed `craft\controllers\EntriesController::actionShareEntry()`.
- Removed `craft\controllers\EntriesController::actionViewSharedEntry()`.
- Removed `craft\events\VersionEvent`.
- Removed `craft\records\Entry::getVersions()`.
- Removed `craft\records\EntryDraft`.
- Removed `craft\records\EntryVersion`.
- Removed `craft\services\EntryRevisions::saveDraft()`.
- Removed `craft\services\EntryRevisions::publishDraft()`.
- Removed `craft\services\EntryRevisions::deleteDraft()`.
- Removed `craft\services\EntryRevisions::saveVersion()`.
- Removed `craft\services\EntryRevisions::revertEntryToVersion()`.
- Removed the `Craft.EntryDraftEditor` JavaScript class.

### Deprecated
- Deprecated the `ownerSite` and `ownerSiteId` Matrix block query params.
- Deprecated `craft\controllers\EntriesController::EVENT_PREVIEW_ENTRY`.
- Deprecated `craft\controllers\LivePreviewController`.
- Deprecated `craft\elements\MatrixBlock::$ownerSiteId`.
- Deprecated `craft\events\DefineComponentsEvent`.
- Deprecated `craft\helpers\ArrayHelper::filterByValue()`. Use `where()` instead.
- Deprecated `craft\models\BaseEntryRevisionModel`.
- Deprecated `craft\models\EntryDraft`.
- Deprecated `craft\models\EntryVersion`.
- Deprecated `craft\models\Section::$propagateEntries`. Use `$propagationMethod` instead.
- Deprecated `craft\services\Assets::getCurrentUserTemporaryUploadFolder()`.
- Deprecated `craft\services\EntryRevisions`.
- Deprecated `craft\web\Request::getIsLivePreview()`.
- Deprecated `craft\web\Request::getIsSingleActionRequest()` and `craft\console\Request::getIsSingleActionRequest()`.
- Deprecated the `Craft.LivePreview` JavaScript class.

### Fixed
- Fixed a bug where `craft\helpers\UrlHelper` methods could add duplicate query params on generated URLs.
- Fixed a bug where Matrix blocks weren’t getting duplicated for other sites when creating a new element. ([#4449](https://github.com/craftcms/cms/issues/4449))

## 3.1.34.3 - 2019-08-21

### Fixed
- Fixed a bug where the `project-config/rebuild` command wasn’t discarding unused user groups or user field layouts in the project config. ([#4781](https://github.com/craftcms/cms/pull/4781))

## 3.1.34.2 - 2019-07-23

### Fixed
- Fixed a bug where the `project-config/rebuild` command was discarding email and user settings.

## 3.1.34.1 - 2019-07-22

### Fixed
- Fixed a bug where the `project-config/rebuild` command was ignoring entry types that didn’t have a field layout. ([#4600](https://github.com/craftcms/cms/issues/4600))

## 3.1.34 - 2019-07-09

### Changed
- The `project-config/rebuild` command now rebuilds the existing project config wherever possible, instead of merging database data with the existing project config.

## 3.1.33 - 2019-07-02

### Added
- Added `craft\base\ApplicationTrait::saveInfoAfterRequest()`.

### Changed
- Craft no longer strips some punctuation symbols from slugs.
- Improved the performance of saving project config updates. ([#4459](https://github.com/craftcms/cms/issues/4459))
- Improved the performance of saving fields. ([#4459](https://github.com/craftcms/cms/issues/4459))
- The `craft update` command no longer updates Craft or plugins if not specified.

### Removed
- Removed `craft\services\ProjectConfig::saveDataAfterRequest()`.
- Removed `craft\services\ProjectConfig::preventSavingDataAfterRequest()`.

### Fixed
- Fixed a PHP error that occurred when deleting an asset transform. ([#4473](https://github.com/craftcms/cms/issues/4473))

### Security
- Fixed an XSS vulnerability.
- Fixed a path disclosure vulnerability. ([#4468](https://github.com/craftcms/cms/issues/4468))
- Added the `sameSiteCookieValue` config setting. ([#4462](https://github.com/craftcms/cms/issues/4462))

## 3.1.32.1 - 2019-06-25

### Fixed
- Fixed a couple Windows compatibility issues.

## 3.1.32 - 2019-06-25

### Changed
- Project Config now sorts arrays when all of the keys are UIDs. ([#4425](https://github.com/craftcms/cms/issues/4425))

### Fixed
- Fixed a bug where Craft might not match a domain to the proper site if it had a non-ASCII character in the host name.
- Fixed an error that could occur when using the `|filter` Twig filter. ([#4437](https://github.com/craftcms/cms/issues/4437))
- Fixed a bug where pagination URL could get repeated page params added to the query string if using query string-based pagination.

## 3.1.31 - 2019-06-18

### Added
- It’s now possible to set plugin license keys to environment variables using the `$VARIABLE_NAME` syntax. ([#4393](https://github.com/craftcms/cms/issues/4393))
- Added `craft\services\Elements::mergeElements()`. ([#4404](https://github.com/craftcms/cms/pull/4404))

### Changed
- Pagination URLs now include any query string parameters set on the current request.
- The default email template no longer sets text or background colors, so emails look better in dark mode. ([#4396](https://github.com/craftcms/cms/pull/4396))
- Improved the error message that gets logged when Craft isn’t able to finish processing project config changes, due to unresolved dependencies.
- Craft will no longer log errors and warnings arising from `yii\i18n\PhpMessageSource`. ([#4109](https://github.com/craftcms/cms/issues/4109))
- Improved the performance and reliability of user queries when the `group` param is set to a user group with a large number of users.
- Updated Yii to 2.0.21.

### Fixed
- Fixed a bug where `Craft::dd()` wouldn’t work properly if output buffering was enabled. ([#4399](https://github.com/craftcms/cms/issues/4399))
- Fixed a bug where `Craft::alias()` wasn’t working on Windows servers. ([#4405](https://github.com/craftcms/cms/issues/4405))
- Fixed a bug where Craft wasn’t parsing the `dsn` DB connection setting properly if it was supplied.

### Security
- Fixed an XSS vulnerability.

## 3.1.30 - 2019-06-11

### Changed
- Improved query performance. ([yiisoft/yii2#17344](https://github.com/yiisoft/yii2/pull/17344), [yiisoft/yii2#17345](https://github.com/yiisoft/yii2/pull/17345), [yiisoft/yii2#17348](https://github.com/yiisoft/yii2/pull/17348))
- `craft\services\Elements::saveElement()` now always propagates elements regardless of the `$propagate` argument value, when saving new elements. ([#4370](https://github.com/craftcms/cms/issues/4370))

### Fixed
- Fixed a bug where new elements weren’t assigned a UID in time if their URI format contained a `{uid}` token. ([#4364](https://github.com/craftcms/cms/issues/4364))
- Fixed a bug where Craft was modifying custom log target configs before executing queue jobs. ([#3766](https://github.com/craftcms/cms/issues/3766))
- Fixed a bug where `craft\helpers\ChartHelper::getRunChartDataFromQuery()` assumed that the value would be integers. ([craftcms/commerce#849](https://github.com/craftcms/commerce/issues/849))
- Fixed a bug where `craft\services\Security::validateData()` was returning an empty string instead of `false` when the data didn’t validate. ([#4387](https://github.com/craftcms/cms/issues/4387))
- Fixed a bug where Craft could inject unexpected JavaScript into front-end requests. ([#4390](https://github.com/craftcms/cms/issues/4390))

## 3.1.29 - 2019-06-04

### Added
- Added the `restore` command, which restores a database backup.
- Added the `Craft.escapeRegex()` JavaScript method.

### Changed
- Asset indexes now sort assets by Date Uploaded in descending order by default. ([#1153](https://github.com/craftcms/cms/issues/1153))
- `craft\db\Paginator` no longer assumes that the application’s database connection should be used.
- Updated Twig to 2.11. ([#4342](https://github.com/craftcms/cms/issues/4342))

### Fixed
- Fixed a bug where the Status menu wasn’t visible for the “All users” source on user indexes. ([#4306](https://github.com/craftcms/cms/pull/4306))
- Fixed a bug where pressing the <kbd>Esc</kbd> key in the setup wizard would close the modal window. ([#4307](https://github.com/craftcms/cms/issues/4307))
- Fixed a bug where `craft\validators\ArrayValidator::validate()` didn’t work. ([#4309](https://github.com/craftcms/cms/pull/4309))
- Fixed an error that could occur when rendering templates with a `loop.parent.loop` reference in a nested for-loop. ([#4271](https://github.com/craftcms/cms/issues/4271))
- Fixed a bug where publishing a Single entry’s draft, or reverting a Single entry to a prior version, would overwrite its title to the section name. ([#4323](https://github.com/craftcms/cms/pull/4323))
- Fixed a bug where Craft wasn’t invalidating existing asset transforms when changing the dimensions of a named transform.
- Fixed a bug where `craft\services\Fields::getFieldsByElementType()` would return duplicate results if a field was used in more than one field layout for the element type. ([#4336](https://github.com/craftcms/cms/issues/4336))
- Fixed a bug where Craft wasn’t respecting the `allowUppercaseInSlug` config setting when generating slugs in the Control Panel. ([#4330](https://github.com/craftcms/cms/issues/4330))
- Fixed a bug where Control Panel Ajax requests weren’t working if a custom `pathParam` config setting value was set. ([#4334](https://github.com/craftcms/cms/issues/4334))
- Fixed a JavaScript error that could occur when saving a new entry, if the selected entry type didn’t have a Title field. ([#4353](https://github.com/craftcms/cms/issues/4353))

## 3.1.28 - 2019-05-21

### Added
- Added the “Customize element sources” user permission. ([#4282](https://github.com/craftcms/cms/pull/4282))
- Matrix sub-fields now have a “Use this field’s values as search keywords?” setting. ([#4291](https://github.com/craftcms/cms/issues/4291))
- Added `craft\web\twig\variables\Paginate::setBasePath()`. ([#4286](https://github.com/craftcms/cms/issues/4286))

### Changed
- Craft now requires Yii 2.0.19.

### Fixed
- Fixed a bug where slugs could get double-hyphenated. ([#4266](https://github.com/craftcms/cms/issues/4266))
- Fixed an error that would occur when installing Craft if the `allowAdminChanges` config setting was disabled. ([#4267](https://github.com/craftcms/cms/issues/4267))
- Fixed a bug where Matrix fields would return the wrong set of Matrix blocks on new or duplicated elements, immediately after they were saved.
- Fixed a bug where users could not assign additional user groups to their own account if their permission to do so was granted by another user group they belonged to.
- Fixed a bug where Number fields would attempt to save non-numeric values. ([craftcms/feed-me#527](https://github.com/craftcms/feed-me/issues/527))
- Fixed a bug where it was possible to assign a Structure entry or category to a new parent, even if that would cause its descendants to violate the Max Levels setting. ([#4279](https://github.com/craftcms/cms/issues/4279))
- Fixed an error that could occur when rendering a template from a console request, if the template contained any non-global `{% cache %}` tags. ([#4284](https://github.com/craftcms/cms/pull/4284))

## 3.1.27 - 2019-05-14

### Added
- Added `craft\fields\Matrix::EVENT_SET_FIELD_BLOCK_TYPES`. ([#4252](https://github.com/craftcms/cms/issues/4252))

### Changed
- Pressing <kbd>Shift</kbd> + <kbd>Return</kbd> (or <kbd>Shift</kbd> + <kbd>Ctrl</kbd>/<kbd>Command</kbd> + <kbd>Return</kbd>) when a textual cell is focused in an editable table will now change the focus to the same cell in the previous row (after creating a new row if necessary.) ([#4259](https://github.com/craftcms/cms/issues/4259))
- Craft no longer shows the status menu for element sources that define a status. ([#4249](https://github.com/craftcms/cms/issues/4249))
- Element URI formats can now conditionally output an empty string, opting the element out of getting its own system URI. ([#4254](https://github.com/craftcms/cms/issues/4254))
- Table fields now get validation errors if any column handles are entered in the format of “colX”.
- Craft no longer clear out users’ verification codes after login. ([#4257](https://github.com/craftcms/cms/issues/4257))
- The `users/upload-user-photo` and `users/delete-user-photo` actions are now available to front-end requests. ([#3932](https://github.com/craftcms/cms/issues/3932))

### Fixed
- Fixed a bug where rebuilding the project config could set an incorrect value for the user field layout.
- Fixed a bug Craft wouldn’t allow users to edit their own photos if they didn’t have upload/remove asset permissions.
- Fixed a bug where Craft wasn’t removing newline characters when pasting text into some single-line Table column types.
- Fixed a bug where project config syncing could have inconsistent results on load-balanced environments. ([#4136](https://github.com/craftcms/cms/issues/4136))
- Fixed a bug where the Plugin Store was not able to load developer details. ([#4241](https://github.com/craftcms/cms/issues/4241))
- Fixed a bug that could occur when Craft generated URLs with multi-byte characters in the query string.
- Fixed a bug where you could get some character encoding issues in some environments when using PHP 7.3.
- Fixed a bug where Craft wasn’t attempting to set a unique URI on duplicated elements. ([#4253](https://github.com/craftcms/cms/issues/4253))
- Fixed a bug where Table fields could copy cell values to other cells if a column had a handle in the format of “colX”. ([#4200](https://github.com/craftcms/cms/issues/4200))
- Fixed an error that could occur on the Login page if a custom Login Page Logo was selected. ([#4261](https://github.com/craftcms/cms/issues/4261))

## 3.1.26 - 2019-05-08

### Changed
- The “Update all” button on the Updates utility is now shown even if the page contains some uninstallable updates. ([#4230](https://github.com/craftcms/cms/issues/4230))
- Craft now stores the Default User Group’s UID in the project config, in case the group’s ID is different across environments.
- `craft\services\Assets::EVENT_BEFORE_REPLACE_ASSET` event handlers can now change the filename of the replaced asset before it is saved.
- Improved the performance of background jobs. ([#4219](https://github.com/craftcms/cms/pull/4219))
- Improved the Plugin Store’s screenshots with arrows for navigation and pinch-to-zoom capability for touch devices.

### Fixed
- Fixed an error that could occur when saving a Single section if one of its sites had been disabled.
- Fixed an error that could occur when deleting a site.
- Fixed a PHP compile error that could occur when paginating a query. ([#4208](https://github.com/craftcms/cms/pull/4208))
- Fixed an error that could occur on the Settings → Users → Settings page if the project config was missing its `users` key. ([#4206](https://github.com/craftcms/cms/issues/4206))
- Fixed a bug where Craft wasn’t requiring email verification for new user accounts if the project config was missing its `users` key.
- Fixed a bug where Craft wasn’t eager-loading elements in the same site as the source element, if that was different than the currently requested site. ([#3954](https://github.com/craftcms/cms/issues/3954))

## 3.1.25 - 2019-04-30

### Added
- Added the `|ascii` Twig filter. ([#4193](https://github.com/craftcms/cms/issues/4193))

### Changed
- Craft now registers its project config event handlers before loading plugins. ([#3943](https://github.com/craftcms/cms/issues/3943))
- The Control Panel now uses jQuery 3.4.0. ([#4183](https://github.com/craftcms/cms/issues/4183))
- `behavior` and `behaviors` are now reserved field handles. ([#4184](https://github.com/craftcms/cms/issues/4184))
- The Updates utility no longer shows notices for expired plugins if no updates are actually available. ([#4186](https://github.com/craftcms/cms/issues/4186))

### Fixed
- Fixed an error where rebuilding the project config would not typecast the `propagateEntries` and `enableVersioning` section settings correctly. ([#3695](https://github.com/craftcms/cms/issues/3695))
- Fixed a bug where the Edit Draft HUD would include the current site name in the default Draft Name value for multi-site entries. ([#4171](https://github.com/craftcms/cms/issues/4171))
- Fixed a bug where resource requests could send a 500 response if the resource didn’t exist. ([#4197](https://github.com/craftcms/cms/pull/4197))

## 3.1.24 - 2019-04-23

### Added
- Added `craft\services\Fields::getFieldIdsByLayoutId()`.

### Changed
- Craft now correctly typecasts all core boolean and integer values saved to the project config. ([#3695](https://github.com/craftcms/cms/issues/3695))
- Craft now saves new entry versions every time an entry is saved, unless it’s being propagated or resaved.
- `users/save-user` and `users/start-elevated-session` requests now check for a `currentPassword` body param in addition to `password`, when looking for the user’s current password. ([#4169](https://github.com/craftcms/cms/issues/4169))
- `craft\services\Path::getStoragePath()` now has a `$create` argument.
- Updated Twig to 2.8.

### Fixed
- Fixed an error where re-saving a site would reset its sorting order. ([#4147](https://github.com/craftcms/cms/issues/4147))
- Fixed a SQL error that could occur when updating to Craft 3.1. ([#3663](https://github.com/craftcms/cms/issues/3663))
- Fixed an error that occurred when an SVG with `/` characters in its `id` attributes was passed to the `svg()` Twig function. ([#4155](https://github.com/craftcms/cms/issues/4155))
- Fixed a bug where passing `:empty:` or `:notempty:` to a Matrix field param on an element query could return incorrect results for fields that had soft-deleted blocks. ([#4161](https://github.com/craftcms/cms/issues/4161))
- Fixed a bug where Craft wasn’t returning a `1` exit code for console requests if the server was running under PHP 7. ([#4153](https://github.com/craftcms/cms/issues/4153))
- Fixed a “World-writable config file 'my.cnf' is ignored” warning that could occur when creating a database backup. ([#4163](https://github.com/craftcms/cms/pull/4163))
- Fixed a bug where `craft\services\Elements::duplicateElements()` would only ignore non-safe attributes passed to the `$newAttributes` argument.
- Fixed a bug where `craft\elements\db\ElementQuery::exists()` and `offsetExists()` were ignoring cached query results.

## 3.1.23 - 2019-04-16

### Added
- The `project-config/sync` command now has a `--force` option, which forces the project config to treat all preexisting config values as new. ([#4126](https://github.com/craftcms/cms/issues/4126))
- Added `craft\base\LogTargetTrait`, which can be used by custom `log` components, to gain security and privacy features provided by Craft’s built-in file target. ([#4127](https://github.com/craftcms/cms/pull/4127))

### Changed
- When creating a new site, global sets are now propagated to it before other element types. ([#3446](https://github.com/craftcms/cms/issues/3446))
- Locked Twig down to 2.7, to avoid a bug in 2.8.0. ([twigphp/Twig#2942](https://github.com/twigphp/Twig/issues/2942))

### Fixed
- Fixed an error that occurred when installing a missing plugin from the Settings → Plugins page. ([#4140](https://github.com/craftcms/cms/issues/4140))
- Fixed PHP type errors that could occur when calling some deprecated `craft.request` methods in templates. ([#4124](https://github.com/craftcms/cms/issues/4124))
- Fixed performance issues that could occur where uploading GIFs in the Control Panel. ([#4131](https://github.com/craftcms/cms/pull/4131))
- Fixed a bug where it wasn’t possible to create a new global set with the same name or handle as a soft-deleted one. ([#4091](https://github.com/craftcms/cms/issues/4091))
- Fixed a bug where pending users’ verification codes were getting deleted if they were impersonated by an admin. ([#4130](https://github.com/craftcms/cms/issues/4130))

## 3.1.22 - 2019-04-10

### Added
- Added `craft\base\ElementTrait::$resaving`, which indicates whether the element is currently being resaved via a `ResaveElements` job or a `resave` command. ([#3482](https://github.com/craftcms/cms/issues/3482))
- Added `craft\db\Paginator::setPageResults()`. ([#4120](https://github.com/craftcms/cms/issues/4120))

### Changed
- Changed the way Craft updates search indexes, to reduce the likelihood of a deadlock. ([#3197](https://github.com/craftcms/cms/issues/3197))
- Improved styles and behavior of the Plugin Store.
- The Settings → Plugins page now notes which plugins are expired, with links to renew them on [id.craftcms.com](https://id.craftcms.com).
- Improved the styling of info HUDs that contain long text or tables. ([#4107](https://github.com/craftcms/cms/pull/4107))

### Fixed
- Fixed a PHP error that could occur during asset indexing in some cases.
- Fixed a bug where entry drafts weren’t showing previous changes to Matrix fields on the draft. ([#4105](https://github.com/craftcms/cms/issues/4105))
- Fixed a bug where `project.yaml` changes weren’t always getting picked up. ([#4028](https://github.com/craftcms/cms/issues/4028))
- Fixed a bug where the `project-config/rebuild` command would restore soft-deleted components. ([#4100](https://github.com/craftcms/cms/issues/4100))
- Fixed a bug where the `project-config/sync` command was not performing schema checks.
- Fixed an error that occurred when backing up the database if the database password contained a `$` character. ([#4115](https://github.com/craftcms/cms/issues/4115))

## 3.1.21.1 - 2019-04-04

### Fixed
- Fixed a bug where underscores were getting stripped from element slugs. ([#4096](https://github.com/craftcms/cms/issues/4096))

## 3.1.21 - 2019-04-03

### Added
- Added the `backup` command, which creates a new database backup. ([#4075](https://github.com/craftcms/cms/issues/4075))
- Added the `queue/retry` command, which can be passed a failed job ID, or `all` to retry all failed jobs. ([#4072](https://github.com/craftcms/cms/issues/4072))
- Added `craft\queue\Queue::retryAll()`.
- Added `craft\services\Sections::$autoResaveEntries`, which can be set to `false` from `config/app.php` to prevent Craft from auto-resaving entries after sections and entry types are updated. ([#3482](https://github.com/craftcms/cms/issues/3482))

### Changed
- It’s now possible to double-click on asset sources to expand/collapse their subfolders. ([#4070](https://github.com/craftcms/cms/issues/4070))
- Craft no longer auto-resaves entries after saving a section or entry type if nothing changed of any significance to entries. ([#3482](https://github.com/craftcms/cms/issues/3482))
- Craft now formats filesizes using metric units (e.g. MB instead of MiB).
- The updater is now capable of handling package name changes.
- Craft now requires Yii 2.0.17.

### Fixed
- Fixed a bug where the Asset Indexes utility wasn’t logging exceptions.
- Fixed a SQL error that could occur when using the Asset Indexes utility, if any filenames contained 4+ byte characters.
- Fixed a bug where entry queries could return duplicate results for any entries that belong to a section that has soft-deleted structures associated with it. ([#4066](https://github.com/craftcms/cms/issues/4066))
- Fixed a bug where rebuilding project config would not work with Matrix fields with no block types. ([#4074](https://github.com/craftcms/cms/issues/4074)
- Fixed an error that occurred when sending emails if the `testToEmailAddress` config setting was set. ([#4076](https://github.com/craftcms/cms/issues/4076))
- Fixed a bug where it wasn’t possible to pass the `--element-id` option on `resave/*` commands.
- Fixed a bug where Matrix fields were including disabled blocks if any changes had been made to the Matrix block query params.
- Fixed SQL errors that could occur if the table prefix had ever changed.

## 3.1.20.1 - 2019-03-27

### Fixed
- Fixed an error that occurred when regenerating the project config, if there were any fields without settings. ([#4062](https://github.com/craftcms/cms/issues/4062))
- Fixed an error that occurred when loading the `_includes/forms/date` template without passing a `value` variable. ([#4063](https://github.com/craftcms/cms/issues/4063))

## 3.1.20 - 2019-03-27

### Added
- Added the `project-config/rebuild` console command.
- Added the `verifyEmailSuccessPath` config setting.
- Added the “Prefix” and “Suffix” settings for Number fields. ([#4055](https://github.com/craftcms/cms/issues/4055))
- Added the “Max Length” setting for URL fields. ([#4019](https://github.com/craftcms/cms/issues/4019))
- Added the `devMode` global Twig variable. ([#4038](https://github.com/craftcms/cms/issues/4038))
- Added `craft\config\GeneralConfig::getVerifyEmailSuccessPath()`.
- Added `craft\events\RebuildConfigEvent`.
- Added `craft\services\ProjectConfig::rebuild()`.
- Added `craft\services\Sections::pruneDeletedField()`.

### Changed
- Textareas within the Control Panel can now be manually vertically resized. ([#4030](https://github.com/craftcms/cms/issues/4030))
- The Craft Support widget now includes a “More Resources” section. ([#4058](https://github.com/craftcms/cms/issues/4058))
- The `_includes/forms/text` Control Panel template now supports `step`, `min`, and `max` attributes.
- Users without access to the Control Panel are now redirected according to the `verifyEmailSuccessPath` config setting after verifying a new email address. ([#1998](https://github.com/craftcms/cms/issues/1998))
- The `_includes/forms/text` Control Panel template now supports passing `autocorrect: false` and `autocapitalize: false`, to disable autocorrect and auto-capitalization on iOS devices.
- iOS autocorrect and auto-capitalization has been disabled for all core “Handle” and “Slug” fields in the Control Panel. ([#4009](https://github.com/craftcms/cms/issues/4009))
- Number fields now format their values for element index tables. ([#4059](https://github.com/craftcms/cms/issues/4059))
- When installing Craft using a `project.yaml`, Craft now backups the existing config to the config backup folder if there are errors. ([#4017](https://github.com/craftcms/cms/issues/4017))
- Craft now prunes entry type layouts when deleting a field.
- Craft no longer modifies the DSN string if set explicitly with the `dsn` database config setting.
- Craft no longer throws an `InvalidConfigException` when the `dsn` database config setting is set and contains an unexpected parameter.

### Fixed
- Fixed a bug where Craft wasn’t removing hyphens and other symbols from auto-generated asset titles. ([#4011](https://github.com/craftcms/cms/issues/4011))
- Fixed a PHP error that occurred when calling `craft\services\EntryRevisions::getDraftById()` or `getVersionById()` for a draft/version that belonged to a soft-deleted entry. ([#4013](https://github.com/craftcms/cms/issues/4013))
- Fixed a bug where Craft wasn’t respecting the site selection for routes defined in Settings → Routes. ([#4021](https://github.com/craftcms/cms/issues/4021))
- Fixed a bug where the `project-config/sync` command wasn’t logging exceptions. ([#4015](https://github.com/craftcms/cms/issues/4015))
- Fixed an error that occurred when attempting to use Live Preview with a pending user account. ([#4025](https://github.com/craftcms/cms/issues/4025))
- Fixed an error when displaying a date input in the Control Panel if the value passed wasn’t a `DateTime` object. ([#4041](https://github.com/craftcms/cms/issues/4041))
- Fixed a PHP error that occurred when passing an array of `craft\elements\User` objects to `craft\mail\Message::setTo()`. ([#4048](https://github.com/craftcms/cms/issues/4048))
- Fixed a bug where Craft was applying the `offset` param to both ends of the result set when paginating queries. ([#4052](https://github.com/craftcms/cms/issues/4052))
- Fixed a PHP error that occurred if `true` or `false` was passed to the third argument of `craft\db\Command::upsert()`. ([#4054](https://github.com/craftcms/cms/pull/4054))
- Fixed a bug where deleting fields via `project.yaml` could prevent other changes from being applied.
- Fixed a bug where field UIDs could be overwritten in some cases.

## 3.1.19 - 2019-03-19

### Added
- Added the `_includes/pagination` Control Panel template.
- Added `craft\db\Paginator`.
- Added `craft\web\twig\variables\Paginate::create()`.

### Changed
- The `{% paginate %}` tag now accepts any query object, not just element queries.
- The `_includes/forms/autosuggest` template now has `data` and `methods` blocks that can be overridden by sub-templates to customize the autosuggest behavior.

### Fixed
- Fixed a bug where sidebar badge counts in the Control Panel were getting formatted with two decimals if the Intl extension wasn’t loaded. ([#4002](https://github.com/craftcms/cms/issues/4002))
- Fixed a bug where entry drafts would forget that certain field values had been cleared out, and continue using the live revision’s content instead. ([#3981](https://github.com/craftcms/cms/issues/3981))
- Fixed an error that occurred if a Table field was created with a Date or Time column and no rows in the Default Values setting. ([#4005](https://github.com/craftcms/cms/issues/4005))
- Fixed a bug where Table fields would forget that they had been saved without any rows in the Default Values setting.
- Fixed a SQL error that could occur when saving non-UTF-8 characters to the project config. ([#4007](https://github.com/craftcms/cms/issues/4007))

## 3.1.18 - 2019-03-14

### Added
- Added `craft\services\Deprecator::$throwExceptions`. ([#3972](https://github.com/craftcms/cms/pull/3972))

### Changed
- `Craft::parseEnv()` will now boolean values for environment variables set to `true` or `false`. ([#3975](https://github.com/craftcms/cms/issues/3975))
- Nested project config keys are no longer sorted alphabetically.
- Craft now requires Twig 2.7+.

### Fixed
- Fixed a SQL error that occurred when using a token with a usage limit, if using PostgreSQL. ([#3969](https://github.com/craftcms/cms/issues/3969))
- Fixed a bug where the Edit User page would forget user group selection changes if there was a validation error. ([#3971](https://github.com/craftcms/cms/issues/3971))
- Fixed a bug where the updater would get an unexpected response when updating from 3.1.14 - 3.1.16 to 3.1.17+.
- Fixed a bug where it wasn’t possible to switch plugin editions when the `allowUpdates` config setting was disabled. ([#3987](https://github.com/craftcms/cms/issues/3987))
- Fixed a bug where multiple consecutive newlines in field instructions would result in multiple `<br>` tags rather than new paragraphs.
- Fixed a bug where Table fields weren’t always remembering the sort order for their Default Values settings. ([#3947](https://github.com/craftcms/cms/issues/3947))
- Fixed a bug where Table fields weren’t always remembering the sort order for their Table Columns settings. ([#3997](https://github.com/craftcms/cms/issues/3997))

## 3.1.17.2 - 2019-03-12

### Changed
- Craft now requires Twig 2.6.

## 3.1.17.1 - 2019-03-08

### Added
- Added `craft\helpers\ArrayHelper::ensureNonAssociative()`.

### Fixed
- Fixed a bug where commercial plugin editions weren’t showing up in the Plugin Store.
- Fixed a bug where installing a plugin from the Plugin Store would not respect the selected edition.
- Fixed a bug where plugins with free and commercial editions weren’t getting license key inputs on the Setting → Plugins page.
- Fixed a bug where the Setting → Plugins page wasn’t linking plugins’ edition badge to their page in the Plugin Store for plugins with free and commercial editions, if the free edition was currently active.

## 3.1.17 - 2019-03-08

### Changed
- When installing Craft using a `project.yaml`, Craft now processes all sites before installing any plugins. ([craftcms/commerce#752](https://github.com/craftcms/commerce/issues/752))
- The Plugin Store now shows “Report an issue” links on plugin screens.
- The Plugin Store now includes a “Package Name” section on plugin screens. ([#2757](https://github.com/craftcms/cms/issues/2757))
- The Plugin Store now shows discounted upgrade prices for plugins when a lower edition is already licensed.
- Craft now requires Yii 2.0.16.1.

### Fixed
- Fixed a bug where the `positionedBefore` element query param was not including direct ancestors in the results.
- Fixed a bug where HTML in plugin-supplied field instructions was getting encoded. ([#3928](https://github.com/craftcms/cms/issues/3928))
- Fixed a bug where Craft would prompt for a user’s current password when registering a new user, even if they weren’t assigning any groups or permissions to that user
- Fixed a bug where asset indexing could yield inconsistent results in some cases. ([#3450](https://github.com/craftcms/cms/issues/3450))
- Fixed a bug where the Plugin Store was showing info icons in the feature matrix of multi-edition plugins, even for features that didn’t have an extended description.
- Fixed a bug where entries weren’t getting new versions when edited from element editor HUDs. ([#3959](https://github.com/craftcms/cms/issues/3959))

## 3.1.16 - 2019-03-05

### Added
- The Plugin Store now shows Repository links on plugin screens.
- Added the `create()` Twig function. ([#3921](https://github.com/craftcms/cms/pull/3921))
- Added the `--type` option to the `resave/entries` command. ([#3939](https://github.com/craftcms/cms/issues/3939))
- Added `craft\helers\Assets::getAllowedFileKinds()`.

### Changed
- Line breaks in field instructions now get converted to `<br>` tags. ([#3928](https://github.com/craftcms/cms/issues/3928))
- Assets field settings no longer list file kinds that aren’t allowed to be uploaded, per the `allowedFileExtensions` and `extraAllowedFileExtensions` config settings. ([#3917](https://github.com/craftcms/cms/issues/3917))
- The `{% exit %}` tag now throws a more specific exception depending on the status code passed to it (e.g. `yii\web\NotFoundHttpException` for 404s). ([#3915](https://github.com/craftcms/cms/issues/3915))
- `craft\helpers\MigrationHelper::dropAllIndexesOnTable()` is no longer deprecated.
- The `--id` option on `resave/*` console commands is now named `--element-id`. ([#3940](https://github.com/craftcms/cms/issues/3940))
- The `_includes/forms/autosuggest.html` template now supports passing `disabled: true`. ([#3925](https://github.com/craftcms/cms/issues/3925))

### Fixed
- Fixed a bug where Control Panel content areas weren’t getting their bottom padding applied in Firefox. ([#3874](https://github.com/craftcms/cms/issues/3874))
- Fixed a PHP error that occurred on the front-end if two routes defined in Settings → Routes had the same URI pattern. ([#3922](https://github.com/craftcms/cms/issues/3922))
- Fixed a bug where Craft wasn’t always preselecting the correct tab on Control Panel pages if the tab name contained non-ASCII characters. ([#3923](https://github.com/craftcms/cms/issues/3923))
- Fixed a bug where the `--uid` option on `resave/*` console commands wasn’t working. ([#3941](https://github.com/craftcms/cms/issues/3941))
- Fixed a SQL error that could occur when running `resave/*` console commands.
- Fixed a PHP error that occurred when calling the deprecated `getError()` method on a model that had no errors. ([#3934](https://github.com/craftcms/cms/issues/3934))
- Fixed a bug where Craft wasn’t sanitizing new asset subfolder names. ([#3689](https://github.com/craftcms/cms/issues/3689))
- Fixed a bug where Table fields weren’t remembering the sort order for their Default Values settings. ([#3947](https://github.com/craftcms/cms/issues/3947))

## 3.1.15 - 2019-02-26

### Added
- Added the `resave/assets`, `resave/categories`, `resave/entries`, `resave/tags`, and `resave/users` console commands.

### Changed
- Craft now sends system messages authored for the same root language as the requested language, if an exact language match can’t be found. ([#3888](https://github.com/craftcms/cms/issues/3888))
- Element source definitions can now include a `badgeCount` key.
- Login requests no longer enforce CSRF validation if someone is already logged in.
- Craft now throws an `InvalidConfigException` when updating the project config if any unexpected data types are encountered.
- The `testToEmailAddress` config setting can now be set to `false`. ([#3910](https://github.com/craftcms/cms/pull/3910))

### Fixed
- Fixed a bug where the System Messages utility wouldn’t update message previews after editing a message for the primary site’s language, if the user had a different preferred language selected.
- Fixed a bug where structures weren’t getting deleted and unassigned from their sections properly after converting a Structure section to a Channel or Single. ([#3895](https://github.com/craftcms/cms/issues/3895))
- Really fixed a bug where Craft could update the `dateModified` value in the project config even when nothing had changed. ([#3792](https://github.com/craftcms/cms/issues/3792))
- Fixed a bug where the Settings → Routes page wasn’t listing routes in the user-defined order. ([#3892](https://github.com/craftcms/cms/issues/3892))
- Fixed an error that occurred when viewing trashed entries, if the “Entry Type” column was shown and one of the trashed entries’ entry types had been deleted. ([#3899](https://github.com/craftcms/cms/issues/3899))

## 3.1.14 - 2019-02-21

### Added
- Added `craft\helpers\ProjectConfig::cleanupConfig()`.
- Added `craft\web\Request::$maxPageNum`, which determines the maximum page number Craft should accept (100,000 by default). ([#3880](https://github.com/craftcms/cms/issues/3880))

### Deprecated
- Deprecated `craft\mutex\FileMutex`.

### Fixed
- Fixed a bug where Craft could update the `dateModified` value in the project config even when nothing had changed. ([#3792](https://github.com/craftcms/cms/issues/3792))
- Fixed a SQL error that occurred when running the “Localizing relations” task if using PostgreSQL. ([#3877](https://github.com/craftcms/cms/issues/3877))
- Fixed a bug where file locking wasn’t working on Windows. ([#3879](https://github.com/craftcms/cms/issues/3879))

### Security
- Fixed a bug where sensitive environment variable values weren’t getting redacted correctly.

## 3.1.13 - 2019-02-20

### Added
- Added `craft\helpers\StringHelper::replaceMb4()`.
- Added `craft\services\ProjectConfig::defer()`.

### Changed
- The `users/login` and `users/logout` actions now include a `csrfTokenValue` key in JSON responses. ([#3858](https://github.com/craftcms/cms/issues/3858))
- Craft no longer deletes search indexes when soft-deleting an element, until the element gets hard-deleted. ([#3863](https://github.com/craftcms/cms/issues/3863))
- Updated Yii to 2.0.16.

### Fixed
- Fixed a bug where Craft could auto-place the `{{ beginBody() }}` and `{{ endBody() }}` tags in the wrong places.
- Fixed a bug where Craft wasn’t storing custom volume sort orders. ([#3764](https://github.com/craftcms/cms/issues/3764))
- Fixed a SQL error that would occur when uploading a file with emojis in its name, if using MySQL. ([#3852](https://github.com/craftcms/cms/issues/3852))
- Fixed a bug where Assets fields weren’t respecting their View Mode setting when files were drag-uploaded to them. ([#3578](https://github.com/craftcms/cms/issues/3578))
- Fixed a bug where asset queries’ `kind` param wasn’t working for custom file kinds defined by the `extraFileKinds` config setting, for file extensions that were already associated with another file kind. ([#3869](https://github.com/craftcms/cms/issues/3869))
- Fixed a bug where `craft\helpers\FileHelper::sanitizeFilename()` could return inconsistent results.
- Fixed an error that could occur when syncing `project.yaml` if it introduced a new Super Table field with a nested Matrix field.

## 3.1.12 - 2019-02-15

### Fixed
- Fixed a bug where the `relatedTo` element query param could include results for elements that were related via soft-deleted Matrix blocks. ([#3846](https://github.com/craftcms/cms/issues/3846))
- Fixed a bug where some search queries were not returning results when they should, if using MySQL.
- Fixed an error that could occur when syncing `project.yaml` changes if the `allowAdminChanges` config setting was disabled. ([#3823](https://github.com/craftcms/cms/issues/3823))
- Fixed an `InvalidConfigException` that was thrown if a user’s photo was soft-deleted. ([#3849](https://github.com/craftcms/cms/issues/3849))

## 3.1.11 - 2019-02-14

### Added
- Added `craft\helpers\UrlHelper::rootRelativeUrl()`.

### Fixed
- Fixed a bug where the Plugin Store wouldn’t load if the `baseCpUrl` config setting was set to a URL with a different scheme than Craft believed the request had.
- Fixed a validation error that would occur on non-required Checkboxes and Multi-select fields if no options were selected. ([#3844](https://github.com/craftcms/cms/issues/3844))
- Fixed a validation error that would occur on Dropdown and Radio Buttons fields if the selected option’s value was `0`. ([#3842](https://github.com/craftcms/cms/issues/3842))
- Fixed a bug where the Value column for Checkboxes, Dropdown, Multi-select, and Radio Buttons fields’ Options settings weren’t auto-populating if the Option Label column was set to a number.
- Fixed an error on the Settings → Users page if `users.photoVolumeUid` was not defined in the project config. ([#3303](https://github.com/craftcms/cms/issues/3303))

## 3.1.10 - 2019-02-13

### Changed
- `craft\helpers\FileHelper::writeToFile()` now invalidates the OPcache for the file. ([#3838](https://github.com/craftcms/cms/pull/3838))
- The `serve` command now uses `@webroot` as the default `docroot` option value. ([#3770](https://github.com/craftcms/cms/pull/3770))

### Fixed
- Fixed a bug where the `users/save-user` action wasn’t deleting user photos properly.
- Fixed a bug where changes to Matrix block type fields’ settings weren’t always saving. ([#3832](https://github.com/craftcms/cms/issues/3832))
- Fixed a bug where non-searchable fields were still getting search keywords stored when using the Search Indexes utility. ([#3837](https://github.com/craftcms/cms/issues/3837))

## 3.1.9.1 - 2019-02-12

### Fixed
- Fixed a bug where `Craft::alias()` wasn’t beginning the response string with an `@` character if no `@` was passed into `Craft::setAlias()` to begin with.
- Fixed an error that could occur if there were any HTML entities in the project config.

## 3.1.9 - 2019-02-12

### Added
- Added the `disabledPlugins` config setting. ([craftcms/webhooks#4](https://github.com/craftcms/webhooks/issues/4))
- Added the `$language` argument to `craft\helpers\StringHelper::toAscii()`.
- Added `craft\validators\SlugValidator::$language`.
- Added `craft\web\twig\variables\Cp::getAsciiCharMap()`.

### Changed
- The operating system name & version are now shown in the System Report utility. ([#3784](https://github.com/craftcms/cms/issues/3784))
- Craft’s installer no longer applies the current `project.yaml` file if the installed schema version doesn’t match the one in the file. ([#3783](https://github.com/craftcms/cms/issues/3783))
- Control Panel settings no longer warn about using the `@web` alias, if it was defined by the `aliases` config setting. ([#3798](https://github.com/craftcms/cms/pull/3798))
- The `clear-caches` console command now clears CP resource files if the `@webroot` alias was defined by the `aliases` config setting. ([#3787](https://github.com/craftcms/cms/issues/3787))
- `craft\models\VolumeFolder::getVolume()` now throws an `InvalidConfigException` if its `$volumeId` property is set to an invalid volume ID, rather than returning `null`.
- Craft now checks if all files in project config mapping are valid and regenerates the map if they are not.
- Craft now auto-generates slugs using an ASCII char map based on the language of the current entry/category, rather than the logged-in user. ([#3820](https://github.com/craftcms/cms/issues/3820))

### Fixed
- Fixed a SQL error that could occur when deleting an asset. ([#3786](https://github.com/craftcms/cms/issues/3786))
- Fixed an error that occurred when customizing element indexes if the `allowAdminChanges` config setting was disabled. ([#3788](https://github.com/craftcms/cms/issues/3788))
- Fixed a bug where Checkboxes, Dropdown, Multi-select, and Radio Buttons fields wouldn’t pass validation if the selected option value was `true` or `false`.
- Fixed an error that occurred on the Settings → Plugins page, if there were any plugins in the database that weren’t Composer-installed.
- Fixed an error that could occur if an Assets field was configured to upload to a deleted volume. ([#3799](https://github.com/craftcms/cms/issues/3799))
- Fixed a bug where sections’ Default Status settings weren’t always being respected. ([#3791](https://github.com/craftcms/cms/issues/3791))
- Fixed a bug where only users with the “Edit users” user permission were allowed to upload a new user photo. ([#3735](https://github.com/craftcms/cms/issues/3735))
- Fixed a bug where renaming a Matrix block type’s handle would result in new content columns being created in the database, and existing Matrix blocks losing their content. ([#3809](https://github.com/craftcms/cms/issues/3809))
- Fixed a SQL error that could occur when updating to Craft 3.1 if any system messages contained emoji characters.
- Fixed an error that could occur when working with elements, if a site had been created earlier in the same request. ([#3824](https://github.com/craftcms/cms/issues/3824))

## 3.1.8 - 2019-02-05

### Changed
- Craft now automatically logs users in after resetting their password, if the `autoLoginAfterAccountActivation` config setting is enabled. ([#1025](https://github.com/craftcms/cms/issues/1025))

### Fixed
- Fixed a bug where pressing the <kbd>Return</kbd> key on editable tables with a static number of rows would add a new row. ([#3765](https://github.com/craftcms/cms/issues/3765))
- Fixed a bug where pressing the <kbd>Return</kbd> key on editable tables would select the next row’s cell even if the cell was disabled.
- Fixed a bug where pressing the <kbd>Return</kbd> key on an editable table wouldn’t move the focus to the next row’s sell if it had an `<input>` instead of a `<textarea>`.
- Fixed an error that could occur in the Control Panel if any environment variable values began with an `@` character. ([#3769](https://github.com/craftcms/cms/issues/3769))
- Fixed a bug where `craft\helpers\DateTimeHelper::toDateTime()` was mistaking year-only values for Unix timestamps. ([#3772](https://github.com/craftcms/cms/issues/3772))
- Fixed an error that occurred when a non-admin user attempted to edit a system message, or when the `allowAdminChanges` config setting was disabled. ([#3775](https://github.com/craftcms/cms/issues/3775))
- Fixed a bug where it was hard to see error notifications on pages with a licensing alert. ([#3776](https://github.com/craftcms/cms/issues/3776))
- Fixed a JavaScript error that occurred when adding a new row to a custom editable table that contained a `time` column, if no rows existed on page load. ([#3780](https://github.com/craftcms/cms/issues/3780))

## 3.1.7 - 2019-01-31

### Added
- Added all the things that came in [Craft 3.0.40](https://github.com/craftcms/cms/blob/master/CHANGELOG-v3.md#3040---2019-01-31).
- Added `craft\helpers\FileHelper::canTrustMimeType()`.
- Added `craft\web\UploadedFile::getMimeType()`.

### Changed
- The “Port” SMTP mail transport setting can now be set to an environment variable. ([#3740](https://github.com/craftcms/cms/issues/3740))
- `craft\web\Controller::requireAdmin()` now has a `$requireAdminChanges` argument, which dictates whether the `allowAdminChanges` config setting must also be enabled (`true` by default).
- The `project-config/sync` console command now creates a `project.yaml` file, if it’s missing. ([#3736](https://github.com/craftcms/cms/issues/3736))
- Querying for active users no longer excludes locked users.
- `craft\helpers\FileHelper::getMimeType()` now returns `application/x-yaml` for `.yaml` and `.yml` files.
- Updated Craft UI to 0.2.0.

### Fixed
- Fixed an error that occurred when updating to Craft 3.1 if a plugin or module was calling `craft\records\User::find()`.
- Fixed a bug where cross-domain Live Preview requests could fail due to CORS restrictions.
- Fixed a 403 error that would occur when an admin attempted to log in as another user on an environment where the `allowAdminChanges` config setting was disabled. ([#3749](https://github.com/craftcms/cms/issues/3749))
- Fixed a bug where asset index toolbar items would be misaligned when searching in a volume or folder with subfolders.
- Fixed a bug where asset indexes could show multiple view mode toggles if a different volume or subfolder was selected while at least one asset was checked. ([#3702](https://github.com/craftcms/cms/issues/3702))
- Fixed a bug where Plugin Store screenshots were not showing properly. ([#3709](https://github.com/craftcms/cms/issues/3709))
- Fixed a bug where zoomed Plugin Store screenshots would not close when hitting the browser’s Back button. ([#3754](https://github.com/craftcms/cms/issues/3754))
- Fixed a bug where the Plugin Store was not working properly when Dev Mode was enabled.

### Security
- User accounts are now locked after multiple failed password attempts in current-password modals, per the `maxInvalidLogins` config setting.
- Users are no longer signed out of active sessions when their account becomes locked.
- Database backup/restore exception messages now redact the database password when using PostgreSQL.

## 3.1.6.1 - 2019-01-29

### Fixed
- Fixed an error that occurred when creating a Table field with a Date column. ([#3748](https://github.com/craftcms/cms/issues/3748))

## 3.1.6 - 2019-01-29

### Added
- It’s now possible to update disabled plugins.

### Changed
- `craft\web\Controller::requireAdmin()` now sends a 403 (Forbidden) response if the `allowAdminChanges` config setting has been set to `false`. ([#3728](https://github.com/craftcms/cms/issues/3728))
- `craft\helpers\DateTimeHelper::toDateTime()` now supports passing an array with a `date` key set to the `YYYY-MM-DD` format, in addition to the current locale’s short date format.
- `craft\helpers\DateTimeHelper::toDateTime()` now supports passing an array with a `time` key set to the `HH:MM` format, in addition to the current locale’s short time format.
- `craft\helpers\DateTimeHelper::toDateTime()` now supports passing an array with a `datetime` key, which will be handled the same way strings passed to the method are handled (except that the `datetime` key can be paired with a `timezone` key).

### Fixed
- Fixed an error that occurred when using the `json_decode` filter. ([#3722](https://github.com/craftcms/cms/pull/3722))
- Fixed a bug a bug where plugin screenshots in the Plugin Store were not rendering correctly. ([#3709](https://github.com/craftcms/cms/issues/3709))
- Fixed an error where the `index-assets/one` and `index-assets/all` console commands were creating `.` folders in each volume.
- Fixed a bug where the Settings → Plugins page was showing extra “Missing” rows for any unlicensed plugins that were Composer-installed but not Craft-installed. ([#3726](https://github.com/craftcms/cms/issues/3726))
- Fixed an error that could occur when viewing trashed elements.
- Fixed a bug where many system message translations were missing line breaks. ([#3737](https://github.com/craftcms/cms/issues/3737))
- Fixed a bug where unparsed markdown code was present in the Control Panel error message displayed when the system was offline. ([#3746](https://github.com/craftcms/cms/issues/3746))

## 3.1.5 - 2019-01-25

### Changed
- Control Panel settings that can be set to environment variables now show a tip about that if the value is not already set to an environment variable or alias.
- Control Panel form fields can now be configured with a `tip` property, which will be displayed below the field.
- Control Panel templates can now pass `suggestEnvVars: true` and `suggestAliases: true` to autosuggest fields, rather that supplying the `suggestions` array.

### Fixed
- Fixed a bug where the “Duplicate” action wasn’t available on the Entries index page for non-admin users. ([#3705](https://github.com/craftcms/cms/issues/3705))
- Fixed a bug where it wasn’t possible to rename an asset’s filename from the Assets index page. ([#3707](https://github.com/craftcms/cms/issues/3707))
- Fixed an error that occurred when saving a user that had a first or last name set.
- Fixed a bug where it wasn’t possible to apply project config changes. ([#3713](https://github.com/craftcms/cms/issues/3713))
- Fixed a bug where the Password field on SMTP and Gmail mail transport settings could be set to an encoded and encrypted password. ([#3699](https://github.com/craftcms/cms/issues/3699))
- Fixed a bug where it was possible to remove the Primary Site status from the primary site, without offering a new primary site. ([#3720](https://github.com/craftcms/cms/issues/3720))
- Fixed an error that could occur if PHP’s `memory_limit` was set to a higher size (in bytes) than `PHP_INT_MAX`. ([#3717](https://github.com/craftcms/cms/issues/3717))

### Security
- Control Panel settings that can be set to an alias now show a warning if the current value begins with the `@web` alias.

## 3.1.4 - 2019-01-24

### Added
- Added all the things that came in [Craft 3.0.38](https://github.com/craftcms/cms/blob/master/CHANGELOG-v3.md#3038---2019-01-24).
- The System Name setting can now be set to an environment variable. ([#3529](https://github.com/craftcms/cms/issues/3529))
- Added the `index-assets/one` console command, which can now be used to index a single subfolder.
- Added `craft\base\ApplicationTrait::getSystemName()`.

### Changed
- Craft now ensures that installed schema versions match the schema versions in `project.yaml` before syncing project config changes.
- The `project-config/sync` console command now bails if there are pending Craft or plugin migrations.

### Fixed
- Fixed a bug where `site` translations were falling back to English if the translated message was identical to the source message. ([#3692](https://github.com/craftcms/cms/issues/3692))
- Fixed a bug where syncing Matrix field changes to the project config would result in new changes to the project config. ([#3695](https://github.com/craftcms/cms/issues/3695))
- Fixed an error that occurred when indexing assets in an empty volume.
- Fixed a bug where soft-deleted assets would show up as missing after indexing.
- Fixed a JavaScript error that could occur on the Settings → Plugins page.
- Fixed a bug where `Craft::parseEnv()` was throwing an `InvalidConfigException` if the given string began with `@` but was not an alias. ([#3700](https://github.com/craftcms/cms/issues/3700))

### Security
- URLs are no longer allowed in users’ first or last names.

## 3.1.3 - 2019-01-21

### Added
- Added the `|json_decode` Twig filter.  ([#3678](https://github.com/craftcms/cms/pull/3678))

### Fixed
- Fixed an error that occurred when updating to Craft 3.1 if a plugin or module was calling any soft-deletable records’ `find()` methods.
- Fixed an error that occurred when updating from Craft 2 to Craft 3.1 if there were any RichText fields. ([#3677](https://github.com/craftcms/cms/issues/3677))
- Fixed a bug where it was possible to create duplicate tags by searching for and selecting the same tag name twice in the same Tags field. ([#3676](https://github.com/craftcms/cms/issues/3676))
- Fixed a bug where system messages were getting sent with the message keys (e.g. “forgot_password_subject” and “forgot_password_body”) if Craft didn’t provide a default message translation for the site language, and the message hadn’t been translated for the user’s preferred language. ([#3673](https://github.com/craftcms/cms/issues/3673))
- Fixed a bug where `craft\web\Request::getIsLivePreview()` was returning `false` on Live Preview requests when called from an `yii\base\Controller::EVENT_BEFORE_ACTION` event handler. ([#3680](https://github.com/craftcms/cms/issues/3680))

## 3.1.2.2 - 2019-01-19

### Fixed
- Fixed an error that occurred when updating to Craft 3.1 if a plugin or module was calling any `craft\services\Sections` methods.

## 3.1.2.1 - 2019-01-19

### Fixed
- Fixed an error that occurred when updating to Craft 3.1 if there were any Matrix sub-fields that had their type set to a non-existing class. ([#3662](https://github.com/craftcms/cms/issues/3662))
- Fixed a bug where the project config could be in an unexpected state if a `project.yaml` file existed already when initially updating to Craft 3.1.

## 3.1.2 - 2019-01-18

### Added
- Added the `index-assets <volume>` and `index-assets/all` console commands. ([#3595](https://github.com/craftcms/cms/pull/3595))
- Added `craft\base\FieldTrait::$oldSettings`.
- Added `craft\helpers\Install`.
- Added `craft\services\Fields::prepFieldForSave()`.
- Added `craft\services\Path::getProjectConfigFilePath()`.
- Added `craft\services\ProjectConfig::$muteEvents`.

### Changed
- The installer now checks `project.yaml` when determining the default site name, handle, base URL, and language values. ([#3661](https://github.com/craftcms/cms/issues/3661))
- The Base URL field in the web-based installer now autouggests environment variable names and aliases.
- Craft now creates a `.gitignore` file in the `storage/config-backups/` folder, preventing any other files within it from getting tracked by Git.
- Craft no longer prevents changes in `project.yaml` from being synced if a plugins’ schema version in `project.yaml` doesn’t match up with its installed schema version, if one of them is blank.

### Deprecated
- Deprecated `craft\services\Fields::$ignoreProjectConfigChanges`.
- Deprecated `craft\services\Matrix::$ignoreProjectConfigChanges`.

### Fixed
- Fixed a PHP notice that occurred when updating to Craft 3.1 if there were any plugins installed without settings.
- Fixed a SQL error that occurred when updating to Craft 3.1 if a plugin or module was calling any `craft\services\Fields` methods. ([#3663](https://github.com/craftcms/cms/issues/3663))
- Fixed a bug where element indexes would forget their source settings after updating to Craft 3.1. ([#3659](https://github.com/craftcms/cms/issues/3659))
- Fixed a bug where commercial plugins weren’t installable from the Plugin Store.
- Fixed a bug where Matrix block type fields’ `beforeSave()` methods weren’t getting called.
- Fixed a bug where Matrix fields could forget their content table name if they were created with a non-global context.
- Fixed a bug where links to the Plugin Store from Settings → Plugins were 404ing. ([#3664](https://github.com/craftcms/cms/issues/3664))
- Fixed a bug where soft-deleted sections and entry types were still showing up in the Control Panel. ([#3648](https://github.com/craftcms/cms/issues/3648))
- Fixed a bug where an update to Craft 3.1 would fail with a database error in some scenarios.
- Fixed a bug where Plugin Store’s Try buttons would appear as disabled when they should be enabled. ([#3619](https://github.com/craftcms/cms/issues/3619))
- Fixed an error that occurred when updating to Craft 3.1 if there were any relational fields that were missing some expected settings. ([#3641](https://github.com/craftcms/cms/issues/3641))

### Security
- Fixed two XSS vulnerabilities.

## 3.1.1 - 2019-01-16

### Added
- Added support for the `CRAFT_LOG_PHP_ERRORS` PHP constant. ([#3619](https://github.com/craftcms/cms/issues/3619))
- Added `craft\web\User::generateToken()`.

### Changed
- System error message templates no longer parse exception messages as Markdown.

### Fixed
- Fixed a bug where `craft\services\Volumes::getVolumeByHandle()` wasn’t working. ([#3633](https://github.com/craftcms/cms/pull/3633))
- Fixed a bug where the `clear-caches/cp-resources` command could clear out the wrong directory if the `resourceBasePath` config setting began with `@webroot`. ([#3637](https://github.com/craftcms/cms/issues/3637))
- Fixed a bug where eager-loading Matrix blocks would come up empty. ([#3644](https://github.com/craftcms/cms/issues/3644))
- Fixed an error that occurred when updating to Craft 3.1 if there were any Matrix blocks without any sub-fields. ([#3635](https://github.com/craftcms/cms/pull/3635))
- Fixed an error that occurred when updating to Craft 3.1 if there were any Matrix block types left over from a Matrix field that had been converted to something else.
- Fixed an error that occurred when updating to Craft 3.1 if there were any Assets fields that were missing some expected field settings. ([#3641](https://github.com/craftcms/cms/issues/3641))
- Fixed an error that occurred when updating to Craft 3.1 if anything was calling `craft\services\Fields::getLayoutById()` or `getLayoutByType()` before the update was applied.
- Fixed an error that could occur when logging deprecation errors on PostgreSQL. ([#3638](https://github.com/craftcms/cms/issues/3638))
- Fixed a bug where users would get logged out while updating to Craft 3.1, causing a “User is not permitted to perform this action” error.
- Fixed a bug where “JavaScript must be enabled” and “Cookies must be enabled” messages weren’t getting positioned correctly. ([#3639](https://github.com/craftcms/cms/issues/3639))
- Fixed a “Variable "message" does not exist.” error that could occur in the Control Panel.
- Fixed a bug where free plugins weren’t installable from the Plugin Store. ([#3642](https://github.com/craftcms/cms/issues/3642))

### Security
- The Request panel in the Debug Toolbar now redacts any sensitive information. ([#3619](https://github.com/craftcms/cms/issues/3619))
- Fixed two XSS vulnerabilities.

## 3.1.0 - 2019-01-15

> {warning} This is a more complex update than usual, and failed update attempts are not uncommon. Please ensure you have a recent database backup, and we recommend you test the update on a local/staging environment before updating your production server.

### Added
- Added the Project Config, a portable and centralized configuration for system settings. ([#1429](https://github.com/craftcms/cms/issues/1429))
- Category groups, elements, entry types, field layouts, global sets, sections, sites, site groups, structures, tag groups, and volumes are now soft-deleted. ([#867](https://github.com/craftcms/cms/issues/867))
- Entries, categories, and users can now be restored within the Control Panel by selecting “Trashed” from the status menu on element index pages, and clicking the “Restore” button.
- Added the System Messages utility for editing system messages, replacing the Settings → Email → System Messages page. ([#3421](https://github.com/craftcms/cms/issues/3421))
- Some Site settings (Base URL), volume settings (Base URL and File System Path), and email settings (System Email Address, Sender Name, HTML Email Template, Username, Password, and Host Name) can now be set to environment variables using a `$VARIABLE_NAME` syntax. ([#3219](https://github.com/craftcms/cms/issues/3219))
- The installer now checks whether a `project.yaml` file exists and applies any changes in it. ([#3291](https://github.com/craftcms/cms/issues/3291))
- Control Panel settings that support environment variables now autosuggest environment variable names (and aliases when applicable) while typing.
- Control Panel settings that define a template path now autosuggest existing template files.
- Added cross-domain support for Live Preview. ([#1521](https://github.com/craftcms/cms/issues/1521))
- Plugins can now have multiple editions.
- Custom fields can now opt out of being included in elements’ search keywords. ([#2600](https://github.com/craftcms/cms/issues/2600))
- Added the `allowAdminChanges` config setting.
- Added the `softDeleteDuration` config setting.
- Added the `storeUserIps` config setting. ([#3311](https://github.com/craftcms/cms/issues/3311))
- Added the `useProjectConfigFile` config setting.
- Added the `gc` console command, which can be used to run garbage collection tasks.
- Added the `project-config/sync` console command. ([#3510](https://github.com/craftcms/cms/issues/3510))
- Added the `trashed` element query param, which can be used to query for elements that have been soft-deleted.
- Added the `expression()` Twig function, for creating new `yii\db\Expression` objects in templates. ([#3289](https://github.com/craftcms/cms/pull/3289))
- Added the `parseEnv()` Twig function.
- Added the `plugin()` Twig function.
- Added the `_includes/forms/autosuggest.html` include template for the Control Panel.
- Added `Craft::parseEnv()`.
- Added `craft\base\ApplicationTrait::getIsLive()`.
- Added `craft\base\Element::EVENT_AFTER_RESTORE`.
- Added `craft\base\Element::EVENT_BEFORE_RESTORE`.
- Added `craft\base\Element::EVENT_DEFINE_EAGER_LOADING_MAP`.
- Added `craft\base\ElementInterface::afterRestore()`.
- Added `craft\base\ElementInterface::beforeRestore()`.
- Added `craft\base\Field::EVENT_AFTER_ELEMENT_RESTORE`.
- Added `craft\base\Field::EVENT_BEFORE_ELEMENT_RESTORE`.
- Added `craft\base\FieldInterface::afterElementRestore()`.
- Added `craft\base\FieldInterface::beforeElementRestore()`.
- Added `craft\base\Model::EVENT_DEFINE_RULES`.
- Added `craft\base\Plugin::editions()`.
- Added `craft\base\Plugin::is()`.
- Added `craft\base\SavableComponentInterface::beforeApplyDelete()`.
- Added `craft\behaviors\EnvAttributeParserBehavior`.
- Added `craft\controllers\LivePreviewController`.
- Added `craft\db\ActiveRecord::prepareForDb()`.
- Added `craft\db\Command::restore()`.
- Added `craft\db\Command::softDelete()`.
- Added `craft\db\Migration::restore()`.
- Added `craft\db\Migration::softDelete()`.
- Added `craft\db\SoftDeleteTrait`, which can be used by Active Record classes that wish to support soft deletes.
- Added `craft\db\Table`.
- Added `craft\elements\actions\Restore`, which can be included in elements’ `defineActions()` methods to opt into element restoration.
- Added `craft\events\ConfigEvent`.
- Added `craft\events\DeleteElementEvent`, which provides a `$hardDelete` property that can be set to `true` to force an element to be immediately hard-deleted. ([#3403](https://github.com/craftcms/cms/pull/3403))
- Added `craft\helpers\App::editionHandle()`.
- Added `craft\helpers\App::editionIdByHandle()`.
- Added `craft\helpers\App::mailSettings()`.
- Added `craft\helpers\ArrayHelper::firstWhere()`.
- Added `craft\helpers\Db::idByUid()`.
- Added `craft\helpers\Db::idsByUids()`.
- Added `craft\helpers\Db::uidById()`.
- Added `craft\helpers\Db::uidsByIds()`.
- Added `craft\helpers\ProjectConfig`.
- Added `craft\helpers\StringHelper::toWords()`.
- Added `craft\models\FieldLayout::createFromConfig()`.
- Added `craft\models\FieldLayout::getConfig()`.
- Added `craft\models\Section::setEntryTypes()`.
- Added `craft\models\Site::getBaseUrl()`.
- Added `craft\services\AssetTransforms::getTransformByUid()`.
- Added `craft\services\AssetTransforms::EVENT_BEFORE_APPLY_TRANSFORM_DELETE`.
- Added `craft\services\Categories::getGroupByUid()`.
- Added `craft\services\Categories::EVENT_BEFORE_APPLY_GROUP_DELETE`.
- Added `craft\services\Elements::restoreElement()`.
- Added `craft\services\Elements::EVENT_AFTER_RESTORE_ELEMENT`.
- Added `craft\services\Elements::EVENT_BEFORE_RESTORE_ELEMENT`.
- Added `craft\services\Fields::applyFieldDelete()`.
- Added `craft\services\Fields::applyFieldSave()`.
- Added `craft\services\Fields::createFieldConfig()`.
- Added `craft\services\Fields::deleteFieldInternal()`.
- Added `craft\services\Fields::restoreLayoutById()`.
- Added `craft\services\Fields::saveFieldInternal()`.
- Added `craft\services\Fields::EVENT_BEFORE_APPLY_FIELD_DELETE`.
- Added `craft\services\Fields::EVENT_BEFORE_APPLY_GROUP_DELETE`.
- Added `craft\services\Gc` for handling garbage collection tasks.
- Added `craft\services\Path::getConfigBackupPath()`.
- Added `craft\services\ProjectConfig`.
- Added `craft\services\Routes::deleteRouteByUid()`
- Added `craft\services\Sections::getSectionByUid()`.
- Added `craft\services\Sections::EVENT_BEFORE_APPLY_ENTRY_TYPE_DELETE`.
- Added `craft\services\Sections::EVENT_BEFORE_APPLY_SECTION_DELETE`.
- Added `craft\services\Sites::restoreSiteById()`.
- Added `craft\services\Sites::EVENT_BEFORE_APPLY_GROUP_DELETE`.
- Added `craft\services\Sites::EVENT_BEFORE_APPLY_SITE_DELETE`.
- Added `craft\services\Tags::EVENT_BEFORE_APPLY_GROUP_DELETE`.
- Added `craft\services\UserGroups::EVENT_BEFORE_APPLY_GROUP_DELETE`.
- Added `craft\services\Volumes::EVENT_BEFORE_APPLY_VOLUME_DELETE`.
- Added `craft\validators\TemplateValidator`.
- Added `craft\web\Controller::requireCpRequest()`.
- Added `craft\web\Controller::requireSiteRequest()`.
- Added `craft\web\twig\variables\Cp::EVENT_REGISTER_CP_SETTINGS`. ([#3314](https://github.com/craftcms/cms/issues/3314))
- Added `craft\web\twig\variables\Cp::getEnvSuggestions()`.
- Added `craft\web\twig\variables\Cp::getTemplateSuggestions()`.
- Added the ActiveRecord Soft Delete Extension for Yii2.
- Added the Symfony Yaml Component.
- The bundled Vue asset bundle now includes Vue-autosuggest.

### Changed
- The `defaultWeekStartDay` config setting is now set to `1` (Monday) by default, to conform with the ISO 8601 standard.
- Renamed the `isSystemOn` config setting to `isSystemLive`.
- The `app/migrate` web action now applies pending `project.yaml` changes, if the `useProjectConfigFile` config setting is enabled.
- The `svg()` function now strips `<title>`, `<desc>`, and comments from the SVG document as part of its sanitization process.
- The `svg()` function now supports a `class` argument, which will add a class name to the root `<svg>` node. ([#3174](https://github.com/craftcms/cms/issues/3174))
- The `{% redirect %}` tag now supports `with notice` and `with error` params for setting flash messages. ([#3625](https://github.com/craftcms/cms/pull/3625))
- `info` buttons can now also have a `warning` class.
- User permission definitions can now include `info` and/or `warning` keys.
- The old “Administrate users” permission has been renamed to “Moderate users”.
- The old “Change users’ emails” permission has been renamed to “Administrate users”, and now comes with the ability to activate user accounts and reset their passwords. ([#942](https://github.com/craftcms/cms/issues/942))
- All users now have the ability to delete their own user accounts. ([#3013](https://github.com/craftcms/cms/issues/3013))
- System user permissions now reference things by their UIDs rather than IDs (e.g. `editEntries:<UID>` rather than `editEntries:<ID>`).
- Animated GIF thumbnails are no longer animated. ([#3110](https://github.com/craftcms/cms/issues/3110))
- Craft Tokens can now be sent either as a query string param (named after the `tokenParam` config setting) or an `X-Craft-Token` header.
- Element types that support Live Preview must now hash the `previewAction` value for `Craft.LivePreview`.
- Live Preview now loads each new preview into its own `<iframe>` element. ([#3366](https://github.com/craftcms/cms/issues/3366))
- Assets’ default titles now only capitalize the first word extracted from the filename, rather than all the words. ([#2339](https://github.com/craftcms/cms/issues/2339))
- All console commands besides `setup/*` and `install/craft` now output a warning if Craft isn’t installed yet. ([#3620](https://github.com/craftcms/cms/issues/3620))
- All classes that extend `craft\base\Model` now have `EVENT_INIT` and `EVENT_DEFINE_BEHAVIORS` events; not just classes that extend `craft\base\Component`.
- `craft\db\mysql\Schema::findIndexes()` and `craft\db\pgsql\Schema::findIndexes()` now return arrays with `columns` and `unique` keys.
- `craft\helpers\ArrayHelper::filterByValue()` now defaults its `$value` argument to `true`.
- `craft\helpers\MigrationHelper::doesIndexExist()` no longer has a `$foreignKey` argument, and now has an optional `$db` argument.
- `craft\mail\Mailer::send()` now swallows any exceptions that are thrown when attempting to render the email HTML body, and sends the email as plain text only. ([#3443](https://github.com/craftcms/cms/issues/3443))
- `craft\mail\Mailer::send()` now fires an `afterSend` event with `yii\mail\MailEvent::$isSuccessful` set to `false` if any exceptions were thrown when sending the email, and returns `false`. ([#3443](https://github.com/craftcms/cms/issues/3443))
- `craft\services\Routes::saveRoute()` now expects site and route UIDs instead of IDs.
- `craft\services\Routes::updateRouteOrder()` now expects route UIDs instead of IDs.
- The `craft\helpers\Assets::EVENT_SET_FILENAME` event is now fired after sanitizing the filename.

### Removed
- Removed `craft\elements\User::authData()`.
- Removed `craft\fields\Matrix::getOldContentTable()`.
- Removed `craft\services\Routes::deleteRouteById()`

### Deprecated
- Deprecated `craft\base\ApplicationTrait::getIsSystemOn()`. `getIsLive()` should be used instead.
- Deprecated `craft\helpers\MigrationHelper::dropAllIndexesOnTable()`.
- Deprecated `craft\helpers\MigrationHelper::dropAllUniqueIndexesOnTable()`.
- Deprecated `craft\helpers\MigrationHelper::dropIndex()`.
- Deprecated `craft\helpers\MigrationHelper::restoreForeignKey()`.
- Deprecated `craft\helpers\MigrationHelper::restoreIndex()`.
- Deprecated `craft\models\Info::getEdition()`. `Craft::$app->getEdition()` should be used instead.
- Deprecated `craft\models\Info::getName()`. `Craft::$app->projectConfig->get('system.name')` should be used instead.
- Deprecated `craft\models\Info::getOn()`. `Craft::$app->getIsLive()` should be used instead.
- Deprecated `craft\models\Info::getTimezone()`. `Craft::$app->getTimeZone()` should be used instead.
- Deprecated `craft\services\Routes::getDbRoutes()`. `craft\services\Routes::getProjectConfigRoutes()` should be used instead.
- Deprecated `craft\services\SystemSettings`. `craft\services\ProjectConfig` should be used instead.
- Deprecated `craft\validators\UrlValidator::$allowAlias`. `craft\behaviors\EnvAttributeParserBehavior` should be used instead.

### Fixed
- Fixed a bug where the Dashboard could rapidly switch between two column sizes at certain browser sizes. ([#2438](https://github.com/craftcms/cms/issues/2438))
- Fixed a bug where ordered and unordered lists in field instructions didn’t have numbers or bullets.
- Fixed a bug where switching an entry’s type could initially show the wrong field layout tab. ([#3600](https://github.com/craftcms/cms/issues/3600))
- Fixed an error that occurred when updating to Craft 3 if there were any Rich Text fields without any stored settings.
- Fixed a bug where Craft wasn’t saving Dashboard widget sizes properly on PostgreSQL. ([#3609](https://github.com/craftcms/cms/issues/3609))
- Fixed a PHP error that could occur if the primary site didn’t have a base URL. ([#3624](https://github.com/craftcms/cms/issues/3624))
- Fixed a bug where `craft\helpers\MigrationHelper::dropIndexIfExists()` wasn’t working if the index had an unexpected name.
- Fixed an error that could occur if a plugin attempted to register the same Twig extension twice in the same request.

### Security
- The web and CLI installers no longer suggest `@web` for the site URL, and now attempt to save the entered site URL as a `DEFAULT_SITE_URL` environment variable in `.env`. ([#3559](https://github.com/craftcms/cms/issues/3559))
- Craft now destroys all other sessions associated with a user account when a user changes their password.
- It’s no longer possible to spoof Live Preview requests.

## 3.0.41.1 - 2019-03-12

### Changed
- Craft now requires Twig 2.6.

## 3.0.41 - 2019-02-22

### Changed
- System error message templates no longer parse exception messages as Markdown.

### Security
- Database backup/restore exception messages now redact the database password when using PostgreSQL.
- URLs are no longer allowed in users’ first or last names.
- The Request panel in the Debug Toolbar now redacts any sensitive information. ([#3619](https://github.com/craftcms/cms/issues/3619))
- Fixed XSS vulnerabilities.

## 3.0.40.1 - 2019-02-21

### Fixed
- Fixed a bug where Craft wasn’t always aware of plugin licensing issues. ([#3876](https://github.com/craftcms/cms/issues/3876))

## 3.0.40 - 2019-01-31

### Added
- Added `craft\helpers\App::testIniSet()`.

### Changed
- Craft now warns if `ini_set()` is disabled and [memory_limit](http://php.net/manual/en/ini.core.php#ini.memory-limit) is less than `256M` or [max_execution_time](http://php.net/manual/en/info.configuration.php#ini.max-execution-time) is less than `120` before performing Composer operations.
- `craft\helpers\App::maxPowerCaptain()` now attempts to set the `memory_limit` to `1536M` rather than `-1`.

## 3.0.39 - 2019-01-29

### Changed
- It’s now possible to update disabled plugins.

### Fixed
- Fixed an error that could occur if PHP’s `memory_limit` was set to a higher size (in bytes) than `PHP_INT_MAX`. ([#3717](https://github.com/craftcms/cms/issues/3717))

## 3.0.38 - 2019-01-24

### Added
- Added the `update` command, which can be used to [update Craft from the terminal](https://docs.craftcms.com/v3/updating.html#updating-from-the-terminal).
- Craft now warns if PHP is running in Safe Mode with a [max_execution_time](http://php.net/manual/en/info.configuration.php#ini.max-execution-time) of less than 120 seconds, before performing Composer operations.
- Craft now stores backups of `composer.json` and `composer.lock` files in `storage/composer-backups/` before running Composer operations.
- Added `craft\db\Connection::getBackupFilePath()`.
- Added `craft\helpers\App::phpConfigValueInBytes()`.
- Added `craft\helpers\Console::isColorEnabled()`.
- Added `craft\helpers\Console::outputCommand()`.
- Added `craft\helpers\Console::outputWarning()`.
- Added `craft\helpers\FileHelper::cycle()`.
- Added `craft\services\Composer::$maxBackups`.
- Added `craft\services\Path::getComposerBackupsPath()`.

### Changed
- The `migrate/all` console command now supports a `--no-content` argument that can be passed to ignore pending content migrations.
- Craft now attempts to disable PHP’s memory and time limits before running Composer operations.
- Craft no longer respects the `phpMaxMemoryLimit` config setting if PHP’s `memory_limit` setting is already set to `-1` (no limit).
- Craft now respects Composer’s [classmap-authoritative](https://getcomposer.org/doc/06-config.md#classmap-authoritative) config setting.
- Craft now links to the [Troubleshooting Failed Updates](https://craftcms.com/guides/failed-updates) guide when an update fails.
- `craft\services\Composer::install()` can now behave like the `composer install` command, if `$requirements` is `null`.
- `craft\services\Composer::install()` now has a `$whitelist` argument, which can be set to an array of packages to whitelist, or `false` to disable the whitelist.

## 3.0.37 - 2019-01-08

### Added
- Routes defined in the Control Panel can now have a `uid` token, and URL rules defined in `config/routes.php` can now have a `{uid}` token. ([#3583](https://github.com/craftcms/cms/pull/3583))
- Added the `extraFileKinds` config setting. ([#1584](https://github.com/craftcms/cms/issues/1584))
- Added the `clear-caches` console command. ([#3588](https://github.com/craftcms/cms/pull/3588))
- Added `craft\feeds\Feeds::getFeed()`.
- Added `craft\helpers\StringHelper::UUID_PATTERN`.

### Changed
- Pressing the <kbd>Return</kbd> key (or <kbd>Ctrl</kbd>/<kbd>Command</kbd> + <kbd>Return</kbd>) when a textual cell is focused in an editable table will now change the focus to the same cell in the next row (after creating a new row if necessary.) ([#3576](https://github.com/craftcms/cms/issues/3576))
- The Password input in the web-based Craft setup wizard now has a “Show” button like other password inputs.
- The Feed widget now sets the items’ text direction based on the feed’s language.
- Matrix blocks that contain validation errors now have red titles and alert icons, to help them stand out when collapsed. ([#3599](https://github.com/craftcms/cms/issues/3599))

### Fixed
- Fixed a bug where the “Edit” button on asset editor HUDs didn’t launch the Image Editor if the asset was being edited on another element type’s index page. ([#3575](https://github.com/craftcms/cms/issues/3575))
- Fixed an exception that would be thrown when saving a user from a front-end form with a non-empty `email` or `newPassword` param, if the `password` param was missing or empty. ([#3585](https://github.com/craftcms/cms/issues/3585))
- Fixed a bug where global set, Matrix block, tag, and user queries weren’t respecting `fixedOrder` params.
- Fixed a bug where `craft\helpers\MigrationHelper::renameColumn()` was only restoring the last foreign key for each table that had multiple foreign keys referencing the table with the renamed column.
- Fixed a bug where Date/Time fields could output the wrong date in Live Preview requests. ([#3594](https://github.com/craftcms/cms/issues/3594))
- Fixed a few RTL language styling issues.
- Fixed a bug where drap-and-drop uploading would not work for custom asset selector inputs. ([#3590](https://github.com/craftcms/cms/pull/3590))
- Fixed a bug where Number fields weren’t enforcing thein Min Value and Max Value settings if set to 0. ([#3598](https://github.com/craftcms/cms/issues/3598))
- Fixed a SQL error that occurred when uploading assets with filenames that contained emoji characters, if using MySQL. ([#3601](https://github.com/craftcms/cms/issues/3601))

### Security
- Fixed a directory traversal vulnerability.
- Fixed a remote code execution vulnerability.

## 3.0.36 - 2018-12-18

### Added
- Added the `{{ actionInput() }}` global Twig function. ([#3566](https://github.com/craftcms/cms/issues/3566))

### Changed
- Suspended users are no longer shown when viewing pending or locked users. ([#3556](https://github.com/craftcms/cms/issues/3556))
- The Control Panel’s Composer installer now prevents scripts defined in `composer.json` from running. ([#3574](https://github.com/craftcms/cms/issues/3574))

### Fixed
- Fixed a bug where elements that belonged to more than one structure would be returned twice in element queries.

### Security
- Fixed a self-XSS vulnerability in the Recent Entries widget.
- Fixed a self-XSS vulnerability in the Feed widget.

## 3.0.35 - 2018-12-11

### Added
- Added `craft\models\Section::getHasMultiSiteEntries()`.

### Changed
- Field types that extend `craft\fields\BaseRelationField` now pass their `$sortable` property value to the `BaseElementSelectInput` JavaScript class by default. ([#3542](https://github.com/craftcms/cms/pull/3542))

### Fixed
- Fixed a bug where the “Disabled for Site” entry status option was visible for sections where site propagation was disabled. ([#3519](https://github.com/craftcms/cms/issues/3519))
- Fixed a bug where saving an entry that was disabled for a site would retain its site status even if site propagation had been disabled for the section.
- Fixed a SQL error that occurred when saving a field layout with 4-byte characters (like emojis) in a tab name. ([#3532](https://github.com/craftcms/cms/issues/3532))
- Fixed a bug where autogenerated Post Date values could be a few hours off when saving new entries with validation errors. ([#3528](https://github.com/craftcms/cms/issues/3528))
- Fixed a bug where plugins’ minimum version requirements could be enforced even if a development version of a plugin had been installed previously.

## 3.0.34 - 2018-12-04

### Fixed
- Fixed a bug where new Matrix blocks wouldn’t remember that they were supposed to be collapsed if “Save and continue editing” was clicked. ([#3499](https://github.com/craftcms/cms/issues/3499))
- Fixed an error that occurred on the System Report utility if any non-bootstrapped modules were configured with an array or callable rather than a string. ([#3507](https://github.com/craftcms/cms/issues/3507))
- Fixed an error that occurred on pages with date or time inputs, if the user’s preferred language was set to Arabic. ([#3509](https://github.com/craftcms/cms/issues/3509))
- Fixed a bug where new entries within sections where site propagation was disabled would show both “Enabled Globally” and “Enabled for [Site Name]” settings. ([#3519](https://github.com/craftcms/cms/issues/3519))
- Fixed a bug where Craft wasn’t reducing the size of elements’ slugs if the resulting URI was over 255 characters. ([#3514](https://github.com/craftcms/cms/issues/3514))

## 3.0.33 - 2018-11-27

### Changed
- Table fields with a fixed number of rows no longer show Delete buttons or the “Add a row” button. ([#3488](https://github.com/craftcms/cms/issues/3488))
- Table fields that are fixed to a single row no longer show the Reorder button. ([#3488](https://github.com/craftcms/cms/issues/3488))
- Setting `components.security.sensitiveKeywords` in `config/app.php` will now append keywords to the default array `craft\services\Security::$sensitiveKeywords` array, rather than completely overriding it.
- When performing an action that requires an elevated session while impersonating another user, admin must now enter their own password instead of the impersonated user’s. ([#3487](https://github.com/craftcms/cms/issues/3487))
- The System Report utility now lists any custom modules that are installed. ([#3490](https://github.com/craftcms/cms/issues/3490))
- Control Panel charts now give preference to `ar-SA` for Arabic locales, `de-DE` for German locales, `en-US` for English locales, `es-ES` for Spanish locales, or `fr-FR` for French locales, if data for the exact application locale doesn’t exist. ([#3492](https://github.com/craftcms/cms/pull/3492))
- “Create a new child entry” and “Create a new child category” element actions now open an edit page for the same site that was selected on the index page. ([#3496](https://github.com/craftcms/cms/issues/3496))
- The default `allowedFileExtensions` config setting value now includes `webp`.
- The Craft Support widget now sends `composer.json` and `composer.lock` files when contacting Craft Support.
- It’s now possible to create element select inputs that include a site selection menu by passing `showSiteMenu: true` when including the `_includes/forms/elementSelect.html` Control Panel include template. ([#3494](https://github.com/craftcms/cms/pull/3494))

### Fixed
- Fixed a bug where a Matrix fields’ block types and content table could be deleted even if something set `$isValid` to `false` on the `beforeDelete` event.
- Fixed a bug where a global sets’ field layout could be deleted even if something set `$isValid` to `false` on the `beforeDelete` event.
- Fixed a bug where after impersonating another user, the Login page would show the impersonated user’s username rather than the admin’s.
- Fixed a bug where `craft\services\Sections::getAllSections()` could return stale results if a new section had been added recently. ([#3484](https://github.com/craftcms/cms/issues/3484))
- Fixed a bug where “View entry” and “View category” element actions weren’t available when viewing a specific section or category group.
- Fixed a bug where Craft would attempt to index image transforms.
- Fixed a bug where the Asset Indexes utility could report that asset files were missing even though they weren’t. ([#3450](https://github.com/craftcms/cms/issues/3450))

### Security
- Updated jQuery File Upload to 9.28.0.

## 3.0.32 - 2018-11-20

### Added
- The `seq()` Twig function now has a `next` argument, which can be set to `false` to have it return the current number in the sequence without incrementing it. ([#3466](https://github.com/craftcms/cms/issues/3466))
- Added `craft\db\MigrationManager::truncateHistory()`.
- Added `craft\helpers\Sequence::current()`.

### Changed
- Edit Entry pages now show the entry’s site in the revision menu label so long as the section is enabled for multiple sites, even if “Propagate entries across all enabled sites?” isn’t checked. ([#3471](https://github.com/craftcms/cms/issues/3471))
- Exact-match search terms (using `::`) now disable `subLeft` and `subRight` attributes by default, regardless of the `defaultSearchTermOptions` config setting says. ([#3474](https://github.com/craftcms/cms/issues/3474))

### Deprecated
- Deprecated `craft\validators\StringValidator::$trim`. Yii’s `'trim'` validator should be used instead.

### Fixed
- Fixed an error that occurred when querying for Matrix blocks if both the `with` and `indexBy` parameters were set.
- Fixed an error that occurred when running the `migrate/fresh` console command. ([#3472](https://github.com/craftcms/cms/issues/3472))

## 3.0.31 - 2018-11-13

### Added
- Added the `seq()` Twig function, for outputting sequential numbers.
- Added `craft\helpers\Sequence`.

### Changed
- Control Panel templates can now customize `#main-form` HTML attributes by overriding the `mainFormAttributes` block. ([#1665](https://github.com/craftcms/cms/issues/1665))
- The default PostgreSQL backup command no longer includes database owner, privilege or ACL information in the backup.
- Craft now attempts to reset OPcache after installing/uninstalling things with Composer. ([#3460](https://github.com/craftcms/cms/issues/3460))
- Gmail and SMTP mail transport types now trim whitespace off of their Username, Password, and Host Name settings. ([#3459](https://github.com/craftcms/cms/issues/3459))

### Fixed
- Fixed an error that could occur when duplicating an element with a Matrix field with “Manage blocks on a per-site basis” disabled.
- Fixed a bug where Matrix blocks wouldn’t retain their content translations when an entry was duplicated from the Edit Entry page.
- Fixed a bug where system message modals could have the wrong language selected by default. ([#3440](https://github.com/craftcms/cms/issues/3440))
- Fixed a bug where an Internal Server Error would occur if a `users/login` request was missing the `loginName` or `password` parameters. ([#3458](https://github.com/craftcms/cms/issues/3458))
- Fixed a bug where `craft\validators\StringValidator` was trimming whitespace off of strings _after_ performing string length validation.
- Fixed an infinite recursion bug that could occur if `config/general.php` had any deprecated config settings, and the database connection settings were invalid.
- Fixed an error that occurred when saving a new entry or category, if its URI format referenced the `level` attribute. ([#3465](https://github.com/craftcms/cms/issues/3465))

## 3.0.30.2 - 2018-11-08

### Fixed
- Fixed an error that could occur on servers running PHP 7.0.32. ([#3453](https://github.com/craftcms/cms/issues/3453))

## 3.0.30.1 - 2018-11-07

### Fixed
- Fixed an error that occurred when saving an element with a new Matrix block, if the Matrix field was set to manage blocks on a per-site basis. ([#3445](https://github.com/craftcms/cms/issues/3445))

## 3.0.30 - 2018-11-06

### Added
- Added “Duplicate” and “Duplicate (with children)” actions to the Entries and Categories index pages. ([#1291](https://github.com/craftcms/cms/issues/1291))
- Added `craft\base\ElementAction::$elementType`, which element action classes can use to reference their associated element type.
- Added `craft\elements\actions\DeepDuplicate`.
- Added `craft\elements\actions\Duplicate`.
- Added `craft\elements\actions\SetStatus::$allowDisabledForSite`, which can be used by localizable element types to enable a “Disabled for Site” status option.

### Changed
- Entries’ “Enabled” setting is now labeled “Enabled Globally” on multi-site installs. ([#2899](https://github.com/craftcms/cms/issues/2899))
- Entries’ “Enabled for site” setting now includes the site name in its label, and only shows up if the “Enabled Globally” setting is checked. ([#2899](https://github.com/craftcms/cms/issues/2899))
- The Set Status action on the Entries index page now includes a “Disabled for Site” option. ([#2899](https://github.com/craftcms/cms/issues/2899))
- Edit Category pages now have `edit-category` and `site--<SiteHandle>` classes on the `<body>`. ([#3439](https://github.com/craftcms/cms/issues/3439))
- Edit Entry pages now have `edit-entry` and `site--<SiteHandle>` classes on the `<body>`. ([#3439](https://github.com/craftcms/cms/issues/3439))
- Edit Global Set pages now have `edit-global-set` and `site--<SiteHandle>` classes on the `<body>`. ([#3439](https://github.com/craftcms/cms/issues/3439))
- Edit User pages now have an `edit-user` class on the `<body>`. ([#3439](https://github.com/craftcms/cms/issues/3439))

### Fixed
- Fixed a bug where the Edit User page could forget which permissions were selected when saving a user with validation errors, if the Username, First Name, and Last name fields were all blank. ([#3412](https://github.com/craftcms/cms/issues/3412))
- Fixed a bug where the Edit User Group page could forget which permissions were selected when saving a user group with validation errors, if the Name field was blank.
- Fixed a bug where the `{% paginate %}` tag wasn’t factoring the `offset` element query param into its total page calculation. ([#3420](https://github.com/craftcms/cms/issues/3420))

### Security
- Fixed a bug where sensitive info could be displayed in the Craft log files if there was a problem connecting to the email server.

## 3.0.29 - 2018-10-30

### Added
- Email and URL fields now have “Placeholder Text” settings. ([#3397](https://github.com/craftcms/cms/issues/3397))

### Changed
- The default HTML Purifier configuration now allows `download` attributes in `<a>` tags. ([craftcms/redactor#86](https://github.com/craftcms/redactor/issues/86))

### Fixed
- Fixed a bug where the `ContentBehaviour` and `ElementQueryBehavior` classes could be missing some field properties. ([#3400](https://github.com/craftcms/cms/issues/3400))
- Fixed a bug where some fields within Matrix fields could lose their values after enabling the “Manage blocks on a per-site basis” setting. ([verbb/super-table#203](https://github.com/verbb/super-table/issues/203))
- Fixed a bug where HTML Purifier wasn’t being initialized with HTML 5 element support.
- Fixed a bug where it was possible to save Assets fields with the “Restrict allowed file types?” setting enabled, but no specific file types selected. ([#3410](https://github.com/craftcms/cms/issues/3410))

## 3.0.28 - 2018-10-23

### Added
- Structure sections now have the ability to disable entry propagation, like Channel sections. ([#2386](https://github.com/craftcms/cms/issues/2386))

### Changed
- `craft\base\Field::supportedTranslationMethods()` now defaults to only returning `none` if the field type doesn’t have a content column. ([#3385](https://github.com/craftcms/cms/issues/3385))
- Craft.EntryTypeSwitcher now fires a `beforeTypeChange` event before swapping the Edit Entry form tabs. ([#3375](https://github.com/craftcms/cms/pull/3375))
- Craft.MatrixInput now fires an `afterInit` event after initialization. ([#3375](https://github.com/craftcms/cms/pull/3375))
- Craft.MatrixInput now fires an `blockAdded` event after adding a new block. ([#3375](https://github.com/craftcms/cms/pull/3375))
- System messages sent from front-end requests are now sent using the current site’s language. ([#3388](https://github.com/craftcms/cms/issues/3388))

### Fixed
- Fixed an error that could occur when acquiring a lock for a file path, if the `mutex` component was swapped out with `yii\mutex\MysqlMutex`.

## 3.0.27.1 - 2018-10-12

### Fixed
- Fixed an error that occurred when deleting an entry from the Edit Entry page. ([#3372](https://github.com/craftcms/cms/issues/3372))
- Fixed an error that could occur when changing a Channel section to Structure. ([#3373](https://github.com/craftcms/cms/issues/3373))
- Fixed an error that occurred when saving Matrix content from console requests.

## 3.0.27 - 2018-10-11

### Added
- Added `craft\helpers\MigrationHelper::findForeignKey()`.
- Added the `cp.globals.edit` and `cp.globals.edit.content` template hooks to the Edit Global Set page. ([#3356](https://github.com/craftcms/cms/pull/3356))

### Changed
- It’s now possible to load a Create Entry page with a specific user preselected in the Author field, using a new `authorId` query string param. ([#3326](https://github.com/craftcms/cms/pull/3326))
- Matrix fields that are set to manage blocks on a per-site basis will now duplicate Matrix blocks across all of the owner element’s supported sites when the element is first created. ([#3082](https://github.com/craftcms/cms/issues/3082))
- Disabled Matrix blocks are no longer visible when sharing an entry draft or version. ([#3338](https://github.com/craftcms/cms/issues/3338))
- Control Panel tabs that have errors now have alert icons.
- The Debug Toolbar is no longer shown in Live Preview iframes.
- The Plugin Store now requires browsers with ES6 support.
- Updated jQuery Touch Events to 2.0.0.
- Updated Garnish to 0.1.29.

### Fixed
- Fixed a bug where enabling the “Propagate entries across all enabled sites?” setting for an existing Channel section (or converting the section to a Structure) wouldn’t update entries that had been created for the non-primary site.
- Fixed a bug where Craft wasn’t detecting and retrying queue jobs that had timed out.
- Fixed a bug where `Craft::$app->locale` could return the wrong locale during Live Preview requests. ([#3336](https://github.com/craftcms/cms/issues/3336))
- Fixed a SQL error that could occur when upgrading to Craft 3, if a foreign key had an unexpected name.
- Fixed a bug where page titles in the Control Panel could be blank when showing validation errors for things that were missing their name or title. ([#3344](https://github.com/craftcms/cms/issues/3344))
- Fixed an error that could occur if a component’s settings were stored as `null`. ([#3342](https://github.com/craftcms/cms/pull/3342))
- Fixed a bug where details panes weren’t visible on browser windows sized between 999 and 1,223 pixels wide.
- Fixed an error that occurred if a Quick Post widget contained a Matrix field that had Min Blocks set and only had one block type.
- Fixed a bug where disabled Matrix blocks were getting validated as live. ([#3354](https://github.com/craftcms/cms/issues/3354))
- Fixed a bug where the `EVENT_AFTER_ACTIVATE_USER` event wasn’t getting triggered on user registration when email verification isn’t required. ([craftcms/commerce-digital-products#18](https://github.com/craftcms/commerce-digital-products/issues/18))
- Added garbage collection for offline storage of remote assets. ([#3335](https://github.com/craftcms/cms/pull/3335))
- Fixed a bug where Twig could end up in a strange state if an error occurred when preparing to render an object template. ([#3364](https://github.com/craftcms/cms/issues/3364))

### Security
- The `svg()` Twig function no longer sanitizes SVGs or namespaces their IDs or class names by default when a file path (or alias) was passed in. ([#3337](https://github.com/craftcms/cms/issues/3337))

## 3.0.26.1 - 2018-09-29

### Changed
- Changed the `yiisoft/yii2-queue` version requirement to `2.1.0`. ([#3332](https://github.com/craftcms/cms/issues/3332))

## 3.0.26 - 2018-09-29

### Changed
- `ancestors`, `descendants`, `nextSibling`, `parent`, and `prevSibling` are now reserved field handles.
- The `svg()` Twig function namespaces class names in addition to IDs now.
- Changed the `yiisoft/yii2-queue` version requirement to `2.0.1`. ([#3332](https://github.com/craftcms/cms/issues/3332))

### Fixed
- Fixed a validation error that could occur when saving an entry as a new entry if the URI format didn’t contain a `{slug}` tag. ([#3320](https://github.com/craftcms/cms/issues/3320))
- Fixed a SQL error that could occur if a deprecation error occurred when attempting to upgrade a Craft 2 project. ([#3324](https://github.com/craftcms/cms/issues/3324))

## 3.0.25 - 2018-09-18

### Added
- Added `craft\log\FileTarget::$includeUserIp` which determines whether users’ IP addresses should be included in the logs (`false` by default). ([#3310](https://github.com/craftcms/cms/pull/3310))

### Fixed
- Fixed an error that could occur when installing or updating something within the Control Panel if `composer.json` required the `roave/security-advisories` package.
- Fixed a SQL error that could occur when searching elements on PostgreSQL installs.
- Fixed a bug where Craft would ignore the last segment of template paths that ended in `/0`. ([#3304](https://github.com/craftcms/cms/issues/3304))
- Fixed a Twig Template Loading Error that would occur when testing email settings, if a custom email template was used and an error occurred when rendering it. ([#3309](https://github.com/craftcms/cms/issues/3309))

## 3.0.24 - 2018-09-11

### Added
- Added the `extraAppLocales` config setting.

### Changed
- The `defaultCpLanguage` config setting no longer needs to be a language that Craft is translated into, as long as it is a valid locale ID.
- Resave Elements jobs that are queued up after saving an entry type now include the section name in the job description. ([#3290](https://github.com/craftcms/cms/issues/3290))
- Updated Garnish to 0.1.28.

### Fixed
- Fixed a SQL error that could occur when an element query’s `orderBy` parameter was set to `dateCreated` or `dateUpdated`.
- Fixed an error that could occur when updating to v3.0.23+ if multiple Matrix fields existed with the same handle, but they had no content tables, somehow.
- Fixed a bug where links in activation and forgot-password emails weren’t hyperlinked, leaving it up to the mail client to hopefully be smart about it. ([#3288](https://github.com/craftcms/cms/issues/3288))

## 3.0.23.1 - 2018-09-04

### Fixed
- Fixed a bug where Matrix fields would get new content tables each time they were saved.

## 3.0.23 - 2018-09-04

### Changed
- Browser-based form validation is now disabled for page forms. ([#3247](https://github.com/craftcms/cms/issues/3247))
- `craft\base\Model::hasErrors()` now supports passing an attribute name with a `.*` suffix, which will return whether any errors exist for the given attribute or any nested model attributes.
- Added `json` to the default `allowedFileExtensions` config setting value. ([#3254](https://github.com/craftcms/cms/issues/3254))
- Exception call stacks now collapse internal Twig methods by default.
- Twig exception call stacks now show all of the steps leading up to the error.
- Live Preview now reloads the preview pane automatically after an asset is saved from the Image Editor. ([#3265](https://github.com/craftcms/cms/issues/3265))

### Deprecated
- Deprecated `craft\services\Matrix::getContentTableName()`. `craft\fields\Matrix::$contentTable` should be used instead.

### Removed
- Removed `craft\services\Matrix::getParentMatrixField()`.

### Fixed
- Fixed a bug where element selection modals could be initialized without a default source selected, if some of the sources were hidden for not being available on the currently-selected site. ([#3227](https://github.com/craftcms/cms/issues/3227))
- Fixed a bug where edit pages for categories, entries, global sets, and users weren’t revealing which tab(s) had errors on it, if the errors occurred within a Matrix field. ([#3248](https://github.com/craftcms/cms/issues/3248))
- Fixed a SQL error that occurred when saving a Matrix field with new sub-fields on PostgreSQL. ([#3252](https://github.com/craftcms/cms/issues/3252))
- Fixed a bug where custom user fields weren’t showing up on the My Account page when running Craft Solo edition. ([#3228](https://github.com/craftcms/cms/issues/3228))
- Fixed a bug where multiple Matrix fields could share the same content table. ([#3249]())
- Fixed a “cache is corrupted” Twig error that could occur when editing or saving an element if it had an Assets field with an unresolvable subfolder path template. ([#3257](https://github.com/craftcms/cms/issues/3257))
- Fixed a bug where the Dev Mode indicator strip wasn’t visible on Chrome/Windows when using a scaled display. ([#3259](https://github.com/craftcms/cms/issues/3259))
- Fixed a SQL error that could occur when validating an attribute using `craft\validators\UniqueValidator`, if the target record’s `find()` method joined in another table.

## 3.0.22 - 2018-08-28

### Changed
- The “Deleting stale template caches” job now ensures all expired template caches have been deleted before it begins processing the caches.
- Text inputs’ `autocomplete` attributes now get set to `off` by default, and they will only not be added if explicitly set to `null`.
- Improved the error response when Composer is unable to perform an update due to a dependency conflict.
- Email fields in the Control Panel now have `type="email"`.
- `craft\helpers\Db::parseParam()` now has a `$caseInnensitive` argument, which can be set to `true` to force case-insensitive conditions on PostgreSQL installs.
- `craft\validators\UniqueValidator` now has a `$caseInsensitive` property, which can be set to `true` to cause the unique validation to be case-insensitive on PostgreSQL installs.
- The CLI setup wizard now detects common database connection errors that occur with MAMP, and automatically retests with adjusted settings.
- The CLI setup wizard now detects common database authentication errors, and lets the user retry the username and password settings, skipping the others.
- Updated Garnish to 0.1.27.

### Fixed
- Fixed a bug where Craft wasn’t reverting `composer.json` to its original state if something went wrong when running a Composer update.
- Fixed a bug where string casing functions in `craft\helpers\StringHelper` were adding extra hyphens to strings that came in as `Upper-Kebab-Case`.
- Fixed a bug where unique validation for element URIs, usernames, and user email address was not case-insensitive on PostgreSQL installs.
- Fixed a bug where element queries’ `uri` params, and user queries’ `firstName`, `lastName`, `username`, and `email` params, were not case-insensitive on PostgreSQL installs.
- Fixed a bug where the CLI setup wizard was allowing empty database names.
- Fixed a bug where it wasn’t possible to clear template caches if template caching was disabled by the `enableTemplateCaching` config setting. ([#3229](https://github.com/craftcms/cms/issues/3229))
- Fixed a bug where element index toolbars weren’t staying fixed to the top of the content area when scrolling down the page. ([#3233](https://github.com/craftcms/cms/issues/3233))
- Fixed an error that could occur when updating Craft if the system was reliant on the SSL certificate provided by the`composer/ca-bundle` package.

## 3.0.21 - 2018-08-21

### Added
- Most element query parameters can now be set to `['not', 'X', 'Y']`, as a shortcut for `['and', 'not X', 'not Y']`.

### Changed
- The “New Password” input on the My Account page now has a “Show” button, like other password inputs in the Control Panel.
- Plugin settings pages now redirect to the Settings index page after save. ([#3216](https://github.com/craftcms/cms/issues/3216))
- It’s now possible to set [autofill detail tokens](https://html.spec.whatwg.org/multipage/form-control-infrastructure.html#autofill-detail-tokens) on the `autocomplete` variable when including the `_includes/forms/text.html` template (e.g. `'name'`).
- Username and password inputs now have the correct `autocomplete` values, increasing the likelihood that tools like 1Password will handle the form correctly. ([#3207](https://github.com/craftcms/cms/issues/3207))

### Fixed
- Fixed a SQL error that occurred when saving a user if a `craft\elements\User::EVENT_BEFORE_SAVE` event listener was setting `$event->isValid = false`. ([#3206](https://github.com/craftcms/cms/issues/3206))
- Fixed a bug where password inputs’ jQuery data was getting erased when the “Show” button was clicked.
- Fixed an error that could occur when upgrading to Craft 3. ([#3208](https://github.com/craftcms/cms/pull/3208))
- Fixed a bug where non-image assets’ file extension icons could bleed out of the preview area within asset editor HUDs. ([#3209](https://github.com/craftcms/cms/issues/3209))
- Fixed a bug where Craft wasn’t saving a new entry version when reverting an entry to a previous version. ([#3210](https://github.com/craftcms/cms/issues/3210))
- Fixed an error that could occur when a Matrix block was saved by a queue job. ([#3217](https://github.com/craftcms/cms/pull/3217))

### Security
- External links in the Control Panel now set `rel="noopener"`. ([#3201](https://github.com/craftcms/cms/issues/3201))

## 3.0.20 - 2018-08-14

### Added
- Added `craft\services\Fields::refreshFields()`.

### Fixed
- Fixed a bug where `DateTime` model attributes were getting converted to ISO-8601 date strings for `craft\web\View::renderObjectTemplate()`. ([#3185](https://github.com/craftcms/cms/issues/3185))
- Fixed a bug where timepicker menus had a higher z-index than session expiration modal shades. ([#3186](https://github.com/craftcms/cms/issues/3186))
- Fixed a bug where users could not log in after upgrading to Craft 3, if there was a custom field named `owner`.
- Fixed a bug where it was not possible to set non-integer values on asset queries’ `width`, `height`, or `size` params. ([#3195](https://github.com/craftcms/cms/issues/3195))
- Fixed a bug where all Asset folders were being initiated at once, resulting in performance issues.

## 3.0.19 - 2018-08-07

### Added
- Added the `craft.query()` template function, for creating new database queries.
- Added `craft\services\Structures::$mutexTimeout`. ([#3148](https://github.com/craftcms/cms/issues/3148))
- Added `craft\services\Api::getComposerWhitelist()`.

### Removed
- Removed `craft\services\Api::getOptimizedComposerRequirements()`.

### Fixed
- Craft’s console commands now return the correct exit codes. ([#3175](https://github.com/craftcms/cms/issues/3175))
- Fixed the appearance of checkboxes in IE11 on element index pages. ([#3177](https://github.com/craftcms/cms/issues/3177))
- Fixed a bug where `composer.json` could end up with a bunch of extra dependencies in the `require` object after a failed update or plugin installation.
- Fixed an error that could occur when viewing an entry revision, if it had a Matrix field and one of the sub-fields within the Matrix field had been deleted. ([#3183](https://github.com/craftcms/cms/issues/3183))
- Fixed a bug where thumbnails weren’t loading in relational fields when viewing an entry version.

## 3.0.18 - 2018-07-31

### Added
- Added `craft\helpers\App::assetManagerConfig()`.
- Added `craft\helpers\App::cacheConfig()`.
- Added `craft\helpers\App::dbConfig()`.
- Added `craft\helpers\App::mailerConfig()`.
- Added `craft\helpers\App::mutexConfig()`.
- Added `craft\helpers\App::logConfig()`.
- Added `craft\helpers\App::sessionConfig()`.
- Added `craft\helpers\App::userConfig()`.
- Added `craft\helpers\App::viewConfig()`.
- Added `craft\helpers\App::webRequestConfig()`.
- Added `craft\validators\StringValidator::$trim`, which will cause leading/trailing whitespace to be stripped from model attributes.

### Changed
- User verification and password-reset emails now link them back to the same site they were on when the email was sent, if it was sent from a front-end request. ([#3029](https://github.com/craftcms/cms/issues/3029))
- Dynamic app component configs are now defined by methods on `craft\helpers\App`, making it easier to modify them from `config/app.php`. ([#3152](https://github.com/craftcms/cms/issues/3152))
- Structure operations now ensure that no other operations are being performed on the same structure, reducing the risk of corrupting the structure. ([#3148](https://github.com/craftcms/cms/issues/3148))
- The `{% js %}` tag now supports the following position params: `at POS_HEAD`, `at POS_BEGIN`, `at POS_END`, `on POS_READY`, and `on POS_LOAD` (e.g. `{% js at POS_END %}`).
- Craft once again checks for `X-Forwarded-For` headers when determining the user’s IP. ([#3036](https://github.com/craftcms/cms/issues/3036))
- Leading/trailing whitespace characters are now stripped from element titles on save. ([#3020](https://github.com/craftcms/cms/issues/3020))
- Updated svg-sanitizer to 0.9.

### Deprecated
- Deprecated `craft\db\Connection::createFromConfig()`. `craft\helpers\App::dbConfig()` should be used instead.
- Deprecated `craft\helpers\MailerHelper::createMailer()`. `craft\helpers\App::mailerConfig()` should be used instead.

### Fixed
- Fixed a bug where collapsing structure elements would only hide up to 50 of their descendants.
- Fixed a bug where Date/Time fields could lose their value if they were used in an entry type’s Title Format, and the entry’s site’s language was different than the user’s preferred language. ([#3151](https://github.com/craftcms/cms/issues/3151))
- Fixed a bug where Dropdown fields could show an incorrect selected value in limited circumstances.
- Fixed a bug where Dropdown fields on an element index view could show an incorrect selected value in limited circumstances.

## 3.0.17.1 - 2018-07-24

### Fixed
- Really fixed a PHP error that could occur if the PHP’s `set_time_limit()` was added to the php.ini `disable_functions` list.

## 3.0.17 - 2018-07-24

### Added
- The Control Panel is now translated for Norwegian Nynorsk. ([#3135](https://github.com/craftcms/cms/pull/3135))
- Added `craft\elements\db\ElementQuery::anyStatus()`, which can be called when the default `status` and `enabledForSite` filters aren’t desired. ([#3117](https://github.com/craftcms/cms/issues/3117))

### Changed
- The `addTrailingSlashesToUrls` config setting no longer applies to URLs that end with a segment that has a dot (`.`). ([#3123](https://github.com/craftcms/cms/issues/3123))
- Craft now redirects install requests back to the Dashboard if it’s already installed. ([#3143](https://github.com/craftcms/cms/issues/3143))

### Fixed
- Fixed a bug where the Settings → Email → System Messages page would show messages in the current application language rather than the primary site’s language.
- Fixed a bug where system message modals on the Settings → Email → System Messages page would initially show messages in the current application language rather than the primary site’s language, even if the application language wasn’t in use by any sites. ([#3115](https://github.com/craftcms/cms/issues/3115))
- Fixed an error that could occur if `craft\web\View::registerAssetFlashes()` was called on a console request. ([#3124](https://github.com/craftcms/cms/issues/3124))
- Fixed a PHP error that could occur if the PHP’s `set_time_limit()` was added to the php.ini `disable_functions` list.
- Fixed a bug where expanding a disabled element within a structure index view in the Control Panel wouldn’t reveal any descendants. ([#3126](https://github.com/craftcms/cms/issues/3126))
- Fixed a bug thumbnails weren’t loading for element index rows that were revealed after expanding a parent element.
- Fixed an error that occurred if an element’s `getRoute()` method returned a string. ([#3128](https://github.com/craftcms/cms/issues/3128))
- Fixed a bug where the `|without` filter wasn’t working if an object was passed in. ([#3137](https://github.com/craftcms/cms/issues/3137))
- Fixed a bug where users’ Language preference would default to Deutsch if the current application language wasn’t one of the available language options. ([#3142](https://github.com/craftcms/cms/issues/3142))

## 3.0.16.1 - 2018-07-18

### Fixed
- Fixed a bug where the `orderBy` element query param wasn’t being respected when used in conjunction with a `with` param to eager-load elements in a specific order. ([#3109](https://github.com/craftcms/cms/issues/3109))
- Fixed a bug where underscores were getting removed from slugs. ([#3111](https://github.com/craftcms/cms/issues/3111))

## 3.0.16 - 2018-07-17

### Added
- The progress bar on the Asset Indexes utility now shows how many files have been indexed, and how many there are in total. ([#2934](https://github.com/craftcms/cms/issues/2934))
- Added `craft\base\PluginInterface::beforeSaveSettings()`.
- Added `craft\base\PluginInterface::afterSaveSettings()`.
- Added `craft\base\Plugin::EVENT_AFTER_SAVE_SETTINGS`.
- Added `craft\base\Plugin::EVENT_BEFORE_SAVE_SETTINGS`.

### Changed
- Craft no longer relies on ImageMagick or GD to define the image formats that should be considered manipulatable. ([#2408](https://github.com/craftcms/cms/issues/2408))
- Removed the `showBetaUpdates` config setting as it’s no longer being used.
- When uploading a file to an Assets field, Craft will automatically sort the file list to show the latest uploads first. ([#2812](https://github.com/craftcms/cms/issues/2812))
- `dateCreated`, `dateUpdated`, `postDate`, `expiryDate`, `after`, and  `before` element query params can new be set to `DateTime` objects.
- Matrix fields now auto-focus the first text input within newly-created Matrix blocks. ([#3104](https://github.com/craftcms/cms/issues/3104))
- Updated Twig to 2.5.0.
- Updated Garnish to 0.1.26.
- Updated Selectize to 0.12.6.

### Fixed
- Fixed an error that could occur when sending emails to international domains if the Intl extension wasn’t enabled.
- Fixed an exception that was thrown if the `securityKey` config setting was changed and Craft was set to use either the SMTP or Gmail mailer transport type. ([#3083](https://github.com/craftcms/cms/issues/3083))
- Fixed a bug where Asset view was not being refreshed in some cases after using Image Editor. ([#3035](https://github.com/craftcms/cms/issues/3035))
- Fixed a bug where Craft wouldn’t warn before leaving an edit page with unsaved changes, if Live Preview was active. ([#3092](https://github.com/craftcms/cms/issues/3092))
- Fixed a bug where entries, categories, and global sets’ `getCpEditUrl()` methods could omit the site handle on multi-site installs. ([#3089](https://github.com/craftcms/cms/issues/3089))
- Fixed a JavaScript error that occurred when closing Live Preview. ([#3098](https://github.com/craftcms/cms/issues/3098))
- Fixed a bug where Dashboard widgets could be spaced incorrectly if there was only one grid column. ([#3100](https://github.com/craftcms/cms/issues/3100))
- Fixed a bug where modal windows with Field Layout Designers could cause the browser to crash. ([#3096](https://github.com/craftcms/cms/pull/3096))
- Fixed a bug where `craft\services\Fields::getAllGroups()` and `getGroupById()` could return incorrect results. ([#3102](https://github.com/craftcms/cms/issues/3102))

## 3.0.15 - 2018-07-09

### Changed
- It’s now possible to fetch only non-admin users by setting `craft\elements\db\UserQuery::$admin` to `false`.
- `Craft.EntryTypeSwitcher` now triggers a `typeChange` event after switching the entry type. ([#3067](https://github.com/craftcms/cms/pull/3067))
- Reduced the left and right padding in the Control Panel for screens less than 768 pixels wide. ([#3073](https://github.com/craftcms/cms/issues/3073))
- Removed the `useXSendFile` config setting as it’s no longer being used.
- `craft\helpers\StringHelper::toKebabCase()`, `toCamelCase()`, `toPascalCase()`, and `toSnakeCase()` now treat camelCase’d and PascalCale’d strings as multiple words. ([#3090](https://github.com/craftcms/cms/issues/3090))

### Fixed
- Fixed a bug where `craft\i18n\I18N::getPrimarySiteLocale()` and `getPrimarySiteLocaleId()` were returning locale info for the _first_ site, rather than the primary one. ([#3063](https://github.com/craftcms/cms/issues/3063))
- Fixed a bug where element index pages were loading all elements in the view, rather than waiting for the user to scroll to the bottom of the page before loading the next batch. ([#3068](https://github.com/craftcms/cms/issues/3068))
- Fixed a bug where sites listed in the Control Panel weren’t always in the correct sort order. ([#3065](https://github.com/craftcms/cms/issues/3065))
- Fixed an error that occurred when users attempted to create new entries within entry selector modals, for a section they didn’t have permission to publish peer entries in. ([#3069](https://github.com/craftcms/cms/issues/3069))
- Fixed a bug where the “Save as a new asset” button label wasn’t getting translated in the Image Editor. ([#3070](https://github.com/craftcms/cms/pull/3070))
- Fixed a bug where it was impossible to set the filename of assets when uploading them as data strings. ([#2973](https://github.com/craftcms/cms/issues/2973))
- Fixed a bug where the Field Type menu’s options within new Matrix block type settings weren’t getting sorted alphabetically. ([#3072](https://github.com/craftcms/cms/issues/3072))
- Fixed an exception that was thrown when testing email settings if the Template setting was invalid. ([#3074](https://github.com/craftcms/cms/issues/3074))
- Fixed a bug where Dropdown fields’ bottom margin could jump up a bit when an empty option was selected. ([#3075](https://github.com/craftcms/cms/issues/3075))
- Fixed a bug where main content containers in the Control Panel could become too wide in Firefox. ([#3071](https://github.com/craftcms/cms/issues/3071))

## 3.0.14 - 2018-07-03

### Changed
- `craft\events\SiteEvent` now has a `$oldPrimarySiteId` property, which will be set to the previous primary site ID (which may stil be the current site ID, if it didn’t just change).
- `craft\helpers\Search::normalizeKeywords()` now has a `$language` argument, which can be set if the character mappings should be pulled from a different language than the current app language.
- `craft\services\Sites::getEditableSiteIds()` and `getEditableSites()` now return the same things as `getAllSiteIds()` and `getAllSites()` when there’s only one site. ([#3049](https://github.com/craftcms/cms/issues/3049))

### Fixed
- Fixed a bug where user verification links could get mangled when emails were parsed as Markdown, if the verification code contained two or more underscores.
- Fixed a bug where Craft was misinterpreting `X-Forwarded-For` headers as the user’s IP instead of the server’s IP. ([#3036](https://github.com/craftcms/cms/issues/3036))
- Fixed a bug where Craft wasn’t auto-scrolling the content container when dragging items near a window edge. ([#3048](https://github.com/craftcms/cms/issues/3048))
- Fixed a PHP error that occurred when loading a Debug Toolbar panel on a page that contained serialized Checkboxes or Multi-Select field data. ([#3034](https://github.com/craftcms/cms/issues/3034))
- Fixed a bug where elements’ normalized search keywords weren’t always using the correct language-specific character mappings. ([#3046](https://github.com/craftcms/cms/issues/3046))
- Fixed a bug where the `<html lang>` attribute was hard-set to `en-US` rather than the current application language. ([#3053](https://github.com/craftcms/cms/pull/3053))
- Fixed a PHP error that occurred when entering an invalid number into a Number field that was set to have decimal digits. ([#3059](https://github.com/craftcms/cms/issues/3059))

### Security
- Craft no longer shows the installer when it can’t establish a database connection if Dev Mode isn’t enabled.

## 3.0.13.2 - 2018-06-27

### Fixed
- Fixed an error that occurred when deleting users from the Users index page.

## 3.0.13.1 - 2018-06-26

### Fixed
- Fixed a bug where Delete User modals weren’t showing the total number of entries that will be transferred/deleted.

## 3.0.13 - 2018-06-26

### Added
- Craft now includes a summary of the content that will be transferred/deleted in Delete User modals. ([#875](https://github.com/craftcms/cms/issues/875))
- `|date`, `|time`, and `|datetime` filters now support a `locale` argument, for specifying which locale’s formatter should be doing the date/time formatting. ([#3006](https://github.com/craftcms/cms/issues/3006))
- Added `craft\base\ApplicationTrait::getIsInitialized()`.
- Added `craft\base\ClonefixTrait`.
- Added `craft\controllers\AssetsController::actionThumb()`.
- Added `craft\controllers\UsersController::actionUserContentSummary()`.
- Added `craft\controllers\UsersController::EVENT_DEFINE_CONTENT_SUMMARY`.
- Added `craft\helpers\App::backtrace()`.
- Added `craft\queue\jobs\PropagateElements`.
- Added `craft\services\Elements::propagateElement()`.

### Changed
- Editable tables now submit an empty string when they have no rows.
- Reduced the overhead when adding a new site by only resaving existing assets, categories, global sets, and tags once for the newly-created site, rather than for all sites.
- Web-based queue workers now call `craft\helpers\App::maxPowerCaptain()` before running the queue. ([#3011](https://github.com/craftcms/cms/issues/3011))
- The PHP Info utility no longer displays the original values for settings and only the current environment value. ([#2990](https://github.com/craftcms/cms/issues/2990))
- Loosened up most of Craft’s Composer dependency constraints.
- Craft no longer publishes asset thumbnails to the `cpresources/` folder.
- `attributes`, `error`, `errors`, and `scenario` are now reserved field handles. ([#3032](https://github.com/craftcms/cms/issues/3032))
- Improved the look of Control Panel tabs.
- `craft\web\UrlManager::createUrl()`, `createAbsoluteUrl()`, and `getMatchedElement()` now log warnings if they’re called before Craft has been fully initialized. ([#3028](https://github.com/craftcms/cms/issues/3028))

### Deprecated
- Deprecated `craft\controllers\AssetsController::actionGenerateThumb()`.

### Fixed
- Fixed a bug where sidebar meta info on Edit User pages was bleeding over the edge of the page’s content area.
- Fixed a bug where Table fields wouldn’t remember if they had no rows in their Default Values setting. ([#2979](https://github.com/craftcms/cms/issues/2979))
- Fixed a bug where passing `timezone=false` to the `|date`, `|time`, and `|datetime` filters would not preserve the given date’s time zone.
- Fixed a bug where AM/PM strings in formatted dates weren’t respecting the casing specified by the `A`/`a` character in the date format. ([#3007](https://github.com/craftcms/cms/issues/3007))
- Fixed a bug you could get an invalid license warning in cases where web API calls returned a 500 response code.
- Fixed a bug where cloning models and queries would lose any associated behaviors. ([#2857](https://github.com/craftcms/cms/issues/2857))
- Fixed a bug where custom field params were getting forgotten when calling `getNext()` and `getPrev()`, if an element query object was passed in. ([#3019](https://github.com/craftcms/cms/issues/3019))
- Fixed a bug where datepickers were getting scrollbars.
- Fixed a bug where volumes’ field layouts weren’t getting deleted when volumes were deleted. ([#3022](https://github.com/craftcms/cms/pull/3022))
- Fixed a bug where deleting a section or an entry type wouldn’t delete any associated entries that didn’t exist in the primary site. ([#3023](https://github.com/craftcms/cms/issues/3023))
- Fixed a bug where the `svg()` Twig function could convert `id` attributes within the SVG contents to invalid IDs. ([#3025](https://github.com/craftcms/cms/issues/3025))
- Fixed a bug where asset thumbnails wouldn’t load reliably in the Control Panel on load-balanced environments. ([#3026](https://github.com/craftcms/cms/issues/3026))
- Fixed a PHP error that could occur when validating Assets fields if a file was uploaded but no longer exists at the temp location. ([#3033](https://github.com/craftcms/cms/pull/3033))

## 3.0.12 - 2018-06-18

### Added
- Added a `leaves` element query param that limits the selected elements to just the leaves in the structure (elements without children).
- Added `craft\helpers\Db::deleteIfExists()`.
- Added `craft\services\Categories::deleteGroup()`. ([#3000](https://github.com/craftcms/cms/pull/3000))
- Added `craft\services\Tags::deleteTagGroup()`. ([#3000](https://github.com/craftcms/cms/pull/3000))
- Added `craft\services\UserGroups::deleteGroup()`. ([#3000](https://github.com/craftcms/cms/pull/3000))

### Changed
- Improved Control Panel styling. ([#2883](https://github.com/craftcms/cms/issues/2883))

### Removed
- Removed `craft\services\Fields::updateFieldVersionAfterRequest()`.

### Fixed
- Fixed a caching bug where the Fields service could still think a field existed after it had been deleted. ([#2985](https://github.com/craftcms/cms/issues/2985))
- Fixed a bug where Craft would not invalidate the dynamically-generated `craft\behaviors\ContentBehavior` and `craft\behaviors\ElementQueryBehavior` after saving/deleting a custom field, if the request didn’t end normally. ([#2999](https://github.com/craftcms/cms/issues/2999))
- Fixed a PHP error that could occur when saving entries with a URI format that contained certain Twig filters. ([#2995](https://github.com/craftcms/cms/issues/2995))
- Fixed a bug where `{shorthand}` variables in templates rendered by `craft\web\View::renderObjectTemplate()` could end up referencing global variables, if the variable wasn’t a property of the object. ([#3002](https://github.com/craftcms/cms/issues/3002))
- Fixed a bug where the Find and Replace utility wasn’t updating element titles. ([#2996](https://github.com/craftcms/cms/issues/2996))
- Fixed some wonky behavior if one of the custom user profile tabs was called “Account”. ([#2998](https://github.com/craftcms/cms/issues/2998))
- Fixed a bug where dragging a folder on the Assets index page could have unexpected results. ([#2873](https://github.com/craftcms/cms/issues/2873))
- Reduced the likelihood of SQL deadlock errors when saving elements. ([#3003](https://github.com/craftcms/cms/issues/3003))

## 3.0.11 - 2018-06-12

### Changed
- Sort options defined by element types’ `sortOptions()` / `defineSortOptions()` methods can now be specified as sub-arrays with `label`, `orderBy`, and `attribute` keys.
- Entries and categories can now be sorted by their slugs.
- The “Cache remote images?” option in the Asset Indexes utility is now enabled by default. ([#2977](https://github.com/craftcms/cms/issues/2977))

### Fixed
- Fixed a bug where it was not possible to order search results by search score, if the element type didn’t specify any sort options.
- Fixed a bug where clicking on “Date Created” and “Date Updated” column headers on element indexes wouldn’t update the sort order. ([#2975](https://github.com/craftcms/cms/issues/2975))
- Fixed a bug where Edit Entry pages were listing more than the 10 most recent versions. ([#2976](https://github.com/craftcms/cms/issues/2976))
- Fixed a SQL error that occurred when upgrading from Craft 2 to 3 via the terminal. ([#1347](https://github.com/craftcms/cms/issues/1347))
- Fixed the alignment of expand/collapse toggles in asset index sidebars. ([#2981](https://github.com/craftcms/cms/issues/2981))

## 3.0.10.3 - 2018-06-07

### Fixed
- Fixed a bug where the “New Entry” menu on the Entries index page would not contain any options on single-site installs, running MySQL. ([#2961](https://github.com/craftcms/cms/issues/2961))
- Fixed a bug where the `siteName` config setting wasn’t working as expected when set to an array. ([#2968](https://github.com/craftcms/cms/issues/2968))

## 3.0.10.2 - 2018-06-07

### Changed
- Improved the output of `craft\helpers\DateTimeHelper::humanDurationFromInterval()`.
- Updated Garnish to 0.1.24.

### Fixed
- Fixed JavaScript errors that could occur in the Control Panel on pages with Ajax requests. ([#2966](https://github.com/craftcms/cms/issues/2966))
- Fixed a bug where the “New Entry” menu on the Entries index page would not contain any options on single-site installs. ([#2961](https://github.com/craftcms/cms/issues/2961))
- Fixed a bug where JavaScript files registered with `craft\web\View::registerJsFile()` would be ignored if the `depends` option was set. ([#2965](https://github.com/craftcms/cms/issues/2965))

## 3.0.10.1 - 2018-06-06

### Fixed
- Fixed a bug where Craft wasn’t converting empty strings to `null` when saving data to non-textual columns.
- Fixed a bug where Craft would show a Database Connection Error on Install requests, if it couldn’t connect to the database.
- Fixed a bug where Craft wasn’t keeping track of element queries that were executed within `{% cache %}` tags. ([#2959](https://github.com/craftcms/cms/issues/2959))

## 3.0.10 - 2018-06-05

### Added
- Added support for a `CRAFT_LICENSE_KEY` PHP constant, which can be set to the project’s license key, taking precedence over the `license.key` file.
- Added `craft\helpers\Stringy::getLangSpecificCharsArray()`.
- Added `craft\web\View::setRegisteredAssetBundles()`.
- Added `craft\web\View::setRegisteredJsFiles()`.

### Changed
- Generated site URLs now always include full host info, even if the base site URL is root/protocol-relative. ([#2919](https://github.com/craftcms/cms/issues/2919))
- Variables passed into `craft\web\View::renderObjectTemplate()` can now be referenced using the shorthand syntax (e.g. `{foo}`).
- `craft\helpers\StringHelper::asciiCharMap()` now has `$flat` and `$language` arguments.
- Craft no longer saves new versions of entries when absolutely nothing changed about them in the save request. ([#2923](https://github.com/craftcms/cms/issues/2923))
- Craft no longer enforces plugins’ `minVersionRequired` settings if the currently-installed version begins with `dev-`.
- Improved the performance of element queries when a lot of values were passed into a param, such as `id`, by using `IN()` and `NOT IN()` conditions when possible. ([#2937](https://github.com/craftcms/cms/pull/2937))
- The Asset Indexes utility no longer skips files with leading underscores. ([#2943](https://github.com/craftcms/cms/issues/2943))
- Updated Garnish to 0.1.23.

### Deprecated
- Deprecated the `customAsciiCharMappings` config setting. (Any corrections to ASCII char mappings should be submitted to [Stringy](https://github.com/danielstjules/Stringy).)

### Fixed
- Fixed a PHP error that could occur when `craft\fields\Number::normalizeValue()` was called without passing an `$element` argument. ([#2913](https://github.com/craftcms/cms/issues/2913))
- Fixed a bug where it was not possible to fetch Matrix blocks with the `relatedTo` param if a specific custom field was specified.
- Fixed a bug where `craft\helpers\UrlHelper::url()` and `siteUrl()` were not respecting the `$scheme` argument for site URLs.
- Fixed a bug where `{id}` tags within element URI formats weren’t getting parsed correctly on first save. ([#2922](https://github.com/craftcms/cms/issues/2922))
- Fixed a bug where `craft\helpers\MigrationHelper::dropAllForeignKeysToTable()` wasn’t working correctly. ([#2897](https://github.com/craftcms/cms/issues/2897))
- Fixed a “Craft is not defined” JavaScript error that could occur on the Forgot Password page in the Control Panel and Dev Toolbar requests.
- Fixed a bug where rotating the screen on iOS would change how the page was zoomed.
- Fixed a bug where `craft\helpers\StringHelper::toAscii()` and the `Craft.asciiString()` JS method weren’t using language-specific character replacements, or any custom replacements defined by the `customAsciiCharMappings` config setting.
- Fixed a bug where the number `0` would not save in a Plain Text field.
- Fixed a bug where Craft could pick the wrong current site if the primary site had a root-relative or protocol-relative URL, and another site didn’t, but was otherwise an equal match.
- Fixed a bug where Control Panel Ajax requests could cause some asset bundles and JavaScript files to be double-registered in the browser.
- Fixed a bug where the “New entry” menu on the Entries index page was including sections that weren’t available in the selected site, and they weren’t linking to Edit Entry pages for the selected site. ([#2925](https://github.com/craftcms/cms/issues/2925))
- Fixed a bug where the `|date`, `|time`, and `|datetime` filters weren’t respecting their `$timezone` arguments. ([#2926](https://github.com/craftcms/cms/issues/2926))
- Fixed a bug where element queries weren’t respecting the `asArray` param when calling `one()`. ([#2940](https://github.com/craftcms/cms/issues/2940))
- Fixed a bug where the Asset Indexes utility wouldn’t work as expected if all of a volume’s assets had been deleted from the file system. ([#2955](https://github.com/craftcms/cms/issues/2955))
- Fixed a SQL error that could occur when a `{% cache %}` tag had no body. ([#2953](https://github.com/craftcms/cms/issues/2953))

## 3.0.9 - 2018-05-22

### Added
- Added a default plugin icon to plugins without an icon in the Plugin Store.
- Added `craft\helpers\ArrayHelper::without()` and `withoutValue()`.
- Added `craft\base\FieldInterface::modifyElementIndexQuery()`.
- Added `craft\elements\db\ElementQueryInterface::andWith()`.

### Changed
- Fixed a bug where Craft was checking the file system when determining if an asset was a GIF, when it should have just been checking the file extension.
- `craft\base\Plugin` now sets the default `$controllerNamespace` value to the plugin class’ namespace + `\controllers` or `\console\controllers`, depending on whether it’s a web or console request.
- Improved the contrast of success and error notices in the Control Panel to meet WCAG AA requirements. ([#2885](https://github.com/craftcms/cms/issues/2885))
- `fieldValue` is now a protected field handle. ([#2893](https://github.com/craftcms/cms/issues/2893))
- Craft will no longer discard any preloaded elements when setting the `with` param on an element query, fixing a bug where disabled Matrix blocks could show up in Live Preview if any nested fields were getting eager-loaded. ([#1576](https://github.com/craftcms/cms/issues/1576))
- Improved memory usage when using the `{% cache %}` tag. ([#2903](https://github.com/craftcms/cms/issues/2903))

### Fixed
- Fixed a bug where the Plugin Store was listing featured plugins (e.g. “Recently Added”) in alphabetical order rather than the API-defined order. ([pixelandtonic/craftnet#83](https://github.com/pixelandtonic/craftnet/issues/83))
- Fixed a SQL error that occurred when programmatically saving a field layout, if the field’s `required` property wasn’t set.
- Fixed a JavaScript error that could occur when multiple Assets fields were present on the same page.
- Fixed an error that could occur when running the `setup` command on some environments.
- Fixed a PHP error that could occur when calling `craft\elements\db\ElementQuery::addOrderBy()` if `$columns` normalized to an empty array. ([#2896](https://github.com/craftcms/cms/issues/2896))
- Fixed a bug where it wasn’t possible to access custom field values on Matrix blocks via `matrixblock` reference tags.
- Fixed a bug where relational fields with only disabled elements selected would get empty table cells on element indexes. ([#2910](https://github.com/craftcms/cms/issues/2910))

## 3.0.8 - 2018-05-15

### Added
- Number fields now have a “Default Value” setting. ([#927](https://github.com/craftcms/cms/issues/927))
- Added the `preserveCmykColorspace` config setting, which can be set to `true` to prevent images’ color spaces from getting converted to sRGB on environments running ImageMagick.

### Changed
- Error text is now orange instead of red. ([#2885](https://github.com/craftcms/cms/issues/2885))
- Detail panes now have a lighter, more saturated background color.

### Fixed
- Fixed a bug where Craft’s default MySQL backup command would not respect the `unixSocket` database config setting. ([#2794](https://github.com/craftcms/cms/issues/2794))
- Fixed a bug where some SVG files were not recognized as SVG files.
- Fixed a bug where Table fields could add the wrong number of default rows if the Min Rows setting was set, and the Default Values setting had something other than one row. ([#2864](https://github.com/craftcms/cms/issues/2864))
- Fixed an error that could occur when parsing asset reference tags. ([craftcms/redactor#47](https://github.com/craftcms/redactor/issues/47))
- Fixed a bug where “Try” and “Buy” buttons in the Plugin Store were visible when the `allowUpdates` config setting was disabled. ([#2781](https://github.com/craftcms/cms/issues/2781))
- Fixed a bug where Number fields would forget their Min/Max Value settings if they were set to 0.
- Fixed a bug where entry versions could be displayed in the wrong order if multiple versions had the same creation date. ([#2889](https://github.com/craftcms/cms/issues/2889))
- Fixed an error that occurred when installing Craft on a domain with an active user session.
- Fixed a bug where email verification links weren’t working for publicly-registered users if the registration form contained a Password field and the default user group granted permission to access the Control Panel.

### Security
- Login errors for locked users now factor in whether the `preventUserEnumeration` config setting is enabled.

## 3.0.7 - 2018-05-10

### Added
- Added the `transformGifs` config setting, which can be set to `false` to prevent GIFs from getting transformed or cleansed. ([#2845](https://github.com/craftcms/cms/issues/2845))
- Added `craft\helpers\FileHelper::isGif()`.

### Changed
- Craft no longer logs warnings about missing translation files when Dev Mode isn’t enabled. ([#1531](https://github.com/craftcms/cms/issues/1531))
- Added `craft\services\Deprecator::$logTarget`. ([#2870](https://github.com/craftcms/cms/issues/2870))
- `craft\services\Deprecator::log()` no longer returns anything.

### Fixed
- Fixed a bug where it was impossible to upload new assets to Assets fields using base64-encoded strings. ([#2855](https://github.com/craftcms/cms/issues/2855))
- Fixed a bug where Assets fields would ignore all submitted asset IDs if any new assets were uploaded as well.
- Fixed a bug where SVG files that were using single quotes instead of double quotes would not be recognized as SVGs.
- Fixed a bug where translated versions of the “It looks like someone is currently performing a system update.” message contained an HTML-encoded `<br/>` tag.
- Fixed a bug where changing an entry’s type could skip adding the new entry type’s tabs, if the previous entry type didn’t have any tabs. ([#2859](https://github.com/craftcms/cms/issues/2859))
- Fixed warnings about missing SVG files that were logged by Control Panel requests.
- Fixed a bug where the `|date` filter would ignore date formatting characters that don’t have ICU counterparts. ([#2867](https://github.com/craftcms/cms/issues/2867))
- Fixed a bug where the global `currentUser` Twig variable could be set to `null` and global sets and could be missing some custom field values when a user was logged-in, if a plugin was loading Twig during or immediately after plugin instantiation. ([#2866](https://github.com/craftcms/cms/issues/2866))

## 3.0.6 - 2018-05-08

### Added
- Error messages about missing plugin-supplied field and volume types now show an Install button when possible.
- Added `craft\base\MissingComponentTrait::getPlaceholderHtml()`.
- Added `craft\db\Migration::EVENT_AFTER_UP` and `EVENT_AFTER_DOWN` events.
- Added `craft\elements\Asset::getContents()`.

### Changed
- Edit User pages will now warn editors when leaving the page with unsaved changes. ([#2832](https://github.com/craftcms/cms/issues/2832))
- Modules are once again loaded before plugins, so they have a chance to register Twig initialization events before a plugin initializes Twig. ([#2831](https://github.com/craftcms/cms/issues/2831))
- `craft\helpers\FileHelper::isSvg()` now returns `true` for files with an `image/svg` MIME type (missing the `+xml`). ([#2837](https://github.com/craftcms/cms/pull/2837))
- The `svg()` Twig function now accepts assets to be passed directly into it. ([#2838](https://github.com/craftcms/cms/pull/2838))
- The “Save and add another” save menu option on Edit Entry and Edit Categories pages now maintain the currently-selected site. ([#2844](https://github.com/craftcms/cms/issues/2844))
- PHP date patterns that are *only* a month name or week day name character will now format the date using the stand-alone month/week day name value. (For example, `'F'` will format a date as “Maggio” instead of “maggio”.)
- Servers without the Intl extension will now use location-agnostic locale data as a fallback if locale data for the specific locale isn’t available.
- The `|date` Twig filter always goes through `craft\i18n\Formatter::asDate()` now, unless formatting a `DateInterval` object.
- The Settings → Plugins page now shows “Buy now” buttons for any commercial plugins that don’t have a license key yet.

### Deprecated
- Deprecated `craft\helpers\DateTimeHelper::translateDate()`. `craft\i18n\Formatter::asDate()` should be used instead.

### Removed
- Removed the `translate` argument from the `|date`, `|time`, and `|datetime` Twig filters; the resulting formatted dates will always be translated now. (Use `myDate.format()` to avoid translations.)

### Fixed
- Fixed an error that could occur in the Plugin Store.
- Fixed a bug where `myDate|date('F')` was returning the short “May” translation rather than the full-length one. ([#2848](https://github.com/craftcms/cms/issues/2848))

## 3.0.5 - 2018-05-01

### Changed
- Fields’ translation icons now reveal the chosen Translation Method in their tooltip. ([#2808](https://github.com/craftcms/cms/issues/2808))
- Improved the error messages displayed when an Assets field has an invalid Upload Location setting. ([#2803](https://github.com/craftcms/cms/issues/2803))
- Craft now logs errors that occur when saving and replacing assets. ([#2814](https://github.com/craftcms/cms/issues/2814))
- Single sections’ entry types’ handles are now updated to match their section’s handle whenever the section is saved. ([#2824](https://github.com/craftcms/cms/issues/2824))
- The Control Panel background color was lightened up a bit.

### Fixed
- Fixed an error that would occur on servers without the Phar PHP extension enabled.
- Fixed an error that could occur if a Matrix block was deleted by a queue job. ([#2813](https://github.com/craftcms/cms/issues/2813))
- Fixed a bug where Twig could be configured to output times in UTC rather than the system timezone, if a bootstrapped module was loading Twig. ([#2761](https://github.com/craftcms/cms/issues/2761))
- Fixed a SQL error that could occur when upgrading from Craft 2 to Craft 3 with an active user session.
- Fixed various SQL errors that could occur when upgrading from Craft 2 to Craft 3, if there were any lingering Craft 3 database tables from a previous upgrade attempt.
- Fixed a bug where the Clear Caches tool was deleting the `.gitignore` file inside `web/cpresources/`. ([#2823](https://github.com/craftcms/cms/issues/2823))
- Fixed the vertical positioning of checkboxes in the Control Panel. ([#2825](https://github.com/craftcms/cms/issues/2825))
- Fixed a JavaScript error that could occur if an element type’s class name contained `\u`. ([#2826](https://github.com/craftcms/cms/issues/2826))

## 3.0.4 - 2018-04-24

### Added
- Added the `craft.globalSets()` template function. ([#2790](https://github.com/craftcms/cms/issues/2790))
- Added the `hasDescendants` element query param. ([#2786](https://github.com/craftcms/cms/issues/2786))
- Added `craft\elements\User::$hasDashboard`.

### Changed
- Sections and category groups now ignore posted Template settings for sites that don’t have URI Formats.
- Control Panel resources are once again eager-published. ([#2763](https://github.com/craftcms/cms/issues/2763))
- `entries/save-entries` and `categories/save-category` actions now include the `slug` for responses that accept JSON. ([#2792](https://github.com/craftcms/cms/issues/2792))
- Most `craft\services\Path` methods now have a `$create` argument, which can be set to `false` to prevent the directory from being created if it doesn’t exist yet.
- Craft no longer creates directories when it just needed to clear it. ([#2771](https://github.com/craftcms/cms/issues/2771))
- `craft\services\Config::setDotEnvVar()` now sets the environment variable for the current request, in addition to updating the `.env` file.
- Removed `craft\controllers\AssetsController::actionDownloadTempAsset()`.
- User now must be logged in to use the Asset Preview File functionality.

### Fixed
- Fixed a bug where users would regain all default Dashboard widgets if all widgets were removed. ([#2769](https://github.com/craftcms/cms/issues/2769))
- Fixed a bug where you would get a “not a valid language” error message when creating a new site using certain languages.
- Fixed a bug where database connection settings that were set by the `setup` command weren’t always taking effect in time for the CLI installer. ([#2774](https://github.com/craftcms/cms/issues/2774))
- Fixed a bug where empty Plain Text fields were getting empty string values rather than `null`.
- Fixed a bug where elements within relational fields could have two thumbnails. ([#2785](https://github.com/craftcms/cms/issues/2785))
- Fixed a bug where it was not possible to pass a `--table-prefix` argument to the `setup/db-creds` command. ([#2791](https://github.com/craftcms/cms/pull/2791))
- Fixed an error that occurred for users without permission to perform updates, if available update info wasn’t cached.
- Fixed an error that occurred when `craft\elements\Asset::sources()` was called in a console request. ([#2798](https://github.com/craftcms/cms/issues/2798))
- Fixed JavaScript errors that could occur on the front-end after deleting Matrix blocks. ([#2799](https://github.com/craftcms/cms/pull/2799))

## 3.0.3.1 - 2018-04-18

### Fixed
- Fixed an error that occurred when editing an entry if any of the entry’s revisions were created with an entry type that no longer exists.
- Fixed an error that could occur when saving an asset. ([#2764](https://github.com/craftcms/cms/issues/2764))
- Fixed a bug where Craft assumed an asset was missing if there was an error when indexing it. ([#2763](https://github.com/craftcms/cms/issues/2763))

## 3.0.3 - 2018-04-17

### Added
- Added `craft\elements\Entry::updateTitle()`.
- Added `Yii::alias()`.

### Changed
- New sites’ Base URLs now default to `@web/`.
- Textual custom fields now ensure that they don’t contain 4+ byte characters. ([#2725](https://github.com/craftcms/cms/issues/2725))
- It is no longer expected that all of the `defaultSearchTermOptions` config setting options will be set if any of the default option values need to be overridden. ([#2737](https://github.com/craftcms/cms/issues/2737))
- Control Panel panes now have at least 48 pixels of bottom padding. ([#2744](https://github.com/craftcms/cms/issues/2744))
- Craft now intercepts 404-ing resource requests, and publishes the resources on the fly.
- The Clear Caches utility now has a “Control Panel resources” option.
- The Clear Caches utility now sorts the cache options alphabetically.
- When enabling new sites for a section, the new sites’ content is now based on the primary site’s content, if the section was and still is enabled for the primary site. ([#2748](https://github.com/craftcms/cms/issues/2748))
- Improved the responsiveness of element indexes.
- `Craft.BaseElementIndexView` now has a `loadMoreElementsAction` setting. ([#2762](https://github.com/craftcms/cms/pull/2762))

### Fixed
- Fixed a bug where the Clear Caches utility was not deleting template caches. ([#2720](https://github.com/craftcms/cms/issues/2720))
- Fixed a bug where the Plugin Store was not displaying payment errors on checkout.
- Fixed a bug where Control Panel-defined routes that contained special regular expression characters weren’t working. ([#2721](https://github.com/craftcms/cms/issues/2721))
- Fixed a bug where it was not possible to save system messages in some cases.
- Fixed a bug where static translations within dynamic entry title formats were getting translated using the current site’s language, rather than the entry’s language. ([#2722](https://github.com/craftcms/cms/issues/2722))
- Fixed a bug where deprecation errors for some date formatting methods were not escaping backslashes.
- Fixed a bug where plugins’ “Last update” timestamps in the Plugin Store weren’t getting formatted correctly in Safari. ([#2733](https://github.com/craftcms/cms/issues/2733))
- Fixed references to a nonexistent `Craft.eot` file in the Control Panel CSS. ([#2740](https://github.com/craftcms/cms/issues/2740))
- Fixed a bug where the default PostgreSQL database restore command wasn’t setting the `PGPASSWORD` environment variable. ([#2741](https://github.com/craftcms/cms/pull/2741))
- Fixed an error that could occur if the system time zone was not supported by the ICU library, on environments with the Intl extension loaded.
- Fixed a bug where several administrative fields had translatable icons. ([#2742](https://github.com/craftcms/cms/issues/2742))
- Fixed a bug where `craft\controllers\PluginStoreController::actionSavePluginLicenseKeys()` was trying to set a plugin license key for plugins which were not installed.

### Security
- Fixed a bug assets were not getting cleansed on upload. ([#2709](https://github.com/craftcms/cms/issues/2709))

## 3.0.2 - 2018-04-10

### Added
- Added the `EVENT_BEFORE_DELETE_CACHES` and `EVENT_AFTER_DELETE_CACHES` events to `craft\services\TemplateCaches`.
- Added `craft\events\DeleteTemplateCachesEvent`.

### Changed
- Craft now deletes all compiled templates whenever Craft or a plugin is updated. ([#2686](https://github.com/craftcms/cms/issues/2686))
- The Plugin Store now displays commercial plugins’ renewal prices. ([#2690](https://github.com/craftcms/cms/issues/2690))
- The Plugin Store no longer shows the “Upgrade Craft CMS” link if Craft is already running (and licensed to run) the Pro edition. ([#2713](https://github.com/craftcms/cms/issues/2713))
- Matrix fields now set `$propagating` to `true` when saving Matrix blocks, if the owner element is propagating.
- `craft\helpers\ArrayHelper::toArray()` no longer throws a deprecation error when a string without commas is passed to it. ([#2711](https://github.com/craftcms/cms/issues/2711))
- Editable tables now support an `html` column type, which will output cell values directly without encoding HTML entities. ([#2716](https://github.com/craftcms/cms/pull/2716))
- `Craft.EditableTable` instances are now accessible via `.data('editable-table')` on their `<table>` element. ([#2694](https://github.com/craftcms/cms/issues/2694))
- Updated Composer to 1.6.3. ([#2707](https://github.com/craftcms/cms/issues/2707))
- Updated Garnish to 0.1.22. ([#2689](https://github.com/craftcms/cms/issues/2689))

### Fixed
- Fixed an error that could occur in the Control Panel if any plugins with licensing issues were installed. ([#2691](https://github.com/craftcms/cms/pull/2691))
- Fixed a bug on the Plugin Store’s Payment screen where the “Use a new credit card” radio option would not get selected automatically even if it was the only one available.
- Fixed a bug where `craft\web\assets\vue\VueAsset` didn’t respect the `useCompressedJs` config setting.
- Fixed an error that occurred when saving a Single entry over Ajax. ([#2687](https://github.com/craftcms/cms/issues/2687))
- Fixed an error that could occur when disabling a site on a Single section. ([#2695](https://github.com/craftcms/cms/issues/2695))
- Fixed an error that could occur on requests without a content type on the response. ([#2704](https://github.com/craftcms/cms/issues/2704))
- Fixed a bug where the `includeSubfolders` asset query param wasn’t including results in the parent folder. ([#2706](https://github.com/craftcms/cms/issues/2706))
- Fixed an error that could occur when querying for users eager-loaded with their photos, if any of the resulting users didn’t have a photo. ([#2708](https://github.com/craftcms/cms/issues/2708))
- Fixed a bug where relational fields within Matrix fields wouldn’t save relations to elements that didn’t exist on all of the sites the owner element existed on. ([#2683](https://github.com/craftcms/cms/issues/2683))
- Fixed a bug where relational fields were ignoring disabled related elements in various functions, including required field validation and value serialization.
- Fixed an error that would occur if a new custom field was created and added to an element’s field layout, and its value was accessed, all in the same request. ([#2705](https://github.com/craftcms/cms/issues/2705))
- Fixed a bug where the `id` param was ignored when used on an eager-loaded elements’ criteria. ([#2717](https://github.com/craftcms/cms/issues/2717))
- Fixed a bug where the default restore command for MySQL wouldn’t actually restore the database. ([#2714](https://github.com/craftcms/cms/issues/2714))

## 3.0.1 - 2018-04-04

### Deprecated
- Brought back and deprecated the `Craft::Personal` and `Craft::Client` constants.

### Fixed
- Fixed a bug where elements’ `getNext()` and `getPrev()` methods were modifying the element query passed into them. ([#2160](https://github.com/craftcms/cms/issues/2160))
- Fixed a bug where Table fields could be pre-populated with one too many rows. ([#2680](https://github.com/craftcms/cms/pull/2680))

### Security
- Craft no longer sends exception messages to error templates, unless the exception is an instance of `yii\base\UserException`.

## 3.0.0.2 - 2018-04-04

### Fixed
- Fixed a bug where Craft Pro installs were getting identified as Craft Solo in the Control Panel.

## 3.0.0 - 2018-04-04

### Added
- The codebase has been completely rewritten and refactored to improve performance, maintainability, and extensibility.
- Craft can now be [installed](https://docs.craftcms.com/v3/installation.html) via Composer in addition to a zip file. ([#895](https://github.com/craftcms/cms/issues/895))
- Craft’s setup wizard is now available as a CLI tool in addition to the web-based one.
- [Plugins](https://docs.craftcms.com/v3/plugin-intro.html) are now loaded as Composer dependencies, and implemented as extensions of [Yii modules](http://www.yiiframework.com/doc-2.0/guide-structure-modules.html).
- Added [multi-site](https://docs.craftcms.com/v3/sites.html) support.
- Added the Plugin Store, where plugins can be discovered, trialled, and purchased. ([#808](https://github.com/craftcms/cms/issues/808))
- Plugins can now be updated and removed from within the Control Panel.
- Asset sources are now called “volumes”, and plugins can supply their own volume types.
- Added the Image Editor, which can be used to rotate, crop, and flip images, as well as set focal points on them.
- Added asset previews, which can be triggered via a “Preview file” action on the Assets index, or with a <kbd>Shift</kbd> + <kbd>Spacebar</kbd> keyboard shortcut throughout the Control Panel.
- Asset editor HUDs now show image previews. ([#837](https://github.com/craftcms/cms/issues/837))
- Added the “Utilities” section to the Control Panel, replacing the Tools area of the Settings page.
- Added the Debug Toolbar, powered by the [Debug Extension for Yii 2](http://www.yiiframework.com/doc-2.0/guide-tool-debugger.html).
- Added support for [Content Migrations](https://docs.craftcms.com/v3/content-migrations.html).
- Added support for PostgreSQL.

### Changed
- The Control Panel has been redesigned for better usability, readability and responsiveness.
- Renamed all “URL Format” things to “URI Format”, in the Control Panel UI and in the code.
- Added the “Propagate entries across all enabled sites?” section setting. If disabled, entries will only be associated with the site they were created on. ([#2330](https://github.com/craftcms/cms/issues/2330))
- Structure sections and category groups no longer have Nested URL Format settings. (It’s still possible to achieve the same result with a single URI Format setting.)
- When an entry type is updated, Craft now re-saves all entries of that type.
- When a category is deleted, its nested categories are no longer deleted with it.
- Craft no longer re-saves *all* localizable elements after a new site is created; entries and Matrix blocks are skipped, and plugins that supply custom element types must now re-save their elements manually as well.
- The “New entry” and “New category” buttons on Entries and Categories index pages now load the Edit page for the currently-selected site. ([#2236](https://github.com/craftcms/cms/issues/2236))
- Elements now validate that custom field values will fit within their database columns, for fields with textual or numeric column types.
- User photos are now assets. ([#933](https://github.com/craftcms/cms/issues/933))
- Assets now have a “Link” table attribute option.
- Volumes’ “Base URL” settings can now begin with `@web`, which is an alias for the root URL that Craft is running from.
- Local volumes’ “File System Path” settings can now begin with `@webroot`, which is an alias for the path to the directory that `index.php` lives in.
- Global Sets’ field layouts can now have custom tabs.
- Color inputs can now be left blank.
- Color values within Table fields are now represented by `craft\fields\data\ColorData` objects.
- Element titles now get a validation error if they contain any 4+ byte characters (like emoji), on servers running MySQL. ([#2513](https://github.com/craftcms/cms/issues/2513))
- Lightswitch fields that don’t have a value yet will now be assigned the default field value, even for existing elements. ([#2404](https://github.com/craftcms/cms/issues/2404))
- The system installer now sets the initial admin account’s preferred language to the site language selected in the installation wizard. ([#2480](https://github.com/craftcms/cms/issues/2480))
- Table fields now have “Min Rows”, “Max Rows”, and “Add Row Label” settings. ([#2372](https://github.com/craftcms/cms/issues/2372))
- Table fields now have “Date”, “Time”, “Lightswitch”, and “Color” column type options.
- Color fields now return a `craft\fields\data\ColorData` object, with `hex`, `rgb`, `red`, `green`, `blue`, `r`, `g`, `b`, and `luma` properties.
- Matrix fields now have “Manage blocks on a per-site basis”, “Min Blocks”, and “Max Blocks” settings.
- Matrix fields with only one block type, and equal values for the Min Blocks and Max Blocks settings, now hide the UI for adding and deleting blocks.
- Matrix fields with only one block type will now auto-create the minimum number of blocks required by the field, per the Min Blocks setting, for new elements. ([#850](https://github.com/craftcms/cms/issues/850))
- The `migrate/up` console command will now update the appropriate schema version in the database after successfully completing all migrations. ([#1907](https://github.com/craftcms/cms/issues/1907))
- Users can now set their preferred language to any supported application language. ([#847](https://github.com/craftcms/cms/issues/847))
- Users are no longer logged out when verifying a new email address on their own account. ([#1421](https://github.com/craftcms/cms/issues/1421))
- Users no longer get an exception or error message if they click on an invalid/expired email verification link and are already logged in. Instead they’ll be redirected to wherever they would normally be taken immediately after logging in. ([#1422](https://github.com/craftcms/cms/issues/1422))
- If anything prevents a user from being deleted, any changes that were made in preparation for deleting the user are now rolled back.
- Added `webp` as a web-safe image format.
- Craft now checks if the current installation can manipulate an image instead of checking against a predefined list. ([#1648](https://github.com/craftcms/cms/issues/1648), [#1545](https://github.com/craftcms/cms/issues/1545))
- The `getCsrfInput()` global function has been renamed to `csrfInput()`. (getCsrfInput() still works but produces a deprecation error.)
- The `{% cache %}` tag no longer includes the query string when storing the cache URL.
- Added the `|timestamp` Twig filter, for formatting a date as a user-friendly timestamp.
- Added the `|datetime` Twig filter, for formatting a date with a localized date+time format.
- Added the `|time` Twig filter, for formatting a date with a localized time format.
- Added the `|multisort` Twig filter, which duplicates an array and sorts it with [craft\helpers\ArrayHelper::multisort()](http://www.yiiframework.com/doc-2.0/yii-helpers-basearrayhelper.html#multisort()-detail).
- Added the `|atom` and `|rss` Twig filters, for formatting dates in Atom and RSS date formats, respectively.
- Added the `|column` Twig filter, for capturing the key/property values of a series of arrays/objects.
- Added the `|index` Twig filter, for indexing an array of arrays/objects by one of their keys/values.
- Added the `|filterByValue` Twig filter.
- Added the `|duration` Twig filter, which converts a `DateInterval` object into a human-readable duration.
- The `t` filter now always defaults to translating the given string using the `site` category unless it is otherwise specified (e.g. `myString|t('pluginhandle')`).
- The `|date` filter can be passed `'short'`, `'medium'`, `'long'`, and `'full'`, which will format the date with a localized date format.
- It is now possibly to customize the SQL of [element queries](https://docs.craftcms.com/v3/element-queries.html), and there are more choices on how the data should be returned.
- Element queries are no longer limited to 100 results by default.
- The “Failed” message in the queue HUD in the Control Panel now shows the full error message as alt text. ([#855](https://github.com/craftcms/cms/issues/855))
- Added the `convertFilenamesToAscii` config setting.
- Added the `preserveExifData` config setting, `false` by default and requires Imagick. ([#2034](https://github.com/craftcms/cms/issues/2034))
- Added the `aliases` config setting, providing an easy way to define custom [aliases](http://www.yiiframework.com/doc-2.0/guide-concept-aliases.html).
- Removed support for automatically determining the values for the `omitScriptNameInUrls` and `usePathInfo` config settings.
- It’s now possible to override Craft’s application config via `config/app.php`.
- It’s now possible to override volume settings via `config/volumes.php`.
- It’s now possible to override all plugins’ settings via `config/<plugin-handle>.php`.
- Renamed the `runTasksAutomatically` config setting to `runQueueAutomatically`.
- The `translationDebugOutput` config setting will now wrap strings with `@` characters if the category is `app`, `$` if the category is `site`, and `%` for anything else.
- All user-defined strings in the Control Panel (e.g. section names) are now translated using the `site` category, to prevent translation conflicts with Craft’s own Control Panel translations.
- Routes can now be stored on a per-site basis, rather than per-locale.
- Web requests are now logged to `storage/logs/web.log`.
- Web requests that result in 404 errors are now logged to `storage/logs/web-404s.log`.
- Console requests are now logged to `storage/logs/console.log`.
- Queue requests are now logged to `storage/logs/queue.log`.
- Craft 3 now requires PHP 7.0.0 or later.
- Craft 3 now requires MySQL 5.5+ or PostgreSQL 9.5+.
- Craft now takes advantage of the [PHP Intl extension](http://php.net/manual/en/book.intl.php) when available.
- Craft now uses Stringy for better string processing support.
- Craft now uses Flysystem for better asset volume support.
- Craft now uses Swiftmailer for better email sending support.
- Craft now uses the [Yii 2 Queue Extension](https://github.com/yiisoft/yii2-queue) for managing background tasks.
- Craft now uses the Zend Feed library for better RSS and Atom processing support.
- Updated Yii to 2.0.15.1.
- Updated Twig to 2.4.
- Updated Guzzle to 6.3.

### Deprecated
- Many things have been deprecated. See [Changes in Craft 3](https://docs.craftcms.com/v3/changes-in-craft-3.html) for a complete list.

### Fixed
- Fixed a bug where a PHP session would be started on every template rendering request whether it was needed or not. ([#1765](https://github.com/craftcms/cms/issues/1765))

### Security
- Craft uses OpenSSL for encryption rather than mcrypt, which is far more secure and well-maintained.<|MERGE_RESOLUTION|>--- conflicted
+++ resolved
@@ -1,6 +1,5 @@
 # Release Notes for Craft CMS 3.x
 
-<<<<<<< HEAD
 ## Unreleased
 
 ### Added
@@ -598,12 +597,11 @@
 
 ### Security
 - The `_includes/forms/checkbox.html`, `checkboxGroup.html`, and `checkboxSelect.html` control panel templates now HTML-encode checkbox labels by default, preventing possible XSS vulnerabilities. If HTML code was desired, it must be passed through the new `raw()` function first.
-=======
+
 ## 3.4.29.1 - 2020-07-22
 
 ### Fixed
 - Fixed a bug where the `entries/save-entry` action wasn’t working for updating existing entries on front-end forms. ([#6430](https://github.com/craftcms/cms/issues/6430))
->>>>>>> 5d606c00
 
 ## 3.4.29 - 2020-07-21
 
