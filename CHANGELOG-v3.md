# Release Notes for Craft CMS 3.x

## Unreleased

### Changed
- Craft now stores the Default User Group’s UID in the project config, in case the group’s ID is different across environments.
<<<<<<< HEAD
- `craft\services\Assets::EVENT_BEFORE_REPLACE_ASSET` event handlers can now change the filename of the replaced asset before it is saved.
=======
- Improved the performance of background jobs. ([#4219](https://github.com/craftcms/cms/pull/4219))
- Improved the Plugin Store’s screenshots with arrows for navigation and pinch-to-zoom capability for touch devices.
>>>>>>> 38cd5aa9

### Fixed
- Fixed an error that could occur when saving a Single section if one of its sites had been disabled.
- Fixed a SQL error that would occur when deleting a site and transferring its content to another if you were using a database table prefix.
- Fixed an error that could occur when deleting a site.
- Fixed a PHP compile error that could occur when paginating a query. ([#4208](https://github.com/craftcms/cms/pull/4208))
- Fixed an error that could occur on the Settings → Users → Settings page if the project config was missing its `users` key. ([#4206](https://github.com/craftcms/cms/issues/4206))
- Fixed a bug where Craft wasn’t requiring email verification for new user accounts if the project config was missing its `users` key.
- Fixed a bug where Craft wasn’t eager-loading elements in the same site as the source element, if that was different than the currently requested site. ([#3954](https://github.com/craftcms/cms/issues/3954))

## 3.1.25 - 2019-04-30

### Added
- Added the `|ascii` Twig filter. ([#4193](https://github.com/craftcms/cms/issues/4193))

### Changed
- Craft now registers its project config event handlers before loading plugins. ([#3943](https://github.com/craftcms/cms/issues/3943))
- The Control Panel now uses jQuery 3.4.0. ([#4183](https://github.com/craftcms/cms/issues/4183))
- `behavior` and `behaviors` are now reserved field handles. ([#4184](https://github.com/craftcms/cms/issues/4184))
- The Updates utility no longer shows notices for expired plugins if no updates are actually available. ([#4186](https://github.com/craftcms/cms/issues/4186))

### Fixed
- Fixed an error where rebuilding the project config would not typecast the `propagateEntries` and `enableVersioning` section settings correctly. ([#3695](https://github.com/craftcms/cms/issues/3695))
- Fixed a bug where the Edit Draft HUD would include the current site name in the default Draft Name value for multi-site entries. ([#4171](https://github.com/craftcms/cms/issues/4171))
- Fixed a bug where resource requests could send a 500 response if the resource didn’t exist. ([#4197](https://github.com/craftcms/cms/pull/4197))

## 3.1.24 - 2019-04-23

### Added
- Added `craft\services\Fields::getFieldIdsByLayoutId()`.

### Changed
- Craft now correctly typecasts all core boolean and integer values saved to the project config. ([#3695](https://github.com/craftcms/cms/issues/3695))
- Craft now saves new entry versions every time an entry is saved, unless it’s being propagated or resaved.
- `users/save-user` and `users/start-elevated-session` requests now check for a `currentPassword` body param in addition to `password`, when looking for the user’s current password. ([#4169](https://github.com/craftcms/cms/issues/4169))
- `craft\services\Path::getStoragePath()` now has a `$create` argument.
- Updated Twig to ~2.8.1.

### Fixed
- Fixed an error where re-saving a site would reset its sorting order. ([#4147](https://github.com/craftcms/cms/issues/4147))
- Fixed a SQL error that could occur when updating to Craft 3.1. ([#3663](https://github.com/craftcms/cms/issues/3663))
- Fixed an error that occurred when an SVG with `/` characters in its `id` attributes was passed to the `svg()` Twig function. ([#4155](https://github.com/craftcms/cms/issues/4155))
- Fixed a bug where passing `:empty:` or `:notempty:` to a Matrix field param on an element query could return incorrect results for fields that had soft-deleted blocks. ([#4161](https://github.com/craftcms/cms/issues/4161))
- Fixed a bug where Craft wasn’t returning a `1` exit code for console requests if the server was running under PHP 7. ([#4153](https://github.com/craftcms/cms/issues/4153))
- Fixed a “World-writable config file 'my.cnf' is ignored” warning that could occur when creating a database backup. ([#4163](https://github.com/craftcms/cms/pull/4163))
- Fixed a bug where `craft\services\Elements::duplicateElements()` would only ignore non-safe attributes passed to the `$newAttributes` argument.
- Fixed a bug where `craft\elements\db\ElementQuery::exists()` and `offsetExists()` were ignoring cached query results.

## 3.1.23 - 2019-04-16

### Added
- The `project-config/sync` command now has a `--force` option, which forces the project config to treat all preexisting config values as new. ([#4126](https://github.com/craftcms/cms/issues/4126))
- Added `craft\base\LogTargetTrait`, which can be used by custom `log` components, to gain security and privacy features provided by Craft’s built-in file target. ([#4127](https://github.com/craftcms/cms/pull/4127))

### Changed
- When creating a new site, global sets are now propagated to it before other element types. ([#3446](https://github.com/craftcms/cms/issues/3446))
- Locked Twig down to ~2.7.2, to avoid a bug in 2.8.0. ([twigphp/Twig#2942](https://github.com/twigphp/Twig/issues/2942))

### Fixed
- Fixed an error that occurred when installing a missing plugin from the Settings → Plugins page. ([#4140](https://github.com/craftcms/cms/issues/4140))
- Fixed PHP type errors that could occur when calling some deprecated `craft.request` methods in templates. ([#4124](https://github.com/craftcms/cms/issues/4124))
- Fixed performance issues that could occur where uploading GIFs in the Control Panel. ([#4131](https://github.com/craftcms/cms/pull/4131))
- Fixed a bug where it wasn’t possible to create a new global set with the same name or handle as a soft-deleted one. ([#4091](https://github.com/craftcms/cms/issues/4091))
- Fixed a bug where pending users’ verification codes were getting deleted if they were impersonated by an admin. ([#4130](https://github.com/craftcms/cms/issues/4130))

## 3.1.22 - 2019-04-10

### Added
- Added `craft\base\ElementTrait::$resaving`, which indicates whether the element is currently being resaved via a `ResaveElements` job or a `resave` command. ([#3482](https://github.com/craftcms/cms/issues/3482))
- Added `craft\db\Paginator::setPageResults()`. ([#4120](https://github.com/craftcms/cms/issues/4120))

### Changed
- Changed the way Craft updates search indexes, to reduce the likelihood of a deadlock. ([#3197](https://github.com/craftcms/cms/issues/3197))
- Improved styles and behavior of the Plugin Store.
- The Settings → Plugins page now notes which plugins are expired, with links to renew them on [id.craftcms.com](https://id.craftcms.com).
- Improved the styling of info HUDs that contain long text or tables. ([#4107](https://github.com/craftcms/cms/pull/4107))

### Fixed
- Fixed a PHP error that could occur during asset indexing in some cases.
- Fixed a bug where entry drafts weren’t showing previous changes to Matrix fields on the draft. ([#4105](https://github.com/craftcms/cms/issues/4105))
- Fixed a bug where `project.yaml` changes weren’t always getting picked up. ([#4028](https://github.com/craftcms/cms/issues/4028))
- Fixed a bug where the `project-config/rebuild` command would restore soft-deleted components. ([#4100](https://github.com/craftcms/cms/issues/4100))
- Fixed a bug where the `project-config/sync` command was not performing schema checks.
- Fixed an error that occurred when backing up the database if the database password contained a `$` character. ([#4115](https://github.com/craftcms/cms/issues/4115))

## 3.1.21.1 - 2019-04-04

### Fixed
- Fixed a bug where underscores were getting stripped from element slugs. ([#4096](https://github.com/craftcms/cms/issues/4096))

## 3.1.21 - 2019-04-03

### Added
- Added the `backup` command, which creates a new database backup. ([#4075](https://github.com/craftcms/cms/issues/4075))
- Added the `queue/retry` command, which can be passed a failed job ID, or `all` to retry all failed jobs. ([#4072](https://github.com/craftcms/cms/issues/4072))
- Added `craft\queue\Queue::retryAll()`.
- Added `craft\services\sections::$autoResaveEntries`, which can be set to `false` from `config/app.php` to prevent Craft from auto-resaving entries after sections and entry types are updated. ([#3482](https://github.com/craftcms/cms/issues/3482))

### Changed
- It’s now possible to double-click on asset sources to expand/collapse their subfolders. ([#4070](https://github.com/craftcms/cms/issues/4070))
- Craft no longer auto-resaves entries after saving a section or entry type if nothing changed of any significance to entries. ([#3482](https://github.com/craftcms/cms/issues/3482))
- Craft now formats filesizes using metric units (e.g. MB instead of MiB).
- The updater is now capable of handling package name changes.
- Craft now requires Yii 2.0.17.

### Fixed
- Fixed a bug where the Asset Indexes utility wasn’t logging exceptions.
- Fixed a SQL error that could occur when using the Asset Indexes utility, if any filenames contained 4+ byte characters.
- Fixed a bug where entry queries could return duplicate results for any entries that belong to a section that has soft-deleted structures associated with it. ([#4066](https://github.com/craftcms/cms/issues/4066))
- Fixed a bug where rebuilding project config would not work with Matrix fields with no block types. ([#4074](https://github.com/craftcms/cms/issues/4074)
- Fixed an error that occurred when sending emails if the `testToEmailAddress` config setting was set. ([#4076](https://github.com/craftcms/cms/issues/4076))
- Fixed a bug where it wasn’t possible to pass the `--element-id` option on `resave/*` commands.
- Fixed a bug where Matrix fields were including disabled blocks if any changes had been made to the Matrix block query params.
- Fixed SQL errors that could occur if the table prefix had ever changed.

## 3.1.20.1 - 2019-03-27

### Fixed
- Fixed an error that occurred when regenerating the project config, if there were any fields without settings. ([#4062](https://github.com/craftcms/cms/issues/4062))
- Fixed an error that occurred when loading the `_includes/forms/date` template without passing a `value` variable. ([#4063](https://github.com/craftcms/cms/issues/4063))

## 3.1.20 - 2019-03-27

### Added
- Added the `project-config/rebuild` console command.
- Added the `verifyEmailSuccessPath` config setting.
- Added the “Prefix” and “Suffix” settings for Number fields. ([#4055](https://github.com/craftcms/cms/issues/4055))
- Added the “Max Length” setting for URL fields. ([#4019](https://github.com/craftcms/cms/issues/4019))
- Added the `devMode` global Twig variable. ([#4038](https://github.com/craftcms/cms/issues/4038))
- Added `craft\config\GeneralConfig::getVerifyEmailSuccessPath()`.
- Added `craft\events\RebuildConfigEvent`.
- Added `craft\services\ProjectConfig::rebuild()`.
- Added `craft\services\Sections::pruneDeletedField()`.

### Changed
- Textareas within the Control Panel can now be manually vertically resized. ([#4030](https://github.com/craftcms/cms/issues/4030))
- The Craft Support widget now includes a “More Resources” section. ([#4058](https://github.com/craftcms/cms/issues/4058))
- The `_includes/forms/text` Control Panel template now supports `step`, `min`, and `max` attributes.
- Users without access to the Control Panel are now redirected according to the `verifyEmailSuccessPath` config setting after verifying a new email address. ([#1998](https://github.com/craftcms/cms/issues/1998))
- The `_includes/forms/text` Control Panel template now supports passing `autocorrect: false` and `autocapitalize: false`, to disable autocorrect and auto-capitalization on iOS devices.
- iOS autocorrect and auto-capitalization has been disabled for all core “Handle” and “Slug” fields in the Control Panel. ([#4009](https://github.com/craftcms/cms/issues/4009))
- Number fields now format their values for element index tables. ([#4059](https://github.com/craftcms/cms/issues/4059))
- When installing Craft using a `project.yaml`, Craft now backups the existing config to the config backup folder if there are errors. ([#4017](https://github.com/craftcms/cms/issues/4017))
- Craft now prunes entry type layouts when deleting a field.
- Craft no longer modifies the DSN string if set explicitly with the `dsn` database config setting.
- Craft no longer throws an `InvalidConfigException` when the `dsn` database config setting is set and contains an unexpected parameter.

### Fixed
- Fixed a bug where Craft wasn’t removing hyphens and other symbols from auto-generated asset titles. ([#4011](https://github.com/craftcms/cms/issues/4011))
- Fixed a PHP error that occurred when calling `craft\services\EntryRevisions::getDraftById()` or `getVersionById()` for a draft/version that belonged to a soft-deleted entry. ([#4013](https://github.com/craftcms/cms/issues/4013))
- Fixed a bug where Craft wasn’t respecting the site selection for routes defined in Settings → Routes. ([#4021](https://github.com/craftcms/cms/issues/4021))
- Fixed a bug where the `project-config/sync` command wasn’t logging exceptions. ([#4015](https://github.com/craftcms/cms/issues/4015))
- Fixed an error that occurred when attempting to use Live Preview with a pending user account. ([#4025](https://github.com/craftcms/cms/issues/4025))
- Fixed an error when displaying a date input in the Control Panel if the value passed wasn’t a `DateTime` object. ([#4041](https://github.com/craftcms/cms/issues/4041))
- Fixed a PHP error that occurred when passing an array of `craft\elements\User` objects to `craft\mail\Message::setTo()`. ([#4048](https://github.com/craftcms/cms/issues/4048))
- Fixed a bug where Craft was applying the `offset` param to both ends of the result set when paginating queries. ([#4052](https://github.com/craftcms/cms/issues/4052))
- Fixed a PHP error that occurred if `true` or `false` was passed to the third argument of `craft\db\Command::upsert()`. ([#4054](https://github.com/craftcms/cms/pull/4054))
- Fixed a bug where deleting fields via `project.yaml` could prevent other changes from being applied.
- Fixed a bug where field UIDs could be overwritten in some cases.

## 3.1.19 - 2019-03-19

### Added
- Added the `_includes/pagination` Control Panel template.
- Added `craft\db\Paginator`.
- Added `craft\web\twig\variables\Paginate::create()`.

### Changed
- The `{% paginate %}` tag now accepts any query object, not just element queries.
- The `_includes/forms/autosuggest` template now has `data` and `methods` blocks that can be overridden by sub-templates to customize the autosuggest behavior.

### Fixed
- Fixed a bug where sidebar badge counts in the Control Panel were getting formatted with two decimals if the Intl extension wasn’t loaded. ([#4002](https://github.com/craftcms/cms/issues/4002))
- Fixed a bug where entry drafts would forget that certain field values had been cleared out, and continue using the live revision’s content instead. ([#3981](https://github.com/craftcms/cms/issues/3981))
- Fixed an error that occurred if a Table field was created with a Date or Time column and no rows in the Default Values setting. ([#4005](https://github.com/craftcms/cms/issues/4005))
- Fixed a bug where Table fields would forget that they had been saved without any rows in the Default Values setting.
- Fixed a SQL error that could occur when saving non-UTF-8 characters to the project config. ([#4007](https://github.com/craftcms/cms/issues/4007))

## 3.1.18 - 2019-03-14

### Added
- Added `craft\services\Deprecator::$throwExceptions`. ([#3972](https://github.com/craftcms/cms/pull/3972))

### Changed
- `Craft::parseEnv()` will now boolean values for environment variables set to `true` or `false`. ([#3975](https://github.com/craftcms/cms/issues/3975))
- Nested project config keys are no longer sorted alphabetically.
- Craft now requires Twig ^2.7.2.

### Fixed
- Fixed a SQL error that occurred when using a token with a usage limit, if using PostgreSQL. ([#3969](https://github.com/craftcms/cms/issues/3969))
- Fixed a bug where the Edit User page would forget user group selection changes if there was a validation error. ([#3971](https://github.com/craftcms/cms/issues/3971))
- Fixed a bug where the updater would get an unexpected response when updating from 3.1.14 - 3.1.16 to 3.1.17+.
- Fixed a bug where it wasn’t possible to switch plugin editions when the `allowUpdates` config setting was disabled. ([#3987](https://github.com/craftcms/cms/issues/3987))
- Fixed a bug where multiple consecutive newlines in field instructions would result in multiple `<br>` tags rather than new paragraphs.
- Fixed a bug where Table fields weren’t always remembering the sort order for their Default Values settings. ([#3947](https://github.com/craftcms/cms/issues/3947))
- Fixed a bug where Table fields weren’t always remembering the sort order for their Table Columns settings. ([#3997](https://github.com/craftcms/cms/issues/3997))

## 3.1.17.2 - 2019-03-12

### Changed
- Craft now requires Twig ~2.6.2.

## 3.1.17.1 - 2019-03-08

### Added
- Added `craft\helpers\ArrayHelper::ensureNonAssociative()`.

### Fixed
- Fixed a bug where commercial plugin editions weren’t showing up in the Plugin Store.
- Fixed a bug where installing a plugin from the Plugin Store would not respect the selected edition.
- Fixed a bug where plugins with free and commercial editions weren’t getting license key inputs on the Setting → Plugins page.
- Fixed a bug where the Setting → Plugins page wasn’t linking plugins’ edition badge to their page in the Plugin Store for plugins with free and commercial editions, if the free edition was currently active.

## 3.1.17 - 2019-03-08

### Changed
- When installing Craft using a `project.yaml`, Craft now processes all sites before installing any plugins. ([craftcms/commerce#752](https://github.com/craftcms/commerce/issues/752))
- The Plugin Store now shows “Report an issue” links on plugin screens.
- The Plugin Store now includes a “Package Name” section on plugin screens. ([#2757](https://github.com/craftcms/cms/issues/2757))
- The Plugin Store now shows discounted upgrade prices for plugins when a lower edition is already licensed.
- Craft now requires Yii 2.0.16.1.

### Fixed
- Fixed a bug where the `positionedBefore` element query param was not including direct ancestors in the results.
- Fixed a bug where HTML in plugin-supplied field instructions was getting encoded. ([#3928](https://github.com/craftcms/cms/issues/3928))
- Fixed a bug where Craft would prompt for a user’s current password when registering a new user, even if they weren’t assigning any groups or permissions to that user
- Fixed a bug where asset indexing could yield inconsistent results in some cases. ([#3450](https://github.com/craftcms/cms/issues/3450))
- Fixed a bug where the Plugin Store was showing info icons in the feature matrix of multi-edition plugins, even for features that didn’t have an extended description.
- Fixed a bug where entries weren’t getting new versions when edited from element editor HUDs. ([#3959](https://github.com/craftcms/cms/issues/3959))

## 3.1.16 - 2019-03-05

### Added
- The Plugin Store now shows Repository links on plugin screens.
- Added the `create()` Twig function. ([#3921](https://github.com/craftcms/cms/pull/3921))
- Added the `--type` option to the `resave/entries` command. ([#3939](https://github.com/craftcms/cms/issues/3939))
- Added `craft\helers\Assets::getAllowedFileKinds()`.

### Changed
- Line breaks in field instructions now get converted to `<br>` tags. ([#3928](https://github.com/craftcms/cms/issues/3928))
- Assets field settings no longer list file kinds that aren’t allowed to be uploaded, per the `allowedFileExtensions` and `extraAllowedFileExtensions` config settings. ([#3917](https://github.com/craftcms/cms/issues/3917))
- The `{% exit %}` tag now throws a more specific exception depending on the status code passed to it (e.g. `yii\web\NotFoundHttpException` for 404s). ([#3915](https://github.com/craftcms/cms/issues/3915))
- `craft\helpers\MigrationHelper::dropAllIndexesOnTable()` is no longer deprecated.
- The `--id` option on `resave/*` console commands is now named `--element-id`. ([#3940](https://github.com/craftcms/cms/issues/3940))
- The `_includes/forms/autosuggest.html` template now supports passing `disabled: true`. ([#3925](https://github.com/craftcms/cms/issues/3925))

### Fixed
- Fixed a bug where Control Panel content areas weren’t getting their bottom padding applied in Firefox. ([#3874](https://github.com/craftcms/cms/issues/3874))
- Fixed a PHP error that occurred on the front-end if two routes defined in Settings → Routes had the same URI pattern. ([#3922](https://github.com/craftcms/cms/issues/3922))
- Fixed a bug where Craft wasn’t always preselecting the correct tab on Control Panel pages if the tab name contained non-ASCII characters. ([#3923](https://github.com/craftcms/cms/issues/3923))
- Fixed a bug where the `--uid` option on `resave/*` console commands wasn’t working. ([#3941](https://github.com/craftcms/cms/issues/3941))
- Fixed a SQL error that could occur when running `resave/*` console commands.
- Fixed a PHP error that occurred when calling the deprecated `getError()` method on a model that had no errors. ([#3934](https://github.com/craftcms/cms/issues/3934))
- Fixed a bug where Craft wasn’t sanitizing new asset subfolder names. ([#3689](https://github.com/craftcms/cms/issues/3689))
- Fixed a bug where Table fields weren’t remembering the sort order for their Default Values settings. ([#3947](https://github.com/craftcms/cms/issues/3947))

## 3.1.15 - 2019-02-26

### Added
- Added the `resave/assets`, `resave/categories`, `resave/entries`, `resave/tags`, and `resave/users` console commands.

### Changed
- Craft now sends system messages authored for the same root language as the requested language, if an exact language match can’t be found. ([#3888](https://github.com/craftcms/cms/issues/3888))
- Element source definitions can now include a `badgeCount` key.
- Login requests no longer enforce CSRF validation if someone is already logged in.
- Craft now throws an `InvalidConfigException` when updating the project config if any unexpected data types are encountered.
- The `testToEmailAddress` config setting can now be set to `false`. ([#3910](https://github.com/craftcms/cms/pull/3910))

### Fixed
- Fixed a bug where the System Messages utility wouldn’t update message previews after editing a message for the primary site’s language, if the user had a different preferred language selected.
- Fixed a bug where structures weren’t getting deleted and unassigned from their sections properly after converting a Structure section to a Channel or Single. ([#3895](https://github.com/craftcms/cms/issues/3895))
- Really fixed a bug where Craft could update the `dateModified` value in the project config even when nothing had changed. ([#3792](https://github.com/craftcms/cms/issues/3792))
- Fixed a bug where the Settings → Routes page wasn’t listing routes in the user-defined order. ([#3892](https://github.com/craftcms/cms/issues/3892))
- Fixed an error that occurred when viewing trashed entries, if the “Entry Type” column was shown and one of the trashed entries’ entry types had been deleted. ([#3899](https://github.com/craftcms/cms/issues/3899))

## 3.1.14 - 2019-02-21

### Added
- Added `craft\helpers\ProjectConfig::cleanupConfig()`.
- Added `craft\web\Request::$maxPageNum`, which determines the maximum page number Craft should accept (100,000 by default). ([#3880](https://github.com/craftcms/cms/issues/3880))

### Deprecated
- Deprecated `craft\mutex\FileMutex`.

### Fixed
- Fixed a bug where Craft could update the `dateModified` value in the project config even when nothing had changed. ([#3792](https://github.com/craftcms/cms/issues/3792))
- Fixed a SQL error that occurred when running the “Localizing relations” task if using PostgreSQL. ([#3877](https://github.com/craftcms/cms/issues/3877))
- Fixed a bug where file locking wasn’t working on Windows. ([#3879](https://github.com/craftcms/cms/issues/3879))

### Security
- Fixed a bug where sensitive environment variable values weren’t getting redacted correctly.

## 3.1.13 - 2019-02-20

### Added
- Added `craft\helpers\StringHelper::replaceMb4()`.
- Added `craft\services\ProjectConfig::defer()`.

### Changed
- The `users/login` and `users/logout` actions now include a `csrfTokenValue` key in JSON responses. ([#3858](https://github.com/craftcms/cms/issues/3858))
- Craft no longer deletes search indexes when soft-deleting an element, until the element gets hard-deleted. ([#3863](https://github.com/craftcms/cms/issues/3863))
- Updated Yii to 2.0.16.

### Fixed
- Fixed a bug where Craft could auto-place the `{{ beginBody() }}` and `{{ endBody() }}` tags in the wrong places.
- Fixed a bug where Craft wasn’t storing custom volume sort orders. ([#3764](https://github.com/craftcms/cms/issues/3764))
- Fixed a SQL error that would occur when uploading a file with emojis in its name, if using MySQL. ([#3852](https://github.com/craftcms/cms/issues/3852))
- Fixed a bug where Assets fields weren’t respecting their View Mode setting when files were drag-uploaded to them. ([#3578](https://github.com/craftcms/cms/issues/3578))
- Fixed a bug where asset queries’ `kind` param wasn’t working for custom file kinds defined by the `extraFileKinds` config setting, for file extensions that were already associated with another file kind. ([#3869](https://github.com/craftcms/cms/issues/3869))
- Fixed a bug where `craft\helpers\FileHelper::sanitizeFilename()` could return inconsistent results.
- Fixed an error that could occur when syncing `project.yaml` if it introduced a new Super Table field with a nested Matrix field.

## 3.1.12 - 2019-02-15

### Fixed
- Fixed a bug where the `relatedTo` element query param could include results for elements that were related via soft-deleted Matrix blocks. ([#3846](https://github.com/craftcms/cms/issues/3846))
- Fixed a bug where some search queries were not returning results when they should, if using MySQL.
- Fixed an error that could occur when syncing `project.yaml` changes if the `allowAdminChanges` config setting was disabled. ([#3823](https://github.com/craftcms/cms/issues/3823))
- Fixed an `InvalidConfigException` that was thrown if a user’s photo was soft-deleted. ([#3849](https://github.com/craftcms/cms/issues/3849))

## 3.1.11 - 2019-02-14

### Added
- Added `craft\helpers\UrlHelper::rootRelativeUrl()`.

### Fixed
- Fixed a bug where the Plugin Store wouldn’t load if the `baseCpUrl` config setting was set to a URL with a different scheme than Craft believed the request had.
- Fixed a validation error that would occur on non-required Checkboxes and Multi-select fields if no options were selected. ([#3844](https://github.com/craftcms/cms/issues/3844))
- Fixed a validation error that would occur on Dropdown and Radio Buttons fields if the selected option’s value was `0`. ([#3842](https://github.com/craftcms/cms/issues/3842))
- Fixed a bug where the Value column for Checkboxes, Dropdown, Multi-select, and Radio Buttons fields’ Options settings weren’t auto-populating if the Option Label column was set to a number.
- Fixed an error on the Settings → Users page if `users.photoVolumeUid` was not defined in the project config. ([#3303](https://github.com/craftcms/cms/issues/3303))

## 3.1.10 - 2019-02-13

### Changed
- `craft\helpers\FileHelper::writeToFile()` now invalidates the OPcache for the file. ([#3838](https://github.com/craftcms/cms/pull/3838))
- The `serve` command now uses `@webroot` as the default `docroot` option value. ([#3770](https://github.com/craftcms/cms/pull/3770))

### Fixed
- Fixed a bug where the `users/save-user` action wasn’t deleting user photos properly.
- Fixed a bug where changes to Matrix block type fields’ settings weren’t always saving. ([#3832](https://github.com/craftcms/cms/issues/3832))
- Fixed a bug where non-searchable fields were still getting search keywords stored when using the Search Indexes utility. ([#3837](https://github.com/craftcms/cms/issues/3837))

## 3.1.9.1 - 2019-02-12

### Fixed
- Fixed a bug where `Craft::alias()` wasn’t beginning the response string with an `@` character if no `@` was passed into `Craft::setAlias()` to begin with.
- Fixed an error that could occur if there were any HTML entities in the project config.

## 3.1.9 - 2019-02-12

### Added
- Added the `disabledPlugins` config setting. ([craftcms/webhooks#4](https://github.com/craftcms/webhooks/issues/4))
- Added the `$language` argument to `craft\helpers\StringHelper::toAscii()`.
- Added `craft\validators\SlugValidator::$language`.
- Added `craft\web\twig\variables\Cp::getAsciiCharMap()`.

### Changed
- The operating system name & version are now shown in the System Report utility. ([#3784](https://github.com/craftcms/cms/issues/3784))
- Craft’s installer no longer applies the current `project.yaml` file if the installed schema version doesn’t match the one in the file. ([#3783](https://github.com/craftcms/cms/issues/3783))
- Control Panel settings no longer warn about using the `@web` alias, if it was defined by the `aliases` config setting. ([#3798](https://github.com/craftcms/cms/pull/3798))
- The `clear-caches` console command now clears CP resource files if the `@webroot` alias was defined by the `aliases` config setting. ([#3787](https://github.com/craftcms/cms/issues/3787))
- `craft\models\VolumeFolder::getVolume()` now throws an `InvalidConfigException` if its `$volumeId` property is set to an invalid volume ID, rather than returning `null`.
- Craft now checks if all files in project config mapping are valid and regenerates the map if they are not.
- Craft now auto-generates slugs using an ASCII char map based on the language of the current entry/category, rather than the logged-in user. ([#3820](https://github.com/craftcms/cms/issues/3820))

### Fixed
- Fixed a SQL error that could occur when deleting an asset. ([#3786](https://github.com/craftcms/cms/issues/3786))
- Fixed an error that occurred when customizing element indexes if the `allowAdminChanges` config setting was disabled. ([#3788](https://github.com/craftcms/cms/issues/3788))
- Fixed a bug where Checkboxes, Dropdown, Multi-select, and Radio Buttons fields wouldn’t pass validation if the selected option value was `true` or `false`.
- Fixed an error that occurred on the Settings → Plugins page, if there were any plugins in the database that weren’t Composer-installed.
- Fixed an error that could occur if an Assets field was configured to upload to a deleted volume. ([#3799](https://github.com/craftcms/cms/issues/3799))
- Fixed a bug where sections’ Default Status settings weren’t always being respected. ([#3791](https://github.com/craftcms/cms/issues/3791))
- Fixed a bug where only users with the “Edit users” user permission were allowed to upload a new user photo. ([#3735](https://github.com/craftcms/cms/issues/3735))
- Fixed a bug where renaming a Matrix block type’s handle would result in new content columns being created in the database, and existing Matrix blocks losing their content. ([#3809](https://github.com/craftcms/cms/issues/3809))
- Fixed a SQL error that could occur when updating to Craft 3.1 if any system messages contained emoji characters.
- Fixed an error that could occur when working with elements, if a site had been created earlier in the same request. ([#3824](https://github.com/craftcms/cms/issues/3824))

## 3.1.8 - 2019-02-05

### Changed
- Craft now automatically logs users in after resetting their password, if the `autoLoginAfterAccountActivation` config setting is enabled.

### Fixed
- Fixed a bug where pressing the <kbd>Return</kbd> key on editable tables with a static number of rows would add a new row. ([#3765](https://github.com/craftcms/cms/issues/3765))
- Fixed a bug where pressing the <kbd>Return</kbd> key on editable tables would select the next row’s cell even if the cell was disabled.
- Fixed a bug where pressing the <kbd>Return</kbd> key on an editable table wouldn’t move the focus to the next row’s sell if it had an `<input>` instead of a `<textarea>`.
- Fixed an error that could occur in the Control Panel if any environment variable values began with an `@` character. ([#3769](https://github.com/craftcms/cms/issues/3769))
- Fixed a bug where `craft\helpers\DateTimeHelper::toDateTime()` was mistaking year-only values for Unix timestamps. ([#3772](https://github.com/craftcms/cms/issues/3772))
- Fixed an error that occurred when a non-admin user attempted to edit a system message, or when the `allowAdminChanges` config setting was disabled. ([#3775](https://github.com/craftcms/cms/issues/3775))
- Fixed a bug where it was hard to see error notifications on pages with a licensing alert. ([#3776](https://github.com/craftcms/cms/issues/3776))
- Fixed a JavaScript error that occurred when adding a new row to a custom editable table that contained a `time` column, if no rows existed on page load. ([#3780](https://github.com/craftcms/cms/issues/3780))

## 3.1.7 - 2019-01-31

### Added
- Added all the things that came in [Craft 3.0.40](https://github.com/craftcms/cms/blob/master/CHANGELOG-v3.md#3040---2019-01-31).
- Added `craft\helpers\FileHelper::canTrustMimeType()`.
- Added `craft\web\UploadedFile::getMimeType()`.

### Changed
- The “Port” SMTP mail transport setting can now be set to an environment variable. ([#3740](https://github.com/craftcms/cms/issues/3740))
- `craft\web\Controller::requireAdmin()` now has a `$requireAdminChanges` argument, which dictates whether the `allowAdminChanges` config setting must also be enabled (`true` by default).
- The `project-config/sync` console command now creates a `project.yaml` file, if it's missing. ([#3736](https://github.com/craftcms/cms/issues/3736))
- Querying for active users no longer excludes locked users.
- `craft\helpers\FileHelper::getMimeType()` now returns `application/x-yaml` for `.yaml` and `.yml` files.
- Updated Craft UI to 0.2.0.

### Fixed
- Fixed an error that occurred when updating to Craft 3.1 if a plugin or module was calling `craft\records\User::find()`.
- Fixed a bug where cross-domain Live Preview requests could fail due to CORS restrictions.
- Fixed a 403 error that would occur when an admin attempted to log in as another user on an environment where the `allowAdminChanges` config setting was disabled. ([#3749](https://github.com/craftcms/cms/issues/3749))
- Fixed a bug where asset index toolbar items would be misaligned when searching in a volume or folder with subfolders.
- Fixed a bug where asset indexes could show multiple view mode toggles if a different volume or subfolder was selected while at least one asset was checked. ([#3702](https://github.com/craftcms/cms/issues/3702))
- Fixed a bug where Plugin Store screenshots were not showing properly. ([#3709](https://github.com/craftcms/cms/issues/3709))
- Fixed a bug where zoomed Plugin Store screenshots would not close when hitting the browser’s Back button. ([#3754](https://github.com/craftcms/cms/issues/3754))
- Fixed a bug where the Plugin Store was not working properly when Dev Mode was enabled.

### Security
- User accounts are now locked after multiple failed password attempts in current-password modals, per the `maxInvalidLogins` config setting.
- Users are no longer signed out of active sessions when their account becomes locked.
- Database backup/restore exception messages now redact the database password when using PostgreSQL.

## 3.1.6.1 - 2019-01-29

### Fixed
- Fixed an error that occurred when creating a Table field with a Date column. ([#3748](https://github.com/craftcms/cms/issues/3748))

## 3.1.6 - 2019-01-29

### Added
- It’s now possible to update disabled plugins.

### Changed
- `craft\web\Controller::requireAdmin()` now sends a 403 (Forbidden) response if the `allowAdminChanges` config setting has been set to `false`. ([#3728](https://github.com/craftcms/cms/issues/3728))
- `craft\helpers\DateTimeHelper::toDateTime()` now supports passing an array with a `date` key set to the `YYYY-MM-DD` format, in addition to the current locale’s short date format.
- `craft\helpers\DateTimeHelper::toDateTime()` now supports passing an array with a `time` key set to the `HH:MM` format, in addition to the current locale’s short time format.
- `craft\helpers\DateTimeHelper::toDateTime()` now supports passing an array with a `datetime` key, which will be handled the same way strings passed to the method are handled (except that the `datetime` key can be paired with a `timezone` key).

### Fixed
- Fixed an error that occurred when using the `json_decode` filter. ([#3722](https://github.com/craftcms/cms/pull/3722))
- Fixed a bug a bug where plugin screenshots in the Plugin Store were not rendering correctly. ([#3709](https://github.com/craftcms/cms/issues/3709))
- Fixed an error where the `index-assets/one` and `index-assets/all` console commands were creating `.` folders in each volume.
- Fixed a bug where the Settings → Plugins page was showing extra “Missing” rows for any unlicensed plugins that were Composer-installed but not Craft-installed. ([#3726](https://github.com/craftcms/cms/issues/3726))
- Fixed an error that could occur when viewing trashed elements.
- Fixed a bug where many system message translations were missing line breaks. ([#3737](https://github.com/craftcms/cms/issues/3737))
- Fixed a bug where unparsed markdown code was present in the Control Panel error message displayed when the system was offline. ([#3746](https://github.com/craftcms/cms/issues/3746))

## 3.1.5 - 2019-01-25

### Changed
- Control Panel settings that can be set to environment variables now show a tip about that if the value is not already set to an environment variable or alias.
- Control Panel form fields can now be configured with a `tip` property, which will be displayed below the field.
- Control Panel templates can now pass `suggestEnvVars: true` and `suggestAliases: true` to autosuggest fields, rather that supplying the `suggestions` array.

### Fixed
- Fixed a bug where the “Duplicate” action wasn’t available on the Entries index page for non-admin users. ([#3705](https://github.com/craftcms/cms/issues/3705))
- Fixed a bug where it wasn’t possible to rename an asset’s filename from the Assets index page. ([#3707](https://github.com/craftcms/cms/issues/3707))
- Fixed an error that occurred when saving a user that had a first or last name set.
- Fixed a bug where it wasn’t possible to apply project config changes. ([#3713](https://github.com/craftcms/cms/issues/3713))
- Fixed a bug where the Password field on SMTP and Gmail mail transport settings could be set to an encoded and encrypted password. ([#3699](https://github.com/craftcms/cms/issues/3699))
- Fixed a bug where it was possible to remove the Primary Site status from the primary site, without offering a new primary site. ([#3720](https://github.com/craftcms/cms/issues/3720))
- Fixed an error that could occur if PHP’s `memory_limit` was set to a higher size (in bytes) than `PHP_INT_MAX`. ([#3717](https://github.com/craftcms/cms/issues/3717))

### Security
- Control Panel settings that can be set to an alias now show a warning if the current value begins with the `@web` alias.

## 3.1.4 - 2019-01-24

### Added
- Added all the things that came in [Craft 3.0.38](https://github.com/craftcms/cms/blob/master/CHANGELOG-v3.md#3038---2019-01-24).
- The System Name setting can now be set to an environment variable. ([#3529](https://github.com/craftcms/cms/issues/3529))
- Added the `index-assets/one` console command, which can now be used to index a single subfolder.
- Added `craft\base\ApplicationTrait::getSystemName()`.

### Changed
- Craft now ensures that installed schema versions match the schema versions in `project.yaml` before syncing project config changes.
- The `project-config/sync` console command now bails if there are pending Craft or plugin migrations.

### Fixed
- Fixed a bug where `site` translations were falling back to English if the translated message was identical to the source message. ([#3692](https://github.com/craftcms/cms/issues/3692))
- Fixed a bug where syncing Matrix field changes to the project config would result in new changes to the project config. ([#3695](https://github.com/craftcms/cms/issues/3695))
- Fixed an error that occurred when indexing assets in an empty volume.
- Fixed a bug where soft-deleted assets would show up as missing after indexing.
- Fixed a JavaScript error that could occur on the Settings → Plugins page.
- Fixed a bug where `Craft::parseEnv()` was throwing an `InvalidConfigException` if the given string began with `@` but was not an alias. ([#3700](https://github.com/craftcms/cms/issues/3700))

### Security
- URLs are no longer allowed in users’ first or last names.

## 3.1.3 - 2019-01-21

### Added
- Added the `|json_decode` Twig filter.  ([#3678](https://github.com/craftcms/cms/pull/3678))

### Fixed
- Fixed an error that occurred when updating to Craft 3.1 if a plugin or module was calling any soft-deletable records’ `find()` methods.
- Fixed an error that occurred when updating from Craft 2 to Craft 3.1 if there were any RichText fields. ([#3677](https://github.com/craftcms/cms/issues/3677))
- Fixed a bug where it was possible to create duplicate tags by searching for and selecting the same tag name twice in the same Tags field. ([#3676](https://github.com/craftcms/cms/issues/3676))
- Fixed a bug where system messages were getting sent with the message keys (e.g. “forgot_password_subject” and “forgot_password_body”) if Craft didn’t provide a default message translation for the site language, and the message hadn’t been translated for the user’s preferred language. ([#3673](https://github.com/craftcms/cms/issues/3673))
- Fixed a bug where `craft\web\Request::getIsLivePreview()` was returning `false` on Live Preview requests when called from an `yii\base\Controller::EVENT_BEFORE_ACTION` event handler. ([#3680](https://github.com/craftcms/cms/issues/3680))

## 3.1.2.2 - 2019-01-19

### Fixed
- Fixed an error that occurred when updating to Craft 3.1 if a plugin or module was calling any `craft\services\Sections` methods.

## 3.1.2.1 - 2019-01-19

### Fixed
- Fixed an error that occurred when updating to Craft 3.1 if there were any Matrix sub-fields that had their type set to a non-existing class. ([#3662](https://github.com/craftcms/cms/issues/3662))
- Fixed a bug where the project config could be in an unexpected state if a `project.yaml` file existed already when initially updating to Craft 3.1.

## 3.1.2 - 2019-01-18

### Added
- Added the `index-assets <volume>` and `index-assets/all` console commands. ([#3595](https://github.com/craftcms/cms/pull/3595))
- Added `craft\base\FieldTrait::$oldSettings`.
- Added `craft\helpers\Install`.
- Added `craft\services\Fields::prepFieldForSave()`.
- Added `craft\services\Path::getProjectConfigFilePath()`.
- Added `craft\services\ProjectConfig::$muteEvents`.

### Changed
- The installer now checks `project.yaml` when determining the default site name, handle, base URL, and language values. ([#3661](https://github.com/craftcms/cms/issues/3661))
- The Base URL field in the web-based installer now autouggests environment variable names and aliases.
- Craft now creates a `.gitignore` file in the `storage/config-backups/` folder, preventing any other files within it from getting tracked by Git.
- Craft no longer prevents changes in `project.yaml` from being synced if a plugins’ schema version in `project.yaml` doesn’t match up with its installed schema version, if one of them is blank.

### Deprecated
- Deprecated `craft\services\Fields::$ignoreProjectConfigChanges`.
- Deprecated `craft\services\Matrix::$ignoreProjectConfigChanges`.

### Fixed
- Fixed a PHP notice that occurred when updating to Craft 3.1 if there were any plugins installed without settings.
- Fixed a SQL error that occurred when updating to Craft 3.1 if a plugin or module was calling any `craft\services\Fields` methods. ([#3663](https://github.com/craftcms/cms/issues/3663))
- Fixed a bug where element indexes would forget their source settings after updating to Craft 3.1. ([#3659](https://github.com/craftcms/cms/issues/3659))
- Fixed a bug where commercial plugins weren’t installable from the Plugin Store.
- Fixed a bug where Matrix block type fields’ `beforeSave()` methods weren’t getting called.
- Fixed a bug where Matrix fields could forget their content table name if they were created with a non-global context.
- Fixed a bug where links to the Plugin Store from Settings → Plugins were 404ing. ([#3664](https://github.com/craftcms/cms/issues/3664))
- Fixed a bug where soft-deleted sections and entry types were still showing up in the Control Panel. ([#3648](https://github.com/craftcms/cms/issues/3648))
- Fixed a bug where an update to Craft 3.1 would fail with a database error in some scenarios.
- Fixed a bug where Plugin Store’s Try buttons would appear as disabled when they should be enabled. ([#3619](https://github.com/craftcms/cms/issues/3619))
- Fixed an error that occurred when updating to Craft 3.1 if there were any relational fields that were missing some expected settings. ([#3641](https://github.com/craftcms/cms/issues/3641))

### Security
- Fixed two XSS vulnerabilities.

## 3.1.1 - 2019-01-16

### Added
- Added support for the `CRAFT_LOG_PHP_ERRORS` PHP constant. ([#3619](https://github.com/craftcms/cms/issues/3619))
- Added `craft\web\User::generateToken()`.

### Changed
- System error message templates no longer parse exception messages as Markdown.

### Fixed
- Fixed a bug where `craft\services\Volumes::getVolumeByHandle()` wasn’t working. ([#3633](https://github.com/craftcms/cms/pull/3633))
- Fixed a bug where the `clear-caches/cp-resources` command could clear out the wrong directory if the `resourceBasePath` config setting began with `@webroot`. ([#3637](https://github.com/craftcms/cms/issues/3637))
- Fixed a bug where eager-loading Matrix blocks would come up empty. ([#3644](https://github.com/craftcms/cms/issues/3644))
- Fixed an error that occurred when updating to Craft 3.1 if there were any Matrix blocks without any sub-fields. ([#3635](https://github.com/craftcms/cms/pull/3635))
- Fixed an error that occurred when updating to Craft 3.1 if there were any Matrix block types left over from a Matrix field that had been converted to something else.
- Fixed an error that occurred when updating to Craft 3.1 if there were any Assets fields that were missing some expected field settings. ([#3641](https://github.com/craftcms/cms/issues/3641))
- Fixed an error that occurred when updating to Craft 3.1 if anything was calling `craft\services\Fields::getLayoutById()` or `getLayoutByType()` before the update was applied.
- Fixed an error that could occur when logging deprecation errors on PostgreSQL. ([#3638](https://github.com/craftcms/cms/issues/3638))
- Fixed a bug where users would get logged out while updating to Craft 3.1, causing a “User is not permitted to perform this action” error.
- Fixed a bug where “JavaScript must be enabled” and “Cookies must be enabled” messages weren’t getting positioned correctly. ([#3639](https://github.com/craftcms/cms/issues/3639))
- Fixed a “Variable "message" does not exist.” error that could occur in the Control Panel.
- Fixed a bug where free plugins weren’t installable from the Plugin Store. ([#3642](https://github.com/craftcms/cms/issues/3642))

### Security
- The Request panel in the Debug Toolbar now redacts any sensitive information. ([#3619](https://github.com/craftcms/cms/issues/3619))
- Fixed two XSS vulnerabilities.

## 3.1.0 - 2019-01-15

> {warning} This is a more complex update than usual, and failed update attempts are not uncommon. Please ensure you have a recent database backup, and we recommend you test the update on a local/staging environment before updating your production server.

### Added
- Added the Project Config, a portable and centralized configuration for system settings. ([#1429](https://github.com/craftcms/cms/issues/1429)) 
- Category groups, elements, entry types, field layouts, global sets, sections, sites, site groups, structures, tag groups, and volumes are now soft-deleted. ([#867](https://github.com/craftcms/cms/issues/867))
- Entries, categories, and users can now be restored within the Control Panel by selecting “Trashed” from the status menu on element index pages, and clicking the “Restore” button.
- Added the System Messages utility for editing system messages, replacing the Settings → Email → System Messages page. ([#3421](https://github.com/craftcms/cms/issues/3421))
- Some Site settings (Base URL), volume settings (Base URL and File System Path), and email settings (System Email Address, Sender Name, HTML Email Template, Username, Password, and Host Name) can now be set to environment variables using a `$VARIABLE_NAME` syntax. ([#3219](https://github.com/craftcms/cms/issues/3219))
- The installer now checks whether a `project.yaml` file exists and applies any changes in it. ([#3291](https://github.com/craftcms/cms/issues/3291))
- Control Panel settings that support environment variables now autosuggest environment variable names (and aliases when applicable) while typing.
- Control Panel settings that define a template path now autosuggest existing template files.
- Added cross-domain support for Live Preview. ([#1521](https://github.com/craftcms/cms/issues/1521))
- Plugins can now have multiple editions.
- Custom fields can now opt out of being included in elements’ search keywords. ([#2600](https://github.com/craftcms/cms/issues/2600))
- Added the `allowAdminChanges` config setting.
- Added the `softDeleteDuration` config setting.
- Added the `storeUserIps` config setting. ([#3311](https://github.com/craftcms/cms/issues/3311))
- Added the `useProjectConfigFile` config setting.
- Added the `gc` console command, which can be used to run garbage collection tasks.
- Added the `project-config/sync` console command. ([#3510](https://github.com/craftcms/cms/issues/3510))
- Added the `trashed` element query param, which can be used to query for elements that have been soft-deleted.
- Added the `expression()` Twig function, for creating new `yii\db\Expression` objects in templates. ([#3289](https://github.com/craftcms/cms/pull/3289))
- Added the `parseEnv()` Twig function.
- Added the `plugin()` Twig function.
- Added the `_includes/forms/autosuggest.html` include template for the Control Panel. 
- Added `Craft::parseEnv()`.
- Added `craft\base\ApplicationTrait::getIsLive()`.
- Added `craft\base\Element::EVENT_AFTER_RESTORE`.
- Added `craft\base\Element::EVENT_BEFORE_RESTORE`.
- Added `craft\base\Element::EVENT_DEFINE_EAGER_LOADING_MAP`.
- Added `craft\base\ElementInterface::afterRestore()`.
- Added `craft\base\ElementInterface::beforeRestore()`.
- Added `craft\base\Field::EVENT_AFTER_ELEMENT_RESTORE`.
- Added `craft\base\Field::EVENT_BEFORE_ELEMENT_RESTORE`.
- Added `craft\base\FieldInterface::afterElementRestore()`.
- Added `craft\base\FieldInterface::beforeElementRestore()`.
- Added `craft\base\Model::EVENT_DEFINE_RULES`.
- Added `craft\base\Plugin::editions()`.
- Added `craft\base\Plugin::is()`.
- Added `craft\base\SavableComponentInterface::beforeApplyDelete()`.
- Added `craft\behaviors\EnvAttributeParserBehavior`.
- Added `craft\controllers\LivePreviewController`.
- Added `craft\db\ActiveRecord::prepareForDb()`.
- Added `craft\db\Command::restore()`.
- Added `craft\db\Command::softDelete()`.
- Added `craft\db\Migration::restore()`.
- Added `craft\db\Migration::softDelete()`.
- Added `craft\db\SoftDeleteTrait`, which can be used by Active Record classes that wish to support soft deletes.
- Added `craft\db\Table`.
- Added `craft\elements\actions\Restore`, which can be included in elements’ `defineActions()` methods to opt into element restoration.
- Added `craft\events\ConfigEvent`.
- Added `craft\events\DeleteElementEvent`, which provides a `$hardDelete` property that can be set to `true` to force an element to be immediately hard-deleted. ([#3403](https://github.com/craftcms/cms/pull/3403))
- Added `craft\helpers\App::editionHandle()`.
- Added `craft\helpers\App::editionIdByHandle()`.
- Added `craft\helpers\App::mailSettings()`.
- Added `craft\helpers\ArrayHelper::firstWhere()`.
- Added `craft\helpers\Db::idByUid()`.
- Added `craft\helpers\Db::idsByUids()`.
- Added `craft\helpers\Db::uidById()`.
- Added `craft\helpers\Db::uidsByIds()`.
- Added `craft\helpers\ProjectConfig`.
- Added `craft\helpers\StringHelper::toWords()`.
- Added `craft\models\FieldLayout::createFromConfig()`.
- Added `craft\models\FieldLayout::getConfig()`.
- Added `craft\models\Section::setEntryTypes()`.
- Added `craft\models\Site::getBaseUrl()`.
- Added `craft\services\AssetTransforms::getTransformByUid()`.
- Added `craft\services\AssetTransforms::EVENT_BEFORE_APPLY_TRANSFORM_DELETE`.
- Added `craft\services\Categories::getGroupByUid()`.
- Added `craft\services\Categories::EVENT_BEFORE_APPLY_GROUP_DELETE`.
- Added `craft\services\Elements::restoreElement()`.
- Added `craft\services\Elements::EVENT_AFTER_RESTORE_ELEMENT`.
- Added `craft\services\Elements::EVENT_BEFORE_RESTORE_ELEMENT`.
- Added `craft\services\Fields::applyFieldDelete()`.
- Added `craft\services\Fields::applyFieldSave()`.
- Added `craft\services\Fields::createFieldConfig()`.
- Added `craft\services\Fields::deleteFieldInternal()`.
- Added `craft\services\Fields::restoreLayoutById()`.
- Added `craft\services\Fields::saveFieldInternal()`.
- Added `craft\services\Fields::EVENT_BEFORE_APPLY_FIELD_DELETE`.
- Added `craft\services\Fields::EVENT_BEFORE_APPLY_GROUP_DELETE`.
- Added `craft\services\Gc` for handling garbage collection tasks.
- Added `craft\services\Path::getConfigBackupPath()`.
- Added `craft\services\ProjectConfig`.
- Added `craft\services\Routes::deleteRouteByUid()`
- Added `craft\services\Sections::getSectionByUid()`.
- Added `craft\services\Sections::EVENT_BEFORE_APPLY_ENTRY_TYPE_DELETE`.
- Added `craft\services\Sections::EVENT_BEFORE_APPLY_SECTION_DELETE`.
- Added `craft\services\Sites::restoreSiteById()`.
- Added `craft\services\Sites::EVENT_BEFORE_APPLY_GROUP_DELETE`.
- Added `craft\services\Sites::EVENT_BEFORE_APPLY_SITE_DELETE`.
- Added `craft\services\Tags::EVENT_BEFORE_APPLY_GROUP_DELETE`.
- Added `craft\services\UserGroups::EVENT_BEFORE_APPLY_GROUP_DELETE`.
- Added `craft\services\Volumes::EVENT_BEFORE_APPLY_VOLUME_DELETE`.
- Added `craft\validators\TemplateValidator`.
- Added `craft\web\Controller::requireCpRequest()`.
- Added `craft\web\Controller::requireSiteRequest()`.
- Added `craft\web\twig\variables\Cp::EVENT_REGISTER_CP_SETTINGS`. ([#3314](https://github.com/craftcms/cms/issues/3314))
- Added `craft\web\twig\variables\Cp::getEnvSuggestions()`.
- Added `craft\web\twig\variables\Cp::getTemplateSuggestions()`.
- Added the ActiveRecord Soft Delete Extension for Yii2.
- Added the Symfony Yaml Component.
- The bundled Vue asset bundle now includes Vue-autosuggest.

### Changed
- The `defaultWeekStartDay` config setting is now set to `1` (Monday) by default, to conform with the ISO 8601 standard.
- Renamed the `isSystemOn` config setting to `isSystemLive`.
- The `app/migrate` web action now applies pending `project.yaml` changes, if the `useProjectConfigFile` config setting is enabled.
- The `svg()` function now strips `<title>`, `<desc>`, and comments from the SVG document as part of its sanitization process.
- The `svg()` function now supports a `class` argument, which will add a class name to the root `<svg>` node. ([#3174](https://github.com/craftcms/cms/issues/3174))
- The `{% redirect %}` tag now supports `with notice` and `with error` params for setting flash messages. ([#3625](https://github.com/craftcms/cms/pull/3625))
- `info` buttons can now also have a `warning` class.
- User permission definitions can now include `info` and/or `warning` keys.
- The old “Administrate users” permission has been renamed to “Moderate users”.
- The old “Change users’ emails” permission has been renamed to “Administrate users”, and now comes with the ability to activate user accounts and reset their passwords. ([#942](https://github.com/craftcms/cms/issues/942))  
- All users now have the ability to delete their own user accounts. ([#3013](https://github.com/craftcms/cms/issues/3013))
- System user permissions now reference things by their UIDs rather than IDs (e.g. `editEntries:<UID>` rather than `editEntries:<ID>`).
- Animated GIF thumbnails are no longer animated. ([#3110](https://github.com/craftcms/cms/issues/3110))
- Craft Tokens can now be sent either as a query string param (named after the `tokenParam` config setting) or an `X-Craft-Token` header.
- Element types that support Live Preview must now hash the `previewAction` value for `Craft.LivePreview`.
- Live Preview now loads each new preview into its own `<iframe>` element. ([#3366](https://github.com/craftcms/cms/issues/3366))
- Assets’ default titles now only capitalize the first word extracted from the filename, rather than all the words. ([#2339](https://github.com/craftcms/cms/issues/2339))
- All console commands besides `setup/*` and `install/craft` now output a warning if Craft isn’t installed yet. ([#3620](https://github.com/craftcms/cms/issues/3620))
- All classes that extend `craft\base\Model` now have `EVENT_INIT` and `EVENT_DEFINE_BEHAVIORS` events; not just classes that extend `craft\base\Component`.
- `craft\db\mysql\Schema::findIndexes()` and `craft\db\pgsql\Schema::findIndexes()` now return arrays with `columns` and `unique` keys.
- `craft\helpers\ArrayHelper::filterByValue()` now defaults its `$value` argument to `true`.
- `craft\helpers\MigrationHelper::doesIndexExist()` no longer has a `$foreignKey` argument, and now has an optional `$db` argument.
- `craft\mail\Mailer::send()` now swallows any exceptions that are thrown when attempting to render the email HTML body, and sends the email as plain text only. ([#3443](https://github.com/craftcms/cms/issues/3443))
- `craft\mail\Mailer::send()` now fires an `afterSend` event with `yii\mail\MailEvent::$isSuccessful` set to `false` if any exceptions were thrown when sending the email, and returns `false`. ([#3443](https://github.com/craftcms/cms/issues/3443))
- `craft\services\Routes::saveRoute()` now expects site and route UIDs instead of IDs.
- `craft\services\Routes::updateRouteOrder()` now expects route UIDs instead of IDs.
- The `craft\helpers\Assets::EVENT_SET_FILENAME` event is now fired after sanitizing the filename.

### Removed
- Removed `craft\elements\User::authData()`.
- Removed `craft\fields\Matrix::getOldContentTable()`.
- Removed `craft\services\Routes::deleteRouteById()`

### Deprecated
- Deprecated `craft\base\ApplicationTrait::getIsSystemOn()`. `getIsLive()` should be used instead.
- Deprecated `craft\helpers\MigrationHelper::dropAllIndexesOnTable()`.
- Deprecated `craft\helpers\MigrationHelper::dropAllUniqueIndexesOnTable()`.
- Deprecated `craft\helpers\MigrationHelper::dropIndex()`.
- Deprecated `craft\helpers\MigrationHelper::restoreForeignKey()`.
- Deprecated `craft\helpers\MigrationHelper::restoreIndex()`.
- Deprecated `craft\models\Info::getEdition()`. `Craft::$app->getEdition()` should be used instead.
- Deprecated `craft\models\Info::getName()`. `Craft::$app->projectConfig->get('system.name')` should be used instead.
- Deprecated `craft\models\Info::getOn()`. `Craft::$app->getIsLive()` should be used instead.
- Deprecated `craft\models\Info::getTimezone()`. `Craft::$app->getTimeZone()` should be used instead.
- Deprecated `craft\services\Routes::getDbRoutes()`. `craft\services\Routes::getProjectConfigRoutes()` should be used instead.
- Deprecated `craft\services\SystemSettings`. `craft\services\ProjectConfig` should be used instead.
- Deprecated `craft\validators\UrlValidator::$allowAlias`. `craft\behaviors\EnvAttributeParserBehavior` should be used instead.

### Fixed
- Fixed a bug where the Dashboard could rapidly switch between two column sizes at certain browser sizes. ([#2438](https://github.com/craftcms/cms/issues/2438))
- Fixed a bug where ordered and unordered lists in field instructions didn’t have numbers or bullets.
- Fixed a bug where switching an entry’s type could initially show the wrong field layout tab. ([#3600](https://github.com/craftcms/cms/issues/3600))
- Fixed an error that occurred when updating to Craft 3 if there were any Rich Text fields without any stored settings.
- Fixed a bug where Craft wasn’t saving Dashboard widget sizes properly on PostgreSQL. ([#3609](https://github.com/craftcms/cms/issues/3609))
- Fixed a PHP error that could occur if the primary site didn’t have a base URL. ([#3624](https://github.com/craftcms/cms/issues/3624))
- Fixed a bug where `craft\helpers\MigrationHelper::dropIndexIfExists()` wasn’t working if the index had an unexpected name.
- Fixed an error that could occur if a plugin attempted to register the same Twig extension twice in the same request.

### Security
- The web and CLI installers no longer suggest `@web` for the site URL, and now attempt to save the entered site URL as a `DEFAULT_SITE_URL` environment variable in `.env`. ([#3559](https://github.com/craftcms/cms/issues/3559))
- Craft now destroys all other sessions associated with a user account when a user changes their password.
- It’s no longer possible to spoof Live Preview requests.

## 3.0.41.1 - 2019-03-12

### Changed
- Craft now requires Twig ~2.6.2.

## 3.0.41 - 2019-02-22

### Changed
- System error message templates no longer parse exception messages as Markdown.

### Security
- Database backup/restore exception messages now redact the database password when using PostgreSQL.
- URLs are no longer allowed in users’ first or last names.
- The Request panel in the Debug Toolbar now redacts any sensitive information. ([#3619](https://github.com/craftcms/cms/issues/3619))
- Fixed XSS vulnerabilities.

## 3.0.40.1 - 2019-02-21

### Fixed
- Fixed a bug where Craft wasn’t always aware of plugin licensing issues. ([#3876](https://github.com/craftcms/cms/issues/3876))

## 3.0.40 - 2019-01-31

### Added
- Added `craft\helpers\App::testIniSet()`.

### Changed
- Craft now warns if `ini_set()` is disabled and [memory_limit](http://php.net/manual/en/ini.core.php#ini.memory-limit) is less than `256M` or [max_execution_time](http://php.net/manual/en/info.configuration.php#ini.max-execution-time) is less than `120` before performing Composer operations.
- `craft\helpers\App::maxPowerCaptain()` now attempts to set the `memory_limit` to `1536M` rather than `-1`.

## 3.0.39 - 2019-01-29

### Changed
- It’s now possible to update disabled plugins.

### Fixed
- Fixed an error that could occur if PHP’s `memory_limit` was set to a higher size (in bytes) than `PHP_INT_MAX`. ([#3717](https://github.com/craftcms/cms/issues/3717))

## 3.0.38 - 2019-01-24

### Added
- Added the `update` command, which can be used to [update Craft from the terminal](https://docs.craftcms.com/v3/updating.html#updating-from-the-terminal).
- Craft now warns if PHP is running in Safe Mode with a [max_execution_time](http://php.net/manual/en/info.configuration.php#ini.max-execution-time) of less than 120 seconds, before performing Composer operations.
- Craft now stores backups of `composer.json` and `composer.lock` files in `storage/composer-backups/` before running Composer operations.
- Added `craft\db\Connection::getBackupFilePath()`.
- Added `craft\helpers\App::phpConfigValueInBytes()`.
- Added `craft\helpers\Console::isColorEnabled()`.
- Added `craft\helpers\Console::outputCommand()`.
- Added `craft\helpers\Console::outputWarning()`.
- Added `craft\helpers\FileHelper::cycle()`.
- Added `craft\services\Composer::$maxBackups`.
- Added `craft\services\Path::getComposerBackupsPath()`.

### Changed
- The `migrate/all` console command now supports a `--no-content` argument that can be passed to ignore pending content migrations.
- Craft now attempts to disable PHP’s memory and time limits before running Composer operations.
- Craft no longer respects the `phpMaxMemoryLimit` config setting if PHP’s `memory_limit` setting is already set to `-1` (no limit).
- Craft now respects Composer’s [classmap-authoritative](https://getcomposer.org/doc/06-config.md#classmap-authoritative) config setting.
- Craft now links to the [Troubleshooting Failed Updates](https://craftcms.com/guides/failed-updates) guide when an update fails.
- `craft\services\Composer::install()` can now behave like the `composer install` command, if `$requirements` is `null`.
- `craft\services\Composer::install()` now has a `$whitelist` argument, which can be set to an array of packages to whitelist, or `false` to disable the whitelist.

## 3.0.37 - 2019-01-08

### Added
- Routes defined in the Control Panel can now have a `uid` token, and URL rules defined in `config/routes.php` can now have a `{uid}` token. ([#3583](https://github.com/craftcms/cms/pull/3583))
- Added the `extraFileKinds` config setting. ([#1584](https://github.com/craftcms/cms/issues/1584))
- Added the `clear-caches` console command. ([#3588](https://github.com/craftcms/cms/pull/3588))
- Added `craft\feeds\Feeds::getFeed()`.
- Added `craft\helpers\StringHelper::UUID_PATTERN`.

### Changed
- Pressing the <kbd>Return</kbd> key (or <kbd>Ctrl</kbd>/<kbd>Command</kbd> + <kbd>Return</kbd>) when a textual cell is focused in an editable table will now change the focus to the same cell in the next row (after creating a new row if necessary.) ([#3576](https://github.com/craftcms/cms/issues/3576))
- The Password input in the web-based Craft setup wizard now has a “Show” button like other password inputs.
- The Feed widget now sets the items’ text direction based on the feed’s language.
- Matrix blocks that contain validation errors now have red titles and alert icons, to help them stand out when collapsed. ([#3599](https://github.com/craftcms/cms/issues/3599))

### Fixed
- Fixed a bug where the “Edit” button on asset editor HUDs didn’t launch the Image Editor if the asset was being edited on another element type’s index page. ([#3575](https://github.com/craftcms/cms/issues/3575))
- Fixed an exception that would be thrown when saving a user from a front-end form with a non-empty `email` or `newPassword` param, if the `password` param was missing or empty. ([#3585](https://github.com/craftcms/cms/issues/3585))
- Fixed a bug where global set, Matrix block, tag, and user queries weren’t respecting `fixedOrder` params.
- Fixed a bug where `craft\helpers\MigrationHelper::renameColumn()` was only restoring the last foreign key for each table that had multiple foreign keys referencing the table with the renamed column.
- Fixed a bug where Date/Time fields could output the wrong date in Live Preview requests. ([#3594](https://github.com/craftcms/cms/issues/3594))
- Fixed a few RTL language styling issues.
- Fixed a bug where drap-and-drop uploading would not work for custom asset selector inputs. ([#3590](https://github.com/craftcms/cms/pull/3590))
- Fixed a bug where Number fields weren’t enforcing thein Min Value and Max Value settings if set to 0. ([#3598](https://github.com/craftcms/cms/issues/3598))
- Fixed a SQL error that occurred when uploading assets with filenames that contained emoji characters, if using MySQL. ([#3601](https://github.com/craftcms/cms/issues/3601))

### Security
- Fixed a directory traversal vulnerability.
- Fixed a remote code execution vulnerability.

## 3.0.36 - 2018-12-18

### Added
- Added the `{{ actionInput() }}` global Twig function. ([#3566](https://github.com/craftcms/cms/issues/3566))

### Changed
- Suspended users are no longer shown when viewing pending or locked users. ([#3556](https://github.com/craftcms/cms/issues/3556))
- The Control Panel’s Composer installer now prevents scripts defined in `composer.json` from running. ([#3574](https://github.com/craftcms/cms/issues/3574))

### Fixed
- Fixed a bug where elements that belonged to more than one structure would be returned twice in element queries.

### Security
- Fixed a self-XSS vulnerability in the Recent Entries widget.
- Fixed a self-XSS vulnerability in the Feed widget.

## 3.0.35 - 2018-12-11

### Added
- Added `craft\models\Section::getHasMultiSiteEntries()`.

### Changed
- Field types that extend `craft\fields\BaseRelationField` now pass their `$sortable` property value to the `BaseElementSelectInput` JavaScript class by default. ([#3542](https://github.com/craftcms/cms/pull/3542))

### Fixed
- Fixed a bug where the “Disabled for Site” entry status option was visible for sections where site propagation was disabled. ([#3519](https://github.com/craftcms/cms/issues/3519))
- Fixed a bug where saving an entry that was disabled for a site would retain its site status even if site propagation had been disabled for the section.
- Fixed a SQL error that occurred when saving a field layout with 4-byte characters (like emojis) in a tab name. ([#3532](https://github.com/craftcms/cms/issues/3532))
- Fixed a bug where autogenerated Post Date values could be a few hours off when saving new entries with validation errors. ([#3528](https://github.com/craftcms/cms/issues/3528))
- Fixed a bug where plugins’ minimum version requirements could be enforced even if a development version of a plugin had been installed previously.

## 3.0.34 - 2018-12-04

### Fixed
- Fixed a bug where new Matrix blocks wouldn’t remember that they were supposed to be collapsed if “Save and continue editing” was clicked. ([#3499](https://github.com/craftcms/cms/issues/3499))
- Fixed an error that occurred on the System Report utility if any non-bootstrapped modules were configured with an array or callable rather than a string. ([#3507](https://github.com/craftcms/cms/issues/3507))
- Fixed an error that occurred on pages with date or time inputs, if the user’s preferred language was set to Arabic. ([#3509](https://github.com/craftcms/cms/issues/3509))
- Fixed a bug where new entries within sections where site propagation was disabled would show both “Enabled Globally” and “Enabled for [Site Name]” settings. ([#3519](https://github.com/craftcms/cms/issues/3519))
- Fixed a bug where Craft wasn’t reducing the size of elements’ slugs if the resulting URI was over 255 characters. ([#3514](https://github.com/craftcms/cms/issues/3514))

## 3.0.33 - 2018-11-27

### Changed
- Table fields with a fixed number of rows no longer show Delete buttons or the “Add a row” button. ([#3488](https://github.com/craftcms/cms/issues/3488))
- Table fields that are fixed to a single row no longer show the Reorder button. ([#3488](https://github.com/craftcms/cms/issues/3488))
- Setting `components.security.sensitiveKeywords` in `config/app.php` will now append keywords to the default array `craft\services\Security::$sensitiveKeywords` array, rather than completely overriding it.
- When performing an action that requires an elevated session while impersonating another user, admin must now enter their own password instead of the impersonated user’s. ([#3487](https://github.com/craftcms/cms/issues/3487))
- The System Report utility now lists any custom modules that are installed. ([#3490](https://github.com/craftcms/cms/issues/3490))
- Control Panel charts now give preference to `ar-SA` for Arabic locales, `de-DE` for German locales, `en-US` for English locales, `es-ES` for Spanish locales, or `fr-FR` for French locales, if data for the exact application locale doesn’t exist. ([#3492](https://github.com/craftcms/cms/pull/3492))
- “Create a new child entry” and “Create a new child category” element actions now open an edit page for the same site that was selected on the index page. ([#3496](https://github.com/craftcms/cms/issues/3496))
- The default `allowedFileExtensions` config setting value now includes `webp`.
- The Craft Support widget now sends `composer.json` and `composer.lock` files when contacting Craft Support.
- It’s now possible to create element select inputs that include a site selection menu by passing `showSiteMenu: true` when including the `_includes/forms/elementSelect.html` Control Panel include template. ([#3494](https://github.com/craftcms/cms/pull/3494))

### Fixed
- Fixed a bug where a Matrix fields’ block types and content table could be deleted even if something set `$isValid` to `false` on the `beforeDelete` event.
- Fixed a bug where a global sets’ field layout could be deleted even if something set `$isValid` to `false` on the `beforeDelete` event.
- Fixed a bug where after impersonating another user, the Login page would show the impersonated user’s username rather than the admin’s.
- Fixed a bug where `craft\services\Sections::getAllSections()` could return stale results if a new section had been added recently. ([#3484](https://github.com/craftcms/cms/issues/3484))
- Fixed a bug where “View entry” and “View category” element actions weren’t available when viewing a specific section or category group.
- Fixed a bug where Craft would attempt to index image transforms.
- Fixed a bug where the Asset Indexes utility could report that asset files were missing even though they weren’t. ([#3450](https://github.com/craftcms/cms/issues/3450))

### Security
- Updated jQuery File Upload to 9.28.0.

## 3.0.32 - 2018-11-20

### Added
- The `seq()` Twig function now has a `next` argument, which can be set to `false` to have it return the current number in the sequence without incrementing it. ([#3466](https://github.com/craftcms/cms/issues/3466))
- Added `craft\db\MigrationManager::truncateHistory()`.
- Added `craft\helpers\Sequence::current()`.

### Changed
- Edit Entry pages now show the entry’s site in the revision menu label so long as the section is enabled for multiple sites, even if “Propagate entries across all enabled sites?” isn’t checked. ([#3471](https://github.com/craftcms/cms/issues/3471))
- Exact-match search terms (using `::`) now disable `subLeft` and `subRight` attributes by default, regardless of the `defaultSearchTermOptions` config setting says. ([#3474](https://github.com/craftcms/cms/issues/3474))

### Deprecated
- Deprecated `craft\validators\StringValidator::$trim`. Yii’s `'trim'` validator should be used instead.

### Fixed
- Fixed an error that occurred when querying for Matrix blocks if both the `with` and `indexBy` parameters were set.
- Fixed an error that occurred when running the `migrate/fresh` console command. ([#3472](https://github.com/craftcms/cms/issues/3472))

## 3.0.31 - 2018-11-13

### Added
- Added the `seq()` Twig function, for outputting sequential numbers.
- Added `craft\helpers\Sequence`.

### Changed
- Control Panel templates can now customize `#main-form` HTML attributes by overriding the `mainFormAttributes` block. ([#1665](https://github.com/craftcms/cms/issues/1665))
- The default PostgreSQL backup command no longer includes database owner, privilege or ACL information in the backup.
- Craft now attempts to reset OPcache after installing/uninstalling things with Composer. ([#3460](https://github.com/craftcms/cms/issues/3460))
- Gmail and SMTP mail transport types now trim whitespace off of their Username, Password, and Host Name settings. ([#3459](https://github.com/craftcms/cms/issues/3459))

### Fixed
- Fixed an error that could occur when duplicating an element with a Matrix field with “Manage blocks on a per-site basis” disabled.
- Fixed a bug where Matrix blocks wouldn’t retain their content translations when an entry was duplicated from the Edit Entry page.
- Fixed a bug where system message modals could have the wrong language selected by default. ([#3440](https://github.com/craftcms/cms/issues/3440))
- Fixed a bug where an Internal Server Error would occur if a `users/login` request was missing the `loginName` or `password` parameters. ([#3458](https://github.com/craftcms/cms/issues/3458))
- Fixed a bug where `craft\validators\StringValidator` was trimming whitespace off of strings _after_ performing string length validation.
- Fixed an infinite recursion bug that could occur if `config/general.php` had any deprecated config settings, and the database connection settings were invalid.
- Fixed an error that occurred when saving a new entry or category, if its URI format referenced the `level` attribute. ([#3465](https://github.com/craftcms/cms/issues/3465))

## 3.0.30.2 - 2018-11-08

### Fixed
- Fixed an error that could occur on servers running PHP 7.0.32. ([#3453](https://github.com/craftcms/cms/issues/3453))

## 3.0.30.1 - 2018-11-07

### Fixed
- Fixed an error that occurred when saving an element with a new Matrix block, if the Matrix field was set to manage blocks on a per-site basis. ([#3445](https://github.com/craftcms/cms/issues/3445))

## 3.0.30 - 2018-11-06

### Added
- Added “Duplicate” and “Duplicate (with children)” actions to the Entries and Categories index pages. ([#1291](https://github.com/craftcms/cms/issues/1291))
- Added `craft\base\ElementAction::$elementType`, which element action classes can use to reference their associated element type.
- Added `craft\elements\actions\DeepDuplicate`.
- Added `craft\elements\actions\Duplicate`.
- Added `craft\elements\actions\SetStatus::$allowDisabledForSite`, which can be used by localizable element types to enable a “Disabled for Site” status option.

### Changed
- Entries’ “Enabled” setting is now labeled “Enabled Globally” on multi-site installs. ([#2899](https://github.com/craftcms/cms/issues/2899))
- Entries’ “Enabled for site” setting now includes the site name in its label, and only shows up if the “Enabled Globally” setting is checked. ([#2899](https://github.com/craftcms/cms/issues/2899))
- The Set Status action on the Entries index page now includes a “Disabled for Site” option. ([#2899](https://github.com/craftcms/cms/issues/2899))
- Edit Category pages now have `edit-category` and `site--<SiteHandle>` classes on the `<body>`. ([#3439](https://github.com/craftcms/cms/issues/3439))
- Edit Entry pages now have `edit-entry` and `site--<SiteHandle>` classes on the `<body>`. ([#3439](https://github.com/craftcms/cms/issues/3439))
- Edit Global Set pages now have `edit-global-set` and `site--<SiteHandle>` classes on the `<body>`. ([#3439](https://github.com/craftcms/cms/issues/3439))
- Edit User pages now have an `edit-user` class on the `<body>`. ([#3439](https://github.com/craftcms/cms/issues/3439))

### Fixed
- Fixed a bug where the Edit User page could forget which permissions were selected when saving a user with validation errors, if the Username, First Name, and Last name fields were all blank. ([#3412](https://github.com/craftcms/cms/issues/3412))
- Fixed a bug where the Edit User Group page could forget which permissions were selected when saving a user group with validation errors, if the Name field was blank.
- Fixed a bug where the `{% paginate %}` tag wasn’t factoring the `offset` element query param into its total page calculation. ([#3420](https://github.com/craftcms/cms/issues/3420))

### Security
- Fixed a bug where sensitive info could be displayed in the Craft log files if there was a problem connecting to the email server.

## 3.0.29 - 2018-10-30

### Added
- Email and URL fields now have “Placeholder Text” settings. ([#3397](https://github.com/craftcms/cms/issues/3397))

### Changed
- The default HTML Purifier configuration now allows `download` attributes in `<a>` tags. ([craftcms/redactor#86](https://github.com/craftcms/redactor/issues/86))

### Fixed
- Fixed a bug where the `ContentBehaviour` and `ElementQueryBehavior` classes could be missing some field properties. ([#3400](https://github.com/craftcms/cms/issues/3400))
- Fixed a bug where some fields within Matrix fields could lose their values after enabling the “Manage blocks on a per-site basis” setting. ([verbb/super-table#203](https://github.com/verbb/super-table/issues/203))
- Fixed a bug where HTML Purifier wasn’t being initialized with HTML 5 element support.
- Fixed a bug where it was possible to save Assets fields with the “Restrict allowed file types?” setting enabled, but no specific file types selected. ([#3410](https://github.com/craftcms/cms/issues/3410))

## 3.0.28 - 2018-10-23

### Added
- Structure sections now have the ability to disable entry propagation, like Channel sections. ([#2386](https://github.com/craftcms/cms/issues/2386))

### Changed
- `craft\base\Field::supportedTranslationMethods()` now defaults to only returning `none` if the field type doesn’t have a content column. ([#3385](https://github.com/craftcms/cms/issues/3385))
- Craft.EntryTypeSwitcher now fires a `beforeTypeChange` event before swapping the Edit Entry form tabs. ([#3375](https://github.com/craftcms/cms/pull/3375))
- Craft.MatrixInput now fires an `afterInit` event after initialization. ([#3375](https://github.com/craftcms/cms/pull/3375))
- Craft.MatrixInput now fires an `blockAdded` event after adding a new block. ([#3375](https://github.com/craftcms/cms/pull/3375))
- System messages sent from front-end requests are now sent using the current site’s language. ([#3388](https://github.com/craftcms/cms/issues/3388))

### Fixed
- Fixed an error that could occur when acquiring a lock for a file path, if the `mutex` component was swapped out with `yii\mutex\MysqlMutex`.

## 3.0.27.1 - 2018-10-12

### Fixed
- Fixed an error that occurred when deleting an entry from the Edit Entry page. ([#3372](https://github.com/craftcms/cms/issues/3372))
- Fixed an error that could occur when changing a Channel section to Structure. ([#3373](https://github.com/craftcms/cms/issues/3373))
- Fixed an error that occurred when saving Matrix content from console requests.

## 3.0.27 - 2018-10-11

### Added
- Added `craft\helpers\MigrationHelper::findForeignKey()`.
- Added the `cp.globals.edit` and `cp.globals.edit.content` template hooks to the Edit Global Set page. ([#3356](https://github.com/craftcms/cms/pull/3356))

### Changed
- It’s now possible to load a Create Entry page with a specific user preselected in the Author field, using a new `authorId` query string param. ([#3326](https://github.com/craftcms/cms/pull/3326))
- Matrix fields that are set to manage blocks on a per-site basis will now duplicate Matrix blocks across all of the owner element’s supported sites when the element is first created. ([#3082](https://github.com/craftcms/cms/issues/3082))
- Disabled Matrix blocks are no longer visible when sharing an entry draft or version. ([#3338](https://github.com/craftcms/cms/issues/3338))
- Control Panel tabs that have errors now have alert icons.
- The Debug Toolbar is no longer shown in Live Preview iframes.
- The Plugin Store now requires browsers with ES6 support.
- Updated jQuery Touch Events to 2.0.0.
- Updated Garnish to 0.1.29.

### Fixed
- Fixed a bug where enabling the “Propagate entries across all enabled sites?” setting for an existing Channel section (or converting the section to a Structure) wouldn’t update entries that had been created for the non-primary site.
- Fixed a bug where Craft wasn’t detecting and retrying queue jobs that had timed out.
- Fixed a bug where `Craft::$app->locale` could return the wrong locale during Live Preview requests. ([#3336](https://github.com/craftcms/cms/issues/3336))
- Fixed a SQL error that could occur when upgrading to Craft 3, if a foreign key had an unexpected name.
- Fixed a bug where page titles in the Control Panel could be blank when showing validation errors for things that were missing their name or title. ([#3344](https://github.com/craftcms/cms/issues/3344))
- Fixed an error that could occur if a component’s settings were stored as `null`. ([#3342](https://github.com/craftcms/cms/pull/3342))
- Fixed a bug where details panes weren’t visible on browser windows sized between 999 and 1,223 pixels wide.
- Fixed an error that occurred if a Quick Post widget contained a Matrix field that had Min Blocks set and only had one block type.
- Fixed a bug where disabled Matrix blocks were getting validated as live. ([#3354](https://github.com/craftcms/cms/issues/3354))
- Fixed a bug where the `EVENT_AFTER_ACTIVATE_USER` event wasn’t getting triggered on user registration when email verification isn’t required. ([craftcms/commerce-digital-products#18](https://github.com/craftcms/commerce-digital-products/issues/18))
- Added garbage collection for offline storage of remote assets. ([#3335](https://github.com/craftcms/cms/pull/3335))
- Fixed a bug where Twig could end up in a strange state if an error occurred when preparing to render an object template. ([#3364](https://github.com/craftcms/cms/issues/3364))

### Security
- The `svg()` Twig function no longer sanitizes SVGs or namespaces their IDs or class names by default when a file path (or alias) was passed in. ([#3337](https://github.com/craftcms/cms/issues/3337))

## 3.0.26.1 - 2018-09-29

### Changed
- Changed the `yiisoft/yii2-queue` version requirement to `2.1.0`. ([#3332](https://github.com/craftcms/cms/issues/3332))

## 3.0.26 - 2018-09-29

### Changed
- `ancestors`, `descendants`, `nextSibling`, `parent`, and `prevSibling` are now reserved field handles.
- The `svg()` Twig function namespaces class names in addition to IDs now.
- Changed the `yiisoft/yii2-queue` version requirement to `2.0.1`. ([#3332](https://github.com/craftcms/cms/issues/3332))

### Fixed
- Fixed a validation error that could occur when saving an entry as a new entry if the URI format didn’t contain a `{slug}` tag. ([#3320](https://github.com/craftcms/cms/issues/3320))
- Fixed a SQL error that could occur if a deprecation error occurred when attempting to upgrade a Craft 2 project. ([#3324](https://github.com/craftcms/cms/issues/3324))

## 3.0.25 - 2018-09-18

### Added
- Added `craft\log\FileTarget::$includeUserIp` which determines whether users’ IP addresses should be included in the logs (`false` by default). ([#3310](https://github.com/craftcms/cms/pull/3310))

### Fixed
- Fixed an error that could occur when installing or updating something within the Control Panel if `composer.json` required the `roave/security-advisories` package.
- Fixed a SQL error that could occur when searching elements on PostgreSQL installs.
- Fixed a bug where Craft would ignore the last segment of template paths that ended in `/0`. ([#3304](https://github.com/craftcms/cms/issues/3304))
- Fixed a Twig Template Loading Error that would occur when testing email settings, if a custom email template was used and an error occurred when rendering it. ([#3309](https://github.com/craftcms/cms/issues/3309))

## 3.0.24 - 2018-09-11

### Added
- Added the `extraAppLocales` config setting.

### Changed
- The `defaultCpLanguage` config setting no longer needs to be a language that Craft is translated into, as long as it is a valid locale ID.
- Resave Elements jobs that are queued up after saving an entry type now include the section name in the job description. ([#3290](https://github.com/craftcms/cms/issues/3290))
- Updated Garnish to 0.1.28.

### Fixed
- Fixed a SQL error that could occur when an element query’s `orderBy` parameter was set to `dateCreated` or `dateUpdated`.
- Fixed an error that could occur when updating to v3.0.23+ if multiple Matrix fields existed with the same handle, but they had no content tables, somehow.
- Fixed a bug where links in activation and forgot-password emails weren’t hyperlinked, leaving it up to the mail client to hopefully be smart about it. ([#3288](https://github.com/craftcms/cms/issues/3288))

## 3.0.23.1 - 2018-09-04

### Fixed
- Fixed a bug where Matrix fields would get new content tables each time they were saved.

## 3.0.23 - 2018-09-04

### Changed
- Browser-based form validation is now disabled for page forms. ([#3247](https://github.com/craftcms/cms/issues/3247))
- `craft\base\Model::hasErrors()` now supports passing an attribute name with a `.*` suffix, which will return whether any errors exist for the given attribute or any nested model attributes.
- Added `json` to the default `allowedFileExtensions` config setting value. ([#3254](https://github.com/craftcms/cms/issues/3254))
- Exception call stacks now collapse internal Twig methods by default.
- Twig exception call stacks now show all of the steps leading up to the error.
- Live Preview now reloads the preview pane automatically after an asset is saved from the Image Editor. ([#3265](https://github.com/craftcms/cms/issues/3265))

### Deprecated
- Deprecated `craft\services\Matrix::getContentTableName()`. `craft\fields\Matrix::$contentTable` should be used instead.

### Removed
- Removed `craft\services\Matrix::getParentMatrixField()`.

### Fixed
- Fixed a bug where element selection modals could be initialized without a default source selected, if some of the sources were hidden for not being available on the currently-selected site. ([#3227](https://github.com/craftcms/cms/issues/3227))
- Fixed a bug where edit pages for categories, entries, global sets, and users weren’t revealing which tab(s) had errors on it, if the errors occurred within a Matrix field. ([#3248](https://github.com/craftcms/cms/issues/3248))
- Fixed a SQL error that occurred when saving a Matrix field with new sub-fields on PostgreSQL. ([#3252](https://github.com/craftcms/cms/issues/3252))
- Fixed a bug where custom user fields weren’t showing up on the My Account page when running Craft Solo edition. ([#3228](https://github.com/craftcms/cms/issues/3228))
- Fixed a bug where multiple Matrix fields could share the same content table. ([#3249]())
- Fixed a “cache is corrupted” Twig error that could occur when editing or saving an element if it had an Assets field with an unresolvable subfolder path template. ([#3257](https://github.com/craftcms/cms/issues/3257))
- Fixed a bug where the Dev Mode indicator strip wasn’t visible on Chrome/Windows when using a scaled display. ([#3259](https://github.com/craftcms/cms/issues/3259))
- Fixed a SQL error that could occur when validating an attribute using `craft\validators\UniqueValidator`, if the target record’s `find()` method joined in another table.

## 3.0.22 - 2018-08-28

### Changed
- The “Deleting stale template caches” job now ensures all expired template caches have been deleted before it begins processing the caches.
- Text inputs’ `autocomplete` attributes now get set to `off` by default, and they will only not be added if explicitly set to `null`.
- Improved the error response when Composer is unable to perform an update due to a dependency conflict.
- Email fields in the Control Panel now have `type="email"`.
- `craft\helpers\Db::parseParam()` now has a `$caseInnensitive` argument, which can be set to `true` to force case-insensitive conditions on PostgreSQL installs.
- `craft\validators\UniqueValidator` now has a `$caseInsensitive` property, which can be set to `true` to cause the unique validation to be case-insensitive on PostgreSQL installs.
- The CLI setup wizard now detects common database connection errors that occur with MAMP, and automatically retests with adjusted settings.
- The CLI setup wizard now detects common database authentication errors, and lets the user retry the username and password settings, skipping the others.
- Updated Garnish to 0.1.27.

### Fixed
- Fixed a bug where Craft wasn’t reverting `composer.json` to its original state if something went wrong when running a Composer update.
- Fixed a bug where string casing functions in `craft\helpers\StringHelper` were adding extra hyphens to strings that came in as `Upper-Kebab-Case`.
- Fixed a bug where unique validation for element URIs, usernames, and user email address was not case-insensitive on PostgreSQL installs.
- Fixed a bug where element queries’ `uri` params, and user queries’ `firstName`, `lastName`, `username`, and `email` params, were not case-insensitive on PostgreSQL installs.
- Fixed a bug where the CLI setup wizard was allowing empty database names.
- Fixed a bug where it wasn’t possible to clear template caches if template caching was disabled by the `enableTemplateCaching` config setting. ([#3229](https://github.com/craftcms/cms/issues/3229))
- Fixed a bug where element index toolbars weren’t staying fixed to the top of the content area when scrolling down the page. ([#3233](https://github.com/craftcms/cms/issues/3233))
- Fixed an error that could occur when updating Craft if the system was reliant on the SSL certificate provided by the`composer/ca-bundle` package.

## 3.0.21 - 2018-08-21

### Added
- Most element query parameters can now be set to `['not', 'X', 'Y']`, as a shortcut for `['and', 'not X', 'not Y']`.

### Changed
- The “New Password” input on the My Account page now has a “Show” button, like other password inputs in the Control Panel.
- Plugin settings pages now redirect to the Settings index page after save. ([#3216](https://github.com/craftcms/cms/issues/3216))
- It’s now possible to set [autofill detail tokens](https://html.spec.whatwg.org/multipage/form-control-infrastructure.html#autofill-detail-tokens) on the `autocomplete` variable when including the `_includes/forms/text.html` template (e.g. `'name'`).
- Username and password inputs now have the correct `autocomplete` values, increasing the likelihood that tools like 1Password will handle the form correctly. ([#3207](https://github.com/craftcms/cms/issues/3207))

### Fixed
- Fixed a SQL error that occurred when saving a user if a `craft\elements\User::EVENT_BEFORE_SAVE` event listener was setting `$event->isValid = false`. ([#3206](https://github.com/craftcms/cms/issues/3206))
- Fixed a bug where password inputs’ jQuery data was getting erased when the “Show” button was clicked.
- Fixed an error that could occur when upgrading to Craft 3. ([#3208](https://github.com/craftcms/cms/pull/3208))
- Fixed a bug where non-image assets’ file extension icons could bleed out of the preview area within asset editor HUDs. ([#3209](https://github.com/craftcms/cms/issues/3209))
- Fixed a bug where Craft wasn’t saving a new entry version when reverting an entry to a previous version. ([#3210](https://github.com/craftcms/cms/issues/3210))
- Fixed an error that could occur when a Matrix block was saved by a queue job. ([#3217](https://github.com/craftcms/cms/pull/3217))

### Security
- External links in the Control Panel now set `rel="noopener"`. ([#3201](https://github.com/craftcms/cms/issues/3201))

## 3.0.20 - 2018-08-14

### Added
- Added `craft\services\Fields::refreshFields()`.

### Fixed
- Fixed a bug where `DateTime` model attributes were getting converted to ISO-8601 date strings for `craft\web\View::renderObjectTemplate()`. ([#3185](https://github.com/craftcms/cms/issues/3185))
- Fixed a bug where timepicker menus had a higher z-index than session expiration modal shades. ([#3186](https://github.com/craftcms/cms/issues/3186))
- Fixed a bug where users could not log in after upgrading to Craft 3, if there was a custom field named `owner`.
- Fixed a bug where it was not possible to set non-integer values on asset queries’ `width`, `height`, or `size` params. ([#3195](https://github.com/craftcms/cms/issues/3195))
- Fixed a bug where all Asset folders were being initiated at once, resulting in performance issues.

## 3.0.19 - 2018-08-07

### Added
- Added the `craft.query()` template function, for creating new database queries.
- Added `craft\services\Structures::mutexTimeout`. ([#3148](https://github.com/craftcms/cms/issues/3148))
- Added `craft\services\Api::getComposerWhitelist()`.

### Removed
- Removed `craft\services\Api::getOptimizedComposerRequirements()`.

### Fixed
- Craft’s console commands now return the correct exit codes. ([#3175](https://github.com/craftcms/cms/issues/3175))
- Fixed the appearance of checkboxes in IE11 on element index pages. ([#3177](https://github.com/craftcms/cms/issues/3177))
- Fixed a bug where `composer.json` could end up with a bunch of extra dependencies in the `require` object after a failed update or plugin installation.
- Fixed an error that could occur when viewing an entry revision, if it had a Matrix field and one of the sub-fields within the Matrix field had been deleted. ([#3183](https://github.com/craftcms/cms/issues/3183))
- Fixed a bug where thumbnails weren’t loading in relational fields when viewing an entry version.

## 3.0.18 - 2018-07-31

### Added
- Added `craft\helpers\App::assetManagerConfig()`.
- Added `craft\helpers\App::cacheConfig()`.
- Added `craft\helpers\App::dbConfig()`.
- Added `craft\helpers\App::mailerConfig()`.
- Added `craft\helpers\App::mutexConfig()`.
- Added `craft\helpers\App::logConfig()`.
- Added `craft\helpers\App::sessionConfig()`.
- Added `craft\helpers\App::userConfig()`.
- Added `craft\helpers\App::viewConfig()`.
- Added `craft\helpers\App::webRequestConfig()`.
- Added `craft\validators\StringValidator::$trim`, which will cause leading/trailing whitespace to be stripped from model attributes.

### Changed
- User verification and password-reset emails now link them back to the same site they were on when the email was sent, if it was sent from a front-end request. ([#3029](https://github.com/craftcms/cms/issues/3029))
- Dynamic app component configs are now defined by methods on `craft\helpers\App`, making it easier to modify them from `config/app.php`. ([#3152](https://github.com/craftcms/cms/issues/3152))
- Structure operations now ensure that no other operations are being performed on the same structure, reducing the risk of corrupting the structure. ([#3148](https://github.com/craftcms/cms/issues/3148))
- The `{% js %}` tag now supports the following position params: `at POS_HEAD`, `at POS_BEGIN`, `at POS_END`, `on POS_READY`, and `on POS_LOAD` (e.g. `{% js at POS_END %}`).
- Craft once again checks for `X-Forwarded-For` headers when determining the user’s IP. ([#3036](https://github.com/craftcms/cms/issues/3036))
- Leading/trailing whitespace characters are now stripped from element titles on save. ([#3020](https://github.com/craftcms/cms/issues/3020))
- Updated svg-sanitize to ~0.9.0.

### Deprecated
- Deprecated `craft\db\Connection::createFromConfig()`. `craft\helpers\App::dbConfig()` should be used instead.
- Deprecated `craft\helpers\MailerHelper::createMailer()`. `craft\helpers\App::mailerConfig()` should be used instead.

### Fixed
- Fixed a bug where collapsing structure elements would only hide up to 50 of their descendants.
- Fixed a bug where Date/Time fields could lose their value if they were used in an entry type’s Title Format, and the entry’s site’s language was different than the user’s preferred language. ([#3151](https://github.com/craftcms/cms/issues/3151))
- Fixed a bug where Dropdown fields could show an incorrect selected value in limited circumstances.
- Fixed a bug where Dropdown fields on an element index view could show an incorrect selected value in limited circumstances.

## 3.0.17.1 - 2018-07-24

### Fixed
- Really fixed a PHP error that could occur if the PHP’s `set_time_limit()` was added to the php.ini `disable_functions` list.

## 3.0.17 - 2018-07-24

### Added
- The Control Panel is now translated for Norwegian Nynorsk. ([#3135](https://github.com/craftcms/cms/pull/3135))
- Added `craft\elements\db\ElementQuery::anyStatus()`, which can be called when the default `status` and `enabledForSite` filters aren’t desired. ([#3117](https://github.com/craftcms/cms/issues/3117))

### Changed
- The `addTrailingSlashesToUrls` config setting no longer applies to URLs that end with a segment that has a dot (`.`). ([#3123](https://github.com/craftcms/cms/issues/3123))
- Craft now redirects install requests back to the Dashboard if it’s already installed. ([#3143](https://github.com/craftcms/cms/issues/3143))

### Fixed
- Fixed a bug where the Settings → Email → System Messages page would show messages in the current application language rather than the primary site’s language.
- Fixed a bug where system message modals on the Settings → Email → System Messages page would initially show messages in the current application language rather than the primary site’s language, even if the application language wasn’t in use by any sites. ([#3115](https://github.com/craftcms/cms/issues/3115))
- Fixed an error that could occur if `craft\web\View::registerAssetFlashes()` was called on a console request. ([#3124](https://github.com/craftcms/cms/issues/3124))
- Fixed a PHP error that could occur if the PHP’s `set_time_limit()` was added to the php.ini `disable_functions` list.
- Fixed a bug where expanding a disabled element within a structure index view in the Control Panel wouldn’t reveal any descendants. ([#3126](https://github.com/craftcms/cms/issues/3126))
- Fixed a bug thumbnails weren’t loading for element index rows that were revealed after expanding a parent element.
- Fixed an error that occurred if an element’s `getRoute()` method returned a string. ([#3128](https://github.com/craftcms/cms/issues/3128))
- Fixed a bug where the `|without` filter wasn’t working if an object was passed in. ([#3137](https://github.com/craftcms/cms/issues/3137))
- Fixed a bug where users’ Language preference would default to Deutsch if the current application language wasn’t one of the available language options. ([#3142](https://github.com/craftcms/cms/issues/3142))

## 3.0.16.1 - 2018-07-18

### Fixed
- Fixed a bug where the `orderBy` element query param wasn’t being respected when used in conjunction with a `with` param to eager-load elements in a specific order. ([#3109](https://github.com/craftcms/cms/issues/3109))
- Fixed a bug where underscores were getting removed from slugs. ([#3111](https://github.com/craftcms/cms/issues/3111))

## 3.0.16 - 2018-07-17

### Added
- The progress bar on the Asset Indexes utility now shows how many files have been indexed, and how many there are in total. ([#2934](https://github.com/craftcms/cms/issues/2934))
- Added `craft\base\PluginInterface::beforeSaveSettings()`.
- Added `craft\base\PluginInterface::afterSaveSettings()`.
- Added `craft\base\Plugin::EVENT_AFTER_SAVE_SETTINGS`.
- Added `craft\base\Plugin::EVENT_BEFORE_SAVE_SETTINGS`.

### Changed
- Craft no longer relies on ImageMagick or GD to define the image formats that should be considered manipulatable. ([#2408](https://github.com/craftcms/cms/issues/2408))
- Removed the `showBetaUpdates` config setting as it’s no longer being used.
- When uploading a file to an Assets field, Craft will automatically sort the file list to show the latest uploads first. ([#2812](https://github.com/craftcms/cms/issues/2812))
- `dateCreated`, `dateUpdated`, `postDate`, `expiryDate`, `after`, and  `before` element query params can new be set to `DateTime` objects.
- Matrix fields now auto-focus the first text input within newly-created Matrix blocks. ([#3104](https://github.com/craftcms/cms/issues/3104))
- Updated Twig to 2.5.0.
- Updated Garnish to 0.1.26.
- Updated Selectize to 0.12.6.

### Fixed
- Fixed an error that could occur when sending emails to international domains if the Intl extension wasn’t enabled.
- Fixed an exception that was thrown if the `securityKey` config setting was changed and Craft was set to use either the SMTP or Gmail mailer transport type. ([#3083](https://github.com/craftcms/cms/issues/3083))
- Fixed a bug where Asset view was not being refreshed in some cases after using Image Editor. ([#3035](https://github.com/craftcms/cms/issues/3035))
- Fixed a bug where Craft wouldn’t warn before leaving an edit page with unsaved changes, if Live Preview was active. ([#3092](https://github.com/craftcms/cms/issues/3092))
- Fixed a bug where entries, categories, and global sets’ `getCpEditUrl()` methods could omit the site handle on multi-site installs. ([#3089](https://github.com/craftcms/cms/issues/3089))
- Fixed a JavaScript error that occurred when closing Live Preview. ([#3098](https://github.com/craftcms/cms/issues/3098))
- Fixed a bug where Dashboard widgets could be spaced incorrectly if there was only one grid column. ([#3100](https://github.com/craftcms/cms/issues/3100))
- Fixed a bug where modal windows with Field Layout Designers could cause the browser to crash. ([#3096](https://github.com/craftcms/cms/pull/3096))
- Fixed a bug where `craft\services\Fields::getAllGroups()` and `getGroupById()` could return incorrect results. ([#3102](https://github.com/craftcms/cms/issues/3102))

## 3.0.15 - 2018-07-09

### Changed
- It’s now possible to fetch only non-admin users by setting `craft\elements\db\UserQuery::$admin` to `false`.
- `Craft.EntryTypeSwitcher` now triggers a `typeChange` event after switching the entry type. ([#3067](https://github.com/craftcms/cms/pull/3067))
- Reduced the left and right padding in the Control Panel for screens less than 768 pixels wide. ([#3073](https://github.com/craftcms/cms/issues/3073))
- Removed the `useXSendFile` config setting as it’s no longer being used.
- `craft\helpers\StringHelper::toKebabCase()`, `toCamelCase()`, `toPascalCase()`, and `toSnakeCase()` now treat camelCase’d and PascalCale’d strings as multiple words. ([#3090](https://github.com/craftcms/cms/issues/3090))

### Fixed
- Fixed a bug where `craft\i18n\I18N::getPrimarySiteLocale()` and `getPrimarySiteLocaleId()` were returning locale info for the _first_ site, rather than the primary one. ([#3063](https://github.com/craftcms/cms/issues/3063))
- Fixed a bug where element index pages were loading all elements in the view, rather than waiting for the user to scroll to the bottom of the page before loading the next batch. ([#3068](https://github.com/craftcms/cms/issues/3068))
- Fixed a bug where sites listed in the Control Panel weren’t always in the correct sort order. ([#3065](https://github.com/craftcms/cms/issues/3065))
- Fixed an error that occurred when users attempted to create new entries within entry selector modals, for a section they didn’t have permission to publish peer entries in. ([#3069](https://github.com/craftcms/cms/issues/3069))
- Fixed a bug where the “Save as a new asset” button label wasn’t getting translated in the Image Editor. ([#3070](https://github.com/craftcms/cms/pull/3070))
- Fixed a bug where it was impossible to set the filename of assets when uploading them as data strings. ([#2973](https://github.com/craftcms/cms/issues/2973))
- Fixed a bug where the Field Type menu’s options within new Matrix block type settings weren’t getting sorted alphabetically. ([#3072](https://github.com/craftcms/cms/issues/3072))
- Fixed an exception that was thrown when testing email settings if the Template setting was invalid. ([#3074](https://github.com/craftcms/cms/issues/3074))
- Fixed a bug where Dropdown fields’ bottom margin could jump up a bit when an empty option was selected. ([#3075](https://github.com/craftcms/cms/issues/3075))
- Fixed a bug where main content containers in the Control Panel could become too wide in Firefox. ([#3071](https://github.com/craftcms/cms/issues/3071))

## 3.0.14 - 2018-07-03

### Changed
- `craft\events\SiteEvent` now has a `$oldPrimarySiteId` property, which will be set to the previous primary site ID (which may stil be the current site ID, if it didn’t just change).
- `craft\helpers\Search::normalizeKeywords()` now has a `$language` argument, which can be set if the character mappings should be pulled from a different language than the current app language.
- `craft\services\Sites::getEditableSiteIds()` and `getEditableSites()` now return the same things as `getAllSiteIds()` and `getAllSites()` when there’s only one site. ([#3049](https://github.com/craftcms/cms/issues/3049))

### Fixed
- Fixed a bug where user verification links could get mangled when emails were parsed as Markdown, if the verification code contained two or more underscores.
- Fixed a bug where Craft was misinterpreting `X-Forwarded-For` headers as the user’s IP instead of the server’s IP. ([#3036](https://github.com/craftcms/cms/issues/3036))
- Fixed a bug where Craft wasn’t auto-scrolling the content container when dragging items near a window edge. ([#3048](https://github.com/craftcms/cms/issues/3048))
- Fixed a PHP error that occurred when loading a Debug Toolbar panel on a page that contained serialized Checkboxes or Multi-Select field data. ([#3034](https://github.com/craftcms/cms/issues/3034))
- Fixed a bug where elements’ normalized search keywords weren’t always using the correct language-specific character mappings. ([#3046](https://github.com/craftcms/cms/issues/3046))
- Fixed a bug where the `<html lang>` attribute was hard-set to `en-US` rather than the current application language. ([#3053](https://github.com/craftcms/cms/pull/3053))
- Fixed a PHP error that occurred when entering an invalid number into a Number field that was set to have decimal digits. ([#3059](https://github.com/craftcms/cms/issues/3059))

### Security
- Craft no longer shows the installer when it can’t establish a database connection if Dev Mode isn’t enabled.

## 3.0.13.2 - 2018-06-27

### Fixed
- Fixed an error that occurred when deleting users from the Users index page.

## 3.0.13.1 - 2018-06-26

### Fixed
- Fixed a bug where Delete User modals weren’t showing the total number of entries that will be transferred/deleted.

## 3.0.13 - 2018-06-26

### Added
- Craft now includes a summary of the content that will be transferred/deleted in Delete User modals. ([#875](https://github.com/craftcms/cms/issues/875))
- `|date`, `|time`, and `|datetime` filters now support a `locale` argument, for specifying which locale’s formatter should be doing the date/time formatting. ([#3006](https://github.com/craftcms/cms/issues/3006))
- Added `craft\base\ApplicationTrait::getIsInitialized()`.
- Added `craft\base\ClonefixTrait`.
- Added `craft\controllers\AssetsController::actionThumb()`.
- Added `craft\controllers\UsersController::actionUserContentSummary()`.
- Added `craft\controllers\UsersController::EVENT_DEFINE_CONTENT_SUMMARY`.
- Added `craft\helpers\App::backtrace()`.
- Added `craft\queue\jobs\PropagateElements`.
- Added `craft\services\Elements::propagateElement()`.

### Changed
- Editable tables now submit an empty string when they have no rows.
- Reduced the overhead when adding a new site by only resaving existing assets, categories, global sets, and tags once for the newly-created site, rather than for all sites.
- Web-based queue workers now call `craft\helpers\App::maxPowerCaptain()` before running the queue. ([#3011](https://github.com/craftcms/cms/issues/3011))
- The PHP Info utility no longer displays the original values for settings and only the current environment value. ([#2990](https://github.com/craftcms/cms/issues/2990))
- Loosened up most of Craft’s Composer dependency constraints.
- Craft no longer publishes asset thumbnails to the `cpresources/` folder.
- `attributes`, `error`, `errors`, and `scenario` are now reserved field handles. ([#3032](https://github.com/craftcms/cms/issues/3032))
- Improved the look of Control Panel tabs.
- `craft\web\UrlManager::createUrl()`, `createAbsoluteUrl()`, and `getMatchedElement()` now log warnings if they’re called before Craft has been fully initialized. ([#3028](https://github.com/craftcms/cms/issues/3028))

### Deprecated
- Deprecated `craft\controllers\AssetsController::actionGenerateThumb()`.

### Fixed
- Fixed a bug where sidebar meta info on Edit User pages was bleeding over the edge of the page’s content area.
- Fixed a bug where Table fields wouldn’t remember if they had no rows in their Default Values setting. ([#2979](https://github.com/craftcms/cms/issues/2979))
- Fixed a bug where passing `timezone=false` to the `|date`, `|time`, and `|datetime` filters would not preserve the given date’s time zone.
- Fixed a bug where AM/PM strings in formatted dates weren’t respecting the casing specified by the `A`/`a` character in the date format. ([#3007](https://github.com/craftcms/cms/issues/3007))
- Fixed a bug you could get an invalid license warning in cases where web API calls returned a 500 response code.
- Fixed a bug where cloning models and queries would lose any associated behaviors. ([#2857](https://github.com/craftcms/cms/issues/2857))
- Fixed a bug where custom field params were getting forgotten when calling `getNext()` and `getPrev()`, if an element query object was passed in. ([#3019](https://github.com/craftcms/cms/issues/3019))
- Fixed a bug where datepickers were getting scrollbars.
- Fixed a bug where volumes’ field layouts weren’t getting deleted when volumes were deleted. ([#3022](https://github.com/craftcms/cms/pull/3022))
- Fixed a bug where deleting a section or an entry type wouldn’t delete any associated entries that didn’t exist in the primary site. ([#3023](https://github.com/craftcms/cms/issues/3023))
- Fixed a bug where the `svg()` Twig function could convert `id` attributes within the SVG contents to invalid IDs. ([#3025](https://github.com/craftcms/cms/issues/3025))
- Fixed a bug where asset thumbnails wouldn’t load reliably in the Control Panel on load-balanced environments. ([#3026](https://github.com/craftcms/cms/issues/3026))
- Fixed a PHP error that could occur when validating Assets fields if a file was uploaded but no longer exists at the temp location. ([#3033](https://github.com/craftcms/cms/pull/3033))

## 3.0.12 - 2018-06-18

### Added
- Added a `leaves` element query param that limits the selected elements to just the leaves in the structure (elements without children).
- Added `craft\helpers\Db::deleteIfExists()`.
- Added `craft\services\Categories::deleteGroup()`. ([#3000](https://github.com/craftcms/cms/pull/3000))
- Added `craft\services\Tags::deleteTagGroup()`. ([#3000](https://github.com/craftcms/cms/pull/3000))
- Added `craft\services\UserGroups::deleteGroup()`. ([#3000](https://github.com/craftcms/cms/pull/3000))

### Changed
- Improved Control Panel styling. ([#2883](https://github.com/craftcms/cms/issues/2883))

### Removed
- Removed `craft\services\Fields::updateFieldVersionAfterRequest()`.

### Fixed
- Fixed a caching bug where the Fields service could still think a field existed after it had been deleted. ([#2985](https://github.com/craftcms/cms/issues/2985))
- Fixed a bug where Craft would not invalidate the dynamically-generated `craft\behaviors\ContentBehavior` and `craft\behaviors\ElementQueryBehavior` after saving/deleting a custom field, if the request didn’t end normally. ([#2999](https://github.com/craftcms/cms/issues/2999))
- Fixed a PHP error that could occur when saving entries with a URI format that contained certain Twig filters. ([#2995](https://github.com/craftcms/cms/issues/2995))
- Fixed a bug where `{shorthand}` variables in templates rendered by `craft\web\View::renderObjectTemplate()` could end up referencing global variables, if the variable wasn’t a property of the object. ([#3002](https://github.com/craftcms/cms/issues/3002))
- Fixed a bug where the Find and Replace utility wasn’t updating element titles. ([#2996](https://github.com/craftcms/cms/issues/2996))
- Fixed some wonky behavior if one of the custom user profile tabs was called “Account”. ([#2998](https://github.com/craftcms/cms/issues/2998))
- Fixed a bug where dragging a folder on the Assets index page could have unexpected results. ([#2873](https://github.com/craftcms/cms/issues/2873))
- Reduced the likelihood of SQL deadlock errors when saving elements. ([#3003](https://github.com/craftcms/cms/issues/3003))

## 3.0.11 - 2018-06-12

### Changed
- Sort options defined by element types’ `sortOptions()` / `defineSortOptions()` methods can now be specified as sub-arrays with `label`, `orderBy`, and `attribute` keys.
- Entries and categories can now be sorted by their slugs.
- The “Cache remote images?” option in the Asset Indexes utility is now enabled by default. ([#2977](https://github.com/craftcms/cms/issues/2977))

### Fixed
- Fixed a bug where it was not possible to order search results by search score, if the element type didn’t specify any sort options.
- Fixed a bug where clicking on “Date Created” and “Date Updated” column headers on element indexes wouldn’t update the sort order. ([#2975](https://github.com/craftcms/cms/issues/2975))
- Fixed a bug where Edit Entry pages were listing more than the 10 most recent versions. ([#2976](https://github.com/craftcms/cms/issues/2976))
- Fixed a SQL error that occurred when upgrading from Craft 2 to 3 via the terminal. ([#1347](https://github.com/craftcms/cms/issues/1347))
- Fixed the alignment of expand/collapse toggles in asset index sidebars. ([#2981](https://github.com/craftcms/cms/issues/2981))

## 3.0.10.3 - 2018-06-07

### Fixed
- Fixed a bug where the “New Entry” menu on the Entries index page would not contain any options on single-site installs, running MySQL. ([#2961](https://github.com/craftcms/cms/issues/2961))
- Fixed a bug where the `siteName` config setting wasn’t working as expected when set to an array. ([#2968](https://github.com/craftcms/cms/issues/2968))

## 3.0.10.2 - 2018-06-07

### Changed
- Improved the output of `craft\helpers\DateTimeHelper::humanDurationFromInterval()`.
- Updated Garnish to 0.1.24.

### Fixed
- Fixed JavaScript errors that could occur in the Control Panel on pages with Ajax requests. ([#2966](https://github.com/craftcms/cms/issues/2966))
- Fixed a bug where the “New Entry” menu on the Entries index page would not contain any options on single-site installs. ([#2961](https://github.com/craftcms/cms/issues/2961))
- Fixed a bug where JavaScript files registered with `craft\web\View::registerJsFile()` would be ignored if the `depends` option was set. ([#2965](https://github.com/craftcms/cms/issues/2965))

## 3.0.10.1 - 2018-06-06

### Fixed
- Fixed a bug where Craft wasn’t converting empty strings to `null` when saving data to non-textual columns.
- Fixed a bug where Craft would show a Database Connection Error on Install requests, if it couldn’t connect to the database.
- Fixed a bug where Craft wasn’t keeping track of element queries that were executed within `{% cache %}` tags. ([#2959](https://github.com/craftcms/cms/issues/2959))

## 3.0.10 - 2018-06-05

### Added
- Added support for a `CRAFT_LICENSE_KEY` PHP constant, which can be set to the project’s license key, taking precedence over the `license.key` file.
- Added `craft\helpers\Stringy::getLangSpecificCharsArray()`.
- Added `craft\web\View::setRegisteredAssetBundles()`.
- Added `craft\web\View::setRegisteredJsFiles()`.

### Changed
- Generated site URLs now always include full host info, even if the base site URL is root/protocol-relative. ([#2919](https://github.com/craftcms/cms/issues/2919))
- Variables passed into `craft\web\View::renderObjectTemplate()` can now be referenced using the shorthand syntax (e.g. `{foo}`).
- `craft\helpers\StringHelper::asciiCharMap()` now has `$flat` and `$language` arguments.
- Craft no longer saves new versions of entries when absolutely nothing changed about them in the save request. ([#2923](https://github.com/craftcms/cms/issues/2923))
- Craft no longer enforces plugins’ `minVersionRequired` settings if the currently-installed version begins with `
- 
- dev-`.
- Improved the performance of element queries when a lot of values were passed into a param, such as `id`, by using `IN()` and `NOT IN()` conditions when possible. ([#2937](https://github.com/craftcms/cms/pull/2937))
- The Asset Indexes utility no longer skips files with leading underscores. ([#2943](https://github.com/craftcms/cms/issues/2943))
- Updated Garnish to 0.1.23.

### Deprecated
- Deprecated the `customAsciiCharMappings` config setting. (Any corrections to ASCII char mappings should be submitted to [Stringy](https://github.com/danielstjules/Stringy).)

### Fixed
- Fixed a PHP error that could occur when `craft\fields\Number::normalizeValue()` was called without passing an `$element` argument. ([#2913](https://github.com/craftcms/cms/issues/2913))
- Fixed a bug where it was not possible to fetch Matrix blocks with the `relatedTo` param if a specific custom field was specified.
- Fixed a bug where `craft\helpers\UrlHelper::url()` and `siteUrl()` were not respecting the `$scheme` argument for site URLs.
- Fixed a bug where `{id}` tags within element URI formats weren’t getting parsed correctly on first save. ([#2922](https://github.com/craftcms/cms/issues/2922))
- Fixed a bug where `craft\helpers\MigrationHelper::dropAllForeignKeysToTable()` wasn’t working correctly. ([#2897](https://github.com/craftcms/cms/issues/2897))
- Fixed a “Craft is not defined” JavaScript error that could occur on the Forgot Password page in the Control Panel and Dev Toolbar requests.
- Fixed a bug where rotating the screen on iOS would change how the page was zoomed.
- Fixed a bug where `craft\helpers\StringHelper::toAscii()` and the `Craft.asciiString()` JS method weren’t using language-specific character replacements, or any custom replacements defined by the `customAsciiCharMappings` config setting.
- Fixed a bug where the number `0` would not save in a Plain Text field.
- Fixed a bug where Craft could pick the wrong current site if the primary site had a root-relative or protocol-relative URL, and another site didn’t, but was otherwise an equal match.
- Fixed a bug where Control Panel Ajax requests could cause some asset bundles and JavaScript files to be double-registered in the browser.
- Fixed a bug where the “New entry” menu on the Entries index page was including sections that weren’t available in the selected site, and they weren’t linking to Edit Entry pages for the selected site. ([#2925](https://github.com/craftcms/cms/issues/2925))
- Fixed a bug where the `|date`, `|time`, and `|datetime` filters weren’t respecting their `$timezone` arguments. ([#2926](https://github.com/craftcms/cms/issues/2926))
- Fixed a bug where element queries weren’t respecting the `asArray` param when calling `one()`. ([#2940](https://github.com/craftcms/cms/issues/2940))
- Fixed a bug where the Asset Indexes utility wouldn’t work as expected if all of a volume’s assets had been deleted from the file system. ([#2955](https://github.com/craftcms/cms/issues/2955))
- Fixed a SQL error that could occur when a `{% cache %}` tag had no body. ([#2953](https://github.com/craftcms/cms/issues/2953))

## 3.0.9 - 2018-05-22

### Added
- Added a default plugin icon to plugins without an icon in the Plugin Store.
- Added `craft\helpers\ArrayHelper::without()` and `withoutValue()`.
- Added `craft\base\FieldInterface::modifyElementIndexQuery()`.
- Added `craft\elements\db\ElementQueryInterface::andWith()`.

### Changed
- Fixed a bug where Craft was checking the file system when determining if an asset was a GIF, when it should have just been checking the file extension.
- `craft\base\Plugin` now sets the default `$controllerNamespace` value to the plugin class’ namespace + `\controllers` or `\console\controllers`, depending on whether it’s a web or console request.
- Improved the contrast of success and error notices in the Control Panel to meet WCAG AA requirements. ([#2885](https://github.com/craftcms/cms/issues/2885))
- `fieldValue` is now a protected field handle. ([#2893](https://github.com/craftcms/cms/issues/2893))
- Craft will no longer discard any preloaded elements when setting the `with` param on an element query, fixing a bug where disabled Matrix blocks could show up in Live Preview if any nested fields were getting eager-loaded. ([#1576](https://github.com/craftcms/cms/issues/1576))
- Improved memory usage when using the `{% cache %}` tag. ([#2903](https://github.com/craftcms/cms/issues/2903))

### Fixed
- Fixed a bug where the Plugin Store was listing featured plugins (e.g. “Recently Added”) in alphabetical order rather than the API-defined order. ([pixelandtonic/craftnet#83](https://github.com/pixelandtonic/craftnet/issues/83))
- Fixed a SQL error that occurred when programmatically saving a field layout, if the field’s `required` property wasn’t set.
- Fixed a JavaScript error that could occur when multiple Assets fields were present on the same page.
- Fixed an error that could occur when running the `setup` command on some environments.
- Fixed a PHP error that could occur when calling `craft\elements\db\ElementQuery::addOrderBy()` if `$columns` normalized to an empty array. ([#2896](https://github.com/craftcms/cms/issues/2896))
- Fixed a bug where it wasn’t possible to access custom field values on Matrix blocks via `matrixblock` reference tags.
- Fixed a bug where relational fields with only disabled elements selected would get empty table cells on element indexes. ([#2910](https://github.com/craftcms/cms/issues/2910))

## 3.0.8 - 2018-05-15

### Added
- Number fields now have a “Default Value” setting. ([#927](https://github.com/craftcms/cms/issues/927))
- Added the `preserveCmykColorspace` config setting, which can be set to `true` to prevent images’ color spaces from getting converted to sRGB on environments running ImageMagick.

### Changed
- Error text is now orange instead of red. ([#2885](https://github.com/craftcms/cms/issues/2885))
- Detail panes now have a lighter, more saturated background color.

### Fixed
- Fixed a bug where Craft’s default MySQL backup command would not respect the `unixSocket` database config setting. ([#2794](https://github.com/craftcms/cms/issues/2794))
- Fixed a bug where some SVG files were not recognized as SVG files.
- Fixed a bug where Table fields could add the wrong number of default rows if the Min Rows setting was set, and the Default Values setting had something other than one row. ([#2864](https://github.com/craftcms/cms/issues/2864))
- Fixed an error that could occur when parsing asset reference tags. ([craftcms/redactor#47](https://github.com/craftcms/redactor/issues/47))
- Fixed a bug where “Try” and “Buy” buttons in the Plugin Store were visible when the `allowUpdates` config setting was disabled. ([#2781](https://github.com/craftcms/cms/issues/2781))
- Fixed a bug where Number fields would forget their Min/Max Value settings if they were set to 0.
- Fixed a bug where entry versions could be displayed in the wrong order if multiple versions had the same creation date. ([#2889](https://github.com/craftcms/cms/issues/2889))
- Fixed an error that occurred when installing Craft on a domain with an active user session.
- Fixed a bug where email verification links weren’t working for publicly-registered users if the registration form contained a Password field and the default user group granted permission to access the Control Panel.

### Security
- Login errors for locked users now factor in whether the `preventUserEnumeration` config setting is enabled.

## 3.0.7 - 2018-05-10

### Added
- Added the `transformGifs` config setting, which can be set to `false` to prevent GIFs from getting transformed or cleansed. ([#2845](https://github.com/craftcms/cms/issues/2845))
- Added `craft\helpers\FileHelper::isGif()`.

### Changed
- Craft no longer logs warnings about missing translation files when Dev Mode isn’t enabled. ([#1531](https://github.com/craftcms/cms/issues/1531))
- Added `craft\services\Deprecator::$logTarget`. ([#2870](https://github.com/craftcms/cms/issues/2870))
- `craft\services\Deprecator::log()` no longer returns anything.

### Fixed
- Fixed a bug where it was impossible to upload new assets to Assets fields using base64-encoded strings. ([#2855](https://github.com/craftcms/cms/issues/2855))
- Fixed a bug where Assets fields would ignore all submitted asset IDs if any new assets were uploaded as well.
- Fixed a bug where SVG files that were using single quotes instead of double quotes would not be recognized as SVGs.
- Fixed a bug where translated versions of the “It looks like someone is currently performing a system update.” message contained an HTML-encoded `<br/>` tag.
- Fixed a bug where changing an entry’s type could skip adding the new entry type’s tabs, if the previous entry type didn’t have any tabs. ([#2859](https://github.com/craftcms/cms/issues/2859))
- Fixed warnings about missing SVG files that were logged by Control Panel requests.
- Fixed a bug where the `|date` filter would ignore date formatting characters that don’t have ICU counterparts. ([#2867](https://github.com/craftcms/cms/issues/2867))
- Fixed a bug where the global `currentUser` Twig variable could be set to `null` and global sets and could be missing some custom field values when a user was logged-in, if a plugin was loading Twig during or immediately after plugin instantiation. ([#2866](https://github.com/craftcms/cms/issues/2866))

## 3.0.6 - 2018-05-08

### Added
- Error messages about missing plugin-supplied field and volume types now show an Install button when possible.
- Added `craft\base\MissingComponentTrait::getPlaceholderHtml()`.
- Added `craft\db\Migration::EVENT_AFTER_UP` and `EVENT_AFTER_DOWN` events.
- Added `craft\elements\Asset::getContents()`.

### Changed
- Edit User pages will now warn editors when leaving the page with unsaved changes. ([#2832](https://github.com/craftcms/cms/issues/2832))
- Modules are once again loaded before plugins, so they have a chance to register Twig initialization events before a plugin initializes Twig. ([#2831](https://github.com/craftcms/cms/issues/2831))
- `craft\helpers\FileHelper::isSvg()` now returns `true` for files with an `image/svg` MIME type (missing the `+xml`). ([#2837](https://github.com/craftcms/cms/pull/2837))
- The `svg()` Twig function now accepts assets to be passed directly into it. ([#2838](https://github.com/craftcms/cms/pull/2838))
- The “Save and add another” save menu option on Edit Entry and Edit Categories pages now maintain the currently-selected site. ([#2844](https://github.com/craftcms/cms/issues/2844))
- PHP date patterns that are *only* a month name or week day name character will now format the date using the stand-alone month/week day name value. (For example, `'F'` will format a date as “Maggio” instead of “maggio”.)
- Servers without the Intl extension will now use location-agnostic locale data as a fallback if locale data for the specific locale isn’t available.
- The `|date` Twig filter always goes through `craft\i18n\Formatter::asDate()` now, unless formatting a `DateInterval` object.
- The Settings → Plugins page now shows “Buy now” buttons for any commercial plugins that don’t have a license key yet.

### Deprecated
- Deprecated `craft\helpers\DateTimeHelper::translateDate()`. `craft\i18n\Formatter::asDate()` should be used instead.

### Removed
- Removed the `translate` argument from the `|date`, `|time`, and `|datetime` Twig filters; the resulting formatted dates will always be translated now. (Use `myDate.format()` to avoid translations.)

### Fixed
- Fixed an error that could occur in the Plugin Store.
- Fixed a bug where `myDate|date('F')` was returning the short “May” translation rather than the full-length one. ([#2848](https://github.com/craftcms/cms/issues/2848))

## 3.0.5 - 2018-05-01

### Changed
- Fields’ translation icons now reveal the chosen Translation Method in their tooltip. ([#2808](https://github.com/craftcms/cms/issues/2808))
- Improved the error messages displayed when an Assets field has an invalid Upload Location setting. ([#2803](https://github.com/craftcms/cms/issues/2803))
- Craft now logs errors that occur when saving and replacing assets. ([#2814](https://github.com/craftcms/cms/issues/2814))
- Single sections’ entry types’ handles are now updated to match their section’s handle whenever the section is saved. ([#2824](https://github.com/craftcms/cms/issues/2824))
- The Control Panel background color was lightened up a bit.

### Fixed
- Fixed an error that would occur on servers without the Phar PHP extension enabled.
- Fixed an error that could occur if a Matrix block was deleted by a queue job. ([#2813](https://github.com/craftcms/cms/issues/2813))
- Fixed a bug where Twig could be configured to output times in UTC rather than the system timezone, if a bootstrapped module was loading Twig. ([#2761](https://github.com/craftcms/cms/issues/2761))
- Fixed a SQL error that could occur when upgrading from Craft 2 to Craft 3 with an active user session.
- Fixed various SQL errors that could occur when upgrading from Craft 2 to Craft 3, if there were any lingering Craft 3 database tables from a previous upgrade attempt.
- Fixed a bug where the Clear Caches tool was deleting the `.gitignore` file inside `web/cpresources/`. ([#2823](https://github.com/craftcms/cms/issues/2823))
- Fixed the vertical positioning of checkboxes in the Control Panel. ([#2825](https://github.com/craftcms/cms/issues/2825))
- Fixed a JavaScript error that could occur if an element type’s class name contained `\u`. ([#2826](https://github.com/craftcms/cms/issues/2826))

## 3.0.4 - 2018-04-24

### Added
- Added the `craft.globalSets()` template function. ([#2790](https://github.com/craftcms/cms/issues/2790))
- Added the `hasDescendants` element query param. ([#2786](https://github.com/craftcms/cms/issues/2786))
- Added `craft\elements\User::hasDashboard`.

### Changed
- Sections and category groups now ignore posted Template settings for sites that don’t have URI Formats.
- Control Panel resources are once again eager-published. ([#2763](https://github.com/craftcms/cms/issues/2763))
- `entries/save-entries` and `categories/save-category` actions now include the `slug` for responses that accept JSON. ([#2792](https://github.com/craftcms/cms/issues/2792))
- Most `craft\services\Path` methods now have a `$create` argument, which can be set to `false` to prevent the directory from being created if it doesn’t exist yet.
- Craft no longer creates directories when it just needed to clear it. ([#2771](https://github.com/craftcms/cms/issues/2771))
- `craft\services\Config::setDotEnvVar()` now sets the environment variable for the current request, in addition to updating the `.env` file.
- Removed `craft\controllers\AssetsController::actionDownloadTempAsset()`.
- User now must be logged in to use the Asset Preview File functionality.

### Fixed
- Fixed a bug where users would regain all default Dashboard widgets if all widgets were removed. ([#2769](https://github.com/craftcms/cms/issues/2769))
- Fixed a bug where you would get a “not a valid language” error message when creating a new site using certain languages.
- Fixed a bug where database connection settings that were set by the `setup` command weren’t always taking effect in time for the CLI installer. ([#2774](https://github.com/craftcms/cms/issues/2774))
- Fixed a bug where empty Plain Text fields were getting empty string values rather than `null`.
- Fixed a bug where elements within relational fields could have two thumbnails. ([#2785](https://github.com/craftcms/cms/issues/2785))
- Fixed a bug where it was not possible to pass a `--table-prefix` argument to the `setup/db-creds` command. ([#2791](https://github.com/craftcms/cms/pull/2791))
- Fixed an error that occurred for users without permission to perform updates, if available update info wasn’t cached.
- Fixed an error that occurred when `craft\elements\Asset::sources()` was called in a console request. ([#2798](https://github.com/craftcms/cms/issues/2798))
- Fixed JavaScript errors that could occur on the front-end after deleting Matrix blocks. ([#2799](https://github.com/craftcms/cms/pull/2799))

## 3.0.3.1 - 2018-04-18

### Fixed
- Fixed an error that occurred when editing an entry if any of the entry’s revisions were created with an entry type that no longer exists.
- Fixed an error that could occur when saving an asset. ([#2764](https://github.com/craftcms/cms/issues/2764))
- Fixed a bug where Craft assumed an asset was missing if there was an error when indexing it. ([#2763](https://github.com/craftcms/cms/issues/2763))

## 3.0.3 - 2018-04-17

### Added
- Added `craft\elements\Entry::updateTitle()`.
- Added `Yii::alias()`.

### Changed
- New sites’ Base URLs now default to `@web/`.
- Textual custom fields now ensure that they don’t contain 4+ byte characters. ([#2725](https://github.com/craftcms/cms/issues/2725))
- It is no longer expected that all of the `defaultSearchTermOptions` config setting options will be set if any of the default option values need to be overridden. ([#2737](https://github.com/craftcms/cms/issues/2737))
- Control Panel panes now have at least 48 pixels of bottom padding. ([#2744](https://github.com/craftcms/cms/issues/2744))
- Craft now intercepts 404-ing resource requests, and publishes the resources on the fly.
- The Clear Caches utility now has a “Control Panel resources” option.
- The Clear Caches utility now sorts the cache options alphabetically.
- When enabling new sites for a section, the new sites’ content is now based on the primary site’s content, if the section was and still is enabled for the primary site. ([#2748](https://github.com/craftcms/cms/issues/2748))
- Improved the responsiveness of element indexes.
- `Craft.BaseElementIndexView` now has a `loadMoreElementsAction` setting. ([#2762](https://github.com/craftcms/cms/pull/2762))

### Fixed
- Fixed a bug where the Clear Caches utility was not deleting template caches. ([#2720](https://github.com/craftcms/cms/issues/2720))
- Fixed a bug where the Plugin Store was not displaying payment errors on checkout.
- Fixed a bug where Control Panel-defined routes that contained special regular expression characters weren’t working. ([#2721](https://github.com/craftcms/cms/issues/2721))
- Fixed a bug where it was not possible to save system messages in some cases.
- Fixed a bug where static translations within dynamic entry title formats were getting translated using the current site’s language, rather than the entry’s language. ([#2722](https://github.com/craftcms/cms/issues/2722))
- Fixed a bug where deprecation errors for some date formatting methods were not escaping backslashes.
- Fixed a bug where plugins’ “Last update” timestamps in the Plugin Store weren’t getting formatted correctly in Safari. ([#2733](https://github.com/craftcms/cms/issues/2733))
- Fixed references to a nonexistent `Craft.eot` file in the Control Panel CSS. ([#2740](https://github.com/craftcms/cms/issues/2740))
- Fixed a bug where the default PostgreSQL database restore command wasn’t setting the `PGPASSWORD` environment variable. ([#2741](https://github.com/craftcms/cms/pull/2741))
- Fixed an error that could occur if the system time zone was not supported by the ICU library, on environments with the Intl extension loaded.
- Fixed a bug where several administrative fields had translatable icons. ([#2742](https://github.com/craftcms/cms/issues/2742))
- Fixed a bug where `craft\controllers\PluginStoreController::actionSavePluginLicenseKeys()` was trying to set a plugin license key for plugins which were not installed.

### Security
- Fixed a bug assets were not getting cleansed on upload. ([#2709](https://github.com/craftcms/cms/issues/2709))

## 3.0.2 - 2018-04-10

### Added
- Added the `EVENT_BEFORE_DELETE_CACHES` and `EVENT_AFTER_DELETE_CACHES` events to `craft\services\TemplateCaches`.
- Added `craft\events\DeleteTemplateCachesEvent`.

### Changed
- Craft now deletes all compiled templates whenever Craft or a plugin is updated. ([#2686](https://github.com/craftcms/cms/issues/2686))
- The Plugin Store now displays commercial plugins’ renewal prices. ([#2690](https://github.com/craftcms/cms/issues/2690))
- The Plugin Store no longer shows the “Upgrade Craft CMS” link if Craft is already running (and licensed to run) the Pro edition. ([#2713](https://github.com/craftcms/cms/issues/2713))
- Matrix fields now set `$propagating` to `true` when saving Matrix blocks, if the owner element is propagating.
- `craft\helpers\ArrayHelper::toArray()` no longer throws a deprecation error when a string without commas is passed to it. ([#2711](https://github.com/craftcms/cms/issues/2711))
- Editable tables now support an `html` column type, which will output cell values directly without encoding HTML entities. ([#2716](https://github.com/craftcms/cms/pull/2716))
- `Craft.EditableTable` instances are now accessible via `.data('editable-table')` on their `<table>` element. ([#2694](https://github.com/craftcms/cms/issues/2694))
- Updated Composer to 1.6.3. ([#2707](https://github.com/craftcms/cms/issues/2707))
- Updated Garnish to 0.1.22. ([#2689](https://github.com/craftcms/cms/issues/2689))

### Fixed
- Fixed an error that could occur in the Control Panel if any plugins with licensing issues were installed. ([#2691](https://github.com/craftcms/cms/pull/2691))
- Fixed a bug on the Plugin Store’s Payment screen where the “Use a new credit card” radio option would not get selected automatically even if it was the only one available.
- Fixed a bug where `craft\web\assets\vue\VueAsset` didn’t respect the `useCompressedJs` config setting.
- Fixed an error that occurred when saving a Single entry over Ajax. ([#2687](https://github.com/craftcms/cms/issues/2687))
- Fixed an error that could occur when disabling a site on a Single section. ([#2695](https://github.com/craftcms/cms/issues/2695))
- Fixed an error that could occur on requests without a content type on the response. ([#2704](https://github.com/craftcms/cms/issues/2704))
- Fixed a bug where the `includeSubfolders` asset query param wasn’t including results in the parent folder. ([#2706](https://github.com/craftcms/cms/issues/2706))
- Fixed an error that could occur when querying for users eager-loaded with their photos, if any of the resulting users didn’t have a photo. ([#2708](https://github.com/craftcms/cms/issues/2708))
- Fixed a bug where relational fields within Matrix fields wouldn’t save relations to elements that didn’t exist on all of the sites the owner element existed on. ([#2683](https://github.com/craftcms/cms/issues/2683))
- Fixed a bug where relational fields were ignoring disabled related elements in various functions, including required field validation and value serialization.
- Fixed an error that would occur if a new custom field was created and added to an element’s field layout, and its value was accessed, all in the same request. ([#2705](https://github.com/craftcms/cms/issues/2705))
- Fixed a bug where the `id` param was ignored when used on an eager-loaded elements’ criteria. ([#2717](https://github.com/craftcms/cms/issues/2717))
- Fixed a bug where the default restore command for MySQL wouldn’t actually restore the database. ([#2714](https://github.com/craftcms/cms/issues/2714))

## 3.0.1 - 2018-04-04

### Deprecated
- Brought back and deprecated the `Craft::Personal` and `Craft::Client` constants.

### Fixed
- Fixed a bug where elements’ `getNext()` and `getPrev()` methods were modifying the element query passed into them. ([#2160](https://github.com/craftcms/cms/issues/2160))
- Fixed a bug where Table fields could be pre-populated with one too many rows. ([#2680](https://github.com/craftcms/cms/pull/2680))

### Security
- Craft no longer sends exception messages to error templates, unless the exception is an instance of `yii\base\UserException`.

## 3.0.0.2 - 2018-04-04

### Fixed
- Fixed a bug where Craft Pro installs were getting identified as Craft Solo in the Control Panel.

## 3.0.0 - 2018-04-04

### Added
- The codebase has been completely rewritten and refactored to improve performance, maintainability, and extensibility.
- Craft can now be [installed](https://docs.craftcms.com/v3/installation.html) via Composer in addition to a zip file. ([#895](https://github.com/craftcms/cms/issues/895))
- Craft’s setup wizard is now available as a CLI tool in addition to the web-based one.
- [Plugins](https://docs.craftcms.com/v3/plugin-intro.html) are now loaded as Composer dependencies, and implemented as extensions of [Yii modules](http://www.yiiframework.com/doc-2.0/guide-structure-modules.html).
- Added [multi-site](https://docs.craftcms.com/v3/sites.html) support.
- Added the Plugin Store, where plugins can be discovered, trialled, and purchased. ([#808](https://github.com/craftcms/cms/issues/808))
- Plugins can now be updated and removed from within the Control Panel.
- Asset sources are now called “volumes”, and plugins can supply their own volume types.
- Added the Image Editor, which can be used to rotate, crop, and flip images, as well as set focal points on them.
- Added asset previews, which can be triggered via a “Preview file” action on the Assets index, or with a `shift` + `spacebar` keyboard shortcut throughout the Control Panel.
- Asset editor HUDs now show image previews. ([#837](https://github.com/craftcms/cms/issues/837))
- Added the “Utilities” section to the Control Panel, replacing the Tools area of the Settings page.
- Added the Debug Toolbar, powered by the [Debug Extension for Yii 2](http://www.yiiframework.com/doc-2.0/guide-tool-debugger.html).
- Added support for [Content Migrations](https://docs.craftcms.com/v3/content-migrations.html).
- Added support for PostgreSQL.

### Changed
- The Control Panel has been redesigned for better usability, readability and responsiveness.
- Renamed all “URL Format” things to “URI Format”, in the Control Panel UI and in the code.
- Added the “Propagate entries across all enabled sites?” section setting. If disabled, entries will only be associated with the site they were created on. ([#2330](https://github.com/craftcms/cms/issues/2330))
- Structure sections and category groups no longer have Nested URL Format settings. (It’s still possible to achieve the same result with a single URI Format setting.)
- When an entry type is updated, Craft now re-saves all entries of that type.
- When a category is deleted, its nested categories are no longer deleted with it.
- Craft no longer re-saves *all* localizable elements after a new site is created; entries and Matrix blocks are skipped, and plugins that supply custom element types must now re-save their elements manually as well.
- The “New entry” and “New category” buttons on Entries and Categories index pages now load the Edit page for the currently-selected site. ([#2236](https://github.com/craftcms/cms/issues/2236))
- Elements now validate that custom field values will fit within their database columns, for fields with textual or numeric column types.
- User photos are now assets. ([#933](https://github.com/craftcms/cms/issues/933))
- Assets now have a “Link” table attribute option.
- Volumes’ “Base URL” settings can now begin with `@web`, which is an alias for the root URL that Craft is running from.
- Local volumes’ “File System Path” settings can now begin with `@webroot`, which is an alias for the path to the directory that `index.php` lives in.
- Global Sets’ field layouts can now have custom tabs.
- Color inputs can now be left blank.
- Color values within Table fields are now represented by `craft\fields\data\ColorData` objects.
- Element titles now get a validation error if they contain any 4+ byte characters (like emoji), on servers running MySQL. ([#2513](https://github.com/craftcms/cms/issues/2513))
- Lightswitch fields that don’t have a value yet will now be assigned the default field value, even for existing elements. ([#2404](https://github.com/craftcms/cms/issues/2404))
- The system installer now sets the initial admin account’s preferred language to the site language selected in the installation wizard. ([#2480](https://github.com/craftcms/cms/issues/2480))
- Table fields now have “Min Rows”, “Max Rows”, and “Add Row Label” settings. ([#2372](https://github.com/craftcms/cms/issues/2372))
- Table fields now have “Date”, “Time”, “Lightswitch”, and “Color” column type options.
- Color fields now return a `craft\fields\data\ColorData` object, with `hex`, `rgb`, `red`, `green`, `blue`, `r`, `g`, `b`, and `luma` properties.
- Matrix fields now have “Manage blocks on a per-site basis”, “Min Blocks”, and “Max Blocks” settings.
- Matrix fields with only one block type, and equal values for the Min Blocks and Max Blocks settings, now hide the UI for adding and deleting blocks.
- Matrix fields with only one block type will now auto-create the minimum number of blocks required by the field, per the Min Blocks setting, for new elements. ([#850](https://github.com/craftcms/cms/issues/850))
- The `migrate/up` console command will now update the appropriate schema version in the database after successfully completing all migrations. ([#1907](https://github.com/craftcms/cms/issues/1907))
- Users can now set their preferred language to any supported application language. ([#847](https://github.com/craftcms/cms/issues/847))
- Users are no longer logged out when verifying a new email address on their own account. ([#1421](https://github.com/craftcms/cms/issues/1421))
- Users no longer get an exception or error message if they click on an invalid/expired email verification link and are already logged in. Instead they’ll be redirected to wherever they would normally be taken immediately after logging in. ([#1422](https://github.com/craftcms/cms/issues/1422))
- If anything prevents a user from being deleted, any changes that were made in preparation for deleting the user are now rolled back.
- Added `webp` as a web-safe image format.
- Craft now checks if the current installation can manipulate an image instead of checking against a predefined list. ([#1648](https://github.com/craftcms/cms/issues/1648), [#1545](https://github.com/craftcms/cms/issues/1545))
- The `getCsrfInput()` global function has been renamed to `csrfInput()`. (getCsrfInput() still works but produces a deprecation error.)
- The `{% cache %}` tag no longer includes the query string when storing the cache URL.
- Added the `|timestamp` Twig filter, for formatting a date as a user-friendly timestamp.
- Added the `|datetime` Twig filter, for formatting a date with a localized date+time format.
- Added the `|time` Twig filter, for formatting a date with a localized time format.
- Added the `|multisort` Twig filter, which duplicates an array and sorts it with [craft\helpers\ArrayHelper::multisort()](http://www.yiiframework.com/doc-2.0/yii-helpers-basearrayhelper.html#multisort()-detail).
- Added the `|atom` and `|rss` Twig filters, for formatting dates in Atom and RSS date formats, respectively.
- Added the `|column` Twig filter, for capturing the key/property values of a series of arrays/objects.
- Added the `|index` Twig filter, for indexing an array of arrays/objects by one of their keys/values.
- Added the `|filterByValue` Twig filter.
- Added the `|duration` Twig filter, which converts a `DateInterval` object into a human-readable duration.
- The `t` filter now always defaults to translating the given string using the `site` category unless it is otherwise specified (e.g. `myString|t('pluginhandle')`).
- The `|date` filter can be passed `'short'`, `'medium'`, `'long'`, and `'full'`, which will format the date with a localized date format.
- It is now possibly to customize the SQL of [element queries](https://docs.craftcms.com/v3/element-queries.html), and there are more choices on how the data should be returned.
- Element queries are no longer limited to 100 results by default.
- The “Failed” message in the queue HUD in the Control Panel now shows the full error message as alt text. ([#855](https://github.com/craftcms/cms/issues/855))
- Added the `convertFilenamesToAscii` config setting.
- Added the `preserveExifData` config setting, `false` by default and requires Imagick. ([#2034](https://github.com/craftcms/cms/issues/2034))
- Added the `aliases` config setting, providing an easy way to define custom [aliases](http://www.yiiframework.com/doc-2.0/guide-concept-aliases.html).
- Removed support for automatically determining the values for the `omitScriptNameInUrls` and `usePathInfo` config settings.
- It’s now possible to override Craft’s application config via `config/app.php`.
- It’s now possible to override volume settings via `config/volumes.php`.
- It’s now possible to override all plugins’ settings via `config/<plugin-handle>.php`.
- Renamed the `runTasksAutomatically` config setting to `runQueueAutomatically`.
- The `translationDebugOutput` config setting will now wrap strings with `@` characters if the category is `app`, `$` if the category is `site`, and `%` for anything else.
- All user-defined strings in the Control Panel (e.g. section names) are now translated using the `site` category, to prevent translation conflicts with Craft’s own Control Panel translations.
- Routes can now be stored on a per-site basis, rather than per-locale.
- Web requests are now logged to `storage/logs/web.log`.
- Web requests that result in 404 errors are now logged to `storage/logs/web-404s.log`.
- Console requests are now logged to `storage/logs/console.log`.
- Queue requests are now logged to `storage/logs/queue.log`.
- Craft 3 now requires PHP 7.0.0 or later.
- Craft 3 now requires MySQL 5.5+ or PostgreSQL 9.5+.
- Craft now takes advantage of the [PHP Intl extension](http://php.net/manual/en/book.intl.php) when available.
- Craft now uses Stringy for better string processing support.
- Craft now uses Flysystem for better asset volume support.
- Craft now uses Swiftmailer for better email sending support.
- Craft now uses the [Yii 2 Queue Extension](https://github.com/yiisoft/yii2-queue) for managing background tasks.
- Craft now uses the Zend Feed library for better RSS and Atom processing support.
- Updated Yii to 2.0.15.1.
- Updated Twig to 2.4.
- Updated Guzzle to 6.3.

### Deprecated
- Many things have been deprecated. See [Changes in Craft 3](https://docs.craftcms.com/v3/changes-in-craft-3.html) for a complete list.

### Fixed
- Fixed a bug where a PHP session would be started on every template rendering request whether it was needed or not. ([#1765](https://github.com/craftcms/cms/issues/1765))

### Security
- Craft uses OpenSSL for encryption rather than mcrypt, which is far more secure and well-maintained.<|MERGE_RESOLUTION|>--- conflicted
+++ resolved
@@ -4,12 +4,9 @@
 
 ### Changed
 - Craft now stores the Default User Group’s UID in the project config, in case the group’s ID is different across environments.
-<<<<<<< HEAD
 - `craft\services\Assets::EVENT_BEFORE_REPLACE_ASSET` event handlers can now change the filename of the replaced asset before it is saved.
-=======
 - Improved the performance of background jobs. ([#4219](https://github.com/craftcms/cms/pull/4219))
 - Improved the Plugin Store’s screenshots with arrows for navigation and pinch-to-zoom capability for touch devices.
->>>>>>> 38cd5aa9
 
 ### Fixed
 - Fixed an error that could occur when saving a Single section if one of its sites had been disabled.
