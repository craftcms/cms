--- conflicted
+++ resolved
@@ -23,11 +23,8 @@
 ### Fixed
 - Fixed a PHP notice that occurred when updating to Craft 3.1 if there were any plugins installed without settings.
 - Fixed a SQL error that occurred when updating to Craft 3.1 if a plugin or module was calling any `craft\services\Fields` methods. ([#3663](https://github.com/craftcms/cms/issues/3663))
-<<<<<<< HEAD
 - Fixed an error that occurred when updating to Craft 3.1 if there were any Matrix sub-fields that had their type set to a non-existing class. ([#3662](https://github.com/craftcms/cms/issues/3662))
-=======
 - Fixed a bug where element indexes would forget their source settings after updating to Craft 3.1. ([#3659](https://github.com/craftcms/cms/issues/3659))
->>>>>>> dee6f88f
 - Fixed a bug where commercial plugins weren’t installable from the Plugin Store.
 - Fixed a bug where Matrix block type fields’ `beforeSave()` methods weren’t getting called.
 - Fixed a bug where Matrix fields could forget their content table name if they were created with a non-global context.
