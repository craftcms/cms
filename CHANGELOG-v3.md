--- conflicted
+++ resolved
@@ -1,6 +1,5 @@
 # Release Notes for Craft CMS 3.x
 
-<<<<<<< HEAD
 ## Unreleased (3.5.0)
 
 ### Added
@@ -389,7 +388,7 @@
 
 ### Security
 - The `_includes/forms/checkbox.html`, `checkboxGroup.html`, and `checkboxSelect.html` control panel templates now HTML-encode checkbox labels by default, preventing possible XSS vulnerabilities. If HTML code was desired, it must be passed through the new `raw()` function first.
-=======
+
 ## 3.4.22.1 - 2020-05-30
 
 ### Added
@@ -400,7 +399,6 @@
 
 ### Fixed
 - Fixed an error that could occur when rendering field type settings, if the field’s `getSettingsHtml()` method was expecting to be called from a Twig template.
->>>>>>> 20555c2c
 
 ## 3.4.22 - 2020-05-29
 
