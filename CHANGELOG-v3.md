--- conflicted
+++ resolved
@@ -1,6 +1,5 @@
 # Release Notes for Craft CMS 3.x
 
-<<<<<<< HEAD
 ## Unreleased (3.5.0)
 
 ### Added
@@ -269,8 +268,8 @@
 
 ### Security
 - The `_includes/forms/checkbox.html`, `checkboxGroup.html`, and `checkboxSelect.html` control panel templates now HTML-encode checkbox labels by default, preventing possible XSS vulnerabilities. If HTML code was desired, it must be passed through the new `raw()` function first.
-=======
-## Unreleased
+
+## Unreleased (3.4.x)
 
 ### Changed
 - `craft\web\View::renderObjectTemplate()` now supports wrapping function calls in single curly brace delimiters (e.g. `{clone(variable)}`).
@@ -278,7 +277,6 @@
 
 ### Fixed
 - Fixed a bug where custom field names weren’t getting translated in element index sort menus. ([#6073](https://github.com/craftcms/cms/issues/6073))
->>>>>>> a299491d
 
 ## 3.4.19.1 - 2020-05-13
 
