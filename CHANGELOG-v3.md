# Release Notes for Craft CMS 3.x

## Unreleased

### Added
- Added a `/plugin-store/buy/{pluginHandle}` route to make it possible to add a plugin to the Plugin Store’s cart from a link.
- Added `LightswitchInput` Plugin Store component.
- Added `StatusMessage` Plugin Store component.

### Changed
- Edit User pages will now warn editors when leaving the page with unsaved changes. ([#2832](https://github.com/craftcms/cms/issues/2832))

## 3.0.5 - 2018-05-01

### Changed
- Fields’ translation icons now reveal the chosen Translation Method in their tooltip. ([#2808](https://github.com/craftcms/cms/issues/2808))
- Improved the error messages displayed when an Assets field has an invalid Upload Location setting. ([#2803](https://github.com/craftcms/cms/issues/2803))
- Craft now logs errors that occur when saving and replacing assets. ([#2814](https://github.com/craftcms/cms/issues/2814))
<<<<<<< HEAD
- Refactored Plugin Store’s modal.
- Refactored Plugin Store’s state management.
=======
- Single sections’ entry types’ handles are now updated to match their section’s handle whenever the section is saved. ([#2824](https://github.com/craftcms/cms/issues/2824))
- The Control Panel background color was lightened up a bit.
>>>>>>> d3b56618

### Fixed
- Fixed an error that would occur on servers without the Phar PHP extension enabled.
- Fixed an error that could occur if a Matrix block was deleted by a queue job. ([#2813](https://github.com/craftcms/cms/issues/2813))
- Fixed a bug where Twig could be configured to output times in UTC rather than the system timezone, if a bootstrapped module was loading Twig. ([#2761](https://github.com/craftcms/cms/issues/2761))
- Fixed a SQL error that could occur when upgrading from Craft 2 to Craft 3 with an active user session.
- Fixed various SQL errors that could occur when upgrading from Craft 2 to Craft 3, if there were any lingering Craft 3 database tables from a previous upgrade attempt.
- Fixed a bug where the Clear Caches tool was deleting the `.gitignore` file inside `web/cpresources/`. ([#2823](https://github.com/craftcms/cms/issues/2823))
<<<<<<< HEAD
- Fixed a bug where the Plugin Store’s cart items getter could throw an error if the cart was not loaded in the state manager yet.
=======
- Fixed the vertical positioning of checkboxes in the Control Panel. ([#2825](https://github.com/craftcms/cms/issues/2825))
- Fixed a JavaScript error that could occur if an element type’s class name contained `\u`. ([#2826](https://github.com/craftcms/cms/issues/2826))

>>>>>>> d3b56618
## 3.0.4 - 2018-04-24

### Added
- Added the `craft.globalSets()` template function. ([#2790](https://github.com/craftcms/cms/issues/2790))
- Added the `hasDescendants` element query param. ([#2786](https://github.com/craftcms/cms/issues/2786))
- Added `craft\elements\User::hasDashboard`.

### Changed
- Sections and category groups now ignore posted Template settings for sites that don’t have URI Formats.
- Control Panel resources are once again eager-published. ([#2763](https://github.com/craftcms/cms/issues/2763))
- `entries/save-entries` and `categories/save-category` actions now include the `slug` for responses that accept JSON. ([#2792](https://github.com/craftcms/cms/issues/2792))
- Most `craft\services\Path` methods now have a `$create` argument, which can be set to `false` to prevent the directory from being created if it doesn’t exist yet.
- Craft no longer creates directories when it just needed to clear it. ([#2771](https://github.com/craftcms/cms/issues/2771))
- `craft\services\Config::setDotEnvVar()` now sets the environment variable for the current request, in addition to updating the `.env` file.
- Removed `craft\controllers\AssetsController::actionDownloadTempAsset()`.
- User now must be logged in to use the Asset Preview File functionality.

### Fixed
- Fixed a bug where users would regain all default Dashboard widgets if all widgets were removed. ([#2769](https://github.com/craftcms/cms/issues/2769))
- Fixed a bug where you would get a “not a valid language” error message when creating a new site using certain languages.
- Fixed a bug where database connection settings that were set by the `setup` command weren’t always taking effect in time for the CLI installer. ([#2774](https://github.com/craftcms/cms/issues/2774))
- Fixed a bug where empty Plain Text fields were getting empty string values rather than `null`.
- Fixed a bug where elements within relational fields could have two thumbnails. ([#2785](https://github.com/craftcms/cms/issues/2785))
- Fixed a bug where it was not possible to pass a `--table-prefix` argument to the `setup/db-creds` command. ([#2791](https://github.com/craftcms/cms/pull/2791))
- Fixed an error that occurred for users without permission to perform updates, if available update info wasn’t cached.
- Fixed an error that occurred when `craft\elements\Asset::sources()` was called in a console request. ([#2798](https://github.com/craftcms/cms/issues/2798))
- Fixed JavaScript errors that could occur on the front-end after deleting Matrix blocks. ([#2799](https://github.com/craftcms/cms/pull/2799))

## 3.0.3.1 - 2018-04-18

### Fixed
- Fixed an error that occurred when editing an entry if any of the entry’s revisions were created with an entry type that no longer exists.
- Fixed an error that could occur when saving an asset. ([#2764](https://github.com/craftcms/cms/issues/2764))
- Fixed a bug where Craft assumed an asset was missing if there was an error when indexing it. ([#2763](https://github.com/craftcms/cms/issues/2763))

## 3.0.3 - 2018-04-17

### Added
- Added `craft\elements\Entry::updateTitle()`.
- Added `Yii::alias()`.

### Changed
- New sites’ Base URLs now default to `@web/`.
- Textual custom fields now ensure that they don’t contain 4+ byte characters. ([#2725](https://github.com/craftcms/cms/issues/2725))
- It is no longer expected that all of the `defaultSearchTermOptions` config setting options will be set if any of the default option values need to be overridden. ([#2737](https://github.com/craftcms/cms/issues/2737))
- Control Panel panes now have at least 48 pixels of bottom padding. ([#2744](https://github.com/craftcms/cms/issues/2744))
- Craft now intercepts 404-ing resource requests, and publishes the resources on the fly.
- The Clear Caches utility now has a “Control Panel resources” option.
- The Clear Caches utility now sorts the cache options alphabetically.
- When enabling new sites for a section, the new sites’ content is now based on the primary site’s content, if the section was and still is enabled for the primary site. ([#2748](https://github.com/craftcms/cms/issues/2748))
- Improved the responsiveness of element indexes.
- `Craft.BaseElementIndexView` now has a `loadMoreElementsAction` setting. ([#2762](https://github.com/craftcms/cms/pull/2762))

### Fixed
- Fixed a bug where the Clear Caches utility was not deleting template caches. ([#2720](https://github.com/craftcms/cms/issues/2720))
- Fixed a bug where the Plugin Store was not displaying payment errors on checkout.
- Fixed a bug where Control Panel-defined routes that contained special regular expression characters weren’t working. ([#2721](https://github.com/craftcms/cms/issues/2721))
- Fixed a bug where it was not possible to save system messages in some cases.
- Fixed a bug where static translations within dynamic entry title formats were getting translated using the current site’s language, rather than the entry’s language. ([#2722](https://github.com/craftcms/cms/issues/2722))
- Fixed a bug where deprecation errors for some date formatting methods were not escaping backslashes.
- Fixed a bug where plugins’ “Last update” timestamps in the Plugin Store weren’t getting formatted correctly in Safari. ([#2733](https://github.com/craftcms/cms/issues/2733))
- Fixed references to a nonexistent `Craft.eot` file in the Control Panel CSS. ([#2740](https://github.com/craftcms/cms/issues/2740))
- Fixed a bug where the default PostgreSQL database restore command wasn’t setting the `PGPASSWORD` environment variable. ([#2741](https://github.com/craftcms/cms/pull/2741))
- Fixed an error that could occur if the system time zone was not supported by the ICU library, on environments with the Intl extension loaded.
- Fixed a bug where several administrative fields had translatable icons. ([#2742](https://github.com/craftcms/cms/issues/2742))
- Fixed a bug where `craft\controllers\PluginStoreController::actionSavePluginLicenseKeys()` was trying to set a plugin license key for plugins which were not installed.

### Security
- Fixed a bug assets were not getting cleansed on upload. ([#2709](https://github.com/craftcms/cms/issues/2709))

## 3.0.2 - 2018-04-10

### Added
- Added the `EVENT_BEFORE_DELETE_CACHES` and `EVENT_AFTER_DELETE_CACHES` events to `craft\services\TemplateCaches`.
- Added `craft\events\DeleteTemplateCachesEvent`.

### Changed
- Craft now deletes all compiled templates whenever Craft or a plugin is updated. ([#2686](https://github.com/craftcms/cms/issues/2686))
- The Plugin Store now displays commercial plugins’ renewal prices. ([#2690](https://github.com/craftcms/cms/issues/2690))
- The Plugin Store no longer shows the “Upgrade Craft CMS” link if Craft is already running (and licensed to run) the Pro edition. ([#2713](https://github.com/craftcms/cms/issues/2713))
- Matrix fields now set `$propagating` to `true` when saving Matrix blocks, if the owner element is propagating.
- `craft\helpers\ArrayHelper::toArray()` no longer throws a deprecation error when a string without commas is passed to it. ([#2711](https://github.com/craftcms/cms/issues/2711))
- Editable tables now support an `html` column type, which will output cell values directly without encoding HTML entities. ([#2716](https://github.com/craftcms/cms/pull/2716))
- `Craft.EditableTable` instances are now accessible via `.data('editable-table')` on their `<table>` element. ([#2694](https://github.com/craftcms/cms/issues/2694))
- Updated Composer to 1.6.3. ([#2707](https://github.com/craftcms/cms/issues/2707))
- Updated Garnish to 0.1.22. ([#2689](https://github.com/craftcms/cms/issues/2689))

### Fixed
- Fixed an error that could occur in the Control Panel if any plugins with licensing issues were installed. ([#2691](https://github.com/craftcms/cms/pull/2691))
- Fixed a bug on the Plugin Store’s Payment screen where the “Use a new credit card” radio option would not get selected automatically even if it was the only one available.
- Fixed a bug where `craft\web\assets\vue\VueAsset` didn’t respect the `useCompressedJs` config setting.
- Fixed an error that occurred when saving a Single entry over Ajax. ([#2687](https://github.com/craftcms/cms/issues/2687))
- Fixed an error that could occur when disabling a site on a Single section. ([#2695](https://github.com/craftcms/cms/issues/2695))
- Fixed an error that could occur on requests without a content type on the response. ([#2704](https://github.com/craftcms/cms/issues/2704))
- Fixed a bug where the `includeSubfolders` asset query param wasn’t including results in the parent folder. ([#2706](https://github.com/craftcms/cms/issues/2706))
- Fixed an error that could occur when querying for users eager-loaded with their photos, if any of the resulting users didn’t have a photo. ([#2708](https://github.com/craftcms/cms/issues/2708))
- Fixed a bug where relational fields within Matrix fields wouldn’t save relations to elements that didn’t exist on all of the sites the owner element existed on. ([#2683](https://github.com/craftcms/cms/issues/2683))
- Fixed a bug where relational fields were ignoring disabled related elements in various functions, including required field validation and value serialization.
- Fixed an error that would occur if a new custom field was created and added to an element’s field layout, and its value was accessed, all in the same request. ([#2705](https://github.com/craftcms/cms/issues/2705))
- Fixed a bug where the `id` param was ignored when used on an eager-loaded elements’ criteria. ([#2717](https://github.com/craftcms/cms/issues/2717))
- Fixed a bug where the default restore command for MySQL wouldn’t actually restore the database. ([#2714](https://github.com/craftcms/cms/issues/2714))

## 3.0.1 - 2018-04-04

### Deprecated
- Brought back and deprecated the `Craft::Personal` and `Craft::Client` constants.

### Fixed
- Fixed a bug where elements’ `getNext()` and `getPrev()` methods were modifying the element query passed into them. ([#2160](https://github.com/craftcms/cms/issues/2160))
- Fixed a bug where Table fields could be pre-populated with one too many rows. ([#2680](https://github.com/craftcms/cms/pull/2680))

### Security
- Craft no longer sends exception messages to error templates, unless the exception is an instance of `yii\base\UserException`.

## 3.0.0.2 - 2018-04-04

### Fixed
- Fixed a bug where Craft Pro installs were getting identified as Craft Solo in the Control Panel.

## 3.0.0 - 2018-04-04

### Added
- The codebase has been completely rewritten and refactored to improve performance, maintainability, and extensibility.
- Craft can now be [installed](https://docs.craftcms.com/v3/installation.html) via Composer in addition to a zip file. ([#895](https://github.com/craftcms/cms/issues/895))
- Craft’s setup wizard is now available as a CLI tool in addition to the web-based one.
- [Plugins](https://docs.craftcms.com/v3/plugin-intro.html) are now loaded as Composer dependencies, and implemented as extensions of [Yii modules](http://www.yiiframework.com/doc-2.0/guide-structure-modules.html).
- Added [multi-site](https://docs.craftcms.com/v3/sites.html) support.
- Added the Plugin Store, where plugins can be discovered, trialled, and purchased. ([#808](https://github.com/craftcms/cms/issues/808))
- Plugins can now be updated and removed from within the Control Panel.
- Asset sources are now called “volumes”, and plugins can supply their own volume types.
- Added the Image Editor, which can be used to rotate, crop, and flip images, as well as set focal points on them.
- Added asset previews, which can be triggered via a “Preview file” action on the Assets index, or with a `shift` + `spacebar` keyboard shortcut throughout the Control Panel.
- Asset editor HUDs now show image previews. ([#837](https://github.com/craftcms/cms/issues/837))
- Added the “Utilities” section to the Control Panel, replacing the Tools area of the Settings page.
- Added the Debug Toolbar, powered by the [Debug Extension for Yii 2](http://www.yiiframework.com/doc-2.0/guide-tool-debugger.html).
- Added support for [Content Migrations](https://docs.craftcms.com/v3/content-migrations.html).
- Added support for PostgreSQL.

### Changed
- The Control Panel has been redesigned for better usability, readability and responsiveness.
- Renamed all “URL Format” things to “URI Format”, in the Control Panel UI and in the code.
- Added the “Propagate entries across all enabled sites?” section setting. If disabled, entries will only be associated with the site they were created on. ([#2330](https://github.com/craftcms/cms/issues/2330))
- Structure sections and category groups no longer have Nested URL Format settings. (It’s still possible to achieve the same result with a single URI Format setting.)
- When an entry type is updated, Craft now re-saves all entries of that type.
- When a category is deleted, its nested categories are no longer deleted with it.
- Craft no longer re-saves *all* localizable elements after a new site is created; entries and Matrix blocks are skipped, and plugins that supply custom element types must now re-save their elements manually as well.
- The “New entry” and “New category” buttons on Entries and Categories index pages now load the Edit page for the currently-selected site. ([#2236](https://github.com/craftcms/cms/issues/2236))
- Elements now validate that custom field values will fit within their database columns, for fields with textual or numeric column types.
- User photos are now assets. ([#933](https://github.com/craftcms/cms/issues/933))
- Assets now have a “Link” table attribute option.
- Volumes’ “Base URL” settings can now begin with `@web`, which is an alias for the root URL that Craft is running from.
- Local volumes’ “File System Path” settings can now begin with `@webroot`, which is an alias for the path to the directory that `index.php` lives in.
- Global Sets’ field layouts can now have custom tabs.
- Color inputs can now be left blank.
- Color values within Table fields are now represented by `craft\fields\data\ColorData` objects.
- Element titles now get a validation error if they contain any 4+ byte characters (like emoji), on servers running MySQL. ([#2513](https://github.com/craftcms/cms/issues/2513))
- Lightswitch fields that don’t have a value yet will now be assigned the default field value, even for existing elements. ([#2404](https://github.com/craftcms/cms/issues/2404))
- The system installer now sets the initial admin account’s preferred language to the site language selected in the installation wizard. ([#2480](https://github.com/craftcms/cms/issues/2480))
- Table fields now have “Min Rows”, “Max Rows”, and “Add Row Label” settings. ([#2372](https://github.com/craftcms/cms/issues/2372))
- Table fields now have “Date”, “Time”, “Lightswitch”, and “Color” column type options.
- Color fields now return a `craft\fields\data\ColorData` object, with `hex`, `rgb`, `red`, `green`, `blue`, `r`, `g`, `b`, and `luma` properties.
- Matrix fields now have “Manage blocks on a per-site basis”, “Min Blocks”, and “Max Blocks” settings.
- Matrix fields with only one block type, and equal values for the Min Blocks and Max Blocks settings, now hide the UI for adding and deleting blocks.
- Matrix fields with only one block type will now auto-create the minimum number of blocks required by the field, per the Min Blocks setting, for new elements. ([#850](https://github.com/craftcms/cms/issues/850))
- The `migrate/up` console command will now update the appropriate schema version in the database after successfully completing all migrations. ([#1907](https://github.com/craftcms/cms/issues/1907))
- Users can now set their preferred language to any supported application language. ([#847](https://github.com/craftcms/cms/issues/847))
- Users are no longer logged out when verifying a new email address on their own account. ([#1421](https://github.com/craftcms/cms/issues/1421))
- Users no longer get an exception or error message if they click on an invalid/expired email verification link and are already logged in. Instead they’ll be redirected to wherever they would normally be taken immediately after logging in. ([#1422](https://github.com/craftcms/cms/issues/1422))
- If anything prevents a user from being deleted, any changes that were made in preparation for deleting the user are now rolled back.
- Added `webp` as a web-safe image format.
- Craft now checks if the current installation can manipulate an image instead of checking against a predefined list. ([#1648](https://github.com/craftcms/cms/issues/1648), [#1545](https://github.com/craftcms/cms/issues/1545))
- The `getCsrfInput()` global function has been renamed to `csrfInput()`. (getCsrfInput() still works but produces a deprecation error.)
- The `{% cache %}` tag no longer includes the query string when storing the cache URL.
- Added the `|timestamp` Twig filter, for formatting a date as a user-friendly timestamp.
- Added the `|datetime` Twig filter, for formatting a date with a localized date+time format.
- Added the `|time` Twig filter, for formatting a date with a localized time format.
- Added the `|multisort` Twig filter, which duplicates an array and sorts it with [craft\helpers\ArrayHelper::multisort()](http://www.yiiframework.com/doc-2.0/yii-helpers-basearrayhelper.html#multisort()-detail).
- Added the `|atom` and `|rss` Twig filters, for formatting dates in Atom and RSS date formats, respectively.
- Added the `|column` Twig filter, for capturing the key/property values of a series of arrays/objects.
- Added the `|index` Twig filter, for indexing an array of arrays/objects by one of their keys/values.
- Added the `|filterByValue` Twig filter.
- Added the `|duration` Twig filter, which converts a `DateInterval` object into a human-readable duration.
- The `t` filter now always defaults to translating the given string using the `site` category unless it is otherwise specified (e.g. `myString|t('pluginhandle')`).
- The `|date` filter can be passed `'short'`, `'medium'`, `'long'`, and `'full'`, which will format the date with a localized date format.
- It is now possibly to customize the SQL of [element queries](https://docs.craftcms.com/v3/element-queries.html), and there are more choices on how the data should be returned.
- Element queries are no longer limited to 100 results by default.
- The “Failed” message in the queue HUD in the Control Panel now shows the full error message as alt text. ([#855](https://github.com/craftcms/cms/issues/855))
- Added the `convertFilenamesToAscii` config setting.
- Added the `preserveExifData` config setting, `false` by default and requires Imagick. ([#2034](https://github.com/craftcms/cms/issues/2034))
- Added the `aliases` config setting, providing an easy way to define custom [aliases](http://www.yiiframework.com/doc-2.0/guide-concept-aliases.html).
- Removed support for automatically determining the values for the `omitScriptNameInUrls` and `usePathInfo` config settings.
- It’s now possible to override Craft’s application config via `config/app.php`.
- It’s now possible to override volume settings via `config/volumes.php`.
- It’s now possible to override all plugins’ settings via `config/<plugin-handle>.php`.
- Renamed the `runTasksAutomatically` config setting to `runQueueAutomatically`.
- The `translationDebugOutput` config setting will now wrap strings with `@` characters if the category is `app`, `$` if the category is `site`, and `%` for anything else.
- All user-defined strings in the Control Panel (e.g. section names) are now translated using the `site` category, to prevent translation conflicts with Craft’s own Control Panel translations.
- Routes can now be stored on a per-site basis, rather than per-locale.
- Web requests are now logged to `storage/logs/web.log`.
- Web requests that result in 404 errors are now logged to `storage/logs/web-404s.log`.
- Console requests are now logged to `storage/logs/console.log`.
- Queue requests are now logged to `storage/logs/queue.log`.
- Craft 3 now requires PHP 7.0.0 or later.
- Craft 3 now requires MySQL 5.5+ or PostgreSQL 9.5+.
- Craft now takes advantage of the [PHP Intl extension](http://php.net/manual/en/book.intl.php) when available.
- Craft now uses Stringy for better string processing support.
- Craft now uses Flysystem for better asset volume support.
- Craft now uses Swiftmailer for better email sending support.
- Craft now uses the [Yii 2 Queue Extension](https://github.com/yiisoft/yii2-queue) for managing background tasks.
- Craft now uses the Zend Feed library for better RSS and Atom processing support.
- Updated Yii to 2.0.15.1.
- Updated Twig to 2.4.
- Updated Guzzle to 6.3.

### Deprecated
- Many things have been deprecated. See [Changes in Craft 3](https://docs.craftcms.com/v3/changes-in-craft-3.html) for a complete list.

### Fixed
- Fixed a bug where a PHP session would be started on every template rendering request whether it was needed or not. ([#1765](https://github.com/craftcms/cms/issues/1765))

### Security
- Craft uses OpenSSL for encryption rather than mcrypt, which is far more secure and well-maintained.<|MERGE_RESOLUTION|>--- conflicted
+++ resolved
@@ -9,6 +9,11 @@
 
 ### Changed
 - Edit User pages will now warn editors when leaving the page with unsaved changes. ([#2832](https://github.com/craftcms/cms/issues/2832))
+- Refactored Plugin Store’s modal.
+- Refactored Plugin Store’s state management.
+
+### Fixed
+- Fixed a bug where the Plugin Store’s cart items getter could throw an error if the cart was not loaded in the state manager yet.
 
 ## 3.0.5 - 2018-05-01
 
@@ -16,13 +21,8 @@
 - Fields’ translation icons now reveal the chosen Translation Method in their tooltip. ([#2808](https://github.com/craftcms/cms/issues/2808))
 - Improved the error messages displayed when an Assets field has an invalid Upload Location setting. ([#2803](https://github.com/craftcms/cms/issues/2803))
 - Craft now logs errors that occur when saving and replacing assets. ([#2814](https://github.com/craftcms/cms/issues/2814))
-<<<<<<< HEAD
-- Refactored Plugin Store’s modal.
-- Refactored Plugin Store’s state management.
-=======
 - Single sections’ entry types’ handles are now updated to match their section’s handle whenever the section is saved. ([#2824](https://github.com/craftcms/cms/issues/2824))
 - The Control Panel background color was lightened up a bit.
->>>>>>> d3b56618
 
 ### Fixed
 - Fixed an error that would occur on servers without the Phar PHP extension enabled.
@@ -31,13 +31,9 @@
 - Fixed a SQL error that could occur when upgrading from Craft 2 to Craft 3 with an active user session.
 - Fixed various SQL errors that could occur when upgrading from Craft 2 to Craft 3, if there were any lingering Craft 3 database tables from a previous upgrade attempt.
 - Fixed a bug where the Clear Caches tool was deleting the `.gitignore` file inside `web/cpresources/`. ([#2823](https://github.com/craftcms/cms/issues/2823))
-<<<<<<< HEAD
-- Fixed a bug where the Plugin Store’s cart items getter could throw an error if the cart was not loaded in the state manager yet.
-=======
 - Fixed the vertical positioning of checkboxes in the Control Panel. ([#2825](https://github.com/craftcms/cms/issues/2825))
 - Fixed a JavaScript error that could occur if an element type’s class name contained `\u`. ([#2826](https://github.com/craftcms/cms/issues/2826))
 
->>>>>>> d3b56618
 ## 3.0.4 - 2018-04-24
 
 ### Added
