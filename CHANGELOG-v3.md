--- conflicted
+++ resolved
@@ -2,7 +2,6 @@
 
 ## Unreleased
 
-<<<<<<< HEAD
 ### Added
 - Relational fields now have a “Validate related elements” setting, which ensures that the related elements pass validation before the source element can be saved with them selected. ([#4095](https://github.com/craftcms/cms/issues/4095))
 - Added `craft\services\Elements::propagateElements()` along with `EVENT_BEFORE_PROPAGATE_ELEMENTS`, `EVENT_AFTER_PROPAGATE_ELEMENTS`, `EVENT_BEFORE_PROPAGATE_ELEMENT`, and `EVENT_AFTER_PROPAGATE_ELEMENT` events. ([#4139](https://github.com/craftcms/cms/issues/4139))
@@ -222,7 +221,9 @@
 
 ### Deprecated
 - Deprecated `craft\helpers\ArrayHelper::filterByValue()`. Use `where()` instead.
-=======
+
+## Unreleased (3.1)
+
 ### Changed
 - Asset indexes now sort assets by Date Uploaded in descending order by default. ([#1153](https://github.com/craftcms/cms/issues/1153))
 - `craft\db\Paginator` no longer assumes that the application’s database connection should be used.
@@ -231,7 +232,6 @@
 - Fixed a bug where the Status menu wasn’t visible for the “All users” source on user indexes. ([#4306](https://github.com/craftcms/cms/pull/4306))
 - Fixed a bug where pressing the <kbd>Esc</kbd> key in the setup wizard would close the modal window. ([#4307](https://github.com/craftcms/cms/issues/4307))
 - Fixed a bug where `craft\validators\ArrayValidator::validate()` didn’t work. ([#4309](https://github.com/craftcms/cms/pull/4309))
->>>>>>> ba2794ba
 
 ## 3.1.28 - 2019-05-21
 
