--- conflicted
+++ resolved
@@ -8,12 +8,8 @@
 
 ### Changed
 - `craft\web\twig\variables\CraftVariable` no longer triggers the `defineComponents` event. ([#4416](https://github.com/craftcms/cms/issues/4416))
-<<<<<<< HEAD
-- `craft\test\Craft::assertElementsExist()` now accepts a fourth argument indicating whether to search 
-through trashed and non-active Elements as well. 
-=======
 - Craft no longer warns about losing unsaved changes when leaving the page while previewing entries, if the changes were autosaved. ([#4439](https://github.com/craftcms/cms/issues/4439))
->>>>>>> ce3f584d
+- `craft\test\Craft::assertElementsExist()` now accepts a fourth argument indicating whether to additionally search through trashed and non-active elements.
 
 ### Deprecated
 - Deprecated `craft\events\DefineComponentsEvent`.
@@ -21,13 +17,9 @@
 ### Fixed
 - Fixed an error that could occur when saving an entry for the first time. ([#4421](https://github.com/craftcms/cms/issues/4421))
 - Fixed an error that could occur when installing Craft with an existing `project.yaml` file that defined a Single section.
-<<<<<<< HEAD
-- Fixed an error that could occur when saving an entry with Matrix blocks on a multi-site Craft install.
-- Fixed a bug where `craft\test\Craft::amLoggedInAs` was not logging a user in.
-=======
 - Fixed an error that could occur when saving an entry with Matrix blocks on a multi-site Craft install. ([#4429](https://github.com/craftcms/cms/issues/4429))
 - Fixed a JavaScript error that could occur when creating new entries. ([#4443](https://github.com/craftcms/cms/issues/4443))
->>>>>>> ce3f584d
+- Fixed a bug where `craft\test\Craft::amLoggedInAs` would not login a user.
 
 ## 3.2.0-beta.3 - 2019-06-18
 
