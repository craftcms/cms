--- conflicted
+++ resolved
@@ -21,11 +21,8 @@
 - Fixed a bug where some HTML in the Control Panel was getting improperly encoded. ([#5002](https://github.com/craftcms/cms/issues/5002))
 - Fixed a bug where `craft\helper\UrlHelper` wasn’t encoding `+` and `&` characters in query param values.
 - Fixed an error where GraphQL would sometimes not return a proper error message. ([#4999](https://github.com/craftcms/cms/issues/4999))
-<<<<<<< HEAD
-=======
 - Fixed a bug where HUDs could be positioned incorrectly when first opened. ([#5004](https://github.com/craftcms/cms/issues/5004))
 - Fixed a bug where HUD tip images could be pointing the wrong way for RTL languages.
->>>>>>> 5956d1f2
 
 ## 3.3.5 - 2019-09-25
 
