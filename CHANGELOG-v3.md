# Release Notes for Craft CMS 3.x

## Unreleased

### Added
- Assets fields now have a “Show unpermitted volumes” setting, which determines whether the field should show volumes that the user doesn’t have permission to view (disabled by default for new fields; enabled by default for existing fields). ([#887](https://github.com/craftcms/cms/issues/887))
- It’s now possible to set a custom aspect ratio when cropping images with the image editor. ([#4359](https://github.com/craftcms/cms/issues/4359))
- It’s now possible to change the the aspect ratio orientation when cropping images with the image editor. ([#4359](https://github.com/craftcms/cms/issues/4359))
- Added the `upscaleImages` config setting. ([#844](https://github.com/craftcms/cms/issues/844))
- Added `craft\events\BackupEvent::$ignoreTables`. ([#5330](https://github.com/craftcms/cms/issues/5330))
- Added `craft\fields\Assets::$showUnpermittedVolumes`.

### Changed
- Matrix fields now trigger a `blockDeleted` JavaScript event when a block is deleted. ([#5329](https://github.com/craftcms/cms/issues/5329))

### Fixed
- Fixed a bug where the image editor would not immediately apply new aspect ratio selections when cropping images.
<<<<<<< HEAD
- Fixed a bug where changes to entry types would not be synced when using project config. ([#5332](https://github.com/craftcms/cms/issues/5332))
=======
- Fixed a bug where the `maxBackups` config setting wasn’t getting applied if a custom `backupCommand` was set.
>>>>>>> 96040987

## 3.4.0-beta.3 - 2019-12-11

### Fixed
- Fixed a bug which prevented Craft from being installed.

## 3.4.0-beta.2 - 2019-12-11

### Fixed
- Fixed a PHP error that occurred when saving a site group. ([#5328](https://github.com/craftcms/cms/pull/5328))
- Fixed a bug which prevented Craft from being installed.

## 3.4.0-beta.1 - 2019-12-11

> {warning} If `useProjectConfigFile` is enabled and you are using the GraphQL API, restore a fresh database backup from your production environment before updating your development environment. Otherwise you may lose your GraphQL schema data when updating production.

> {tip} Element search indexing is a little smarter in Craft 3.4. It’s recommended that you resave all your entries from your terminal after updating.
>
> ```bash
> > ./craft resave/entries --update-search-index
> ```

### Added
- Improved the overall look and feel of the Control Panel. ([#2883](https://github.com/craftcms/cms/issues/2883))
- Added an overflow menu for Control Panel tabs that don’t fit into the available space. ([#3073](https://github.com/craftcms/cms/issues/3073))
- Added support for delta element updates. ([#4064](https://github.com/craftcms/cms/issues/4064))
- Elements now track which field values have changed since the element was first loaded. ([#4149](https://github.com/craftcms/cms/issues/4149))
- Entry drafts now show which fields and attributes have changed within the draft, and which are outdated.
- If an entry draft contains outdated field and attribute values, it’s now possible to merge the latest source entry values into the draft manually, and they will be automatically merged in when the draft is published. ([#4642](https://github.com/craftcms/cms/issues/4642))
- It’s now possible to see all of the elements selected by relation fields from element indexes. ([#3030](https://github.com/craftcms/cms/issues/3030))
- It’s now possible to download multiple assets at once as a zip file. ([#5259](https://github.com/craftcms/cms/issues/5259))
- It’s now possible to preview HTML and PDF assets, and plugins can add support for additional file types. ([#5136](https://github.com/craftcms/cms/pull/5136))
- Added the `utils/prune-revisions` action. ([#4851](https://github.com/craftcms/cms/issues/4851))
- Added the `verifyEmailPath` config setting.
- Added the `maxBackups` config setting. ([#2078](https://github.com/craftcms/cms/issues/2078))
- Added the `{% requireGuest %}` Twig tag, which redirects a user to the path specified by the `postLoginRedirect` config setting if they’re already logged in. ([#5015](https://github.com/craftcms/cms/pull/5015))
- Added the `|purify` Twig filter. ([#5184](https://github.com/craftcms/cms/issues/5184))
- It’s now possible to query for Matrix blocks by their field handle, via the new `field` param. ([#5218](https://github.com/craftcms/cms/issues/5218))
- It’s now possible to eager-load the *count* of related elements, by setting `'count' => true` on the eager-loading criteria. 
- GraphQL access tokens are now managed separately from schema definitions, making it possible to create multiple tokens for the same schema.
- GraphQL schemas are now stored in the project config (sans tokens). ([#4829]((https://github.com/craftcms/cms/issues/4829))
- Added a new “Expanded” element exporter type, which includes expanded custom field values, including Matrix and relational fields. ([#4484](https://github.com/craftcms/cms/issues/4484))
- It’s now possible to export elements as CSV, JSON, or XML files.
- Added support for plugin-supplied element exporters. ([#5090](https://github.com/craftcms/cms/issues/5090))
- Control panel pages can now implement Vue-based admin tables that support bulk actions, search, and pagination.
- Added `craft\assetpreviews\HtmlPreview`.
- Added `craft\assetpreviews\ImagePreview`.
- Added `craft\assetpreviews\NoPreview`.
- Added `craft\assetpreviews\PdfPreview`.
- Added `craft\base\AssetPreviewInterface`.
- Added `craft\base\AssetPreviewTrait`.
- Added `craft\base\AssetPreview`.
- Added `craft\base\Element::ATTR_STATUS_CONFLICTED`.
- Added `craft\base\Element::ATTR_STATUS_MODIFIED`.
- Added `craft\base\Element::ATTR_STATUS_OUTDATED`.
- Added `craft\base\Element::EVENT_REGISTER_EXPORTERS`.
- Added `craft\base\Element::defineExporters()`.
- Added `craft\base\ElementExporterInterface`.
- Added `craft\base\ElementExporter`.
- Added `craft\base\ElementInterface::exporters()`
- Added `craft\base\ElementInterface::getAttributeStatus()`.
- Added `craft\base\ElementInterface::getDirtyAttributes()`.
- Added `craft\base\ElementInterface::getDirtyFields()`.
- Added `craft\base\ElementInterface::getEagerLoadedElementCount()`.
- Added `craft\base\ElementInterface::getFieldStatus()`.
- Added `craft\base\ElementInterface::isFieldDirty()`.
- Added `craft\base\ElementInterface::markAsClean()`.
- Added `craft\base\ElementInterface::setAttributeStatus()`.
- Added `craft\base\ElementInterface::setEagerLoadedElementCount()`.
- Added `craft\base\ElementInterface::trackChanges()`.
- Added `craft\base\FieldInterface::getTranslationDescription()`.
- Added `craft\behaviors\DraftBehavior::$dateLastMerged`.
- Added `craft\behaviors\DraftBehavior::$mergingChanges`.
- Added `craft\behaviors\DraftBehavior::$trackChanges`.
- Added `craft\behaviors\DraftBehavior::getIsOutdated()`.
- Added `craft\behaviors\DraftBehavior::getOutdatedAttributes()`.
- Added `craft\behaviors\DraftBehavior::getOutdatedFields()`.
- Added `craft\behaviors\DraftBehavior::isAttributeModified()`.
- Added `craft\behaviors\DraftBehavior::isAttributeOutdated()`.
- Added `craft\behaviors\DraftBehavior::isFieldModified()`.
- Added `craft\behaviors\DraftBehavior::isFieldOutdated()`.
- Added `craft\controllers\DraftsController`.
- Added `craft\controllers\GraphqlController::actionDeleteToken()`.
- Added `craft\controllers\GraphqlController::actionEditPublicSchema()`.
- Added `craft\controllers\GraphqlController::actionEditPublicSchema()`.
- Added `craft\controllers\GraphqlController::actionEditToken()`.
- Added `craft\controllers\GraphqlController::actionSaveToken()`.
- Added `craft\controllers\GraphqlController::actionViewToken()`.
- Added `craft\db\Connection::DRIVER_MYSQL`.
- Added `craft\db\Connection::DRIVER_PGSQL`.
- Added `craft\elements\MatrixBlock::$dirty`.
- Added `craft\elements\db\ElementQuery::clearCachedResult()`.
- Added `craft\elements\db\MatrixBlockQuery::field()`.
- Added `craft\elements\exporters\Expanded`.
- Added `craft\elements\exporters\Raw`.
- Added `craft\events\AssetPreviewEvent`.
- Added `craft\events\DefineGqlTypeFieldsEvent`.
- Added `craft\events\DefineGqlValidationRulesEvent`.
- Added `craft\events\ExecuteGqlQueryEvent::$schemaId`.
- Added `craft\events\RegisterElementExportersEvent`.
- Added `craft\events\RegisterGqlPermissionsEvent`.
- Added `craft\events\TemplateEvent::$templateMode`.
- Added `craft\gql\TypeManager`.
- Added `craft\helpers\AdminTable`.
- Added `craft\helpers\ArrayHelper::append()`.
- Added `craft\helpers\ArrayHelper::prepend()`.
- Added `craft\helpers\Db::parseDsn()`.
- Added `craft\helpers\Db::url2config()`.
- Added `craft\helpers\FileHelper::writeGitignoreFile()`.
- Added `craft\helpers\ProjectConfigHelper::flattenConfigArray()`.
- Added `craft\helpers\ProjectConfigHelper::packAssociativeArray()`.
- Added `craft\helpers\ProjectConfigHelper::unpackAssociativeArray()`.
- Added `craft\models\GqlToken`.
- Added `craft\queue\jobs\UpdateSearchIndex::$fieldHandles`.
- Added `craft\records\GqlToken`.
- Added `craft\services\Assets::EVENT_GET_ASSET_PREVIEW`.
- Added `craft\services\Assets::getAssetPreview()`.
- Added `craft\services\Drafts::EVENT_AFTER_MERGE_SOURCE_CHANGES`.
- Added `craft\services\Drafts::EVENT_BEFORE_MERGE_SOURCE_CHANGES`.
- Added `craft\services\Drafts::mergeSourceChanges()`.
- Added `craft\services\Elements::createExporter()`.
- Added `craft\services\Gql::CONFIG_GQL_SCHEMAS_KEY`.
- Added `craft\services\Gql::EVENT_REGISTER_GQL_PERMISSIONS`.
- Added `craft\services\Gql::deleteSchema()`.
- Added `craft\services\Gql::deleteTokenById()`.
- Added `craft\services\Gql::getSchemaByUid()`.
- Added `craft\services\Gql::getTokenByAccessToken()`.
- Added `craft\services\Gql::getTokenById()`.
- Added `craft\services\Gql::getTokenByUid()`.
- Added `craft\services\Gql::getTokens()`.
- Added `craft\services\Gql::getValidationRules()`.
- Added `craft\services\Gql::handleChangedSchema()`.
- Added `craft\services\Gql::handleDeletedSchema()`.
- Added `craft\services\Gql::saveToken()`.
- Added `craft\services\Path::getConfigDeltaPath()`.
- Added `craft\services\Plugins::$pluginConfigs`. ([#1989](https://github.com/craftcms/cms/issues/1989))
- Added `craft\services\ProjectConfig::CONFIG_ALL_KEY`.
- Added `craft\services\ProjectConfig::CONFIG_ASSOC_KEY`.
- Added `craft\services\ProjectConfig::$maxDeltas`.
- Added `craft\services\ProjectConfig::CONFIG_DELTA_FILENAME`.
- Added `craft\services\ProjectConfig::CONFIG_DELTA_FILENAME`.
- Added `craft\services\ProjectConfig::CONFIG_DELTA_FILENAME`.
- Added `craft\services\ProjectConfig::CONFIG_DELTA_FILENAME`.
- Added `craft\services\ProjectConfig::CONFIG_DELTA_FILENAME`.
- Added `craft\services\ProjectConfig::CONFIG_DELTA_FILENAME`.
- Added `craft\services\ProjectConfig::CONFIG_DELTA_FILENAME`.
- Added `craft\services\ProjectConfig::CONFIG_DELTA_FILENAME`.
- Added `craft\web\assets\admintable\AdminTableAsset`.
- Added `craft\web\Controller::requireGuest()`.
- Added `craft\web\CsvResponseFormatter`.
- Added `craft\web\User::guestRequired()`.
- Added `craft\web\View::$minifyCss`.
- Added `craft\web\View::$minifyJs`.
- Added `craft\web\View::getDeltaNames()`.
- Added `craft\web\View::getIsDeltaRegistrationActive()`.
- Added `craft\web\View::registerDeltaName()`.
- Added `craft\web\View::setIsDeltaRegistrationActive()`.
- Added `craft\web\twig\nodes\RequireGuestNode`.
- Added `craft\web\twig\tokenparsers\RequireGuestTokenParser`.
- Added `craft\web\twig\variables\Paginate::getDynamicRangeUrls()`, making it easy to create Google-style pagination links. ([#5005](https://github.com/craftcms/cms/issues/5005))
- Added the `Craft.VueAdminTable` JavaScript class.
- Added the `cp.users.edit.prefs` template hook to the Edit User page. ([#5114](https://github.com/craftcms/cms/issues/5114))
- Added the [Interactive Shell Extension for Yii 2](https://github.com/yiisoft/yii2-shell).
- Added the Minify PHP package.

### Changed
- Control panel requests are now always set to the primary site, regardless of the URL they were accessed from.
- The control panel no longer shows the tab bar on pages with only one tab. ([#2915](https://github.com/craftcms/cms/issues/2915))
- Sections’ entry URI format settings are now shown when running Craft in headless mode. ([#4934](https://github.com/craftcms/cms/issues/4934))
- The “Primary entry page” preview target is now user-customizable alongside all other preview targets in sections’ settings. ([#4520](https://github.com/craftcms/cms/issues/4520))
- Plain Text fields can now specify a maximum size in bytes. ([#5099](https://github.com/craftcms/cms/issues/5099))
- Plain Text fields’ Column Type settings now have an “Automatic” option, which is selected by default for new fields. ([#5099](https://github.com/craftcms/cms/issues/5099))
- Matrix fields now show an accurate description of their propagation behavior in the translation icon tooltip. ([#5304](https://github.com/craftcms/cms/issues/5304))
- Local asset volumes now ensure that their folder exists on save, and if it doesn’t, a `.gitignore` file will be added automatically to it, excluding the directory from Git. ([#5237](https://github.com/craftcms/cms/issues/5237))
- Set Password and Verify Email links now use the `setPasswordPath` and `verifyEmailPath` config settings. ([#4925](https://github.com/craftcms/cms/issues/4925))
- Craft now uses the `slugWordSeparator` when generating URI formats. ([#5315](https://github.com/craftcms/cms/pull/5315))
- CSS registered with `craft\web\View::registerCss()` or the `{% css %}` tag is now minified by default. ([#5183](https://github.com/craftcms/cms/issues/5183))
- JavaScript code registered with `craft\web\registerJs()` or the `{% js %}` tag is now minified per the `useCompressedJs` config setting. ([#5183](https://github.com/craftcms/cms/issues/5183))
- `resave/*` commands now have an `--update-search-index` argument (defaults to `false`). ([#4840](https://github.com/craftcms/cms/issues/4840))
- The installer now requires `config/db.php` to be setting the `dsn` database config setting with a `DB_DSN` environment variable, if a connection can’t already be established.
- The full GraphQL schema is now always generated when Dev Mode is enabled.
- Punctuation is now removed from search keywords and search terms, rather than being replaced with a space. ([#5214](https://github.com/craftcms/cms/issues/5214))
- The `_includes/forms/field.html` template now supports `fieldAttributes`, `labelAttributes`, and `inputAttributes` variables.
- The `_includes/field.html` template now supports a `registerDeltas` variable.
- The `_layouts/cp.html` template now supports `mainAttributes` and `mainFormAttributes` variables.
- Plugins can now modify the GraphQL schema via `craft\gql\TypeManager::EVENT_DEFINE_GQL_TYPE_FIELDS`.
- Plugins can now modify the GraphQL permissions via `craft\services\Gql::EVENT_REGISTER_GQL_PERMISSIONS`.
- Renamed the`QueryParameter` GraphQL type to `QueryArgument`.
- If any elements are selected while exporting, only the selected elements will be included in the export. ([#5130](https://github.com/craftcms/cms/issues/5130))
- Craft now sorts the `project.yaml` file alphabetically by keys. ([#5147](https://github.com/craftcms/cms/issues/5147))
- The project config is now stored in its own `projectconfig` table, rather than a `config` column within the `info` table.
- Active record classes now normalize attribute values right when they are set.
- `craft\models\GqlSchema::$scope` is now read-only.
- `craft\services\Elements::resaveElements()` now has an `$updateSearchIndex` argument (defaults to `false`). ([#4840](https://github.com/craftcms/cms/issues/4840))
- `craft\services\Elements::saveElement()` now has an `$updateSearchIndex` argument (defaults to `true`). ([#4840](https://github.com/craftcms/cms/issues/4840))
- `craft\services\ProjectConfig::processConfigChanges()` now has a `$message` argument to specify the reason for config changes.
- `craft\services\ProjectConfig::remove()` now has a `$message` argument to specify the reason for config changes.
- `craft\services\ProjectConfig::set()` now has a `$message` argument to specify the reason for config changes.
- `craft\services\Search::indexElementAttributes()` now has a `$fieldHandles` argument, for specifying which custom fields’ keywords should be updated.
- `craft\web\Controller::renderTemplate()` now has a `$templateMode` argument.
- `craft\web\View::renderTemplate()`, `renderPageTemplate()`, `renderTemplateMacro()`, `doesTemplateExist()`, and `resolveTemplate()` now have `$templateMode` arguments. ([#4570](https://github.com/craftcms/cms/pull/4570))

### Deprecated
- Deprecated the `url`, `driver`, `database`, `server`, `port`, and `unixSocket` database config settings. `dsn` should be used instead.
- Deprecated `craft\config\DbConfig::DRIVER_MYSQL`.
- Deprecated `craft\config\DbConfig::DRIVER_PGSQL`.
- Deprecated `craft\config\DbConfig::updateDsn()`.
- Deprecated `craft\elements\Asset::getSupportsPreview()`. Use `craft\services\Assets::getAssetPreview()` instead.
- Deprecated `craft\events\ExecuteGqlQueryEvent::$accessToken`. Use `craft\events\ExecuteGqlQueryEvent::$schemaId` instead.
- Deprecated `craft\services\ProjectConfig::$maxBackups`. `$maxDeltas` should be used instead.
- Deprecated `craft\services\Search::indexElementFields()`.

### Removed
- Removed `craft\models\GqlSchema::PUBLIC_TOKEN`.
- Removed `craft\models\GqlSchema::$accessToken`.
- Removed `craft\models\GqlSchema::$enabled`.
- Removed `craft\models\GqlSchema::$expiryDate`.
- Removed `craft\models\GqlSchema::$lastUsed`.
- Removed `craft\models\GqlSchema::$dateCreated`.
- Removed `craft\models\GqlSchema::$isTemporary`.
- Removed `craft\models\GqlSchema::getIsPublic()`.

### Fixed
- Fixed a SQL error that could occur if the `info` table has more than one row. ([#5222](https://github.com/craftcms/cms/issues/5222))
- Fixed a layout issue where the control panel footer would be hidden if the Debug Toolbar was shown. ([#4591](https://github.com/craftcms/cms/issues/4591))

## 3.3.18.1 - 2019-12-10

### Fixed
- Fixed a JavaScript error that could occur if Craft didn’t have a license key yet.

## 3.3.18 - 2019-12-10

### Added
- Added `craft\queue\jobs\ApplyMatrixPropagationMethod`.
- Added `craft\services\Matrix::getSupportedSiteIds()`.

### Changed
- When a Matrix field’s Propagation Method setting changes, the field’s blocks are now duplicated into any sites where their content would have otherwise been deleted. ([#5182](https://github.com/craftcms/cms/issues/5182))
- Title fields’ translation icon tooltips now clarify that their values are translated for each site. ([#2064](https://github.com/craftcms/cms/issues/2064))

### Deprecated
- Deprecated `craft\services\Matrix::getSupportedSiteIdsForField()`. `getSupportedSiteIds()` should be used instead.

### Fixed
- Fixed a bug where the page URL could change when interacting with element selection modals. ([#5254](https://github.com/craftcms/cms/issues/5254))
- Fixed a bug where entry draft changes could go unnoticed if they were made while another change was being saved. ([#5305](https://github.com/craftcms/cms/issues/5305))
- Fixed an error that could occur when using the `|group` filter, if a function name was passed in (e.g. `date`).
- Fixed a bug where `craft\helpers\FileHelper::writeToFile()` wasn’t waiting until a lock could be acquired before writing to the file.
- Fixed an issue where the Plugin Store was not creating a new cart when it was not able to retrieve an existing one. ([#5318](https://github.com/craftcms/cms/issues/5318))

## 3.3.17 - 2019-12-03

### Added
- Added `craft\base\ElementInterface::lowerDisplayName()` and `pluralLowerDisplayName()`. ([#5271](https://github.com/craftcms/cms/issues/5271))

### Changed
- Error templates now have a `statusCode` variable even if the originating exception wasn’t an instance of `yii\web\HttpException`. ([#5273](https://github.com/craftcms/cms/issues/5273))
- Number fields now normalize their numbers to integers or floats, if the value that came from the database is a numeric string. ([#5268](https://github.com/craftcms/cms/issues/5268))
- Craft no longer throws an `UnknownPropertyException` if a Local asset volume was converted to a different volume type from `config/volumes.php`. ([#5277](https://github.com/craftcms/cms/issues/5277))

### Fixed
- Fixed an issue where string encoding might not behave as expected in some environments running PHP 7.3 or greater. ([#4239](https://github.com/craftcms/cms/issues/4239))
- Fixed an error that occurred when editing an entry if one of its past revisions used an entry type that was soft-deleted. ([#5270](https://github.com/craftcms/cms/issues/5270))
- Fixed a JavaScript error that occurred when previewing assets via the “Preview file” action. ([#5272](https://github.com/craftcms/cms/pull/5272))
- Fixed a bug where it was impossible to pass `null` values to arguments on GraphQL fields. ([#5267](https://github.com/craftcms/cms/issues/5267))
- Fixed a bug where Craft wouldn’t update the search indexes for non-localized element types (like Users) when the primary site was changed. ([#5281](https://github.com/craftcms/cms/issues/5281))
- Fixed a bug where it wasn’t possible to change images’ focal points on mobile. ([#3669](https://github.com/craftcms/cms/issues/3669))
- Fixed a bug where it wasn’t possible to crop images on mobile. ([#5279](https://github.com/craftcms/cms/issues/5279))
- Fixed an error that occurred if a token route didn’t specify any params. ([#5282](https://github.com/craftcms/cms/pull/5282))
- Fixed a PHP error that occurred when calling the deprecated `craft.session.getRememberedUsername()` template method, if the `username` cookie wasn’t set. ([#5291](https://github.com/craftcms/cms/issues/5291))
- Fixed a PHP error that occurred if the path param (`p`) was set to an array. ([#5292](https://github.com/craftcms/cms/issues/5292))
- Fixed an error that occurred when viewing trashed entries, if any of them had been deleted along with a user account. ([#5287](https://github.com/craftcms/cms/issues/5287))

## 3.3.16.3 - 2019-11-26

### Fixed
- Fixed an error that occurred when an element query’s `indexBy` param was set `id`, `dateCreated`, `dateUpdated`, or `uid`.

## 3.3.16.2 - 2019-11-26

### Fixed
- Fixed a SQL error that occurred when an element query’s `indexBy` param set to a column from a table besides `elements`. ([#5216](https://github.com/craftcms/cms/issues/5216))
- Fixed an issue where the edition was not taken into account when clicking “Buy Now” buttons on Settings → Plugins.

## 3.3.16.1 - 2019-11-22

### Fixed
- Fixed an error that occurred if Stringy 5.2 was installed.

## 3.3.16 - 2019-11-22

### Added
- Added `craft\models\GqlSchema::getAllScopePairs()`.
- Added `craft\models\GqlSchema::getAllScopePairsForAction()`.
- Added `craft\web\assets\axios\AxiosAsset.php`.

### Changed
- Improved Plugin Store performance.
- Craft now makes most of its API requests from JavaScript rather than PHP, so servers with maxed-out HTTP connections won’t get hung up waiting for the API response before serving additional requests. ([#5194](https://github.com/craftcms/cms/issues/5194), [#5232](https://github.com/craftcms/cms/issues/5232))
- `errorSummary` is now a reserved field handle. ([#3032](https://github.com/craftcms/cms/issues/3032))
- Craft now only logs errors and warnings for console requests, when Dev Mode isn’t enabled. ([#5256](https://github.com/craftcms/cms/issues/5256))
- The `project-config/rebuild` command now ignores the `allowAdminChanges` config setting.
- Improved the error message when failing to sync global set. ([#5257](https://github.com/craftcms/cms/issues/5257))
- It’s now easier to send JSON requests with `Craft.postActionRequest()`, by passing `contentType: 'json'` in the `options` argument.
- Updated svg-sanitizer to 0.13.
- Updated Yii to 2.0.30.

### Deprecated
- Deprecated `craft\web\assets\graphiql\VendorAsset`.

### Fixed
- Fixed a SQL error that could occur when using PostgreSQL.
- Fixed a SQL error that could occur when calling an element query’s `ids()` method with `indexBy('id')` set on it. ([#5216](https://github.com/craftcms/cms/issues/5216))
- Fixed a layout issue with the GraphQL → Explore page on narrow browser windows. ([#5219](https://github.com/craftcms/cms/issues/5219))
- Fixed a bug where `craft\helpers\UrlHelper::buildQuery()` would remove array param index numbers. ([#5233](https://github.com/craftcms/cms/issues/5233))
- Fixed a PHP error that could occur when autoloading the `ContentBehavior` and `ElementQueryBehavior` classes in some environments.
- Fixed an error where it wasn’t possible to query by Date/Time field values via GraphQL. ([#5240](https://github.com/craftcms/cms/issues/5240))
- Fixed an error where GraphQL caches weren’t getting invalidated when an element was deleted. ([#5238](https://github.com/craftcms/cms/issues/5238))
- Fixed an error where rebuilding the project config would omit sections’ preview targets. ([#5215](https://github.com/craftcms/cms/issues/5215))
- Fixed an error that occurred whet attempting to preview an entry revision. ([#5244](https://github.com/craftcms/cms/issues/5244))
- Fixed a PHP error that could occur when the `relatedTo` param was set to an element query that would yield no results. ([#5242](https://github.com/craftcms/cms/issues/5242))
- Fixed an error that could occur when saving a Matrix field. ([#5258](https://github.com/craftcms/cms/issues/5258))
- Fixed a bug where Craft would sometimes fail to generate a correct GraphQL schema when Matrix fields were involved. ([#5255](https://github.com/craftcms/cms/issues/5255))

### Security
- Craft now requires Portable UTF-8 5.4.28 or later, fixing a security vulnerability.

## 3.3.15 - 2019-11-05

### Fixed
- Fixed a bug where it wasn’t possible to apply project config changes that removed a Matrix block type which contained a nested Super Table field, if `allowAdminChanges` was set to `false`. ([#5078](https://github.com/craftcms/cms/issues/5078))
- Fixed a bug where the nag alert that was shown when the wrong Craft edition was installed was including a “Resolve” link even if the user didn’t have access to the Plugin Store. ([#5190](https://github.com/craftcms/cms/issues/5190))
- Fixed a PHP error that could occur when saving an element, if it had a Dropdown field that had been programmatically saved with integer option values. ([#5172](https://github.com/craftcms/cms/issues/5172))
- Fixed a bug where “Updating search indexes” jobs could fail. ([#5191](https://github.com/craftcms/cms/issues/5191))
- Fixed an error that could occur if an invalid PHP interval string was passed to `craft\helpers\DateTimeHelper::isValidIntervalString()`. ([#5193](https://github.com/craftcms/cms/issues/5193))
- Fixed a bug where it wasn’t possible to access categories’ and tags’ `groupId` property via GraphQL. ([#5199](https://github.com/craftcms/cms/issues/5199))

### Security
- Fixed a bug where rows in the `sessions` table weren’t getting deleted when a user was logged out.

## 3.3.14 - 2019-10-30

### Added
- GraphQL entry queries now support an `authorGroupId` argument.
- Added `craft\gql\types\QueryArgument`.

### Changed
- It’s now possible to provide multiple values for the `height`, `width`, and `size` arguments when querying or filtering assets via GraphQL.
- It’s now possible to provide multiple values for the `expiryDate` and `postDate` arguments when querying for elements via GraphQL.
- It’s now possible to use the `not` keyword in the `id` argument when querying for elements via GraphQL.
- It’s now possible to use the `not` keyword in the `folderId` and `volumeId` arguments when querying or filtering assets via GraphQL.
- It’s now possible to use the `not` keyword in the `groupId` argument when querying or filtering tags or categories via GraphQL.
- It’s now possible to use the `not` keyword in the `sectionId`, `typeId`, and `authorId` arguments when querying or filtering entries via GraphQL.
- It’s now possible to use the `not` keyword in the `fieldId`, `ownerId`, and `typeId` when filtering Matrix blocks via GraphQL.
- Craft no longer bundles Bootstrap, as the Debug Extension now provides its own copy.
- Updated the bundled locale data based on ICU 64.1.
- Formatted dates now include two-digit months and days if that’s what’s called for by the ICU date formats. ([#5186](https://github.com/craftcms/cms/issues/5186))

### Fixed
- Fixed a bug where Edit Entry pages would often warn authors when leaving the page even if nothing had changed, if there was a Redactor field or other field that was doing its own value normalization on page load. ([craftcms/redactor#161](https://github.com/craftcms/redactor/issues/161))
- Fixed a bug where assets could remain in their temporary upload location after an entry was first published. ([#5139](https://github.com/craftcms/cms/issues/5139)
- Fixed a bug where the `update` command could run out of memory. ([#1852](https://github.com/craftcms/cms/issues/1852))
- Fixed a bug where saving a new GraphQL schema would not populate the UID property.
- Fixed a bug where Craft wasn’t clearing search keywords for custom fields that weren’t searchable anymore. ([#5168](https://github.com/craftcms/cms/issues/5168))
- Fixed a bug where `relatedTo` element query params weren’t returning elements that were related to the source element when previewing a draft or revision.
- Fixed a bug where importing project config changes would break if they contained a changed global set and orphaned Matrix block types. ([#4789](https://github.com/craftcms/cms/issues/4789)

## 3.3.13 - 2019-10-23

### Added
- It’s now possible to pass arrow functions to the `|group` filter. ([#5156](https://github.com/craftcms/cms/issues/5156))

### Changed
- Underscores are now stripped from search keywords before being saved to the database.

### Fixed
- Fixed a bug where translation message parameters weren’t getting parsed correctly if the installed ICU library was less than version 4.8. ([#4995](https://github.com/craftcms/cms/issues/4995))
- Fixed a bug where GraphQL caches were not being invalidated on element save. ([#5148](https://github.com/craftcms/cms/issues/5148))
- Fixed a bug where GraphQL type generators provided by plugins were not getting invoked when building introspection schemas. ([#5149](https://github.com/craftcms/cms/issues/5149))
- Fixed an error that occurred when using the `|json_encode` Twig filter on console requests. ([#5150](https://github.com/craftcms/cms/issues/5150))
- Fixed a bug where editable table rows could get taller than they should. ([#5159](https://github.com/craftcms/cms/issues/5159))

## 3.3.12 - 2019-10-22

### Added
- GraphQL query results are now cached.
- The GraphQL → Explore page now lists a “Full Schema” option before the Public Schema and any custom-defined schemas.
- Added the “GraphQL caches” option for the Clear Caches utility.
- Added the `gql()` Twig function, which executes a GraphQL query and returns the result.
- Added the `enableGraphQlCaching` config setting.
- Added the `transform` GraphQL parameter for asset URLs (alias of `handle`).
- Added the `url` field to the `EntryInterface` GraphQL type. ([#5113](https://github.com/craftcms/cms/issues/5113))
- Added the `relatedTo` and `relatedToAll` arguments for all GraphQL element queries. ([#5071](https://github.com/craftcms/cms/issues/5071))
- Added support for multi-site GraphQL element queries. ([#5079](https://github.com/craftcms/cms/issues/5079))
- Added `craft\helpers\Gql::createFullAccessSchema()`.
- Added `craft\models\GqlSchema::$isTemporary`.
- Added the `$invalidateCaches` argument to `craft\services\Gql::saveSchema()`.

### Changed
- Matrix blocks now maintain the same `display` style when expanded as they had before they were initially collapsed. ([#5075](https://github.com/craftcms/cms/issues/5075))
- It’s no longer necessary to register GraphQL type loaders when creating types.
- Improved the performance of downloading remote assets. ([#5134](https://github.com/craftcms/cms/pull/5134))
- The `craft\services\Gql::executeQuery()` method now expects an active schema object, instead of a GraphQL Schema object.
- The `users/save-user` action no longer copies `unverifiedEmail` validation errors over to the `email` attribute if the `email` attribute already has its own errors.
- `users/set-password` requests now respond with JSON if the request accepts a JSON response. ([#5138](https://github.com/craftcms/cms/pull/5138))

### Deprecated
- Deprecated the `$checkToken` argument for `craft\gql\base\Query::getQueries()`. `craft\helpers\Gql::getFullAccessSchema()` should be used instead to ensure all queries are returned.

### Fixed
- Fixed a bug that could occur when using plugin specific config files while running functional tests. ([#5137](https://github.com/craftcms/cms/pull/5137))
- Fixed an error that occurred when loading a relational field’s selection modal, if no sources were visible.
- Fixed a bug where required relational fields would get a validation error if only elements from other sites were selected. ([#5116](https://github.com/craftcms/cms/issues/5116))
- Fixed a bug where the “Profile Twig templates when Dev Mode is disabled” admin preference wasn’t saving. ([#5118](https://github.com/craftcms/cms/pull/5118))
- Fixed a bug where failed queue jobs were losing their `dateReserved`, `timeUpdated`, `progress`, and `progressLabel` values.
- Fixed a PHP error occurred when viewing the PHP Info utility if `register_argc_argv` was set to `On` in `php.ini`. ([#4878](https://github.com/craftcms/cms/issues/4878))
- Fixed a bug where the `craft\queue\jobs\UpdateSearchIndex` was ignorning the `siteId` property.
- Fixed a bug where Craft could attempt to perform transforms on element URLs for elements that were not Assets when using GraphQL.

### Fixed
- Fixed a bug where it was impossible to `*` as a value for `site` arguments with GraphQL. ([#5079](https://github.com/craftcms/cms/issues/5079))

## 3.3.11 - 2019-10-16

### Added
- Added `craft\events\ExecuteGqlQueryEvent`.
- Added `craft\services\Gql::EVENT_BEFORE_EXECUTE_GQL_QUERY`.
- Added `craft\services\Gql::EVENT_AFTER_EXECUTE_GQL_QUERY`.
- Added `craft\services\Gql::executeQuery()`.

### Changed
- Dropdown and Multi-select fields can now have duplicate option labels, as long as they are in different optgroups. ([#5105](https://github.com/craftcms/cms/issues/5105))

### Fixed
- Fixed a bug where user email changes were going through email verification even if someone with permission to administrate users was making the change. ([#5088](https://github.com/craftcms/cms/issues/5088))
- Fixed an error that could occur when duplicating entries with Matrix blocks. ([#5097](https://github.com/craftcms/cms/issues/5097))

## 3.3.10 - 2019-10-15

### Added
- Added the `allowOwnerDrafts` and `allowOwnerRevisions` Matrix block query params.
- Added the ability to skip refreshing the project config before running individual tests. ([#5072](https://github.com/craftcms/cms/pull/5072))
- Added `craft\test\Craft::resetProjectConfig()`.

### Fixed
- Fixed a bug where Craft wasn’t passing assets’ MIME types to cloud storage services when saving them. ([#5052](https://github.com/craftcms/cms/issues/5052))
- Fixed a bug where Assets fields’ image thumbnails weren’t getting refreshed after images were edited. ([#4212](https://github.com/craftcms/cms/issues/4212))
- Fixed a bug where the `index-assets` command would bail as soon as it came across a file with a disallowed file extension. ([#5086](https://github.com/craftcms/cms/issues/5086))
- Fixed a bug where it wasn’t possible to eager-load Matrix blocks that belong to a draft or revision. ([#5031](https://github.com/craftcms/cms/issues/5031))
- Fixed a bug where the `setup` command would think that Craft was installed when it wasn’t. ([#5093](https://github.com/craftcms/cms/issues/5093))
- Fixed an error that could occur when syncing the project config if a Matrix field had been changed to something else. ([#4015](https://github.com/craftcms/cms/issues/4015))
- Fixed a bug where Assets fields weren’t always showing the “Edit” button for images when they should. ([#4618](https://github.com/craftcms/cms/issues/4618))
- Fixed a bug where `craft\services\Elements::duplicateElement()` wasn’t ensuring that the duplicate had a valid slug on all sites. ([#5097](https://github.com/craftcms/cms/issues/5097))
- Fixed a bug where querying for elements by their Lightswitch field value could only return elements that had been saved since the Lightswitch field was added, when using PostgreSQL. ([#5073](https://github.com/craftcms/cms/issues/5073))
- Fixed a SQL error that could occur when querying for Matrix blocks.
- Fixed a bug where entries that were disabled globally would still get a green status indicator within the entry context menu on Edit Entry pages.

## 3.3.9 - 2019-10-10

### Changed
- The `project-config/sync` command now correctly returns an error code on failure. ([#4153](https://github.com/craftcms/cms/issues/4153))
- User queries now include the `unverifiedEmail` value by default. ([#5019](https://github.com/craftcms/cms/issues/5019))

### Fixed
- Fixed a bug where updating a draft might delete content on other sites in a multisite setup on certain PHP versions. ([#5048](https://github.com/craftcms/cms/issues/5048))
- Fixed an error that occurred when running console commands before Craft was installed. ([#5083](https://github.com/craftcms/cms/issues/5083))

## 3.3.8 - 2019-10-09

### Added
- Added `craft\web\Request::getNormalizedContentType()`.

### Changed
- Eliminated a `SHOW TABLES` SQL query that was getting executed on every request.
- Craft no longer routes requests based on `action` params in the request body, if the request’s content type is `application/json`.
- Added support for the `text/vtt` MIME type. ([#5052](https://github.com/craftcms/cms/issues/5052))
- Updated Twig to 2.12.

### Fixed
- Fixed a SQL error that could occur when deleting an entry or category with three or more nested levels of elements. ([#3456](https://github.com/craftcms/cms/issues/3456))
- Fixed a bug where querying for elements by their Lightswitch field value wasn’t working properly on PostgreSQL. ([#5046](https://github.com/craftcms/cms/issues/5046))
- Fixed a bug where deleting an entry or category with nested elements could leave the structure in a jumbled state.
- Fixed a bug where Assets fields would attempt to handle the same uploaded files multiple times if an element was saved multiple times in the same request. ([#5061](https://github.com/craftcms/cms/issues/5061))
- Fixed a PHP error occurred when viewing the PHP Info utility if `register_argc_argv` was set to `On` in `php.ini`. ([#4878](https://github.com/craftcms/cms/issues/4878))
- Fixed a bug where the `resave/matrix-blocks` command would wittingly resave Matrix blocks even if they hadn’t been loaded with their content, resulting in lost content. ([#5030](https://github.com/craftcms/cms/issues/5030))
- Fixed some RTL display issues. ([#5051](https://github.com/craftcms/cms/issues/5051))

### Security
- Fixed an XSS vulnerability.

## 3.3.7 - 2019-10-03

### Changed
- When saving a user, email validation errors are now copied over to the `email` attribute from the `unverifiedEmail` attribute. ([#5019](https://github.com/craftcms/cms/issues/5019))
- `craft\web\View::renderString()` and `renderObjectTemplate()` now have `$templateMode` arguments. ([#5020](https://github.com/craftcms/cms/issues/5020))

### Fixed
- Fixed a bug where the Edit User page would list a “Copy activation URL” action for publicly-registered users who already had a password set.
- Fixed a bug where the list and structure icons were missing on element index pages for RTL languages. ([#5018](https://github.com/craftcms/cms/issues/5018))
- Fixed a bug where the `prevSiblingOf` and `nextSiblingOf` element query params weren’t working reliably. ([#4997](https://github.com/craftcms/cms/issues/4997))
- Fixed a bug where the `descendantOf` element query param wasn’t working when previewing a draft or revision. ([#5021](https://github.com/craftcms/cms/issues/5021))
- Fixed a PHP error that occurred when saving a Dropdown or Multi-select field with optgroups. ([#5014](https://github.com/craftcms/cms/issues/5014))
- Fixed a bug where relational fields that were managing relations on a per-site basis would forget other sites’ relations when duplicated. ([#5038](https://github.com/craftcms/cms/issues/5038))

## 3.3.6 - 2019-09-27

### Added
- Added `craft\base\ElementInterface::getIsHomepage()`. ([#4993](https://github.com/craftcms/cms/issues/4993))
- Added `craft\base\Element::HOMEPAGE_URI`.

### Changed
- Updated Garnish to 0.1.31.

### Fixed
- Fixed a bug where some HTML in the Control Panel was getting improperly encoded. ([#5002](https://github.com/craftcms/cms/issues/5002))
- Fixed a bug where `craft\helper\UrlHelper` wasn’t encoding `+` and `&` characters in query param values.
- Fixed an error where GraphQL would sometimes not return a proper error message. ([#4999](https://github.com/craftcms/cms/issues/4999))
- Fixed a bug where HUDs could be positioned incorrectly when first opened. ([#5004](https://github.com/craftcms/cms/issues/5004))
- Fixed a bug where HUD tip images could be pointing the wrong way for RTL languages.

## 3.3.5 - 2019-09-25

### Added
- The Control Panel is now translated into Persian. ([#4969](https://github.com/craftcms/cms/pull/4969))
- Added `craft\test\fixtures\elements\ElementFixture::$unload`.

### Changed
- All users with permission to register users can now choose to not have an activation email sent immediately, when registering a new user. ([#4981](https://github.com/craftcms/cms/pull/4981))
- Craft now shows validation errors when attempting to save a Dropdown, Radio Buttons, Checkboxes, or Multi-select field with duplicate option labels or values. ([#4983](https://github.com/craftcms/cms/issues/4983))
- Live Preview requests now have an `x-craft-live-preview` query string param, rather than `x-craft-preview`. ([#4950](https://github.com/craftcms/cms/issues/4950))
- The `_includes/pagination.html` template can now be passed `itemLabel` and `itemsLabel` variables.
- Any migrations applied during testing are now recorded as content migrations.
- Added the option to automatically apply all content migrations when setting up the test environment. ([#4904](https://github.com/craftcms/cms/issues/4904))
- `craft\helpers\Html::parseTagAttributes()` now has a `$decode` argument.
- `craft\test\fixtures\elements\GlobalSetFixture` now has the option to load the active record instance. ([#4947](https://github.com/craftcms/cms/pull/4947))

### Fixed
- Fixed a bug where checkbox inputs were positioned incorrectly for RTL languages.
- Fixed a bug where the updater and `project.yaml` sync pages weren’t always handling error responses correctly. ([#4988](https://github.com/craftcms/cms/issues/4988))
- Fixed an error that could occur when syncing the project config, if a volume was being deleted that didn’t exist in the database to begin with. ([#4990](https://github.com/craftcms/cms/pull/4990))
- Fixed an error that could occur if a project config value changed from scalar to an array. ([#4932](https://github.com/craftcms/cms/issues/4932))
- Fixed a bug where Craft would not recognize certain block types when using the GraphQL API. ([#4961](https://github.com/craftcms/cms/issues/4961))
- Fixed a bug where `craft\helpers\Html::renderTagAttributes()` was double-encoding preexisting attributes. ([#4984](https://github.com/craftcms/cms/issues/4984))

## 3.3.4.1 - 2019-09-17

### Fixed
- Fixed a bug where elements with enabled Lightswitch fields weren’t getting returned in element queries. ([#4951](https://github.com/craftcms/cms/issues/4951))

## 3.3.4 - 2019-09-17

### Changed
- It’s now possible to run the `migrate/create install` command for uninstalled plugins.
- Improved the button labels in the confirmation dialog that can appear after running the Asset Indexes utility. ([#4943](https://github.com/craftcms/cms/issues/4943))

### Fixed
- Fixed a bug where asset queries’ `withTransforms` param wasn’t working for eager-loaded assets. ([#4931](https://github.com/craftcms/cms/issues/4931))
- Fixed a bug where the “Edit Image” asset action could be missing even if the user had the required permissions. ([#3349](https://github.com/craftcms/cms/issues/3349))
- Fixed a bug where querying for elements by their Lightswitch field value could only return elements that had been saved since the Lightswitch field was added. ([#4939](https://github.com/craftcms/cms/issues/4939))
- Fixed a bug where the Updates utility wasn’t showing the “Update all” button when multiple updates were available. ([#4938](https://github.com/craftcms/cms/issues/4938))
- Fixed a bug where the “Updating search indexes” job could fail when updating search indexes for a Matrix block that contained a relational field.
- Fixed a bug where category groups’ site settings weren’t being added to the project config when a new site was created.
- Fixed a bug where the Translation Method setting wasn’t immediately shown for Matrix sub-fields, if the field type was changed from one that didn’t have multiple translation methods to one that does. ([#4949](https://github.com/craftcms/cms/issues/4949))
- Fixed a bug where it wasn’t possible to query for entries by author ID using the GraphQL API.
- Fixed a bug where it wasn’t possible to query for Matrix blocks directly using the GraphQL API.

## 3.3.3 - 2019-09-12

### Changed
- The GraphQL API now prebuilds the schema for all introspection queries, regardless of whether Dev Mode is enabled.

### Fixed
- Fixed a bug where Craft was ignoring the `invalidUserTokenPath` request when it was set to an empty string. ([#1998](https://github.com/craftcms/cms/issues/1998))
- Fixed a bug where the `invalidUserTokenPath` was affecting Control Panel requests.
- Fixed a bug where revisions weren’t being sorted correctly in Structure sections.
- Fixed a bug where Edit Entry pages weren’t working with certain versions of PHP if the user’s preferred language was set to French. ([#4930](https://github.com/craftcms/cms/issues/4930))

## 3.3.2 - 2019-09-11

### Added
- Added the `graphql/dump-schema` and `graphql/print-schema` commands. ([#4834](https://github.com/craftcms/cms/pull/4834))
- It’s now possible to access a `parent` field on entries and categories when querying the GraphQL API. ([#4880](https://github.com/craftcms/cms/issues/4880))
- It’s now possible to apply transforms to assets via `url` field arguments when querying the GraphQL API.

### Changed
- Craft now resets the `dateCreated` attribute when duplicating elements. ([#4906](https://github.com/craftcms/cms/issues/4906))
- It’s no longer possible to access the `author` field for entries when querying the GraphQL API, if the schema doesn’t include user data.
- It’s no longer possible to access the `photo` field for users when querying the GraphQL API, if the schema doesn’t include the user photo volume.

### Fixed
- Fixed a bug where Lightswitch fields weren’t returning a boolean value for the GraphQL API.
- Fixed a bug where `craft\web\View::renderString()` and `renderObjectTemplate()` could leave Craft set to the `site` template mode if an error occurred when preparing or rendering the template. ([#4912](https://github.com/craftcms/cms/issues/4912))
- Fixed a bug where the Plugin Store wasn’t applying edition upgrade pricing for plugins if the higher edition was already installed as a trial.

## 3.3.1.2 - 2019-09-08

### Fixed
- Fixed an error that occurred after saving an element with a validation error. ([#4898](https://github.com/craftcms/cms/issues/4898))

## 3.3.1.1 - 2019-09-06

### Changed
- `graphql/api` preflight responses now explicitly allow `Authorization` headers. ([#4830](https://github.com/craftcms/cms/issues/4830))
- Updated Garnish to 0.1.30.

### Fixed
- Fixed a bug where selecting Matrix blocks would cause the content container to scroll. ([#3762](https://github.com/craftcms/cms/issues/3762))
- Fixed an error that occurred if Stringy 5.2 was installed.

## 3.3.1 - 2019-09-06

### Added
- Added support for setting `offset` and `limit` params to individual paths’ criteria when eager-loading elements.
- Added the `enableGql` config setting. ([#4836](https://github.com/craftcms/cms/issues/4836))
- Added the `children` field to the `EntryInterface` and `CategoryInterface` GraphQL types. ([#4843](https://github.com/craftcms/cms/issues/4843))
- Added the `markdown` GraphQL directive. ([#4832](https://github.com/craftcms/cms/issues/4832))

### Changed
- Preview target URIs can now be set to environment variables (e.g. `$NEWS_INDEX`) or URLs that begin with an alias (e.g. `@rootUrl/news` or `@rootUrl/news/{slug}`).
- Templates passed to `craft\web\View::renderString()` and `renderObjectTemplate()` can now include front-end templates.
- Element queries with the `revisions` param set will now return revisions ordered by `num DESC` by default. ([#4825](https://github.com/craftcms/cms/issues/4825))
- `graphql/api` responses now set the `Access-Control-Allow-Headers: Content-Type` header for preflight requests.
- Craft no longer forces preview target URLs to use `https` if the current request is over SSL. ([#4867](https://github.com/craftcms/cms/issues/4867))

### Removed
- Removed `craft\elements\MatrixBlock::getField()`. ([#4882](https://github.com/craftcms/cms/issues/4882))

### Fixed
- Fixed a bug where Number fields weren’t showing validation errors when non-numeric values were entered. ([#4849](https://github.com/craftcms/cms/issues/4849))
- Fixed an error that occurred when accessing the GraphQL section in the Control Panel if the `allowAdminChanges` config setting was disabled. ([#4884](https://github.com/craftcms/cms/issues/4884))
- Fixed an error that could occur when executing a GraphQL query if a Matrix field had been converted to a different field type. ([#4848](https://github.com/craftcms/cms/issues/4848))
- Fixed a deprecation warning when running tests in PhpStorm. ([#4772](https://github.com/craftcms/cms/pull/4772))
- Fixed an SQL error that occurred when eager-loading children for an element that wasn’t in a structure.
- Fixed a bug that could cause queue jobs to fail when they were run automatically by Craft, if the `enableCsrfProtection` config setting was disabled. ([#4854](https://github.com/craftcms/cms/issues/4854))
- Fixed an error that could occur if the `select` clause had been completely overridden on an element query, but the `asArray` param wasn’t enabled. ([#4886](https://github.com/craftcms/cms/issues/4886))
- Fixed a bug where Craft wasn’t always respecting the site-specific status when saving new entries. ([#4892](https://github.com/craftcms/cms/issues/4892))

## 3.3.0.1 - 2019-08-27

### Changed
- `graphql/api` responses now send CORS headers to allow crossdomain requests. ([#4830](https://github.com/craftcms/cms/issues/4830))

### Fixed
- Fixed a PHP error that could occur when editing an existing GraphQL schema. ([#4827](https://github.com/craftcms/cms/issues/4827))
- Fixed a PHP error that could occur when using PostgreSQL. ([#4828](https://github.com/craftcms/cms/issues/4828))

## 3.3.0 - 2019-08-27

### Added
- Added a built-in, autogenerated GraphQL API for content (Craft Pro only). ([#4540](https://github.com/craftcms/cms/pull/4540)) 
- Added “Headless Mode”, which optimizes the system and Control Panel for headless CMS implementations.
- It’s now possible to create Single sections without URLs. ([#3883](https://github.com/craftcms/cms/issues/3883))
- Added the `hiddenInput()` Twig function, which generates a hidden input tag.
- Added the `input()` Twig function, which generates an input tag.
- Added the `tag()` Twig function, which generates an HTML tag.
- Added the `|attr` Twig filter, which modifies the attributes on an HTML tag. ([#4660](https://github.com/craftcms/cms/issues/4660))
- Added the `|append` and `|prepend` Twig filters, which add new HTML elements as children of an HTML tag. ([#3937](https://github.com/craftcms/cms/issues/3937))
- Added the `headlessMode` config setting.
- Added the `purgeStaleUserSessionDuration` config setting.
- Admin users can now opt into getting the full stack trace view when an uncaught exception occurs when Dev Mode isn’t enabled. ([#4765](https://github.com/craftcms/cms/issues/4765))
- Admin users can now opt into having Twig templates profiled when Dev Mode isn’t enabled.
- Added the `graphql/api` controller action.
- Added `craft\base\ApplicationTrait::getGql()`.
- Added `craft\base\EagerLoadingFieldInterface::getEagerLoadingGqlConditions()`.
- Added `craft\base\ElementInterface::getGqlTypeName()`.
- Added `craft\base\ElementInterface::gqlScopesByContext()`.
- Added `craft\base\ElementInterface::gqlTypeNameByContext()`.
- Added `craft\base\Field::getEagerLoadingGqlConditions()`.
- Added `craft\base\FieldInterface::getContentGqlType()`.
- Added `craft\base\GqlInlineFragmentFieldInterface`.
- Added `craft\base\GqlInlineFragmentInterface`.
- Added `craft\controllers\GraphqlController`.
- Added `craft\errors\GqlException`.
- Added `craft\events\RegisterGqlDirectivesEvent`.
- Added `craft\events\RegisterGqlQueriesEvent`.
- Added `craft\events\RegisterGqlTypesEvent`.
- Added `craft\gql\arguments\elements\Asset`.
- Added `craft\gql\arguments\elements\Category`.
- Added `craft\gql\arguments\elements\Entry`.
- Added `craft\gql\arguments\elements\GlobalSet`.
- Added `craft\gql\arguments\elements\MatrixBlock`.
- Added `craft\gql\arguments\elements\Tag`.
- Added `craft\gql\arguments\elements\User`.
- Added `craft\gql\base\Arguments`.
- Added `craft\gql\base\Directive`.
- Added `craft\gql\base\ElementArguments`.
- Added `craft\gql\base\ElementResolver`.
- Added `craft\gql\base\GeneratorInterface`.
- Added `craft\gql\base\GqlTypeTrait`.
- Added `craft\gql\base\InterfaceType`.
- Added `craft\gql\base\ObjectType`.
- Added `craft\gql\base\Query`.
- Added `craft\gql\base\Resolver`.
- Added `craft\gql\base\StructureElementArguments`.
- Added `craft\gql\directives\FormatDateTime`.
- Added `craft\gql\directives\Transform`.
- Added `craft\gql\GqlEntityRegistry`.
- Added `craft\gql\interfaces\Element`.
- Added `craft\gql\interfaces\elements\Asset`.
- Added `craft\gql\interfaces\elements\Category`.
- Added `craft\gql\interfaces\elements\Entry`.
- Added `craft\gql\interfaces\elements\GlobalSet`.
- Added `craft\gql\interfaces\elements\MatrixBlock`.
- Added `craft\gql\interfaces\elements\Tag`.
- Added `craft\gql\interfaces\elements\User`.
- Added `craft\gql\interfaces\Structure`.
- Added `craft\gql\queries\Asset`.
- Added `craft\gql\queries\Category`.
- Added `craft\gql\queries\Entry`.
- Added `craft\gql\queries\GlobalSet`.
- Added `craft\gql\queries\Ping`.
- Added `craft\gql\queries\Tag`.
- Added `craft\gql\queries\User`.
- Added `craft\gql\resolvers\elements\Asset`.
- Added `craft\gql\resolvers\elements\Category`.
- Added `craft\gql\resolvers\elements\Entry`.
- Added `craft\gql\resolvers\elements\GlobalSet`.
- Added `craft\gql\resolvers\elements\MatrixBlock`.
- Added `craft\gql\resolvers\elements\Tag`.
- Added `craft\gql\resolvers\elements\User`.
- Added `craft\gql\TypeLoader`.
- Added `craft\gql\types\DateTime`.
- Added `craft\gql\types\elements\Asset`.
- Added `craft\gql\types\elements\Category`.
- Added `craft\gql\types\elements\Element`.
- Added `craft\gql\types\elements\Entry`.
- Added `craft\gql\types\elements\GlobalSet`.
- Added `craft\gql\types\elements\MatrixBlock`.
- Added `craft\gql\types\elements\Tag`.
- Added `craft\gql\types\elements\User`.
- Added `craft\gql\types\generators\AssetType`.
- Added `craft\gql\types\generators\CategoryType`.
- Added `craft\gql\types\generators\ElementType`.
- Added `craft\gql\types\generators\EntryType`.
- Added `craft\gql\types\generators\GlobalSetType`.
- Added `craft\gql\types\generators\MatrixBlockType`.
- Added `craft\gql\types\generators\TableRowType`.
- Added `craft\gql\types\generators\TagType`.
- Added `craft\gql\types\generators\UserType`.
- Added `craft\gql\types\Query`.
- Added `craft\gql\types\TableRow`.
- Added `craft\helpers\App::webResponseConfig()`.
- Added `craft\helpers\ArrayHelper::whereMultiple()`.
- Added `craft\helpers\ElementHelper::sourceElement()`.
- Added `craft\helpers\Gql`.
- Added `craft\helpers\Html::a()`.
- Added `craft\helpers\Html::actionInput()`.
- Added `craft\helpers\Html::appendToTag()`.
- Added `craft\helpers\Html::csrfInput()`.
- Added `craft\helpers\Html::modifyTagAttributes()`.
- Added `craft\helpers\Html::normalizeTagAttributes()`.
- Added `craft\helpers\Html::parseTag()`.
- Added `craft\helpers\Html::parseTagAttributes()`.
- Added `craft\helpers\Html::prependToTag()`.
- Added `craft\helpers\Html::redirectInput()`.
- Added `craft\helpers\StringHelper::afterFirst()`.
- Added `craft\helpers\StringHelper::afterLast()`.
- Added `craft\helpers\StringHelper::append()`.
- Added `craft\helpers\StringHelper::appendRandomString()`.
- Added `craft\helpers\StringHelper::appendUniqueIdentifier()`.
- Added `craft\helpers\StringHelper::at()`.
- Added `craft\helpers\StringHelper::beforeFirst()`.
- Added `craft\helpers\StringHelper::beforeLast()`.
- Added `craft\helpers\StringHelper::capitalizePersonalName()`.
- Added `craft\helpers\StringHelper::count()`.
- Added `craft\helpers\StringHelper::dasherize()`.
- Added `craft\helpers\StringHelper::endsWithAny()`.
- Added `craft\helpers\StringHelper::escape()`.
- Added `craft\helpers\StringHelper::extractText()`.
- Added `craft\helpers\StringHelper::htmlDecode()`.
- Added `craft\helpers\StringHelper::htmlEncode()`.
- Added `craft\helpers\StringHelper::humanize()`.
- Added `craft\helpers\StringHelper::is()`.
- Added `craft\helpers\StringHelper::isBase64()`.
- Added `craft\helpers\StringHelper::isBlank()`.
- Added `craft\helpers\StringHelper::isHexadecimal()`.
- Added `craft\helpers\StringHelper::isHtml()`.
- Added `craft\helpers\StringHelper::isJson()`.
- Added `craft\helpers\StringHelper::isSerialized()`.
- Added `craft\helpers\StringHelper::isUtf8()`.
- Added `craft\helpers\StringHelper::isWhitespace()`.
- Added `craft\helpers\StringHelper::lastSubstringOf()`.
- Added `craft\helpers\StringHelper::lineWrapAfterWord()`.
- Added `craft\helpers\StringHelper::pad()`.
- Added `craft\helpers\StringHelper::padBoth()`.
- Added `craft\helpers\StringHelper::padLeft()`.
- Added `craft\helpers\StringHelper::padRight()`.
- Added `craft\helpers\StringHelper::removeHtml()`.
- Added `craft\helpers\StringHelper::removeHtmlBreak()`.
- Added `craft\helpers\StringHelper::repeat()`.
- Added `craft\helpers\StringHelper::replaceAll()`.
- Added `craft\helpers\StringHelper::replaceBeginning()`.
- Added `craft\helpers\StringHelper::replaceEnding()`.
- Added `craft\helpers\StringHelper::replaceFirst()`.
- Added `craft\helpers\StringHelper::replaceLast()`.
- Added `craft\helpers\StringHelper::safeTruncate()`.
- Added `craft\helpers\StringHelper::shortenAfterWord()`.
- Added `craft\helpers\StringHelper::shuffle()`.
- Added `craft\helpers\StringHelper::slice()`.
- Added `craft\helpers\StringHelper::slugify()`.
- Added `craft\helpers\StringHelper::split()`.
- Added `craft\helpers\StringHelper::startsWithAny()`.
- Added `craft\helpers\StringHelper::stripCssMediaQueries()`.
- Added `craft\helpers\StringHelper::stripEmptyHtmlTags()`.
- Added `craft\helpers\StringHelper::stripHtml()`.
- Added `craft\helpers\StringHelper::stripWhitespace()`.
- Added `craft\helpers\StringHelper::substringOf()`.
- Added `craft\helpers\StringHelper::surround()`.
- Added `craft\helpers\StringHelper::tidy()`.
- Added `craft\helpers\StringHelper::titleizeForHumans()`.
- Added `craft\helpers\StringHelper::toBoolean()`.
- Added `craft\helpers\StringHelper::toSpaces()`.
- Added `craft\helpers\StringHelper::toTabs()`.
- Added `craft\helpers\StringHelper::toTransliterate()`.
- Added `craft\helpers\StringHelper::trimLeft()`.
- Added `craft\helpers\StringHelper::trimRight()`.
- Added `craft\helpers\StringHelper::upperCamelize()`.
- Added `craft\helpers\StringHelper::upperCaseFirst()`.
- Added `craft\helpers\Template::beginProfile()`.
- Added `craft\helpers\Template::endProfile()`.
- Added `craft\helpers\UrlHelper::buildQuery()`.
- Added `craft\model\MatrixBlockType::getField()`.
- Added `craft\models\GqlSchema`.
- Added `craft\records\GqlSchema`.
- Added `craft\services\Fields::getGroupByUid()`.
- Added `craft\services\Gql`.
- Added `craft\services\Matrix::getAllBlockTypes()`.
- Added `craft\services\Sections::getAllEntryTypes()`.
- Added `craft\web\assets\graphiql\GraphiqlAsset`.
- Added `craft\web\assets\graphiql\VendorAsset`.
- Added `craft\web\twig\nodes\ProfileNode`.
- Added `craft\web\twig\nodevisitors\Profiler`.

### Changed
- Relational fields without a specific target site will now only return related elements from the same site as the source element by default, as they did before Craft 3.2. ([#4751](https://github.com/craftcms/cms/issues/4751))
- Element arrays no longer include `hasDescendants` or `totalDescendants` keys by default. ([#4820](https://github.com/craftcms/cms/issues/4820))
- Matrix block queries no longer include blocks owned by drafts or revisions by default. ([#4790](https://github.com/craftcms/cms/issues/4790))
- Entries’ drafts and revisions are now soft-deleted and restored along with their source elements. ([#4797](https://github.com/craftcms/cms/issues/4797))
- Global set reference tags can now refer to the global set by its handle. ([#4645](https://github.com/craftcms/cms/issues/4645))
- Improved Twig template profiling to include blocks and macros.
- Twig template profiling no longer occurs when Dev Mode isn’t enabled, unless an admin user is logged in and has opted into it.
- The `actionInput()`, `csrfInput()`, and `redirectInput()` Twig functions now support an `options` argument for customizing the HTML tag attributes.
- The `_layouts/forms/field.html` template now supports `label`, `instructions`, `tip`, `warning`, and `input` blocks that can be overridden when including the template with an `{% embed %}` tag.
- Editable tables now support a `fullWidth` setting, which can be set to `false` to prevent the table from spanning the full width of the page.
- Editable tables now support `thin` column settings.
- Editable tables now support `headingHtml` column settings.
- Craft no longer overrides the base Twig template class, unless the now-deprecated `suppressTemplateErrors` config setting is enabled. ([#4755](https://github.com/craftcms/cms/issues/4755))
- Edit Entry pages now get updated preview target URLs after saving a draft, in case the URLs have changed.
- The confirmation dialog that can appear after running the Asset Indexes utility no longer will close by pressing the <kbd>Esc</kbd> key or clicking outside of the modal. ([#4795](https://github.com/craftcms/cms/issues/4795))
- Section and Matrix “Propagation Method” settings now display warnings about the potential for data loss when appropriate.
- Site group settings now display a warning about the potential for data loss.
- Control Panel subnav items can now have badge counts. ([#4756](https://github.com/craftcms/cms/issues/4756))
- Improved the performance of element duplication on multi-site installs.
- Improved the performance of `craft\web\View::renderString()` for templates that don’t contain any Twig code.
- `craft\behaviors\DraftBehavior::getCreator()` can now return `null`.
- `craft\helpers\Db::parseParam()` now has an optional `$columnType` argument. ([#4807](https://github.com/craftcms/cms/pull/4807))
- `craft\test\TestSetup::setupCraftDb()` no longer accepts a second argument. Ensure that `craft\test\Craft::$testConfig` is set before calling this function. ([#4804](https://github.com/craftcms/cms/pull/4804))
- `craft\web\Request::post()` and `getBodyParam()` will now work with posted JSON data, if the request’s content type is set to `application/json`.
- Switched from the `stringy/stringy` library to `voku/stringy`. ([#4753](https://github.com/craftcms/cms/issues/4753))

### Deprecated
- Deprecated the `suppressTemplateErrors` config setting.
- Deprecated `craft\services\Sections::isSectionTemplateValid()`.
- Deprecated `craft\web\twig\Template`.

### Removed
- Removed `craft\base\ElementInterface::getSource()`. ([#4754](https://github.com/craftcms/cms/issues/4754))
- Removed `craft\web\twig\Extension::actionInputFunction()`.
- Removed `craft\web\twig\Extension::csrfInputFunction()`.
- Removed `craft\web\twig\Extension::redirectInputFunction()`.

### Fixed
- Fixed an error that could occur if garbage collection was run while Craft 3.2 migrations were pending. ([#4720](https://github.com/craftcms/cms/issues/4720))
- Fixed a validation error that occurred when duplicating an entry, if the URI format was based on a custom field value. ([#4759](https://github.com/craftcms/cms/issues/4759))
- Fixed a bug where the “Publish live changes for other authors’ entries” permission was being enforced when saving another author’s entry as a new entry. ([#4758](https://github.com/craftcms/cms/issues/4758))
- Fixed a bug where `craft\helpers\UrlHelper` methods would strip out array params in the query string. ([#4778](https://github.com/craftcms/cms/issues/4778))
- Fixed a SQL error that occurred when a `{% cache %}` tag was used on a page with a 4-byte character in the URI. ([#4780](https://github.com/craftcms/cms/issues/4780))
- Fixed a bug where Craft could show a nondescript error when navigating away from a Control Panel page if an Ajax request was currently in progress. ([#4796](https://github.com/craftcms/cms/issues/4796))
- Fixed an error that occurred when editing an entry with a draft that was created by a soft-deleted user. ([#4800](https://github.com/craftcms/cms/issues/4800))
- Fixed a bug where entry revisions and drafts would be deleted when the user that created them was hard-deleted.
- Fixed a SQL error that could occur when executing an element query that had custom `JOIN` and `WHERE` clauses if the `search` param was also set. ([#4788](https://github.com/craftcms/cms/issues/4788))
- Fixed a bug where default field values weren’t being applied to Matrix blocks that were autocreated per the Min Blocks setting. ([#4806](https://github.com/craftcms/cms/issues/4806))
- Fixed Plugin Store dropdowns which were not working properly with Windows Edge browsers.
- Fixed a SQL error that could occur when `:empty:` or `not :empty:` was passed to a date param on an element query when running MySQL 8. ([#4808](https://github.com/craftcms/cms/issues/4808))
- Fixed a bug where Dropdown and Multi-select fields’ Dropdown Options settings weren’t autofocussing on the first input when adding a new row with the keyboard. ([#4823](https://github.com/craftcms/cms/issues/4823))

## 3.2.10 - 2019-08-13

### Added
- Added `craft\fields\BaseRelationField::settingsTemplateVariables()`. ([#4732](https://github.com/craftcms/cms/issues/4732))
- Added `craft\services\Search::deleteOrphanedIndexes()`.
- Added `craft\validators\UriFormatValidator::$disallowTriggers`.
- Added the `Craft.startsWith()` JavaScript method.

### Changed
- Improved garbage collection performance when hard-deleting hundreds of thousands of elements. ([#4735](https://github.com/craftcms/cms/issues/4735))
- Element queries’ `title` param will now accept a value of `'0'`.
- `craft\services\Elements::deleteElementById()` now has a `$hardDelete` argument. ([#4747](https://github.com/craftcms/cms/pull/4747))
- It’s no longer possible to save routes or URI formats that begin with the `actionTrigger` or `cpTrigger` config settings. ([#4154](https://github.com/craftcms/cms/issues/4154))
- Categories fields’ selection modals now show the site menu. ([#4749](https://github.com/craftcms/cms/issues/4749))

### Removed
- Removed `craft\records\Route`.

### Fixed
- Fixed a bug where Entry fixtures wouldn’t get unloaded. ([#4663](https://github.com/craftcms/cms/issues/4663))
- Fixed a bug where entry content wouldn’t get propagated to other sites if an entry was created and then saved before Craft had finished autosaving the draft. ([#4423](https://github.com/craftcms/cms/issues/4423))
- Fixed a bug where entry forms could miss the fact that a Matrix block had been deleted. ([#4727](https://github.com/craftcms/cms/issues/4727))
- Fixed a PHP error that could occur on environments where the Intl PHP extension was installed but the `IDNA_NONTRANSITIONAL_TO_ASCII` or `INTL_IDNA_VARIANT_UTS46` constants weren’t defined. ([#4722](https://github.com/craftcms/cms/issues/4722))
- Fixed a PHP error that could occur if a plugin was configured with settings even though it didn’t support settings. ([#4706](https://github.com/craftcms/cms/issues/4706))
- Fixed an error that occurred when a validation error occurred on an entry while it was being created or updated from a draft. ([#4733](https://github.com/craftcms/cms/issues/4733))
- Fixed an infinite recursion bug that could occur when validating circular relations. ([#4482](https://github.com/craftcms/cms/issues/4482))
- Fixed a bug where elements with a title of “0” would show their ID instead of their title in element indexes and relational fields. ([#4745](https://github.com/craftcms/cms/issues/4745))
- Fixed a bug where Craft was redirecting to the Dashboard when attempting to export elements, if the `tokenParam` config setting was set to something besides `token`. ([#4737](https://github.com/craftcms/cms/issues/4737))

## 3.2.9 - 2019-08-06

### Added
- Added the `ignorePlaceholders` element query param.
- Added the `cp.entries.edit.meta` and `cp.entries.edit.settings` template hooks to the Edit Entry page.
- Added `craft\base\ElementInterface::getSource()`.
- Added `craft\base\ElementTrait::$newSiteIds`.
- Added `craft\models\Site::$dateCreated` and `$dateUpdated`. ([#4703](https://github.com/craftcms/cms/issues/4703))

### Changed
- Improved the Control Panel header styling for mobile and on pages with long titles. ([#4548](https://github.com/craftcms/cms/issues/4548))
- Element references in the Control Panel now reveal the site the element was fetched from in their tooltips, on multi-site installs. ([#4690](https://github.com/craftcms/cms/issues/4690))
- Element editor HUDs now always show a header with the element’s site name on multi-site installs, even if the element is only editable in one site. ([#4690](https://github.com/craftcms/cms/issues/4690))
- Entry preview tokens now respect the `defaultTokenDuration` config setting, rather than always expiring after 24 hours. ([#4683](https://github.com/craftcms/cms/pull/4683))
- Improved disabled select field styling. ([#4709](https://github.com/craftcms/cms/pull/4709))

### Deprecated
- Deprecated `craft\behaviors\DraftBehavior::getSource()`.
- Deprecated `craft\behaviors\RevisionBehavior::getSource()`.

### Fixed
- Fixed a bug where elements listed in a Structure view could be missing their descendant toggles even if all of their descendants were disabled. ([#4685](https://github.com/craftcms/cms/issues/4685))
- Fixed a bug where element CSV exports were limited to 50 elements if no limit was set. ([#4692](https://github.com/craftcms/cms/issues/4692))
- Fixed a 400 error that occurred when submitting an entry form that didn’t have an `entryId` param. ([#4693](https://github.com/craftcms/cms/issues/4693))
- Fixed a bug where `craft\base\Element::getDescendants()` and other structure methods could return the wrong results when called on a draft. ([#4694](https://github.com/craftcms/cms/issues/4694))
- Fixed a bug where Matrix blocks weren’t getting duplicated to newly-enabled sites for elements if the field’s Propagation Method setting wasn’t set to “Save blocks to all sites the owner element is saved in”. ([#4698](https://github.com/craftcms/cms/issues/4698))
- Fixed a bug where the Database Backup could result in a 404 error on load-balanced environments. ([#4699](https://github.com/craftcms/cms/issues/4699))
- Fixed a bug where the “Current” entry revision link wouldn’t always work. ([#4705](https://github.com/craftcms/cms/issues/4705))
- Fixed a bug where the `craft\services\Search::EVENT_AFTER_SEARCH` event wasn’t always firing. ([#4710](https://github.com/craftcms/cms/issues/4710))
- Fixed a bug where `craft\services\Users::purgeExpiredPendingUsers()` was attempting to delete already-trashed users.

### Security
- Fixed an XSS vulnerability.

## 3.2.8 - 2019-07-30

### Added
- Element indexes with unsaved drafts now show a “Drafts” option in the status menu.
- Added the `utils/fix-element-uids` command, which ensures all elements have unique UIDs. ([#4653](https://github.com/craftcms/cms/issues/4653))

### Fixed
- Fixed a bug where it wasn’t possible to create a homepage Single section if a prior entry revisions’ URI had been set to `__home__`. ([#4657](https://github.com/craftcms/cms/issues/4657))
- Fixed a bug where the user deletion confirmation dialog was including revisions and drafts when counting entries for the content summary.
- Fixed an error that occurred when deleting a user, if another user had been chosen to inherit their content. ([#4670](https://github.com/craftcms/cms/issues/4670))
- Fixed a bug where users could be warned about losing unsaved changes when updating an entry from a draft, while the draft was being autosaved. ([#4614](https://github.com/craftcms/cms/issues/4614))
- Fixed a bug where Categories fields weren’t always getting updated when a category they were related to got moved under another category. ([#4672](https://github.com/craftcms/cms/issues/4672))
- Fixed an error that occurred on the Settings → Routes page, if one of the routes didn’t have a URI pattern. ([#4676](https://github.com/craftcms/cms/issues/4676))
- Fixed some styling and behavior issues on the Settings → Routes page.

## 3.2.7 - 2019-07-25

### Fixed
- Fixed an error where it wasn’t possible to scale SVGs using only height. ([#4643](https://github.com/craftcms/cms/pull/4643))
- Fixed a bug where the content area of some Control Panel pages weren’t getting any bottom padding. ([#4644](https://github.com/craftcms/cms/issues/4644))
- Fixed a bug where installing a plugin immediately after installing Craft from the console could corrupt the project config if `useProjectConfigFile` was enabled. ([#3870](https://github.com/craftcms/cms/issues/3870))
- Fixed a bug where entry forms could overlook changes made to Categories fields. ([#4648](https://github.com/craftcms/cms/issues/4648))
- Fixed a bug where element search indexes weren’t being updated right away after an element was created or updated from an element editor HUD.
- Fixed a bug where back-end slug validation wasn’t working correctly for slugs with some Unicode characters. ([#1535](https://github.com/craftcms/cms/issues/1535))
- Fixed a bug where Craft was attempting to delete template caches even when saving a draft or revision.

## 3.2.6 - 2019-07-23

### Changed
- When enabling a new site for a Single section, Craft now uses the primary site’s content as the starting point for the new site’s content, if the section was already enabled for it.
- Swapped the position of the “Save as a Draft” and “Save Entry” buttons. ([#4622](https://github.com/craftcms/cms/issues/4622))
- `craft\helpers\DateTimeHelper::toDateTime()` now supports arrays created from `DateTime` objects. ([#4627](https://github.com/craftcms/cms/issues/4627))
- Plugin license key inputs are no longer limited to 29 characters, to make room for long environment variable names. ([#4393](https://github.com/craftcms/cms/issues/4393))
- Updated Imagine to 1.2.2.1.

### Fixed
- Fixed a bug where Craft could load the same JavaScript and CSS files multiple times when opening element editor HUDs. ([#4620](https://github.com/craftcms/cms/issues/4620))
- Fixed a bug where each animated GIF frame would still be parsed when generating a thumbnail, even if the `transformGifs` setting was set to `false`. ([#4588](https://github.com/craftcms/cms/issues/4588))
- Fixed a bug where back-end slug validation wasn’t working correctly for slugs with Unicode characters. ([#4628](https://github.com/craftcms/cms/issues/4628))
- Fixed a bug where it wasn’t possible to create new entries if the section handle matched the `pageTrigger` config setting, and the `pageTrigger` config setting had a trailing slash. ([#4631](https://github.com/craftcms/cms/issues/4631))
- Fixed a bug where the `sections.previewTargets` database column was getting created as a `varchar` instead of `text` column for new Craft installs. ([#4638](https://github.com/craftcms/cms/issues/4638))

### Security
- Fixed a bug where the `preserveExifData` config setting wasn’t being respected on image upload.

## 3.2.5.1 - 2019-07-19

### Fixed
- Fixed an error that occurred if a plugin license key was set to an environment variable, which was set to an invalid key. ([#4604](https://github.com/craftcms/cms/issues/4604))
- Fixed an error that prevented image thumbnails from generating in the Control Panel when using ImageMagick. ([#4609](https://github.com/craftcms/cms/issues/4609))

## 3.2.5 - 2019-07-19

### Added
- Added `craft\services\Elements::getPlaceholderElements()`.

### Changed
- If an invalid entry draft or revision edit URL is accessed, but the source entry does exist, Craft now redirects the browser to the source entry’s edit page. ([#4574](https://github.com/craftcms/cms/issues/4574))
- Preview requests now include the previewed entry in element queries even if the `status`, `drafts`, or `revisions` parameters are set to exclude it. ([#4581](https://github.com/craftcms/cms/issues/4581))
- Back-end slug generation now follows the same rules as JavaScript. ([#4607](https://github.com/craftcms/cms/issues/4607))
- Unsaved entry drafts now get assigned a new ID when they are fully saved, so they are treated as new elements. ([#4589](https://github.com/craftcms/cms/issues/4589))

### Fixed
- Fixed some bugs with the “Save Entry” menu options, when editing an unsaved draft. ([#4614](https://github.com/craftcms/cms/issues/4614))
- Fixed a bug where Craft could forget which site was being edited when updating an entry from a draft. ([#4615](https://github.com/craftcms/cms/issues/4615))

## 3.2.4.1 - 2019-07-17

### Fixed
- Fixed an error that occurred when attempting to share a disabled entry. ([#4596](https://github.com/craftcms/cms/issues/4596))
- Fixed a bug where new Email and URL cells in Table fields weren’t getting the correct input type. ([#4595](https://github.com/craftcms/cms/issues/4595))

## 3.2.4 - 2019-07-17

### Changed
- Brought back the “Preview” button for the Current revision of entries, which now creates a draft before activating the entry preview. ([#4584](https://github.com/craftcms/cms/issues/4584))
- The “Save as a Draft” button now creates the draft over Ajax, when it’s not the primary submit button for the page.
- When Craft isn’t able to sync incoming `project.yaml` changes due to schema version conflicts, Craft now lists which packages are conflicting.. ([#4568](https://github.com/craftcms/cms/issues/4568))

### Fixed
- Fixed a JavaScript error that could occur after uploading a file directly onto an Assets field when editing the Current revision of an entry.
- Fixed a bug where draft forms could become unresponsive if the user attempted to navigate away from the page or submit the form in the middle of an autosave. ([#4578](https://github.com/craftcms/cms/issues/4578))
- Fixed a SQL error that could occur when passing `:empty:` or `:notempty:` to a relational field’s element query param. ([#4529](https://github.com/craftcms/cms/issues/4529))
- Fixed a bug where Number fields weren’t getting set to their default values for new entries. ([#4586](https://github.com/craftcms/cms/issues/4586))
- Fixed a bug query string parameters were getting URL-encoded when applied to generated pagination URLs.
- Fixed a bug where Single entries had the option to be duplicated or deleted. ([#4590](https://github.com/craftcms/cms/issues/4590))

## 3.2.3 - 2019-07-16

### Added
- Added `craft\controllers\EntriesController::actionDuplicateEntry()`.
- Added `craft\web\UrlManager::setMatchedElement()`.

### Changed
- Craft no longer creates drafts automatically when editing entries. The user must click a “Save as a Draft” button to create one. ([#4549](https://github.com/craftcms/cms/issues/4549))
- Entries are now immediately savable, whether or not any changes were made. ([#4535](https://github.com/craftcms/cms/issues/4535))
- The “Save Entry” button now redirects the user to the Entries index page. ([#4575](https://github.com/craftcms/cms/issues/4575))
- Brought back the “Save and continue editing” and “Save and add another” options for entries.
- It’s no longer possible to preview entries’ Current revision. A draft must be created first.

### Fixed
- Fixed a bug where it wasn’t possible to delete Matrix blocks if Min Blocks and Max Blocks were set to the same value, and an element already had more than that many blocks. ([#4562](https://github.com/craftcms/cms/issues/4562))
- Fixed a bug where `craft\web\UrlManager::getMatchedElement()` could return the incorrect result on preview requests. ([#4542](https://github.com/craftcms/cms/issues/4542))
- Fixed an error that occurred on the Settings → Email page if email settings were missing from the project config. ([#4552](https://github.com/craftcms/cms/issues/4552))
- Fixed a bug where it wasn’t possible to toggle site-specific entry statuses when editing drafts. ([#4577](https://github.com/craftcms/cms/issues/4577))

## 3.2.2 - 2019-07-14

### Added
- Added `craft\helpers\ElementHelper::isTempSlug()`.
- Added `craft\helpers\ElementHelper::tempSlug()`.
- Added `craft\helpers\UrlHelper::removeParam()`.

### Changed
- Craft no longer ensures a recent revision exists before creating a draft for an element.
- Element exports are limited to CSV files now, to avoid the GD requirement imposed by the PHPSpreadsheet library. ([#4553](https://github.com/craftcms/cms/issues/4553))

### Fixed
- Fixed a bug where multi-site element queries with the `unique` and `offset` params set weren’t returning any results. ([#4560](https://github.com/craftcms/cms/issues/4560))
- Fixed an error that could occur when creating a draft. ([#4515](https://github.com/craftcms/cms/issues/4515))
- Fixed a bug where Craft wasn’t generating a new slug for entries that were saved with a blank Slug field. ([#4518](https://github.com/craftcms/cms/issues/4518))
- Fixed a bug where disabled select options could lose their disabled text styling in Firefox. ([#4526](https://github.com/craftcms/cms/issues/4526))
- Fixed a bug where entry forms could miss the fact that a file had been uploaded to an Assets field. ([#4534](https://github.com/craftcms/cms/issues/4534))
- Fixed a bug where selecting “Create a new child entry” in a Structure section on a multi-site install would result in a 404 error. ([#4541](https://github.com/craftcms/cms/issues/4541))
- Fixed a bug where it wasn’t possible to set test-specific config settings. ([#4539](https://github.com/craftcms/cms/pull/4539))
- Fixed an error that occurred when exporting elements if Limit was set to `0`. ([#4547](https://github.com/craftcms/cms/issues/4547))
- Fixed a bug where the `{% paginate %}` tag wouldn’t generate links to the first page correctly when using query string pagination. ([#4550](https://github.com/craftcms/cms/issues/4550))
- Fixed an error that occurred when indexing assets from a console request, if no volumes were defined yet. ([#2798](https://github.com/craftcms/cms/issues/2798))
- Fixed a bug where the “Delete” link could show up in the draft meta HUD for unsaved drafts. ([#4557](https://github.com/craftcms/cms/issues/4557))

## 3.2.1 - 2019-07-11

### Added
- Added `craft\console\Request::getIsPreview()`.
- Added `craft\web\Request::getIsPreview()`.

### Changed
- If a draft can’t be saved, an alert icon is now shown in the Control Panel header, which can be clicked on to reveal more information.
- Element revisions no longer store snapshot data.

### Fixed
- Fixed a bug where Feed widget items weren’t getting hyperlinked.
- Fixed a bug where the `app/migrate` controller wasn’t applying new `project.yaml` changes if there were no pending migrations.
- Fixed a SQL error that could occur when saving an entry or entry draft. ([#4508](https://github.com/craftcms/cms/issues/4508))
- Fixed a bug where Assets fields set to restrict uploads to a single folder could have empty selector modals. ([#4522](https://github.com/craftcms/cms/issues/4522))
- Fixed an error that could occur if a template was accessing the deprecated `locale` property of an element query, but `siteId` wasn’t set to an integer. ([#4531](https://github.com/craftcms/cms/issues/4531))
- Fixed a bug where users without the “Publish live changes” permission for a section weren’t able to create new entries. ([#4528](https://github.com/craftcms/cms/issues/4529))
- Fixed a PHP error that could occur when uploading files to Assets fields on the front-end. ([#4382](https://github.com/craftcms/cms/issues/4382))
- Fixed a bug where elements listed in a Structure view could show descendant toggles even if they had no descendants. ([#4504](https://github.com/craftcms/cms/issues/4504))
- Fixed a backwards compatibility issue. ([#4523](https://github.com/craftcms/cms/issues/4523))

## 3.2.0 - 2019-07-09

> {warning} If you’ve ever run the `project-config/rebuild` command, it’s highly recommended that you run it again with Craft 3.1.34.2, before updating to Craft 3.2.

> {warning} Custom login controllers must now explicitly set their `$allowAnonymous` values to include `self::ALLOW_ANONYMOUS_OFFLINE` if they wish to be available when the system is offline.

> {tip} If you have Super Table or Neo installed, you should update those **at the same time** as Craft, to avoid unnecessary search index jobs from being added to the queue.

### Added
- All element types now have the option to support drafts and revisions.
- Drafts are now autocreated when content is modified, and autosaved whenever the content changes. ([#1034](https://github.com/craftcms/cms/issues/1034))
- Drafts and revisions now store content across all sites supported by the element. ([#2669](https://github.com/craftcms/cms/issues/2669))
- Content previewing is now draft-based, and drafts are stored as specialized elements, so it’s no longer necessary to add special cases in templates for preview requests. ([#1787](https://github.com/craftcms/cms/issues/1787), [#2801](https://github.com/craftcms/cms/issues/2801))
- Sections now have a “Preview Targets” setting when running Craft Pro, which can be used to configure additional locations that entries can be previewed from. ([#1489](https://github.com/craftcms/cms/issues/1489))
- Sections now have a “Propagation Method” setting, enabling entries to only be propagated to other sites in the same site group, or with the same language. ([#3554](https://github.com/craftcms/cms/issues/3554))
- Matrix fields now have a “Propagation Method” setting, enabling blocks to only be propagated to other sites in the same site group, or with the same language. ([#3554](https://github.com/craftcms/cms/issues/3554))
- Single entries now have editable slugs. ([#3368](https://github.com/craftcms/cms/issues/3368))
- Headless content previewing is now possible by forwarding request tokens off to content API requests. ([#1231](https://github.com/craftcms/cms/issues/1231))
- Preview iframes are now created with a `src` attribute already in place, improving SPA support. ([#2120](https://github.com/craftcms/cms/issues/2120))
- Entry “Share” buttons are now visible on mobile. ([#4408](https://github.com/craftcms/cms/issues/4408))
- Added the “Temp Uploads Location” system setting (available from Settings → Assets → Settings), which makes it possible to choose the volume and path that temporary asset uploads should be stored. ([#4010](https://github.com/craftcms/cms/issues/4010))
- Added the `maxRevisions` config setting. ([#926](https://github.com/craftcms/cms/issues/926))
- Added the `purgeUnsavedDraftsDuration` config setting, which determines how long unsaved drafts should be allowed to exist before getting deleted via garbage collection.
- Added the “Edit images” permission. ([#3349](https://github.com/craftcms/cms/issues/3349))
- Added the “Impersonate users” permission. ([#3501](https://github.com/craftcms/cms/issues/3501))
- Added the `drafts`, `draftId`, `draftOf`, `draftCreator`, `revisions`, `revisionId`, `revisionOf`, and `revisionCreator` element query params.
- The `site` element query params now support passing multiple site handles, or `'*'`, to query elements across multiple sites at once. ([#2854](https://github.com/craftcms/cms/issues/2854))
- Relational fields now have a “Validate related elements” setting, which ensures that the related elements pass validation before the source element can be saved with them selected. ([#4095](https://github.com/craftcms/cms/issues/4095))
- Table fields can now have Dropdown, Email, and URL columns. ([#811](https://github.com/craftcms/cms/issues/811), [#4180](https://github.com/craftcms/cms/pull/4180))
- Dropdown and Multi-select fields can now have optgroups. ([#4236](https://github.com/craftcms/cms/issues/4236))
- Date/Time, Dropdown, Lightswitch, Number, and Radio Buttons fields are now listed as sort options in element indexes. ([#2818](https://github.com/craftcms/cms/issues/2818))
- Asset, category, entry, and user indexes can now have “UID” columns. ([#4433](https://github.com/craftcms/cms/issues/4433))
- Added the `unique` element query param, which can be used to prevent duplicate elements when querying elements across multiple sites.
- Added the `preferSites` element query param, which can be used to set the preferred sites that should be used for multi-site element queries, when the `unique` param is also enabled.
- Element index pages are now paginated for non-Structure views. ([#818](https://github.com/craftcms/cms/issues/818))
- Element index pages now have an “Export…” button that will export all of the elements in the current view (across all pages) or up to a custom limit, in either CSV, XLS, XLSX, or ODS format. ([#994](https://github.com/craftcms/cms/issues/994))
- Added the `{% dd %}` Twig tag. ([#4399](https://github.com/craftcms/cms/issues/4399))
- Added the `attr()` Twig function, which can generate a list of HTML/XML attributes. ([#4237](https://github.com/craftcms/cms/pull/4237))
- Added the `|withoutKey` Twig filter.
- Added the `resave/matrix-blocks` console command.
- The `index-assets/*` commands now support a `--create-missing-assets=0` option, which prevents Craft from creating asset records when they don’t exist yet, and offers an opportunity to fix the location of any asset records that are missing their associated files, when the filename matches one of the files missing an index.
- Added the `mailer/test` command. ([#4020](https://github.com/craftcms/cms/issues/4020))
- Added the `tests/setup` command, which generates a test suite for the current Craft project.
- Jobs can now set progress labels, which will be shown below their description and progress bar in the queue HUD. ([#1931](https://github.com/craftcms/cms/pull/1931))
- Added the `_layouts/element` template, which can be extended by element edit pages that wish to support drafts, revisions, and content previewing.
- Added the `_special/sitepicker` template.
- It’s now possible for plugins and modules to define custom actions on console controllers.
- Added a testing framework for Craft and plugins, powered by Codeception. ([#3382](https://github.com/craftcms/cms/pull/3382), [#1485](https://github.com/craftcms/cms/issues/1485), [#944](https://github.com/craftcms/cms/issues/944))
- Added `craft\base\ApplicationTrait::getInstalledSchemaVersion()`.
- Added `craft\base\BlockElementInterface`.
- Added `craft\base\Element::EVENT_AFTER_PROPAGATE`.
- Added `craft\base\Element::EVENT_REGISTER_PREVIEW_TARGETS`.
- Added `craft\base\Element::previewTargets()`.
- Added `craft\base\ElementInterface::afterPropagate()`.
- Added `craft\base\ElementInterface::getCurrentRevision()`.
- Added `craft\base\ElementInterface::getIsDraft()`.
- Added `craft\base\ElementInterface::getIsRevision()`.
- Added `craft\base\ElementInterface::getIsUnsavedDraft()`.
- Added `craft\base\ElementInterface::getPreviewTargets()`.
- Added `craft\base\ElementInterface::getSourceId()`.
- Added `craft\base\ElementInterface::getSourceUid()`.
- Added `craft\base\ElementInterface::getUiLabel()`, which is now used to define what an element will be called in the Control Panel. ([#4211](https://github.com/craftcms/cms/pull/4211))
- Added `craft\base\ElementInterface::pluralDisplayName()`, which element type classes can use to define the plural of their display name.
- Added `craft\base\ElementInterface::setRevisionCreatorId()`.
- Added `craft\base\ElementInterface::setRevisionNotes()`.
- Added `craft\base\ElementTrait::$dateDeleted`. ([#4493](https://github.com/craftcms/cms/issues/4493))
- Added `craft\base\ElementTrait::$draftId`.
- Added `craft\base\ElementTrait::$hardDelete`.
- Added `craft\base\ElementTrait::$previewing`.
- Added `craft\base\ElementTrait::$propagateAll`.
- Added `craft\base\ElementTrait::$revisionId`.
- Added `craft\base\Field::EVENT_AFTER_ELEMENT_PROPAGATE`.
- Added `craft\base\Field::getSortOption()`.
- Added `craft\base\FieldInterface::afterElementPropagate()`.
- Added `craft\base\FieldInterface::valueType()`. ([#3894](https://github.com/craftcms/cms/issues/3894))
- Added `craft\base\SortableFieldInterface`, which can be implemented by field classes that should be sortable in element indexes.
- Added `craft\behaviors\DraftBehavior`.
- Added `craft\behaviors\RevisionBehavior`.
- Added `craft\console\CallableAction`.
- Added `craft\console\Controller`.
- Added `craft\console\controllers\ResaveController::saveElements()`.
- Added `craft\console\ControllerTrait`.
- Added `craft\console\Request::getToken()`.
- Added `craft\controllers\PreviewController`.
- Added `craft\errors\MissingAssetException`.
- Added `craft\events\BatchElementActionEvent`.
- Added `craft\events\DefineConsoleActionsEvent`.
- Added `craft\events\ElementQueryEvent`.
- Added `craft\events\RegisterPreviewTargetsEvent`.
- Added `craft\events\RevisionEvent`.
- Added `craft\helpers\Component::validateComponentClass()`.
- Added `craft\helpers\ElementHelper::isDraftOrRevision()`.
- Added `craft\helpers\ElementHelper::rootElement()`.
- Added `craft\models\Section::$propagationMethod`.
- Added `craft\queue\jobs\UpdateSearchIndex`.
- Added `craft\services\Drafts`, accessible via `Craft::$app->drafts`.
- Added `craft\services\Elements::propagateElements()` along with `EVENT_BEFORE_PROPAGATE_ELEMENTS`, `EVENT_AFTER_PROPAGATE_ELEMENTS`, `EVENT_BEFORE_PROPAGATE_ELEMENT`, and `EVENT_AFTER_PROPAGATE_ELEMENT` events. ([#4139](https://github.com/craftcms/cms/issues/4139))
- Added `craft\services\Elements::resaveElements()` along with `EVENT_BEFORE_RESAVE_ELEMENTS`, `EVENT_AFTER_RESAVE_ELEMENTS`, `EVENT_BEFORE_RESAVE_ELEMENT`, and `EVENT_AFTER_RESAVE_ELEMENT` events. ([#3482](https://github.com/craftcms/cms/issues/3482))
- Added `craft\services\Matrix::duplicateBlocks()`.
- Added `craft\services\Matrix::getSupportedSiteIdsForField()`.
- Added `craft\services\Revisions`, accessible via `Craft::$app->revisions`.
- Added `craft\services\Users::canImpersonate()`.
- Added `craft\web\Request::getIsLoginRequest()` and `craft\console\Request::getIsLoginRequest()`.
- Added `craft\web\UrlManager::$checkToken`.
- Added the `Craft.isSameHost()` JavaScript method.
- Added the `Craft.parseUrl()` JavaScript method.
- Added the `Craft.randomString()` JavaScript method.
- Added the `Craft.DraftEditor` JavaScript class.
- Added the `Craft.Preview` JavaScript class.

### Changed
- Relational fields are now capable of selecting elements from multiple sites, if they haven’t been locked down to only related elements from a single site. ([#3584](https://github.com/craftcms/cms/issues/3584))
- Element selector modals now always show source headings, and list sources in the configured order. ([#4494](https://github.com/craftcms/cms/issues/4494))
- Reference tags can now specify the site to load the element from. ([#2956](https://github.com/craftcms/cms/issues/2956))
- Improved the button layout of Edit Entry pages. ([#2325](https://github.com/craftcms/cms/issues/2325))
- Improved the performance of saving elements.
- The Control Panel now shows the sidebar on screens that are at least 1,000 pixels wide. ([#4079](https://github.com/craftcms/cms/issues/4079))
- The `_layouts/cp` template now supports a `showHeader` variable that can be set to `false` to remove the header.
- The `_layouts/cp` Control Panel template now supports a `footer` block, which will be output below the main content area.
- Renamed `craft\helpers\ArrayHelper::filterByValue()` to `where()`.
- Anonymous/offline/Control Panel access validation now takes place from `craft\web\Controller::beforeAction()` rather than `craft\web\Application::handleRequest()`, giving controllers a chance to do things like set CORS headers before a `ForbiddenHttpException` or `ServiceUnavailableHttpException` is thrown. ([#4008](https://github.com/craftcms/cms/issues/4008))
- Controllers can now set `$allowAnonymous` to a combination of bitwise integers `self::ALLOW_ANONYMOUS_LIVE` and `self::ALLOW_ANONYMOUS_OFFLINE`, or an array of action ID/bitwise integer pairs, to define whether their actions should be accessible anonymously even when the system is offline.
- Improved the error message when Project Config reaches the maximum deferred event count.
- Craft now deletes expired template caches as part of its garbage collection routine.
- Craft no longer warns about losing unsaved changes when leaving the page while previewing entries, if the changes were autosaved. ([#4439](https://github.com/craftcms/cms/issues/4439))
- `fieldValues` is a now reserved field handle. ([#4453](https://github.com/craftcms/cms/issues/4453))
- Improved the reliability of `craft\helpers\UrlHelper::rootRelativeUrl()` and `cpUrl()`.
- `craft\base\ElementInterface::eagerLoadingMap()` and `craft\base\EagerLoadingFieldInterface::getEagerLoadingMap()` can now return `null` to opt out of eager-loading. ([#4220](https://github.com/craftcms/cms/pull/4220))
- `craft\db\ActiveRecord` no longer sets the `uid`, `dateCreated`, or `dateUpdated` values for new records if they were already explicitly set.
- `craft\db\ActiveRecord` no longer updates the `dateUpdated` value for existing records if nothing else changed or if `dateUpdated` had already been explicitly changed.
- `craft\helpers\UrlHelper::siteUrl()` and `url()` will now include the current request’s token in the generated URL’s query string, for site URLs.
- `craft\events\MoveElementEvent` now extends `craft\events\ElementEvent`. ([#4315](https://github.com/craftcms/cms/pull/4315))
- `craft\queue\BaseJob::setProgress()` now has a `$label` argument.
- `craft\queue\jobs\PropagateElements` no longer needs to be configured with a `siteId`, and no longer propagates elements to sites if they were updated in the target site more recently than the source site.
- `craft\queue\QueueInterface::setProgress()` now has a `$label` argument.
- `craft\services\Assets::getUserTemporaryUploadFolder()` now returns the current user’s temporary upload folder by default if no user is provided.
- `craft\services\Elements::deleteElement()` now has a `$hardDelete` argument.
- `craft\services\Elements::deleteElement()` now has a `$hardDelete` argument. ([#3392](https://github.com/craftcms/cms/issues/3392))
- `craft\services\Elements::getElementById()` now has a `$criteria` argument.
- `craft\services\Elements::propagateElement()` now has a `$siteElement` argument.
- `craft\services\Elements::saveElement()` now preserves existing elements’ current `dateUpdated` value when propagating or auto-resaving elements.
- `craft\services\Elements::saveElement()` now preserves the `uid`, `dateCreated`, and `dateUpdated` values on new elements if they were explicitly set. ([#2909](https://github.com/craftcms/cms/issues/2909))
- `craft\services\Elements::setPlaceholderElement()` now throws an exception if the element that was passed in doesn’t have an ID.
- `craft\services\Matrix::saveField()` is no longer is responsible for duplicating blocks from other elements.
- `craft\web\twig\variables\CraftVariable` no longer triggers the `defineComponents` event. ([#4416](https://github.com/craftcms/cms/issues/4416))
- `craft\web\UrlManager::setRouteParams()` now has a `$merge` argument, which can be set to `false` to completely override the route params.
- It’s now possible to pass a `behaviors` key to the `$newAttributes` argument of `craft\services\Elements::duplicateElement()`, to preattach behaviors to the cloned element before it’s saved.

### Removed
- Removed the Search Indexes utility. ([#3698](https://github.com/craftcms/cms/issues/3698))
- Removed the `--batch-size` option from `resave/*` actions.
- Removed the `craft.entryRevisions` Twig component.
- Removed `craft\controllers\EntriesController::actionPreviewEntry()`.
- Removed `craft\controllers\EntriesController::actionShareEntry()`.
- Removed `craft\controllers\EntriesController::actionViewSharedEntry()`.
- Removed `craft\events\VersionEvent`.
- Removed `craft\records\Entry::getVersions()`.
- Removed `craft\records\EntryDraft`.
- Removed `craft\records\EntryVersion`.
- Removed `craft\services\EntryRevisions::saveDraft()`.
- Removed `craft\services\EntryRevisions::publishDraft()`.
- Removed `craft\services\EntryRevisions::deleteDraft()`.
- Removed `craft\services\EntryRevisions::saveVersion()`.
- Removed `craft\services\EntryRevisions::revertEntryToVersion()`.
- Removed the `Craft.EntryDraftEditor` JavaScript class.

### Deprecated
- Deprecated the `ownerSite` and `ownerSiteId` Matrix block query params.
- Deprecated `craft\controllers\EntriesController::EVENT_PREVIEW_ENTRY`.
- Deprecated `craft\controllers\LivePreviewController`.
- Deprecated `craft\elements\MatrixBlock::$ownerSiteId`.
- Deprecated `craft\events\DefineComponentsEvent`.
- Deprecated `craft\helpers\ArrayHelper::filterByValue()`. Use `where()` instead.
- Deprecated `craft\models\BaseEntryRevisionModel`.
- Deprecated `craft\models\EntryDraft`.
- Deprecated `craft\models\EntryVersion`.
- Deprecated `craft\models\Section::$propagateEntries`. Use `$propagationMethod` instead.
- Deprecated `craft\services\Assets::getCurrentUserTemporaryUploadFolder()`.
- Deprecated `craft\services\EntryRevisions`.
- Deprecated `craft\web\Request::getIsLivePreview()`.
- Deprecated `craft\web\Request::getIsSingleActionRequest()` and `craft\console\Request::getIsSingleActionRequest()`.
- Deprecated the `Craft.LivePreview` JavaScript class.

### Fixed
- Fixed a bug where `craft\helpers\UrlHelper` methods could add duplicate query params on generated URLs.
- Fixed a bug where Matrix blocks weren’t getting duplicated for other sites when creating a new element. ([#4449](https://github.com/craftcms/cms/issues/4449))

## 3.1.34.3 - 2019-08-21

### Fixed
- Fixed a bug where the `project-config/rebuild` command wasn’t discarding unused user groups or user field layouts in the project config. ([#4781](https://github.com/craftcms/cms/pull/4781))

## 3.1.34.2 - 2019-07-23

### Fixed
- Fixed a bug where the `project-config/rebuild` command was discarding email and user settings.

## 3.1.34.1 - 2019-07-22

### Fixed
- Fixed a bug where the `project-config/rebuild` command was ignoring entry types that didn’t have a field layout. ([#4600](https://github.com/craftcms/cms/issues/4600))

## 3.1.34 - 2019-07-09

### Changed
- The `project-config/rebuild` command now rebuilds the existing project config wherever possible, instead of merging database data with the existing project config.

## 3.1.33 - 2019-07-02

### Added
- Added `craft\base\ApplicationTrait::saveInfoAfterRequest()`.

### Changed
- Craft no longer strips some punctuation symbols from slugs.
- Improved the performance of saving project config updates. ([#4459](https://github.com/craftcms/cms/issues/4459))
- Improved the performance of saving fields. ([#4459](https://github.com/craftcms/cms/issues/4459))
- The `craft update` command no longer updates Craft or plugins if not specified.

### Removed
- Removed `craft\services\ProjectConfig::saveDataAfterRequest()`.
- Removed `craft\services\ProjectConfig::preventSavingDataAfterRequest()`.

### Fixed
- Fixed a PHP error that occurred when deleting an asset transform. ([#4473](https://github.com/craftcms/cms/issues/4473))

### Security
- Fixed an XSS vulnerability.
- Fixed a path disclosure vulnerability. ([#4468](https://github.com/craftcms/cms/issues/4468))
- Added the `sameSiteCookieValue` config setting. ([#4462](https://github.com/craftcms/cms/issues/4462))

## 3.1.32.1 - 2019-06-25

### Fixed
- Fixed a couple Windows compatibility issues.

## 3.1.32 - 2019-06-25

### Changed
- Project Config now sorts arrays when all of the keys are UIDs. ([#4425](https://github.com/craftcms/cms/issues/4425))

### Fixed
- Fixed a bug where Craft might not match a domain to the proper site if it had a non-ASCII character in the host name.
- Fixed an error that could occur when using the `|filter` Twig filter. ([#4437](https://github.com/craftcms/cms/issues/4437))
- Fixed a bug where pagination URL could get repeated page params added to the query string if using query string-based pagination.

## 3.1.31 - 2019-06-18

### Added
- It’s now possible to set plugin license keys to environment variables using the `$VARIABLE_NAME` syntax. ([#4393](https://github.com/craftcms/cms/issues/4393))
- Added `craft\services\Elements::mergeElements()`. ([#4404](https://github.com/craftcms/cms/pull/4404))

### Changed
- Pagination URLs now include any query string parameters set on the current request.
- The default email template no longer sets text or background colors, so emails look better in dark mode. ([#4396](https://github.com/craftcms/cms/pull/4396))
- Improved the error message that gets logged when Craft isn’t able to finish processing project config changes, due to unresolved dependencies.
- Craft will no longer log errors and warnings arising from `yii\i18n\PhpMessageSource`. ([#4109](https://github.com/craftcms/cms/issues/4109))
- Improved the performance and reliability of user queries when the `group` param is set to a user group with a large number of users.
- Updated Yii to 2.0.21.

### Fixed
- Fixed a bug where `Craft::dd()` wouldn’t work properly if output buffering was enabled. ([#4399](https://github.com/craftcms/cms/issues/4399))
- Fixed a bug where `Craft::alias()` wasn’t working on Windows servers. ([#4405](https://github.com/craftcms/cms/issues/4405))
- Fixed a bug where Craft wasn’t parsing the `dsn` DB connection setting properly if it was supplied.

### Security
- Fixed an XSS vulnerability.

## 3.1.30 - 2019-06-11

### Changed
- Improved query performance. ([yiisoft/yii2#17344](https://github.com/yiisoft/yii2/pull/17344), [yiisoft/yii2#17345](https://github.com/yiisoft/yii2/pull/17345), [yiisoft/yii2#17348](https://github.com/yiisoft/yii2/pull/17348))
- `craft\services\Elements::saveElement()` now always propagates elements regardless of the `$propagate` argument value, when saving new elements. ([#4370](https://github.com/craftcms/cms/issues/4370))

### Fixed
- Fixed a bug where new elements weren’t assigned a UID in time if their URI format contained a `{uid}` token. ([#4364](https://github.com/craftcms/cms/issues/4364))
- Fixed a bug where Craft was modifying custom log target configs before executing queue jobs. ([#3766](https://github.com/craftcms/cms/issues/3766))
- Fixed a bug where `craft\helpers\ChartHelper::getRunChartDataFromQuery()` assumed that the value would be integers. ([craftcms/commerce#849](https://github.com/craftcms/commerce/issues/849))
- Fixed a bug where `craft\services\Security::validateData()` was returning an empty string instead of `false` when the data didn’t validate. ([#4387](https://github.com/craftcms/cms/issues/4387))
- Fixed a bug where Craft could inject unexpected JavaScript into front-end requests. ([#4390](https://github.com/craftcms/cms/issues/4390))

## 3.1.29 - 2019-06-04

### Added
- Added the `restore` command, which restores a database backup.
- Added the `Craft.escapeRegex()` JavaScript method.

### Changed
- Asset indexes now sort assets by Date Uploaded in descending order by default. ([#1153](https://github.com/craftcms/cms/issues/1153))
- `craft\db\Paginator` no longer assumes that the application’s database connection should be used.
- Updated Twig to 2.11. ([#4342](https://github.com/craftcms/cms/issues/4342))

### Fixed
- Fixed a bug where the Status menu wasn’t visible for the “All users” source on user indexes. ([#4306](https://github.com/craftcms/cms/pull/4306))
- Fixed a bug where pressing the <kbd>Esc</kbd> key in the setup wizard would close the modal window. ([#4307](https://github.com/craftcms/cms/issues/4307))
- Fixed a bug where `craft\validators\ArrayValidator::validate()` didn’t work. ([#4309](https://github.com/craftcms/cms/pull/4309))
- Fixed an error that could occur when rendering templates with a `loop.parent.loop` reference in a nested for-loop. ([#4271](https://github.com/craftcms/cms/issues/4271))
- Fixed a bug where publishing a Single entry’s draft, or reverting a Single entry to a prior version, would overwrite its title to the section name. ([#4323](https://github.com/craftcms/cms/pull/4323))
- Fixed a bug where Craft wasn’t invalidating existing asset transforms when changing the dimensions of a named transform.
- Fixed a bug where `craft\services\Fields::getFieldsByElementType()` would return duplicate results if a field was used in more than one field layout for the element type. ([#4336](https://github.com/craftcms/cms/issues/4336))
- Fixed a bug where Craft wasn’t respecting the `allowUppercaseInSlug` config setting when generating slugs in the Control Panel. ([#4330](https://github.com/craftcms/cms/issues/4330))
- Fixed a bug where Control Panel Ajax requests weren’t working if a custom `pathParam` config setting value was set. ([#4334](https://github.com/craftcms/cms/issues/4334))
- Fixed a JavaScript error that could occur when saving a new entry, if the selected entry type didn’t have a Title field. ([#4353](https://github.com/craftcms/cms/issues/4353))

## 3.1.28 - 2019-05-21

### Added
- Added the “Customize element sources” user permission. ([#4282](https://github.com/craftcms/cms/pull/4282))
- Matrix sub-fields now have a “Use this field’s values as search keywords?” setting. ([#4291](https://github.com/craftcms/cms/issues/4291))
- Added `craft\web\twig\variables\Paginate::setBasePath()`. ([#4286](https://github.com/craftcms/cms/issues/4286))

### Changed
- Craft now requires Yii 2.0.19.

### Fixed
- Fixed a bug where slugs could get double-hyphenated. ([#4266](https://github.com/craftcms/cms/issues/4266))
- Fixed an error that would occur when installing Craft if the `allowAdminChanges` config setting was disabled. ([#4267](https://github.com/craftcms/cms/issues/4267))
- Fixed a bug where Matrix fields would return the wrong set of Matrix blocks on new or duplicated elements, immediately after they were saved.
- Fixed a bug where users could not assign additional user groups to their own account if their permission to do so was granted by another user group they belonged to.
- Fixed a bug where Number fields would attempt to save non-numeric values. ([craftcms/feed-me#527](https://github.com/craftcms/feed-me/issues/527))
- Fixed a bug where it was possible to assign a Structure entry or category to a new parent, even if that would cause its descendants to violate the Max Levels setting. ([#4279](https://github.com/craftcms/cms/issues/4279))
- Fixed an error that could occur when rendering a template from a console request, if the template contained any non-global `{% cache %}` tags. ([#4284](https://github.com/craftcms/cms/pull/4284))

## 3.1.27 - 2019-05-14

### Added
- Added `craft\fields\Matrix::EVENT_SET_FIELD_BLOCK_TYPES`. ([#4252](https://github.com/craftcms/cms/issues/4252))

### Changed
- Pressing <kbd>Shift</kbd> + <kbd>Return</kbd> (or <kbd>Shift</kbd> + <kbd>Ctrl</kbd>/<kbd>Command</kbd> + <kbd>Return</kbd>) when a textual cell is focused in an editable table will now change the focus to the same cell in the previous row (after creating a new row if necessary.) ([#4259](https://github.com/craftcms/cms/issues/4259))
- Craft no longer shows the status menu for element sources that define a status. ([#4249](https://github.com/craftcms/cms/issues/4249))
- Element URI formats can now conditionally output an empty string, opting the element out of getting its own system URI. ([#4254](https://github.com/craftcms/cms/issues/4254))
- Table fields now get validation errors if any column handles are entered in the format of “colX”.
- Craft no longer clear out users’ verification codes after login. ([#4257](https://github.com/craftcms/cms/issues/4257))
- The `users/upload-user-photo` and `users/delete-user-photo` actions are now available to front-end requests. ([#3932](https://github.com/craftcms/cms/issues/3932))

### Fixed
- Fixed a bug where rebuilding the project config could set an incorrect value for the user field layout.
- Fixed a bug Craft wouldn’t allow users to edit their own photos if they didn’t have upload/remove asset permissions.
- Fixed a bug where Craft wasn’t removing newline characters when pasting text into some single-line Table column types.
- Fixed a bug where project config syncing could have inconsistent results on load-balanced environments. ([#4136](https://github.com/craftcms/cms/issues/4136))
- Fixed a bug where the Plugin Store was not able to load developer details. ([#4241](https://github.com/craftcms/cms/issues/4241))
- Fixed a bug that could occur when Craft generated URLs with multi-byte characters in the query string.
- Fixed a bug where you could get some character encoding issues in some environments when using PHP 7.3.
- Fixed a bug where Craft wasn’t attempting to set a unique URI on duplicated elements. ([#4253](https://github.com/craftcms/cms/issues/4253))
- Fixed a bug where Table fields could copy cell values to other cells if a column had a handle in the format of “colX”. ([#4200](https://github.com/craftcms/cms/issues/4200))
- Fixed an error that could occur on the Login page if a custom Login Page Logo was selected. ([#4261](https://github.com/craftcms/cms/issues/4261))

## 3.1.26 - 2019-05-08

### Changed
- The “Update all” button on the Updates utility is now shown even if the page contains some uninstallable updates. ([#4230](https://github.com/craftcms/cms/issues/4230))
- Craft now stores the Default User Group’s UID in the project config, in case the group’s ID is different across environments.
- `craft\services\Assets::EVENT_BEFORE_REPLACE_ASSET` event handlers can now change the filename of the replaced asset before it is saved.
- Improved the performance of background jobs. ([#4219](https://github.com/craftcms/cms/pull/4219))
- Improved the Plugin Store’s screenshots with arrows for navigation and pinch-to-zoom capability for touch devices.

### Fixed
- Fixed an error that could occur when saving a Single section if one of its sites had been disabled.
- Fixed an error that could occur when deleting a site.
- Fixed a PHP compile error that could occur when paginating a query. ([#4208](https://github.com/craftcms/cms/pull/4208))
- Fixed an error that could occur on the Settings → Users → Settings page if the project config was missing its `users` key. ([#4206](https://github.com/craftcms/cms/issues/4206))
- Fixed a bug where Craft wasn’t requiring email verification for new user accounts if the project config was missing its `users` key.
- Fixed a bug where Craft wasn’t eager-loading elements in the same site as the source element, if that was different than the currently requested site. ([#3954](https://github.com/craftcms/cms/issues/3954))

## 3.1.25 - 2019-04-30

### Added
- Added the `|ascii` Twig filter. ([#4193](https://github.com/craftcms/cms/issues/4193))

### Changed
- Craft now registers its project config event handlers before loading plugins. ([#3943](https://github.com/craftcms/cms/issues/3943))
- The Control Panel now uses jQuery 3.4.0. ([#4183](https://github.com/craftcms/cms/issues/4183))
- `behavior` and `behaviors` are now reserved field handles. ([#4184](https://github.com/craftcms/cms/issues/4184))
- The Updates utility no longer shows notices for expired plugins if no updates are actually available. ([#4186](https://github.com/craftcms/cms/issues/4186))

### Fixed
- Fixed an error where rebuilding the project config would not typecast the `propagateEntries` and `enableVersioning` section settings correctly. ([#3695](https://github.com/craftcms/cms/issues/3695))
- Fixed a bug where the Edit Draft HUD would include the current site name in the default Draft Name value for multi-site entries. ([#4171](https://github.com/craftcms/cms/issues/4171))
- Fixed a bug where resource requests could send a 500 response if the resource didn’t exist. ([#4197](https://github.com/craftcms/cms/pull/4197))

## 3.1.24 - 2019-04-23

### Added
- Added `craft\services\Fields::getFieldIdsByLayoutId()`.

### Changed
- Craft now correctly typecasts all core boolean and integer values saved to the project config. ([#3695](https://github.com/craftcms/cms/issues/3695))
- Craft now saves new entry versions every time an entry is saved, unless it’s being propagated or resaved.
- `users/save-user` and `users/start-elevated-session` requests now check for a `currentPassword` body param in addition to `password`, when looking for the user’s current password. ([#4169](https://github.com/craftcms/cms/issues/4169))
- `craft\services\Path::getStoragePath()` now has a `$create` argument.
- Updated Twig to 2.8.

### Fixed
- Fixed an error where re-saving a site would reset its sorting order. ([#4147](https://github.com/craftcms/cms/issues/4147))
- Fixed a SQL error that could occur when updating to Craft 3.1. ([#3663](https://github.com/craftcms/cms/issues/3663))
- Fixed an error that occurred when an SVG with `/` characters in its `id` attributes was passed to the `svg()` Twig function. ([#4155](https://github.com/craftcms/cms/issues/4155))
- Fixed a bug where passing `:empty:` or `:notempty:` to a Matrix field param on an element query could return incorrect results for fields that had soft-deleted blocks. ([#4161](https://github.com/craftcms/cms/issues/4161))
- Fixed a bug where Craft wasn’t returning a `1` exit code for console requests if the server was running under PHP 7. ([#4153](https://github.com/craftcms/cms/issues/4153))
- Fixed a “World-writable config file 'my.cnf' is ignored” warning that could occur when creating a database backup. ([#4163](https://github.com/craftcms/cms/pull/4163))
- Fixed a bug where `craft\services\Elements::duplicateElements()` would only ignore non-safe attributes passed to the `$newAttributes` argument.
- Fixed a bug where `craft\elements\db\ElementQuery::exists()` and `offsetExists()` were ignoring cached query results.

## 3.1.23 - 2019-04-16

### Added
- The `project-config/sync` command now has a `--force` option, which forces the project config to treat all preexisting config values as new. ([#4126](https://github.com/craftcms/cms/issues/4126))
- Added `craft\base\LogTargetTrait`, which can be used by custom `log` components, to gain security and privacy features provided by Craft’s built-in file target. ([#4127](https://github.com/craftcms/cms/pull/4127))

### Changed
- When creating a new site, global sets are now propagated to it before other element types. ([#3446](https://github.com/craftcms/cms/issues/3446))
- Locked Twig down to 2.7, to avoid a bug in 2.8.0. ([twigphp/Twig#2942](https://github.com/twigphp/Twig/issues/2942))

### Fixed
- Fixed an error that occurred when installing a missing plugin from the Settings → Plugins page. ([#4140](https://github.com/craftcms/cms/issues/4140))
- Fixed PHP type errors that could occur when calling some deprecated `craft.request` methods in templates. ([#4124](https://github.com/craftcms/cms/issues/4124))
- Fixed performance issues that could occur where uploading GIFs in the Control Panel. ([#4131](https://github.com/craftcms/cms/pull/4131))
- Fixed a bug where it wasn’t possible to create a new global set with the same name or handle as a soft-deleted one. ([#4091](https://github.com/craftcms/cms/issues/4091))
- Fixed a bug where pending users’ verification codes were getting deleted if they were impersonated by an admin. ([#4130](https://github.com/craftcms/cms/issues/4130))

## 3.1.22 - 2019-04-10

### Added
- Added `craft\base\ElementTrait::$resaving`, which indicates whether the element is currently being resaved via a `ResaveElements` job or a `resave` command. ([#3482](https://github.com/craftcms/cms/issues/3482))
- Added `craft\db\Paginator::setPageResults()`. ([#4120](https://github.com/craftcms/cms/issues/4120))

### Changed
- Changed the way Craft updates search indexes, to reduce the likelihood of a deadlock. ([#3197](https://github.com/craftcms/cms/issues/3197))
- Improved styles and behavior of the Plugin Store.
- The Settings → Plugins page now notes which plugins are expired, with links to renew them on [id.craftcms.com](https://id.craftcms.com).
- Improved the styling of info HUDs that contain long text or tables. ([#4107](https://github.com/craftcms/cms/pull/4107))

### Fixed
- Fixed a PHP error that could occur during asset indexing in some cases.
- Fixed a bug where entry drafts weren’t showing previous changes to Matrix fields on the draft. ([#4105](https://github.com/craftcms/cms/issues/4105))
- Fixed a bug where `project.yaml` changes weren’t always getting picked up. ([#4028](https://github.com/craftcms/cms/issues/4028))
- Fixed a bug where the `project-config/rebuild` command would restore soft-deleted components. ([#4100](https://github.com/craftcms/cms/issues/4100))
- Fixed a bug where the `project-config/sync` command was not performing schema checks.
- Fixed an error that occurred when backing up the database if the database password contained a `$` character. ([#4115](https://github.com/craftcms/cms/issues/4115))

## 3.1.21.1 - 2019-04-04

### Fixed
- Fixed a bug where underscores were getting stripped from element slugs. ([#4096](https://github.com/craftcms/cms/issues/4096))

## 3.1.21 - 2019-04-03

### Added
- Added the `backup` command, which creates a new database backup. ([#4075](https://github.com/craftcms/cms/issues/4075))
- Added the `queue/retry` command, which can be passed a failed job ID, or `all` to retry all failed jobs. ([#4072](https://github.com/craftcms/cms/issues/4072))
- Added `craft\queue\Queue::retryAll()`.
- Added `craft\services\Sections::$autoResaveEntries`, which can be set to `false` from `config/app.php` to prevent Craft from auto-resaving entries after sections and entry types are updated. ([#3482](https://github.com/craftcms/cms/issues/3482))

### Changed
- It’s now possible to double-click on asset sources to expand/collapse their subfolders. ([#4070](https://github.com/craftcms/cms/issues/4070))
- Craft no longer auto-resaves entries after saving a section or entry type if nothing changed of any significance to entries. ([#3482](https://github.com/craftcms/cms/issues/3482))
- Craft now formats filesizes using metric units (e.g. MB instead of MiB).
- The updater is now capable of handling package name changes.
- Craft now requires Yii 2.0.17.

### Fixed
- Fixed a bug where the Asset Indexes utility wasn’t logging exceptions.
- Fixed a SQL error that could occur when using the Asset Indexes utility, if any filenames contained 4+ byte characters.
- Fixed a bug where entry queries could return duplicate results for any entries that belong to a section that has soft-deleted structures associated with it. ([#4066](https://github.com/craftcms/cms/issues/4066))
- Fixed a bug where rebuilding project config would not work with Matrix fields with no block types. ([#4074](https://github.com/craftcms/cms/issues/4074)
- Fixed an error that occurred when sending emails if the `testToEmailAddress` config setting was set. ([#4076](https://github.com/craftcms/cms/issues/4076))
- Fixed a bug where it wasn’t possible to pass the `--element-id` option on `resave/*` commands.
- Fixed a bug where Matrix fields were including disabled blocks if any changes had been made to the Matrix block query params.
- Fixed SQL errors that could occur if the table prefix had ever changed.

## 3.1.20.1 - 2019-03-27

### Fixed
- Fixed an error that occurred when regenerating the project config, if there were any fields without settings. ([#4062](https://github.com/craftcms/cms/issues/4062))
- Fixed an error that occurred when loading the `_includes/forms/date` template without passing a `value` variable. ([#4063](https://github.com/craftcms/cms/issues/4063))

## 3.1.20 - 2019-03-27

### Added
- Added the `project-config/rebuild` console command.
- Added the `verifyEmailSuccessPath` config setting.
- Added the “Prefix” and “Suffix” settings for Number fields. ([#4055](https://github.com/craftcms/cms/issues/4055))
- Added the “Max Length” setting for URL fields. ([#4019](https://github.com/craftcms/cms/issues/4019))
- Added the `devMode` global Twig variable. ([#4038](https://github.com/craftcms/cms/issues/4038))
- Added `craft\config\GeneralConfig::getVerifyEmailSuccessPath()`.
- Added `craft\events\RebuildConfigEvent`.
- Added `craft\services\ProjectConfig::rebuild()`.
- Added `craft\services\Sections::pruneDeletedField()`.

### Changed
- Textareas within the Control Panel can now be manually vertically resized. ([#4030](https://github.com/craftcms/cms/issues/4030))
- The Craft Support widget now includes a “More Resources” section. ([#4058](https://github.com/craftcms/cms/issues/4058))
- The `_includes/forms/text` Control Panel template now supports `step`, `min`, and `max` attributes.
- Users without access to the Control Panel are now redirected according to the `verifyEmailSuccessPath` config setting after verifying a new email address. ([#1998](https://github.com/craftcms/cms/issues/1998))
- The `_includes/forms/text` Control Panel template now supports passing `autocorrect: false` and `autocapitalize: false`, to disable autocorrect and auto-capitalization on iOS devices.
- iOS autocorrect and auto-capitalization has been disabled for all core “Handle” and “Slug” fields in the Control Panel. ([#4009](https://github.com/craftcms/cms/issues/4009))
- Number fields now format their values for element index tables. ([#4059](https://github.com/craftcms/cms/issues/4059))
- When installing Craft using a `project.yaml`, Craft now backups the existing config to the config backup folder if there are errors. ([#4017](https://github.com/craftcms/cms/issues/4017))
- Craft now prunes entry type layouts when deleting a field.
- Craft no longer modifies the DSN string if set explicitly with the `dsn` database config setting.
- Craft no longer throws an `InvalidConfigException` when the `dsn` database config setting is set and contains an unexpected parameter.

### Fixed
- Fixed a bug where Craft wasn’t removing hyphens and other symbols from auto-generated asset titles. ([#4011](https://github.com/craftcms/cms/issues/4011))
- Fixed a PHP error that occurred when calling `craft\services\EntryRevisions::getDraftById()` or `getVersionById()` for a draft/version that belonged to a soft-deleted entry. ([#4013](https://github.com/craftcms/cms/issues/4013))
- Fixed a bug where Craft wasn’t respecting the site selection for routes defined in Settings → Routes. ([#4021](https://github.com/craftcms/cms/issues/4021))
- Fixed a bug where the `project-config/sync` command wasn’t logging exceptions. ([#4015](https://github.com/craftcms/cms/issues/4015))
- Fixed an error that occurred when attempting to use Live Preview with a pending user account. ([#4025](https://github.com/craftcms/cms/issues/4025))
- Fixed an error when displaying a date input in the Control Panel if the value passed wasn’t a `DateTime` object. ([#4041](https://github.com/craftcms/cms/issues/4041))
- Fixed a PHP error that occurred when passing an array of `craft\elements\User` objects to `craft\mail\Message::setTo()`. ([#4048](https://github.com/craftcms/cms/issues/4048))
- Fixed a bug where Craft was applying the `offset` param to both ends of the result set when paginating queries. ([#4052](https://github.com/craftcms/cms/issues/4052))
- Fixed a PHP error that occurred if `true` or `false` was passed to the third argument of `craft\db\Command::upsert()`. ([#4054](https://github.com/craftcms/cms/pull/4054))
- Fixed a bug where deleting fields via `project.yaml` could prevent other changes from being applied.
- Fixed a bug where field UIDs could be overwritten in some cases.

## 3.1.19 - 2019-03-19

### Added
- Added the `_includes/pagination` Control Panel template.
- Added `craft\db\Paginator`.
- Added `craft\web\twig\variables\Paginate::create()`.

### Changed
- The `{% paginate %}` tag now accepts any query object, not just element queries.
- The `_includes/forms/autosuggest` template now has `data` and `methods` blocks that can be overridden by sub-templates to customize the autosuggest behavior.

### Fixed
- Fixed a bug where sidebar badge counts in the Control Panel were getting formatted with two decimals if the Intl extension wasn’t loaded. ([#4002](https://github.com/craftcms/cms/issues/4002))
- Fixed a bug where entry drafts would forget that certain field values had been cleared out, and continue using the live revision’s content instead. ([#3981](https://github.com/craftcms/cms/issues/3981))
- Fixed an error that occurred if a Table field was created with a Date or Time column and no rows in the Default Values setting. ([#4005](https://github.com/craftcms/cms/issues/4005))
- Fixed a bug where Table fields would forget that they had been saved without any rows in the Default Values setting.
- Fixed a SQL error that could occur when saving non-UTF-8 characters to the project config. ([#4007](https://github.com/craftcms/cms/issues/4007))

## 3.1.18 - 2019-03-14

### Added
- Added `craft\services\Deprecator::$throwExceptions`. ([#3972](https://github.com/craftcms/cms/pull/3972))

### Changed
- `Craft::parseEnv()` will now boolean values for environment variables set to `true` or `false`. ([#3975](https://github.com/craftcms/cms/issues/3975))
- Nested project config keys are no longer sorted alphabetically.
- Craft now requires Twig 2.7+.

### Fixed
- Fixed a SQL error that occurred when using a token with a usage limit, if using PostgreSQL. ([#3969](https://github.com/craftcms/cms/issues/3969))
- Fixed a bug where the Edit User page would forget user group selection changes if there was a validation error. ([#3971](https://github.com/craftcms/cms/issues/3971))
- Fixed a bug where the updater would get an unexpected response when updating from 3.1.14 - 3.1.16 to 3.1.17+.
- Fixed a bug where it wasn’t possible to switch plugin editions when the `allowUpdates` config setting was disabled. ([#3987](https://github.com/craftcms/cms/issues/3987))
- Fixed a bug where multiple consecutive newlines in field instructions would result in multiple `<br>` tags rather than new paragraphs.
- Fixed a bug where Table fields weren’t always remembering the sort order for their Default Values settings. ([#3947](https://github.com/craftcms/cms/issues/3947))
- Fixed a bug where Table fields weren’t always remembering the sort order for their Table Columns settings. ([#3997](https://github.com/craftcms/cms/issues/3997))

## 3.1.17.2 - 2019-03-12

### Changed
- Craft now requires Twig 2.6.

## 3.1.17.1 - 2019-03-08

### Added
- Added `craft\helpers\ArrayHelper::ensureNonAssociative()`.

### Fixed
- Fixed a bug where commercial plugin editions weren’t showing up in the Plugin Store.
- Fixed a bug where installing a plugin from the Plugin Store would not respect the selected edition.
- Fixed a bug where plugins with free and commercial editions weren’t getting license key inputs on the Setting → Plugins page.
- Fixed a bug where the Setting → Plugins page wasn’t linking plugins’ edition badge to their page in the Plugin Store for plugins with free and commercial editions, if the free edition was currently active.

## 3.1.17 - 2019-03-08

### Changed
- When installing Craft using a `project.yaml`, Craft now processes all sites before installing any plugins. ([craftcms/commerce#752](https://github.com/craftcms/commerce/issues/752))
- The Plugin Store now shows “Report an issue” links on plugin screens.
- The Plugin Store now includes a “Package Name” section on plugin screens. ([#2757](https://github.com/craftcms/cms/issues/2757))
- The Plugin Store now shows discounted upgrade prices for plugins when a lower edition is already licensed.
- Craft now requires Yii 2.0.16.1.

### Fixed
- Fixed a bug where the `positionedBefore` element query param was not including direct ancestors in the results.
- Fixed a bug where HTML in plugin-supplied field instructions was getting encoded. ([#3928](https://github.com/craftcms/cms/issues/3928))
- Fixed a bug where Craft would prompt for a user’s current password when registering a new user, even if they weren’t assigning any groups or permissions to that user
- Fixed a bug where asset indexing could yield inconsistent results in some cases. ([#3450](https://github.com/craftcms/cms/issues/3450))
- Fixed a bug where the Plugin Store was showing info icons in the feature matrix of multi-edition plugins, even for features that didn’t have an extended description.
- Fixed a bug where entries weren’t getting new versions when edited from element editor HUDs. ([#3959](https://github.com/craftcms/cms/issues/3959))

## 3.1.16 - 2019-03-05

### Added
- The Plugin Store now shows Repository links on plugin screens.
- Added the `create()` Twig function. ([#3921](https://github.com/craftcms/cms/pull/3921))
- Added the `--type` option to the `resave/entries` command. ([#3939](https://github.com/craftcms/cms/issues/3939))
- Added `craft\helers\Assets::getAllowedFileKinds()`.

### Changed
- Line breaks in field instructions now get converted to `<br>` tags. ([#3928](https://github.com/craftcms/cms/issues/3928))
- Assets field settings no longer list file kinds that aren’t allowed to be uploaded, per the `allowedFileExtensions` and `extraAllowedFileExtensions` config settings. ([#3917](https://github.com/craftcms/cms/issues/3917))
- The `{% exit %}` tag now throws a more specific exception depending on the status code passed to it (e.g. `yii\web\NotFoundHttpException` for 404s). ([#3915](https://github.com/craftcms/cms/issues/3915))
- `craft\helpers\MigrationHelper::dropAllIndexesOnTable()` is no longer deprecated.
- The `--id` option on `resave/*` console commands is now named `--element-id`. ([#3940](https://github.com/craftcms/cms/issues/3940))
- The `_includes/forms/autosuggest.html` template now supports passing `disabled: true`. ([#3925](https://github.com/craftcms/cms/issues/3925))

### Fixed
- Fixed a bug where Control Panel content areas weren’t getting their bottom padding applied in Firefox. ([#3874](https://github.com/craftcms/cms/issues/3874))
- Fixed a PHP error that occurred on the front-end if two routes defined in Settings → Routes had the same URI pattern. ([#3922](https://github.com/craftcms/cms/issues/3922))
- Fixed a bug where Craft wasn’t always preselecting the correct tab on Control Panel pages if the tab name contained non-ASCII characters. ([#3923](https://github.com/craftcms/cms/issues/3923))
- Fixed a bug where the `--uid` option on `resave/*` console commands wasn’t working. ([#3941](https://github.com/craftcms/cms/issues/3941))
- Fixed a SQL error that could occur when running `resave/*` console commands.
- Fixed a PHP error that occurred when calling the deprecated `getError()` method on a model that had no errors. ([#3934](https://github.com/craftcms/cms/issues/3934))
- Fixed a bug where Craft wasn’t sanitizing new asset subfolder names. ([#3689](https://github.com/craftcms/cms/issues/3689))
- Fixed a bug where Table fields weren’t remembering the sort order for their Default Values settings. ([#3947](https://github.com/craftcms/cms/issues/3947))

## 3.1.15 - 2019-02-26

### Added
- Added the `resave/assets`, `resave/categories`, `resave/entries`, `resave/tags`, and `resave/users` console commands.

### Changed
- Craft now sends system messages authored for the same root language as the requested language, if an exact language match can’t be found. ([#3888](https://github.com/craftcms/cms/issues/3888))
- Element source definitions can now include a `badgeCount` key.
- Login requests no longer enforce CSRF validation if someone is already logged in.
- Craft now throws an `InvalidConfigException` when updating the project config if any unexpected data types are encountered.
- The `testToEmailAddress` config setting can now be set to `false`. ([#3910](https://github.com/craftcms/cms/pull/3910))

### Fixed
- Fixed a bug where the System Messages utility wouldn’t update message previews after editing a message for the primary site’s language, if the user had a different preferred language selected.
- Fixed a bug where structures weren’t getting deleted and unassigned from their sections properly after converting a Structure section to a Channel or Single. ([#3895](https://github.com/craftcms/cms/issues/3895))
- Really fixed a bug where Craft could update the `dateModified` value in the project config even when nothing had changed. ([#3792](https://github.com/craftcms/cms/issues/3792))
- Fixed a bug where the Settings → Routes page wasn’t listing routes in the user-defined order. ([#3892](https://github.com/craftcms/cms/issues/3892))
- Fixed an error that occurred when viewing trashed entries, if the “Entry Type” column was shown and one of the trashed entries’ entry types had been deleted. ([#3899](https://github.com/craftcms/cms/issues/3899))

## 3.1.14 - 2019-02-21

### Added
- Added `craft\helpers\ProjectConfig::cleanupConfig()`.
- Added `craft\web\Request::$maxPageNum`, which determines the maximum page number Craft should accept (100,000 by default). ([#3880](https://github.com/craftcms/cms/issues/3880))

### Deprecated
- Deprecated `craft\mutex\FileMutex`.

### Fixed
- Fixed a bug where Craft could update the `dateModified` value in the project config even when nothing had changed. ([#3792](https://github.com/craftcms/cms/issues/3792))
- Fixed a SQL error that occurred when running the “Localizing relations” task if using PostgreSQL. ([#3877](https://github.com/craftcms/cms/issues/3877))
- Fixed a bug where file locking wasn’t working on Windows. ([#3879](https://github.com/craftcms/cms/issues/3879))

### Security
- Fixed a bug where sensitive environment variable values weren’t getting redacted correctly.

## 3.1.13 - 2019-02-20

### Added
- Added `craft\helpers\StringHelper::replaceMb4()`.
- Added `craft\services\ProjectConfig::defer()`.

### Changed
- The `users/login` and `users/logout` actions now include a `csrfTokenValue` key in JSON responses. ([#3858](https://github.com/craftcms/cms/issues/3858))
- Craft no longer deletes search indexes when soft-deleting an element, until the element gets hard-deleted. ([#3863](https://github.com/craftcms/cms/issues/3863))
- Updated Yii to 2.0.16.

### Fixed
- Fixed a bug where Craft could auto-place the `{{ beginBody() }}` and `{{ endBody() }}` tags in the wrong places.
- Fixed a bug where Craft wasn’t storing custom volume sort orders. ([#3764](https://github.com/craftcms/cms/issues/3764))
- Fixed a SQL error that would occur when uploading a file with emojis in its name, if using MySQL. ([#3852](https://github.com/craftcms/cms/issues/3852))
- Fixed a bug where Assets fields weren’t respecting their View Mode setting when files were drag-uploaded to them. ([#3578](https://github.com/craftcms/cms/issues/3578))
- Fixed a bug where asset queries’ `kind` param wasn’t working for custom file kinds defined by the `extraFileKinds` config setting, for file extensions that were already associated with another file kind. ([#3869](https://github.com/craftcms/cms/issues/3869))
- Fixed a bug where `craft\helpers\FileHelper::sanitizeFilename()` could return inconsistent results.
- Fixed an error that could occur when syncing `project.yaml` if it introduced a new Super Table field with a nested Matrix field.

## 3.1.12 - 2019-02-15

### Fixed
- Fixed a bug where the `relatedTo` element query param could include results for elements that were related via soft-deleted Matrix blocks. ([#3846](https://github.com/craftcms/cms/issues/3846))
- Fixed a bug where some search queries were not returning results when they should, if using MySQL.
- Fixed an error that could occur when syncing `project.yaml` changes if the `allowAdminChanges` config setting was disabled. ([#3823](https://github.com/craftcms/cms/issues/3823))
- Fixed an `InvalidConfigException` that was thrown if a user’s photo was soft-deleted. ([#3849](https://github.com/craftcms/cms/issues/3849))

## 3.1.11 - 2019-02-14

### Added
- Added `craft\helpers\UrlHelper::rootRelativeUrl()`.

### Fixed
- Fixed a bug where the Plugin Store wouldn’t load if the `baseCpUrl` config setting was set to a URL with a different scheme than Craft believed the request had.
- Fixed a validation error that would occur on non-required Checkboxes and Multi-select fields if no options were selected. ([#3844](https://github.com/craftcms/cms/issues/3844))
- Fixed a validation error that would occur on Dropdown and Radio Buttons fields if the selected option’s value was `0`. ([#3842](https://github.com/craftcms/cms/issues/3842))
- Fixed a bug where the Value column for Checkboxes, Dropdown, Multi-select, and Radio Buttons fields’ Options settings weren’t auto-populating if the Option Label column was set to a number.
- Fixed an error on the Settings → Users page if `users.photoVolumeUid` was not defined in the project config. ([#3303](https://github.com/craftcms/cms/issues/3303))

## 3.1.10 - 2019-02-13

### Changed
- `craft\helpers\FileHelper::writeToFile()` now invalidates the OPcache for the file. ([#3838](https://github.com/craftcms/cms/pull/3838))
- The `serve` command now uses `@webroot` as the default `docroot` option value. ([#3770](https://github.com/craftcms/cms/pull/3770))

### Fixed
- Fixed a bug where the `users/save-user` action wasn’t deleting user photos properly.
- Fixed a bug where changes to Matrix block type fields’ settings weren’t always saving. ([#3832](https://github.com/craftcms/cms/issues/3832))
- Fixed a bug where non-searchable fields were still getting search keywords stored when using the Search Indexes utility. ([#3837](https://github.com/craftcms/cms/issues/3837))

## 3.1.9.1 - 2019-02-12

### Fixed
- Fixed a bug where `Craft::alias()` wasn’t beginning the response string with an `@` character if no `@` was passed into `Craft::setAlias()` to begin with.
- Fixed an error that could occur if there were any HTML entities in the project config.

## 3.1.9 - 2019-02-12

### Added
- Added the `disabledPlugins` config setting. ([craftcms/webhooks#4](https://github.com/craftcms/webhooks/issues/4))
- Added the `$language` argument to `craft\helpers\StringHelper::toAscii()`.
- Added `craft\validators\SlugValidator::$language`.
- Added `craft\web\twig\variables\Cp::getAsciiCharMap()`.

### Changed
- The operating system name & version are now shown in the System Report utility. ([#3784](https://github.com/craftcms/cms/issues/3784))
- Craft’s installer no longer applies the current `project.yaml` file if the installed schema version doesn’t match the one in the file. ([#3783](https://github.com/craftcms/cms/issues/3783))
- Control Panel settings no longer warn about using the `@web` alias, if it was defined by the `aliases` config setting. ([#3798](https://github.com/craftcms/cms/pull/3798))
- The `clear-caches` console command now clears CP resource files if the `@webroot` alias was defined by the `aliases` config setting. ([#3787](https://github.com/craftcms/cms/issues/3787))
- `craft\models\VolumeFolder::getVolume()` now throws an `InvalidConfigException` if its `$volumeId` property is set to an invalid volume ID, rather than returning `null`.
- Craft now checks if all files in project config mapping are valid and regenerates the map if they are not.
- Craft now auto-generates slugs using an ASCII char map based on the language of the current entry/category, rather than the logged-in user. ([#3820](https://github.com/craftcms/cms/issues/3820))

### Fixed
- Fixed a SQL error that could occur when deleting an asset. ([#3786](https://github.com/craftcms/cms/issues/3786))
- Fixed an error that occurred when customizing element indexes if the `allowAdminChanges` config setting was disabled. ([#3788](https://github.com/craftcms/cms/issues/3788))
- Fixed a bug where Checkboxes, Dropdown, Multi-select, and Radio Buttons fields wouldn’t pass validation if the selected option value was `true` or `false`.
- Fixed an error that occurred on the Settings → Plugins page, if there were any plugins in the database that weren’t Composer-installed.
- Fixed an error that could occur if an Assets field was configured to upload to a deleted volume. ([#3799](https://github.com/craftcms/cms/issues/3799))
- Fixed a bug where sections’ Default Status settings weren’t always being respected. ([#3791](https://github.com/craftcms/cms/issues/3791))
- Fixed a bug where only users with the “Edit users” user permission were allowed to upload a new user photo. ([#3735](https://github.com/craftcms/cms/issues/3735))
- Fixed a bug where renaming a Matrix block type’s handle would result in new content columns being created in the database, and existing Matrix blocks losing their content. ([#3809](https://github.com/craftcms/cms/issues/3809))
- Fixed a SQL error that could occur when updating to Craft 3.1 if any system messages contained emoji characters.
- Fixed an error that could occur when working with elements, if a site had been created earlier in the same request. ([#3824](https://github.com/craftcms/cms/issues/3824))

## 3.1.8 - 2019-02-05

### Changed
- Craft now automatically logs users in after resetting their password, if the `autoLoginAfterAccountActivation` config setting is enabled.

### Fixed
- Fixed a bug where pressing the <kbd>Return</kbd> key on editable tables with a static number of rows would add a new row. ([#3765](https://github.com/craftcms/cms/issues/3765))
- Fixed a bug where pressing the <kbd>Return</kbd> key on editable tables would select the next row’s cell even if the cell was disabled.
- Fixed a bug where pressing the <kbd>Return</kbd> key on an editable table wouldn’t move the focus to the next row’s sell if it had an `<input>` instead of a `<textarea>`.
- Fixed an error that could occur in the Control Panel if any environment variable values began with an `@` character. ([#3769](https://github.com/craftcms/cms/issues/3769))
- Fixed a bug where `craft\helpers\DateTimeHelper::toDateTime()` was mistaking year-only values for Unix timestamps. ([#3772](https://github.com/craftcms/cms/issues/3772))
- Fixed an error that occurred when a non-admin user attempted to edit a system message, or when the `allowAdminChanges` config setting was disabled. ([#3775](https://github.com/craftcms/cms/issues/3775))
- Fixed a bug where it was hard to see error notifications on pages with a licensing alert. ([#3776](https://github.com/craftcms/cms/issues/3776))
- Fixed a JavaScript error that occurred when adding a new row to a custom editable table that contained a `time` column, if no rows existed on page load. ([#3780](https://github.com/craftcms/cms/issues/3780))

## 3.1.7 - 2019-01-31

### Added
- Added all the things that came in [Craft 3.0.40](https://github.com/craftcms/cms/blob/master/CHANGELOG-v3.md#3040---2019-01-31).
- Added `craft\helpers\FileHelper::canTrustMimeType()`.
- Added `craft\web\UploadedFile::getMimeType()`.

### Changed
- The “Port” SMTP mail transport setting can now be set to an environment variable. ([#3740](https://github.com/craftcms/cms/issues/3740))
- `craft\web\Controller::requireAdmin()` now has a `$requireAdminChanges` argument, which dictates whether the `allowAdminChanges` config setting must also be enabled (`true` by default).
- The `project-config/sync` console command now creates a `project.yaml` file, if it’s missing. ([#3736](https://github.com/craftcms/cms/issues/3736))
- Querying for active users no longer excludes locked users.
- `craft\helpers\FileHelper::getMimeType()` now returns `application/x-yaml` for `.yaml` and `.yml` files.
- Updated Craft UI to 0.2.0.

### Fixed
- Fixed an error that occurred when updating to Craft 3.1 if a plugin or module was calling `craft\records\User::find()`.
- Fixed a bug where cross-domain Live Preview requests could fail due to CORS restrictions.
- Fixed a 403 error that would occur when an admin attempted to log in as another user on an environment where the `allowAdminChanges` config setting was disabled. ([#3749](https://github.com/craftcms/cms/issues/3749))
- Fixed a bug where asset index toolbar items would be misaligned when searching in a volume or folder with subfolders.
- Fixed a bug where asset indexes could show multiple view mode toggles if a different volume or subfolder was selected while at least one asset was checked. ([#3702](https://github.com/craftcms/cms/issues/3702))
- Fixed a bug where Plugin Store screenshots were not showing properly. ([#3709](https://github.com/craftcms/cms/issues/3709))
- Fixed a bug where zoomed Plugin Store screenshots would not close when hitting the browser’s Back button. ([#3754](https://github.com/craftcms/cms/issues/3754))
- Fixed a bug where the Plugin Store was not working properly when Dev Mode was enabled.

### Security
- User accounts are now locked after multiple failed password attempts in current-password modals, per the `maxInvalidLogins` config setting.
- Users are no longer signed out of active sessions when their account becomes locked.
- Database backup/restore exception messages now redact the database password when using PostgreSQL.

## 3.1.6.1 - 2019-01-29

### Fixed
- Fixed an error that occurred when creating a Table field with a Date column. ([#3748](https://github.com/craftcms/cms/issues/3748))

## 3.1.6 - 2019-01-29

### Added
- It’s now possible to update disabled plugins.

### Changed
- `craft\web\Controller::requireAdmin()` now sends a 403 (Forbidden) response if the `allowAdminChanges` config setting has been set to `false`. ([#3728](https://github.com/craftcms/cms/issues/3728))
- `craft\helpers\DateTimeHelper::toDateTime()` now supports passing an array with a `date` key set to the `YYYY-MM-DD` format, in addition to the current locale’s short date format.
- `craft\helpers\DateTimeHelper::toDateTime()` now supports passing an array with a `time` key set to the `HH:MM` format, in addition to the current locale’s short time format.
- `craft\helpers\DateTimeHelper::toDateTime()` now supports passing an array with a `datetime` key, which will be handled the same way strings passed to the method are handled (except that the `datetime` key can be paired with a `timezone` key).

### Fixed
- Fixed an error that occurred when using the `json_decode` filter. ([#3722](https://github.com/craftcms/cms/pull/3722))
- Fixed a bug a bug where plugin screenshots in the Plugin Store were not rendering correctly. ([#3709](https://github.com/craftcms/cms/issues/3709))
- Fixed an error where the `index-assets/one` and `index-assets/all` console commands were creating `.` folders in each volume.
- Fixed a bug where the Settings → Plugins page was showing extra “Missing” rows for any unlicensed plugins that were Composer-installed but not Craft-installed. ([#3726](https://github.com/craftcms/cms/issues/3726))
- Fixed an error that could occur when viewing trashed elements.
- Fixed a bug where many system message translations were missing line breaks. ([#3737](https://github.com/craftcms/cms/issues/3737))
- Fixed a bug where unparsed markdown code was present in the Control Panel error message displayed when the system was offline. ([#3746](https://github.com/craftcms/cms/issues/3746))

## 3.1.5 - 2019-01-25

### Changed
- Control Panel settings that can be set to environment variables now show a tip about that if the value is not already set to an environment variable or alias.
- Control Panel form fields can now be configured with a `tip` property, which will be displayed below the field.
- Control Panel templates can now pass `suggestEnvVars: true` and `suggestAliases: true` to autosuggest fields, rather that supplying the `suggestions` array.

### Fixed
- Fixed a bug where the “Duplicate” action wasn’t available on the Entries index page for non-admin users. ([#3705](https://github.com/craftcms/cms/issues/3705))
- Fixed a bug where it wasn’t possible to rename an asset’s filename from the Assets index page. ([#3707](https://github.com/craftcms/cms/issues/3707))
- Fixed an error that occurred when saving a user that had a first or last name set.
- Fixed a bug where it wasn’t possible to apply project config changes. ([#3713](https://github.com/craftcms/cms/issues/3713))
- Fixed a bug where the Password field on SMTP and Gmail mail transport settings could be set to an encoded and encrypted password. ([#3699](https://github.com/craftcms/cms/issues/3699))
- Fixed a bug where it was possible to remove the Primary Site status from the primary site, without offering a new primary site. ([#3720](https://github.com/craftcms/cms/issues/3720))
- Fixed an error that could occur if PHP’s `memory_limit` was set to a higher size (in bytes) than `PHP_INT_MAX`. ([#3717](https://github.com/craftcms/cms/issues/3717))

### Security
- Control Panel settings that can be set to an alias now show a warning if the current value begins with the `@web` alias.

## 3.1.4 - 2019-01-24

### Added
- Added all the things that came in [Craft 3.0.38](https://github.com/craftcms/cms/blob/master/CHANGELOG-v3.md#3038---2019-01-24).
- The System Name setting can now be set to an environment variable. ([#3529](https://github.com/craftcms/cms/issues/3529))
- Added the `index-assets/one` console command, which can now be used to index a single subfolder.
- Added `craft\base\ApplicationTrait::getSystemName()`.

### Changed
- Craft now ensures that installed schema versions match the schema versions in `project.yaml` before syncing project config changes.
- The `project-config/sync` console command now bails if there are pending Craft or plugin migrations.

### Fixed
- Fixed a bug where `site` translations were falling back to English if the translated message was identical to the source message. ([#3692](https://github.com/craftcms/cms/issues/3692))
- Fixed a bug where syncing Matrix field changes to the project config would result in new changes to the project config. ([#3695](https://github.com/craftcms/cms/issues/3695))
- Fixed an error that occurred when indexing assets in an empty volume.
- Fixed a bug where soft-deleted assets would show up as missing after indexing.
- Fixed a JavaScript error that could occur on the Settings → Plugins page.
- Fixed a bug where `Craft::parseEnv()` was throwing an `InvalidConfigException` if the given string began with `@` but was not an alias. ([#3700](https://github.com/craftcms/cms/issues/3700))

### Security
- URLs are no longer allowed in users’ first or last names.

## 3.1.3 - 2019-01-21

### Added
- Added the `|json_decode` Twig filter.  ([#3678](https://github.com/craftcms/cms/pull/3678))

### Fixed
- Fixed an error that occurred when updating to Craft 3.1 if a plugin or module was calling any soft-deletable records’ `find()` methods.
- Fixed an error that occurred when updating from Craft 2 to Craft 3.1 if there were any RichText fields. ([#3677](https://github.com/craftcms/cms/issues/3677))
- Fixed a bug where it was possible to create duplicate tags by searching for and selecting the same tag name twice in the same Tags field. ([#3676](https://github.com/craftcms/cms/issues/3676))
- Fixed a bug where system messages were getting sent with the message keys (e.g. “forgot_password_subject” and “forgot_password_body”) if Craft didn’t provide a default message translation for the site language, and the message hadn’t been translated for the user’s preferred language. ([#3673](https://github.com/craftcms/cms/issues/3673))
- Fixed a bug where `craft\web\Request::getIsLivePreview()` was returning `false` on Live Preview requests when called from an `yii\base\Controller::EVENT_BEFORE_ACTION` event handler. ([#3680](https://github.com/craftcms/cms/issues/3680))

## 3.1.2.2 - 2019-01-19

### Fixed
- Fixed an error that occurred when updating to Craft 3.1 if a plugin or module was calling any `craft\services\Sections` methods.

## 3.1.2.1 - 2019-01-19

### Fixed
- Fixed an error that occurred when updating to Craft 3.1 if there were any Matrix sub-fields that had their type set to a non-existing class. ([#3662](https://github.com/craftcms/cms/issues/3662))
- Fixed a bug where the project config could be in an unexpected state if a `project.yaml` file existed already when initially updating to Craft 3.1.

## 3.1.2 - 2019-01-18

### Added
- Added the `index-assets <volume>` and `index-assets/all` console commands. ([#3595](https://github.com/craftcms/cms/pull/3595))
- Added `craft\base\FieldTrait::$oldSettings`.
- Added `craft\helpers\Install`.
- Added `craft\services\Fields::prepFieldForSave()`.
- Added `craft\services\Path::getProjectConfigFilePath()`.
- Added `craft\services\ProjectConfig::$muteEvents`.

### Changed
- The installer now checks `project.yaml` when determining the default site name, handle, base URL, and language values. ([#3661](https://github.com/craftcms/cms/issues/3661))
- The Base URL field in the web-based installer now autouggests environment variable names and aliases.
- Craft now creates a `.gitignore` file in the `storage/config-backups/` folder, preventing any other files within it from getting tracked by Git.
- Craft no longer prevents changes in `project.yaml` from being synced if a plugins’ schema version in `project.yaml` doesn’t match up with its installed schema version, if one of them is blank.

### Deprecated
- Deprecated `craft\services\Fields::$ignoreProjectConfigChanges`.
- Deprecated `craft\services\Matrix::$ignoreProjectConfigChanges`.

### Fixed
- Fixed a PHP notice that occurred when updating to Craft 3.1 if there were any plugins installed without settings.
- Fixed a SQL error that occurred when updating to Craft 3.1 if a plugin or module was calling any `craft\services\Fields` methods. ([#3663](https://github.com/craftcms/cms/issues/3663))
- Fixed a bug where element indexes would forget their source settings after updating to Craft 3.1. ([#3659](https://github.com/craftcms/cms/issues/3659))
- Fixed a bug where commercial plugins weren’t installable from the Plugin Store.
- Fixed a bug where Matrix block type fields’ `beforeSave()` methods weren’t getting called.
- Fixed a bug where Matrix fields could forget their content table name if they were created with a non-global context.
- Fixed a bug where links to the Plugin Store from Settings → Plugins were 404ing. ([#3664](https://github.com/craftcms/cms/issues/3664))
- Fixed a bug where soft-deleted sections and entry types were still showing up in the Control Panel. ([#3648](https://github.com/craftcms/cms/issues/3648))
- Fixed a bug where an update to Craft 3.1 would fail with a database error in some scenarios.
- Fixed a bug where Plugin Store’s Try buttons would appear as disabled when they should be enabled. ([#3619](https://github.com/craftcms/cms/issues/3619))
- Fixed an error that occurred when updating to Craft 3.1 if there were any relational fields that were missing some expected settings. ([#3641](https://github.com/craftcms/cms/issues/3641))

### Security
- Fixed two XSS vulnerabilities.

## 3.1.1 - 2019-01-16

### Added
- Added support for the `CRAFT_LOG_PHP_ERRORS` PHP constant. ([#3619](https://github.com/craftcms/cms/issues/3619))
- Added `craft\web\User::generateToken()`.

### Changed
- System error message templates no longer parse exception messages as Markdown.

### Fixed
- Fixed a bug where `craft\services\Volumes::getVolumeByHandle()` wasn’t working. ([#3633](https://github.com/craftcms/cms/pull/3633))
- Fixed a bug where the `clear-caches/cp-resources` command could clear out the wrong directory if the `resourceBasePath` config setting began with `@webroot`. ([#3637](https://github.com/craftcms/cms/issues/3637))
- Fixed a bug where eager-loading Matrix blocks would come up empty. ([#3644](https://github.com/craftcms/cms/issues/3644))
- Fixed an error that occurred when updating to Craft 3.1 if there were any Matrix blocks without any sub-fields. ([#3635](https://github.com/craftcms/cms/pull/3635))
- Fixed an error that occurred when updating to Craft 3.1 if there were any Matrix block types left over from a Matrix field that had been converted to something else.
- Fixed an error that occurred when updating to Craft 3.1 if there were any Assets fields that were missing some expected field settings. ([#3641](https://github.com/craftcms/cms/issues/3641))
- Fixed an error that occurred when updating to Craft 3.1 if anything was calling `craft\services\Fields::getLayoutById()` or `getLayoutByType()` before the update was applied.
- Fixed an error that could occur when logging deprecation errors on PostgreSQL. ([#3638](https://github.com/craftcms/cms/issues/3638))
- Fixed a bug where users would get logged out while updating to Craft 3.1, causing a “User is not permitted to perform this action” error.
- Fixed a bug where “JavaScript must be enabled” and “Cookies must be enabled” messages weren’t getting positioned correctly. ([#3639](https://github.com/craftcms/cms/issues/3639))
- Fixed a “Variable "message" does not exist.” error that could occur in the Control Panel.
- Fixed a bug where free plugins weren’t installable from the Plugin Store. ([#3642](https://github.com/craftcms/cms/issues/3642))

### Security
- The Request panel in the Debug Toolbar now redacts any sensitive information. ([#3619](https://github.com/craftcms/cms/issues/3619))
- Fixed two XSS vulnerabilities.

## 3.1.0 - 2019-01-15

> {warning} This is a more complex update than usual, and failed update attempts are not uncommon. Please ensure you have a recent database backup, and we recommend you test the update on a local/staging environment before updating your production server.

### Added
- Added the Project Config, a portable and centralized configuration for system settings. ([#1429](https://github.com/craftcms/cms/issues/1429)) 
- Category groups, elements, entry types, field layouts, global sets, sections, sites, site groups, structures, tag groups, and volumes are now soft-deleted. ([#867](https://github.com/craftcms/cms/issues/867))
- Entries, categories, and users can now be restored within the Control Panel by selecting “Trashed” from the status menu on element index pages, and clicking the “Restore” button.
- Added the System Messages utility for editing system messages, replacing the Settings → Email → System Messages page. ([#3421](https://github.com/craftcms/cms/issues/3421))
- Some Site settings (Base URL), volume settings (Base URL and File System Path), and email settings (System Email Address, Sender Name, HTML Email Template, Username, Password, and Host Name) can now be set to environment variables using a `$VARIABLE_NAME` syntax. ([#3219](https://github.com/craftcms/cms/issues/3219))
- The installer now checks whether a `project.yaml` file exists and applies any changes in it. ([#3291](https://github.com/craftcms/cms/issues/3291))
- Control Panel settings that support environment variables now autosuggest environment variable names (and aliases when applicable) while typing.
- Control Panel settings that define a template path now autosuggest existing template files.
- Added cross-domain support for Live Preview. ([#1521](https://github.com/craftcms/cms/issues/1521))
- Plugins can now have multiple editions.
- Custom fields can now opt out of being included in elements’ search keywords. ([#2600](https://github.com/craftcms/cms/issues/2600))
- Added the `allowAdminChanges` config setting.
- Added the `softDeleteDuration` config setting.
- Added the `storeUserIps` config setting. ([#3311](https://github.com/craftcms/cms/issues/3311))
- Added the `useProjectConfigFile` config setting.
- Added the `gc` console command, which can be used to run garbage collection tasks.
- Added the `project-config/sync` console command. ([#3510](https://github.com/craftcms/cms/issues/3510))
- Added the `trashed` element query param, which can be used to query for elements that have been soft-deleted.
- Added the `expression()` Twig function, for creating new `yii\db\Expression` objects in templates. ([#3289](https://github.com/craftcms/cms/pull/3289))
- Added the `parseEnv()` Twig function.
- Added the `plugin()` Twig function.
- Added the `_includes/forms/autosuggest.html` include template for the Control Panel. 
- Added `Craft::parseEnv()`.
- Added `craft\base\ApplicationTrait::getIsLive()`.
- Added `craft\base\Element::EVENT_AFTER_RESTORE`.
- Added `craft\base\Element::EVENT_BEFORE_RESTORE`.
- Added `craft\base\Element::EVENT_DEFINE_EAGER_LOADING_MAP`.
- Added `craft\base\ElementInterface::afterRestore()`.
- Added `craft\base\ElementInterface::beforeRestore()`.
- Added `craft\base\Field::EVENT_AFTER_ELEMENT_RESTORE`.
- Added `craft\base\Field::EVENT_BEFORE_ELEMENT_RESTORE`.
- Added `craft\base\FieldInterface::afterElementRestore()`.
- Added `craft\base\FieldInterface::beforeElementRestore()`.
- Added `craft\base\Model::EVENT_DEFINE_RULES`.
- Added `craft\base\Plugin::editions()`.
- Added `craft\base\Plugin::is()`.
- Added `craft\base\SavableComponentInterface::beforeApplyDelete()`.
- Added `craft\behaviors\EnvAttributeParserBehavior`.
- Added `craft\controllers\LivePreviewController`.
- Added `craft\db\ActiveRecord::prepareForDb()`.
- Added `craft\db\Command::restore()`.
- Added `craft\db\Command::softDelete()`.
- Added `craft\db\Migration::restore()`.
- Added `craft\db\Migration::softDelete()`.
- Added `craft\db\SoftDeleteTrait`, which can be used by Active Record classes that wish to support soft deletes.
- Added `craft\db\Table`.
- Added `craft\elements\actions\Restore`, which can be included in elements’ `defineActions()` methods to opt into element restoration.
- Added `craft\events\ConfigEvent`.
- Added `craft\events\DeleteElementEvent`, which provides a `$hardDelete` property that can be set to `true` to force an element to be immediately hard-deleted. ([#3403](https://github.com/craftcms/cms/pull/3403))
- Added `craft\helpers\App::editionHandle()`.
- Added `craft\helpers\App::editionIdByHandle()`.
- Added `craft\helpers\App::mailSettings()`.
- Added `craft\helpers\ArrayHelper::firstWhere()`.
- Added `craft\helpers\Db::idByUid()`.
- Added `craft\helpers\Db::idsByUids()`.
- Added `craft\helpers\Db::uidById()`.
- Added `craft\helpers\Db::uidsByIds()`.
- Added `craft\helpers\ProjectConfig`.
- Added `craft\helpers\StringHelper::toWords()`.
- Added `craft\models\FieldLayout::createFromConfig()`.
- Added `craft\models\FieldLayout::getConfig()`.
- Added `craft\models\Section::setEntryTypes()`.
- Added `craft\models\Site::getBaseUrl()`.
- Added `craft\services\AssetTransforms::getTransformByUid()`.
- Added `craft\services\AssetTransforms::EVENT_BEFORE_APPLY_TRANSFORM_DELETE`.
- Added `craft\services\Categories::getGroupByUid()`.
- Added `craft\services\Categories::EVENT_BEFORE_APPLY_GROUP_DELETE`.
- Added `craft\services\Elements::restoreElement()`.
- Added `craft\services\Elements::EVENT_AFTER_RESTORE_ELEMENT`.
- Added `craft\services\Elements::EVENT_BEFORE_RESTORE_ELEMENT`.
- Added `craft\services\Fields::applyFieldDelete()`.
- Added `craft\services\Fields::applyFieldSave()`.
- Added `craft\services\Fields::createFieldConfig()`.
- Added `craft\services\Fields::deleteFieldInternal()`.
- Added `craft\services\Fields::restoreLayoutById()`.
- Added `craft\services\Fields::saveFieldInternal()`.
- Added `craft\services\Fields::EVENT_BEFORE_APPLY_FIELD_DELETE`.
- Added `craft\services\Fields::EVENT_BEFORE_APPLY_GROUP_DELETE`.
- Added `craft\services\Gc` for handling garbage collection tasks.
- Added `craft\services\Path::getConfigBackupPath()`.
- Added `craft\services\ProjectConfig`.
- Added `craft\services\Routes::deleteRouteByUid()`
- Added `craft\services\Sections::getSectionByUid()`.
- Added `craft\services\Sections::EVENT_BEFORE_APPLY_ENTRY_TYPE_DELETE`.
- Added `craft\services\Sections::EVENT_BEFORE_APPLY_SECTION_DELETE`.
- Added `craft\services\Sites::restoreSiteById()`.
- Added `craft\services\Sites::EVENT_BEFORE_APPLY_GROUP_DELETE`.
- Added `craft\services\Sites::EVENT_BEFORE_APPLY_SITE_DELETE`.
- Added `craft\services\Tags::EVENT_BEFORE_APPLY_GROUP_DELETE`.
- Added `craft\services\UserGroups::EVENT_BEFORE_APPLY_GROUP_DELETE`.
- Added `craft\services\Volumes::EVENT_BEFORE_APPLY_VOLUME_DELETE`.
- Added `craft\validators\TemplateValidator`.
- Added `craft\web\Controller::requireCpRequest()`.
- Added `craft\web\Controller::requireSiteRequest()`.
- Added `craft\web\twig\variables\Cp::EVENT_REGISTER_CP_SETTINGS`. ([#3314](https://github.com/craftcms/cms/issues/3314))
- Added `craft\web\twig\variables\Cp::getEnvSuggestions()`.
- Added `craft\web\twig\variables\Cp::getTemplateSuggestions()`.
- Added the ActiveRecord Soft Delete Extension for Yii2.
- Added the Symfony Yaml Component.
- The bundled Vue asset bundle now includes Vue-autosuggest.

### Changed
- The `defaultWeekStartDay` config setting is now set to `1` (Monday) by default, to conform with the ISO 8601 standard.
- Renamed the `isSystemOn` config setting to `isSystemLive`.
- The `app/migrate` web action now applies pending `project.yaml` changes, if the `useProjectConfigFile` config setting is enabled.
- The `svg()` function now strips `<title>`, `<desc>`, and comments from the SVG document as part of its sanitization process.
- The `svg()` function now supports a `class` argument, which will add a class name to the root `<svg>` node. ([#3174](https://github.com/craftcms/cms/issues/3174))
- The `{% redirect %}` tag now supports `with notice` and `with error` params for setting flash messages. ([#3625](https://github.com/craftcms/cms/pull/3625))
- `info` buttons can now also have a `warning` class.
- User permission definitions can now include `info` and/or `warning` keys.
- The old “Administrate users” permission has been renamed to “Moderate users”.
- The old “Change users’ emails” permission has been renamed to “Administrate users”, and now comes with the ability to activate user accounts and reset their passwords. ([#942](https://github.com/craftcms/cms/issues/942))  
- All users now have the ability to delete their own user accounts. ([#3013](https://github.com/craftcms/cms/issues/3013))
- System user permissions now reference things by their UIDs rather than IDs (e.g. `editEntries:<UID>` rather than `editEntries:<ID>`).
- Animated GIF thumbnails are no longer animated. ([#3110](https://github.com/craftcms/cms/issues/3110))
- Craft Tokens can now be sent either as a query string param (named after the `tokenParam` config setting) or an `X-Craft-Token` header.
- Element types that support Live Preview must now hash the `previewAction` value for `Craft.LivePreview`.
- Live Preview now loads each new preview into its own `<iframe>` element. ([#3366](https://github.com/craftcms/cms/issues/3366))
- Assets’ default titles now only capitalize the first word extracted from the filename, rather than all the words. ([#2339](https://github.com/craftcms/cms/issues/2339))
- All console commands besides `setup/*` and `install/craft` now output a warning if Craft isn’t installed yet. ([#3620](https://github.com/craftcms/cms/issues/3620))
- All classes that extend `craft\base\Model` now have `EVENT_INIT` and `EVENT_DEFINE_BEHAVIORS` events; not just classes that extend `craft\base\Component`.
- `craft\db\mysql\Schema::findIndexes()` and `craft\db\pgsql\Schema::findIndexes()` now return arrays with `columns` and `unique` keys.
- `craft\helpers\ArrayHelper::filterByValue()` now defaults its `$value` argument to `true`.
- `craft\helpers\MigrationHelper::doesIndexExist()` no longer has a `$foreignKey` argument, and now has an optional `$db` argument.
- `craft\mail\Mailer::send()` now swallows any exceptions that are thrown when attempting to render the email HTML body, and sends the email as plain text only. ([#3443](https://github.com/craftcms/cms/issues/3443))
- `craft\mail\Mailer::send()` now fires an `afterSend` event with `yii\mail\MailEvent::$isSuccessful` set to `false` if any exceptions were thrown when sending the email, and returns `false`. ([#3443](https://github.com/craftcms/cms/issues/3443))
- `craft\services\Routes::saveRoute()` now expects site and route UIDs instead of IDs.
- `craft\services\Routes::updateRouteOrder()` now expects route UIDs instead of IDs.
- The `craft\helpers\Assets::EVENT_SET_FILENAME` event is now fired after sanitizing the filename.

### Removed
- Removed `craft\elements\User::authData()`.
- Removed `craft\fields\Matrix::getOldContentTable()`.
- Removed `craft\services\Routes::deleteRouteById()`

### Deprecated
- Deprecated `craft\base\ApplicationTrait::getIsSystemOn()`. `getIsLive()` should be used instead.
- Deprecated `craft\helpers\MigrationHelper::dropAllIndexesOnTable()`.
- Deprecated `craft\helpers\MigrationHelper::dropAllUniqueIndexesOnTable()`.
- Deprecated `craft\helpers\MigrationHelper::dropIndex()`.
- Deprecated `craft\helpers\MigrationHelper::restoreForeignKey()`.
- Deprecated `craft\helpers\MigrationHelper::restoreIndex()`.
- Deprecated `craft\models\Info::getEdition()`. `Craft::$app->getEdition()` should be used instead.
- Deprecated `craft\models\Info::getName()`. `Craft::$app->projectConfig->get('system.name')` should be used instead.
- Deprecated `craft\models\Info::getOn()`. `Craft::$app->getIsLive()` should be used instead.
- Deprecated `craft\models\Info::getTimezone()`. `Craft::$app->getTimeZone()` should be used instead.
- Deprecated `craft\services\Routes::getDbRoutes()`. `craft\services\Routes::getProjectConfigRoutes()` should be used instead.
- Deprecated `craft\services\SystemSettings`. `craft\services\ProjectConfig` should be used instead.
- Deprecated `craft\validators\UrlValidator::$allowAlias`. `craft\behaviors\EnvAttributeParserBehavior` should be used instead.

### Fixed
- Fixed a bug where the Dashboard could rapidly switch between two column sizes at certain browser sizes. ([#2438](https://github.com/craftcms/cms/issues/2438))
- Fixed a bug where ordered and unordered lists in field instructions didn’t have numbers or bullets.
- Fixed a bug where switching an entry’s type could initially show the wrong field layout tab. ([#3600](https://github.com/craftcms/cms/issues/3600))
- Fixed an error that occurred when updating to Craft 3 if there were any Rich Text fields without any stored settings.
- Fixed a bug where Craft wasn’t saving Dashboard widget sizes properly on PostgreSQL. ([#3609](https://github.com/craftcms/cms/issues/3609))
- Fixed a PHP error that could occur if the primary site didn’t have a base URL. ([#3624](https://github.com/craftcms/cms/issues/3624))
- Fixed a bug where `craft\helpers\MigrationHelper::dropIndexIfExists()` wasn’t working if the index had an unexpected name.
- Fixed an error that could occur if a plugin attempted to register the same Twig extension twice in the same request.

### Security
- The web and CLI installers no longer suggest `@web` for the site URL, and now attempt to save the entered site URL as a `DEFAULT_SITE_URL` environment variable in `.env`. ([#3559](https://github.com/craftcms/cms/issues/3559))
- Craft now destroys all other sessions associated with a user account when a user changes their password.
- It’s no longer possible to spoof Live Preview requests.

## 3.0.41.1 - 2019-03-12

### Changed
- Craft now requires Twig 2.6.

## 3.0.41 - 2019-02-22

### Changed
- System error message templates no longer parse exception messages as Markdown.

### Security
- Database backup/restore exception messages now redact the database password when using PostgreSQL.
- URLs are no longer allowed in users’ first or last names.
- The Request panel in the Debug Toolbar now redacts any sensitive information. ([#3619](https://github.com/craftcms/cms/issues/3619))
- Fixed XSS vulnerabilities.

## 3.0.40.1 - 2019-02-21

### Fixed
- Fixed a bug where Craft wasn’t always aware of plugin licensing issues. ([#3876](https://github.com/craftcms/cms/issues/3876))

## 3.0.40 - 2019-01-31

### Added
- Added `craft\helpers\App::testIniSet()`.

### Changed
- Craft now warns if `ini_set()` is disabled and [memory_limit](http://php.net/manual/en/ini.core.php#ini.memory-limit) is less than `256M` or [max_execution_time](http://php.net/manual/en/info.configuration.php#ini.max-execution-time) is less than `120` before performing Composer operations.
- `craft\helpers\App::maxPowerCaptain()` now attempts to set the `memory_limit` to `1536M` rather than `-1`.

## 3.0.39 - 2019-01-29

### Changed
- It’s now possible to update disabled plugins.

### Fixed
- Fixed an error that could occur if PHP’s `memory_limit` was set to a higher size (in bytes) than `PHP_INT_MAX`. ([#3717](https://github.com/craftcms/cms/issues/3717))

## 3.0.38 - 2019-01-24

### Added
- Added the `update` command, which can be used to [update Craft from the terminal](https://docs.craftcms.com/v3/updating.html#updating-from-the-terminal).
- Craft now warns if PHP is running in Safe Mode with a [max_execution_time](http://php.net/manual/en/info.configuration.php#ini.max-execution-time) of less than 120 seconds, before performing Composer operations.
- Craft now stores backups of `composer.json` and `composer.lock` files in `storage/composer-backups/` before running Composer operations.
- Added `craft\db\Connection::getBackupFilePath()`.
- Added `craft\helpers\App::phpConfigValueInBytes()`.
- Added `craft\helpers\Console::isColorEnabled()`.
- Added `craft\helpers\Console::outputCommand()`.
- Added `craft\helpers\Console::outputWarning()`.
- Added `craft\helpers\FileHelper::cycle()`.
- Added `craft\services\Composer::$maxBackups`.
- Added `craft\services\Path::getComposerBackupsPath()`.

### Changed
- The `migrate/all` console command now supports a `--no-content` argument that can be passed to ignore pending content migrations.
- Craft now attempts to disable PHP’s memory and time limits before running Composer operations.
- Craft no longer respects the `phpMaxMemoryLimit` config setting if PHP’s `memory_limit` setting is already set to `-1` (no limit).
- Craft now respects Composer’s [classmap-authoritative](https://getcomposer.org/doc/06-config.md#classmap-authoritative) config setting.
- Craft now links to the [Troubleshooting Failed Updates](https://craftcms.com/guides/failed-updates) guide when an update fails.
- `craft\services\Composer::install()` can now behave like the `composer install` command, if `$requirements` is `null`.
- `craft\services\Composer::install()` now has a `$whitelist` argument, which can be set to an array of packages to whitelist, or `false` to disable the whitelist.

## 3.0.37 - 2019-01-08

### Added
- Routes defined in the Control Panel can now have a `uid` token, and URL rules defined in `config/routes.php` can now have a `{uid}` token. ([#3583](https://github.com/craftcms/cms/pull/3583))
- Added the `extraFileKinds` config setting. ([#1584](https://github.com/craftcms/cms/issues/1584))
- Added the `clear-caches` console command. ([#3588](https://github.com/craftcms/cms/pull/3588))
- Added `craft\feeds\Feeds::getFeed()`.
- Added `craft\helpers\StringHelper::UUID_PATTERN`.

### Changed
- Pressing the <kbd>Return</kbd> key (or <kbd>Ctrl</kbd>/<kbd>Command</kbd> + <kbd>Return</kbd>) when a textual cell is focused in an editable table will now change the focus to the same cell in the next row (after creating a new row if necessary.) ([#3576](https://github.com/craftcms/cms/issues/3576))
- The Password input in the web-based Craft setup wizard now has a “Show” button like other password inputs.
- The Feed widget now sets the items’ text direction based on the feed’s language.
- Matrix blocks that contain validation errors now have red titles and alert icons, to help them stand out when collapsed. ([#3599](https://github.com/craftcms/cms/issues/3599))

### Fixed
- Fixed a bug where the “Edit” button on asset editor HUDs didn’t launch the Image Editor if the asset was being edited on another element type’s index page. ([#3575](https://github.com/craftcms/cms/issues/3575))
- Fixed an exception that would be thrown when saving a user from a front-end form with a non-empty `email` or `newPassword` param, if the `password` param was missing or empty. ([#3585](https://github.com/craftcms/cms/issues/3585))
- Fixed a bug where global set, Matrix block, tag, and user queries weren’t respecting `fixedOrder` params.
- Fixed a bug where `craft\helpers\MigrationHelper::renameColumn()` was only restoring the last foreign key for each table that had multiple foreign keys referencing the table with the renamed column.
- Fixed a bug where Date/Time fields could output the wrong date in Live Preview requests. ([#3594](https://github.com/craftcms/cms/issues/3594))
- Fixed a few RTL language styling issues.
- Fixed a bug where drap-and-drop uploading would not work for custom asset selector inputs. ([#3590](https://github.com/craftcms/cms/pull/3590))
- Fixed a bug where Number fields weren’t enforcing thein Min Value and Max Value settings if set to 0. ([#3598](https://github.com/craftcms/cms/issues/3598))
- Fixed a SQL error that occurred when uploading assets with filenames that contained emoji characters, if using MySQL. ([#3601](https://github.com/craftcms/cms/issues/3601))

### Security
- Fixed a directory traversal vulnerability.
- Fixed a remote code execution vulnerability.

## 3.0.36 - 2018-12-18

### Added
- Added the `{{ actionInput() }}` global Twig function. ([#3566](https://github.com/craftcms/cms/issues/3566))

### Changed
- Suspended users are no longer shown when viewing pending or locked users. ([#3556](https://github.com/craftcms/cms/issues/3556))
- The Control Panel’s Composer installer now prevents scripts defined in `composer.json` from running. ([#3574](https://github.com/craftcms/cms/issues/3574))

### Fixed
- Fixed a bug where elements that belonged to more than one structure would be returned twice in element queries.

### Security
- Fixed a self-XSS vulnerability in the Recent Entries widget.
- Fixed a self-XSS vulnerability in the Feed widget.

## 3.0.35 - 2018-12-11

### Added
- Added `craft\models\Section::getHasMultiSiteEntries()`.

### Changed
- Field types that extend `craft\fields\BaseRelationField` now pass their `$sortable` property value to the `BaseElementSelectInput` JavaScript class by default. ([#3542](https://github.com/craftcms/cms/pull/3542))

### Fixed
- Fixed a bug where the “Disabled for Site” entry status option was visible for sections where site propagation was disabled. ([#3519](https://github.com/craftcms/cms/issues/3519))
- Fixed a bug where saving an entry that was disabled for a site would retain its site status even if site propagation had been disabled for the section.
- Fixed a SQL error that occurred when saving a field layout with 4-byte characters (like emojis) in a tab name. ([#3532](https://github.com/craftcms/cms/issues/3532))
- Fixed a bug where autogenerated Post Date values could be a few hours off when saving new entries with validation errors. ([#3528](https://github.com/craftcms/cms/issues/3528))
- Fixed a bug where plugins’ minimum version requirements could be enforced even if a development version of a plugin had been installed previously.

## 3.0.34 - 2018-12-04

### Fixed
- Fixed a bug where new Matrix blocks wouldn’t remember that they were supposed to be collapsed if “Save and continue editing” was clicked. ([#3499](https://github.com/craftcms/cms/issues/3499))
- Fixed an error that occurred on the System Report utility if any non-bootstrapped modules were configured with an array or callable rather than a string. ([#3507](https://github.com/craftcms/cms/issues/3507))
- Fixed an error that occurred on pages with date or time inputs, if the user’s preferred language was set to Arabic. ([#3509](https://github.com/craftcms/cms/issues/3509))
- Fixed a bug where new entries within sections where site propagation was disabled would show both “Enabled Globally” and “Enabled for [Site Name]” settings. ([#3519](https://github.com/craftcms/cms/issues/3519))
- Fixed a bug where Craft wasn’t reducing the size of elements’ slugs if the resulting URI was over 255 characters. ([#3514](https://github.com/craftcms/cms/issues/3514))

## 3.0.33 - 2018-11-27

### Changed
- Table fields with a fixed number of rows no longer show Delete buttons or the “Add a row” button. ([#3488](https://github.com/craftcms/cms/issues/3488))
- Table fields that are fixed to a single row no longer show the Reorder button. ([#3488](https://github.com/craftcms/cms/issues/3488))
- Setting `components.security.sensitiveKeywords` in `config/app.php` will now append keywords to the default array `craft\services\Security::$sensitiveKeywords` array, rather than completely overriding it.
- When performing an action that requires an elevated session while impersonating another user, admin must now enter their own password instead of the impersonated user’s. ([#3487](https://github.com/craftcms/cms/issues/3487))
- The System Report utility now lists any custom modules that are installed. ([#3490](https://github.com/craftcms/cms/issues/3490))
- Control Panel charts now give preference to `ar-SA` for Arabic locales, `de-DE` for German locales, `en-US` for English locales, `es-ES` for Spanish locales, or `fr-FR` for French locales, if data for the exact application locale doesn’t exist. ([#3492](https://github.com/craftcms/cms/pull/3492))
- “Create a new child entry” and “Create a new child category” element actions now open an edit page for the same site that was selected on the index page. ([#3496](https://github.com/craftcms/cms/issues/3496))
- The default `allowedFileExtensions` config setting value now includes `webp`.
- The Craft Support widget now sends `composer.json` and `composer.lock` files when contacting Craft Support.
- It’s now possible to create element select inputs that include a site selection menu by passing `showSiteMenu: true` when including the `_includes/forms/elementSelect.html` Control Panel include template. ([#3494](https://github.com/craftcms/cms/pull/3494))

### Fixed
- Fixed a bug where a Matrix fields’ block types and content table could be deleted even if something set `$isValid` to `false` on the `beforeDelete` event.
- Fixed a bug where a global sets’ field layout could be deleted even if something set `$isValid` to `false` on the `beforeDelete` event.
- Fixed a bug where after impersonating another user, the Login page would show the impersonated user’s username rather than the admin’s.
- Fixed a bug where `craft\services\Sections::getAllSections()` could return stale results if a new section had been added recently. ([#3484](https://github.com/craftcms/cms/issues/3484))
- Fixed a bug where “View entry” and “View category” element actions weren’t available when viewing a specific section or category group.
- Fixed a bug where Craft would attempt to index image transforms.
- Fixed a bug where the Asset Indexes utility could report that asset files were missing even though they weren’t. ([#3450](https://github.com/craftcms/cms/issues/3450))

### Security
- Updated jQuery File Upload to 9.28.0.

## 3.0.32 - 2018-11-20

### Added
- The `seq()` Twig function now has a `next` argument, which can be set to `false` to have it return the current number in the sequence without incrementing it. ([#3466](https://github.com/craftcms/cms/issues/3466))
- Added `craft\db\MigrationManager::truncateHistory()`.
- Added `craft\helpers\Sequence::current()`.

### Changed
- Edit Entry pages now show the entry’s site in the revision menu label so long as the section is enabled for multiple sites, even if “Propagate entries across all enabled sites?” isn’t checked. ([#3471](https://github.com/craftcms/cms/issues/3471))
- Exact-match search terms (using `::`) now disable `subLeft` and `subRight` attributes by default, regardless of the `defaultSearchTermOptions` config setting says. ([#3474](https://github.com/craftcms/cms/issues/3474))

### Deprecated
- Deprecated `craft\validators\StringValidator::$trim`. Yii’s `'trim'` validator should be used instead.

### Fixed
- Fixed an error that occurred when querying for Matrix blocks if both the `with` and `indexBy` parameters were set.
- Fixed an error that occurred when running the `migrate/fresh` console command. ([#3472](https://github.com/craftcms/cms/issues/3472))

## 3.0.31 - 2018-11-13

### Added
- Added the `seq()` Twig function, for outputting sequential numbers.
- Added `craft\helpers\Sequence`.

### Changed
- Control Panel templates can now customize `#main-form` HTML attributes by overriding the `mainFormAttributes` block. ([#1665](https://github.com/craftcms/cms/issues/1665))
- The default PostgreSQL backup command no longer includes database owner, privilege or ACL information in the backup.
- Craft now attempts to reset OPcache after installing/uninstalling things with Composer. ([#3460](https://github.com/craftcms/cms/issues/3460))
- Gmail and SMTP mail transport types now trim whitespace off of their Username, Password, and Host Name settings. ([#3459](https://github.com/craftcms/cms/issues/3459))

### Fixed
- Fixed an error that could occur when duplicating an element with a Matrix field with “Manage blocks on a per-site basis” disabled.
- Fixed a bug where Matrix blocks wouldn’t retain their content translations when an entry was duplicated from the Edit Entry page.
- Fixed a bug where system message modals could have the wrong language selected by default. ([#3440](https://github.com/craftcms/cms/issues/3440))
- Fixed a bug where an Internal Server Error would occur if a `users/login` request was missing the `loginName` or `password` parameters. ([#3458](https://github.com/craftcms/cms/issues/3458))
- Fixed a bug where `craft\validators\StringValidator` was trimming whitespace off of strings _after_ performing string length validation.
- Fixed an infinite recursion bug that could occur if `config/general.php` had any deprecated config settings, and the database connection settings were invalid.
- Fixed an error that occurred when saving a new entry or category, if its URI format referenced the `level` attribute. ([#3465](https://github.com/craftcms/cms/issues/3465))

## 3.0.30.2 - 2018-11-08

### Fixed
- Fixed an error that could occur on servers running PHP 7.0.32. ([#3453](https://github.com/craftcms/cms/issues/3453))

## 3.0.30.1 - 2018-11-07

### Fixed
- Fixed an error that occurred when saving an element with a new Matrix block, if the Matrix field was set to manage blocks on a per-site basis. ([#3445](https://github.com/craftcms/cms/issues/3445))

## 3.0.30 - 2018-11-06

### Added
- Added “Duplicate” and “Duplicate (with children)” actions to the Entries and Categories index pages. ([#1291](https://github.com/craftcms/cms/issues/1291))
- Added `craft\base\ElementAction::$elementType`, which element action classes can use to reference their associated element type.
- Added `craft\elements\actions\DeepDuplicate`.
- Added `craft\elements\actions\Duplicate`.
- Added `craft\elements\actions\SetStatus::$allowDisabledForSite`, which can be used by localizable element types to enable a “Disabled for Site” status option.

### Changed
- Entries’ “Enabled” setting is now labeled “Enabled Globally” on multi-site installs. ([#2899](https://github.com/craftcms/cms/issues/2899))
- Entries’ “Enabled for site” setting now includes the site name in its label, and only shows up if the “Enabled Globally” setting is checked. ([#2899](https://github.com/craftcms/cms/issues/2899))
- The Set Status action on the Entries index page now includes a “Disabled for Site” option. ([#2899](https://github.com/craftcms/cms/issues/2899))
- Edit Category pages now have `edit-category` and `site--<SiteHandle>` classes on the `<body>`. ([#3439](https://github.com/craftcms/cms/issues/3439))
- Edit Entry pages now have `edit-entry` and `site--<SiteHandle>` classes on the `<body>`. ([#3439](https://github.com/craftcms/cms/issues/3439))
- Edit Global Set pages now have `edit-global-set` and `site--<SiteHandle>` classes on the `<body>`. ([#3439](https://github.com/craftcms/cms/issues/3439))
- Edit User pages now have an `edit-user` class on the `<body>`. ([#3439](https://github.com/craftcms/cms/issues/3439))

### Fixed
- Fixed a bug where the Edit User page could forget which permissions were selected when saving a user with validation errors, if the Username, First Name, and Last name fields were all blank. ([#3412](https://github.com/craftcms/cms/issues/3412))
- Fixed a bug where the Edit User Group page could forget which permissions were selected when saving a user group with validation errors, if the Name field was blank.
- Fixed a bug where the `{% paginate %}` tag wasn’t factoring the `offset` element query param into its total page calculation. ([#3420](https://github.com/craftcms/cms/issues/3420))

### Security
- Fixed a bug where sensitive info could be displayed in the Craft log files if there was a problem connecting to the email server.

## 3.0.29 - 2018-10-30

### Added
- Email and URL fields now have “Placeholder Text” settings. ([#3397](https://github.com/craftcms/cms/issues/3397))

### Changed
- The default HTML Purifier configuration now allows `download` attributes in `<a>` tags. ([craftcms/redactor#86](https://github.com/craftcms/redactor/issues/86))

### Fixed
- Fixed a bug where the `ContentBehaviour` and `ElementQueryBehavior` classes could be missing some field properties. ([#3400](https://github.com/craftcms/cms/issues/3400))
- Fixed a bug where some fields within Matrix fields could lose their values after enabling the “Manage blocks on a per-site basis” setting. ([verbb/super-table#203](https://github.com/verbb/super-table/issues/203))
- Fixed a bug where HTML Purifier wasn’t being initialized with HTML 5 element support.
- Fixed a bug where it was possible to save Assets fields with the “Restrict allowed file types?” setting enabled, but no specific file types selected. ([#3410](https://github.com/craftcms/cms/issues/3410))

## 3.0.28 - 2018-10-23

### Added
- Structure sections now have the ability to disable entry propagation, like Channel sections. ([#2386](https://github.com/craftcms/cms/issues/2386))

### Changed
- `craft\base\Field::supportedTranslationMethods()` now defaults to only returning `none` if the field type doesn’t have a content column. ([#3385](https://github.com/craftcms/cms/issues/3385))
- Craft.EntryTypeSwitcher now fires a `beforeTypeChange` event before swapping the Edit Entry form tabs. ([#3375](https://github.com/craftcms/cms/pull/3375))
- Craft.MatrixInput now fires an `afterInit` event after initialization. ([#3375](https://github.com/craftcms/cms/pull/3375))
- Craft.MatrixInput now fires an `blockAdded` event after adding a new block. ([#3375](https://github.com/craftcms/cms/pull/3375))
- System messages sent from front-end requests are now sent using the current site’s language. ([#3388](https://github.com/craftcms/cms/issues/3388))

### Fixed
- Fixed an error that could occur when acquiring a lock for a file path, if the `mutex` component was swapped out with `yii\mutex\MysqlMutex`.

## 3.0.27.1 - 2018-10-12

### Fixed
- Fixed an error that occurred when deleting an entry from the Edit Entry page. ([#3372](https://github.com/craftcms/cms/issues/3372))
- Fixed an error that could occur when changing a Channel section to Structure. ([#3373](https://github.com/craftcms/cms/issues/3373))
- Fixed an error that occurred when saving Matrix content from console requests.

## 3.0.27 - 2018-10-11

### Added
- Added `craft\helpers\MigrationHelper::findForeignKey()`.
- Added the `cp.globals.edit` and `cp.globals.edit.content` template hooks to the Edit Global Set page. ([#3356](https://github.com/craftcms/cms/pull/3356))

### Changed
- It’s now possible to load a Create Entry page with a specific user preselected in the Author field, using a new `authorId` query string param. ([#3326](https://github.com/craftcms/cms/pull/3326))
- Matrix fields that are set to manage blocks on a per-site basis will now duplicate Matrix blocks across all of the owner element’s supported sites when the element is first created. ([#3082](https://github.com/craftcms/cms/issues/3082))
- Disabled Matrix blocks are no longer visible when sharing an entry draft or version. ([#3338](https://github.com/craftcms/cms/issues/3338))
- Control Panel tabs that have errors now have alert icons.
- The Debug Toolbar is no longer shown in Live Preview iframes.
- The Plugin Store now requires browsers with ES6 support.
- Updated jQuery Touch Events to 2.0.0.
- Updated Garnish to 0.1.29.

### Fixed
- Fixed a bug where enabling the “Propagate entries across all enabled sites?” setting for an existing Channel section (or converting the section to a Structure) wouldn’t update entries that had been created for the non-primary site.
- Fixed a bug where Craft wasn’t detecting and retrying queue jobs that had timed out.
- Fixed a bug where `Craft::$app->locale` could return the wrong locale during Live Preview requests. ([#3336](https://github.com/craftcms/cms/issues/3336))
- Fixed a SQL error that could occur when upgrading to Craft 3, if a foreign key had an unexpected name.
- Fixed a bug where page titles in the Control Panel could be blank when showing validation errors for things that were missing their name or title. ([#3344](https://github.com/craftcms/cms/issues/3344))
- Fixed an error that could occur if a component’s settings were stored as `null`. ([#3342](https://github.com/craftcms/cms/pull/3342))
- Fixed a bug where details panes weren’t visible on browser windows sized between 999 and 1,223 pixels wide.
- Fixed an error that occurred if a Quick Post widget contained a Matrix field that had Min Blocks set and only had one block type.
- Fixed a bug where disabled Matrix blocks were getting validated as live. ([#3354](https://github.com/craftcms/cms/issues/3354))
- Fixed a bug where the `EVENT_AFTER_ACTIVATE_USER` event wasn’t getting triggered on user registration when email verification isn’t required. ([craftcms/commerce-digital-products#18](https://github.com/craftcms/commerce-digital-products/issues/18))
- Added garbage collection for offline storage of remote assets. ([#3335](https://github.com/craftcms/cms/pull/3335))
- Fixed a bug where Twig could end up in a strange state if an error occurred when preparing to render an object template. ([#3364](https://github.com/craftcms/cms/issues/3364))

### Security
- The `svg()` Twig function no longer sanitizes SVGs or namespaces their IDs or class names by default when a file path (or alias) was passed in. ([#3337](https://github.com/craftcms/cms/issues/3337))

## 3.0.26.1 - 2018-09-29

### Changed
- Changed the `yiisoft/yii2-queue` version requirement to `2.1.0`. ([#3332](https://github.com/craftcms/cms/issues/3332))

## 3.0.26 - 2018-09-29

### Changed
- `ancestors`, `descendants`, `nextSibling`, `parent`, and `prevSibling` are now reserved field handles.
- The `svg()` Twig function namespaces class names in addition to IDs now.
- Changed the `yiisoft/yii2-queue` version requirement to `2.0.1`. ([#3332](https://github.com/craftcms/cms/issues/3332))

### Fixed
- Fixed a validation error that could occur when saving an entry as a new entry if the URI format didn’t contain a `{slug}` tag. ([#3320](https://github.com/craftcms/cms/issues/3320))
- Fixed a SQL error that could occur if a deprecation error occurred when attempting to upgrade a Craft 2 project. ([#3324](https://github.com/craftcms/cms/issues/3324))

## 3.0.25 - 2018-09-18

### Added
- Added `craft\log\FileTarget::$includeUserIp` which determines whether users’ IP addresses should be included in the logs (`false` by default). ([#3310](https://github.com/craftcms/cms/pull/3310))

### Fixed
- Fixed an error that could occur when installing or updating something within the Control Panel if `composer.json` required the `roave/security-advisories` package.
- Fixed a SQL error that could occur when searching elements on PostgreSQL installs.
- Fixed a bug where Craft would ignore the last segment of template paths that ended in `/0`. ([#3304](https://github.com/craftcms/cms/issues/3304))
- Fixed a Twig Template Loading Error that would occur when testing email settings, if a custom email template was used and an error occurred when rendering it. ([#3309](https://github.com/craftcms/cms/issues/3309))

## 3.0.24 - 2018-09-11

### Added
- Added the `extraAppLocales` config setting.

### Changed
- The `defaultCpLanguage` config setting no longer needs to be a language that Craft is translated into, as long as it is a valid locale ID.
- Resave Elements jobs that are queued up after saving an entry type now include the section name in the job description. ([#3290](https://github.com/craftcms/cms/issues/3290))
- Updated Garnish to 0.1.28.

### Fixed
- Fixed a SQL error that could occur when an element query’s `orderBy` parameter was set to `dateCreated` or `dateUpdated`.
- Fixed an error that could occur when updating to v3.0.23+ if multiple Matrix fields existed with the same handle, but they had no content tables, somehow.
- Fixed a bug where links in activation and forgot-password emails weren’t hyperlinked, leaving it up to the mail client to hopefully be smart about it. ([#3288](https://github.com/craftcms/cms/issues/3288))

## 3.0.23.1 - 2018-09-04

### Fixed
- Fixed a bug where Matrix fields would get new content tables each time they were saved.

## 3.0.23 - 2018-09-04

### Changed
- Browser-based form validation is now disabled for page forms. ([#3247](https://github.com/craftcms/cms/issues/3247))
- `craft\base\Model::hasErrors()` now supports passing an attribute name with a `.*` suffix, which will return whether any errors exist for the given attribute or any nested model attributes.
- Added `json` to the default `allowedFileExtensions` config setting value. ([#3254](https://github.com/craftcms/cms/issues/3254))
- Exception call stacks now collapse internal Twig methods by default.
- Twig exception call stacks now show all of the steps leading up to the error.
- Live Preview now reloads the preview pane automatically after an asset is saved from the Image Editor. ([#3265](https://github.com/craftcms/cms/issues/3265))

### Deprecated
- Deprecated `craft\services\Matrix::getContentTableName()`. `craft\fields\Matrix::$contentTable` should be used instead.

### Removed
- Removed `craft\services\Matrix::getParentMatrixField()`.

### Fixed
- Fixed a bug where element selection modals could be initialized without a default source selected, if some of the sources were hidden for not being available on the currently-selected site. ([#3227](https://github.com/craftcms/cms/issues/3227))
- Fixed a bug where edit pages for categories, entries, global sets, and users weren’t revealing which tab(s) had errors on it, if the errors occurred within a Matrix field. ([#3248](https://github.com/craftcms/cms/issues/3248))
- Fixed a SQL error that occurred when saving a Matrix field with new sub-fields on PostgreSQL. ([#3252](https://github.com/craftcms/cms/issues/3252))
- Fixed a bug where custom user fields weren’t showing up on the My Account page when running Craft Solo edition. ([#3228](https://github.com/craftcms/cms/issues/3228))
- Fixed a bug where multiple Matrix fields could share the same content table. ([#3249]())
- Fixed a “cache is corrupted” Twig error that could occur when editing or saving an element if it had an Assets field with an unresolvable subfolder path template. ([#3257](https://github.com/craftcms/cms/issues/3257))
- Fixed a bug where the Dev Mode indicator strip wasn’t visible on Chrome/Windows when using a scaled display. ([#3259](https://github.com/craftcms/cms/issues/3259))
- Fixed a SQL error that could occur when validating an attribute using `craft\validators\UniqueValidator`, if the target record’s `find()` method joined in another table.

## 3.0.22 - 2018-08-28

### Changed
- The “Deleting stale template caches” job now ensures all expired template caches have been deleted before it begins processing the caches.
- Text inputs’ `autocomplete` attributes now get set to `off` by default, and they will only not be added if explicitly set to `null`.
- Improved the error response when Composer is unable to perform an update due to a dependency conflict.
- Email fields in the Control Panel now have `type="email"`.
- `craft\helpers\Db::parseParam()` now has a `$caseInnensitive` argument, which can be set to `true` to force case-insensitive conditions on PostgreSQL installs.
- `craft\validators\UniqueValidator` now has a `$caseInsensitive` property, which can be set to `true` to cause the unique validation to be case-insensitive on PostgreSQL installs.
- The CLI setup wizard now detects common database connection errors that occur with MAMP, and automatically retests with adjusted settings.
- The CLI setup wizard now detects common database authentication errors, and lets the user retry the username and password settings, skipping the others.
- Updated Garnish to 0.1.27.

### Fixed
- Fixed a bug where Craft wasn’t reverting `composer.json` to its original state if something went wrong when running a Composer update.
- Fixed a bug where string casing functions in `craft\helpers\StringHelper` were adding extra hyphens to strings that came in as `Upper-Kebab-Case`.
- Fixed a bug where unique validation for element URIs, usernames, and user email address was not case-insensitive on PostgreSQL installs.
- Fixed a bug where element queries’ `uri` params, and user queries’ `firstName`, `lastName`, `username`, and `email` params, were not case-insensitive on PostgreSQL installs.
- Fixed a bug where the CLI setup wizard was allowing empty database names.
- Fixed a bug where it wasn’t possible to clear template caches if template caching was disabled by the `enableTemplateCaching` config setting. ([#3229](https://github.com/craftcms/cms/issues/3229))
- Fixed a bug where element index toolbars weren’t staying fixed to the top of the content area when scrolling down the page. ([#3233](https://github.com/craftcms/cms/issues/3233))
- Fixed an error that could occur when updating Craft if the system was reliant on the SSL certificate provided by the`composer/ca-bundle` package.

## 3.0.21 - 2018-08-21

### Added
- Most element query parameters can now be set to `['not', 'X', 'Y']`, as a shortcut for `['and', 'not X', 'not Y']`.

### Changed
- The “New Password” input on the My Account page now has a “Show” button, like other password inputs in the Control Panel.
- Plugin settings pages now redirect to the Settings index page after save. ([#3216](https://github.com/craftcms/cms/issues/3216))
- It’s now possible to set [autofill detail tokens](https://html.spec.whatwg.org/multipage/form-control-infrastructure.html#autofill-detail-tokens) on the `autocomplete` variable when including the `_includes/forms/text.html` template (e.g. `'name'`).
- Username and password inputs now have the correct `autocomplete` values, increasing the likelihood that tools like 1Password will handle the form correctly. ([#3207](https://github.com/craftcms/cms/issues/3207))

### Fixed
- Fixed a SQL error that occurred when saving a user if a `craft\elements\User::EVENT_BEFORE_SAVE` event listener was setting `$event->isValid = false`. ([#3206](https://github.com/craftcms/cms/issues/3206))
- Fixed a bug where password inputs’ jQuery data was getting erased when the “Show” button was clicked.
- Fixed an error that could occur when upgrading to Craft 3. ([#3208](https://github.com/craftcms/cms/pull/3208))
- Fixed a bug where non-image assets’ file extension icons could bleed out of the preview area within asset editor HUDs. ([#3209](https://github.com/craftcms/cms/issues/3209))
- Fixed a bug where Craft wasn’t saving a new entry version when reverting an entry to a previous version. ([#3210](https://github.com/craftcms/cms/issues/3210))
- Fixed an error that could occur when a Matrix block was saved by a queue job. ([#3217](https://github.com/craftcms/cms/pull/3217))

### Security
- External links in the Control Panel now set `rel="noopener"`. ([#3201](https://github.com/craftcms/cms/issues/3201))

## 3.0.20 - 2018-08-14

### Added
- Added `craft\services\Fields::refreshFields()`.

### Fixed
- Fixed a bug where `DateTime` model attributes were getting converted to ISO-8601 date strings for `craft\web\View::renderObjectTemplate()`. ([#3185](https://github.com/craftcms/cms/issues/3185))
- Fixed a bug where timepicker menus had a higher z-index than session expiration modal shades. ([#3186](https://github.com/craftcms/cms/issues/3186))
- Fixed a bug where users could not log in after upgrading to Craft 3, if there was a custom field named `owner`.
- Fixed a bug where it was not possible to set non-integer values on asset queries’ `width`, `height`, or `size` params. ([#3195](https://github.com/craftcms/cms/issues/3195))
- Fixed a bug where all Asset folders were being initiated at once, resulting in performance issues.

## 3.0.19 - 2018-08-07

### Added
- Added the `craft.query()` template function, for creating new database queries.
- Added `craft\services\Structures::$mutexTimeout`. ([#3148](https://github.com/craftcms/cms/issues/3148))
- Added `craft\services\Api::getComposerWhitelist()`.

### Removed
- Removed `craft\services\Api::getOptimizedComposerRequirements()`.

### Fixed
- Craft’s console commands now return the correct exit codes. ([#3175](https://github.com/craftcms/cms/issues/3175))
- Fixed the appearance of checkboxes in IE11 on element index pages. ([#3177](https://github.com/craftcms/cms/issues/3177))
- Fixed a bug where `composer.json` could end up with a bunch of extra dependencies in the `require` object after a failed update or plugin installation.
- Fixed an error that could occur when viewing an entry revision, if it had a Matrix field and one of the sub-fields within the Matrix field had been deleted. ([#3183](https://github.com/craftcms/cms/issues/3183))
- Fixed a bug where thumbnails weren’t loading in relational fields when viewing an entry version.

## 3.0.18 - 2018-07-31

### Added
- Added `craft\helpers\App::assetManagerConfig()`.
- Added `craft\helpers\App::cacheConfig()`.
- Added `craft\helpers\App::dbConfig()`.
- Added `craft\helpers\App::mailerConfig()`.
- Added `craft\helpers\App::mutexConfig()`.
- Added `craft\helpers\App::logConfig()`.
- Added `craft\helpers\App::sessionConfig()`.
- Added `craft\helpers\App::userConfig()`.
- Added `craft\helpers\App::viewConfig()`.
- Added `craft\helpers\App::webRequestConfig()`.
- Added `craft\validators\StringValidator::$trim`, which will cause leading/trailing whitespace to be stripped from model attributes.

### Changed
- User verification and password-reset emails now link them back to the same site they were on when the email was sent, if it was sent from a front-end request. ([#3029](https://github.com/craftcms/cms/issues/3029))
- Dynamic app component configs are now defined by methods on `craft\helpers\App`, making it easier to modify them from `config/app.php`. ([#3152](https://github.com/craftcms/cms/issues/3152))
- Structure operations now ensure that no other operations are being performed on the same structure, reducing the risk of corrupting the structure. ([#3148](https://github.com/craftcms/cms/issues/3148))
- The `{% js %}` tag now supports the following position params: `at POS_HEAD`, `at POS_BEGIN`, `at POS_END`, `on POS_READY`, and `on POS_LOAD` (e.g. `{% js at POS_END %}`).
- Craft once again checks for `X-Forwarded-For` headers when determining the user’s IP. ([#3036](https://github.com/craftcms/cms/issues/3036))
- Leading/trailing whitespace characters are now stripped from element titles on save. ([#3020](https://github.com/craftcms/cms/issues/3020))
- Updated svg-sanitizer to 0.9.

### Deprecated
- Deprecated `craft\db\Connection::createFromConfig()`. `craft\helpers\App::dbConfig()` should be used instead.
- Deprecated `craft\helpers\MailerHelper::createMailer()`. `craft\helpers\App::mailerConfig()` should be used instead.

### Fixed
- Fixed a bug where collapsing structure elements would only hide up to 50 of their descendants.
- Fixed a bug where Date/Time fields could lose their value if they were used in an entry type’s Title Format, and the entry’s site’s language was different than the user’s preferred language. ([#3151](https://github.com/craftcms/cms/issues/3151))
- Fixed a bug where Dropdown fields could show an incorrect selected value in limited circumstances.
- Fixed a bug where Dropdown fields on an element index view could show an incorrect selected value in limited circumstances.

## 3.0.17.1 - 2018-07-24

### Fixed
- Really fixed a PHP error that could occur if the PHP’s `set_time_limit()` was added to the php.ini `disable_functions` list.

## 3.0.17 - 2018-07-24

### Added
- The Control Panel is now translated for Norwegian Nynorsk. ([#3135](https://github.com/craftcms/cms/pull/3135))
- Added `craft\elements\db\ElementQuery::anyStatus()`, which can be called when the default `status` and `enabledForSite` filters aren’t desired. ([#3117](https://github.com/craftcms/cms/issues/3117))

### Changed
- The `addTrailingSlashesToUrls` config setting no longer applies to URLs that end with a segment that has a dot (`.`). ([#3123](https://github.com/craftcms/cms/issues/3123))
- Craft now redirects install requests back to the Dashboard if it’s already installed. ([#3143](https://github.com/craftcms/cms/issues/3143))

### Fixed
- Fixed a bug where the Settings → Email → System Messages page would show messages in the current application language rather than the primary site’s language.
- Fixed a bug where system message modals on the Settings → Email → System Messages page would initially show messages in the current application language rather than the primary site’s language, even if the application language wasn’t in use by any sites. ([#3115](https://github.com/craftcms/cms/issues/3115))
- Fixed an error that could occur if `craft\web\View::registerAssetFlashes()` was called on a console request. ([#3124](https://github.com/craftcms/cms/issues/3124))
- Fixed a PHP error that could occur if the PHP’s `set_time_limit()` was added to the php.ini `disable_functions` list.
- Fixed a bug where expanding a disabled element within a structure index view in the Control Panel wouldn’t reveal any descendants. ([#3126](https://github.com/craftcms/cms/issues/3126))
- Fixed a bug thumbnails weren’t loading for element index rows that were revealed after expanding a parent element.
- Fixed an error that occurred if an element’s `getRoute()` method returned a string. ([#3128](https://github.com/craftcms/cms/issues/3128))
- Fixed a bug where the `|without` filter wasn’t working if an object was passed in. ([#3137](https://github.com/craftcms/cms/issues/3137))
- Fixed a bug where users’ Language preference would default to Deutsch if the current application language wasn’t one of the available language options. ([#3142](https://github.com/craftcms/cms/issues/3142))

## 3.0.16.1 - 2018-07-18

### Fixed
- Fixed a bug where the `orderBy` element query param wasn’t being respected when used in conjunction with a `with` param to eager-load elements in a specific order. ([#3109](https://github.com/craftcms/cms/issues/3109))
- Fixed a bug where underscores were getting removed from slugs. ([#3111](https://github.com/craftcms/cms/issues/3111))

## 3.0.16 - 2018-07-17

### Added
- The progress bar on the Asset Indexes utility now shows how many files have been indexed, and how many there are in total. ([#2934](https://github.com/craftcms/cms/issues/2934))
- Added `craft\base\PluginInterface::beforeSaveSettings()`.
- Added `craft\base\PluginInterface::afterSaveSettings()`.
- Added `craft\base\Plugin::EVENT_AFTER_SAVE_SETTINGS`.
- Added `craft\base\Plugin::EVENT_BEFORE_SAVE_SETTINGS`.

### Changed
- Craft no longer relies on ImageMagick or GD to define the image formats that should be considered manipulatable. ([#2408](https://github.com/craftcms/cms/issues/2408))
- Removed the `showBetaUpdates` config setting as it’s no longer being used.
- When uploading a file to an Assets field, Craft will automatically sort the file list to show the latest uploads first. ([#2812](https://github.com/craftcms/cms/issues/2812))
- `dateCreated`, `dateUpdated`, `postDate`, `expiryDate`, `after`, and  `before` element query params can new be set to `DateTime` objects.
- Matrix fields now auto-focus the first text input within newly-created Matrix blocks. ([#3104](https://github.com/craftcms/cms/issues/3104))
- Updated Twig to 2.5.0.
- Updated Garnish to 0.1.26.
- Updated Selectize to 0.12.6.

### Fixed
- Fixed an error that could occur when sending emails to international domains if the Intl extension wasn’t enabled.
- Fixed an exception that was thrown if the `securityKey` config setting was changed and Craft was set to use either the SMTP or Gmail mailer transport type. ([#3083](https://github.com/craftcms/cms/issues/3083))
- Fixed a bug where Asset view was not being refreshed in some cases after using Image Editor. ([#3035](https://github.com/craftcms/cms/issues/3035))
- Fixed a bug where Craft wouldn’t warn before leaving an edit page with unsaved changes, if Live Preview was active. ([#3092](https://github.com/craftcms/cms/issues/3092))
- Fixed a bug where entries, categories, and global sets’ `getCpEditUrl()` methods could omit the site handle on multi-site installs. ([#3089](https://github.com/craftcms/cms/issues/3089))
- Fixed a JavaScript error that occurred when closing Live Preview. ([#3098](https://github.com/craftcms/cms/issues/3098))
- Fixed a bug where Dashboard widgets could be spaced incorrectly if there was only one grid column. ([#3100](https://github.com/craftcms/cms/issues/3100))
- Fixed a bug where modal windows with Field Layout Designers could cause the browser to crash. ([#3096](https://github.com/craftcms/cms/pull/3096))
- Fixed a bug where `craft\services\Fields::getAllGroups()` and `getGroupById()` could return incorrect results. ([#3102](https://github.com/craftcms/cms/issues/3102))

## 3.0.15 - 2018-07-09

### Changed
- It’s now possible to fetch only non-admin users by setting `craft\elements\db\UserQuery::$admin` to `false`.
- `Craft.EntryTypeSwitcher` now triggers a `typeChange` event after switching the entry type. ([#3067](https://github.com/craftcms/cms/pull/3067))
- Reduced the left and right padding in the Control Panel for screens less than 768 pixels wide. ([#3073](https://github.com/craftcms/cms/issues/3073))
- Removed the `useXSendFile` config setting as it’s no longer being used.
- `craft\helpers\StringHelper::toKebabCase()`, `toCamelCase()`, `toPascalCase()`, and `toSnakeCase()` now treat camelCase’d and PascalCale’d strings as multiple words. ([#3090](https://github.com/craftcms/cms/issues/3090))

### Fixed
- Fixed a bug where `craft\i18n\I18N::getPrimarySiteLocale()` and `getPrimarySiteLocaleId()` were returning locale info for the _first_ site, rather than the primary one. ([#3063](https://github.com/craftcms/cms/issues/3063))
- Fixed a bug where element index pages were loading all elements in the view, rather than waiting for the user to scroll to the bottom of the page before loading the next batch. ([#3068](https://github.com/craftcms/cms/issues/3068))
- Fixed a bug where sites listed in the Control Panel weren’t always in the correct sort order. ([#3065](https://github.com/craftcms/cms/issues/3065))
- Fixed an error that occurred when users attempted to create new entries within entry selector modals, for a section they didn’t have permission to publish peer entries in. ([#3069](https://github.com/craftcms/cms/issues/3069))
- Fixed a bug where the “Save as a new asset” button label wasn’t getting translated in the Image Editor. ([#3070](https://github.com/craftcms/cms/pull/3070))
- Fixed a bug where it was impossible to set the filename of assets when uploading them as data strings. ([#2973](https://github.com/craftcms/cms/issues/2973))
- Fixed a bug where the Field Type menu’s options within new Matrix block type settings weren’t getting sorted alphabetically. ([#3072](https://github.com/craftcms/cms/issues/3072))
- Fixed an exception that was thrown when testing email settings if the Template setting was invalid. ([#3074](https://github.com/craftcms/cms/issues/3074))
- Fixed a bug where Dropdown fields’ bottom margin could jump up a bit when an empty option was selected. ([#3075](https://github.com/craftcms/cms/issues/3075))
- Fixed a bug where main content containers in the Control Panel could become too wide in Firefox. ([#3071](https://github.com/craftcms/cms/issues/3071))

## 3.0.14 - 2018-07-03

### Changed
- `craft\events\SiteEvent` now has a `$oldPrimarySiteId` property, which will be set to the previous primary site ID (which may stil be the current site ID, if it didn’t just change).
- `craft\helpers\Search::normalizeKeywords()` now has a `$language` argument, which can be set if the character mappings should be pulled from a different language than the current app language.
- `craft\services\Sites::getEditableSiteIds()` and `getEditableSites()` now return the same things as `getAllSiteIds()` and `getAllSites()` when there’s only one site. ([#3049](https://github.com/craftcms/cms/issues/3049))

### Fixed
- Fixed a bug where user verification links could get mangled when emails were parsed as Markdown, if the verification code contained two or more underscores.
- Fixed a bug where Craft was misinterpreting `X-Forwarded-For` headers as the user’s IP instead of the server’s IP. ([#3036](https://github.com/craftcms/cms/issues/3036))
- Fixed a bug where Craft wasn’t auto-scrolling the content container when dragging items near a window edge. ([#3048](https://github.com/craftcms/cms/issues/3048))
- Fixed a PHP error that occurred when loading a Debug Toolbar panel on a page that contained serialized Checkboxes or Multi-Select field data. ([#3034](https://github.com/craftcms/cms/issues/3034))
- Fixed a bug where elements’ normalized search keywords weren’t always using the correct language-specific character mappings. ([#3046](https://github.com/craftcms/cms/issues/3046))
- Fixed a bug where the `<html lang>` attribute was hard-set to `en-US` rather than the current application language. ([#3053](https://github.com/craftcms/cms/pull/3053))
- Fixed a PHP error that occurred when entering an invalid number into a Number field that was set to have decimal digits. ([#3059](https://github.com/craftcms/cms/issues/3059))

### Security
- Craft no longer shows the installer when it can’t establish a database connection if Dev Mode isn’t enabled.

## 3.0.13.2 - 2018-06-27

### Fixed
- Fixed an error that occurred when deleting users from the Users index page.

## 3.0.13.1 - 2018-06-26

### Fixed
- Fixed a bug where Delete User modals weren’t showing the total number of entries that will be transferred/deleted.

## 3.0.13 - 2018-06-26

### Added
- Craft now includes a summary of the content that will be transferred/deleted in Delete User modals. ([#875](https://github.com/craftcms/cms/issues/875))
- `|date`, `|time`, and `|datetime` filters now support a `locale` argument, for specifying which locale’s formatter should be doing the date/time formatting. ([#3006](https://github.com/craftcms/cms/issues/3006))
- Added `craft\base\ApplicationTrait::getIsInitialized()`.
- Added `craft\base\ClonefixTrait`.
- Added `craft\controllers\AssetsController::actionThumb()`.
- Added `craft\controllers\UsersController::actionUserContentSummary()`.
- Added `craft\controllers\UsersController::EVENT_DEFINE_CONTENT_SUMMARY`.
- Added `craft\helpers\App::backtrace()`.
- Added `craft\queue\jobs\PropagateElements`.
- Added `craft\services\Elements::propagateElement()`.

### Changed
- Editable tables now submit an empty string when they have no rows.
- Reduced the overhead when adding a new site by only resaving existing assets, categories, global sets, and tags once for the newly-created site, rather than for all sites.
- Web-based queue workers now call `craft\helpers\App::maxPowerCaptain()` before running the queue. ([#3011](https://github.com/craftcms/cms/issues/3011))
- The PHP Info utility no longer displays the original values for settings and only the current environment value. ([#2990](https://github.com/craftcms/cms/issues/2990))
- Loosened up most of Craft’s Composer dependency constraints.
- Craft no longer publishes asset thumbnails to the `cpresources/` folder.
- `attributes`, `error`, `errors`, and `scenario` are now reserved field handles. ([#3032](https://github.com/craftcms/cms/issues/3032))
- Improved the look of Control Panel tabs.
- `craft\web\UrlManager::createUrl()`, `createAbsoluteUrl()`, and `getMatchedElement()` now log warnings if they’re called before Craft has been fully initialized. ([#3028](https://github.com/craftcms/cms/issues/3028))

### Deprecated
- Deprecated `craft\controllers\AssetsController::actionGenerateThumb()`.

### Fixed
- Fixed a bug where sidebar meta info on Edit User pages was bleeding over the edge of the page’s content area.
- Fixed a bug where Table fields wouldn’t remember if they had no rows in their Default Values setting. ([#2979](https://github.com/craftcms/cms/issues/2979))
- Fixed a bug where passing `timezone=false` to the `|date`, `|time`, and `|datetime` filters would not preserve the given date’s time zone.
- Fixed a bug where AM/PM strings in formatted dates weren’t respecting the casing specified by the `A`/`a` character in the date format. ([#3007](https://github.com/craftcms/cms/issues/3007))
- Fixed a bug you could get an invalid license warning in cases where web API calls returned a 500 response code.
- Fixed a bug where cloning models and queries would lose any associated behaviors. ([#2857](https://github.com/craftcms/cms/issues/2857))
- Fixed a bug where custom field params were getting forgotten when calling `getNext()` and `getPrev()`, if an element query object was passed in. ([#3019](https://github.com/craftcms/cms/issues/3019))
- Fixed a bug where datepickers were getting scrollbars.
- Fixed a bug where volumes’ field layouts weren’t getting deleted when volumes were deleted. ([#3022](https://github.com/craftcms/cms/pull/3022))
- Fixed a bug where deleting a section or an entry type wouldn’t delete any associated entries that didn’t exist in the primary site. ([#3023](https://github.com/craftcms/cms/issues/3023))
- Fixed a bug where the `svg()` Twig function could convert `id` attributes within the SVG contents to invalid IDs. ([#3025](https://github.com/craftcms/cms/issues/3025))
- Fixed a bug where asset thumbnails wouldn’t load reliably in the Control Panel on load-balanced environments. ([#3026](https://github.com/craftcms/cms/issues/3026))
- Fixed a PHP error that could occur when validating Assets fields if a file was uploaded but no longer exists at the temp location. ([#3033](https://github.com/craftcms/cms/pull/3033))

## 3.0.12 - 2018-06-18

### Added
- Added a `leaves` element query param that limits the selected elements to just the leaves in the structure (elements without children).
- Added `craft\helpers\Db::deleteIfExists()`.
- Added `craft\services\Categories::deleteGroup()`. ([#3000](https://github.com/craftcms/cms/pull/3000))
- Added `craft\services\Tags::deleteTagGroup()`. ([#3000](https://github.com/craftcms/cms/pull/3000))
- Added `craft\services\UserGroups::deleteGroup()`. ([#3000](https://github.com/craftcms/cms/pull/3000))

### Changed
- Improved Control Panel styling. ([#2883](https://github.com/craftcms/cms/issues/2883))

### Removed
- Removed `craft\services\Fields::updateFieldVersionAfterRequest()`.

### Fixed
- Fixed a caching bug where the Fields service could still think a field existed after it had been deleted. ([#2985](https://github.com/craftcms/cms/issues/2985))
- Fixed a bug where Craft would not invalidate the dynamically-generated `craft\behaviors\ContentBehavior` and `craft\behaviors\ElementQueryBehavior` after saving/deleting a custom field, if the request didn’t end normally. ([#2999](https://github.com/craftcms/cms/issues/2999))
- Fixed a PHP error that could occur when saving entries with a URI format that contained certain Twig filters. ([#2995](https://github.com/craftcms/cms/issues/2995))
- Fixed a bug where `{shorthand}` variables in templates rendered by `craft\web\View::renderObjectTemplate()` could end up referencing global variables, if the variable wasn’t a property of the object. ([#3002](https://github.com/craftcms/cms/issues/3002))
- Fixed a bug where the Find and Replace utility wasn’t updating element titles. ([#2996](https://github.com/craftcms/cms/issues/2996))
- Fixed some wonky behavior if one of the custom user profile tabs was called “Account”. ([#2998](https://github.com/craftcms/cms/issues/2998))
- Fixed a bug where dragging a folder on the Assets index page could have unexpected results. ([#2873](https://github.com/craftcms/cms/issues/2873))
- Reduced the likelihood of SQL deadlock errors when saving elements. ([#3003](https://github.com/craftcms/cms/issues/3003))

## 3.0.11 - 2018-06-12

### Changed
- Sort options defined by element types’ `sortOptions()` / `defineSortOptions()` methods can now be specified as sub-arrays with `label`, `orderBy`, and `attribute` keys.
- Entries and categories can now be sorted by their slugs.
- The “Cache remote images?” option in the Asset Indexes utility is now enabled by default. ([#2977](https://github.com/craftcms/cms/issues/2977))

### Fixed
- Fixed a bug where it was not possible to order search results by search score, if the element type didn’t specify any sort options.
- Fixed a bug where clicking on “Date Created” and “Date Updated” column headers on element indexes wouldn’t update the sort order. ([#2975](https://github.com/craftcms/cms/issues/2975))
- Fixed a bug where Edit Entry pages were listing more than the 10 most recent versions. ([#2976](https://github.com/craftcms/cms/issues/2976))
- Fixed a SQL error that occurred when upgrading from Craft 2 to 3 via the terminal. ([#1347](https://github.com/craftcms/cms/issues/1347))
- Fixed the alignment of expand/collapse toggles in asset index sidebars. ([#2981](https://github.com/craftcms/cms/issues/2981))

## 3.0.10.3 - 2018-06-07

### Fixed
- Fixed a bug where the “New Entry” menu on the Entries index page would not contain any options on single-site installs, running MySQL. ([#2961](https://github.com/craftcms/cms/issues/2961))
- Fixed a bug where the `siteName` config setting wasn’t working as expected when set to an array. ([#2968](https://github.com/craftcms/cms/issues/2968))

## 3.0.10.2 - 2018-06-07

### Changed
- Improved the output of `craft\helpers\DateTimeHelper::humanDurationFromInterval()`.
- Updated Garnish to 0.1.24.

### Fixed
- Fixed JavaScript errors that could occur in the Control Panel on pages with Ajax requests. ([#2966](https://github.com/craftcms/cms/issues/2966))
- Fixed a bug where the “New Entry” menu on the Entries index page would not contain any options on single-site installs. ([#2961](https://github.com/craftcms/cms/issues/2961))
- Fixed a bug where JavaScript files registered with `craft\web\View::registerJsFile()` would be ignored if the `depends` option was set. ([#2965](https://github.com/craftcms/cms/issues/2965))

## 3.0.10.1 - 2018-06-06

### Fixed
- Fixed a bug where Craft wasn’t converting empty strings to `null` when saving data to non-textual columns.
- Fixed a bug where Craft would show a Database Connection Error on Install requests, if it couldn’t connect to the database.
- Fixed a bug where Craft wasn’t keeping track of element queries that were executed within `{% cache %}` tags. ([#2959](https://github.com/craftcms/cms/issues/2959))

## 3.0.10 - 2018-06-05

### Added
- Added support for a `CRAFT_LICENSE_KEY` PHP constant, which can be set to the project’s license key, taking precedence over the `license.key` file.
- Added `craft\helpers\Stringy::getLangSpecificCharsArray()`.
- Added `craft\web\View::setRegisteredAssetBundles()`.
- Added `craft\web\View::setRegisteredJsFiles()`.

### Changed
- Generated site URLs now always include full host info, even if the base site URL is root/protocol-relative. ([#2919](https://github.com/craftcms/cms/issues/2919))
- Variables passed into `craft\web\View::renderObjectTemplate()` can now be referenced using the shorthand syntax (e.g. `{foo}`).
- `craft\helpers\StringHelper::asciiCharMap()` now has `$flat` and `$language` arguments.
- Craft no longer saves new versions of entries when absolutely nothing changed about them in the save request. ([#2923](https://github.com/craftcms/cms/issues/2923))
- Craft no longer enforces plugins’ `minVersionRequired` settings if the currently-installed version begins with `dev-`.
- Improved the performance of element queries when a lot of values were passed into a param, such as `id`, by using `IN()` and `NOT IN()` conditions when possible. ([#2937](https://github.com/craftcms/cms/pull/2937))
- The Asset Indexes utility no longer skips files with leading underscores. ([#2943](https://github.com/craftcms/cms/issues/2943))
- Updated Garnish to 0.1.23.

### Deprecated
- Deprecated the `customAsciiCharMappings` config setting. (Any corrections to ASCII char mappings should be submitted to [Stringy](https://github.com/danielstjules/Stringy).)

### Fixed
- Fixed a PHP error that could occur when `craft\fields\Number::normalizeValue()` was called without passing an `$element` argument. ([#2913](https://github.com/craftcms/cms/issues/2913))
- Fixed a bug where it was not possible to fetch Matrix blocks with the `relatedTo` param if a specific custom field was specified.
- Fixed a bug where `craft\helpers\UrlHelper::url()` and `siteUrl()` were not respecting the `$scheme` argument for site URLs.
- Fixed a bug where `{id}` tags within element URI formats weren’t getting parsed correctly on first save. ([#2922](https://github.com/craftcms/cms/issues/2922))
- Fixed a bug where `craft\helpers\MigrationHelper::dropAllForeignKeysToTable()` wasn’t working correctly. ([#2897](https://github.com/craftcms/cms/issues/2897))
- Fixed a “Craft is not defined” JavaScript error that could occur on the Forgot Password page in the Control Panel and Dev Toolbar requests.
- Fixed a bug where rotating the screen on iOS would change how the page was zoomed.
- Fixed a bug where `craft\helpers\StringHelper::toAscii()` and the `Craft.asciiString()` JS method weren’t using language-specific character replacements, or any custom replacements defined by the `customAsciiCharMappings` config setting.
- Fixed a bug where the number `0` would not save in a Plain Text field.
- Fixed a bug where Craft could pick the wrong current site if the primary site had a root-relative or protocol-relative URL, and another site didn’t, but was otherwise an equal match.
- Fixed a bug where Control Panel Ajax requests could cause some asset bundles and JavaScript files to be double-registered in the browser.
- Fixed a bug where the “New entry” menu on the Entries index page was including sections that weren’t available in the selected site, and they weren’t linking to Edit Entry pages for the selected site. ([#2925](https://github.com/craftcms/cms/issues/2925))
- Fixed a bug where the `|date`, `|time`, and `|datetime` filters weren’t respecting their `$timezone` arguments. ([#2926](https://github.com/craftcms/cms/issues/2926))
- Fixed a bug where element queries weren’t respecting the `asArray` param when calling `one()`. ([#2940](https://github.com/craftcms/cms/issues/2940))
- Fixed a bug where the Asset Indexes utility wouldn’t work as expected if all of a volume’s assets had been deleted from the file system. ([#2955](https://github.com/craftcms/cms/issues/2955))
- Fixed a SQL error that could occur when a `{% cache %}` tag had no body. ([#2953](https://github.com/craftcms/cms/issues/2953))

## 3.0.9 - 2018-05-22

### Added
- Added a default plugin icon to plugins without an icon in the Plugin Store.
- Added `craft\helpers\ArrayHelper::without()` and `withoutValue()`.
- Added `craft\base\FieldInterface::modifyElementIndexQuery()`.
- Added `craft\elements\db\ElementQueryInterface::andWith()`.

### Changed
- Fixed a bug where Craft was checking the file system when determining if an asset was a GIF, when it should have just been checking the file extension.
- `craft\base\Plugin` now sets the default `$controllerNamespace` value to the plugin class’ namespace + `\controllers` or `\console\controllers`, depending on whether it’s a web or console request.
- Improved the contrast of success and error notices in the Control Panel to meet WCAG AA requirements. ([#2885](https://github.com/craftcms/cms/issues/2885))
- `fieldValue` is now a protected field handle. ([#2893](https://github.com/craftcms/cms/issues/2893))
- Craft will no longer discard any preloaded elements when setting the `with` param on an element query, fixing a bug where disabled Matrix blocks could show up in Live Preview if any nested fields were getting eager-loaded. ([#1576](https://github.com/craftcms/cms/issues/1576))
- Improved memory usage when using the `{% cache %}` tag. ([#2903](https://github.com/craftcms/cms/issues/2903))

### Fixed
- Fixed a bug where the Plugin Store was listing featured plugins (e.g. “Recently Added”) in alphabetical order rather than the API-defined order. ([pixelandtonic/craftnet#83](https://github.com/pixelandtonic/craftnet/issues/83))
- Fixed a SQL error that occurred when programmatically saving a field layout, if the field’s `required` property wasn’t set.
- Fixed a JavaScript error that could occur when multiple Assets fields were present on the same page.
- Fixed an error that could occur when running the `setup` command on some environments.
- Fixed a PHP error that could occur when calling `craft\elements\db\ElementQuery::addOrderBy()` if `$columns` normalized to an empty array. ([#2896](https://github.com/craftcms/cms/issues/2896))
- Fixed a bug where it wasn’t possible to access custom field values on Matrix blocks via `matrixblock` reference tags.
- Fixed a bug where relational fields with only disabled elements selected would get empty table cells on element indexes. ([#2910](https://github.com/craftcms/cms/issues/2910))

## 3.0.8 - 2018-05-15

### Added
- Number fields now have a “Default Value” setting. ([#927](https://github.com/craftcms/cms/issues/927))
- Added the `preserveCmykColorspace` config setting, which can be set to `true` to prevent images’ color spaces from getting converted to sRGB on environments running ImageMagick.

### Changed
- Error text is now orange instead of red. ([#2885](https://github.com/craftcms/cms/issues/2885))
- Detail panes now have a lighter, more saturated background color.

### Fixed
- Fixed a bug where Craft’s default MySQL backup command would not respect the `unixSocket` database config setting. ([#2794](https://github.com/craftcms/cms/issues/2794))
- Fixed a bug where some SVG files were not recognized as SVG files.
- Fixed a bug where Table fields could add the wrong number of default rows if the Min Rows setting was set, and the Default Values setting had something other than one row. ([#2864](https://github.com/craftcms/cms/issues/2864))
- Fixed an error that could occur when parsing asset reference tags. ([craftcms/redactor#47](https://github.com/craftcms/redactor/issues/47))
- Fixed a bug where “Try” and “Buy” buttons in the Plugin Store were visible when the `allowUpdates` config setting was disabled. ([#2781](https://github.com/craftcms/cms/issues/2781))
- Fixed a bug where Number fields would forget their Min/Max Value settings if they were set to 0.
- Fixed a bug where entry versions could be displayed in the wrong order if multiple versions had the same creation date. ([#2889](https://github.com/craftcms/cms/issues/2889))
- Fixed an error that occurred when installing Craft on a domain with an active user session.
- Fixed a bug where email verification links weren’t working for publicly-registered users if the registration form contained a Password field and the default user group granted permission to access the Control Panel.

### Security
- Login errors for locked users now factor in whether the `preventUserEnumeration` config setting is enabled.

## 3.0.7 - 2018-05-10

### Added
- Added the `transformGifs` config setting, which can be set to `false` to prevent GIFs from getting transformed or cleansed. ([#2845](https://github.com/craftcms/cms/issues/2845))
- Added `craft\helpers\FileHelper::isGif()`.

### Changed
- Craft no longer logs warnings about missing translation files when Dev Mode isn’t enabled. ([#1531](https://github.com/craftcms/cms/issues/1531))
- Added `craft\services\Deprecator::$logTarget`. ([#2870](https://github.com/craftcms/cms/issues/2870))
- `craft\services\Deprecator::log()` no longer returns anything.

### Fixed
- Fixed a bug where it was impossible to upload new assets to Assets fields using base64-encoded strings. ([#2855](https://github.com/craftcms/cms/issues/2855))
- Fixed a bug where Assets fields would ignore all submitted asset IDs if any new assets were uploaded as well.
- Fixed a bug where SVG files that were using single quotes instead of double quotes would not be recognized as SVGs.
- Fixed a bug where translated versions of the “It looks like someone is currently performing a system update.” message contained an HTML-encoded `<br/>` tag.
- Fixed a bug where changing an entry’s type could skip adding the new entry type’s tabs, if the previous entry type didn’t have any tabs. ([#2859](https://github.com/craftcms/cms/issues/2859))
- Fixed warnings about missing SVG files that were logged by Control Panel requests.
- Fixed a bug where the `|date` filter would ignore date formatting characters that don’t have ICU counterparts. ([#2867](https://github.com/craftcms/cms/issues/2867))
- Fixed a bug where the global `currentUser` Twig variable could be set to `null` and global sets and could be missing some custom field values when a user was logged-in, if a plugin was loading Twig during or immediately after plugin instantiation. ([#2866](https://github.com/craftcms/cms/issues/2866))

## 3.0.6 - 2018-05-08

### Added
- Error messages about missing plugin-supplied field and volume types now show an Install button when possible.
- Added `craft\base\MissingComponentTrait::getPlaceholderHtml()`.
- Added `craft\db\Migration::EVENT_AFTER_UP` and `EVENT_AFTER_DOWN` events.
- Added `craft\elements\Asset::getContents()`.

### Changed
- Edit User pages will now warn editors when leaving the page with unsaved changes. ([#2832](https://github.com/craftcms/cms/issues/2832))
- Modules are once again loaded before plugins, so they have a chance to register Twig initialization events before a plugin initializes Twig. ([#2831](https://github.com/craftcms/cms/issues/2831))
- `craft\helpers\FileHelper::isSvg()` now returns `true` for files with an `image/svg` MIME type (missing the `+xml`). ([#2837](https://github.com/craftcms/cms/pull/2837))
- The `svg()` Twig function now accepts assets to be passed directly into it. ([#2838](https://github.com/craftcms/cms/pull/2838))
- The “Save and add another” save menu option on Edit Entry and Edit Categories pages now maintain the currently-selected site. ([#2844](https://github.com/craftcms/cms/issues/2844))
- PHP date patterns that are *only* a month name or week day name character will now format the date using the stand-alone month/week day name value. (For example, `'F'` will format a date as “Maggio” instead of “maggio”.)
- Servers without the Intl extension will now use location-agnostic locale data as a fallback if locale data for the specific locale isn’t available.
- The `|date` Twig filter always goes through `craft\i18n\Formatter::asDate()` now, unless formatting a `DateInterval` object.
- The Settings → Plugins page now shows “Buy now” buttons for any commercial plugins that don’t have a license key yet.

### Deprecated
- Deprecated `craft\helpers\DateTimeHelper::translateDate()`. `craft\i18n\Formatter::asDate()` should be used instead.

### Removed
- Removed the `translate` argument from the `|date`, `|time`, and `|datetime` Twig filters; the resulting formatted dates will always be translated now. (Use `myDate.format()` to avoid translations.)

### Fixed
- Fixed an error that could occur in the Plugin Store.
- Fixed a bug where `myDate|date('F')` was returning the short “May” translation rather than the full-length one. ([#2848](https://github.com/craftcms/cms/issues/2848))

## 3.0.5 - 2018-05-01

### Changed
- Fields’ translation icons now reveal the chosen Translation Method in their tooltip. ([#2808](https://github.com/craftcms/cms/issues/2808))
- Improved the error messages displayed when an Assets field has an invalid Upload Location setting. ([#2803](https://github.com/craftcms/cms/issues/2803))
- Craft now logs errors that occur when saving and replacing assets. ([#2814](https://github.com/craftcms/cms/issues/2814))
- Single sections’ entry types’ handles are now updated to match their section’s handle whenever the section is saved. ([#2824](https://github.com/craftcms/cms/issues/2824))
- The Control Panel background color was lightened up a bit.

### Fixed
- Fixed an error that would occur on servers without the Phar PHP extension enabled.
- Fixed an error that could occur if a Matrix block was deleted by a queue job. ([#2813](https://github.com/craftcms/cms/issues/2813))
- Fixed a bug where Twig could be configured to output times in UTC rather than the system timezone, if a bootstrapped module was loading Twig. ([#2761](https://github.com/craftcms/cms/issues/2761))
- Fixed a SQL error that could occur when upgrading from Craft 2 to Craft 3 with an active user session.
- Fixed various SQL errors that could occur when upgrading from Craft 2 to Craft 3, if there were any lingering Craft 3 database tables from a previous upgrade attempt.
- Fixed a bug where the Clear Caches tool was deleting the `.gitignore` file inside `web/cpresources/`. ([#2823](https://github.com/craftcms/cms/issues/2823))
- Fixed the vertical positioning of checkboxes in the Control Panel. ([#2825](https://github.com/craftcms/cms/issues/2825))
- Fixed a JavaScript error that could occur if an element type’s class name contained `\u`. ([#2826](https://github.com/craftcms/cms/issues/2826))

## 3.0.4 - 2018-04-24

### Added
- Added the `craft.globalSets()` template function. ([#2790](https://github.com/craftcms/cms/issues/2790))
- Added the `hasDescendants` element query param. ([#2786](https://github.com/craftcms/cms/issues/2786))
- Added `craft\elements\User::$hasDashboard`.

### Changed
- Sections and category groups now ignore posted Template settings for sites that don’t have URI Formats.
- Control Panel resources are once again eager-published. ([#2763](https://github.com/craftcms/cms/issues/2763))
- `entries/save-entries` and `categories/save-category` actions now include the `slug` for responses that accept JSON. ([#2792](https://github.com/craftcms/cms/issues/2792))
- Most `craft\services\Path` methods now have a `$create` argument, which can be set to `false` to prevent the directory from being created if it doesn’t exist yet.
- Craft no longer creates directories when it just needed to clear it. ([#2771](https://github.com/craftcms/cms/issues/2771))
- `craft\services\Config::setDotEnvVar()` now sets the environment variable for the current request, in addition to updating the `.env` file.
- Removed `craft\controllers\AssetsController::actionDownloadTempAsset()`.
- User now must be logged in to use the Asset Preview File functionality.

### Fixed
- Fixed a bug where users would regain all default Dashboard widgets if all widgets were removed. ([#2769](https://github.com/craftcms/cms/issues/2769))
- Fixed a bug where you would get a “not a valid language” error message when creating a new site using certain languages.
- Fixed a bug where database connection settings that were set by the `setup` command weren’t always taking effect in time for the CLI installer. ([#2774](https://github.com/craftcms/cms/issues/2774))
- Fixed a bug where empty Plain Text fields were getting empty string values rather than `null`.
- Fixed a bug where elements within relational fields could have two thumbnails. ([#2785](https://github.com/craftcms/cms/issues/2785))
- Fixed a bug where it was not possible to pass a `--table-prefix` argument to the `setup/db-creds` command. ([#2791](https://github.com/craftcms/cms/pull/2791))
- Fixed an error that occurred for users without permission to perform updates, if available update info wasn’t cached.
- Fixed an error that occurred when `craft\elements\Asset::sources()` was called in a console request. ([#2798](https://github.com/craftcms/cms/issues/2798))
- Fixed JavaScript errors that could occur on the front-end after deleting Matrix blocks. ([#2799](https://github.com/craftcms/cms/pull/2799))

## 3.0.3.1 - 2018-04-18

### Fixed
- Fixed an error that occurred when editing an entry if any of the entry’s revisions were created with an entry type that no longer exists.
- Fixed an error that could occur when saving an asset. ([#2764](https://github.com/craftcms/cms/issues/2764))
- Fixed a bug where Craft assumed an asset was missing if there was an error when indexing it. ([#2763](https://github.com/craftcms/cms/issues/2763))

## 3.0.3 - 2018-04-17

### Added
- Added `craft\elements\Entry::updateTitle()`.
- Added `Yii::alias()`.

### Changed
- New sites’ Base URLs now default to `@web/`.
- Textual custom fields now ensure that they don’t contain 4+ byte characters. ([#2725](https://github.com/craftcms/cms/issues/2725))
- It is no longer expected that all of the `defaultSearchTermOptions` config setting options will be set if any of the default option values need to be overridden. ([#2737](https://github.com/craftcms/cms/issues/2737))
- Control Panel panes now have at least 48 pixels of bottom padding. ([#2744](https://github.com/craftcms/cms/issues/2744))
- Craft now intercepts 404-ing resource requests, and publishes the resources on the fly.
- The Clear Caches utility now has a “Control Panel resources” option.
- The Clear Caches utility now sorts the cache options alphabetically.
- When enabling new sites for a section, the new sites’ content is now based on the primary site’s content, if the section was and still is enabled for the primary site. ([#2748](https://github.com/craftcms/cms/issues/2748))
- Improved the responsiveness of element indexes.
- `Craft.BaseElementIndexView` now has a `loadMoreElementsAction` setting. ([#2762](https://github.com/craftcms/cms/pull/2762))

### Fixed
- Fixed a bug where the Clear Caches utility was not deleting template caches. ([#2720](https://github.com/craftcms/cms/issues/2720))
- Fixed a bug where the Plugin Store was not displaying payment errors on checkout.
- Fixed a bug where Control Panel-defined routes that contained special regular expression characters weren’t working. ([#2721](https://github.com/craftcms/cms/issues/2721))
- Fixed a bug where it was not possible to save system messages in some cases.
- Fixed a bug where static translations within dynamic entry title formats were getting translated using the current site’s language, rather than the entry’s language. ([#2722](https://github.com/craftcms/cms/issues/2722))
- Fixed a bug where deprecation errors for some date formatting methods were not escaping backslashes.
- Fixed a bug where plugins’ “Last update” timestamps in the Plugin Store weren’t getting formatted correctly in Safari. ([#2733](https://github.com/craftcms/cms/issues/2733))
- Fixed references to a nonexistent `Craft.eot` file in the Control Panel CSS. ([#2740](https://github.com/craftcms/cms/issues/2740))
- Fixed a bug where the default PostgreSQL database restore command wasn’t setting the `PGPASSWORD` environment variable. ([#2741](https://github.com/craftcms/cms/pull/2741))
- Fixed an error that could occur if the system time zone was not supported by the ICU library, on environments with the Intl extension loaded.
- Fixed a bug where several administrative fields had translatable icons. ([#2742](https://github.com/craftcms/cms/issues/2742))
- Fixed a bug where `craft\controllers\PluginStoreController::actionSavePluginLicenseKeys()` was trying to set a plugin license key for plugins which were not installed.

### Security
- Fixed a bug assets were not getting cleansed on upload. ([#2709](https://github.com/craftcms/cms/issues/2709))

## 3.0.2 - 2018-04-10

### Added
- Added the `EVENT_BEFORE_DELETE_CACHES` and `EVENT_AFTER_DELETE_CACHES` events to `craft\services\TemplateCaches`.
- Added `craft\events\DeleteTemplateCachesEvent`.

### Changed
- Craft now deletes all compiled templates whenever Craft or a plugin is updated. ([#2686](https://github.com/craftcms/cms/issues/2686))
- The Plugin Store now displays commercial plugins’ renewal prices. ([#2690](https://github.com/craftcms/cms/issues/2690))
- The Plugin Store no longer shows the “Upgrade Craft CMS” link if Craft is already running (and licensed to run) the Pro edition. ([#2713](https://github.com/craftcms/cms/issues/2713))
- Matrix fields now set `$propagating` to `true` when saving Matrix blocks, if the owner element is propagating.
- `craft\helpers\ArrayHelper::toArray()` no longer throws a deprecation error when a string without commas is passed to it. ([#2711](https://github.com/craftcms/cms/issues/2711))
- Editable tables now support an `html` column type, which will output cell values directly without encoding HTML entities. ([#2716](https://github.com/craftcms/cms/pull/2716))
- `Craft.EditableTable` instances are now accessible via `.data('editable-table')` on their `<table>` element. ([#2694](https://github.com/craftcms/cms/issues/2694))
- Updated Composer to 1.6.3. ([#2707](https://github.com/craftcms/cms/issues/2707))
- Updated Garnish to 0.1.22. ([#2689](https://github.com/craftcms/cms/issues/2689))

### Fixed
- Fixed an error that could occur in the Control Panel if any plugins with licensing issues were installed. ([#2691](https://github.com/craftcms/cms/pull/2691))
- Fixed a bug on the Plugin Store’s Payment screen where the “Use a new credit card” radio option would not get selected automatically even if it was the only one available.
- Fixed a bug where `craft\web\assets\vue\VueAsset` didn’t respect the `useCompressedJs` config setting.
- Fixed an error that occurred when saving a Single entry over Ajax. ([#2687](https://github.com/craftcms/cms/issues/2687))
- Fixed an error that could occur when disabling a site on a Single section. ([#2695](https://github.com/craftcms/cms/issues/2695))
- Fixed an error that could occur on requests without a content type on the response. ([#2704](https://github.com/craftcms/cms/issues/2704))
- Fixed a bug where the `includeSubfolders` asset query param wasn’t including results in the parent folder. ([#2706](https://github.com/craftcms/cms/issues/2706))
- Fixed an error that could occur when querying for users eager-loaded with their photos, if any of the resulting users didn’t have a photo. ([#2708](https://github.com/craftcms/cms/issues/2708))
- Fixed a bug where relational fields within Matrix fields wouldn’t save relations to elements that didn’t exist on all of the sites the owner element existed on. ([#2683](https://github.com/craftcms/cms/issues/2683))
- Fixed a bug where relational fields were ignoring disabled related elements in various functions, including required field validation and value serialization.
- Fixed an error that would occur if a new custom field was created and added to an element’s field layout, and its value was accessed, all in the same request. ([#2705](https://github.com/craftcms/cms/issues/2705))
- Fixed a bug where the `id` param was ignored when used on an eager-loaded elements’ criteria. ([#2717](https://github.com/craftcms/cms/issues/2717))
- Fixed a bug where the default restore command for MySQL wouldn’t actually restore the database. ([#2714](https://github.com/craftcms/cms/issues/2714))

## 3.0.1 - 2018-04-04

### Deprecated
- Brought back and deprecated the `Craft::Personal` and `Craft::Client` constants.

### Fixed
- Fixed a bug where elements’ `getNext()` and `getPrev()` methods were modifying the element query passed into them. ([#2160](https://github.com/craftcms/cms/issues/2160))
- Fixed a bug where Table fields could be pre-populated with one too many rows. ([#2680](https://github.com/craftcms/cms/pull/2680))

### Security
- Craft no longer sends exception messages to error templates, unless the exception is an instance of `yii\base\UserException`.

## 3.0.0.2 - 2018-04-04

### Fixed
- Fixed a bug where Craft Pro installs were getting identified as Craft Solo in the Control Panel.

## 3.0.0 - 2018-04-04

### Added
- The codebase has been completely rewritten and refactored to improve performance, maintainability, and extensibility.
- Craft can now be [installed](https://docs.craftcms.com/v3/installation.html) via Composer in addition to a zip file. ([#895](https://github.com/craftcms/cms/issues/895))
- Craft’s setup wizard is now available as a CLI tool in addition to the web-based one.
- [Plugins](https://docs.craftcms.com/v3/plugin-intro.html) are now loaded as Composer dependencies, and implemented as extensions of [Yii modules](http://www.yiiframework.com/doc-2.0/guide-structure-modules.html).
- Added [multi-site](https://docs.craftcms.com/v3/sites.html) support.
- Added the Plugin Store, where plugins can be discovered, trialled, and purchased. ([#808](https://github.com/craftcms/cms/issues/808))
- Plugins can now be updated and removed from within the Control Panel.
- Asset sources are now called “volumes”, and plugins can supply their own volume types.
- Added the Image Editor, which can be used to rotate, crop, and flip images, as well as set focal points on them.
- Added asset previews, which can be triggered via a “Preview file” action on the Assets index, or with a <kbd>Shift</kbd> + <kbd>Spacebar</kbd> keyboard shortcut throughout the Control Panel.
- Asset editor HUDs now show image previews. ([#837](https://github.com/craftcms/cms/issues/837))
- Added the “Utilities” section to the Control Panel, replacing the Tools area of the Settings page.
- Added the Debug Toolbar, powered by the [Debug Extension for Yii 2](http://www.yiiframework.com/doc-2.0/guide-tool-debugger.html).
- Added support for [Content Migrations](https://docs.craftcms.com/v3/content-migrations.html).
- Added support for PostgreSQL.

### Changed
- The Control Panel has been redesigned for better usability, readability and responsiveness.
- Renamed all “URL Format” things to “URI Format”, in the Control Panel UI and in the code.
- Added the “Propagate entries across all enabled sites?” section setting. If disabled, entries will only be associated with the site they were created on. ([#2330](https://github.com/craftcms/cms/issues/2330))
- Structure sections and category groups no longer have Nested URL Format settings. (It’s still possible to achieve the same result with a single URI Format setting.)
- When an entry type is updated, Craft now re-saves all entries of that type.
- When a category is deleted, its nested categories are no longer deleted with it.
- Craft no longer re-saves *all* localizable elements after a new site is created; entries and Matrix blocks are skipped, and plugins that supply custom element types must now re-save their elements manually as well.
- The “New entry” and “New category” buttons on Entries and Categories index pages now load the Edit page for the currently-selected site. ([#2236](https://github.com/craftcms/cms/issues/2236))
- Elements now validate that custom field values will fit within their database columns, for fields with textual or numeric column types.
- User photos are now assets. ([#933](https://github.com/craftcms/cms/issues/933))
- Assets now have a “Link” table attribute option.
- Volumes’ “Base URL” settings can now begin with `@web`, which is an alias for the root URL that Craft is running from.
- Local volumes’ “File System Path” settings can now begin with `@webroot`, which is an alias for the path to the directory that `index.php` lives in.
- Global Sets’ field layouts can now have custom tabs.
- Color inputs can now be left blank.
- Color values within Table fields are now represented by `craft\fields\data\ColorData` objects.
- Element titles now get a validation error if they contain any 4+ byte characters (like emoji), on servers running MySQL. ([#2513](https://github.com/craftcms/cms/issues/2513))
- Lightswitch fields that don’t have a value yet will now be assigned the default field value, even for existing elements. ([#2404](https://github.com/craftcms/cms/issues/2404))
- The system installer now sets the initial admin account’s preferred language to the site language selected in the installation wizard. ([#2480](https://github.com/craftcms/cms/issues/2480))
- Table fields now have “Min Rows”, “Max Rows”, and “Add Row Label” settings. ([#2372](https://github.com/craftcms/cms/issues/2372))
- Table fields now have “Date”, “Time”, “Lightswitch”, and “Color” column type options.
- Color fields now return a `craft\fields\data\ColorData` object, with `hex`, `rgb`, `red`, `green`, `blue`, `r`, `g`, `b`, and `luma` properties.
- Matrix fields now have “Manage blocks on a per-site basis”, “Min Blocks”, and “Max Blocks” settings.
- Matrix fields with only one block type, and equal values for the Min Blocks and Max Blocks settings, now hide the UI for adding and deleting blocks.
- Matrix fields with only one block type will now auto-create the minimum number of blocks required by the field, per the Min Blocks setting, for new elements. ([#850](https://github.com/craftcms/cms/issues/850))
- The `migrate/up` console command will now update the appropriate schema version in the database after successfully completing all migrations. ([#1907](https://github.com/craftcms/cms/issues/1907))
- Users can now set their preferred language to any supported application language. ([#847](https://github.com/craftcms/cms/issues/847))
- Users are no longer logged out when verifying a new email address on their own account. ([#1421](https://github.com/craftcms/cms/issues/1421))
- Users no longer get an exception or error message if they click on an invalid/expired email verification link and are already logged in. Instead they’ll be redirected to wherever they would normally be taken immediately after logging in. ([#1422](https://github.com/craftcms/cms/issues/1422))
- If anything prevents a user from being deleted, any changes that were made in preparation for deleting the user are now rolled back.
- Added `webp` as a web-safe image format.
- Craft now checks if the current installation can manipulate an image instead of checking against a predefined list. ([#1648](https://github.com/craftcms/cms/issues/1648), [#1545](https://github.com/craftcms/cms/issues/1545))
- The `getCsrfInput()` global function has been renamed to `csrfInput()`. (getCsrfInput() still works but produces a deprecation error.)
- The `{% cache %}` tag no longer includes the query string when storing the cache URL.
- Added the `|timestamp` Twig filter, for formatting a date as a user-friendly timestamp.
- Added the `|datetime` Twig filter, for formatting a date with a localized date+time format.
- Added the `|time` Twig filter, for formatting a date with a localized time format.
- Added the `|multisort` Twig filter, which duplicates an array and sorts it with [craft\helpers\ArrayHelper::multisort()](http://www.yiiframework.com/doc-2.0/yii-helpers-basearrayhelper.html#multisort()-detail).
- Added the `|atom` and `|rss` Twig filters, for formatting dates in Atom and RSS date formats, respectively.
- Added the `|column` Twig filter, for capturing the key/property values of a series of arrays/objects.
- Added the `|index` Twig filter, for indexing an array of arrays/objects by one of their keys/values.
- Added the `|filterByValue` Twig filter.
- Added the `|duration` Twig filter, which converts a `DateInterval` object into a human-readable duration.
- The `t` filter now always defaults to translating the given string using the `site` category unless it is otherwise specified (e.g. `myString|t('pluginhandle')`).
- The `|date` filter can be passed `'short'`, `'medium'`, `'long'`, and `'full'`, which will format the date with a localized date format.
- It is now possibly to customize the SQL of [element queries](https://docs.craftcms.com/v3/element-queries.html), and there are more choices on how the data should be returned.
- Element queries are no longer limited to 100 results by default.
- The “Failed” message in the queue HUD in the Control Panel now shows the full error message as alt text. ([#855](https://github.com/craftcms/cms/issues/855))
- Added the `convertFilenamesToAscii` config setting.
- Added the `preserveExifData` config setting, `false` by default and requires Imagick. ([#2034](https://github.com/craftcms/cms/issues/2034))
- Added the `aliases` config setting, providing an easy way to define custom [aliases](http://www.yiiframework.com/doc-2.0/guide-concept-aliases.html).
- Removed support for automatically determining the values for the `omitScriptNameInUrls` and `usePathInfo` config settings.
- It’s now possible to override Craft’s application config via `config/app.php`.
- It’s now possible to override volume settings via `config/volumes.php`.
- It’s now possible to override all plugins’ settings via `config/<plugin-handle>.php`.
- Renamed the `runTasksAutomatically` config setting to `runQueueAutomatically`.
- The `translationDebugOutput` config setting will now wrap strings with `@` characters if the category is `app`, `$` if the category is `site`, and `%` for anything else.
- All user-defined strings in the Control Panel (e.g. section names) are now translated using the `site` category, to prevent translation conflicts with Craft’s own Control Panel translations.
- Routes can now be stored on a per-site basis, rather than per-locale.
- Web requests are now logged to `storage/logs/web.log`.
- Web requests that result in 404 errors are now logged to `storage/logs/web-404s.log`.
- Console requests are now logged to `storage/logs/console.log`.
- Queue requests are now logged to `storage/logs/queue.log`.
- Craft 3 now requires PHP 7.0.0 or later.
- Craft 3 now requires MySQL 5.5+ or PostgreSQL 9.5+.
- Craft now takes advantage of the [PHP Intl extension](http://php.net/manual/en/book.intl.php) when available.
- Craft now uses Stringy for better string processing support.
- Craft now uses Flysystem for better asset volume support.
- Craft now uses Swiftmailer for better email sending support.
- Craft now uses the [Yii 2 Queue Extension](https://github.com/yiisoft/yii2-queue) for managing background tasks.
- Craft now uses the Zend Feed library for better RSS and Atom processing support.
- Updated Yii to 2.0.15.1.
- Updated Twig to 2.4.
- Updated Guzzle to 6.3.

### Deprecated
- Many things have been deprecated. See [Changes in Craft 3](https://docs.craftcms.com/v3/changes-in-craft-3.html) for a complete list.

### Fixed
- Fixed a bug where a PHP session would be started on every template rendering request whether it was needed or not. ([#1765](https://github.com/craftcms/cms/issues/1765))

### Security
- Craft uses OpenSSL for encryption rather than mcrypt, which is far more secure and well-maintained.<|MERGE_RESOLUTION|>--- conflicted
+++ resolved
@@ -15,11 +15,8 @@
 
 ### Fixed
 - Fixed a bug where the image editor would not immediately apply new aspect ratio selections when cropping images.
-<<<<<<< HEAD
+- Fixed a bug where the `maxBackups` config setting wasn’t getting applied if a custom `backupCommand` was set.
 - Fixed a bug where changes to entry types would not be synced when using project config. ([#5332](https://github.com/craftcms/cms/issues/5332))
-=======
-- Fixed a bug where the `maxBackups` config setting wasn’t getting applied if a custom `backupCommand` was set.
->>>>>>> 96040987
 
 ## 3.4.0-beta.3 - 2019-12-11
 
