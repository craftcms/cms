--- conflicted
+++ resolved
@@ -3,10 +3,8 @@
 ## Unreleased
 
 ### Added
-<<<<<<< HEAD
+- Added the `utils/fix-element-uids` command, which ensures all elements have unique UIDs. ([#4653[(https://github.com/craftcms/cms/issues/4653)]])
 - Added the `purgeStaleUserSessionDuration` config setting that controls how long Craft should wait to purge stale user sessions in the database.
-=======
-- Added the `utils/fix-element-uids` command, which ensures all elements have unique UIDs. ([#4653[(https://github.com/craftcms/cms/issues/4653)]])
 
 ### Fixed
 - Fixed a bug where it wasn’t possible to create a homepage Single section if a prior entry revisions’ URI had been set to `__home__`. ([#4657](https://github.com/craftcms/cms/issues/4657))
@@ -146,7 +144,7 @@
 - Fixed a PHP error that could occur when uploading files to Assets fields on the front-end. ([#4382](https://github.com/craftcms/cms/issues/4382))
 - Fixed a bug where elements listed in a Structure view could show descendant toggles even if they had no descendants. ([#4504](https://github.com/craftcms/cms/issues/4504))
 - Fixed a backwards compatibility issue. ([#4523](https://github.com/craftcms/cms/issues/4523))
->>>>>>> ff7b3c33
+- Added the `purgeStaleUserSessionDuration` config setting that controls how long Craft should wait to purge stale user sessions in the database.
 
 ## 3.2.0 - 2019-07-09
 
