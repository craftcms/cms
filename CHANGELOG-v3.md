--- conflicted
+++ resolved
@@ -10,12 +10,9 @@
 - Fixed a bug where the `clear-caches/cp-resources` command could clear out the wrong directory if the `resourceBasePath` config setting began with `@webroot`. ([#3637](https://github.com/craftcms/cms/issues/3637))
 - Fixed an error that occurred when updating to Craft 3.1 if there were any Matrix blocks without any sub-fields. ([#3635](https://github.com/craftcms/cms/pull/3635))
 - Fixed an error that occurred when updating to Craft 3.1 if there were any Matrix block types left over from a Matrix field that had been converted to something else.
-<<<<<<< HEAD
+- Fixed an error that occurred when updating to Craft 3.1 if there were any Assets fields that were missing some expected field settings. ([#3641](https://github.com/craftcms/cms/issues/3641))
 - Fixed an error that occurred when updating to Craft 3.1 if anything was calling `craft\services\Fields::getLayoutById()` or `getLayoutByType()` before the update was applied.
 - Fixed an error that could occur when logging deprecation errors on PostgreSQL. ([#3638](https://github.com/craftcms/cms/issues/3638))
-=======
-- Fixed an error that occurred when updating to Craft 3.1 if there were any asset fields that were created before creating an asset volume first.
->>>>>>> 2370eda4
 
 ### Security
 - Fixed an XSS vulnerability.
