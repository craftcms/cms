--- conflicted
+++ resolved
@@ -12,10 +12,7 @@
 - More global sidebar improvements. ([#2213](https://github.com/craftcms/cms/issues/2213))
 - The `setup/db-creds` console command now supports `--driver`, `--server`, `--port`, `--user`, `--password`, `--database`, and `--schema` options, making it possible to use the command non-interactively. ([#2273](https://github.com/craftcms/cms/issues/2273))
 - Documentation and Changelog are now being opened in a new browser tab. ([#2260](https://github.com/craftcms/cms/issues/2260))
-<<<<<<< HEAD
 - The `allowAutoUpdates` genral config has been renamed to `allowUpdates`, and now also provides control over plugin installation in the Plugin Store. Support for `minor-only` and `patch-only` has been dropped, the `allowUpdates` config only accepts `true` or `false` values. 
-=======
->>>>>>> 4024ef88
 
 ### Fixed
 - Fixed the position of asset folder toggles. ([#2264](https://github.com/craftcms/cms/issues/2264))
