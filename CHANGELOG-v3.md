--- conflicted
+++ resolved
@@ -1,7 +1,6 @@
 # Craft CMS 3.0 Working Changelog
 
 
-<<<<<<< HEAD
 ## 3.0.0-RC1 (WIP)
 
 ### Added
@@ -109,7 +108,7 @@
 - Removed `lib/redactor/`.
 - Removed `Craft.ColorPicker` (JS class).
 - Removed `Craft.RichTextInput` (JS class).
-=======
+
 ## 3.0.0-beta.36 - 2017-11-29
 
 ### Added
@@ -117,7 +116,6 @@
 
 ### Fixed
 - Fixed a SQL error that occurred when installing Craft. ([#2142](https://github.com/craftcms/cms/issues/2142))
->>>>>>> eba6ccf9
 
 ## 3.0.0-beta.35 - 2017-11-28
 
