# Release Notes for Craft CMS 3.x

## Unreleased (3.5.0)

### Added
- Added the `hasPhoto` user query param/GraphQL argument. ([#6083](https://github.com/craftcms/cms/issues/6083))
- Added the `localized` field when querying entries and categories via GraphQL. ([#6045](https://github.com/craftcms/cms/issues/6045))
- Added `craft\base\ConfigurableComponent`.
- Added `craft\base\ConfigurableComponentInterface`.
- Added `craft\base\Element::EVENT_DEFINE_KEYWORDS`. ([#6028](https://github.com/craftcms/cms/issues/6028))
- Added `craft\base\Element::searchKeywords()`.
- Added `craft\base\ElementInterface::getLocalized()`.
- Added `craft\base\Field::EVENT_DEFINE_KEYWORDS`. ([#6028](https://github.com/craftcms/cms/issues/6028))
- Added `craft\base\Field::searchKeywords()`.
- Added `craft\elements\db\UserQuery::$hasPhoto`.
- Added `craft\elements\db\UserQuery::hasPhoto()`.
- Added `craft\events\DefineAttributeKeywordsEvent`.
- Added `craft\events\DefineFieldKeywordsEvent`.
- Added `craft\helpers\ElementHelper::generateSlug()`.
- Added `craft\helpers\ElementHelper::normalizeSlug()`.
- Added `craft\services\AssetTransforms::extendTransform()`. ([#5853](https://github.com/craftcms/cms/issues/5853))
- Added `craft\services\Images::getSupportsWebP()`. ([#5853](https://github.com/craftcms/cms/issues/5853))
- Added `craft\web\Request::getRawCookies()`.
- Added `craft\web\Request::loadRawCookies()`.
- Added `craft\web\Response::getRawCookies()`.
- Added the `Craft.removeLocalStorage()`, `getCookie()`, `setCookie()`, and `removeCookie()` JavaScript methods.
- Added the `Craft.cp.getSiteId()` and `setSiteId()` JavaScript methods.

### Changed
- Craft now remembers the selected site across global sets and element indexes. ([#2779](https://github.com/craftcms/cms/issues/2779))
- The default account activation and password reset emails now reference the system name rather than the current site name. ([#6089](https://github.com/craftcms/cms/pull/6089))
- Craft will now regenerate missing transforms on local volumes. ([#5956](https://github.com/craftcms/cms/issues/5956))
- Element queries’ `siteId` params can now be set to an array that begins with `'not'` to exclude specific site IDs.
- It’s now possible to pass `type`, `status`, `title`, `slug`, `postDate`, `expiryDate`, and custom field query string params to the new entry URL, to set the default entry values (e.g. `/admin/entries/locations/new?phone=555-0123`).
- Lightswitch inputs can now have labels, like checkboxes.
- Improved support for eager-loading elements across multiple sites at once.
<<<<<<< HEAD
- `craft\base\SavableComponent::isSelectable()` has been moved into the base component class, `craft\base\Component`.
- `craft\base\SavableComponentInterface::isSelectable()` has been moved into the base component interface, `craft\base\ComponentInterface`.
=======
- Added eager-loading support for the `photo` field when querying users via GraphQL.
>>>>>>> b0d7893c
- `craft\base\Element::getRoute()` now returns the route defined by `craft\events\SetElementRouteEvent::$route` even if it’s null, as long as `SetElementRouteEvent::$handled` is set to `true`.
- `craft\elements\Asset::getUrl()` now has a `$transformOverrideParameters` parameter. ([#5853](https://github.com/craftcms/cms/issues/5853))
- `craft\services\Fields::getFieldByHandle()` now has an optional `$context` argument.

### Deprecated
- Deprecated `craft\helpers\ElementHelper::createSlug()`. `normalizeSlug()` should be used instead.

### Fixed
- Fixed a potential CORS issue when previewing a live entry, if its URL was on a different domain than the control panel.
- Fixed a JavaScript error that could occur when previewing cross-origin webpages. ([#6057](https://github.com/craftcms/cms/issues/6057))
- Fixed a styling issue on the Login page when resetting the password. ([#6042](https://github.com/craftcms/cms/issues/6042))
- Fixed a bug where a broken eager-loading chain would not be resumed correctly. ([#5998](https://github.com/craftcms/cms/issues/5998))

### Removed
- Removed the “Show rounded icons” user preference.
- Removed `craft\base\ElementInterface::getIconUrl()`.

## 3.5.0-beta.2 - 2020-05-05

### Added
- Sections now have a new Propagation Method option, which gives entries control over which sites they should be saved to. ([#5988](https://github.com/craftcms/cms/issues/5988))
- Added the `cpHeadTags` config setting, making it possible to give the control panel a custom favicon. ([#4003](https://github.com/craftcms/cms/issues/4003))
- Added the `{% html %}` Twig tag, which makes it possible to register arbitrary HTML for inclusion in the `<head>`, beginning of `<body>`, or end of `<body>`. ([#5955](https://github.com/craftcms/cms/issues/5955))
- Added the `|diff` Twig filter.
- Added the `|where` Twig filter.
- Added `craft\base\ElementTrait::$elementSiteId`.
- Added `craft\controllers\BaseEntriesController::enforceSitePermissions()`.
- Added `craft\gql\base\ElementMutationResolver`.
- Added `craft\gql\resolvers\mutations\Asset`.
- Added `craft\gql\resolvers\mutations\Category`.
- Added `craft\gql\resolvers\mutations\Entry`.
- Added `craft\gql\resolvers\mutations\GlobalSet`.
- Added `craft\gql\resolvers\mutations\Tag`.
- Added `craft\models\Section::PROPAGATION_METHOD_CUSTOM`.
- Added `craft\services\Elements::createElementQuery()`.
- Added `craft\services\ProjectConfig::$filename`. ([#5982](https://github.com/craftcms/cms/issues/5982))
- Added `craft\test\mockclasses\elements\MockElementQuery`.

### Changed
- It’s now possible to eager-load elements’ ancestors and parents. ([#1382](https://github.com/craftcms/cms/issues/1382))
- It’s now possible to register template roots without a template prefix. ([#6015](https://github.com/craftcms/cms/issues/6015))
- It’s now possible to register multiple directories per template root. ([#6015](https://github.com/craftcms/cms/issues/6015))
- `craft\helpers\ElementHelper::supportedSitesForElement()` now has a `$withUnpropagatedSites` argument.
- Updated voku/stringy to ^6.2.2. ([#5989](https://github.com/craftcms/cms/issues/5989))

### Deprecated
- Deprecated the `|filterByValue` Twig filter. `|where` should be used instead.
- Deprecated `craft\helpers\Stringy`.
- Deprecated `craft\services\ProjectConfig::CONFIG_FILENAME`. `$filename` should be used instead.

### Removed
- Removed `craft\gql\resolvers\mutations\CreateDraft`.
- Removed `craft\gql\resolvers\mutations\DeleteAsset`.
- Removed `craft\gql\resolvers\mutations\DeleteCategory`.
- Removed `craft\gql\resolvers\mutations\DeleteEntry`.
- Removed `craft\gql\resolvers\mutations\DeleteTag`.
- Removed `craft\gql\resolvers\mutations\PublishDraft`.
- Removed `craft\gql\resolvers\mutations\SaveAsset`.
- Removed `craft\gql\resolvers\mutations\SaveDraft`.
- Removed `craft\gql\resolvers\mutations\SaveCategory`.
- Removed `craft\gql\resolvers\mutations\SaveEntry`.
- Removed `craft\gql\resolvers\mutations\SaveGlobalSet`.
- Removed `craft\gql\resolvers\mutations\SaveTag`.

## 3.5.0-beta.1 - 2020-04-20

> {warning} If you have the `baseCpUrl` config setting set, Craft 3.5 will **only** allow the control panel to be accessed from that URL.

### Added
- Added the “Show rounded icons” user preference. ([#5518](https://github.com/craftcms/cms/issues/5518))
- Added the “Use shapes to represent statuses” user preference. ([#3293](https://github.com/craftcms/cms/issues/3293))
- Added the “Suspend by default” user registration setting. ([#5830](https://github.com/craftcms/cms/issues/5830))
- Added the ability to disable sites on the front end. ([#3005](https://github.com/craftcms/cms/issues/3005))
- Soft-deleted elements now have a “Delete permanently” element action. ([#4420](https://github.com/craftcms/cms/issues/4420))
- Assets now have a “Copy URL” element action. ([#2944](https://github.com/craftcms/cms/issues/2944))
- Entry indexes can now show “Revision Notes” and “Last Edited By” columns. ([#5907](https://github.com/craftcms/cms/issues/5907))
- It’s now possible to set a custom route that handles Set Password requests. ([#5722](https://github.com/craftcms/cms/issues/5722))
- Field labels now reveal their handles when the <kbd>Option</kbd>/<kbd>ALT</kbd> key is pressed. ([#5833](https://github.com/craftcms/cms/issues/5833))
- Added the `allowedGraphqlOrigins` config setting. ([#5933](https://github.com/craftcms/cms/issues/5933))
- Added the `brokenImagePath` config setting. ([#5877](https://github.com/craftcms/cms/issues/5877))
- Added the `siteToken` config setting.
- Added the `install/check` command. ([#5810](https://github.com/craftcms/cms/issues/5810))
- Added the `plugin/install`, `plugin/uninstall`, `plugin/enable`, and `plugin/disable` commands. ([#5817](https://github.com/craftcms/cms/issues/5817))
- Added the `|explodeClass` Twig filter, which converts class names into an array.
- Added the `|explodeStyle` Twig filter, which converts CSS styles into an array of property/value pairs.
- Added the `|push` Twig filter, which returns a new array with one or more items appended to it.
- Added the `|unshift` Twig filter, which returns a new array with one or more items prepended to it.
- Added the `raw()` Twig function, which wraps the given string in a `Twig\Markup` object to prevent it from getting HTML-encoded.
- Added support for eager-loading elements’ current revisions, via `currentRevision`.
- Added support for eager-loading drafts’ and revisions’ creators, via `draftCreator` and `revisionCreator`.
- Added support for the `CRAFT_CP` PHP constant. ([#5122](https://github.com/craftcms/cms/issues/5122))
- Added support for [GraphQL mutations](https://docs.craftcms.com/v3/graphql.html#mutations). ([#4835](https://github.com/craftcms/cms/issues/4835))
- Added the `drafts`, `draftOf`, `draftId`, `draftCreator`, `revisions`, `revisionOf`, `revisionId` and `revisionCreator` arguments to element queries using GraphQL API. ([#5580](https://github.com/craftcms/cms/issues/5580))
- Added the `isDraft`, `isRevision`, `sourceId`, `sourceUid`, and `isUnsavedDraft` fields to elements when using GraphPQL API. ([#5580](https://github.com/craftcms/cms/issues/5580))
- Added the `assetCount`, `categoryCount`, `entryCount`, `tagCount`, and `userCount` queries for fetching the element counts to the GraphPQL API. ([#4847](https://github.com/craftcms/cms/issues/4847))
- Added the `locale` argument to the `formatDateTime` GraphQL directive. ([#5593](https://github.com/craftcms/cms/issues/5593))
- Added support for specifying a transform on assets’ `width` and `height` fields via GraphQL.
- Added `craft\base\Element::EVENT_SET_EAGER_LOADED_ELEMENTS`.
- Added `craft\base\ElementInterface::getIconUrl()`.
- Added `craft\base\ElementInterface::gqlMutationNameByContext()`.
- Added `craft\behaviors\BaseRevisionBehavior`.
- Added `craft\base\FieldInterface::getContentGqlMutationArgumentType()`.
- Added `craft\base\FieldInterface::getContentGqlQueryArgumentType()`.
- Added `craft\config\GeneralConfig::getTestToEmailAddress()`.
- Added `craft\console\controllers\MailerController::$to`.
- Added `craft\controllers\AppController::actionBrokenImage()`.
- Added `craft\elements\actions\CopyUrl`.
- Added `craft\elements\actions\Delete::$hard`.
- Added `craft\elements\Asset::getSrcset()`. ([#5774](https://github.com/craftcms/cms/issues/5774))
- Added `craft\events\RegisterGqlMutationsEvent`.
- Added `craft\events\RegisterGqlSchemaComponentsEvent`.
- Added `craft\events\SetEagerLoadedElementsEvent`.
- Added `craft\gql\arguments\mutations\Asset`.
- Added `craft\gql\arguments\mutations\Draft`.
- Added `craft\gql\arguments\mutations\Entry`.
- Added `craft\gql\arguments\mutations\Structure`.
- Added `craft\gql\base\ElementMutationArguments`.
- Added `craft\gql\base\MutationArguments`.
- Added `craft\gql\base\MutationResolver`.
- Added `craft\gql\base\StructureMutationTrait`.
- Added `craft\gql\ElementQueryConditionBuilder`.
- Added `craft\gql\Mutation`.
- Added `craft\gql\mutations\Category`.
- Added `craft\gql\mutations\Entry`.
- Added `craft\gql\mutations\GlobalSet`.
- Added `craft\gql\mutations\Ping`.
- Added `craft\gql\mutations\Tag`.
- Added `craft\gql\resolvers\mutations\CreateDraft`.
- Added `craft\gql\resolvers\mutations\DeleteAsset`.
- Added `craft\gql\resolvers\mutations\DeleteCategory`.
- Added `craft\gql\resolvers\mutations\DeleteEntry`.
- Added `craft\gql\resolvers\mutations\DeleteTag`.
- Added `craft\gql\resolvers\mutations\PublishDraft`.
- Added `craft\gql\resolvers\mutations\SaveAsset`.
- Added `craft\gql\resolvers\mutations\SaveDraft`.
- Added `craft\gql\resolvers\mutations\SaveCategory`.
- Added `craft\gql\resolvers\mutations\SaveEntry`.
- Added `craft\gql\resolvers\mutations\SaveGlobalSet`.
- Added `craft\gql\resolvers\mutations\SaveTag`.
- Added `craft\gql\types\input\File`.
- Added `craft\gql\types\input\Matrix`.
- Added `craft\gql\types\Mutation`.
- Added `craft\gql\types\TableRow::prepareRowFieldDefinition()`.
- Added `craft\helpers\Assets::parseSrcsetSize()`.
- Added `craft\helpers\Assets::scaledDimensions()`.
- Added `craft\helpers\Console::ensureProjectConfigFileExists()`.
- Added `craft\helpers\Db::batchInsert()`.
- Added `craft\helpers\Db::delete()`.
- Added `craft\helpers\Db::insert()`.
- Added `craft\helpers\Db::replace()`.
- Added `craft\helpers\Db::update()`.
- Added `craft\helpers\Db::upsert()`.
- Added `craft\helpers\Gql::canMutateAssets()`.
- Added `craft\helpers\Gql::canMutateCategories()`.
- Added `craft\helpers\Gql::canMutateEntries()`.
- Added `craft\helpers\Gql::canMutateGlobalSets()`.
- Added `craft\helpers\Gql::canMutateTags()`.
- Added `craft\helpers\Gql::extractEntityAllowedActions()`.
- Added `craft\helpers\FileHelper::addFilesToZip()`.
- Added `craft\helpers\FileHelper::zip()`.
- Added `craft\helpers\Html::explodeClass()`.
- Added `craft\helpers\Html::explodeStyle()`.
- Added `craft\helpers\Html::id()`.
- Added `craft\helpers\Html::namespaceAttributes()`.
- Added `craft\helpers\Html::namespaceHtml()`.
- Added `craft\helpers\Html::namespaceId()`.
- Added `craft\helpers\Html::namespaceInputName()`.
- Added `craft\helpers\Html::namespaceInputs()`.
- Added `craft\helpers\MailerHelper::normalizeEmails()`.
- Added `craft\helpers\MailerHelper::settingsReport()`.
- Added `craft\helpers\Queue`.
- Added `craft\models\Site::$enabled`.
- Added `craft\services\Composer::handleError()`.
- Added `craft\services\Composer::run()`.
- Added `craft\services\Gql::getAllSchemaComponents()`.
- Added `craft\queue\jobs\PruneRevisions`.
- Added `craft\web\AssetBundle\ContentWindowAsset`.
- Added `craft\web\AssetBundle\IframeResizerAsset`.
- Added `craft\web\Request::getAcceptsImage()`.
- Added `craft\web\Request::getFullUri()`.
- Added the `_includes/forms/password.html` control panel template.
- Added the `_includes/forms/copytext.html` control panel template.
- Added the `copytext` and `copytextField` macros to the `_includes/forms.html` control panel template.
- Added the `Craft.ui.createCopyTextInput()`, `createCopyTextField()`, and `createCopyTextPrompt()` JavaScript methods.
- Added the [iFrame Resizer](http://davidjbradshaw.github.io/iframe-resizer/) library.

### Changed
- User registration forms in the control panel now give users the option to send an activation email, even if email verification isn’t required. ([#5836](https://github.com/craftcms/cms/issues/5836))
- Activation emails are now sent automatically on public registration if the `deferPublicRegistrationPassword` config setting is enabled, even if email verification isn’t required. ([#5836](https://github.com/craftcms/cms/issues/5836))
- Large asset thumbnails now use the same aspect ratio as the source image. ([#5515](https://github.com/craftcms/cms/issues/5515))
- Preview frames now maintain their scroll position across refreshes, even for cross-origin preview targets.
- Preview targets that aren’t directly rendered by Craft must now include `lib/iframe-resizer-cw/iframeResizer.contentWindow.js` in order to maintain scroll position across refreshes.
- The preview frame header no longer hides the top 54px of the preview frame when it’s scrolled all the way to the top. ([#5547](https://github.com/craftcms/cms/issues/5547))
- Modal backdrops no longer blur the page content. ([#5651](https://github.com/craftcms/cms/issues/5651))
- Element editor HUDs now warn before switching to another site, if there are any unsaved content changes. ([#2512](https://github.com/craftcms/cms/issues/2512))
- Improved the styling of password inputs in the control panel.
- Improved the UI for copying user activation URLs, asset reference tags, and GraphQL tokens’ authentication headers.
- Improved the wording of the meta info displayed in entry revision menus. ([#5889](https://github.com/craftcms/cms/issues/5889))
- Plain Text fields are now sortable in the control panel. ([#5819](https://github.com/craftcms/cms/issues/5819))
- Extra entry revisions (per the `maxRevisions` config setting) are now pruned via a background job. ([#5902](https://github.com/craftcms/cms/issues/5902))
- Database backups created by the Database Backup utility are now saved as zip files. ([#5822](https://github.com/craftcms/cms/issues/5822))
- It’s now possible to specify aliases when eager-loading elements via the `with` param. ([#5793](https://github.com/craftcms/cms/issues/5793))
- The `cpTrigger` config setting can now be set to `null`. ([#5122](https://github.com/craftcms/cms/issues/5122))
- The `pathParam` config setting can now be set to `null`. ([#5676](https://github.com/craftcms/cms/issues/5676))
- If the `baseCpUrl` config setting is set, Craft will no longer treat any other base URLs as control panel requests, even if they contain the correct trigger segment. ([#5860](https://github.com/craftcms/cms/issues/5860))
- The `mailer/test` command now only supports testing the current email settings.
- Reference tags can now provide a fallback value to be used if the reference can’t be resolved. ([#5589](https://github.com/craftcms/cms/issues/5589))
- It’s no longer necessary to append the `|raw` filter after the `|namespace` filter.
- The `|namespace` Twig filter now namespaces ID selectors within `<style>` tags. ([#5921](https://github.com/craftcms/cms/issues/5921))
- The `|namespace` Twig filter now has a `withClasses` argument, which if set to `true` causes `class` attributes and class name CSS selectors within `<style>` tags to be namespaced. ([#5921](https://github.com/craftcms/cms/issues/5921))
- The `{% namespace %}` Twig tag can now have a `withClasses` flag, which causes `class` attributes and class name CSS selectors within `<style>` tags to be namespaced. ([#5921](https://github.com/craftcms/cms/issues/5921))
- The `withTransforms` asset query param can now include `srcset`-style sizes (e.g. `100w` or `2x`), following a normal transform definition.
- The `QueryArgument` GraphQL type now also allows boolean values.
- Improved transform eager-loading support when using GraphQL API.
- `craft\db\ActiveRecord` now unsets any empty primary key values when saving new records, to avoid a SQL error on PostgreSQL. ([#5814](https://github.com/craftcms/cms/pull/5814))
- `craft\elements\Asset::getImg()` now has a `$sizes` argument. ([#5774](https://github.com/craftcms/cms/issues/5774))
- `craft\helpers\StringHelper::randomString()` no longer includes capital letters or numbers by default.
- `craft\i18n\Formatter::asTimestamp()` now has a `$withPreposition` argument.
- `craft\services\Gql` now fires a `registerGqlMutations` event that allows for plugins to register their own GraphQL mutations.
- `craft\services\Sites::getAllSiteIds()`, `getSiteByUid()`, `getAllSites()`, `getSitesByGroupId()`, `getSiteById()`, and `getSiteByHandle()` now have `$withDisabled` arguments.
- Improved `data`/`aria` tag normalization via `craft\helpers\Html::parseTagAttributes()` and `normalizeTagAttributes()`.
- Control panel form input macros and templates that accept a `class` variable can now pass it as an array of class names.
- Updated Composer to 1.10.5. ([#5925](https://github.com/craftcms/cms/pull/5925))

### Deprecated
- Deprecated the `install/plugin` command. The new `plugin/install` command should be used instead.
- Deprecated the `|ucwords` Twig filter. Use the `|title` filter instead.
- Deprecated `craft\gql\base\Resolver::extractEagerLoadCondition()` in favor of the new `ElementQueryConditionBuilder` class.
- Deprecated `craft\web\View::formatInputId()`. `craft\helpers\Html::namespaceHtml()` should be used instead.
- Deprecated `craft\events\RegisterGqlPermissionsEvent` in favor of the new `craft\events\RegisterGqlSchemaComponentsEvent` event.
- Deprecated `craft\services\Gql::getAllPermissions()` in favor of the new `craft\services\Gql::getAllSchemaComponents()` method.

### Removed
- Removed the [Interactive Shell Extension for Yii 2](https://github.com/yiisoft/yii2-shell), as it’s now a dev dependency of the `craftcms/craft` project instead. ([#5783](https://github.com/craftcms/cms/issues/5783))
- Removed `craft\controllers\UtilitiesController::actionDbBackupPerformAction()`.

### Fixed
- Fixed a bug where the `mailer/test` command wasn’t factoring in custom `mailer` configurations in its settings report. ([#5763](https://github.com/craftcms/cms/issues/5763))
- Fixed a bug where some characters were getting double-encoded in Assets fields’ “Default Upload Location”/“Upload Location” setting. ([#5885](https://github.com/craftcms/cms/issues/5885))
- Fixed a bug where the `svg()` Twig function wasn’t namespacing ID and class name CSS selectors that didn’t have any matching `id`/`class` attribute values. ([#5922](https://github.com/craftcms/cms/issues/5922))
- Fixed a bug where `users/set-password` and `users/verify-email` requests weren’t responding with JSON when requested, if an invalid verification code was passed. ([#5210](https://github.com/craftcms/cms/issues/5210))
- Fixed a bug where it was impossible to filter elements using a Lightswitch field using the GraphQL API. ([#5930](https://github.com/craftcms/cms/issues/5930))

### Security
- The `_includes/forms/checkbox.html`, `checkboxGroup.html`, and `checkboxSelect.html` control panel templates now HTML-encode checkbox labels by default, preventing possible XSS vulnerabilities. If HTML code was desired, it must be passed through the new `raw()` function first.

## Unreleased (3.4.x)

### Added
- Added `craft\helpers\Assets::scaledDimensions()`.

### Changed
- Asset thumbnails now use the same aspect ratio as the source image. ([#5518](https://github.com/craftcms/cms/issues/5518), [#5515](https://github.com/craftcms/cms/issues/5515))

### Fixed
- Fixed a bug where non-sortable fields could be listed as element index sort options, and sortable fields could be listed twice, for element types that didn’t override the `defineSortOptions()` method.

## 3.4.20 - 2020-05-18

### Changed
- The `users/login` action no longer adds a random delay to the request for successful login attempts. ([#6090](https://github.com/craftcms/cms/pull/6090))
- `craft\web\View::renderObjectTemplate()` now supports wrapping function calls in single curly brace delimiters (e.g. `{clone(variable)}`).
- Element fixtures now support the `field:handle` syntax when generating element queries. ([#5929](https://github.com/craftcms/cms/pull/5929))
- “First draft” is now translatable. ([#6096](https://github.com/craftcms/cms/pull/6096))

### Fixed
- Fixed a bug where custom field names weren’t getting translated in element index sort menus. ([#6073](https://github.com/craftcms/cms/issues/6073))
- Fixed a bug where the Plugin Store could incorrectly report license key statuses. ([#6079](https://github.com/craftcms/cms/issues/6079))
- Fixed an error that could occur when creating a new entry, if the section’s Entry URI Format contained `{sourceId}`. ([#6080](https://github.com/craftcms/cms/issues/6080))
- Fixed a bug where some UI elements were sized incorrectly while being dragged.
- Fixed a bug where custom aliases were not automatically registered for tests. ([#5932](https://github.com/craftcms/cms/issues/5932))

## 3.4.19.1 - 2020-05-13

### Changed
- Entries no longer apply their dynamic titles if the result of the Title Format is an empty string. ([#6051](https://github.com/craftcms/cms/issues/6051))

### Fixed
- Fixed a bug where the site selector wasn’t working when adding related elements to a relational field.
- Fixed an error that could occur when adding related elements to a relational field.

## 3.4.19 - 2020-05-12

### Added
- Added `craft\fields\BaseRelationField::inputSiteId()`.
- Added `craft\helpers\App::isNitro()`.

### Changed
- The web-based installer now defaults the database server to `127.0.0.1` instead of `localhost`.
- The web-based installer and `setup` command now skip asking for the database server name/IP, username, and password, if they are able to detect that Craft is running within Nitro.
- `craft\web\View::renderObjectTemplate()` now injects `{% verbatim %}` tags around inline code and code blocks, preventing their contents from being parsed by Twig.
- Updated jQuery to 3.5.1. ([#6039](https://github.com/craftcms/cms/issues/6039))

### Fixed
- Fixed a 403 error that occurred when a user double-clicked on an asset immediately after selecting it in an Assets field, if they didn’t have access to the primary site. ([#5949](https://github.com/craftcms/cms/issues/5949))
- Fixed a bug where `resave/*` commands’ output didn’t take the limit into account. ([#6036](https://github.com/craftcms/cms/issues/6036))
- Fixed an error that could occur when processing project config changes that included deleted user groups. ([#6011](https://github.com/craftcms/cms/issues/6011))
- Fixed a bug where Date/Time fields weren’t taking their “Show date”/“Show time” settings into account when displaying their values in element indexes. ([#6038](https://github.com/craftcms/cms/issues/6038))
- Fixed a PHP error that occurred when requesting the GraphQL API with a token that didn’t have a schema assigned to it. ([#6043](https://github.com/craftcms/cms/issues/6043))
- Fixed a bug where Single sections’ entry type handles weren’t getting updated if both the section name and handle changed at the same time. ([#6044](https://github.com/craftcms/cms/issues/6044))
- Fixed a bug where updating a transform would not bust the generated transform caches on volumes with the `expires` setting set.
- Fixed a bug where it wasn’t possible to create new Dashboard widgets that had settings.
- Fixed a bug where relational fields weren’t always showing related elements in the selected site on element indexes. ([#6052](https://github.com/craftcms/cms/issues/6052))
- Fixed various UI bugs related to breaking changes in jQuery 3.5. ([#6049](https://github.com/craftcms/cms/issues/6049), [#6053](https://github.com/craftcms/cms/issues/6053))
- Fixed a bug where disabled multi-site entries would become enabled if they became single-site entries per a change to their section’s Propagation Method setting. ([#6054](https://github.com/craftcms/cms/issues/6054))
- Fixed a bug where it wasn’t possible to double-click on Single entries to edit them. ([#6058](https://github.com/craftcms/cms/issues/6058))
- Fixed a bug where querying for disabled elements wouldn’t include elements that were disabled for the current site.

### Security
- Fixed a bug where database connection details were getting cached. ([#6047](https://github.com/craftcms/cms/issues/6047))

## 3.4.18 - 2020-05-05

### Added
- Added the “Delete asset” option to the Save menu on Edit Asset pages. ([#6020](https://github.com/craftcms/cms/issues/6020))
- Added `craft\helpers\App::env()`. ([#5893](https://github.com/craftcms/cms/pull/5893))

### Changed
- Template autosuggest fields no longer suggest files within `node_modules/` folders. ([#4122](https://github.com/craftcms/cms/pull/4122))
- Matrix fields now ensure that they have at least one block type on validation. ([#5996](https://github.com/craftcms/cms/issues/5996))
- Number fields’ Default Value, Min Value, and Max Value settings now support localized number formats. ([#6006](https://github.com/craftcms/cms/issues/6006))
- Element select inputs’ `selectElements` events now contain references to the newly created element, rather than the one in the element selector modal.
- Users are now redirected back to the Assets index page after saving an asset from its edit page.
- Updated Yii to 2.0.35.
- Updated jQuery to 3.5.0.

### Fixed
- Fixed a bug where relational fields wouldn’t eager load some relations if the field was set to manage relations on a per-site basis, and the source elements were from a variety of sites.
- Fixed a bug where relational fields wouldn’t eager load cross-site relations even if a target site had been selected in the field settings. ([#5995](https://github.com/craftcms/cms/issues/5995))
- Fixed a bug where relational fields weren’t showing cross-site relations in element indexes.
- Fixed a bug where Assets fields weren’t showing custom asset sources. ([#5983](https://github.com/craftcms/cms/issues/5983))
- Fixed a bug where Craft wasn’t clearing the database schema cache after migrations were run.
- Fixed a bug where Structure entry drafts were including the current entry in the Parent selection options.
- Fixed a bug where users’ emails could be overridden by a previously-entered, unverified email, if an admin overwrote their email after it was set. ([#6001](https://github.com/craftcms/cms/issues/6001))
- Fixed a bug where Number fields weren’t ensuring that their Default Value setting was a number. ([#6006](https://github.com/craftcms/cms/issues/6006))
- Fixed a bug where checkboxes’ state persisted after an admin table row was deleted. ([#6018](https://github.com/craftcms/cms/issues/6018))
- Fixed a bug where the `autoLoginAfterAccountActivation` and `activateAccountSuccessPath` config settings weren’t being respected after users verified their email. ([#5980](https://github.com/craftcms/cms/issues/5980))
- Fixed a bug where the “Preview file” asset action wasn’t available if any other elements were being displayed in the table row (e.g. the file’s uploader or any relations). ([#6012](https://github.com/craftcms/cms/issues/6012))
- Fixed a bug where `update` commands could time out when running migrations or reverting Composer changes. ([#6021](https://github.com/craftcms/cms/pull/6021))
- Fixed a bug where source/owner elements could be selectable in relational fields. ([#6016](https://github.com/craftcms/cms/issues/6016))
- Fixed a bug where relational fields weren’t ignoring disabled and soft-deleted elements when `:empty:` or `:notempty:` were passed to their element query params. ([#6026](https://github.com/craftcms/cms/issues/6026))
- Fixed a bug where Matrix fields weren’t ignoring disabled blocks when `:empty:` or `:notempty:` were passed to their element query params. ([#6026](https://github.com/craftcms/cms/issues/6026))

## 3.4.17.1 - 2020-04-25

### Fixed
- Fixed a JavaScript error that occurred when attempting to save an asset from an element editor HUD. ([#5970](https://github.com/craftcms/cms/issues/5970))

## 3.4.17 - 2020-04-24

### Added
- The control panel is now translated for Swiss German. ([#5957](https://github.com/craftcms/cms/issues/5957))

### Changed
- Craft now fully logs migration exceptions.

### Fixed
- Fix a bug where Project Config would not rebuild GraphQL schemas correctly. ([#5961](https://github.com/craftcms/cms/issues/5961))
- Fixed an error that would occur when uploading an asset, if its `getUrl()` method was called before it was fully saved.
- Fixed a bug where the `relatedTo` element query param wasn’t filtering out relations that belonged to disabled Matrix blocks, if the relations were being fetched by the target element. ([#5951](https://github.com/craftcms/cms/issues/5951))
- Fixed a bug where `craft\base\Element::getDescendants()` would return all descendants if they had been eager-loaded, even if the `$dist` argument was set.
- Fixed a bug where element editor HUDs could forget to submit content changes if a validation error occurred. ([#5966](https://github.com/craftcms/cms/issues/5966))

## 3.4.16 - 2020-04-20

### Added
- Added `craft\events\ElementCriteriaEvent`.
- Added `craft\fields\BaseRelationField::EVENT_DEFINE_SELECTION_CRITERIA`. ([#4299](https://github.com/craftcms/cms/issues/4299))
- Added `craft\helpers\FileHelper::unlink()`, ensuring that it always returns `false` rather than throwing unexpected exceptions.

### Changed
- Improved Plugin Store performance.
- Asset indexes now show the “Link” column by default. ([#5910](https://github.com/craftcms/cms/pull/5910))
- Element editors no longer close automatically when the <kbd>Esc</kbd> key is pressed or the shade is clicked on.
- Element editors now support <kbd>Ctrl</kbd>/<kbd>Command</kbd> + <kbd>S</kbd> save shortcuts.
- Static element views now show custom fields’ instructions. ([#5928](https://github.com/craftcms/cms/issues/5928))
- When upgrading to Craft 3, sites now maintain the same UIDs as the Craft 2 locales they replace. ([#5914](https://github.com/craftcms/cms/issues/5914))
- Craft now sets the `access-control-allow-origin` header to `*` rather than the incoming request’s origin, for `graphql/api` and `live-preview/preview` requests. ([#4830](https://github.com/craftcms/cms/issues/4830))
- Updated Garnish to 0.1.36.

### Fixed
- Fixed a bug where users weren’t getting activated after verifying their email address, if a password was already set on their account. ([#5911](https://github.com/craftcms/cms/issues/5911))
- Fixed an error that could occur when syncing a `project.yaml` file that restored a soft-deleted global set. ([#5915](https://github.com/craftcms/cms/issues/5915))
- Fixed a bug where the `app/get-plugin-license-info` action was not parsing license key environment variables.
- Fixed a bug where PHP would get itself into an infinite loop when minifying CSS with an unclosed block. ([#5912](https://github.com/craftcms/cms/issues/5912))
- Fixed a bug where <kbd>Ctrl</kbd>/<kbd>Command</kbd> + <kbd>S</kbd> save shortcuts would apply even if a modal or HUD was currently visible, potentially resulting in lost content changes. ([#5916](https://github.com/craftcms/cms/issues/5916))
- Fixed an error that occurred when a user without permission to publish live entries attempted to create a new entry within an Entries field. ([#5917](https://github.com/craftcms/cms/issues/5917))
- Fixed a bug where `craft\services\Assets::getFolderTreeByFolderId()` would ignore children folders. ([#5939](https://github.com/craftcms/cms/issues/5939))
- Fixed a bug where it wasn’t clear when a GraphQL token didn’t have a selected schema, if its previous schema had been deleted. ([#5942](https://github.com/craftcms/cms/issues/5942))
- Fixed a bug where the Plugin Store was not showing checkout errors.

## 3.4.15 - 2020-04-09

### Added
- Categories now have a `url` field when queried via GraphQL.

### Changed
- Entry revision menus now list drafts sorted by date updated in descending order, and show the drafts’ update timestamps. ([#5889](https://github.com/craftcms/cms/issues/5889))

### Fixed
- Fixed a bug where `craft\i18n\Formatter::asTimestamp()` and the `|timestamp` filter weren’t returning weekday names for dates within the past 3-7 days.
- Fixed a bug where `craft\base\Element::getCurrentRevision()` would return `null` when called on a draft or revision.
- Fixed a bug where entry revision menus could list revisions out of order.

## 3.4.14 - 2020-04-06

### Added
- Added the `setup/db-cache-table` command.
- Added `craft\cache\DbCache`, which should be used instead of `yii\caching\DbCache` if storing data caches in the database. ([#5884](https://github.com/craftcms/cms/issues/5884))
- Added `craft\db\Table::CACHE`.
- Added `craft\helpers\Db::parseBooleanParam()`.

### Changed
- Craft now disables read/write splitting before applying new `project.yaml` changes. ([#5802](https://github.com/craftcms/cms/issues/5802))

### Fixed
- Fixed a PHP error that occurred when running the `project-config/rebuild` command, if no `project.yaml` file existed yet. ([#5888](https://github.com/craftcms/cms/pull/5888))
- Fixed a bug where passing `'not 1'` or `:empty:` to a Lightswitch field’s element query param would have the opposite effect that was intended. ([#5896](https://github.com/craftcms/cms/issues/5896))

## 3.4.13 - 2020-04-02

### Added
- Added `craft\models\GqlToken::getIsValid()`.

### Changed
- Improved the 400 response messages returned by the `graphql/api` controller action, if the bearer token was missing or invalid.
- Ajax requests sent with `Craft.sendActionRequest()` now have an `X-Requested-With: XMLHttpRequest` header. ([#5868](https://github.com/craftcms/cms/issues/5868))
- `craft\helpers\Db::parseParam()` no longer assumes that `null` values within boolean columns should equate to `false`.

### Fixed
- Fixed a bug where Lightswitch element query params were filtering out entries that hadn’t been saved since the Lightswitch field was added, if the field’s default value was enabled. ([#5866](https://github.com/craftcms/cms/issues/5866))
- Fixed an error that could occur if the `graphql/api` controller action wasn’t able to determine which GraphQL schema to use.
- Fixed an error that could occur when transforming images to exactly the same size. ([#5772](https://github.com/craftcms/cms/issues/5772))
- Fixed an error that occurred when adding “Updating search indexes” jobs to the queue, if the queue didn’t support custom push priorities. ([#5876](https://github.com/craftcms/cms/issues/5876))

## 3.4.12 - 2020-03-31

### Added
- Added the `utils/ascii-filenames` command, which converts all non-ASCII asset filenames to ASCII.
- Added `craft\services\Deprecator::storeLogs()`.

### Changed
- “Updating search indexes” jobs now get a lower priority than other jobs.
- `craft\base\ApplicationTrait::getIsConnectionValid()` now logs exceptions thrown by `craft\db\Connection::open()`.
- `craft\base\ApplicationTrait::getIsInstalled()` now logs exceptions thrown by `getInfo()`.
- The `$siteId` argument of `craft\services\Elements::getElementById()` now accepts the same value types as element query `siteId` params. ([#5861](https://github.com/craftcms/cms/pull/5861))
- It’s no longer necessary to manually apply `craft\behaviors\SessionBehavior` to custom-defined `session` components, if using `craft\helpers\App::sessionConfig()` as a starting point.

### Fixed
- Fixed a bug where the `relatedTo` element query param wasn’t filtering out relations that belonged to disabled Matrix blocks. ([#5849](https://github.com/craftcms/cms/issues/5849))
- Fixed a bug where Craft wasn’t ensuring that a `project.yaml` file exists before rebuilding the project config.
- Fixed a bug where it was possible to create multiple tags with the same title. ([#5865](https://github.com/craftcms/cms/issues/5865))
- Fixed a PHP error that occurred if any deprecated config settings were set.
- Fixed a bug where the debug toolbar wasn’t showing deprecation warnings if `craft\services\Deprecator::$logTarget` was set to `'logs'`.

## 3.4.11 - 2020-03-26

### Changed
- Updated Yii to 2.0.34.

### Fixed
- Fixed an error that could occur during garbage collection if there were any unsaved drafts due to be purged, whose entry type had been deleted. ([#5820](https://github.com/craftcms/cms/issues/5820))
- Fixed a bug where `craft\helpers\Console::outputWarning()` was mangling its output if the input text contained a line break.
- Fixed a bug where activation emails were getting sent after user registration regardless of the “Send an activation email now?” setting, if the logged-in user didn’t have permission to administrate users.
- Fixed a bug where removing two elements from a relation field in rapid succession could trigger an element editor HUD. ([#5831](https://github.com/craftcms/cms/issues/5831))
- Fixed a bug where setting a field’s translation method to “Translate for each site group” wouldn’t work if the field type was changed at the same time. ([#5832](https://github.com/craftcms/cms/issues/5832))
- Fixed a SQL error that could occur when installing Craft via the `craft setup` command, if using PostgreSQL. ([#5757](https://github.com/craftcms/cms/issues/5757))
- Fixed a bug where content wasn’t getting transferred correctly when deleting a user from the Users index page. ([#5838](https://github.com/craftcms/cms/issues/5838))

## 3.4.10.1 - 2020-03-18

### Fixed
- Fixed an error that could occur when saving an asset. ([#5801](https://github.com/craftcms/cms/issues/5801))
- Fixed a bug where field types’ `afterSave()` methods weren’t getting called if no top-level field settings had changed. ([#5803](https://github.com/craftcms/cms/issues/5803))

## 3.4.10 - 2020-03-17

### Added
- Added `craft\base\Elements::markAsDirty()`.
- Added `craft\services\Search::$useFullText`. ([#5696](https://github.com/craftcms/cms/issues/5696))

### Changed
- Category groups’ category URI format settings are now shown when running Craft in headless mode. ([#5786](https://github.com/craftcms/cms/issues/5786))
- Reduced the likelihood of a race condition that can result in a PHP error, if a request comes in between the time a field is saved with a new field handle, and the `info.fieldVersion` value is updated in the database. ([#5742](https://github.com/craftcms/cms/issues/5742))
- `craft\base\ApplicationTrait::getIsInstalled()` now has a `$refresh` argument.
- `craft\base\ApplicationTrait::saveInfo()` now has an `$attributeNames` argument.
- The `$siteElement` argument of `craft\services\Elements::propagateElement()` can now be set to `false` to indicate that the element is known to not exist for the target site yet.
- XML element exports now call all generic nodes `<item>`, instead of being named after the element type that is getting exported.
- Updated Garnish to 0.1.34.

### Fixed
- Fixed a bug where a SQL deadlock could occur if two elements’ relational field values were being saved simultaneously. ([#5745](https://github.com/craftcms/cms/pull/5745))
- Fixed a bug where the Plugin Store was not showing validation errors during the payment process. ([#5728](https://github.com/craftcms/cms/issues/5728))
- Fixed an error that could occur when processing project config changes that included newly created sites. ([#5790](https://github.com/craftcms/cms/issues/5790))
- Fixed a bug where table cells with the `thin` class were wrapping. ([#5746](https://github.com/craftcms/cms/pull/5746))
- Fixed a bug where Craft could think it was already installed after running the `setup` command, if it had been installed at the beginning of the request.
- Fixed an error where applying changes to Matrix fields from the `project.yaml` file could result in the file being re-saved.
- Fixed a bug where GraphQL cache was not invalidated when structured elements were rearranged. ([#5761](https://github.com/craftcms/cms/issues/5761))
- Fixed a bug where lightswitch inputs would be unresponsive if they had been configured with `disabled` set to an empty, non-boolean value.
- Fixed a bug where Edit Entry pages would often create a draft when clicking the “Preview” button even if nothing had changed, if there was a Redactor field or other field that was doing its own value normalization on page load.
- Fixed a bug where Redactor fields weren’t getting autofocused when a new Matrix block was added. ([#5773](https://github.com/craftcms/cms/issues/5773))
- Fixed a “Division by zero” error that occurred if an image didn’t have a width or height.
- Fixed a bug where Matrix and relational fields weren’t getting propagated correctly for global sets, assets, categories, and tags, when a new site was added. ([#5775](https://github.com/craftcms/cms/issues/5775))
- Fixed a bug where the `request` component could be loaded recursively in the event that a fatal error occurred during its initialization. ([#5788](https://github.com/craftcms/cms/issues/5788), [#5791](https://github.com/craftcms/cms/issues/5791))
- Fixed a bug where it was possible to delete an autocreated Matrix block if the Min Blocks and Max Blocks settings were both set to the same value, and there was only one block type. ([#5781](https://github.com/craftcms/cms/issues/5781))
- Fixed a bug where elements weren’t styled correctly while dragging.

## 3.4.9 - 2020-02-28

### Fixed
- Fixed a bug where relational fields weren’t validating that their Limit setting was set to an integer. ([#5709](https://github.com/craftcms/cms/issues/5709))
- Fixed a bug where structure data was getting joined into entry queries even if the `section` param was set to a non-Structure section. ([#5707](https://github.com/craftcms/cms/issues/5707))
- Fixed a JavaScript error that occurred when attempting to set the cropping constraint using the image editor. ([#5718](https://github.com/craftcms/cms/issues/5718))
- Fixed a SQL error that occurred when running the `utils/prune-revisions` command when using PostgreSQL. ([#5712](https://github.com/craftcms/cms/issues/5712))
- Fixed a bug where root-level classes weren’t properly namespaced in `CustomFieldBehavior.php` docblocks. ([#5716](https://github.com/craftcms/cms/issues/5716))
- Fixed an error that could occur while installing Craft with an existing `project.yaml` file. ([#5697](https://github.com/craftcms/cms/issues/5697))
- Fixed an error that could occur if a deprecation warning was logged with a message longer than 255 characters. ([#5738](https://github.com/craftcms/cms/issues/5738))

## 3.4.8 - 2020-02-21

### Added
- Added the `withTransforms` argument to asset GraphQL queries, which can be used to specify image transforms that should be eager-loaded.
- Added `craft\controllers\AssetsController::asBrokenImage()`. ([#5702](https://github.com/craftcms/cms/issues/5702))
- Added `craft\controllers\AssetsController::requirePeerVolumePermissionByAsset()`. ([#5702](https://github.com/craftcms/cms/issues/5702))
- Added `craft\controllers\AssetsController::requireVolumePermission()`. ([#5702](https://github.com/craftcms/cms/issues/5702))
- Added `craft\controllers\AssetsController::requireVolumePermissionByAsset()`. ([#5702](https://github.com/craftcms/cms/issues/5702))
- Added `craft\controllers\AssetsController::requireVolumePermissionByFolder()`. ([#5702](https://github.com/craftcms/cms/issues/5702))
- Added `craft\queue\jobs\ApplyNewPropagationMethod`.

### Changed
- When a section’s Propagation Method setting changes, the section’s entries are now duplicated into any sites where their content would have otherwise been deleted.
- Craft now sends `X-Robots-Tag: none` headers back for all tokenized requests. ([#5698](https://github.com/craftcms/cms/issues/5698))

### Deprecated
- Deprecated `craft\queue\jobs\ApplyMatrixPropagationMethod`.

### Fixed
- Fixed a bug where Craft could get itself in an unrecoverable state if a custom field’s handle *and* type were changed at the same time, but the new field type’s content column was incompatible with the existing field data.
- Fixed a JavaScript error that occurred when displaying some charts in the control panel.

## 3.4.7.1 - 2020-02-20

### Fixed
- Fixed an error that could occur on the Dashboard if there was a Quick Post widget that contained a Matrix field which contained an Assets field.

## 3.4.7 - 2020-02-20

### Added
- Plugins can now modify GraphQL query variables and the operation name using the `craft\services\Gql::EVENT_BEFORE_EXECUTE_GQL_QUERY` event.

### Changed
- Improved the look of Matrix fields. ([#5652](https://github.com/craftcms/cms/issues/5652))

### Fixed
- Fixed an error that could occur in some cases when updating Craft from a previous 3.4.x version.
- Fixed an error where the `dateModified` key would be missing from the project config when installing from scratch.
- Fixed a bug where it wasn’t possible to use GraphQL variables in sub-queries. ([#5645](https://github.com/craftcms/cms/issues/5645))
- Fixed a bug where scalar database queries weren’t reverting the query’s `select`, `orderBy`, `limit`, and `offset` params back to their original values if an exception was thrown. ([#5690](https://github.com/craftcms/cms/issues/5690))
- Fixed a bug where element titles within table views weren’t wrapping. ([#5681](https://github.com/craftcms/cms/issues/5681))
- Fixed a bug where element queries could return duplicate results on single-site installs that had a soft-deleted site. ([#5678](https://github.com/craftcms/cms/issues/5678))
- Fixed an error that could occur during garbage collection if any unsaved entry drafts were missing their row in the `entries` table. ([#5684](https://github.com/craftcms/cms/issues/5684))
- Fixed JavaScript errors that occurred in Safari 9 and 10. ([#5671](https://github.com/craftcms/cms/issues/5671))
- Fixed a bug where some fields’ default values weren’t getting saved when creating new entries. ([#5455](https://github.com/craftcms/cms/issues/5455))

## 3.4.6.1 - 2020-02-18

### Fixed
- Fixed an error that could occur when updating Craft on a server that had already applied the same update before.

## 3.4.6 - 2020-02-18

### Added
- Added `craft\controllers\ElementIndexesController::actionCountElements()`.
- Added `craft\gql\arguments\OptionField`.
- Added `craft\gql\resolvers\OptionField`.
- Added `craft\web\View::getInitialDeltaValue()`.
- Added `craft\web\View::setInitialDeltaValue()`.
- Added the boolean `label` argument to the Checkbox, Dropdown, and Multi-select GraphQL API fields which can be used to specify the label(s) of selected option(s) should be returned instead. ([#5514](https://github.com/craftcms/cms/issues/5514))
- Added the `nextSiblingOf`, `prevSiblingOf`, `positionedAfter`, and `positionedBefore` arguments to Entry and Category GraphQL queries. ([#5627](https://github.com/craftcms/cms/issues/5627))
- Added the `Craft.sendActionRequest()` JavaScript method, which is a Promise-based, cancelable alternative to `Craft.postActionRequest()`.

### Changed
- Improved the performance of element indexes.
- Element indexes now cancel current Ajax requests before sending new ones. ([#5655](https://github.com/craftcms/cms/issues/5655))
- Improved the performance of element queries on single-site installs.
- Improved the performance of loading the stored project config data. ([#5630](https://github.com/craftcms/cms/issues/5630))
- Relational fields’ element selection modals now default to the source element’s site. ([#5643](https://github.com/craftcms/cms/issues/5643))
- The Edit Entry page now has a “Create” button rather than “Save”, if the entry has never been fully saved. ([#5661](https://github.com/craftcms/cms/issues/5661))
- Assets, categories, entries, and users can now be sorted by their IDs in the control panel.
- Element URIs are now longer required to be unique for disabled elements.
- Duplicated elements are now automatically saved as disabled, if a unique URI cannot be generated for them. ([#5510](https://github.com/craftcms/cms/issues/5510))
- It’s now possible to query for elements by their Checkboxes/Multi-select field values using a simplified query param syntax. ([#5639](https://github.com/craftcms/cms/issues/5639))
- Environment variable autosuggestions in the control panel are now based on `$_SERVER` rather than `$_ENV`.
- The `_includes/forms/text.html` template now supports an `inputAttributes` variable.
- `craft\base\ApplicationTrait::getIsMultiSite()` now has a `$withTrashed` argument.

### Deprecated
- Deprecated `craft\controllers\ElementIndexesController::$paginated`.
- Deprecated the `Craft.postActionRequest()` JavaScript method.

### Fixed
- Fixed a bug where content would not be loaded correctly for some parts of queries when using GraphQL API in some instances. ([#5548](https://github.com/craftcms/cms/issues/5548))
- Fixed a bug where the built-in GraphQL client would not work on some environments.
- Fixed a bug where text cells weren’t wrapping in static editable tables. ([#5611](https://github.com/craftcms/cms/issues/5611))
- Fixed a bug where header cells weren’t wrapping in editable tables. ([#5656](https://github.com/craftcms/cms/issues/5656))
- Fixed a bug where search keywords weren’t being extracted from HTML field values properly. ([#5631](https://github.com/craftcms/cms/issues/5631))
- Fixed an error that could occur after updating to Craft 3.4. ([#5633](https://github.com/craftcms/cms/issues/5633))
- Fixed a bug where Dropdown field values weren’t getting saved if the first option was selected. ([#5632](https://github.com/craftcms/cms/issues/5632))
- Fixed a bug where sections’ preview targets weren’t getting saved in the user-defined order. ([#5634](https://github.com/craftcms/cms/issues/5634))
- Fixed a bug where querying for Matrix blocks on a newly-created element’s Matrix field value would yield no results. ([#5618](https://github.com/craftcms/cms/issues/5618))
- Fixed a bug where changing the focal point on an Asset would not invalidate its cached transforms. ([#3685](https://github.com/craftcms/cms/issues/3685))
- Fixed a migration error that could occur when updating from prior to Craft 3.2.6.
- Fixed a bug where element labels could wrap multiple lines in the control panel. ([#5646](https://github.com/craftcms/cms/issues/5646))
- Fixed a bug where meta field labels weren’t aligned with their values. ([#5647](https://github.com/craftcms/cms/issues/5647))
- Fixed a bug where saving an asset from an Edit Asset page would save the content for the primary site, regardless of which site was selected. ([#5659](https://github.com/craftcms/cms/issues/5659))
- Fixed a validation error that occurred when duplicating an entry, if the URI format was based on a custom field value. ([#4759](https://github.com/craftcms/cms/issues/4759))
- Fixed a deprecation warning when accessing the `children` field using GraphQL in some cases. ([#5642](https://github.com/craftcms/cms/issues/5642))
- Fixed a bug where element search indexes weren’t getting updated for propagated saves. ([#5654](https://github.com/craftcms/cms/issues/5654))

## 3.4.5 - 2020-02-07

### Added
- Added `craft\models\GqlToken::getIsExpired()`.

### Changed
- `craft\services\Gql::getPublicSchema()` now returns `null` if the public schema doesn’t exist yet and `allowAdminChanges` is disabled.
- Tightened up the horizontal padding on text inputs. ([#5608](https://github.com/craftcms/cms/issues/5608))
- Improved the look of Matrix blocks.
- Improved the look of editable tables. ([#5615](https://github.com/craftcms/cms/issues/5615))
- URL and Email fields now trim leading/trailing whitespace from their values before validating. ([#5614](https://github.com/craftcms/cms/issues/5614))
- Table fields now trim leading/trailing whitespace from textual cell values before validating.
- Improved GraphQL API performance. ([#5607](https://github.com/craftcms/cms/issues/5607))
- Updated Garnish to 0.1.33.

### Deprecated
- Deprecated `craft\gql\base\Arguments::buildContentArguments()`.

### Fixed
- Fixed an error that occurred when working with GraphQL on an environment with `allowAdminChanges` disabled, if the public schema didn’t exist yet. ([#5588](https://github.com/craftcms/cms/issues/5588))
- Fixed a bug where static Matrix blocks weren’t getting any top padding. ([#5609](https://github.com/craftcms/cms/issues/5609))
- Fixed a bug where static text cells within editable tables were getting cut off. ([#5611](https://github.com/craftcms/cms/issues/5611))
- Fixed an error that occurred when saving an element with an Assets field set to restrict files to a single folder, if any of the selected assets’ files didn’t exist.
- Fixed an error that occurred when attempting to export elements. ([#5617](https://github.com/craftcms/cms/issues/5617))
- Fixed a bug where HTTP exceptions were getting lost if triggered from a template via an `{% exit %}` tag.

## 3.4.4.1 - 2020-02-06

### Changed
- Plugins can now modify the params sent with element index Ajax requests by hooking into the new `registerViewParams` event triggered by `Craft.BaseElementIndex`.

### Fixed
- Fixed an error that occurred when searching for elements from element indexes. ([#5599](https://github.com/craftcms/cms/issues/5599))

## 3.4.4 - 2020-02-05

### Added
- Added the ability to limit multiple selections in admin tables.
- Added an event to admin tables when selections are changed.
- Added an event to admin tables to retrieve currently visible data.
- Added `craft\controllers\ElementIndexesController::actionExport()`.
- Added the `Craft.downloadFromUrl()` JavaScript method.

### Deprecated
- Deprecated `craft\controllers\ElementIndexesController::actionCreateExportToken()`.
- Deprecated `craft\controllers\ExportController`.

### Fixed
- Fixed a bug where data tables weren’t getting horizontal scrollbars in Firefox. ([#5574](https://github.com/craftcms/cms/issues/5574))
- Fixed a bug where HTML was being escaped twice in some admin tables. ([#5532](https://github.com/craftcms/cms/issues/5532))
- Fixed a 404 error that would occur when attempting to preview a PDF file in a volume that didn’t have a base URL. ([#5581](https://github.com/craftcms/cms/issues/5581))
- Fixed a bug where the Asset Indexes utility could leave the progress bar visible after it was done.
- Fixed a bug where the `_count` field would sometimes not work correctly when using GraphQL. ([#4847](https://github.com/craftcms/cms/issues/4847))
- Fixed a bug where assets that had been drag-uploaded to an Assets field would be hyperlinked. ([#5584](https://github.com/craftcms/cms/issues/5584))
- Fixed a bug where `CustomFieldBehavior.php` was getting created with restricted permissions. ([#5570](https://github.com/craftcms/cms/issues/5570))
- Fixed a bug where element exporting would redirect the browser window if the export request didn’t immediately return the export data. ([#5558](https://github.com/craftcms/cms/issues/5558))
- Fixed a “Division by zero” error that occurred if an image transform didn’t specify a width or a height. ([#5590](https://github.com/craftcms/cms/issues/5590))
- Fixed a bug where elements weren’t always retaining their positions in element indexes between pages.

## 3.4.3 - 2020-02-03

### Added
- It’s now possible to preview video files. ([#5565](https://github.com/craftcms/cms/pull/5565))
- Added the `--no-backup` option to the `migrate/all` command.

### Changed
- Craft now logs full exception reports when an exception is thrown from a queue job.

### Fixed
- Fixed a bug where the `update` command was backing up the database twice.
- Fixed a bug where the “Duplicate” element action was available for users who didn’t have permission to create new entries in the section. ([#5566](https://github.com/craftcms/cms/issues/5566))
- Fixed a bug where using directives in GraphQL could make the field return unexpected results. ([#5569](https://github.com/craftcms/cms/issues/5569))
- Fixed a bug where the active queue job could be missing from the global sidebar and Queue Manager if there were 50 or more pending jobs with higher priorities. ([#5506](https://github.com/craftcms/cms/issues/5506))
- Fixed a bug where Craft wouldn’t detect requests to non-primary sites if their base URL only contained one extra character than the primary site. ([#5575](https://github.com/craftcms/cms/issues/5575))

## 3.4.2 - 2020-01-31

### Added
- Added the ability to pass a custom failure message to the delete action on admin tables. ([#5507](https://github.com/craftcms/cms/issues/5507))
- `craft\services\ProjectConfig::processConfigChanges()` now has a `$force` argument that defaults to `false`.
- Added the ability for admin table actions to restrict usage if multiple items are selected.
- Edit Asset pages now have `cp.assets.edit`, `cp.assets.edit.details`, `cp.assets.edit.settings`, and `cp.assets.edit.meta` template hooks. ([#5560](https://github.com/craftcms/cms/pull/5560))
- Added `craft\queue\jobs\ResaveElements::$updateSearchIndex`.

### Changed
- Edit Asset pages now show a “View” button for image, PDF, and text assets. ([#5555](https://github.com/craftcms/cms/issues/5555))
- Edit Asset pages now show the asset’s location in the meta pane.
- The `generateTransformsBeforePageLoad` config setting is now automatically enabled for GraphQL API requests. ([#5553](https://github.com/craftcms/cms/issues/5553))
- Brought back the `_elements/indexcontainer.html` template (though it is deprecated). ([Dolphiq/craft3-plugin-redirect#108](https://github.com/Dolphiq/craft3-plugin-redirect/issues/108))

### Fixed
- Fixed a couple errors that could have occurred when updating to Craft 3.4. ([#5527](https://github.com/craftcms/cms/issues/5527))
- Fixed a bug where HTML was being escaped twice in some admin tables. ([#5532](https://github.com/craftcms/cms/issues/5532))
- Fixed an error that could occur when processing new Project Config values.
- Fixed an error that could occur when saving Project Config values that contained 4+ byte characters.
- Fixed a bug where asset previews weren’t working on Craft Solo. ([#5517](https://github.com/craftcms/cms/issues/5517))
- Fixed a bug where Matrix fields weren’t always showing validation errors.
- Fixed a bug where unsaved Matrix blocks could be lost if an entry was saved with validation errors, and any unsaved Matrix blocks weren’t modified before reattempting to save the entry. ([#5544](https://github.com/craftcms/cms/issues/5544))
- Fixed a bug where Table fields weren’t getting initialized properly unless they were located on the initially-selected content tab. ([#5549](https://github.com/craftcms/cms/issues/5549))
- Fixed a bug where the control panel’s login form was off-center vertically when a login page logo was used. ([#5552](https://github.com/craftcms/cms/issues/5552))
- Fixed a bug where it was impossible to use GraphQL variables in directive arguments. ([#5543](https://github.com/craftcms/cms/issues/5543))
- Fixed a bug where users with permission to create entries would get a 403 error when attempting to save a new entry.
- Fixed a styling issue on the Login page if the `rememberedUserSessionDuration` config setting was set to `0`. ([#5556](https://github.com/craftcms/cms/issues/5556))
- Fixed an error that occurred when viewing trashed elements in an element index and then changing the selected source. ([#5559](https://github.com/craftcms/cms/issues/5559))
- Fixed a bug where Craft would update the search index for Matrix blocks and other nested elements, even if the owner element was saved with `$updateSearchIndex = false`.

## 3.4.1 - 2020-01-29

### Changed
- Craft now only logs errors and warnings for console requests, when Dev Mode isn’t enabled. ([#5256](https://github.com/craftcms/cms/issues/5256))
- Improved the styling of the system name in the global sidebar. ([#5524](https://github.com/craftcms/cms/issues/5524))
- The default MySQL backup command will now set the `--default-character-set` argument to the value of the `charset` database config setting. ([#5529](https://github.com/craftcms/cms/issues/5529))

### Fixed
- Fixed a bug where plugin settings would get mangled when installing Craft using an existing `project.yaml` file.
- Fixed a bug where Assets fields’ selection modals could be blank if the Default Upload Location setting specified an unpermitted volume. ([#5520](https://github.com/craftcms/cms/issues/5520))
- Fixed a bug where users’ Week Start Day preference was being ignored if set to Sunday. ([#5513](https://github.com/craftcms/cms/issues/5513))

## 3.4.0.2 - 2020-01-28

### Fixed
- Fixed a bug where installing Craft from the terminal wasn’t setting the `DB_DSN` environment variable in `.env`.
- Fixed a bug where sections could lose their preview targets when updating to Craft 3.4. ([#5519](https://github.com/craftcms/cms/issues/5519))
- Fixed a bug where preview target URLs weren’t being normalized to site URLs. ([#5519](https://github.com/craftcms/cms/issues/5519))

## 3.4.0.1 - 2020-01-28

### Fixed
- Fixed an error that could occur when updating to Craft 3.4.
- Fixed a bug where Assets fields’ selection modals could be blank if limited to a single folder. ([#5516](https://github.com/craftcms/cms/issues/5516))

## 3.4.0 - 2020-01-28

> {warning} If `useProjectConfigFile` is enabled and you are using the GraphQL API, restore a fresh database backup from your production environment before updating your development environment. Otherwise you may lose your GraphQL schema data when updating production.

> {warning} There have been some changes in behavior that plugin developers should be aware of! See [Updating Plugins for Craft 3.4](https://craftcms.com/guides/updating-plugins-for-craft-34) for details.

> {tip} Element search indexing is a little smarter in Craft 3.4. It’s recommended that you resave all your entries from your terminal **after** you’ve finished updating.
>
> ```bash
> > ./craft resave/entries --update-search-index
> ```

### Added
- Improved the overall look and feel of the Control Panel. ([#2883](https://github.com/craftcms/cms/issues/2883))
- Added an overflow menu for Control Panel tabs that don’t fit into the available space. ([#3073](https://github.com/craftcms/cms/issues/3073))
- Added support for delta element updates. ([#4064](https://github.com/craftcms/cms/issues/4064))
- Elements now track which field values have changed since the element was first loaded. ([#4149](https://github.com/craftcms/cms/issues/4149))
- Entry drafts now show which fields and attributes have changed within the draft, and which are outdated.
- If an entry draft contains outdated field and attribute values, it’s now possible to merge the latest source entry values into the draft manually, and they will be automatically merged in when the draft is published. ([#4642](https://github.com/craftcms/cms/issues/4642))
- “Set Status” element actions no longer have the option to disable multi-site elements globally; only for the currently selected site. ([#2817](https://github.com/craftcms/cms/issues/2817), [#2899](https://github.com/craftcms/cms/issues/2899))
- Multi-site entries’ edit pages no longer have the option to set the entry’s global status. Instead, only the current site’s status is shown by default, and that setting can be expanded to show all sites that the user has permission to edit, for bulk-editing the entry’s status across multiple sites. ([#2817](https://github.com/craftcms/cms/issues/2817), [#2899](https://github.com/craftcms/cms/issues/2899))
- It’s now possible to see all of the elements selected by relation fields from element indexes. ([#3030](https://github.com/craftcms/cms/issues/3030))
- Assets now have their own dedicated edit pages in the control panel. ([#1249](https://github.com/craftcms/cms/issues/1249))
- Asset volumes’ field layouts can now define multiple tabs.
- Assets now keep track of which user account was logged-in when the asset was uploaded. ([#3553](https://github.com/craftcms/cms/issues/3553))
- Asset indexes can now have an “Uploaded by” column.
- It’s now possible to eager-load assets with their `uploader` value.
- Added new “View files uploaded by other users”, “Edit files uploaded by other users”, “Replace files uploaded by other users”, “Remove files uploaded by other users”, and “Edit images uploaded by other users” user permissions.
- Assets fields now have a “Show unpermitted volumes” setting, which determines whether the field should show volumes that the user doesn’t have permission to view (disabled by default for new fields; enabled by default for existing fields). ([#887](https://github.com/craftcms/cms/issues/887))
- Assets fields now have a “Show unpermitted files setting, which determines whether the field should show files that the user doesn’t have permission to view per the new “View files uploaded by other users” permission.
- It’s now possible to download multiple assets at once as a zip file. ([#5259](https://github.com/craftcms/cms/issues/5259))
- It’s now possible to preview text and PDF assets, and plugins can add support for additional file types. ([#5136](https://github.com/craftcms/cms/pull/5136))
- It’s now possible to set a custom aspect ratio when cropping images with the image editor. ([#4359](https://github.com/craftcms/cms/issues/4359))
- It’s now possible to change the the aspect ratio orientation when cropping images with the image editor. ([#4359](https://github.com/craftcms/cms/issues/4359))
- Added the Queue Manager utility. ([#2753](https://github.com/craftcms/cms/issues/2753), [#3489](https://github.com/craftcms/cms/issues/3489))
- It’s now possible to define additional queues using `craft\queue\Queue`, with custom `channel` values. ([#5492](https://github.com/craftcms/cms/issues/5492))
- Added the `queue/release` action. ([#4777](https://github.com/craftcms/cms/issues/4777))
- Added the `utils/prune-revisions` action. ([#4851](https://github.com/craftcms/cms/issues/4851))
- Added the `verifyEmailPath` config setting.
- Added the `maxBackups` config setting. ([#2078](https://github.com/craftcms/cms/issues/2078))
- Added the `upscaleImages` config setting. ([#844](https://github.com/craftcms/cms/issues/844))
- Added the “Reply-To Address” email setting. ([#5498](https://github.com/craftcms/cms/issues/5498))
- Added the `{% requireGuest %}` Twig tag, which redirects a user to the path specified by the `postLoginRedirect` config setting if they’re already logged in. ([#5015](https://github.com/craftcms/cms/pull/5015))
- Added the `combine()` Twig function.
- Added the `|contains` Twig filter.
- Added the `|purify` Twig filter. ([#5184](https://github.com/craftcms/cms/issues/5184))
- Public registration forms can now customize the flash notice displayed on successful registration by passing a `userRegisteredNotice` param. ([#5213](https://github.com/craftcms/cms/issues/5213))
- It’s now possible to query for Matrix blocks by their field handle, via the new `field` param. ([#5218](https://github.com/craftcms/cms/issues/5218))
- It’s now possible to filter element query results by their related elements using relational fields’ element query params (e.g. `publisher(100)` rather than `relatedTo({targetElement: 100, field: 'publisher'})`). ([#5200](https://github.com/craftcms/cms/issues/5200))
- It’s now possible to query for elements by their custom field values via GraphQL. ([#5208](https://github.com/craftcms/cms/issues/5208))
- It’s now possible to eager-load the *count* of related elements, by setting `'count' => true` on the eager-loading criteria.
- GraphQL access tokens are now managed separately from schema definitions, making it possible to create multiple tokens for the same schema.
- GraphQL schemas are now stored in the project config (sans tokens). ([#4829]((https://github.com/craftcms/cms/issues/4829))
- Added a new “Expanded” element exporter type, which includes expanded custom field values, including Matrix and relational fields. ([#4484](https://github.com/craftcms/cms/issues/4484))
- It’s now possible to export elements as CSV, JSON, or XML files.
- Added support for plugin-supplied element exporters. ([#5090](https://github.com/craftcms/cms/issues/5090))
- Control panel pages can now implement Vue-based admin tables that support bulk actions, search, and pagination.
- Elements now have a `_count` field when queried via GraphQL, which returns the total number of related elements for a given relational field handle.
- It’s now possible to filter users by their groups when querying for them via GraphQL. ([#5374](https://github.com/craftcms/cms/issues/5374))
- Added the `asset`, `category`, `entry`, `globalSet`, `tag`, and `user` queries to fetch single elements via GraphQL. ([#5363](https://github.com/craftcms/cms/issues/5363))
- It’s now possible to apply the `transform` GraphQL directive to entire assets. ([#5425](https://github.com/craftcms/cms/issues/5425))
- The Image Editor now displays the resulting image size when cropping. ([#4551](https://github.com/craftcms/cms/issues/4551))
- Improved the crop behavior when dragging along the edges of an image in the Image Editor.
- The Sendmail mailer transport now has a “Sendmail Command” setting. ([#5445](https://github.com/craftcms/cms/pull/5445))
- Added support for the `CRAFT_EPHEMERAL` PHP constant, which can be defined as `true` when Craft is running on an environment with ephemeral storage.
- Added the `setup/php-session-table` command for creating a database table to store PHP sessions.
- Added `craft\assetpreviews\Image`.
- Added `craft\assetpreviews\Pdf`.
- Added `craft\assetpreviews\Text`.
- Added `craft\base\AssetPreviewHandler`.
- Added `craft\base\AssetPreviewHandlerInterface`.
- Added `craft\base\Element::ATTR_STATUS_CONFLICTED`.
- Added `craft\base\Element::ATTR_STATUS_MODIFIED`.
- Added `craft\base\Element::ATTR_STATUS_OUTDATED`.
- Added `craft\base\Element::defineExporters()`.
- Added `craft\base\Element::EVENT_REGISTER_EXPORTERS`.
- Added `craft\base\ElementExporter`.
- Added `craft\base\ElementExporterInterface`.
- Added `craft\base\ElementInterface::exporters()`
- Added `craft\base\ElementInterface::getAttributeStatus()`.
- Added `craft\base\ElementInterface::getDirtyAttributes()`.
- Added `craft\base\ElementInterface::getDirtyFields()`.
- Added `craft\base\ElementInterface::getEagerLoadedElementCount()`.
- Added `craft\base\ElementInterface::getEnabledForSite()`.
- Added `craft\base\ElementInterface::getFieldStatus()`.
- Added `craft\base\ElementInterface::isFieldDirty()`.
- Added `craft\base\ElementInterface::markAsClean()`.
- Added `craft\base\ElementInterface::setAttributeStatus()`.
- Added `craft\base\ElementInterface::setEagerLoadedElementCount()`.
- Added `craft\base\ElementInterface::setEnabledForSite()`.
- Added `craft\base\ElementInterface::trackChanges()`.
- Added `craft\base\FieldInterface::getTranslationDescription()`.
- Added `craft\base\Model::defineRules()`. Models that define a `rules()` method should use `defineRules()` instead, so `EVENT_DEFINE_RULES` event handlers have a chance to modify them.
- Added `craft\base\UtilityInterface::footerHtml()`.
- Added `craft\base\UtilityInterface::toolbarHtml()`.
- Added `craft\base\WidgetInterface::getSubtitle()`.
- Added `craft\behaviors\DraftBehavior::$dateLastMerged`.
- Added `craft\behaviors\DraftBehavior::$mergingChanges`.
- Added `craft\behaviors\DraftBehavior::$trackChanges`.
- Added `craft\behaviors\DraftBehavior::getIsOutdated()`.
- Added `craft\behaviors\DraftBehavior::getOutdatedAttributes()`.
- Added `craft\behaviors\DraftBehavior::getOutdatedFields()`.
- Added `craft\behaviors\DraftBehavior::isAttributeModified()`.
- Added `craft\behaviors\DraftBehavior::isAttributeOutdated()`.
- Added `craft\behaviors\DraftBehavior::isFieldModified()`.
- Added `craft\behaviors\DraftBehavior::isFieldOutdated()`.
- Added `craft\controllers\AssetsController::actionEditAsset()`.
- Added `craft\controllers\AssetsController::actionSaveAsset()`.
- Added `craft\controllers\DraftsController`.
- Added `craft\controllers\GraphqlController::actionDeleteToken()`.
- Added `craft\controllers\GraphqlController::actionEditPublicSchema()`.
- Added `craft\controllers\GraphqlController::actionEditPublicSchema()`.
- Added `craft\controllers\GraphqlController::actionEditToken()`.
- Added `craft\controllers\GraphqlController::actionSaveToken()`.
- Added `craft\controllers\GraphqlController::actionViewToken()`.
- Added `craft\controllers\UsersController::actionSessionInfo()`. ([#5355](https://github.com/craftcms/cms/issues/5355))
- Added `craft\db\ActiveRecord::behaviors()`, which now gives plugins a chance to define their own behaviors.
- Added `craft\db\ActiveRecord::EVENT_DEFINE_BEHAVIORS`.
- Added `craft\db\Connection::DRIVER_MYSQL`.
- Added `craft\db\Connection::DRIVER_PGSQL`.
- Added `craft\elements\Asset::$uploaderId`.
- Added `craft\elements\Asset::getDimensions()`.
- Added `craft\elements\Asset::getFormattedSize()`.
- Added `craft\elements\Asset::getFormattedSizeInBytes()`.
- Added `craft\elements\Asset::getPreviewThumbImg()`.
- Added `craft\elements\Asset::getUploader()`.
- Added `craft\elements\Asset::setUploader()`.
- Added `craft\elements\db\AssetQuery::$uploaderId`.
- Added `craft\elements\db\AssetQuery::uploader()`.
- Added `craft\elements\db\ElementQuery::clearCachedResult()`.
- Added `craft\elements\db\MatrixBlockQuery::field()`.
- Added `craft\elements\exporters\Expanded`.
- Added `craft\elements\exporters\Raw`.
- Added `craft\elements\MatrixBlock::$dirty`.
- Added `craft\events\AssetPreviewEvent`.
- Added `craft\events\BackupEvent::$ignoreTables`. ([#5330](https://github.com/craftcms/cms/issues/5330))
- Added `craft\events\DefineGqlTypeFieldsEvent`.
- Added `craft\events\DefineGqlValidationRulesEvent`.
- Added `craft\events\ExecuteGqlQueryEvent::$schemaId`.
- Added `craft\events\RegisterElementExportersEvent`.
- Added `craft\events\RegisterGqlPermissionsEvent`.
- Added `craft\events\TemplateEvent::$templateMode`.
- Added `craft\fields\Assets::$showUnpermittedVolumes`.
- Added `craft\gql\TypeManager`.
- Added `craft\gql\types\Number`.
- Added `craft\helpers\AdminTable`.
- Added `craft\helpers\App::isEphemeral()`.
- Added `craft\helpers\ArrayHelper::append()`.
- Added `craft\helpers\ArrayHelper::contains()`.
- Added `craft\helpers\ArrayHelper::isOrdered()`.
- Added `craft\helpers\ArrayHelper::prepend()`.
- Added `craft\helpers\Db::parseDsn()`.
- Added `craft\helpers\Db::url2config()`.
- Added `craft\helpers\FileHelper::invalidate()`.
- Added `craft\helpers\FileHelper::writeGitignoreFile()`.
- Added `craft\helpers\ProjectConfigHelper::flattenConfigArray()`.
- Added `craft\helpers\ProjectConfigHelper::packAssociativeArray()`.
- Added `craft\helpers\ProjectConfigHelper::packAssociativeArrays()`.
- Added `craft\helpers\ProjectConfigHelper::unpackAssociativeArray()`.
- Added `craft\helpers\ProjectConfigHelper::unpackAssociativeArrays()`.
- Added `craft\mail\Mailer::$replyTo`.
- Added `craft\migrations\CreatePhpSessionTable`.
- Added `craft\models\FieldLayoutTab::elementHasErrors()`.
- Added `craft\models\GqlToken`.
- Added `craft\models\MailSettings::$replyToEmail`.
- Added `craft\queue\Command::actionRelease()`.
- Added `craft\queue\jobs\UpdateSearchIndex::$fieldHandles`.
- Added `craft\queue\Queue::$channel`.
- Added `craft\queue\Queue::$db`.
- Added `craft\queue\Queue::$mutex`.
- Added `craft\queue\Queue::$tableName`.
- Added `craft\queue\QueueInterface::getJobDetails()`.
- Added `craft\queue\QueueInterface::getTotalJobs()`.
- Added `craft\queue\QueueInterface::releaseAll()`.
- Added `craft\queue\QueueInterface::retryAll()`.
- Added `craft\records\Asset::getUploader()`.
- Added `craft\records\GqlToken`.
- Added `craft\services\Assets::EVENT_REGISTER_PREVIEW_HANDLER`.
- Added `craft\services\Assets::getAssetPreviewHandler()`.
- Added `craft\services\Drafts::EVENT_AFTER_MERGE_SOURCE_CHANGES`.
- Added `craft\services\Drafts::EVENT_BEFORE_MERGE_SOURCE_CHANGES`.
- Added `craft\services\Drafts::mergeSourceChanges()`.
- Added `craft\services\Elements::createExporter()`.
- Added `craft\services\Gql::CONFIG_GQL_SCHEMAS_KEY`.
- Added `craft\services\Gql::deleteSchema()`.
- Added `craft\services\Gql::deleteTokenById()`.
- Added `craft\services\Gql::EVENT_REGISTER_GQL_PERMISSIONS`.
- Added `craft\services\Gql::getSchemaByUid()`.
- Added `craft\services\Gql::getTokenByAccessToken()`.
- Added `craft\services\Gql::getTokenById()`.
- Added `craft\services\Gql::getTokenByName()`.
- Added `craft\services\Gql::getTokenByUid()`.
- Added `craft\services\Gql::getTokens()`.
- Added `craft\services\Gql::getValidationRules()`.
- Added `craft\services\Gql::GRAPHQL_COUNT_FIELD`.
- Added `craft\services\Gql::handleChangedSchema()`.
- Added `craft\services\Gql::handleDeletedSchema()`.
- Added `craft\services\Gql::saveToken()`.
- Added `craft\services\Path::getConfigDeltaPath()`.
- Added `craft\services\Plugins::$pluginConfigs`. ([#1989](https://github.com/craftcms/cms/issues/1989))
- Added `craft\services\ProjectConfig::$maxDeltas`.
- Added `craft\services\ProjectConfig::CONFIG_ALL_KEY`.
- Added `craft\services\ProjectConfig::CONFIG_ASSOC_KEY`.
- Added `craft\services\ProjectConfig::CONFIG_DELTA_FILENAME`.
- Added `craft\services\ProjectConfig::CONFIG_DELTA_FILENAME`.
- Added `craft\services\ProjectConfig::CONFIG_DELTA_FILENAME`.
- Added `craft\services\ProjectConfig::CONFIG_DELTA_FILENAME`.
- Added `craft\services\ProjectConfig::CONFIG_DELTA_FILENAME`.
- Added `craft\services\ProjectConfig::CONFIG_DELTA_FILENAME`.
- Added `craft\services\ProjectConfig::CONFIG_DELTA_FILENAME`.
- Added `craft\services\ProjectConfig::CONFIG_DELTA_FILENAME`.
- Added `craft\utilities\QueueManager`.
- Added `craft\web\assets\admintable\AdminTableAsset`.
- Added `craft\web\assets\queuemanager\QueueManagerAsset`.
- Added `craft\web\Controller::requireGuest()`.
- Added `craft\web\CsvResponseFormatter`.
- Added `craft\web\twig\nodes\RequireGuestNode`.
- Added `craft\web\twig\tokenparsers\RequireGuestTokenParser`.
- Added `craft\web\twig\variables\Paginate::getDynamicRangeUrls()`, making it easy to create Google-style pagination links. ([#5005](https://github.com/craftcms/cms/issues/5005))
- Added `craft\web\User::guestRequired()`.
- Added `craft\web\View::$minifyCss`.
- Added `craft\web\View::$minifyJs`.
- Added `craft\web\View::getDeltaNames()`.
- Added `craft\web\View::getIsDeltaRegistrationActive()`.
- Added `craft\web\View::registerDeltaName()`.
- Added `craft\web\View::setIsDeltaRegistrationActive()`.
- Added the `Craft.ui.createDateRangePicker()` JavaScript method.
- Added the `Craft.VueAdminTable` JavaScript class.
- Added the `beforeUpdateIframe` and `switchTarget` events to the `Craft.Preview` JavaScript class. ([#5359](https://github.com/craftcms/cms/issues/5359))
- The `Craft.t()` JavaScript method is now capable of parsing `number` and `plural` formatted params (e.g. `{num, plural, =1{item} other{items}}`).
- Added the `cp.users.edit.prefs` template hook to the Edit User page. ([#5114](https://github.com/craftcms/cms/issues/5114))
- The `_layouts/elements.html` control panel layout template can now be used for elements that don’t support drafts or revisions.
- Added the [Interactive Shell Extension for Yii 2](https://github.com/yiisoft/yii2-shell). ([#5228](https://github.com/craftcms/cms/issues/5228))
- Added the Minify PHP package.

### Changed
- Control panel requests are now always set to the primary site, regardless of the URL they were accessed from.
- The control panel no longer shows the tab bar on pages with only one tab. ([#2915](https://github.com/craftcms/cms/issues/2915))
- The queue info in the global sidebar no longer shows an HUD with job details when clicked; the user is now brought to the new Queue Manager utility, if they have permission to view it. ([#4040](https://github.com/craftcms/cms/issues/4040))
- Element indexes now load up to 100 elements per page/batch, rather than 50. ([#4555](https://github.com/craftcms/cms/issues/4555))
- The Assets index page now updates the URL when the selected volume changes.
- Sections’ entry URI format settings are now shown when running Craft in headless mode. ([#4934](https://github.com/craftcms/cms/issues/4934))
- The “Primary entry page” preview target is now user-customizable alongside all other preview targets in sections’ settings. ([#4520](https://github.com/craftcms/cms/issues/4520))
- Sections’ “Preview Targets” setting now has a “Refresh” checkbox column, which can be unchecked to prevent preview frames from being refreshed automatically when content changes. ([#5359](https://github.com/craftcms/cms/issues/5359))
- Entry drafts are no longer auto-created when the “Preview” button is clicked, unless/until the content has changed. ([#5201](https://github.com/craftcms/cms/issues/5201))
- Unsaved entries’ URIs are now updated on each autosave. ([#4581](https://github.com/craftcms/cms/issues/4581))
- Edit Entry pages now show the entry’s status in the meta pane.
- Plain Text fields can now specify a maximum size in bytes. ([#5099](https://github.com/craftcms/cms/issues/5099))
- Plain Text fields’ Column Type settings now have an “Automatic” option, which is selected by default for new fields. ([#5099](https://github.com/craftcms/cms/issues/5099))
- Matrix fields now show an accurate description of their propagation behavior in the translation icon tooltip. ([#5304](https://github.com/craftcms/cms/issues/5304))
- The Clear Caches utility now has info icons next to most cache options with more details about what the cache option refers to. ([#5418](https://github.com/craftcms/cms/issues/5418))
- The `users/login` action no longer sets a “Logged in.” flash notice. ([#5383](https://github.com/craftcms/cms/issues/5383))
- Local asset volumes now ensure that their folder exists on save, and if it doesn’t, a `.gitignore` file will be added automatically to it, excluding the directory from Git. ([#5237](https://github.com/craftcms/cms/issues/5237))
- Set Password and Verify Email links now use the `setPasswordPath` and `verifyEmailPath` config settings. ([#4925](https://github.com/craftcms/cms/issues/4925))
- Craft now uses the `slugWordSeparator` when generating URI formats. ([#5315](https://github.com/craftcms/cms/pull/5315))
- The `loginPath` and `logoutPath` config setings can now be set to `false` to disable front-end login/logout. ([#5352](https://github.com/craftcms/cms/issues/5352))
- The `loginPath`, `logoutPath`, `setPasswordPath`, and `verifyEmailPath` config settings are now ignored when Craft is running in headless mode.
- ImageMagick is no longer used when the `imageDriver` config setting is set to `auto`, if `Imagick::queryFormats()` returns an empty array. ([#5435](https://github.com/craftcms/cms/issues/5435))
- CSS registered with `craft\web\View::registerCss()` or the `{% css %}` tag is now minified by default. ([#5183](https://github.com/craftcms/cms/issues/5183))
- JavaScript code registered with `craft\web\registerJs()` or the `{% js %}` tag is now minified per the `useCompressedJs` config setting. ([#5183](https://github.com/craftcms/cms/issues/5183))
- `resave/*` commands now have an `--update-search-index` argument (defaults to `false`). ([#4840](https://github.com/craftcms/cms/issues/4840))
- The installer now requires `config/db.php` to be setting the `dsn` database config setting with a `DB_DSN` environment variable, if a connection can’t already be established.
- The full GraphQL schema is now always generated when Dev Mode is enabled.
- Punctuation is now removed from search keywords and search terms, rather than being replaced with a space. ([#5214](https://github.com/craftcms/cms/issues/5214))
- The `_includes/forms/field.html` template now supports `fieldAttributes`, `labelAttributes`, and `inputAttributes` variables.
- The `_includes/field.html` template now supports a `registerDeltas` variable.
- The `_layouts/cp.html` template now supports `mainAttributes` and `mainFormAttributes` variables.
- Plugins can now modify the GraphQL schema via `craft\gql\TypeManager::EVENT_DEFINE_GQL_TYPE_FIELDS`.
- Plugins can now modify the GraphQL permissions via `craft\services\Gql::EVENT_REGISTER_GQL_PERMISSIONS`.
- Number fields now return the `Number` type when queried via GraphQL, which can be an integer, a float, or null. ([#5344](https://github.com/craftcms/cms/issues/5344))
- Renamed the`QueryParameter` GraphQL type to `QueryArgument`.
- If any elements are selected while exporting, only the selected elements will be included in the export. ([#5130](https://github.com/craftcms/cms/issues/5130))
- Craft now sorts the `project.yaml` file alphabetically by keys. ([#5147](https://github.com/craftcms/cms/issues/5147))
- The project config is now stored in its own `projectconfig` table, rather than a `config` column within the `info` table.
- Project config event handlers are now triggered in order of specificity (from least-to-most specific).
- Active record classes now normalize attribute values right when they are set.
- Entry queries no longer factor in seconds when looking for currently live entries. ([#5389](https://github.com/craftcms/cms/issues/5389))
- Editable tables now set existing row’s cell values to their column’s default value, if the cell is missing from the row data.
- Preview targets can now opt out of being automatically refreshed when content changes, by setting `refresh` to `false` on their target definition. ([#5359](https://github.com/craftcms/cms/issues/5359))
- The old `craft\controllers\AssetsController::actionSaveAsset()` method has been renamed to `actionUpload()`.
- Assets fields now open their asset selection modals to the field's Default Upload Location, if it exists. ([#2778](https://github.com/craftcms/cms/issues/2778)
- `craft\config\GeneralConfig::getLoginPath()` and `getLogoutPath()` may now return non-string values.
- `craft\elements\Asset::getImg()` now has an optional `$transform` argument. ([#3563](https://github.com/craftcms/cms/issues/3563))
- `craft\helpers\Db::prepDateForDb()` now has a `$stripSeconds` argument (defaults to `false`).
- `craft\i18n\Formatter::asShortSize()` now capitalizes the size unit.
- `craft\mail\Message::setReplyTo()` can now be set to a `craft\elements\User` object, or an array of them.
- `craft\models\GqlSchema::$scope` is now read-only.
- `craft\services\Elements::resaveElements()` now has an `$updateSearchIndex` argument (defaults to `false`). ([#4840](https://github.com/craftcms/cms/issues/4840))
- `craft\services\Elements::saveElement()` now has an `$updateSearchIndex` argument (defaults to `true`). ([#4840](https://github.com/craftcms/cms/issues/4840))
- `craft\services\ProjectConfig::areChangesPending()` will now return `true` if the path was updated but not processed yet.
- `craft\services\ProjectConfig::processConfigChanges()` now has a `$message` argument to specify the reason for config changes.
- `craft\services\ProjectConfig::remove()` now has a `$message` argument to specify the reason for config changes.
- `craft\services\ProjectConfig::set()` now has a `$message` argument to specify the reason for config changes.
- `craft\services\Search::indexElementAttributes()` now has a `$fieldHandles` argument, for specifying which custom fields’ keywords should be updated.
- `craft\web\Controller::renderTemplate()` now has a `$templateMode` argument.
- `craft\web\View::renderTemplate()`, `renderPageTemplate()`, `renderTemplateMacro()`, `doesTemplateExist()`, and `resolveTemplate()` now have `$templateMode` arguments. ([#4570](https://github.com/craftcms/cms/pull/4570))
- The `ContentBehavior` and `ElementQueryBehavior` behavior classes have been replaced by a single `CustomFieldBehavior` class.
- Matrix fields now trigger a `blockDeleted` JavaScript event when a block is deleted. ([#5329](https://github.com/craftcms/cms/issues/5329))
- The `afterUpdateIframe` event fired by the `Craft.Preview` JavaScript class now includes `target` and `$iframe` data properties.
- Replaced the deprecated zend-feed library with laminas-feed. ([#5400](https://github.com/craftcms/cms/issues/5400))
- The `index-assets/*` commands now have a `--deleteMissingAssets` option, which deletes the records of Assets that are missing their files after indexing. ([#4928](https://github.com/craftcms/cms/issues/4928))
- Updated Yii to 2.0.32.
- Updated yii2-queue to 2.3.
- Updated Garnish to 0.1.32.

### Deprecated
- Deprecated the `url`, `driver`, `database`, `server`, `port`, and `unixSocket` database config settings. `dsn` should be used instead.
- Deprecated `craft\config\DbConfig::DRIVER_MYSQL`.
- Deprecated `craft\config\DbConfig::DRIVER_PGSQL`.
- Deprecated `craft\config\DbConfig::updateDsn()`.
- Deprecated `craft\controllers\UsersController::actionGetRemainingSessionTime()`. `actionSessionInfo()` should be used instead.
- Deprecated `craft\elements\Asset::getSupportsPreview()`. Use `craft\services\Assets::getAssetPreviewHandler()` instead.
- Deprecated `craft\events\ExecuteGqlQueryEvent::$accessToken`. Use `craft\events\ExecuteGqlQueryEvent::$schemaId` instead.
- Deprecated `craft\services\ProjectConfig::$maxBackups`. `$maxDeltas` should be used instead.
- Deprecated `craft\services\Search::indexElementFields()`.

### Removed
- Removed `craft\events\SetStatusEvent`.
- Removed `craft\models\GqlSchema::PUBLIC_TOKEN`.
- Removed `craft\models\GqlSchema::$accessToken`.
- Removed `craft\models\GqlSchema::$enabled`.
- Removed `craft\models\GqlSchema::$expiryDate`.
- Removed `craft\models\GqlSchema::$lastUsed`.
- Removed `craft\models\GqlSchema::$dateCreated`.
- Removed `craft\models\GqlSchema::$isTemporary`.
- Removed `craft\models\GqlSchema::getIsPublic()`.

### Fixed
- Fixed a SQL error that could occur if the `info` table has more than one row. ([#5222](https://github.com/craftcms/cms/issues/5222))
- Fixed a bug where the control panel UI could come to a grinding halt if a large number of jobs were in the queue. ([#4533](https://github.com/craftcms/cms/issues/4533))
- Fixed a layout issue where the control panel footer would be hidden if the Debug Toolbar was shown. ([#4591](https://github.com/craftcms/cms/issues/4591))
- Fixed a bug where the image editor would not immediately apply new aspect ratio selections when cropping images.
- Fixed a bug where the `maxBackups` config setting wasn’t getting applied if a custom `backupCommand` was set.
- Fixed a bug where it wasn’t possible to use aliases for Matrix fields when querying via GraphQL. ([#5008](https://github.com/craftcms/cms/issues/5008))
- Fixed a bug where Lightswitch column values within Table fields weren’t returning boolean values when queried via GraphQL. ([#5344](https://github.com/craftcms/cms/issues/5344))
- Fixed a bug where deactivating the Crop tool in the Image Editor would not set the image zoom correctly for straightened images.
- Fixed a PHP error that could occur when running jobs from the queue in some PostgreSQL installations. ([#2715](https://github.com/craftcms/cms/issues/2715))
- Fixed a bug where some classes didn’t support `EVENT_DEFINE_BEHAVIORS`.
- Fixed a bug where directives applied to object fields would be ignored when using GraphQL.
- Fixed a SQL error that could occur when merging an element that belonged to a structure into another element that didn’t. ([#5450](https://github.com/craftcms/cms/issues/5450))
- Fixed a bug where eager-loaded relational fields would fetch elements from other sites by default. ([#5451](https://github.com/craftcms/cms/issues/5451))
- Fixed a bug where Project Config event handlers weren’t getting triggered if a parent config path had been updated in the same request. ([#5440](https://github.com/craftcms/cms/issues/5440))
- Fixed a SQL error that could occur when searching for elements, if MySQL was used and the `searchindex` table was using InnoDB. ([#3862](https://github.com/craftcms/cms/issues/5440))
- Fixed a PHP error that occurred when a dynamically generated class was loaded before it was finished being written. ([#5434](https://github.com/craftcms/cms/issues/5434))
- Fixed an error that occurred after disabling a section for the primary site, while its existing entries were being resaved. ([#5489](https://github.com/craftcms/cms/issues/5489))
- Fixed a bug where radio buttons within radio groups were getting `id` attributes even if no `id` was passed. ([#5508](https://github.com/craftcms/cms/issues/5508))

## 3.3.20.1 - 2020-01-14

### Fixed
- Fixed a PHP error that would occur when running console commands. ([#5436](https://github.com/craftcms/cms/issues/5436))

## 3.3.20 - 2020-01-14

### Changed
- The control panel will now display an alert if `useProjectConfigFile` is enabled, but the `project.yaml` file isn’t writable. ([#4319](https://github.com/craftcms/cms/issues/4319))
- Browser-based form validation is now disabled for element editor HUDs. ([#5433](https://github.com/craftcms/cms/issues/5433))

### Fixed
- Fixed a bug where entry revision menus could list sites that the entry didn’t support. ([#5387](https://github.com/craftcms/cms/issues/5387))
- Fixed a PHP warning that occurred when creating a new database backup. ([#5393](https://github.com/craftcms/cms/issues/5393))
- Fixed an error that could occur when saving a Table field. ([#5398](https://github.com/craftcms/cms/issues/5398))
- Fixed a bug where an unknown error was displayed when attempting to create an Asset folder without proper permissions. ([#5223](https://github.com/craftcms/cms/issues/5223))
- Fixed a PHP warning that occurred sometimes when Craft was attempting to list resized versions of asset images. ([#5399](https://github.com/craftcms/cms/issues/5399))
- Fixed a bug where preview target URLs weren’t getting generated correctly if they contained an anchor. ([#5404](https://github.com/craftcms/cms/issues/5404))
- Fixed couple bugs related to entry preview frames maintaining their scroll position between refreshes. ([#5404](https://github.com/craftcms/cms/issues/5404))
- Fixed a bug where Matrix blocks weren’t getting updated correctly when their field’s Propagation Method setting was changed via `project.yaml`. ([#5295](https://github.com/craftcms/cms/issues/5295))
- Fixed an error that could occur when syncing the project config if a Matrix field had been changed to something else. ([#5419](https://github.com/craftcms/cms/issues/5419))
- Fixed a bug where changes to an entry draft’s name or notes weren’t getting saved until the next draft autosave. ([#5432](https://github.com/craftcms/cms/issues/5432))

### Security
- Fixed XSS vulnerabilities.

## 3.3.19 - 2019-12-30

### Changed
- Improved the performance of `craft\helpers\StringHelper::containsMb4()`. ([#5366](https://github.com/craftcms/cms/issues/5366))
- Updated Yii to 2.0.31.

### Security
- Fixed an information exposure vulnerability.

## 3.3.18.4 - 2019-12-21

### Fixed
- Fixed a bug where “Updating search indexes” jobs would show inaccurate progress bars. ([#5358](https://github.com/craftcms/cms/pull/5358))
- Fixed a PHP error that could occur when using the `|attr` filter on an HTML element that had an existing attribute with an empty value. ([#5364](https://github.com/craftcms/cms/issues/5364))
- Fixed a race condition that could result in a PHP error when generating `ElementQueryBehavior.php`. ([#5361](https://github.com/craftcms/cms/issues/5361))

### Security
- Fixed a bug where Craft was renewing the identity cookie each time it checked on the user’s remaining session time. ([#3951](https://github.com/craftcms/cms/issues/3951))

## 3.3.18.3 - 2019-12-17

### Changed
- Slug fields’ translation icon tooltips now clarify that their values are translated for each site. ([#2064](https://github.com/craftcms/cms/issues/2064))

### Fixed
- Fixed a PHP error that could occur when `craft\services\Elements::getElementById()` was called with an element whose class didn’t exist. ([#5345](https://github.com/craftcms/cms/issues/5345))
- Fixed a PHP error that could occur when autoloading the `ContentBehavior` class in some environments.

## 3.3.18.2 - 2019-12-15

### Changed
- Autosuggest inputs now restore focus to the input field when an alias is chosen. ([#5338](https://github.com/craftcms/cms/issues/5338))
- The Guzzle requirement now excludes Guzzle 6.5.0. ([#5326](https://github.com/craftcms/cms/issues/5326))

## 3.3.18.1 - 2019-12-10

### Fixed
- Fixed a JavaScript error that could occur if Craft didn’t have a license key yet.

## 3.3.18 - 2019-12-10

### Added
- Added `craft\queue\jobs\ApplyMatrixPropagationMethod`.
- Added `craft\services\Matrix::getSupportedSiteIds()`.

### Changed
- When a Matrix field’s Propagation Method setting changes, the field’s blocks are now duplicated into any sites where their content would have otherwise been deleted. ([#5182](https://github.com/craftcms/cms/issues/5182))
- Title fields’ translation icon tooltips now clarify that their values are translated for each site. ([#2064](https://github.com/craftcms/cms/issues/2064))

### Deprecated
- Deprecated `craft\services\Matrix::getSupportedSiteIdsForField()`. `getSupportedSiteIds()` should be used instead.

### Fixed
- Fixed a bug where the page URL could change when interacting with element selection modals. ([#5254](https://github.com/craftcms/cms/issues/5254))
- Fixed a bug where entry draft changes could go unnoticed if they were made while another change was being saved. ([#5305](https://github.com/craftcms/cms/issues/5305))
- Fixed an error that could occur when using the `|group` filter, if a function name was passed in (e.g. `date`).
- Fixed a bug where `craft\helpers\FileHelper::writeToFile()` wasn’t waiting until a lock could be acquired before writing to the file.
- Fixed an issue where the Plugin Store was not creating a new cart when it was not able to retrieve an existing one. ([#5318](https://github.com/craftcms/cms/issues/5318))

## 3.3.17 - 2019-12-03

### Added
- Added `craft\base\ElementInterface::lowerDisplayName()` and `pluralLowerDisplayName()`. ([#5271](https://github.com/craftcms/cms/issues/5271))

### Changed
- Error templates now have a `statusCode` variable even if the originating exception wasn’t an instance of `yii\web\HttpException`. ([#5273](https://github.com/craftcms/cms/issues/5273))
- Number fields now normalize their numbers to integers or floats, if the value that came from the database is a numeric string. ([#5268](https://github.com/craftcms/cms/issues/5268))
- Craft no longer throws an `UnknownPropertyException` if a Local asset volume was converted to a different volume type from `config/volumes.php`. ([#5277](https://github.com/craftcms/cms/issues/5277))

### Fixed
- Fixed an issue where string encoding might not behave as expected in some environments running PHP 7.3 or greater. ([#4239](https://github.com/craftcms/cms/issues/4239))
- Fixed an error that occurred when editing an entry if one of its past revisions used an entry type that was soft-deleted. ([#5270](https://github.com/craftcms/cms/issues/5270))
- Fixed a JavaScript error that occurred when previewing assets via the “Preview file” action. ([#5272](https://github.com/craftcms/cms/pull/5272))
- Fixed a bug where it was impossible to pass `null` values to arguments on GraphQL fields. ([#5267](https://github.com/craftcms/cms/issues/5267))
- Fixed a bug where Craft wouldn’t update the search indexes for non-localized element types (like Users) when the primary site was changed. ([#5281](https://github.com/craftcms/cms/issues/5281))
- Fixed a bug where it wasn’t possible to change images’ focal points on mobile. ([#3669](https://github.com/craftcms/cms/issues/3669))
- Fixed a bug where it wasn’t possible to crop images on mobile. ([#5279](https://github.com/craftcms/cms/issues/5279))
- Fixed an error that occurred if a token route didn’t specify any params. ([#5282](https://github.com/craftcms/cms/pull/5282))
- Fixed a PHP error that occurred when calling the deprecated `craft.session.getRememberedUsername()` template method, if the `username` cookie wasn’t set. ([#5291](https://github.com/craftcms/cms/issues/5291))
- Fixed a PHP error that occurred if the path param (`p`) was set to an array. ([#5292](https://github.com/craftcms/cms/issues/5292))
- Fixed an error that occurred when viewing trashed entries, if any of them had been deleted along with a user account. ([#5287](https://github.com/craftcms/cms/issues/5287))

## 3.3.16.3 - 2019-11-26

### Fixed
- Fixed an error that occurred when an element query’s `indexBy` param was set `id`, `dateCreated`, `dateUpdated`, or `uid`.

## 3.3.16.2 - 2019-11-26

### Fixed
- Fixed a SQL error that occurred when an element query’s `indexBy` param set to a column from a table besides `elements`. ([#5216](https://github.com/craftcms/cms/issues/5216))
- Fixed an issue where the edition was not taken into account when clicking “Buy Now” buttons on Settings → Plugins.

## 3.3.16.1 - 2019-11-22

### Fixed
- Fixed an error that occurred if Stringy 5.2 was installed.

## 3.3.16 - 2019-11-22

### Added
- Added `craft\models\GqlSchema::getAllScopePairs()`.
- Added `craft\models\GqlSchema::getAllScopePairsForAction()`.
- Added `craft\web\assets\axios\AxiosAsset.php`.

### Changed
- Improved Plugin Store performance.
- Craft now makes most of its API requests from JavaScript rather than PHP, so servers with maxed-out HTTP connections won’t get hung up waiting for the API response before serving additional requests. ([#5194](https://github.com/craftcms/cms/issues/5194), [#5232](https://github.com/craftcms/cms/issues/5232))
- `errorSummary` is now a reserved field handle. ([#3032](https://github.com/craftcms/cms/issues/3032))
- The `project-config/rebuild` command now ignores the `allowAdminChanges` config setting.
- Improved the error message when failing to sync global set. ([#5257](https://github.com/craftcms/cms/issues/5257))
- It’s now easier to send JSON requests with `Craft.postActionRequest()`, by passing `contentType: 'json'` in the `options` argument.
- Updated svg-sanitizer to 0.13.
- Updated Yii to 2.0.30.

### Deprecated
- Deprecated `craft\web\assets\graphiql\VendorAsset`.

### Fixed
- Fixed a SQL error that could occur when using PostgreSQL.
- Fixed a SQL error that could occur when calling an element query’s `ids()` method with `indexBy('id')` set on it. ([#5216](https://github.com/craftcms/cms/issues/5216))
- Fixed a layout issue with the GraphQL → Explore page on narrow browser windows. ([#5219](https://github.com/craftcms/cms/issues/5219))
- Fixed a bug where `craft\helpers\UrlHelper::buildQuery()` would remove array param index numbers. ([#5233](https://github.com/craftcms/cms/issues/5233))
- Fixed a PHP error that could occur when autoloading the `ContentBehavior` and `ElementQueryBehavior` classes in some environments.
- Fixed an error where it wasn’t possible to query by Date/Time field values via GraphQL. ([#5240](https://github.com/craftcms/cms/issues/5240))
- Fixed an error where GraphQL caches weren’t getting invalidated when an element was deleted. ([#5238](https://github.com/craftcms/cms/issues/5238))
- Fixed an error where rebuilding the project config would omit sections’ preview targets. ([#5215](https://github.com/craftcms/cms/issues/5215))
- Fixed an error that occurred whet attempting to preview an entry revision. ([#5244](https://github.com/craftcms/cms/issues/5244))
- Fixed a PHP error that could occur when the `relatedTo` param was set to an element query that would yield no results. ([#5242](https://github.com/craftcms/cms/issues/5242))
- Fixed an error that could occur when saving a Matrix field. ([#5258](https://github.com/craftcms/cms/issues/5258))
- Fixed a bug where Craft would sometimes fail to generate a correct GraphQL schema when Matrix fields were involved. ([#5255](https://github.com/craftcms/cms/issues/5255))

### Security
- Craft now requires Portable UTF-8 5.4.28 or later, fixing a security vulnerability.

## 3.3.15 - 2019-11-05

### Fixed
- Fixed a bug where it wasn’t possible to apply project config changes that removed a Matrix block type which contained a nested Super Table field, if `allowAdminChanges` was set to `false`. ([#5078](https://github.com/craftcms/cms/issues/5078))
- Fixed a bug where the nag alert that was shown when the wrong Craft edition was installed was including a “Resolve” link even if the user didn’t have access to the Plugin Store. ([#5190](https://github.com/craftcms/cms/issues/5190))
- Fixed a PHP error that could occur when saving an element, if it had a Dropdown field that had been programmatically saved with integer option values. ([#5172](https://github.com/craftcms/cms/issues/5172))
- Fixed a bug where “Updating search indexes” jobs could fail. ([#5191](https://github.com/craftcms/cms/issues/5191))
- Fixed an error that could occur if an invalid PHP interval string was passed to `craft\helpers\DateTimeHelper::isValidIntervalString()`. ([#5193](https://github.com/craftcms/cms/issues/5193))
- Fixed a bug where it wasn’t possible to access categories’ and tags’ `groupId` property via GraphQL. ([#5199](https://github.com/craftcms/cms/issues/5199))

### Security
- Fixed a bug where rows in the `sessions` table weren’t getting deleted when a user was logged out.

## 3.3.14 - 2019-10-30

### Added
- GraphQL entry queries now support an `authorGroupId` argument.
- Added `craft\gql\types\QueryArgument`.

### Changed
- It’s now possible to provide multiple values for the `height`, `width`, and `size` arguments when querying or filtering assets via GraphQL.
- It’s now possible to provide multiple values for the `expiryDate` and `postDate` arguments when querying for elements via GraphQL.
- It’s now possible to use the `not` keyword in the `id` argument when querying for elements via GraphQL.
- It’s now possible to use the `not` keyword in the `folderId` and `volumeId` arguments when querying or filtering assets via GraphQL.
- It’s now possible to use the `not` keyword in the `groupId` argument when querying or filtering tags or categories via GraphQL.
- It’s now possible to use the `not` keyword in the `sectionId`, `typeId`, and `authorId` arguments when querying or filtering entries via GraphQL.
- It’s now possible to use the `not` keyword in the `fieldId`, `ownerId`, and `typeId` when filtering Matrix blocks via GraphQL.
- Craft no longer bundles Bootstrap, as the Debug Extension now provides its own copy.
- Updated the bundled locale data based on ICU 64.1.
- Formatted dates now include two-digit months and days if that’s what’s called for by the ICU date formats. ([#5186](https://github.com/craftcms/cms/issues/5186))

### Fixed
- Fixed a bug where Edit Entry pages would often warn authors when leaving the page even if nothing had changed, if there was a Redactor field or other field that was doing its own value normalization on page load. ([craftcms/redactor#161](https://github.com/craftcms/redactor/issues/161))
- Fixed a bug where assets could remain in their temporary upload location after an entry was first published. ([#5139](https://github.com/craftcms/cms/issues/5139)
- Fixed a bug where the `update` command could run out of memory. ([#1852](https://github.com/craftcms/cms/issues/1852))
- Fixed a bug where saving a new GraphQL schema would not populate the UID property.
- Fixed a bug where Craft wasn’t clearing search keywords for custom fields that weren’t searchable anymore. ([#5168](https://github.com/craftcms/cms/issues/5168))
- Fixed a bug where `relatedTo` element query params weren’t returning elements that were related to the source element when previewing a draft or revision.
- Fixed a bug where importing project config changes would break if they contained a changed global set and orphaned Matrix block types. ([#4789](https://github.com/craftcms/cms/issues/4789)

## 3.3.13 - 2019-10-23

### Added
- It’s now possible to pass arrow functions to the `|group` filter. ([#5156](https://github.com/craftcms/cms/issues/5156))

### Changed
- Underscores are now stripped from search keywords before being saved to the database.

### Fixed
- Fixed a bug where translation message parameters weren’t getting parsed correctly if the installed ICU library was less than version 4.8. ([#4995](https://github.com/craftcms/cms/issues/4995))
- Fixed a bug where GraphQL caches were not being invalidated on element save. ([#5148](https://github.com/craftcms/cms/issues/5148))
- Fixed a bug where GraphQL type generators provided by plugins were not getting invoked when building introspection schemas. ([#5149](https://github.com/craftcms/cms/issues/5149))
- Fixed an error that occurred when using the `|json_encode` Twig filter on console requests. ([#5150](https://github.com/craftcms/cms/issues/5150))
- Fixed a bug where editable table rows could get taller than they should. ([#5159](https://github.com/craftcms/cms/issues/5159))

## 3.3.12 - 2019-10-22

### Added
- GraphQL query results are now cached.
- The GraphQL → Explore page now lists a “Full Schema” option before the Public Schema and any custom-defined schemas.
- Added the “GraphQL caches” option for the Clear Caches utility.
- Added the `gql()` Twig function, which executes a GraphQL query and returns the result.
- Added the `enableGraphQlCaching` config setting.
- Added the `transform` GraphQL parameter for asset URLs (alias of `handle`).
- Added the `url` field to the `EntryInterface` GraphQL type. ([#5113](https://github.com/craftcms/cms/issues/5113))
- Added the `relatedTo` and `relatedToAll` arguments for all GraphQL element queries. ([#5071](https://github.com/craftcms/cms/issues/5071))
- Added support for multi-site GraphQL element queries. ([#5079](https://github.com/craftcms/cms/issues/5079))
- Added `craft\helpers\Gql::createFullAccessSchema()`.
- Added `craft\models\GqlSchema::$isTemporary`.
- Added the `$invalidateCaches` argument to `craft\services\Gql::saveSchema()`.

### Changed
- Matrix blocks now maintain the same `display` style when expanded as they had before they were initially collapsed. ([#5075](https://github.com/craftcms/cms/issues/5075))
- It’s no longer necessary to register GraphQL type loaders when creating types.
- Improved the performance of downloading remote assets. ([#5134](https://github.com/craftcms/cms/pull/5134))
- The `craft\services\Gql::executeQuery()` method now expects an active schema object, instead of a GraphQL Schema object.
- The `users/save-user` action no longer copies `unverifiedEmail` validation errors over to the `email` attribute if the `email` attribute already has its own errors.
- `users/set-password` requests now respond with JSON if the request accepts a JSON response. ([#5138](https://github.com/craftcms/cms/pull/5138))

### Deprecated
- Deprecated the `$checkToken` argument for `craft\gql\base\Query::getQueries()`. `craft\helpers\Gql::getFullAccessSchema()` should be used instead to ensure all queries are returned.

### Fixed
- Fixed a bug that could occur when using plugin specific config files while running functional tests. ([#5137](https://github.com/craftcms/cms/pull/5137))
- Fixed an error that occurred when loading a relational field’s selection modal, if no sources were visible.
- Fixed a bug where required relational fields would get a validation error if only elements from other sites were selected. ([#5116](https://github.com/craftcms/cms/issues/5116))
- Fixed a bug where the “Profile Twig templates when Dev Mode is disabled” admin preference wasn’t saving. ([#5118](https://github.com/craftcms/cms/pull/5118))
- Fixed a bug where failed queue jobs were losing their `dateReserved`, `timeUpdated`, `progress`, and `progressLabel` values.
- Fixed a PHP error occurred when viewing the PHP Info utility if `register_argc_argv` was set to `On` in `php.ini`. ([#4878](https://github.com/craftcms/cms/issues/4878))
- Fixed a bug where the `craft\queue\jobs\UpdateSearchIndex` was ignorning the `siteId` property.
- Fixed a bug where Craft could attempt to perform transforms on element URLs for elements that were not Assets when using GraphQL.

### Fixed
- Fixed a bug where it was impossible to `*` as a value for `site` arguments with GraphQL. ([#5079](https://github.com/craftcms/cms/issues/5079))

## 3.3.11 - 2019-10-16

### Added
- Added `craft\events\ExecuteGqlQueryEvent`.
- Added `craft\services\Gql::EVENT_BEFORE_EXECUTE_GQL_QUERY`.
- Added `craft\services\Gql::EVENT_AFTER_EXECUTE_GQL_QUERY`.
- Added `craft\services\Gql::executeQuery()`.

### Changed
- Dropdown and Multi-select fields can now have duplicate option labels, as long as they are in different optgroups. ([#5105](https://github.com/craftcms/cms/issues/5105))

### Fixed
- Fixed a bug where user email changes were going through email verification even if someone with permission to administrate users was making the change. ([#5088](https://github.com/craftcms/cms/issues/5088))
- Fixed an error that could occur when duplicating entries with Matrix blocks. ([#5097](https://github.com/craftcms/cms/issues/5097))

## 3.3.10 - 2019-10-15

### Added
- Added the `allowOwnerDrafts` and `allowOwnerRevisions` Matrix block query params.
- Added the ability to skip refreshing the project config before running individual tests. ([#5072](https://github.com/craftcms/cms/pull/5072))
- Added `craft\test\Craft::resetProjectConfig()`.

### Fixed
- Fixed a bug where Craft wasn’t passing assets’ MIME types to cloud storage services when saving them. ([#5052](https://github.com/craftcms/cms/issues/5052))
- Fixed a bug where Assets fields’ image thumbnails weren’t getting refreshed after images were edited. ([#4212](https://github.com/craftcms/cms/issues/4212))
- Fixed a bug where the `index-assets` command would bail as soon as it came across a file with a disallowed file extension. ([#5086](https://github.com/craftcms/cms/issues/5086))
- Fixed a bug where it wasn’t possible to eager-load Matrix blocks that belong to a draft or revision. ([#5031](https://github.com/craftcms/cms/issues/5031))
- Fixed a bug where the `setup` command would think that Craft was installed when it wasn’t. ([#5093](https://github.com/craftcms/cms/issues/5093))
- Fixed an error that could occur when syncing the project config if a Matrix field had been changed to something else. ([#4015](https://github.com/craftcms/cms/issues/4015))
- Fixed a bug where Assets fields weren’t always showing the “Edit” button for images when they should. ([#4618](https://github.com/craftcms/cms/issues/4618))
- Fixed a bug where `craft\services\Elements::duplicateElement()` wasn’t ensuring that the duplicate had a valid slug on all sites. ([#5097](https://github.com/craftcms/cms/issues/5097))
- Fixed a bug where querying for elements by their Lightswitch field value could only return elements that had been saved since the Lightswitch field was added, when using PostgreSQL. ([#5073](https://github.com/craftcms/cms/issues/5073))
- Fixed a SQL error that could occur when querying for Matrix blocks.
- Fixed a bug where entries that were disabled globally would still get a green status indicator within the entry context menu on Edit Entry pages.

## 3.3.9 - 2019-10-10

### Changed
- The `project-config/sync` command now correctly returns an error code on failure. ([#4153](https://github.com/craftcms/cms/issues/4153))
- User queries now include the `unverifiedEmail` value by default. ([#5019](https://github.com/craftcms/cms/issues/5019))

### Fixed
- Fixed a bug where updating a draft might delete content on other sites in a multisite setup on certain PHP versions. ([#5048](https://github.com/craftcms/cms/issues/5048))
- Fixed an error that occurred when running console commands before Craft was installed. ([#5083](https://github.com/craftcms/cms/issues/5083))

## 3.3.8 - 2019-10-09

### Added
- Added `craft\web\Request::getNormalizedContentType()`.

### Changed
- Eliminated a `SHOW TABLES` SQL query that was getting executed on every request.
- Craft no longer routes requests based on `action` params in the request body, if the request’s content type is `application/json`.
- Added support for the `text/vtt` MIME type. ([#5052](https://github.com/craftcms/cms/issues/5052))
- Updated Twig to 2.12.

### Fixed
- Fixed a SQL error that could occur when deleting an entry or category with three or more nested levels of elements. ([#3456](https://github.com/craftcms/cms/issues/3456))
- Fixed a bug where querying for elements by their Lightswitch field value wasn’t working properly on PostgreSQL. ([#5046](https://github.com/craftcms/cms/issues/5046))
- Fixed a bug where deleting an entry or category with nested elements could leave the structure in a jumbled state.
- Fixed a bug where Assets fields would attempt to handle the same uploaded files multiple times if an element was saved multiple times in the same request. ([#5061](https://github.com/craftcms/cms/issues/5061))
- Fixed a PHP error occurred when viewing the PHP Info utility if `register_argc_argv` was set to `On` in `php.ini`. ([#4878](https://github.com/craftcms/cms/issues/4878))
- Fixed a bug where the `resave/matrix-blocks` command would wittingly resave Matrix blocks even if they hadn’t been loaded with their content, resulting in lost content. ([#5030](https://github.com/craftcms/cms/issues/5030))
- Fixed some RTL display issues. ([#5051](https://github.com/craftcms/cms/issues/5051))

### Security
- Fixed an XSS vulnerability.

## 3.3.7 - 2019-10-03

### Changed
- When saving a user, email validation errors are now copied over to the `email` attribute from the `unverifiedEmail` attribute. ([#5019](https://github.com/craftcms/cms/issues/5019))
- `craft\web\View::renderString()` and `renderObjectTemplate()` now have `$templateMode` arguments. ([#5020](https://github.com/craftcms/cms/issues/5020))

### Fixed
- Fixed a bug where the Edit User page would list a “Copy activation URL” action for publicly-registered users who already had a password set.
- Fixed a bug where the list and structure icons were missing on element index pages for RTL languages. ([#5018](https://github.com/craftcms/cms/issues/5018))
- Fixed a bug where the `prevSiblingOf` and `nextSiblingOf` element query params weren’t working reliably. ([#4997](https://github.com/craftcms/cms/issues/4997))
- Fixed a bug where the `descendantOf` element query param wasn’t working when previewing a draft or revision. ([#5021](https://github.com/craftcms/cms/issues/5021))
- Fixed a PHP error that occurred when saving a Dropdown or Multi-select field with optgroups. ([#5014](https://github.com/craftcms/cms/issues/5014))
- Fixed a bug where relational fields that were managing relations on a per-site basis would forget other sites’ relations when duplicated. ([#5038](https://github.com/craftcms/cms/issues/5038))

## 3.3.6 - 2019-09-27

### Added
- Added `craft\base\ElementInterface::getIsHomepage()`. ([#4993](https://github.com/craftcms/cms/issues/4993))
- Added `craft\base\Element::HOMEPAGE_URI`.

### Changed
- Updated Garnish to 0.1.31.

### Fixed
- Fixed a bug where some HTML in the Control Panel was getting improperly encoded. ([#5002](https://github.com/craftcms/cms/issues/5002))
- Fixed a bug where `craft\helper\UrlHelper` wasn’t encoding `+` and `&` characters in query param values.
- Fixed an error where GraphQL would sometimes not return a proper error message. ([#4999](https://github.com/craftcms/cms/issues/4999))
- Fixed a bug where HUDs could be positioned incorrectly when first opened. ([#5004](https://github.com/craftcms/cms/issues/5004))
- Fixed a bug where HUD tip images could be pointing the wrong way for RTL languages.

## 3.3.5 - 2019-09-25

### Added
- The Control Panel is now translated into Persian. ([#4969](https://github.com/craftcms/cms/pull/4969))
- Added `craft\test\fixtures\elements\ElementFixture::$unload`.

### Changed
- All users with permission to register users can now choose to not have an activation email sent immediately, when registering a new user. ([#4981](https://github.com/craftcms/cms/pull/4981))
- Craft now shows validation errors when attempting to save a Dropdown, Radio Buttons, Checkboxes, or Multi-select field with duplicate option labels or values. ([#4983](https://github.com/craftcms/cms/issues/4983))
- Live Preview requests now have an `x-craft-live-preview` query string param, rather than `x-craft-preview`. ([#4950](https://github.com/craftcms/cms/issues/4950))
- The `_includes/pagination.html` template can now be passed `itemLabel` and `itemsLabel` variables.
- Any migrations applied during testing are now recorded as content migrations.
- Added the option to automatically apply all content migrations when setting up the test environment. ([#4904](https://github.com/craftcms/cms/issues/4904))
- `craft\helpers\Html::parseTagAttributes()` now has a `$decode` argument.
- `craft\test\fixtures\elements\GlobalSetFixture` now has the option to load the active record instance. ([#4947](https://github.com/craftcms/cms/pull/4947))

### Fixed
- Fixed a bug where checkbox inputs were positioned incorrectly for RTL languages.
- Fixed a bug where the updater and `project.yaml` sync pages weren’t always handling error responses correctly. ([#4988](https://github.com/craftcms/cms/issues/4988))
- Fixed an error that could occur when syncing the project config, if a volume was being deleted that didn’t exist in the database to begin with. ([#4990](https://github.com/craftcms/cms/pull/4990))
- Fixed an error that could occur if a project config value changed from scalar to an array. ([#4932](https://github.com/craftcms/cms/issues/4932))
- Fixed a bug where Craft would not recognize certain block types when using the GraphQL API. ([#4961](https://github.com/craftcms/cms/issues/4961))
- Fixed a bug where `craft\helpers\Html::renderTagAttributes()` was double-encoding preexisting attributes. ([#4984](https://github.com/craftcms/cms/issues/4984))

## 3.3.4.1 - 2019-09-17

### Fixed
- Fixed a bug where elements with enabled Lightswitch fields weren’t getting returned in element queries. ([#4951](https://github.com/craftcms/cms/issues/4951))

## 3.3.4 - 2019-09-17

### Changed
- It’s now possible to run the `migrate/create install` command for uninstalled plugins.
- Improved the button labels in the confirmation dialog that can appear after running the Asset Indexes utility. ([#4943](https://github.com/craftcms/cms/issues/4943))

### Fixed
- Fixed a bug where asset queries’ `withTransforms` param wasn’t working for eager-loaded assets. ([#4931](https://github.com/craftcms/cms/issues/4931))
- Fixed a bug where the “Edit Image” asset action could be missing even if the user had the required permissions. ([#3349](https://github.com/craftcms/cms/issues/3349))
- Fixed a bug where querying for elements by their Lightswitch field value could only return elements that had been saved since the Lightswitch field was added. ([#4939](https://github.com/craftcms/cms/issues/4939))
- Fixed a bug where the Updates utility wasn’t showing the “Update all” button when multiple updates were available. ([#4938](https://github.com/craftcms/cms/issues/4938))
- Fixed a bug where the “Updating search indexes” job could fail when updating search indexes for a Matrix block that contained a relational field.
- Fixed a bug where category groups’ site settings weren’t being added to the project config when a new site was created.
- Fixed a bug where the Translation Method setting wasn’t immediately shown for Matrix sub-fields, if the field type was changed from one that didn’t have multiple translation methods to one that does. ([#4949](https://github.com/craftcms/cms/issues/4949))
- Fixed a bug where it wasn’t possible to query for entries by author ID using the GraphQL API.
- Fixed a bug where it wasn’t possible to query for Matrix blocks directly using the GraphQL API.

## 3.3.3 - 2019-09-12

### Changed
- The GraphQL API now prebuilds the schema for all introspection queries, regardless of whether Dev Mode is enabled.

### Fixed
- Fixed a bug where Craft was ignoring the `invalidUserTokenPath` request when it was set to an empty string. ([#1998](https://github.com/craftcms/cms/issues/1998))
- Fixed a bug where the `invalidUserTokenPath` was affecting Control Panel requests.
- Fixed a bug where revisions weren’t being sorted correctly in Structure sections.
- Fixed a bug where Edit Entry pages weren’t working with certain versions of PHP if the user’s preferred language was set to French. ([#4930](https://github.com/craftcms/cms/issues/4930))

## 3.3.2 - 2019-09-11

### Added
- Added the `graphql/dump-schema` and `graphql/print-schema` commands. ([#4834](https://github.com/craftcms/cms/pull/4834))
- It’s now possible to access a `parent` field on entries and categories when querying the GraphQL API. ([#4880](https://github.com/craftcms/cms/issues/4880))
- It’s now possible to apply transforms to assets via `url` field arguments when querying the GraphQL API.

### Changed
- Craft now resets the `dateCreated` attribute when duplicating elements. ([#4906](https://github.com/craftcms/cms/issues/4906))
- It’s no longer possible to access the `author` field for entries when querying the GraphQL API, if the schema doesn’t include user data.
- It’s no longer possible to access the `photo` field for users when querying the GraphQL API, if the schema doesn’t include the user photo volume.

### Fixed
- Fixed a bug where Lightswitch fields weren’t returning a boolean value for the GraphQL API.
- Fixed a bug where `craft\web\View::renderString()` and `renderObjectTemplate()` could leave Craft set to the `site` template mode if an error occurred when preparing or rendering the template. ([#4912](https://github.com/craftcms/cms/issues/4912))
- Fixed a bug where the Plugin Store wasn’t applying edition upgrade pricing for plugins if the higher edition was already installed as a trial.

## 3.3.1.2 - 2019-09-08

### Fixed
- Fixed an error that occurred after saving an element with a validation error. ([#4898](https://github.com/craftcms/cms/issues/4898))

## 3.3.1.1 - 2019-09-06

### Changed
- `graphql/api` preflight responses now explicitly allow `Authorization` headers. ([#4830](https://github.com/craftcms/cms/issues/4830))
- Updated Garnish to 0.1.30.

### Fixed
- Fixed a bug where selecting Matrix blocks would cause the content container to scroll. ([#3762](https://github.com/craftcms/cms/issues/3762))
- Fixed an error that occurred if Stringy 5.2 was installed.

## 3.3.1 - 2019-09-06

### Added
- Added support for setting `offset` and `limit` params to individual paths’ criteria when eager-loading elements.
- Added the `enableGql` config setting. ([#4836](https://github.com/craftcms/cms/issues/4836))
- Added the `children` field to the `EntryInterface` and `CategoryInterface` GraphQL types. ([#4843](https://github.com/craftcms/cms/issues/4843))
- Added the `markdown` GraphQL directive. ([#4832](https://github.com/craftcms/cms/issues/4832))

### Changed
- Preview target URIs can now be set to environment variables (e.g. `$NEWS_INDEX`) or URLs that begin with an alias (e.g. `@rootUrl/news` or `@rootUrl/news/{slug}`).
- Templates passed to `craft\web\View::renderString()` and `renderObjectTemplate()` can now include front-end templates.
- Element queries with the `revisions` param set will now return revisions ordered by `num DESC` by default. ([#4825](https://github.com/craftcms/cms/issues/4825))
- `graphql/api` responses now set the `Access-Control-Allow-Headers: Content-Type` header for preflight requests.
- Craft no longer forces preview target URLs to use `https` if the current request is over SSL. ([#4867](https://github.com/craftcms/cms/issues/4867))

### Removed
- Removed `craft\elements\MatrixBlock::getField()`. ([#4882](https://github.com/craftcms/cms/issues/4882))

### Fixed
- Fixed a bug where Number fields weren’t showing validation errors when non-numeric values were entered. ([#4849](https://github.com/craftcms/cms/issues/4849))
- Fixed an error that occurred when accessing the GraphQL section in the Control Panel if the `allowAdminChanges` config setting was disabled. ([#4884](https://github.com/craftcms/cms/issues/4884))
- Fixed an error that could occur when executing a GraphQL query if a Matrix field had been converted to a different field type. ([#4848](https://github.com/craftcms/cms/issues/4848))
- Fixed a deprecation warning when running tests in PhpStorm. ([#4772](https://github.com/craftcms/cms/pull/4772))
- Fixed an SQL error that occurred when eager-loading children for an element that wasn’t in a structure.
- Fixed a bug that could cause queue jobs to fail when they were run automatically by Craft, if the `enableCsrfProtection` config setting was disabled. ([#4854](https://github.com/craftcms/cms/issues/4854))
- Fixed an error that could occur if the `select` clause had been completely overridden on an element query, but the `asArray` param wasn’t enabled. ([#4886](https://github.com/craftcms/cms/issues/4886))
- Fixed a bug where Craft wasn’t always respecting the site-specific status when saving new entries. ([#4892](https://github.com/craftcms/cms/issues/4892))

## 3.3.0.1 - 2019-08-27

### Changed
- `graphql/api` responses now send CORS headers to allow crossdomain requests. ([#4830](https://github.com/craftcms/cms/issues/4830))

### Fixed
- Fixed a PHP error that could occur when editing an existing GraphQL schema. ([#4827](https://github.com/craftcms/cms/issues/4827))
- Fixed a PHP error that could occur when using PostgreSQL. ([#4828](https://github.com/craftcms/cms/issues/4828))

## 3.3.0 - 2019-08-27

### Added
- Added a built-in, autogenerated GraphQL API for content (Craft Pro only). ([#4540](https://github.com/craftcms/cms/pull/4540))
- Added “Headless Mode”, which optimizes the system and Control Panel for headless CMS implementations.
- It’s now possible to create Single sections without URLs. ([#3883](https://github.com/craftcms/cms/issues/3883))
- Added the `hiddenInput()` Twig function, which generates a hidden input tag.
- Added the `input()` Twig function, which generates an input tag.
- Added the `tag()` Twig function, which generates an HTML tag.
- Added the `|attr` Twig filter, which modifies the attributes on an HTML tag. ([#4660](https://github.com/craftcms/cms/issues/4660))
- Added the `|append` and `|prepend` Twig filters, which add new HTML elements as children of an HTML tag. ([#3937](https://github.com/craftcms/cms/issues/3937))
- Added the `headlessMode` config setting.
- Added the `purgeStaleUserSessionDuration` config setting.
- Admin users can now opt into getting the full stack trace view when an uncaught exception occurs when Dev Mode isn’t enabled. ([#4765](https://github.com/craftcms/cms/issues/4765))
- Admin users can now opt into having Twig templates profiled when Dev Mode isn’t enabled.
- Added the `graphql/api` controller action.
- Added `craft\base\ApplicationTrait::getGql()`.
- Added `craft\base\EagerLoadingFieldInterface::getEagerLoadingGqlConditions()`.
- Added `craft\base\ElementInterface::getGqlTypeName()`.
- Added `craft\base\ElementInterface::gqlScopesByContext()`.
- Added `craft\base\ElementInterface::gqlTypeNameByContext()`.
- Added `craft\base\Field::getEagerLoadingGqlConditions()`.
- Added `craft\base\FieldInterface::getContentGqlType()`.
- Added `craft\base\GqlInlineFragmentFieldInterface`.
- Added `craft\base\GqlInlineFragmentInterface`.
- Added `craft\controllers\GraphqlController`.
- Added `craft\errors\GqlException`.
- Added `craft\events\RegisterGqlDirectivesEvent`.
- Added `craft\events\RegisterGqlQueriesEvent`.
- Added `craft\events\RegisterGqlTypesEvent`.
- Added `craft\gql\arguments\elements\Asset`.
- Added `craft\gql\arguments\elements\Category`.
- Added `craft\gql\arguments\elements\Entry`.
- Added `craft\gql\arguments\elements\GlobalSet`.
- Added `craft\gql\arguments\elements\MatrixBlock`.
- Added `craft\gql\arguments\elements\Tag`.
- Added `craft\gql\arguments\elements\User`.
- Added `craft\gql\base\Arguments`.
- Added `craft\gql\base\Directive`.
- Added `craft\gql\base\ElementArguments`.
- Added `craft\gql\base\ElementResolver`.
- Added `craft\gql\base\GeneratorInterface`.
- Added `craft\gql\base\GqlTypeTrait`.
- Added `craft\gql\base\InterfaceType`.
- Added `craft\gql\base\ObjectType`.
- Added `craft\gql\base\Query`.
- Added `craft\gql\base\Resolver`.
- Added `craft\gql\base\StructureElementArguments`.
- Added `craft\gql\directives\FormatDateTime`.
- Added `craft\gql\directives\Transform`.
- Added `craft\gql\GqlEntityRegistry`.
- Added `craft\gql\interfaces\Element`.
- Added `craft\gql\interfaces\elements\Asset`.
- Added `craft\gql\interfaces\elements\Category`.
- Added `craft\gql\interfaces\elements\Entry`.
- Added `craft\gql\interfaces\elements\GlobalSet`.
- Added `craft\gql\interfaces\elements\MatrixBlock`.
- Added `craft\gql\interfaces\elements\Tag`.
- Added `craft\gql\interfaces\elements\User`.
- Added `craft\gql\interfaces\Structure`.
- Added `craft\gql\queries\Asset`.
- Added `craft\gql\queries\Category`.
- Added `craft\gql\queries\Entry`.
- Added `craft\gql\queries\GlobalSet`.
- Added `craft\gql\queries\Ping`.
- Added `craft\gql\queries\Tag`.
- Added `craft\gql\queries\User`.
- Added `craft\gql\resolvers\elements\Asset`.
- Added `craft\gql\resolvers\elements\Category`.
- Added `craft\gql\resolvers\elements\Entry`.
- Added `craft\gql\resolvers\elements\GlobalSet`.
- Added `craft\gql\resolvers\elements\MatrixBlock`.
- Added `craft\gql\resolvers\elements\Tag`.
- Added `craft\gql\resolvers\elements\User`.
- Added `craft\gql\TypeLoader`.
- Added `craft\gql\types\DateTime`.
- Added `craft\gql\types\elements\Asset`.
- Added `craft\gql\types\elements\Category`.
- Added `craft\gql\types\elements\Element`.
- Added `craft\gql\types\elements\Entry`.
- Added `craft\gql\types\elements\GlobalSet`.
- Added `craft\gql\types\elements\MatrixBlock`.
- Added `craft\gql\types\elements\Tag`.
- Added `craft\gql\types\elements\User`.
- Added `craft\gql\types\generators\AssetType`.
- Added `craft\gql\types\generators\CategoryType`.
- Added `craft\gql\types\generators\ElementType`.
- Added `craft\gql\types\generators\EntryType`.
- Added `craft\gql\types\generators\GlobalSetType`.
- Added `craft\gql\types\generators\MatrixBlockType`.
- Added `craft\gql\types\generators\TableRowType`.
- Added `craft\gql\types\generators\TagType`.
- Added `craft\gql\types\generators\UserType`.
- Added `craft\gql\types\Query`.
- Added `craft\gql\types\TableRow`.
- Added `craft\helpers\App::webResponseConfig()`.
- Added `craft\helpers\ArrayHelper::whereMultiple()`.
- Added `craft\helpers\ElementHelper::sourceElement()`.
- Added `craft\helpers\Gql`.
- Added `craft\helpers\Html::a()`.
- Added `craft\helpers\Html::actionInput()`.
- Added `craft\helpers\Html::appendToTag()`.
- Added `craft\helpers\Html::csrfInput()`.
- Added `craft\helpers\Html::modifyTagAttributes()`.
- Added `craft\helpers\Html::normalizeTagAttributes()`.
- Added `craft\helpers\Html::parseTag()`.
- Added `craft\helpers\Html::parseTagAttributes()`.
- Added `craft\helpers\Html::prependToTag()`.
- Added `craft\helpers\Html::redirectInput()`.
- Added `craft\helpers\StringHelper::afterFirst()`.
- Added `craft\helpers\StringHelper::afterLast()`.
- Added `craft\helpers\StringHelper::append()`.
- Added `craft\helpers\StringHelper::appendRandomString()`.
- Added `craft\helpers\StringHelper::appendUniqueIdentifier()`.
- Added `craft\helpers\StringHelper::at()`.
- Added `craft\helpers\StringHelper::beforeFirst()`.
- Added `craft\helpers\StringHelper::beforeLast()`.
- Added `craft\helpers\StringHelper::capitalizePersonalName()`.
- Added `craft\helpers\StringHelper::count()`.
- Added `craft\helpers\StringHelper::dasherize()`.
- Added `craft\helpers\StringHelper::endsWithAny()`.
- Added `craft\helpers\StringHelper::escape()`.
- Added `craft\helpers\StringHelper::extractText()`.
- Added `craft\helpers\StringHelper::htmlDecode()`.
- Added `craft\helpers\StringHelper::htmlEncode()`.
- Added `craft\helpers\StringHelper::humanize()`.
- Added `craft\helpers\StringHelper::is()`.
- Added `craft\helpers\StringHelper::isBase64()`.
- Added `craft\helpers\StringHelper::isBlank()`.
- Added `craft\helpers\StringHelper::isHexadecimal()`.
- Added `craft\helpers\StringHelper::isHtml()`.
- Added `craft\helpers\StringHelper::isJson()`.
- Added `craft\helpers\StringHelper::isSerialized()`.
- Added `craft\helpers\StringHelper::isUtf8()`.
- Added `craft\helpers\StringHelper::isWhitespace()`.
- Added `craft\helpers\StringHelper::lastSubstringOf()`.
- Added `craft\helpers\StringHelper::lineWrapAfterWord()`.
- Added `craft\helpers\StringHelper::pad()`.
- Added `craft\helpers\StringHelper::padBoth()`.
- Added `craft\helpers\StringHelper::padLeft()`.
- Added `craft\helpers\StringHelper::padRight()`.
- Added `craft\helpers\StringHelper::removeHtml()`.
- Added `craft\helpers\StringHelper::removeHtmlBreak()`.
- Added `craft\helpers\StringHelper::repeat()`.
- Added `craft\helpers\StringHelper::replaceAll()`.
- Added `craft\helpers\StringHelper::replaceBeginning()`.
- Added `craft\helpers\StringHelper::replaceEnding()`.
- Added `craft\helpers\StringHelper::replaceFirst()`.
- Added `craft\helpers\StringHelper::replaceLast()`.
- Added `craft\helpers\StringHelper::safeTruncate()`.
- Added `craft\helpers\StringHelper::shortenAfterWord()`.
- Added `craft\helpers\StringHelper::shuffle()`.
- Added `craft\helpers\StringHelper::slice()`.
- Added `craft\helpers\StringHelper::slugify()`.
- Added `craft\helpers\StringHelper::split()`.
- Added `craft\helpers\StringHelper::startsWithAny()`.
- Added `craft\helpers\StringHelper::stripCssMediaQueries()`.
- Added `craft\helpers\StringHelper::stripEmptyHtmlTags()`.
- Added `craft\helpers\StringHelper::stripHtml()`.
- Added `craft\helpers\StringHelper::stripWhitespace()`.
- Added `craft\helpers\StringHelper::substringOf()`.
- Added `craft\helpers\StringHelper::surround()`.
- Added `craft\helpers\StringHelper::tidy()`.
- Added `craft\helpers\StringHelper::titleizeForHumans()`.
- Added `craft\helpers\StringHelper::toBoolean()`.
- Added `craft\helpers\StringHelper::toSpaces()`.
- Added `craft\helpers\StringHelper::toTabs()`.
- Added `craft\helpers\StringHelper::toTransliterate()`.
- Added `craft\helpers\StringHelper::trimLeft()`.
- Added `craft\helpers\StringHelper::trimRight()`.
- Added `craft\helpers\StringHelper::upperCamelize()`.
- Added `craft\helpers\StringHelper::upperCaseFirst()`.
- Added `craft\helpers\Template::beginProfile()`.
- Added `craft\helpers\Template::endProfile()`.
- Added `craft\helpers\UrlHelper::buildQuery()`.
- Added `craft\model\MatrixBlockType::getField()`.
- Added `craft\models\GqlSchema`.
- Added `craft\records\GqlSchema`.
- Added `craft\services\Fields::getGroupByUid()`.
- Added `craft\services\Gql`.
- Added `craft\services\Matrix::getAllBlockTypes()`.
- Added `craft\services\Sections::getAllEntryTypes()`.
- Added `craft\web\assets\graphiql\GraphiqlAsset`.
- Added `craft\web\assets\graphiql\VendorAsset`.
- Added `craft\web\twig\nodes\ProfileNode`.
- Added `craft\web\twig\nodevisitors\Profiler`.

### Changed
- Relational fields without a specific target site will now only return related elements from the same site as the source element by default, as they did before Craft 3.2. ([#4751](https://github.com/craftcms/cms/issues/4751))
- Element arrays no longer include `hasDescendants` or `totalDescendants` keys by default. ([#4820](https://github.com/craftcms/cms/issues/4820))
- Matrix block queries no longer include blocks owned by drafts or revisions by default. ([#4790](https://github.com/craftcms/cms/issues/4790))
- Entries’ drafts and revisions are now soft-deleted and restored along with their source elements. ([#4797](https://github.com/craftcms/cms/issues/4797))
- Global set reference tags can now refer to the global set by its handle. ([#4645](https://github.com/craftcms/cms/issues/4645))
- Improved Twig template profiling to include blocks and macros.
- Twig template profiling no longer occurs when Dev Mode isn’t enabled, unless an admin user is logged in and has opted into it.
- The `actionInput()`, `csrfInput()`, and `redirectInput()` Twig functions now support an `options` argument for customizing the HTML tag attributes.
- The `_layouts/forms/field.html` template now supports `label`, `instructions`, `tip`, `warning`, and `input` blocks that can be overridden when including the template with an `{% embed %}` tag.
- Editable tables now support a `fullWidth` setting, which can be set to `false` to prevent the table from spanning the full width of the page.
- Editable tables now support `thin` column settings.
- Editable tables now support `headingHtml` column settings.
- Craft no longer overrides the base Twig template class, unless the now-deprecated `suppressTemplateErrors` config setting is enabled. ([#4755](https://github.com/craftcms/cms/issues/4755))
- Edit Entry pages now get updated preview target URLs after saving a draft, in case the URLs have changed.
- The confirmation dialog that can appear after running the Asset Indexes utility no longer will close by pressing the <kbd>Esc</kbd> key or clicking outside of the modal. ([#4795](https://github.com/craftcms/cms/issues/4795))
- Section and Matrix “Propagation Method” settings now display warnings about the potential for data loss when appropriate.
- Site group settings now display a warning about the potential for data loss.
- Control Panel subnav items can now have badge counts. ([#4756](https://github.com/craftcms/cms/issues/4756))
- Improved the performance of element duplication on multi-site installs.
- Improved the performance of `craft\web\View::renderString()` for templates that don’t contain any Twig code.
- `craft\behaviors\DraftBehavior::getCreator()` can now return `null`.
- `craft\helpers\Db::parseParam()` now has an optional `$columnType` argument. ([#4807](https://github.com/craftcms/cms/pull/4807))
- `craft\test\TestSetup::setupCraftDb()` no longer accepts a second argument. Ensure that `craft\test\Craft::$testConfig` is set before calling this function. ([#4804](https://github.com/craftcms/cms/pull/4804))
- `craft\web\Request::post()` and `getBodyParam()` will now work with posted JSON data, if the request’s content type is set to `application/json`.
- Switched from the `stringy/stringy` library to `voku/stringy`. ([#4753](https://github.com/craftcms/cms/issues/4753))

### Deprecated
- Deprecated the `suppressTemplateErrors` config setting.
- Deprecated `craft\services\Sections::isSectionTemplateValid()`.
- Deprecated `craft\web\twig\Template`.

### Removed
- Removed `craft\base\ElementInterface::getSource()`. ([#4754](https://github.com/craftcms/cms/issues/4754))
- Removed `craft\web\twig\Extension::actionInputFunction()`.
- Removed `craft\web\twig\Extension::csrfInputFunction()`.
- Removed `craft\web\twig\Extension::redirectInputFunction()`.

### Fixed
- Fixed an error that could occur if garbage collection was run while Craft 3.2 migrations were pending. ([#4720](https://github.com/craftcms/cms/issues/4720))
- Fixed a bug where the “Publish live changes for other authors’ entries” permission was being enforced when saving another author’s entry as a new entry. ([#4758](https://github.com/craftcms/cms/issues/4758))
- Fixed a bug where `craft\helpers\UrlHelper` methods would strip out array params in the query string. ([#4778](https://github.com/craftcms/cms/issues/4778))
- Fixed a SQL error that occurred when a `{% cache %}` tag was used on a page with a 4-byte character in the URI. ([#4780](https://github.com/craftcms/cms/issues/4780))
- Fixed a bug where Craft could show a nondescript error when navigating away from a Control Panel page if an Ajax request was currently in progress. ([#4796](https://github.com/craftcms/cms/issues/4796))
- Fixed an error that occurred when editing an entry with a draft that was created by a soft-deleted user. ([#4800](https://github.com/craftcms/cms/issues/4800))
- Fixed a bug where entry revisions and drafts would be deleted when the user that created them was hard-deleted.
- Fixed a SQL error that could occur when executing an element query that had custom `JOIN` and `WHERE` clauses if the `search` param was also set. ([#4788](https://github.com/craftcms/cms/issues/4788))
- Fixed a bug where default field values weren’t being applied to Matrix blocks that were autocreated per the Min Blocks setting. ([#4806](https://github.com/craftcms/cms/issues/4806))
- Fixed Plugin Store dropdowns which were not working properly with Windows Edge browsers.
- Fixed a SQL error that could occur when `:empty:` or `not :empty:` was passed to a date param on an element query when running MySQL 8. ([#4808](https://github.com/craftcms/cms/issues/4808))
- Fixed a bug where Dropdown and Multi-select fields’ Dropdown Options settings weren’t autofocusing on the first input when adding a new row with the keyboard. ([#4823](https://github.com/craftcms/cms/issues/4823))

## 3.2.10 - 2019-08-13

### Added
- Added `craft\fields\BaseRelationField::settingsTemplateVariables()`. ([#4732](https://github.com/craftcms/cms/issues/4732))
- Added `craft\services\Search::deleteOrphanedIndexes()`.
- Added `craft\validators\UriFormatValidator::$disallowTriggers`.
- Added the `Craft.startsWith()` JavaScript method.

### Changed
- Improved garbage collection performance when hard-deleting hundreds of thousands of elements. ([#4735](https://github.com/craftcms/cms/issues/4735))
- Element queries’ `title` param will now accept a value of `'0'`.
- `craft\services\Elements::deleteElementById()` now has a `$hardDelete` argument. ([#4747](https://github.com/craftcms/cms/pull/4747))
- It’s no longer possible to save routes or URI formats that begin with the `actionTrigger` or `cpTrigger` config settings. ([#4154](https://github.com/craftcms/cms/issues/4154))
- Categories fields’ selection modals now show the site menu. ([#4749](https://github.com/craftcms/cms/issues/4749))

### Removed
- Removed `craft\records\Route`.

### Fixed
- Fixed a bug where Entry fixtures wouldn’t get unloaded. ([#4663](https://github.com/craftcms/cms/issues/4663))
- Fixed a bug where entry content wouldn’t get propagated to other sites if an entry was created and then saved before Craft had finished autosaving the draft. ([#4423](https://github.com/craftcms/cms/issues/4423))
- Fixed a bug where entry forms could miss the fact that a Matrix block had been deleted. ([#4727](https://github.com/craftcms/cms/issues/4727))
- Fixed a PHP error that could occur on environments where the Intl PHP extension was installed but the `IDNA_NONTRANSITIONAL_TO_ASCII` or `INTL_IDNA_VARIANT_UTS46` constants weren’t defined. ([#4722](https://github.com/craftcms/cms/issues/4722))
- Fixed a PHP error that could occur if a plugin was configured with settings even though it didn’t support settings. ([#4706](https://github.com/craftcms/cms/issues/4706))
- Fixed an error that occurred when a validation error occurred on an entry while it was being created or updated from a draft. ([#4733](https://github.com/craftcms/cms/issues/4733))
- Fixed an infinite recursion bug that could occur when validating circular relations. ([#4482](https://github.com/craftcms/cms/issues/4482))
- Fixed a bug where elements with a title of “0” would show their ID instead of their title in element indexes and relational fields. ([#4745](https://github.com/craftcms/cms/issues/4745))
- Fixed a bug where Craft was redirecting to the Dashboard when attempting to export elements, if the `tokenParam` config setting was set to something besides `token`. ([#4737](https://github.com/craftcms/cms/issues/4737))

## 3.2.9 - 2019-08-06

### Added
- Added the `ignorePlaceholders` element query param.
- Added the `cp.entries.edit.meta` and `cp.entries.edit.settings` template hooks to the Edit Entry page.
- Added `craft\base\ElementInterface::getSource()`.
- Added `craft\base\ElementTrait::$newSiteIds`.
- Added `craft\models\Site::$dateCreated` and `$dateUpdated`. ([#4703](https://github.com/craftcms/cms/issues/4703))

### Changed
- Improved the Control Panel header styling for mobile and on pages with long titles. ([#4548](https://github.com/craftcms/cms/issues/4548))
- Element references in the Control Panel now reveal the site the element was fetched from in their tooltips, on multi-site installs. ([#4690](https://github.com/craftcms/cms/issues/4690))
- Element editor HUDs now always show a header with the element’s site name on multi-site installs, even if the element is only editable in one site. ([#4690](https://github.com/craftcms/cms/issues/4690))
- Entry preview tokens now respect the `defaultTokenDuration` config setting, rather than always expiring after 24 hours. ([#4683](https://github.com/craftcms/cms/pull/4683))
- Improved disabled select field styling. ([#4709](https://github.com/craftcms/cms/pull/4709))

### Deprecated
- Deprecated `craft\behaviors\DraftBehavior::getSource()`.
- Deprecated `craft\behaviors\RevisionBehavior::getSource()`.

### Fixed
- Fixed a bug where elements listed in a Structure view could be missing their descendant toggles even if all of their descendants were disabled. ([#4685](https://github.com/craftcms/cms/issues/4685))
- Fixed a bug where element CSV exports were limited to 50 elements if no limit was set. ([#4692](https://github.com/craftcms/cms/issues/4692))
- Fixed a 400 error that occurred when submitting an entry form that didn’t have an `entryId` param. ([#4693](https://github.com/craftcms/cms/issues/4693))
- Fixed a bug where `craft\base\Element::getDescendants()` and other structure methods could return the wrong results when called on a draft. ([#4694](https://github.com/craftcms/cms/issues/4694))
- Fixed a bug where Matrix blocks weren’t getting duplicated to newly-enabled sites for elements if the field’s Propagation Method setting wasn’t set to “Save blocks to all sites the owner element is saved in”. ([#4698](https://github.com/craftcms/cms/issues/4698))
- Fixed a bug where the Database Backup could result in a 404 error on load-balanced environments. ([#4699](https://github.com/craftcms/cms/issues/4699))
- Fixed a bug where the “Current” entry revision link wouldn’t always work. ([#4705](https://github.com/craftcms/cms/issues/4705))
- Fixed a bug where the `craft\services\Search::EVENT_AFTER_SEARCH` event wasn’t always firing. ([#4710](https://github.com/craftcms/cms/issues/4710))
- Fixed a bug where `craft\services\Users::purgeExpiredPendingUsers()` was attempting to delete already-trashed users.

### Security
- Fixed an XSS vulnerability.

## 3.2.8 - 2019-07-30

### Added
- Element indexes with unsaved drafts now show a “Drafts” option in the status menu.
- Added the `utils/fix-element-uids` command, which ensures all elements have unique UIDs. ([#4653](https://github.com/craftcms/cms/issues/4653))

### Fixed
- Fixed a bug where it wasn’t possible to create a homepage Single section if a prior entry revisions’ URI had been set to `__home__`. ([#4657](https://github.com/craftcms/cms/issues/4657))
- Fixed a bug where the user deletion confirmation dialog was including revisions and drafts when counting entries for the content summary.
- Fixed an error that occurred when deleting a user, if another user had been chosen to inherit their content. ([#4670](https://github.com/craftcms/cms/issues/4670))
- Fixed a bug where users could be warned about losing unsaved changes when updating an entry from a draft, while the draft was being autosaved. ([#4614](https://github.com/craftcms/cms/issues/4614))
- Fixed a bug where Categories fields weren’t always getting updated when a category they were related to got moved under another category. ([#4672](https://github.com/craftcms/cms/issues/4672))
- Fixed an error that occurred on the Settings → Routes page, if one of the routes didn’t have a URI pattern. ([#4676](https://github.com/craftcms/cms/issues/4676))
- Fixed some styling and behavior issues on the Settings → Routes page.

## 3.2.7 - 2019-07-25

### Fixed
- Fixed an error where it wasn’t possible to scale SVGs using only height. ([#4643](https://github.com/craftcms/cms/pull/4643))
- Fixed a bug where the content area of some Control Panel pages weren’t getting any bottom padding. ([#4644](https://github.com/craftcms/cms/issues/4644))
- Fixed a bug where installing a plugin immediately after installing Craft from the console could corrupt the project config if `useProjectConfigFile` was enabled. ([#3870](https://github.com/craftcms/cms/issues/3870))
- Fixed a bug where entry forms could overlook changes made to Categories fields. ([#4648](https://github.com/craftcms/cms/issues/4648))
- Fixed a bug where element search indexes weren’t being updated right away after an element was created or updated from an element editor HUD.
- Fixed a bug where back-end slug validation wasn’t working correctly for slugs with some Unicode characters. ([#1535](https://github.com/craftcms/cms/issues/1535))
- Fixed a bug where Craft was attempting to delete template caches even when saving a draft or revision.

## 3.2.6 - 2019-07-23

### Changed
- When enabling a new site for a Single section, Craft now uses the primary site’s content as the starting point for the new site’s content, if the section was already enabled for it.
- Swapped the position of the “Save as a Draft” and “Save Entry” buttons. ([#4622](https://github.com/craftcms/cms/issues/4622))
- `craft\helpers\DateTimeHelper::toDateTime()` now supports arrays created from `DateTime` objects. ([#4627](https://github.com/craftcms/cms/issues/4627))
- Plugin license key inputs are no longer limited to 29 characters, to make room for long environment variable names. ([#4393](https://github.com/craftcms/cms/issues/4393))
- Updated Imagine to 1.2.2.1.

### Fixed
- Fixed a bug where Craft could load the same JavaScript and CSS files multiple times when opening element editor HUDs. ([#4620](https://github.com/craftcms/cms/issues/4620))
- Fixed a bug where each animated GIF frame would still be parsed when generating a thumbnail, even if the `transformGifs` setting was set to `false`. ([#4588](https://github.com/craftcms/cms/issues/4588))
- Fixed a bug where back-end slug validation wasn’t working correctly for slugs with Unicode characters. ([#4628](https://github.com/craftcms/cms/issues/4628))
- Fixed a bug where it wasn’t possible to create new entries if the section handle matched the `pageTrigger` config setting, and the `pageTrigger` config setting had a trailing slash. ([#4631](https://github.com/craftcms/cms/issues/4631))
- Fixed a bug where the `sections.previewTargets` database column was getting created as a `varchar` instead of `text` column for new Craft installs. ([#4638](https://github.com/craftcms/cms/issues/4638))

### Security
- Fixed a bug where the `preserveExifData` config setting wasn’t being respected on image upload.

## 3.2.5.1 - 2019-07-19

### Fixed
- Fixed an error that occurred if a plugin license key was set to an environment variable, which was set to an invalid key. ([#4604](https://github.com/craftcms/cms/issues/4604))
- Fixed an error that prevented image thumbnails from generating in the Control Panel when using ImageMagick. ([#4609](https://github.com/craftcms/cms/issues/4609))

## 3.2.5 - 2019-07-19

### Added
- Added `craft\services\Elements::getPlaceholderElements()`.

### Changed
- If an invalid entry draft or revision edit URL is accessed, but the source entry does exist, Craft now redirects the browser to the source entry’s edit page. ([#4574](https://github.com/craftcms/cms/issues/4574))
- Preview requests now include the previewed entry in element queries even if the `status`, `drafts`, or `revisions` parameters are set to exclude it. ([#4581](https://github.com/craftcms/cms/issues/4581))
- Back-end slug generation now follows the same rules as JavaScript. ([#4607](https://github.com/craftcms/cms/issues/4607))
- Unsaved entry drafts now get assigned a new ID when they are fully saved, so they are treated as new elements. ([#4589](https://github.com/craftcms/cms/issues/4589))

### Fixed
- Fixed some bugs with the “Save Entry” menu options, when editing an unsaved draft. ([#4614](https://github.com/craftcms/cms/issues/4614))
- Fixed a bug where Craft could forget which site was being edited when updating an entry from a draft. ([#4615](https://github.com/craftcms/cms/issues/4615))

## 3.2.4.1 - 2019-07-17

### Fixed
- Fixed an error that occurred when attempting to share a disabled entry. ([#4596](https://github.com/craftcms/cms/issues/4596))
- Fixed a bug where new Email and URL cells in Table fields weren’t getting the correct input type. ([#4595](https://github.com/craftcms/cms/issues/4595))

## 3.2.4 - 2019-07-17

### Changed
- Brought back the “Preview” button for the Current revision of entries, which now creates a draft before activating the entry preview. ([#4584](https://github.com/craftcms/cms/issues/4584))
- The “Save as a Draft” button now creates the draft over Ajax, when it’s not the primary submit button for the page.
- When Craft isn’t able to sync incoming `project.yaml` changes due to schema version conflicts, Craft now lists which packages are conflicting.. ([#4568](https://github.com/craftcms/cms/issues/4568))

### Fixed
- Fixed a JavaScript error that could occur after uploading a file directly onto an Assets field when editing the Current revision of an entry.
- Fixed a bug where draft forms could become unresponsive if the user attempted to navigate away from the page or submit the form in the middle of an autosave. ([#4578](https://github.com/craftcms/cms/issues/4578))
- Fixed a SQL error that could occur when passing `:empty:` or `:notempty:` to a relational field’s element query param. ([#4529](https://github.com/craftcms/cms/issues/4529))
- Fixed a bug where Number fields weren’t getting set to their default values for new entries. ([#4586](https://github.com/craftcms/cms/issues/4586))
- Fixed a bug query string parameters were getting URL-encoded when applied to generated pagination URLs.
- Fixed a bug where Single entries had the option to be duplicated or deleted. ([#4590](https://github.com/craftcms/cms/issues/4590))

## 3.2.3 - 2019-07-16

### Added
- Added `craft\controllers\EntriesController::actionDuplicateEntry()`.
- Added `craft\web\UrlManager::setMatchedElement()`.

### Changed
- Craft no longer creates drafts automatically when editing entries. The user must click a “Save as a Draft” button to create one. ([#4549](https://github.com/craftcms/cms/issues/4549))
- Entries are now immediately savable, whether or not any changes were made. ([#4535](https://github.com/craftcms/cms/issues/4535))
- The “Save Entry” button now redirects the user to the Entries index page. ([#4575](https://github.com/craftcms/cms/issues/4575))
- Brought back the “Save and continue editing” and “Save and add another” options for entries.
- It’s no longer possible to preview entries’ Current revision. A draft must be created first.

### Fixed
- Fixed a bug where it wasn’t possible to delete Matrix blocks if Min Blocks and Max Blocks were set to the same value, and an element already had more than that many blocks. ([#4562](https://github.com/craftcms/cms/issues/4562))
- Fixed a bug where `craft\web\UrlManager::getMatchedElement()` could return the incorrect result on preview requests. ([#4542](https://github.com/craftcms/cms/issues/4542))
- Fixed an error that occurred on the Settings → Email page if email settings were missing from the project config. ([#4552](https://github.com/craftcms/cms/issues/4552))
- Fixed a bug where it wasn’t possible to toggle site-specific entry statuses when editing drafts. ([#4577](https://github.com/craftcms/cms/issues/4577))

## 3.2.2 - 2019-07-14

### Added
- Added `craft\helpers\ElementHelper::isTempSlug()`.
- Added `craft\helpers\ElementHelper::tempSlug()`.
- Added `craft\helpers\UrlHelper::removeParam()`.

### Changed
- Craft no longer ensures a recent revision exists before creating a draft for an element.
- Element exports are limited to CSV files now, to avoid the GD requirement imposed by the PHPSpreadsheet library. ([#4553](https://github.com/craftcms/cms/issues/4553))

### Fixed
- Fixed a bug where multi-site element queries with the `unique` and `offset` params set weren’t returning any results. ([#4560](https://github.com/craftcms/cms/issues/4560))
- Fixed an error that could occur when creating a draft. ([#4515](https://github.com/craftcms/cms/issues/4515))
- Fixed a bug where Craft wasn’t generating a new slug for entries that were saved with a blank Slug field. ([#4518](https://github.com/craftcms/cms/issues/4518))
- Fixed a bug where disabled select options could lose their disabled text styling in Firefox. ([#4526](https://github.com/craftcms/cms/issues/4526))
- Fixed a bug where entry forms could miss the fact that a file had been uploaded to an Assets field. ([#4534](https://github.com/craftcms/cms/issues/4534))
- Fixed a bug where selecting “Create a new child entry” in a Structure section on a multi-site install would result in a 404 error. ([#4541](https://github.com/craftcms/cms/issues/4541))
- Fixed a bug where it wasn’t possible to set test-specific config settings. ([#4539](https://github.com/craftcms/cms/pull/4539))
- Fixed an error that occurred when exporting elements if Limit was set to `0`. ([#4547](https://github.com/craftcms/cms/issues/4547))
- Fixed a bug where the `{% paginate %}` tag wouldn’t generate links to the first page correctly when using query string pagination. ([#4550](https://github.com/craftcms/cms/issues/4550))
- Fixed an error that occurred when indexing assets from a console request, if no volumes were defined yet. ([#2798](https://github.com/craftcms/cms/issues/2798))
- Fixed a bug where the “Delete” link could show up in the draft meta HUD for unsaved drafts. ([#4557](https://github.com/craftcms/cms/issues/4557))

## 3.2.1 - 2019-07-11

### Added
- Added `craft\console\Request::getIsPreview()`.
- Added `craft\web\Request::getIsPreview()`.

### Changed
- If a draft can’t be saved, an alert icon is now shown in the Control Panel header, which can be clicked on to reveal more information.
- Element revisions no longer store snapshot data.

### Fixed
- Fixed a bug where Feed widget items weren’t getting hyperlinked.
- Fixed a bug where the `app/migrate` controller wasn’t applying new `project.yaml` changes if there were no pending migrations.
- Fixed a SQL error that could occur when saving an entry or entry draft. ([#4508](https://github.com/craftcms/cms/issues/4508))
- Fixed a bug where Assets fields set to restrict uploads to a single folder could have empty selector modals. ([#4522](https://github.com/craftcms/cms/issues/4522))
- Fixed an error that could occur if a template was accessing the deprecated `locale` property of an element query, but `siteId` wasn’t set to an integer. ([#4531](https://github.com/craftcms/cms/issues/4531))
- Fixed a bug where users without the “Publish live changes” permission for a section weren’t able to create new entries. ([#4528](https://github.com/craftcms/cms/issues/4529))
- Fixed a PHP error that could occur when uploading files to Assets fields on the front-end. ([#4382](https://github.com/craftcms/cms/issues/4382))
- Fixed a bug where elements listed in a Structure view could show descendant toggles even if they had no descendants. ([#4504](https://github.com/craftcms/cms/issues/4504))
- Fixed a backwards compatibility issue. ([#4523](https://github.com/craftcms/cms/issues/4523))

## 3.2.0 - 2019-07-09

> {warning} If you’ve ever run the `project-config/rebuild` command, it’s highly recommended that you run it again with Craft 3.1.34.2, before updating to Craft 3.2.

> {warning} Custom login controllers must now explicitly set their `$allowAnonymous` values to include `self::ALLOW_ANONYMOUS_OFFLINE` if they wish to be available when the system is offline.

> {tip} If you have Super Table or Neo installed, you should update those **at the same time** as Craft, to avoid unnecessary search index jobs from being added to the queue.

### Added
- All element types now have the option to support drafts and revisions.
- Drafts are now autocreated when content is modified, and autosaved whenever the content changes. ([#1034](https://github.com/craftcms/cms/issues/1034))
- Drafts and revisions now store content across all sites supported by the element. ([#2669](https://github.com/craftcms/cms/issues/2669))
- Content previewing is now draft-based, and drafts are stored as specialized elements, so it’s no longer necessary to add special cases in templates for preview requests. ([#1787](https://github.com/craftcms/cms/issues/1787), [#2801](https://github.com/craftcms/cms/issues/2801))
- Sections now have a “Preview Targets” setting when running Craft Pro, which can be used to configure additional locations that entries can be previewed from. ([#1489](https://github.com/craftcms/cms/issues/1489))
- Sections now have a “Propagation Method” setting, enabling entries to only be propagated to other sites in the same site group, or with the same language. ([#3554](https://github.com/craftcms/cms/issues/3554))
- Matrix fields now have a “Propagation Method” setting, enabling blocks to only be propagated to other sites in the same site group, or with the same language. ([#3554](https://github.com/craftcms/cms/issues/3554))
- Single entries now have editable slugs. ([#3368](https://github.com/craftcms/cms/issues/3368))
- Headless content previewing is now possible by forwarding request tokens off to content API requests. ([#1231](https://github.com/craftcms/cms/issues/1231))
- Preview iframes are now created with a `src` attribute already in place, improving SPA support. ([#2120](https://github.com/craftcms/cms/issues/2120))
- Entry “Share” buttons are now visible on mobile. ([#4408](https://github.com/craftcms/cms/issues/4408))
- Added the “Temp Uploads Location” system setting (available from Settings → Assets → Settings), which makes it possible to choose the volume and path that temporary asset uploads should be stored. ([#4010](https://github.com/craftcms/cms/issues/4010))
- Added the `maxRevisions` config setting. ([#926](https://github.com/craftcms/cms/issues/926))
- Added the `purgeUnsavedDraftsDuration` config setting, which determines how long unsaved drafts should be allowed to exist before getting deleted via garbage collection.
- Added the “Edit images” permission. ([#3349](https://github.com/craftcms/cms/issues/3349))
- Added the “Impersonate users” permission. ([#3501](https://github.com/craftcms/cms/issues/3501))
- Added the `drafts`, `draftId`, `draftOf`, `draftCreator`, `revisions`, `revisionId`, `revisionOf`, and `revisionCreator` element query params.
- The `site` element query params now support passing multiple site handles, or `'*'`, to query elements across multiple sites at once. ([#2854](https://github.com/craftcms/cms/issues/2854))
- Relational fields now have a “Validate related elements” setting, which ensures that the related elements pass validation before the source element can be saved with them selected. ([#4095](https://github.com/craftcms/cms/issues/4095))
- Table fields can now have Dropdown, Email, and URL columns. ([#811](https://github.com/craftcms/cms/issues/811), [#4180](https://github.com/craftcms/cms/pull/4180))
- Dropdown and Multi-select fields can now have optgroups. ([#4236](https://github.com/craftcms/cms/issues/4236))
- Date/Time, Dropdown, Lightswitch, Number, and Radio Buttons fields are now listed as sort options in element indexes. ([#2818](https://github.com/craftcms/cms/issues/2818))
- Asset, category, entry, and user indexes can now have “UID” columns. ([#4433](https://github.com/craftcms/cms/issues/4433))
- Added the `unique` element query param, which can be used to prevent duplicate elements when querying elements across multiple sites.
- Added the `preferSites` element query param, which can be used to set the preferred sites that should be used for multi-site element queries, when the `unique` param is also enabled.
- Element index pages are now paginated for non-Structure views. ([#818](https://github.com/craftcms/cms/issues/818))
- Element index pages now have an “Export…” button that will export all of the elements in the current view (across all pages) or up to a custom limit, in either CSV, XLS, XLSX, or ODS format. ([#994](https://github.com/craftcms/cms/issues/994))
- Added the `{% dd %}` Twig tag. ([#4399](https://github.com/craftcms/cms/issues/4399))
- Added the `attr()` Twig function, which can generate a list of HTML/XML attributes. ([#4237](https://github.com/craftcms/cms/pull/4237))
- Added the `|withoutKey` Twig filter.
- Added the `resave/matrix-blocks` console command.
- The `index-assets/*` commands now support a `--create-missing-assets=0` option, which prevents Craft from creating asset records when they don’t exist yet, and offers an opportunity to fix the location of any asset records that are missing their associated files, when the filename matches one of the files missing an index.
- Added the `mailer/test` command. ([#4020](https://github.com/craftcms/cms/issues/4020))
- Added the `tests/setup` command, which generates a test suite for the current Craft project.
- Jobs can now set progress labels, which will be shown below their description and progress bar in the queue HUD. ([#1931](https://github.com/craftcms/cms/pull/1931))
- Added the `_layouts/element` template, which can be extended by element edit pages that wish to support drafts, revisions, and content previewing.
- Added the `_special/sitepicker` template.
- It’s now possible for plugins and modules to define custom actions on console controllers.
- Added a testing framework for Craft and plugins, powered by Codeception. ([#3382](https://github.com/craftcms/cms/pull/3382), [#1485](https://github.com/craftcms/cms/issues/1485), [#944](https://github.com/craftcms/cms/issues/944))
- Added `craft\base\ApplicationTrait::getInstalledSchemaVersion()`.
- Added `craft\base\BlockElementInterface`.
- Added `craft\base\Element::EVENT_AFTER_PROPAGATE`.
- Added `craft\base\Element::EVENT_REGISTER_PREVIEW_TARGETS`.
- Added `craft\base\Element::previewTargets()`.
- Added `craft\base\ElementInterface::afterPropagate()`.
- Added `craft\base\ElementInterface::getCurrentRevision()`.
- Added `craft\base\ElementInterface::getIsDraft()`.
- Added `craft\base\ElementInterface::getIsRevision()`.
- Added `craft\base\ElementInterface::getIsUnsavedDraft()`.
- Added `craft\base\ElementInterface::getPreviewTargets()`.
- Added `craft\base\ElementInterface::getSourceId()`.
- Added `craft\base\ElementInterface::getSourceUid()`.
- Added `craft\base\ElementInterface::getUiLabel()`, which is now used to define what an element will be called in the Control Panel. ([#4211](https://github.com/craftcms/cms/pull/4211))
- Added `craft\base\ElementInterface::pluralDisplayName()`, which element type classes can use to define the plural of their display name.
- Added `craft\base\ElementInterface::setRevisionCreatorId()`.
- Added `craft\base\ElementInterface::setRevisionNotes()`.
- Added `craft\base\ElementTrait::$dateDeleted`. ([#4493](https://github.com/craftcms/cms/issues/4493))
- Added `craft\base\ElementTrait::$draftId`.
- Added `craft\base\ElementTrait::$hardDelete`.
- Added `craft\base\ElementTrait::$previewing`.
- Added `craft\base\ElementTrait::$propagateAll`.
- Added `craft\base\ElementTrait::$revisionId`.
- Added `craft\base\Field::EVENT_AFTER_ELEMENT_PROPAGATE`.
- Added `craft\base\Field::getSortOption()`.
- Added `craft\base\FieldInterface::afterElementPropagate()`.
- Added `craft\base\FieldInterface::valueType()`. ([#3894](https://github.com/craftcms/cms/issues/3894))
- Added `craft\base\SortableFieldInterface`, which can be implemented by field classes that should be sortable in element indexes.
- Added `craft\behaviors\DraftBehavior`.
- Added `craft\behaviors\RevisionBehavior`.
- Added `craft\console\CallableAction`.
- Added `craft\console\Controller`.
- Added `craft\console\controllers\ResaveController::saveElements()`.
- Added `craft\console\ControllerTrait`.
- Added `craft\console\Request::getToken()`.
- Added `craft\controllers\PreviewController`.
- Added `craft\errors\MissingAssetException`.
- Added `craft\events\BatchElementActionEvent`.
- Added `craft\events\DefineConsoleActionsEvent`.
- Added `craft\events\ElementQueryEvent`.
- Added `craft\events\RegisterPreviewTargetsEvent`.
- Added `craft\events\RevisionEvent`.
- Added `craft\helpers\Component::validateComponentClass()`.
- Added `craft\helpers\ElementHelper::isDraftOrRevision()`.
- Added `craft\helpers\ElementHelper::rootElement()`.
- Added `craft\models\Section::$propagationMethod`.
- Added `craft\queue\jobs\UpdateSearchIndex`.
- Added `craft\services\Drafts`, accessible via `Craft::$app->drafts`.
- Added `craft\services\Elements::propagateElements()` along with `EVENT_BEFORE_PROPAGATE_ELEMENTS`, `EVENT_AFTER_PROPAGATE_ELEMENTS`, `EVENT_BEFORE_PROPAGATE_ELEMENT`, and `EVENT_AFTER_PROPAGATE_ELEMENT` events. ([#4139](https://github.com/craftcms/cms/issues/4139))
- Added `craft\services\Elements::resaveElements()` along with `EVENT_BEFORE_RESAVE_ELEMENTS`, `EVENT_AFTER_RESAVE_ELEMENTS`, `EVENT_BEFORE_RESAVE_ELEMENT`, and `EVENT_AFTER_RESAVE_ELEMENT` events. ([#3482](https://github.com/craftcms/cms/issues/3482))
- Added `craft\services\Matrix::duplicateBlocks()`.
- Added `craft\services\Matrix::getSupportedSiteIdsForField()`.
- Added `craft\services\Revisions`, accessible via `Craft::$app->revisions`.
- Added `craft\services\Users::canImpersonate()`.
- Added `craft\web\Request::getIsLoginRequest()` and `craft\console\Request::getIsLoginRequest()`.
- Added `craft\web\UrlManager::$checkToken`.
- Added the `Craft.isSameHost()` JavaScript method.
- Added the `Craft.parseUrl()` JavaScript method.
- Added the `Craft.randomString()` JavaScript method.
- Added the `Craft.DraftEditor` JavaScript class.
- Added the `Craft.Preview` JavaScript class.

### Changed
- Relational fields are now capable of selecting elements from multiple sites, if they haven’t been locked down to only related elements from a single site. ([#3584](https://github.com/craftcms/cms/issues/3584))
- Element selector modals now always show source headings, and list sources in the configured order. ([#4494](https://github.com/craftcms/cms/issues/4494))
- Reference tags can now specify the site to load the element from. ([#2956](https://github.com/craftcms/cms/issues/2956))
- Improved the button layout of Edit Entry pages. ([#2325](https://github.com/craftcms/cms/issues/2325))
- Improved the performance of saving elements.
- The Control Panel now shows the sidebar on screens that are at least 1,000 pixels wide. ([#4079](https://github.com/craftcms/cms/issues/4079))
- The `_layouts/cp` template now supports a `showHeader` variable that can be set to `false` to remove the header.
- The `_layouts/cp` Control Panel template now supports a `footer` block, which will be output below the main content area.
- Renamed `craft\helpers\ArrayHelper::filterByValue()` to `where()`.
- Anonymous/offline/Control Panel access validation now takes place from `craft\web\Controller::beforeAction()` rather than `craft\web\Application::handleRequest()`, giving controllers a chance to do things like set CORS headers before a `ForbiddenHttpException` or `ServiceUnavailableHttpException` is thrown. ([#4008](https://github.com/craftcms/cms/issues/4008))
- Controllers can now set `$allowAnonymous` to a combination of bitwise integers `self::ALLOW_ANONYMOUS_LIVE` and `self::ALLOW_ANONYMOUS_OFFLINE`, or an array of action ID/bitwise integer pairs, to define whether their actions should be accessible anonymously even when the system is offline.
- Improved the error message when Project Config reaches the maximum deferred event count.
- Craft now deletes expired template caches as part of its garbage collection routine.
- Craft no longer warns about losing unsaved changes when leaving the page while previewing entries, if the changes were autosaved. ([#4439](https://github.com/craftcms/cms/issues/4439))
- `fieldValues` is a now reserved field handle. ([#4453](https://github.com/craftcms/cms/issues/4453))
- Improved the reliability of `craft\helpers\UrlHelper::rootRelativeUrl()` and `cpUrl()`.
- `craft\base\ElementInterface::eagerLoadingMap()` and `craft\base\EagerLoadingFieldInterface::getEagerLoadingMap()` can now return `null` to opt out of eager-loading. ([#4220](https://github.com/craftcms/cms/pull/4220))
- `craft\db\ActiveRecord` no longer sets the `uid`, `dateCreated`, or `dateUpdated` values for new records if they were already explicitly set.
- `craft\db\ActiveRecord` no longer updates the `dateUpdated` value for existing records if nothing else changed or if `dateUpdated` had already been explicitly changed.
- `craft\helpers\UrlHelper::siteUrl()` and `url()` will now include the current request’s token in the generated URL’s query string, for site URLs.
- `craft\events\MoveElementEvent` now extends `craft\events\ElementEvent`. ([#4315](https://github.com/craftcms/cms/pull/4315))
- `craft\queue\BaseJob::setProgress()` now has a `$label` argument.
- `craft\queue\jobs\PropagateElements` no longer needs to be configured with a `siteId`, and no longer propagates elements to sites if they were updated in the target site more recently than the source site.
- `craft\queue\QueueInterface::setProgress()` now has a `$label` argument.
- `craft\services\Assets::getUserTemporaryUploadFolder()` now returns the current user’s temporary upload folder by default if no user is provided.
- `craft\services\Elements::deleteElement()` now has a `$hardDelete` argument.
- `craft\services\Elements::deleteElement()` now has a `$hardDelete` argument. ([#3392](https://github.com/craftcms/cms/issues/3392))
- `craft\services\Elements::getElementById()` now has a `$criteria` argument.
- `craft\services\Elements::propagateElement()` now has a `$siteElement` argument.
- `craft\services\Elements::saveElement()` now preserves existing elements’ current `dateUpdated` value when propagating or auto-resaving elements.
- `craft\services\Elements::saveElement()` now preserves the `uid`, `dateCreated`, and `dateUpdated` values on new elements if they were explicitly set. ([#2909](https://github.com/craftcms/cms/issues/2909))
- `craft\services\Elements::setPlaceholderElement()` now throws an exception if the element that was passed in doesn’t have an ID.
- `craft\services\Matrix::saveField()` is no longer is responsible for duplicating blocks from other elements.
- `craft\web\twig\variables\CraftVariable` no longer triggers the `defineComponents` event. ([#4416](https://github.com/craftcms/cms/issues/4416))
- `craft\web\UrlManager::setRouteParams()` now has a `$merge` argument, which can be set to `false` to completely override the route params.
- It’s now possible to pass a `behaviors` key to the `$newAttributes` argument of `craft\services\Elements::duplicateElement()`, to preattach behaviors to the cloned element before it’s saved.

### Removed
- Removed the Search Indexes utility. ([#3698](https://github.com/craftcms/cms/issues/3698))
- Removed the `--batch-size` option from `resave/*` actions.
- Removed the `craft.entryRevisions` Twig component.
- Removed `craft\controllers\EntriesController::actionPreviewEntry()`.
- Removed `craft\controllers\EntriesController::actionShareEntry()`.
- Removed `craft\controllers\EntriesController::actionViewSharedEntry()`.
- Removed `craft\events\VersionEvent`.
- Removed `craft\records\Entry::getVersions()`.
- Removed `craft\records\EntryDraft`.
- Removed `craft\records\EntryVersion`.
- Removed `craft\services\EntryRevisions::saveDraft()`.
- Removed `craft\services\EntryRevisions::publishDraft()`.
- Removed `craft\services\EntryRevisions::deleteDraft()`.
- Removed `craft\services\EntryRevisions::saveVersion()`.
- Removed `craft\services\EntryRevisions::revertEntryToVersion()`.
- Removed the `Craft.EntryDraftEditor` JavaScript class.

### Deprecated
- Deprecated the `ownerSite` and `ownerSiteId` Matrix block query params.
- Deprecated `craft\controllers\EntriesController::EVENT_PREVIEW_ENTRY`.
- Deprecated `craft\controllers\LivePreviewController`.
- Deprecated `craft\elements\MatrixBlock::$ownerSiteId`.
- Deprecated `craft\events\DefineComponentsEvent`.
- Deprecated `craft\helpers\ArrayHelper::filterByValue()`. Use `where()` instead.
- Deprecated `craft\models\BaseEntryRevisionModel`.
- Deprecated `craft\models\EntryDraft`.
- Deprecated `craft\models\EntryVersion`.
- Deprecated `craft\models\Section::$propagateEntries`. Use `$propagationMethod` instead.
- Deprecated `craft\services\Assets::getCurrentUserTemporaryUploadFolder()`.
- Deprecated `craft\services\EntryRevisions`.
- Deprecated `craft\web\Request::getIsLivePreview()`.
- Deprecated `craft\web\Request::getIsSingleActionRequest()` and `craft\console\Request::getIsSingleActionRequest()`.
- Deprecated the `Craft.LivePreview` JavaScript class.

### Fixed
- Fixed a bug where `craft\helpers\UrlHelper` methods could add duplicate query params on generated URLs.
- Fixed a bug where Matrix blocks weren’t getting duplicated for other sites when creating a new element. ([#4449](https://github.com/craftcms/cms/issues/4449))

## 3.1.34.3 - 2019-08-21

### Fixed
- Fixed a bug where the `project-config/rebuild` command wasn’t discarding unused user groups or user field layouts in the project config. ([#4781](https://github.com/craftcms/cms/pull/4781))

## 3.1.34.2 - 2019-07-23

### Fixed
- Fixed a bug where the `project-config/rebuild` command was discarding email and user settings.

## 3.1.34.1 - 2019-07-22

### Fixed
- Fixed a bug where the `project-config/rebuild` command was ignoring entry types that didn’t have a field layout. ([#4600](https://github.com/craftcms/cms/issues/4600))

## 3.1.34 - 2019-07-09

### Changed
- The `project-config/rebuild` command now rebuilds the existing project config wherever possible, instead of merging database data with the existing project config.

## 3.1.33 - 2019-07-02

### Added
- Added `craft\base\ApplicationTrait::saveInfoAfterRequest()`.

### Changed
- Craft no longer strips some punctuation symbols from slugs.
- Improved the performance of saving project config updates. ([#4459](https://github.com/craftcms/cms/issues/4459))
- Improved the performance of saving fields. ([#4459](https://github.com/craftcms/cms/issues/4459))
- The `craft update` command no longer updates Craft or plugins if not specified.

### Removed
- Removed `craft\services\ProjectConfig::saveDataAfterRequest()`.
- Removed `craft\services\ProjectConfig::preventSavingDataAfterRequest()`.

### Fixed
- Fixed a PHP error that occurred when deleting an asset transform. ([#4473](https://github.com/craftcms/cms/issues/4473))

### Security
- Fixed an XSS vulnerability.
- Fixed a path disclosure vulnerability. ([#4468](https://github.com/craftcms/cms/issues/4468))
- Added the `sameSiteCookieValue` config setting. ([#4462](https://github.com/craftcms/cms/issues/4462))

## 3.1.32.1 - 2019-06-25

### Fixed
- Fixed a couple Windows compatibility issues.

## 3.1.32 - 2019-06-25

### Changed
- Project Config now sorts arrays when all of the keys are UIDs. ([#4425](https://github.com/craftcms/cms/issues/4425))

### Fixed
- Fixed a bug where Craft might not match a domain to the proper site if it had a non-ASCII character in the host name.
- Fixed an error that could occur when using the `|filter` Twig filter. ([#4437](https://github.com/craftcms/cms/issues/4437))
- Fixed a bug where pagination URL could get repeated page params added to the query string if using query string-based pagination.

## 3.1.31 - 2019-06-18

### Added
- It’s now possible to set plugin license keys to environment variables using the `$VARIABLE_NAME` syntax. ([#4393](https://github.com/craftcms/cms/issues/4393))
- Added `craft\services\Elements::mergeElements()`. ([#4404](https://github.com/craftcms/cms/pull/4404))

### Changed
- Pagination URLs now include any query string parameters set on the current request.
- The default email template no longer sets text or background colors, so emails look better in dark mode. ([#4396](https://github.com/craftcms/cms/pull/4396))
- Improved the error message that gets logged when Craft isn’t able to finish processing project config changes, due to unresolved dependencies.
- Craft will no longer log errors and warnings arising from `yii\i18n\PhpMessageSource`. ([#4109](https://github.com/craftcms/cms/issues/4109))
- Improved the performance and reliability of user queries when the `group` param is set to a user group with a large number of users.
- Updated Yii to 2.0.21.

### Fixed
- Fixed a bug where `Craft::dd()` wouldn’t work properly if output buffering was enabled. ([#4399](https://github.com/craftcms/cms/issues/4399))
- Fixed a bug where `Craft::alias()` wasn’t working on Windows servers. ([#4405](https://github.com/craftcms/cms/issues/4405))
- Fixed a bug where Craft wasn’t parsing the `dsn` DB connection setting properly if it was supplied.

### Security
- Fixed an XSS vulnerability.

## 3.1.30 - 2019-06-11

### Changed
- Improved query performance. ([yiisoft/yii2#17344](https://github.com/yiisoft/yii2/pull/17344), [yiisoft/yii2#17345](https://github.com/yiisoft/yii2/pull/17345), [yiisoft/yii2#17348](https://github.com/yiisoft/yii2/pull/17348))
- `craft\services\Elements::saveElement()` now always propagates elements regardless of the `$propagate` argument value, when saving new elements. ([#4370](https://github.com/craftcms/cms/issues/4370))

### Fixed
- Fixed a bug where new elements weren’t assigned a UID in time if their URI format contained a `{uid}` token. ([#4364](https://github.com/craftcms/cms/issues/4364))
- Fixed a bug where Craft was modifying custom log target configs before executing queue jobs. ([#3766](https://github.com/craftcms/cms/issues/3766))
- Fixed a bug where `craft\helpers\ChartHelper::getRunChartDataFromQuery()` assumed that the value would be integers. ([craftcms/commerce#849](https://github.com/craftcms/commerce/issues/849))
- Fixed a bug where `craft\services\Security::validateData()` was returning an empty string instead of `false` when the data didn’t validate. ([#4387](https://github.com/craftcms/cms/issues/4387))
- Fixed a bug where Craft could inject unexpected JavaScript into front-end requests. ([#4390](https://github.com/craftcms/cms/issues/4390))

## 3.1.29 - 2019-06-04

### Added
- Added the `restore` command, which restores a database backup.
- Added the `Craft.escapeRegex()` JavaScript method.

### Changed
- Asset indexes now sort assets by Date Uploaded in descending order by default. ([#1153](https://github.com/craftcms/cms/issues/1153))
- `craft\db\Paginator` no longer assumes that the application’s database connection should be used.
- Updated Twig to 2.11. ([#4342](https://github.com/craftcms/cms/issues/4342))

### Fixed
- Fixed a bug where the Status menu wasn’t visible for the “All users” source on user indexes. ([#4306](https://github.com/craftcms/cms/pull/4306))
- Fixed a bug where pressing the <kbd>Esc</kbd> key in the setup wizard would close the modal window. ([#4307](https://github.com/craftcms/cms/issues/4307))
- Fixed a bug where `craft\validators\ArrayValidator::validate()` didn’t work. ([#4309](https://github.com/craftcms/cms/pull/4309))
- Fixed an error that could occur when rendering templates with a `loop.parent.loop` reference in a nested for-loop. ([#4271](https://github.com/craftcms/cms/issues/4271))
- Fixed a bug where publishing a Single entry’s draft, or reverting a Single entry to a prior version, would overwrite its title to the section name. ([#4323](https://github.com/craftcms/cms/pull/4323))
- Fixed a bug where Craft wasn’t invalidating existing asset transforms when changing the dimensions of a named transform.
- Fixed a bug where `craft\services\Fields::getFieldsByElementType()` would return duplicate results if a field was used in more than one field layout for the element type. ([#4336](https://github.com/craftcms/cms/issues/4336))
- Fixed a bug where Craft wasn’t respecting the `allowUppercaseInSlug` config setting when generating slugs in the Control Panel. ([#4330](https://github.com/craftcms/cms/issues/4330))
- Fixed a bug where Control Panel Ajax requests weren’t working if a custom `pathParam` config setting value was set. ([#4334](https://github.com/craftcms/cms/issues/4334))
- Fixed a JavaScript error that could occur when saving a new entry, if the selected entry type didn’t have a Title field. ([#4353](https://github.com/craftcms/cms/issues/4353))

## 3.1.28 - 2019-05-21

### Added
- Added the “Customize element sources” user permission. ([#4282](https://github.com/craftcms/cms/pull/4282))
- Matrix sub-fields now have a “Use this field’s values as search keywords?” setting. ([#4291](https://github.com/craftcms/cms/issues/4291))
- Added `craft\web\twig\variables\Paginate::setBasePath()`. ([#4286](https://github.com/craftcms/cms/issues/4286))

### Changed
- Craft now requires Yii 2.0.19.

### Fixed
- Fixed a bug where slugs could get double-hyphenated. ([#4266](https://github.com/craftcms/cms/issues/4266))
- Fixed an error that would occur when installing Craft if the `allowAdminChanges` config setting was disabled. ([#4267](https://github.com/craftcms/cms/issues/4267))
- Fixed a bug where Matrix fields would return the wrong set of Matrix blocks on new or duplicated elements, immediately after they were saved.
- Fixed a bug where users could not assign additional user groups to their own account if their permission to do so was granted by another user group they belonged to.
- Fixed a bug where Number fields would attempt to save non-numeric values. ([craftcms/feed-me#527](https://github.com/craftcms/feed-me/issues/527))
- Fixed a bug where it was possible to assign a Structure entry or category to a new parent, even if that would cause its descendants to violate the Max Levels setting. ([#4279](https://github.com/craftcms/cms/issues/4279))
- Fixed an error that could occur when rendering a template from a console request, if the template contained any non-global `{% cache %}` tags. ([#4284](https://github.com/craftcms/cms/pull/4284))

## 3.1.27 - 2019-05-14

### Added
- Added `craft\fields\Matrix::EVENT_SET_FIELD_BLOCK_TYPES`. ([#4252](https://github.com/craftcms/cms/issues/4252))

### Changed
- Pressing <kbd>Shift</kbd> + <kbd>Return</kbd> (or <kbd>Shift</kbd> + <kbd>Ctrl</kbd>/<kbd>Command</kbd> + <kbd>Return</kbd>) when a textual cell is focused in an editable table will now change the focus to the same cell in the previous row (after creating a new row if necessary.) ([#4259](https://github.com/craftcms/cms/issues/4259))
- Craft no longer shows the status menu for element sources that define a status. ([#4249](https://github.com/craftcms/cms/issues/4249))
- Element URI formats can now conditionally output an empty string, opting the element out of getting its own system URI. ([#4254](https://github.com/craftcms/cms/issues/4254))
- Table fields now get validation errors if any column handles are entered in the format of “colX”.
- Craft no longer clear out users’ verification codes after login. ([#4257](https://github.com/craftcms/cms/issues/4257))
- The `users/upload-user-photo` and `users/delete-user-photo` actions are now available to front-end requests. ([#3932](https://github.com/craftcms/cms/issues/3932))

### Fixed
- Fixed a bug where rebuilding the project config could set an incorrect value for the user field layout.
- Fixed a bug Craft wouldn’t allow users to edit their own photos if they didn’t have upload/remove asset permissions.
- Fixed a bug where Craft wasn’t removing newline characters when pasting text into some single-line Table column types.
- Fixed a bug where project config syncing could have inconsistent results on load-balanced environments. ([#4136](https://github.com/craftcms/cms/issues/4136))
- Fixed a bug where the Plugin Store was not able to load developer details. ([#4241](https://github.com/craftcms/cms/issues/4241))
- Fixed a bug that could occur when Craft generated URLs with multi-byte characters in the query string.
- Fixed a bug where you could get some character encoding issues in some environments when using PHP 7.3.
- Fixed a bug where Craft wasn’t attempting to set a unique URI on duplicated elements. ([#4253](https://github.com/craftcms/cms/issues/4253))
- Fixed a bug where Table fields could copy cell values to other cells if a column had a handle in the format of “colX”. ([#4200](https://github.com/craftcms/cms/issues/4200))
- Fixed an error that could occur on the Login page if a custom Login Page Logo was selected. ([#4261](https://github.com/craftcms/cms/issues/4261))

## 3.1.26 - 2019-05-08

### Changed
- The “Update all” button on the Updates utility is now shown even if the page contains some uninstallable updates. ([#4230](https://github.com/craftcms/cms/issues/4230))
- Craft now stores the Default User Group’s UID in the project config, in case the group’s ID is different across environments.
- `craft\services\Assets::EVENT_BEFORE_REPLACE_ASSET` event handlers can now change the filename of the replaced asset before it is saved.
- Improved the performance of background jobs. ([#4219](https://github.com/craftcms/cms/pull/4219))
- Improved the Plugin Store’s screenshots with arrows for navigation and pinch-to-zoom capability for touch devices.

### Fixed
- Fixed an error that could occur when saving a Single section if one of its sites had been disabled.
- Fixed an error that could occur when deleting a site.
- Fixed a PHP compile error that could occur when paginating a query. ([#4208](https://github.com/craftcms/cms/pull/4208))
- Fixed an error that could occur on the Settings → Users → Settings page if the project config was missing its `users` key. ([#4206](https://github.com/craftcms/cms/issues/4206))
- Fixed a bug where Craft wasn’t requiring email verification for new user accounts if the project config was missing its `users` key.
- Fixed a bug where Craft wasn’t eager-loading elements in the same site as the source element, if that was different than the currently requested site. ([#3954](https://github.com/craftcms/cms/issues/3954))

## 3.1.25 - 2019-04-30

### Added
- Added the `|ascii` Twig filter. ([#4193](https://github.com/craftcms/cms/issues/4193))

### Changed
- Craft now registers its project config event handlers before loading plugins. ([#3943](https://github.com/craftcms/cms/issues/3943))
- The Control Panel now uses jQuery 3.4.0. ([#4183](https://github.com/craftcms/cms/issues/4183))
- `behavior` and `behaviors` are now reserved field handles. ([#4184](https://github.com/craftcms/cms/issues/4184))
- The Updates utility no longer shows notices for expired plugins if no updates are actually available. ([#4186](https://github.com/craftcms/cms/issues/4186))

### Fixed
- Fixed an error where rebuilding the project config would not typecast the `propagateEntries` and `enableVersioning` section settings correctly. ([#3695](https://github.com/craftcms/cms/issues/3695))
- Fixed a bug where the Edit Draft HUD would include the current site name in the default Draft Name value for multi-site entries. ([#4171](https://github.com/craftcms/cms/issues/4171))
- Fixed a bug where resource requests could send a 500 response if the resource didn’t exist. ([#4197](https://github.com/craftcms/cms/pull/4197))

## 3.1.24 - 2019-04-23

### Added
- Added `craft\services\Fields::getFieldIdsByLayoutId()`.

### Changed
- Craft now correctly typecasts all core boolean and integer values saved to the project config. ([#3695](https://github.com/craftcms/cms/issues/3695))
- Craft now saves new entry versions every time an entry is saved, unless it’s being propagated or resaved.
- `users/save-user` and `users/start-elevated-session` requests now check for a `currentPassword` body param in addition to `password`, when looking for the user’s current password. ([#4169](https://github.com/craftcms/cms/issues/4169))
- `craft\services\Path::getStoragePath()` now has a `$create` argument.
- Updated Twig to 2.8.

### Fixed
- Fixed an error where re-saving a site would reset its sorting order. ([#4147](https://github.com/craftcms/cms/issues/4147))
- Fixed a SQL error that could occur when updating to Craft 3.1. ([#3663](https://github.com/craftcms/cms/issues/3663))
- Fixed an error that occurred when an SVG with `/` characters in its `id` attributes was passed to the `svg()` Twig function. ([#4155](https://github.com/craftcms/cms/issues/4155))
- Fixed a bug where passing `:empty:` or `:notempty:` to a Matrix field param on an element query could return incorrect results for fields that had soft-deleted blocks. ([#4161](https://github.com/craftcms/cms/issues/4161))
- Fixed a bug where Craft wasn’t returning a `1` exit code for console requests if the server was running under PHP 7. ([#4153](https://github.com/craftcms/cms/issues/4153))
- Fixed a “World-writable config file 'my.cnf' is ignored” warning that could occur when creating a database backup. ([#4163](https://github.com/craftcms/cms/pull/4163))
- Fixed a bug where `craft\services\Elements::duplicateElements()` would only ignore non-safe attributes passed to the `$newAttributes` argument.
- Fixed a bug where `craft\elements\db\ElementQuery::exists()` and `offsetExists()` were ignoring cached query results.

## 3.1.23 - 2019-04-16

### Added
- The `project-config/sync` command now has a `--force` option, which forces the project config to treat all preexisting config values as new. ([#4126](https://github.com/craftcms/cms/issues/4126))
- Added `craft\base\LogTargetTrait`, which can be used by custom `log` components, to gain security and privacy features provided by Craft’s built-in file target. ([#4127](https://github.com/craftcms/cms/pull/4127))

### Changed
- When creating a new site, global sets are now propagated to it before other element types. ([#3446](https://github.com/craftcms/cms/issues/3446))
- Locked Twig down to 2.7, to avoid a bug in 2.8.0. ([twigphp/Twig#2942](https://github.com/twigphp/Twig/issues/2942))

### Fixed
- Fixed an error that occurred when installing a missing plugin from the Settings → Plugins page. ([#4140](https://github.com/craftcms/cms/issues/4140))
- Fixed PHP type errors that could occur when calling some deprecated `craft.request` methods in templates. ([#4124](https://github.com/craftcms/cms/issues/4124))
- Fixed performance issues that could occur where uploading GIFs in the Control Panel. ([#4131](https://github.com/craftcms/cms/pull/4131))
- Fixed a bug where it wasn’t possible to create a new global set with the same name or handle as a soft-deleted one. ([#4091](https://github.com/craftcms/cms/issues/4091))
- Fixed a bug where pending users’ verification codes were getting deleted if they were impersonated by an admin. ([#4130](https://github.com/craftcms/cms/issues/4130))

## 3.1.22 - 2019-04-10

### Added
- Added `craft\base\ElementTrait::$resaving`, which indicates whether the element is currently being resaved via a `ResaveElements` job or a `resave` command. ([#3482](https://github.com/craftcms/cms/issues/3482))
- Added `craft\db\Paginator::setPageResults()`. ([#4120](https://github.com/craftcms/cms/issues/4120))

### Changed
- Changed the way Craft updates search indexes, to reduce the likelihood of a deadlock. ([#3197](https://github.com/craftcms/cms/issues/3197))
- Improved styles and behavior of the Plugin Store.
- The Settings → Plugins page now notes which plugins are expired, with links to renew them on [id.craftcms.com](https://id.craftcms.com).
- Improved the styling of info HUDs that contain long text or tables. ([#4107](https://github.com/craftcms/cms/pull/4107))

### Fixed
- Fixed a PHP error that could occur during asset indexing in some cases.
- Fixed a bug where entry drafts weren’t showing previous changes to Matrix fields on the draft. ([#4105](https://github.com/craftcms/cms/issues/4105))
- Fixed a bug where `project.yaml` changes weren’t always getting picked up. ([#4028](https://github.com/craftcms/cms/issues/4028))
- Fixed a bug where the `project-config/rebuild` command would restore soft-deleted components. ([#4100](https://github.com/craftcms/cms/issues/4100))
- Fixed a bug where the `project-config/sync` command was not performing schema checks.
- Fixed an error that occurred when backing up the database if the database password contained a `$` character. ([#4115](https://github.com/craftcms/cms/issues/4115))

## 3.1.21.1 - 2019-04-04

### Fixed
- Fixed a bug where underscores were getting stripped from element slugs. ([#4096](https://github.com/craftcms/cms/issues/4096))

## 3.1.21 - 2019-04-03

### Added
- Added the `backup` command, which creates a new database backup. ([#4075](https://github.com/craftcms/cms/issues/4075))
- Added the `queue/retry` command, which can be passed a failed job ID, or `all` to retry all failed jobs. ([#4072](https://github.com/craftcms/cms/issues/4072))
- Added `craft\queue\Queue::retryAll()`.
- Added `craft\services\Sections::$autoResaveEntries`, which can be set to `false` from `config/app.php` to prevent Craft from auto-resaving entries after sections and entry types are updated. ([#3482](https://github.com/craftcms/cms/issues/3482))

### Changed
- It’s now possible to double-click on asset sources to expand/collapse their subfolders. ([#4070](https://github.com/craftcms/cms/issues/4070))
- Craft no longer auto-resaves entries after saving a section or entry type if nothing changed of any significance to entries. ([#3482](https://github.com/craftcms/cms/issues/3482))
- Craft now formats filesizes using metric units (e.g. MB instead of MiB).
- The updater is now capable of handling package name changes.
- Craft now requires Yii 2.0.17.

### Fixed
- Fixed a bug where the Asset Indexes utility wasn’t logging exceptions.
- Fixed a SQL error that could occur when using the Asset Indexes utility, if any filenames contained 4+ byte characters.
- Fixed a bug where entry queries could return duplicate results for any entries that belong to a section that has soft-deleted structures associated with it. ([#4066](https://github.com/craftcms/cms/issues/4066))
- Fixed a bug where rebuilding project config would not work with Matrix fields with no block types. ([#4074](https://github.com/craftcms/cms/issues/4074)
- Fixed an error that occurred when sending emails if the `testToEmailAddress` config setting was set. ([#4076](https://github.com/craftcms/cms/issues/4076))
- Fixed a bug where it wasn’t possible to pass the `--element-id` option on `resave/*` commands.
- Fixed a bug where Matrix fields were including disabled blocks if any changes had been made to the Matrix block query params.
- Fixed SQL errors that could occur if the table prefix had ever changed.

## 3.1.20.1 - 2019-03-27

### Fixed
- Fixed an error that occurred when regenerating the project config, if there were any fields without settings. ([#4062](https://github.com/craftcms/cms/issues/4062))
- Fixed an error that occurred when loading the `_includes/forms/date` template without passing a `value` variable. ([#4063](https://github.com/craftcms/cms/issues/4063))

## 3.1.20 - 2019-03-27

### Added
- Added the `project-config/rebuild` console command.
- Added the `verifyEmailSuccessPath` config setting.
- Added the “Prefix” and “Suffix” settings for Number fields. ([#4055](https://github.com/craftcms/cms/issues/4055))
- Added the “Max Length” setting for URL fields. ([#4019](https://github.com/craftcms/cms/issues/4019))
- Added the `devMode` global Twig variable. ([#4038](https://github.com/craftcms/cms/issues/4038))
- Added `craft\config\GeneralConfig::getVerifyEmailSuccessPath()`.
- Added `craft\events\RebuildConfigEvent`.
- Added `craft\services\ProjectConfig::rebuild()`.
- Added `craft\services\Sections::pruneDeletedField()`.

### Changed
- Textareas within the Control Panel can now be manually vertically resized. ([#4030](https://github.com/craftcms/cms/issues/4030))
- The Craft Support widget now includes a “More Resources” section. ([#4058](https://github.com/craftcms/cms/issues/4058))
- The `_includes/forms/text` Control Panel template now supports `step`, `min`, and `max` attributes.
- Users without access to the Control Panel are now redirected according to the `verifyEmailSuccessPath` config setting after verifying a new email address. ([#1998](https://github.com/craftcms/cms/issues/1998))
- The `_includes/forms/text` Control Panel template now supports passing `autocorrect: false` and `autocapitalize: false`, to disable autocorrect and auto-capitalization on iOS devices.
- iOS autocorrect and auto-capitalization has been disabled for all core “Handle” and “Slug” fields in the Control Panel. ([#4009](https://github.com/craftcms/cms/issues/4009))
- Number fields now format their values for element index tables. ([#4059](https://github.com/craftcms/cms/issues/4059))
- When installing Craft using a `project.yaml`, Craft now backups the existing config to the config backup folder if there are errors. ([#4017](https://github.com/craftcms/cms/issues/4017))
- Craft now prunes entry type layouts when deleting a field.
- Craft no longer modifies the DSN string if set explicitly with the `dsn` database config setting.
- Craft no longer throws an `InvalidConfigException` when the `dsn` database config setting is set and contains an unexpected parameter.

### Fixed
- Fixed a bug where Craft wasn’t removing hyphens and other symbols from auto-generated asset titles. ([#4011](https://github.com/craftcms/cms/issues/4011))
- Fixed a PHP error that occurred when calling `craft\services\EntryRevisions::getDraftById()` or `getVersionById()` for a draft/version that belonged to a soft-deleted entry. ([#4013](https://github.com/craftcms/cms/issues/4013))
- Fixed a bug where Craft wasn’t respecting the site selection for routes defined in Settings → Routes. ([#4021](https://github.com/craftcms/cms/issues/4021))
- Fixed a bug where the `project-config/sync` command wasn’t logging exceptions. ([#4015](https://github.com/craftcms/cms/issues/4015))
- Fixed an error that occurred when attempting to use Live Preview with a pending user account. ([#4025](https://github.com/craftcms/cms/issues/4025))
- Fixed an error when displaying a date input in the Control Panel if the value passed wasn’t a `DateTime` object. ([#4041](https://github.com/craftcms/cms/issues/4041))
- Fixed a PHP error that occurred when passing an array of `craft\elements\User` objects to `craft\mail\Message::setTo()`. ([#4048](https://github.com/craftcms/cms/issues/4048))
- Fixed a bug where Craft was applying the `offset` param to both ends of the result set when paginating queries. ([#4052](https://github.com/craftcms/cms/issues/4052))
- Fixed a PHP error that occurred if `true` or `false` was passed to the third argument of `craft\db\Command::upsert()`. ([#4054](https://github.com/craftcms/cms/pull/4054))
- Fixed a bug where deleting fields via `project.yaml` could prevent other changes from being applied.
- Fixed a bug where field UIDs could be overwritten in some cases.

## 3.1.19 - 2019-03-19

### Added
- Added the `_includes/pagination` Control Panel template.
- Added `craft\db\Paginator`.
- Added `craft\web\twig\variables\Paginate::create()`.

### Changed
- The `{% paginate %}` tag now accepts any query object, not just element queries.
- The `_includes/forms/autosuggest` template now has `data` and `methods` blocks that can be overridden by sub-templates to customize the autosuggest behavior.

### Fixed
- Fixed a bug where sidebar badge counts in the Control Panel were getting formatted with two decimals if the Intl extension wasn’t loaded. ([#4002](https://github.com/craftcms/cms/issues/4002))
- Fixed a bug where entry drafts would forget that certain field values had been cleared out, and continue using the live revision’s content instead. ([#3981](https://github.com/craftcms/cms/issues/3981))
- Fixed an error that occurred if a Table field was created with a Date or Time column and no rows in the Default Values setting. ([#4005](https://github.com/craftcms/cms/issues/4005))
- Fixed a bug where Table fields would forget that they had been saved without any rows in the Default Values setting.
- Fixed a SQL error that could occur when saving non-UTF-8 characters to the project config. ([#4007](https://github.com/craftcms/cms/issues/4007))

## 3.1.18 - 2019-03-14

### Added
- Added `craft\services\Deprecator::$throwExceptions`. ([#3972](https://github.com/craftcms/cms/pull/3972))

### Changed
- `Craft::parseEnv()` will now boolean values for environment variables set to `true` or `false`. ([#3975](https://github.com/craftcms/cms/issues/3975))
- Nested project config keys are no longer sorted alphabetically.
- Craft now requires Twig 2.7+.

### Fixed
- Fixed a SQL error that occurred when using a token with a usage limit, if using PostgreSQL. ([#3969](https://github.com/craftcms/cms/issues/3969))
- Fixed a bug where the Edit User page would forget user group selection changes if there was a validation error. ([#3971](https://github.com/craftcms/cms/issues/3971))
- Fixed a bug where the updater would get an unexpected response when updating from 3.1.14 - 3.1.16 to 3.1.17+.
- Fixed a bug where it wasn’t possible to switch plugin editions when the `allowUpdates` config setting was disabled. ([#3987](https://github.com/craftcms/cms/issues/3987))
- Fixed a bug where multiple consecutive newlines in field instructions would result in multiple `<br>` tags rather than new paragraphs.
- Fixed a bug where Table fields weren’t always remembering the sort order for their Default Values settings. ([#3947](https://github.com/craftcms/cms/issues/3947))
- Fixed a bug where Table fields weren’t always remembering the sort order for their Table Columns settings. ([#3997](https://github.com/craftcms/cms/issues/3997))

## 3.1.17.2 - 2019-03-12

### Changed
- Craft now requires Twig 2.6.

## 3.1.17.1 - 2019-03-08

### Added
- Added `craft\helpers\ArrayHelper::ensureNonAssociative()`.

### Fixed
- Fixed a bug where commercial plugin editions weren’t showing up in the Plugin Store.
- Fixed a bug where installing a plugin from the Plugin Store would not respect the selected edition.
- Fixed a bug where plugins with free and commercial editions weren’t getting license key inputs on the Setting → Plugins page.
- Fixed a bug where the Setting → Plugins page wasn’t linking plugins’ edition badge to their page in the Plugin Store for plugins with free and commercial editions, if the free edition was currently active.

## 3.1.17 - 2019-03-08

### Changed
- When installing Craft using a `project.yaml`, Craft now processes all sites before installing any plugins. ([craftcms/commerce#752](https://github.com/craftcms/commerce/issues/752))
- The Plugin Store now shows “Report an issue” links on plugin screens.
- The Plugin Store now includes a “Package Name” section on plugin screens. ([#2757](https://github.com/craftcms/cms/issues/2757))
- The Plugin Store now shows discounted upgrade prices for plugins when a lower edition is already licensed.
- Craft now requires Yii 2.0.16.1.

### Fixed
- Fixed a bug where the `positionedBefore` element query param was not including direct ancestors in the results.
- Fixed a bug where HTML in plugin-supplied field instructions was getting encoded. ([#3928](https://github.com/craftcms/cms/issues/3928))
- Fixed a bug where Craft would prompt for a user’s current password when registering a new user, even if they weren’t assigning any groups or permissions to that user
- Fixed a bug where asset indexing could yield inconsistent results in some cases. ([#3450](https://github.com/craftcms/cms/issues/3450))
- Fixed a bug where the Plugin Store was showing info icons in the feature matrix of multi-edition plugins, even for features that didn’t have an extended description.
- Fixed a bug where entries weren’t getting new versions when edited from element editor HUDs. ([#3959](https://github.com/craftcms/cms/issues/3959))

## 3.1.16 - 2019-03-05

### Added
- The Plugin Store now shows Repository links on plugin screens.
- Added the `create()` Twig function. ([#3921](https://github.com/craftcms/cms/pull/3921))
- Added the `--type` option to the `resave/entries` command. ([#3939](https://github.com/craftcms/cms/issues/3939))
- Added `craft\helers\Assets::getAllowedFileKinds()`.

### Changed
- Line breaks in field instructions now get converted to `<br>` tags. ([#3928](https://github.com/craftcms/cms/issues/3928))
- Assets field settings no longer list file kinds that aren’t allowed to be uploaded, per the `allowedFileExtensions` and `extraAllowedFileExtensions` config settings. ([#3917](https://github.com/craftcms/cms/issues/3917))
- The `{% exit %}` tag now throws a more specific exception depending on the status code passed to it (e.g. `yii\web\NotFoundHttpException` for 404s). ([#3915](https://github.com/craftcms/cms/issues/3915))
- `craft\helpers\MigrationHelper::dropAllIndexesOnTable()` is no longer deprecated.
- The `--id` option on `resave/*` console commands is now named `--element-id`. ([#3940](https://github.com/craftcms/cms/issues/3940))
- The `_includes/forms/autosuggest.html` template now supports passing `disabled: true`. ([#3925](https://github.com/craftcms/cms/issues/3925))

### Fixed
- Fixed a bug where Control Panel content areas weren’t getting their bottom padding applied in Firefox. ([#3874](https://github.com/craftcms/cms/issues/3874))
- Fixed a PHP error that occurred on the front-end if two routes defined in Settings → Routes had the same URI pattern. ([#3922](https://github.com/craftcms/cms/issues/3922))
- Fixed a bug where Craft wasn’t always preselecting the correct tab on Control Panel pages if the tab name contained non-ASCII characters. ([#3923](https://github.com/craftcms/cms/issues/3923))
- Fixed a bug where the `--uid` option on `resave/*` console commands wasn’t working. ([#3941](https://github.com/craftcms/cms/issues/3941))
- Fixed a SQL error that could occur when running `resave/*` console commands.
- Fixed a PHP error that occurred when calling the deprecated `getError()` method on a model that had no errors. ([#3934](https://github.com/craftcms/cms/issues/3934))
- Fixed a bug where Craft wasn’t sanitizing new asset subfolder names. ([#3689](https://github.com/craftcms/cms/issues/3689))
- Fixed a bug where Table fields weren’t remembering the sort order for their Default Values settings. ([#3947](https://github.com/craftcms/cms/issues/3947))

## 3.1.15 - 2019-02-26

### Added
- Added the `resave/assets`, `resave/categories`, `resave/entries`, `resave/tags`, and `resave/users` console commands.

### Changed
- Craft now sends system messages authored for the same root language as the requested language, if an exact language match can’t be found. ([#3888](https://github.com/craftcms/cms/issues/3888))
- Element source definitions can now include a `badgeCount` key.
- Login requests no longer enforce CSRF validation if someone is already logged in.
- Craft now throws an `InvalidConfigException` when updating the project config if any unexpected data types are encountered.
- The `testToEmailAddress` config setting can now be set to `false`. ([#3910](https://github.com/craftcms/cms/pull/3910))

### Fixed
- Fixed a bug where the System Messages utility wouldn’t update message previews after editing a message for the primary site’s language, if the user had a different preferred language selected.
- Fixed a bug where structures weren’t getting deleted and unassigned from their sections properly after converting a Structure section to a Channel or Single. ([#3895](https://github.com/craftcms/cms/issues/3895))
- Really fixed a bug where Craft could update the `dateModified` value in the project config even when nothing had changed. ([#3792](https://github.com/craftcms/cms/issues/3792))
- Fixed a bug where the Settings → Routes page wasn’t listing routes in the user-defined order. ([#3892](https://github.com/craftcms/cms/issues/3892))
- Fixed an error that occurred when viewing trashed entries, if the “Entry Type” column was shown and one of the trashed entries’ entry types had been deleted. ([#3899](https://github.com/craftcms/cms/issues/3899))

## 3.1.14 - 2019-02-21

### Added
- Added `craft\helpers\ProjectConfig::cleanupConfig()`.
- Added `craft\web\Request::$maxPageNum`, which determines the maximum page number Craft should accept (100,000 by default). ([#3880](https://github.com/craftcms/cms/issues/3880))

### Deprecated
- Deprecated `craft\mutex\FileMutex`.

### Fixed
- Fixed a bug where Craft could update the `dateModified` value in the project config even when nothing had changed. ([#3792](https://github.com/craftcms/cms/issues/3792))
- Fixed a SQL error that occurred when running the “Localizing relations” task if using PostgreSQL. ([#3877](https://github.com/craftcms/cms/issues/3877))
- Fixed a bug where file locking wasn’t working on Windows. ([#3879](https://github.com/craftcms/cms/issues/3879))

### Security
- Fixed a bug where sensitive environment variable values weren’t getting redacted correctly.

## 3.1.13 - 2019-02-20

### Added
- Added `craft\helpers\StringHelper::replaceMb4()`.
- Added `craft\services\ProjectConfig::defer()`.

### Changed
- The `users/login` and `users/logout` actions now include a `csrfTokenValue` key in JSON responses. ([#3858](https://github.com/craftcms/cms/issues/3858))
- Craft no longer deletes search indexes when soft-deleting an element, until the element gets hard-deleted. ([#3863](https://github.com/craftcms/cms/issues/3863))
- Updated Yii to 2.0.16.

### Fixed
- Fixed a bug where Craft could auto-place the `{{ beginBody() }}` and `{{ endBody() }}` tags in the wrong places.
- Fixed a bug where Craft wasn’t storing custom volume sort orders. ([#3764](https://github.com/craftcms/cms/issues/3764))
- Fixed a SQL error that would occur when uploading a file with emojis in its name, if using MySQL. ([#3852](https://github.com/craftcms/cms/issues/3852))
- Fixed a bug where Assets fields weren’t respecting their View Mode setting when files were drag-uploaded to them. ([#3578](https://github.com/craftcms/cms/issues/3578))
- Fixed a bug where asset queries’ `kind` param wasn’t working for custom file kinds defined by the `extraFileKinds` config setting, for file extensions that were already associated with another file kind. ([#3869](https://github.com/craftcms/cms/issues/3869))
- Fixed a bug where `craft\helpers\FileHelper::sanitizeFilename()` could return inconsistent results.
- Fixed an error that could occur when syncing `project.yaml` if it introduced a new Super Table field with a nested Matrix field.

## 3.1.12 - 2019-02-15

### Fixed
- Fixed a bug where the `relatedTo` element query param could include results for elements that were related via soft-deleted Matrix blocks. ([#3846](https://github.com/craftcms/cms/issues/3846))
- Fixed a bug where some search queries were not returning results when they should, if using MySQL.
- Fixed an error that could occur when syncing `project.yaml` changes if the `allowAdminChanges` config setting was disabled. ([#3823](https://github.com/craftcms/cms/issues/3823))
- Fixed an `InvalidConfigException` that was thrown if a user’s photo was soft-deleted. ([#3849](https://github.com/craftcms/cms/issues/3849))

## 3.1.11 - 2019-02-14

### Added
- Added `craft\helpers\UrlHelper::rootRelativeUrl()`.

### Fixed
- Fixed a bug where the Plugin Store wouldn’t load if the `baseCpUrl` config setting was set to a URL with a different scheme than Craft believed the request had.
- Fixed a validation error that would occur on non-required Checkboxes and Multi-select fields if no options were selected. ([#3844](https://github.com/craftcms/cms/issues/3844))
- Fixed a validation error that would occur on Dropdown and Radio Buttons fields if the selected option’s value was `0`. ([#3842](https://github.com/craftcms/cms/issues/3842))
- Fixed a bug where the Value column for Checkboxes, Dropdown, Multi-select, and Radio Buttons fields’ Options settings weren’t auto-populating if the Option Label column was set to a number.
- Fixed an error on the Settings → Users page if `users.photoVolumeUid` was not defined in the project config. ([#3303](https://github.com/craftcms/cms/issues/3303))

## 3.1.10 - 2019-02-13

### Changed
- `craft\helpers\FileHelper::writeToFile()` now invalidates the OPcache for the file. ([#3838](https://github.com/craftcms/cms/pull/3838))
- The `serve` command now uses `@webroot` as the default `docroot` option value. ([#3770](https://github.com/craftcms/cms/pull/3770))

### Fixed
- Fixed a bug where the `users/save-user` action wasn’t deleting user photos properly.
- Fixed a bug where changes to Matrix block type fields’ settings weren’t always saving. ([#3832](https://github.com/craftcms/cms/issues/3832))
- Fixed a bug where non-searchable fields were still getting search keywords stored when using the Search Indexes utility. ([#3837](https://github.com/craftcms/cms/issues/3837))

## 3.1.9.1 - 2019-02-12

### Fixed
- Fixed a bug where `Craft::alias()` wasn’t beginning the response string with an `@` character if no `@` was passed into `Craft::setAlias()` to begin with.
- Fixed an error that could occur if there were any HTML entities in the project config.

## 3.1.9 - 2019-02-12

### Added
- Added the `disabledPlugins` config setting. ([craftcms/webhooks#4](https://github.com/craftcms/webhooks/issues/4))
- Added the `$language` argument to `craft\helpers\StringHelper::toAscii()`.
- Added `craft\validators\SlugValidator::$language`.
- Added `craft\web\twig\variables\Cp::getAsciiCharMap()`.

### Changed
- The operating system name & version are now shown in the System Report utility. ([#3784](https://github.com/craftcms/cms/issues/3784))
- Craft’s installer no longer applies the current `project.yaml` file if the installed schema version doesn’t match the one in the file. ([#3783](https://github.com/craftcms/cms/issues/3783))
- Control Panel settings no longer warn about using the `@web` alias, if it was defined by the `aliases` config setting. ([#3798](https://github.com/craftcms/cms/pull/3798))
- The `clear-caches` console command now clears CP resource files if the `@webroot` alias was defined by the `aliases` config setting. ([#3787](https://github.com/craftcms/cms/issues/3787))
- `craft\models\VolumeFolder::getVolume()` now throws an `InvalidConfigException` if its `$volumeId` property is set to an invalid volume ID, rather than returning `null`.
- Craft now checks if all files in project config mapping are valid and regenerates the map if they are not.
- Craft now auto-generates slugs using an ASCII char map based on the language of the current entry/category, rather than the logged-in user. ([#3820](https://github.com/craftcms/cms/issues/3820))

### Fixed
- Fixed a SQL error that could occur when deleting an asset. ([#3786](https://github.com/craftcms/cms/issues/3786))
- Fixed an error that occurred when customizing element indexes if the `allowAdminChanges` config setting was disabled. ([#3788](https://github.com/craftcms/cms/issues/3788))
- Fixed a bug where Checkboxes, Dropdown, Multi-select, and Radio Buttons fields wouldn’t pass validation if the selected option value was `true` or `false`.
- Fixed an error that occurred on the Settings → Plugins page, if there were any plugins in the database that weren’t Composer-installed.
- Fixed an error that could occur if an Assets field was configured to upload to a deleted volume. ([#3799](https://github.com/craftcms/cms/issues/3799))
- Fixed a bug where sections’ Default Status settings weren’t always being respected. ([#3791](https://github.com/craftcms/cms/issues/3791))
- Fixed a bug where only users with the “Edit users” user permission were allowed to upload a new user photo. ([#3735](https://github.com/craftcms/cms/issues/3735))
- Fixed a bug where renaming a Matrix block type’s handle would result in new content columns being created in the database, and existing Matrix blocks losing their content. ([#3809](https://github.com/craftcms/cms/issues/3809))
- Fixed a SQL error that could occur when updating to Craft 3.1 if any system messages contained emoji characters.
- Fixed an error that could occur when working with elements, if a site had been created earlier in the same request. ([#3824](https://github.com/craftcms/cms/issues/3824))

## 3.1.8 - 2019-02-05

### Changed
- Craft now automatically logs users in after resetting their password, if the `autoLoginAfterAccountActivation` config setting is enabled. ([#1025](https://github.com/craftcms/cms/issues/1025))

### Fixed
- Fixed a bug where pressing the <kbd>Return</kbd> key on editable tables with a static number of rows would add a new row. ([#3765](https://github.com/craftcms/cms/issues/3765))
- Fixed a bug where pressing the <kbd>Return</kbd> key on editable tables would select the next row’s cell even if the cell was disabled.
- Fixed a bug where pressing the <kbd>Return</kbd> key on an editable table wouldn’t move the focus to the next row’s sell if it had an `<input>` instead of a `<textarea>`.
- Fixed an error that could occur in the Control Panel if any environment variable values began with an `@` character. ([#3769](https://github.com/craftcms/cms/issues/3769))
- Fixed a bug where `craft\helpers\DateTimeHelper::toDateTime()` was mistaking year-only values for Unix timestamps. ([#3772](https://github.com/craftcms/cms/issues/3772))
- Fixed an error that occurred when a non-admin user attempted to edit a system message, or when the `allowAdminChanges` config setting was disabled. ([#3775](https://github.com/craftcms/cms/issues/3775))
- Fixed a bug where it was hard to see error notifications on pages with a licensing alert. ([#3776](https://github.com/craftcms/cms/issues/3776))
- Fixed a JavaScript error that occurred when adding a new row to a custom editable table that contained a `time` column, if no rows existed on page load. ([#3780](https://github.com/craftcms/cms/issues/3780))

## 3.1.7 - 2019-01-31

### Added
- Added all the things that came in [Craft 3.0.40](https://github.com/craftcms/cms/blob/master/CHANGELOG-v3.md#3040---2019-01-31).
- Added `craft\helpers\FileHelper::canTrustMimeType()`.
- Added `craft\web\UploadedFile::getMimeType()`.

### Changed
- The “Port” SMTP mail transport setting can now be set to an environment variable. ([#3740](https://github.com/craftcms/cms/issues/3740))
- `craft\web\Controller::requireAdmin()` now has a `$requireAdminChanges` argument, which dictates whether the `allowAdminChanges` config setting must also be enabled (`true` by default).
- The `project-config/sync` console command now creates a `project.yaml` file, if it’s missing. ([#3736](https://github.com/craftcms/cms/issues/3736))
- Querying for active users no longer excludes locked users.
- `craft\helpers\FileHelper::getMimeType()` now returns `application/x-yaml` for `.yaml` and `.yml` files.
- Updated Craft UI to 0.2.0.

### Fixed
- Fixed an error that occurred when updating to Craft 3.1 if a plugin or module was calling `craft\records\User::find()`.
- Fixed a bug where cross-domain Live Preview requests could fail due to CORS restrictions.
- Fixed a 403 error that would occur when an admin attempted to log in as another user on an environment where the `allowAdminChanges` config setting was disabled. ([#3749](https://github.com/craftcms/cms/issues/3749))
- Fixed a bug where asset index toolbar items would be misaligned when searching in a volume or folder with subfolders.
- Fixed a bug where asset indexes could show multiple view mode toggles if a different volume or subfolder was selected while at least one asset was checked. ([#3702](https://github.com/craftcms/cms/issues/3702))
- Fixed a bug where Plugin Store screenshots were not showing properly. ([#3709](https://github.com/craftcms/cms/issues/3709))
- Fixed a bug where zoomed Plugin Store screenshots would not close when hitting the browser’s Back button. ([#3754](https://github.com/craftcms/cms/issues/3754))
- Fixed a bug where the Plugin Store was not working properly when Dev Mode was enabled.

### Security
- User accounts are now locked after multiple failed password attempts in current-password modals, per the `maxInvalidLogins` config setting.
- Users are no longer signed out of active sessions when their account becomes locked.
- Database backup/restore exception messages now redact the database password when using PostgreSQL.

## 3.1.6.1 - 2019-01-29

### Fixed
- Fixed an error that occurred when creating a Table field with a Date column. ([#3748](https://github.com/craftcms/cms/issues/3748))

## 3.1.6 - 2019-01-29

### Added
- It’s now possible to update disabled plugins.

### Changed
- `craft\web\Controller::requireAdmin()` now sends a 403 (Forbidden) response if the `allowAdminChanges` config setting has been set to `false`. ([#3728](https://github.com/craftcms/cms/issues/3728))
- `craft\helpers\DateTimeHelper::toDateTime()` now supports passing an array with a `date` key set to the `YYYY-MM-DD` format, in addition to the current locale’s short date format.
- `craft\helpers\DateTimeHelper::toDateTime()` now supports passing an array with a `time` key set to the `HH:MM` format, in addition to the current locale’s short time format.
- `craft\helpers\DateTimeHelper::toDateTime()` now supports passing an array with a `datetime` key, which will be handled the same way strings passed to the method are handled (except that the `datetime` key can be paired with a `timezone` key).

### Fixed
- Fixed an error that occurred when using the `json_decode` filter. ([#3722](https://github.com/craftcms/cms/pull/3722))
- Fixed a bug a bug where plugin screenshots in the Plugin Store were not rendering correctly. ([#3709](https://github.com/craftcms/cms/issues/3709))
- Fixed an error where the `index-assets/one` and `index-assets/all` console commands were creating `.` folders in each volume.
- Fixed a bug where the Settings → Plugins page was showing extra “Missing” rows for any unlicensed plugins that were Composer-installed but not Craft-installed. ([#3726](https://github.com/craftcms/cms/issues/3726))
- Fixed an error that could occur when viewing trashed elements.
- Fixed a bug where many system message translations were missing line breaks. ([#3737](https://github.com/craftcms/cms/issues/3737))
- Fixed a bug where unparsed markdown code was present in the Control Panel error message displayed when the system was offline. ([#3746](https://github.com/craftcms/cms/issues/3746))

## 3.1.5 - 2019-01-25

### Changed
- Control Panel settings that can be set to environment variables now show a tip about that if the value is not already set to an environment variable or alias.
- Control Panel form fields can now be configured with a `tip` property, which will be displayed below the field.
- Control Panel templates can now pass `suggestEnvVars: true` and `suggestAliases: true` to autosuggest fields, rather that supplying the `suggestions` array.

### Fixed
- Fixed a bug where the “Duplicate” action wasn’t available on the Entries index page for non-admin users. ([#3705](https://github.com/craftcms/cms/issues/3705))
- Fixed a bug where it wasn’t possible to rename an asset’s filename from the Assets index page. ([#3707](https://github.com/craftcms/cms/issues/3707))
- Fixed an error that occurred when saving a user that had a first or last name set.
- Fixed a bug where it wasn’t possible to apply project config changes. ([#3713](https://github.com/craftcms/cms/issues/3713))
- Fixed a bug where the Password field on SMTP and Gmail mail transport settings could be set to an encoded and encrypted password. ([#3699](https://github.com/craftcms/cms/issues/3699))
- Fixed a bug where it was possible to remove the Primary Site status from the primary site, without offering a new primary site. ([#3720](https://github.com/craftcms/cms/issues/3720))
- Fixed an error that could occur if PHP’s `memory_limit` was set to a higher size (in bytes) than `PHP_INT_MAX`. ([#3717](https://github.com/craftcms/cms/issues/3717))

### Security
- Control Panel settings that can be set to an alias now show a warning if the current value begins with the `@web` alias.

## 3.1.4 - 2019-01-24

### Added
- Added all the things that came in [Craft 3.0.38](https://github.com/craftcms/cms/blob/master/CHANGELOG-v3.md#3038---2019-01-24).
- The System Name setting can now be set to an environment variable. ([#3529](https://github.com/craftcms/cms/issues/3529))
- Added the `index-assets/one` console command, which can now be used to index a single subfolder.
- Added `craft\base\ApplicationTrait::getSystemName()`.

### Changed
- Craft now ensures that installed schema versions match the schema versions in `project.yaml` before syncing project config changes.
- The `project-config/sync` console command now bails if there are pending Craft or plugin migrations.

### Fixed
- Fixed a bug where `site` translations were falling back to English if the translated message was identical to the source message. ([#3692](https://github.com/craftcms/cms/issues/3692))
- Fixed a bug where syncing Matrix field changes to the project config would result in new changes to the project config. ([#3695](https://github.com/craftcms/cms/issues/3695))
- Fixed an error that occurred when indexing assets in an empty volume.
- Fixed a bug where soft-deleted assets would show up as missing after indexing.
- Fixed a JavaScript error that could occur on the Settings → Plugins page.
- Fixed a bug where `Craft::parseEnv()` was throwing an `InvalidConfigException` if the given string began with `@` but was not an alias. ([#3700](https://github.com/craftcms/cms/issues/3700))

### Security
- URLs are no longer allowed in users’ first or last names.

## 3.1.3 - 2019-01-21

### Added
- Added the `|json_decode` Twig filter.  ([#3678](https://github.com/craftcms/cms/pull/3678))

### Fixed
- Fixed an error that occurred when updating to Craft 3.1 if a plugin or module was calling any soft-deletable records’ `find()` methods.
- Fixed an error that occurred when updating from Craft 2 to Craft 3.1 if there were any RichText fields. ([#3677](https://github.com/craftcms/cms/issues/3677))
- Fixed a bug where it was possible to create duplicate tags by searching for and selecting the same tag name twice in the same Tags field. ([#3676](https://github.com/craftcms/cms/issues/3676))
- Fixed a bug where system messages were getting sent with the message keys (e.g. “forgot_password_subject” and “forgot_password_body”) if Craft didn’t provide a default message translation for the site language, and the message hadn’t been translated for the user’s preferred language. ([#3673](https://github.com/craftcms/cms/issues/3673))
- Fixed a bug where `craft\web\Request::getIsLivePreview()` was returning `false` on Live Preview requests when called from an `yii\base\Controller::EVENT_BEFORE_ACTION` event handler. ([#3680](https://github.com/craftcms/cms/issues/3680))

## 3.1.2.2 - 2019-01-19

### Fixed
- Fixed an error that occurred when updating to Craft 3.1 if a plugin or module was calling any `craft\services\Sections` methods.

## 3.1.2.1 - 2019-01-19

### Fixed
- Fixed an error that occurred when updating to Craft 3.1 if there were any Matrix sub-fields that had their type set to a non-existing class. ([#3662](https://github.com/craftcms/cms/issues/3662))
- Fixed a bug where the project config could be in an unexpected state if a `project.yaml` file existed already when initially updating to Craft 3.1.

## 3.1.2 - 2019-01-18

### Added
- Added the `index-assets <volume>` and `index-assets/all` console commands. ([#3595](https://github.com/craftcms/cms/pull/3595))
- Added `craft\base\FieldTrait::$oldSettings`.
- Added `craft\helpers\Install`.
- Added `craft\services\Fields::prepFieldForSave()`.
- Added `craft\services\Path::getProjectConfigFilePath()`.
- Added `craft\services\ProjectConfig::$muteEvents`.

### Changed
- The installer now checks `project.yaml` when determining the default site name, handle, base URL, and language values. ([#3661](https://github.com/craftcms/cms/issues/3661))
- The Base URL field in the web-based installer now autouggests environment variable names and aliases.
- Craft now creates a `.gitignore` file in the `storage/config-backups/` folder, preventing any other files within it from getting tracked by Git.
- Craft no longer prevents changes in `project.yaml` from being synced if a plugins’ schema version in `project.yaml` doesn’t match up with its installed schema version, if one of them is blank.

### Deprecated
- Deprecated `craft\services\Fields::$ignoreProjectConfigChanges`.
- Deprecated `craft\services\Matrix::$ignoreProjectConfigChanges`.

### Fixed
- Fixed a PHP notice that occurred when updating to Craft 3.1 if there were any plugins installed without settings.
- Fixed a SQL error that occurred when updating to Craft 3.1 if a plugin or module was calling any `craft\services\Fields` methods. ([#3663](https://github.com/craftcms/cms/issues/3663))
- Fixed a bug where element indexes would forget their source settings after updating to Craft 3.1. ([#3659](https://github.com/craftcms/cms/issues/3659))
- Fixed a bug where commercial plugins weren’t installable from the Plugin Store.
- Fixed a bug where Matrix block type fields’ `beforeSave()` methods weren’t getting called.
- Fixed a bug where Matrix fields could forget their content table name if they were created with a non-global context.
- Fixed a bug where links to the Plugin Store from Settings → Plugins were 404ing. ([#3664](https://github.com/craftcms/cms/issues/3664))
- Fixed a bug where soft-deleted sections and entry types were still showing up in the Control Panel. ([#3648](https://github.com/craftcms/cms/issues/3648))
- Fixed a bug where an update to Craft 3.1 would fail with a database error in some scenarios.
- Fixed a bug where Plugin Store’s Try buttons would appear as disabled when they should be enabled. ([#3619](https://github.com/craftcms/cms/issues/3619))
- Fixed an error that occurred when updating to Craft 3.1 if there were any relational fields that were missing some expected settings. ([#3641](https://github.com/craftcms/cms/issues/3641))

### Security
- Fixed two XSS vulnerabilities.

## 3.1.1 - 2019-01-16

### Added
- Added support for the `CRAFT_LOG_PHP_ERRORS` PHP constant. ([#3619](https://github.com/craftcms/cms/issues/3619))
- Added `craft\web\User::generateToken()`.

### Changed
- System error message templates no longer parse exception messages as Markdown.

### Fixed
- Fixed a bug where `craft\services\Volumes::getVolumeByHandle()` wasn’t working. ([#3633](https://github.com/craftcms/cms/pull/3633))
- Fixed a bug where the `clear-caches/cp-resources` command could clear out the wrong directory if the `resourceBasePath` config setting began with `@webroot`. ([#3637](https://github.com/craftcms/cms/issues/3637))
- Fixed a bug where eager-loading Matrix blocks would come up empty. ([#3644](https://github.com/craftcms/cms/issues/3644))
- Fixed an error that occurred when updating to Craft 3.1 if there were any Matrix blocks without any sub-fields. ([#3635](https://github.com/craftcms/cms/pull/3635))
- Fixed an error that occurred when updating to Craft 3.1 if there were any Matrix block types left over from a Matrix field that had been converted to something else.
- Fixed an error that occurred when updating to Craft 3.1 if there were any Assets fields that were missing some expected field settings. ([#3641](https://github.com/craftcms/cms/issues/3641))
- Fixed an error that occurred when updating to Craft 3.1 if anything was calling `craft\services\Fields::getLayoutById()` or `getLayoutByType()` before the update was applied.
- Fixed an error that could occur when logging deprecation errors on PostgreSQL. ([#3638](https://github.com/craftcms/cms/issues/3638))
- Fixed a bug where users would get logged out while updating to Craft 3.1, causing a “User is not permitted to perform this action” error.
- Fixed a bug where “JavaScript must be enabled” and “Cookies must be enabled” messages weren’t getting positioned correctly. ([#3639](https://github.com/craftcms/cms/issues/3639))
- Fixed a “Variable "message" does not exist.” error that could occur in the Control Panel.
- Fixed a bug where free plugins weren’t installable from the Plugin Store. ([#3642](https://github.com/craftcms/cms/issues/3642))

### Security
- The Request panel in the Debug Toolbar now redacts any sensitive information. ([#3619](https://github.com/craftcms/cms/issues/3619))
- Fixed two XSS vulnerabilities.

## 3.1.0 - 2019-01-15

> {warning} This is a more complex update than usual, and failed update attempts are not uncommon. Please ensure you have a recent database backup, and we recommend you test the update on a local/staging environment before updating your production server.

### Added
- Added the Project Config, a portable and centralized configuration for system settings. ([#1429](https://github.com/craftcms/cms/issues/1429))
- Category groups, elements, entry types, field layouts, global sets, sections, sites, site groups, structures, tag groups, and volumes are now soft-deleted. ([#867](https://github.com/craftcms/cms/issues/867))
- Entries, categories, and users can now be restored within the Control Panel by selecting “Trashed” from the status menu on element index pages, and clicking the “Restore” button.
- Added the System Messages utility for editing system messages, replacing the Settings → Email → System Messages page. ([#3421](https://github.com/craftcms/cms/issues/3421))
- Some Site settings (Base URL), volume settings (Base URL and File System Path), and email settings (System Email Address, Sender Name, HTML Email Template, Username, Password, and Host Name) can now be set to environment variables using a `$VARIABLE_NAME` syntax. ([#3219](https://github.com/craftcms/cms/issues/3219))
- The installer now checks whether a `project.yaml` file exists and applies any changes in it. ([#3291](https://github.com/craftcms/cms/issues/3291))
- Control Panel settings that support environment variables now autosuggest environment variable names (and aliases when applicable) while typing.
- Control Panel settings that define a template path now autosuggest existing template files.
- Added cross-domain support for Live Preview. ([#1521](https://github.com/craftcms/cms/issues/1521))
- Plugins can now have multiple editions.
- Custom fields can now opt out of being included in elements’ search keywords. ([#2600](https://github.com/craftcms/cms/issues/2600))
- Added the `allowAdminChanges` config setting.
- Added the `softDeleteDuration` config setting.
- Added the `storeUserIps` config setting. ([#3311](https://github.com/craftcms/cms/issues/3311))
- Added the `useProjectConfigFile` config setting.
- Added the `gc` console command, which can be used to run garbage collection tasks.
- Added the `project-config/sync` console command. ([#3510](https://github.com/craftcms/cms/issues/3510))
- Added the `trashed` element query param, which can be used to query for elements that have been soft-deleted.
- Added the `expression()` Twig function, for creating new `yii\db\Expression` objects in templates. ([#3289](https://github.com/craftcms/cms/pull/3289))
- Added the `parseEnv()` Twig function.
- Added the `plugin()` Twig function.
- Added the `_includes/forms/autosuggest.html` include template for the Control Panel.
- Added `Craft::parseEnv()`.
- Added `craft\base\ApplicationTrait::getIsLive()`.
- Added `craft\base\Element::EVENT_AFTER_RESTORE`.
- Added `craft\base\Element::EVENT_BEFORE_RESTORE`.
- Added `craft\base\Element::EVENT_DEFINE_EAGER_LOADING_MAP`.
- Added `craft\base\ElementInterface::afterRestore()`.
- Added `craft\base\ElementInterface::beforeRestore()`.
- Added `craft\base\Field::EVENT_AFTER_ELEMENT_RESTORE`.
- Added `craft\base\Field::EVENT_BEFORE_ELEMENT_RESTORE`.
- Added `craft\base\FieldInterface::afterElementRestore()`.
- Added `craft\base\FieldInterface::beforeElementRestore()`.
- Added `craft\base\Model::EVENT_DEFINE_RULES`.
- Added `craft\base\Plugin::editions()`.
- Added `craft\base\Plugin::is()`.
- Added `craft\base\SavableComponentInterface::beforeApplyDelete()`.
- Added `craft\behaviors\EnvAttributeParserBehavior`.
- Added `craft\controllers\LivePreviewController`.
- Added `craft\db\ActiveRecord::prepareForDb()`.
- Added `craft\db\Command::restore()`.
- Added `craft\db\Command::softDelete()`.
- Added `craft\db\Migration::restore()`.
- Added `craft\db\Migration::softDelete()`.
- Added `craft\db\SoftDeleteTrait`, which can be used by Active Record classes that wish to support soft deletes.
- Added `craft\db\Table`.
- Added `craft\elements\actions\Restore`, which can be included in elements’ `defineActions()` methods to opt into element restoration.
- Added `craft\events\ConfigEvent`.
- Added `craft\events\DeleteElementEvent`, which provides a `$hardDelete` property that can be set to `true` to force an element to be immediately hard-deleted. ([#3403](https://github.com/craftcms/cms/pull/3403))
- Added `craft\helpers\App::editionHandle()`.
- Added `craft\helpers\App::editionIdByHandle()`.
- Added `craft\helpers\App::mailSettings()`.
- Added `craft\helpers\ArrayHelper::firstWhere()`.
- Added `craft\helpers\Db::idByUid()`.
- Added `craft\helpers\Db::idsByUids()`.
- Added `craft\helpers\Db::uidById()`.
- Added `craft\helpers\Db::uidsByIds()`.
- Added `craft\helpers\ProjectConfig`.
- Added `craft\helpers\StringHelper::toWords()`.
- Added `craft\models\FieldLayout::createFromConfig()`.
- Added `craft\models\FieldLayout::getConfig()`.
- Added `craft\models\Section::setEntryTypes()`.
- Added `craft\models\Site::getBaseUrl()`.
- Added `craft\services\AssetTransforms::getTransformByUid()`.
- Added `craft\services\AssetTransforms::EVENT_BEFORE_APPLY_TRANSFORM_DELETE`.
- Added `craft\services\Categories::getGroupByUid()`.
- Added `craft\services\Categories::EVENT_BEFORE_APPLY_GROUP_DELETE`.
- Added `craft\services\Elements::restoreElement()`.
- Added `craft\services\Elements::EVENT_AFTER_RESTORE_ELEMENT`.
- Added `craft\services\Elements::EVENT_BEFORE_RESTORE_ELEMENT`.
- Added `craft\services\Fields::applyFieldDelete()`.
- Added `craft\services\Fields::applyFieldSave()`.
- Added `craft\services\Fields::createFieldConfig()`.
- Added `craft\services\Fields::deleteFieldInternal()`.
- Added `craft\services\Fields::restoreLayoutById()`.
- Added `craft\services\Fields::saveFieldInternal()`.
- Added `craft\services\Fields::EVENT_BEFORE_APPLY_FIELD_DELETE`.
- Added `craft\services\Fields::EVENT_BEFORE_APPLY_GROUP_DELETE`.
- Added `craft\services\Gc` for handling garbage collection tasks.
- Added `craft\services\Path::getConfigBackupPath()`.
- Added `craft\services\ProjectConfig`.
- Added `craft\services\Routes::deleteRouteByUid()`
- Added `craft\services\Sections::getSectionByUid()`.
- Added `craft\services\Sections::EVENT_BEFORE_APPLY_ENTRY_TYPE_DELETE`.
- Added `craft\services\Sections::EVENT_BEFORE_APPLY_SECTION_DELETE`.
- Added `craft\services\Sites::restoreSiteById()`.
- Added `craft\services\Sites::EVENT_BEFORE_APPLY_GROUP_DELETE`.
- Added `craft\services\Sites::EVENT_BEFORE_APPLY_SITE_DELETE`.
- Added `craft\services\Tags::EVENT_BEFORE_APPLY_GROUP_DELETE`.
- Added `craft\services\UserGroups::EVENT_BEFORE_APPLY_GROUP_DELETE`.
- Added `craft\services\Volumes::EVENT_BEFORE_APPLY_VOLUME_DELETE`.
- Added `craft\validators\TemplateValidator`.
- Added `craft\web\Controller::requireCpRequest()`.
- Added `craft\web\Controller::requireSiteRequest()`.
- Added `craft\web\twig\variables\Cp::EVENT_REGISTER_CP_SETTINGS`. ([#3314](https://github.com/craftcms/cms/issues/3314))
- Added `craft\web\twig\variables\Cp::getEnvSuggestions()`.
- Added `craft\web\twig\variables\Cp::getTemplateSuggestions()`.
- Added the ActiveRecord Soft Delete Extension for Yii2.
- Added the Symfony Yaml Component.
- The bundled Vue asset bundle now includes Vue-autosuggest.

### Changed
- The `defaultWeekStartDay` config setting is now set to `1` (Monday) by default, to conform with the ISO 8601 standard.
- Renamed the `isSystemOn` config setting to `isSystemLive`.
- The `app/migrate` web action now applies pending `project.yaml` changes, if the `useProjectConfigFile` config setting is enabled.
- The `svg()` function now strips `<title>`, `<desc>`, and comments from the SVG document as part of its sanitization process.
- The `svg()` function now supports a `class` argument, which will add a class name to the root `<svg>` node. ([#3174](https://github.com/craftcms/cms/issues/3174))
- The `{% redirect %}` tag now supports `with notice` and `with error` params for setting flash messages. ([#3625](https://github.com/craftcms/cms/pull/3625))
- `info` buttons can now also have a `warning` class.
- User permission definitions can now include `info` and/or `warning` keys.
- The old “Administrate users” permission has been renamed to “Moderate users”.
- The old “Change users’ emails” permission has been renamed to “Administrate users”, and now comes with the ability to activate user accounts and reset their passwords. ([#942](https://github.com/craftcms/cms/issues/942))
- All users now have the ability to delete their own user accounts. ([#3013](https://github.com/craftcms/cms/issues/3013))
- System user permissions now reference things by their UIDs rather than IDs (e.g. `editEntries:<UID>` rather than `editEntries:<ID>`).
- Animated GIF thumbnails are no longer animated. ([#3110](https://github.com/craftcms/cms/issues/3110))
- Craft Tokens can now be sent either as a query string param (named after the `tokenParam` config setting) or an `X-Craft-Token` header.
- Element types that support Live Preview must now hash the `previewAction` value for `Craft.LivePreview`.
- Live Preview now loads each new preview into its own `<iframe>` element. ([#3366](https://github.com/craftcms/cms/issues/3366))
- Assets’ default titles now only capitalize the first word extracted from the filename, rather than all the words. ([#2339](https://github.com/craftcms/cms/issues/2339))
- All console commands besides `setup/*` and `install/craft` now output a warning if Craft isn’t installed yet. ([#3620](https://github.com/craftcms/cms/issues/3620))
- All classes that extend `craft\base\Model` now have `EVENT_INIT` and `EVENT_DEFINE_BEHAVIORS` events; not just classes that extend `craft\base\Component`.
- `craft\db\mysql\Schema::findIndexes()` and `craft\db\pgsql\Schema::findIndexes()` now return arrays with `columns` and `unique` keys.
- `craft\helpers\ArrayHelper::filterByValue()` now defaults its `$value` argument to `true`.
- `craft\helpers\MigrationHelper::doesIndexExist()` no longer has a `$foreignKey` argument, and now has an optional `$db` argument.
- `craft\mail\Mailer::send()` now swallows any exceptions that are thrown when attempting to render the email HTML body, and sends the email as plain text only. ([#3443](https://github.com/craftcms/cms/issues/3443))
- `craft\mail\Mailer::send()` now fires an `afterSend` event with `yii\mail\MailEvent::$isSuccessful` set to `false` if any exceptions were thrown when sending the email, and returns `false`. ([#3443](https://github.com/craftcms/cms/issues/3443))
- `craft\services\Routes::saveRoute()` now expects site and route UIDs instead of IDs.
- `craft\services\Routes::updateRouteOrder()` now expects route UIDs instead of IDs.
- The `craft\helpers\Assets::EVENT_SET_FILENAME` event is now fired after sanitizing the filename.

### Removed
- Removed `craft\elements\User::authData()`.
- Removed `craft\fields\Matrix::getOldContentTable()`.
- Removed `craft\services\Routes::deleteRouteById()`

### Deprecated
- Deprecated `craft\base\ApplicationTrait::getIsSystemOn()`. `getIsLive()` should be used instead.
- Deprecated `craft\helpers\MigrationHelper::dropAllIndexesOnTable()`.
- Deprecated `craft\helpers\MigrationHelper::dropAllUniqueIndexesOnTable()`.
- Deprecated `craft\helpers\MigrationHelper::dropIndex()`.
- Deprecated `craft\helpers\MigrationHelper::restoreForeignKey()`.
- Deprecated `craft\helpers\MigrationHelper::restoreIndex()`.
- Deprecated `craft\models\Info::getEdition()`. `Craft::$app->getEdition()` should be used instead.
- Deprecated `craft\models\Info::getName()`. `Craft::$app->projectConfig->get('system.name')` should be used instead.
- Deprecated `craft\models\Info::getOn()`. `Craft::$app->getIsLive()` should be used instead.
- Deprecated `craft\models\Info::getTimezone()`. `Craft::$app->getTimeZone()` should be used instead.
- Deprecated `craft\services\Routes::getDbRoutes()`. `craft\services\Routes::getProjectConfigRoutes()` should be used instead.
- Deprecated `craft\services\SystemSettings`. `craft\services\ProjectConfig` should be used instead.
- Deprecated `craft\validators\UrlValidator::$allowAlias`. `craft\behaviors\EnvAttributeParserBehavior` should be used instead.

### Fixed
- Fixed a bug where the Dashboard could rapidly switch between two column sizes at certain browser sizes. ([#2438](https://github.com/craftcms/cms/issues/2438))
- Fixed a bug where ordered and unordered lists in field instructions didn’t have numbers or bullets.
- Fixed a bug where switching an entry’s type could initially show the wrong field layout tab. ([#3600](https://github.com/craftcms/cms/issues/3600))
- Fixed an error that occurred when updating to Craft 3 if there were any Rich Text fields without any stored settings.
- Fixed a bug where Craft wasn’t saving Dashboard widget sizes properly on PostgreSQL. ([#3609](https://github.com/craftcms/cms/issues/3609))
- Fixed a PHP error that could occur if the primary site didn’t have a base URL. ([#3624](https://github.com/craftcms/cms/issues/3624))
- Fixed a bug where `craft\helpers\MigrationHelper::dropIndexIfExists()` wasn’t working if the index had an unexpected name.
- Fixed an error that could occur if a plugin attempted to register the same Twig extension twice in the same request.

### Security
- The web and CLI installers no longer suggest `@web` for the site URL, and now attempt to save the entered site URL as a `DEFAULT_SITE_URL` environment variable in `.env`. ([#3559](https://github.com/craftcms/cms/issues/3559))
- Craft now destroys all other sessions associated with a user account when a user changes their password.
- It’s no longer possible to spoof Live Preview requests.

## 3.0.41.1 - 2019-03-12

### Changed
- Craft now requires Twig 2.6.

## 3.0.41 - 2019-02-22

### Changed
- System error message templates no longer parse exception messages as Markdown.

### Security
- Database backup/restore exception messages now redact the database password when using PostgreSQL.
- URLs are no longer allowed in users’ first or last names.
- The Request panel in the Debug Toolbar now redacts any sensitive information. ([#3619](https://github.com/craftcms/cms/issues/3619))
- Fixed XSS vulnerabilities.

## 3.0.40.1 - 2019-02-21

### Fixed
- Fixed a bug where Craft wasn’t always aware of plugin licensing issues. ([#3876](https://github.com/craftcms/cms/issues/3876))

## 3.0.40 - 2019-01-31

### Added
- Added `craft\helpers\App::testIniSet()`.

### Changed
- Craft now warns if `ini_set()` is disabled and [memory_limit](http://php.net/manual/en/ini.core.php#ini.memory-limit) is less than `256M` or [max_execution_time](http://php.net/manual/en/info.configuration.php#ini.max-execution-time) is less than `120` before performing Composer operations.
- `craft\helpers\App::maxPowerCaptain()` now attempts to set the `memory_limit` to `1536M` rather than `-1`.

## 3.0.39 - 2019-01-29

### Changed
- It’s now possible to update disabled plugins.

### Fixed
- Fixed an error that could occur if PHP’s `memory_limit` was set to a higher size (in bytes) than `PHP_INT_MAX`. ([#3717](https://github.com/craftcms/cms/issues/3717))

## 3.0.38 - 2019-01-24

### Added
- Added the `update` command, which can be used to [update Craft from the terminal](https://docs.craftcms.com/v3/updating.html#updating-from-the-terminal).
- Craft now warns if PHP is running in Safe Mode with a [max_execution_time](http://php.net/manual/en/info.configuration.php#ini.max-execution-time) of less than 120 seconds, before performing Composer operations.
- Craft now stores backups of `composer.json` and `composer.lock` files in `storage/composer-backups/` before running Composer operations.
- Added `craft\db\Connection::getBackupFilePath()`.
- Added `craft\helpers\App::phpConfigValueInBytes()`.
- Added `craft\helpers\Console::isColorEnabled()`.
- Added `craft\helpers\Console::outputCommand()`.
- Added `craft\helpers\Console::outputWarning()`.
- Added `craft\helpers\FileHelper::cycle()`.
- Added `craft\services\Composer::$maxBackups`.
- Added `craft\services\Path::getComposerBackupsPath()`.

### Changed
- The `migrate/all` console command now supports a `--no-content` argument that can be passed to ignore pending content migrations.
- Craft now attempts to disable PHP’s memory and time limits before running Composer operations.
- Craft no longer respects the `phpMaxMemoryLimit` config setting if PHP’s `memory_limit` setting is already set to `-1` (no limit).
- Craft now respects Composer’s [classmap-authoritative](https://getcomposer.org/doc/06-config.md#classmap-authoritative) config setting.
- Craft now links to the [Troubleshooting Failed Updates](https://craftcms.com/guides/failed-updates) guide when an update fails.
- `craft\services\Composer::install()` can now behave like the `composer install` command, if `$requirements` is `null`.
- `craft\services\Composer::install()` now has a `$whitelist` argument, which can be set to an array of packages to whitelist, or `false` to disable the whitelist.

## 3.0.37 - 2019-01-08

### Added
- Routes defined in the Control Panel can now have a `uid` token, and URL rules defined in `config/routes.php` can now have a `{uid}` token. ([#3583](https://github.com/craftcms/cms/pull/3583))
- Added the `extraFileKinds` config setting. ([#1584](https://github.com/craftcms/cms/issues/1584))
- Added the `clear-caches` console command. ([#3588](https://github.com/craftcms/cms/pull/3588))
- Added `craft\feeds\Feeds::getFeed()`.
- Added `craft\helpers\StringHelper::UUID_PATTERN`.

### Changed
- Pressing the <kbd>Return</kbd> key (or <kbd>Ctrl</kbd>/<kbd>Command</kbd> + <kbd>Return</kbd>) when a textual cell is focused in an editable table will now change the focus to the same cell in the next row (after creating a new row if necessary.) ([#3576](https://github.com/craftcms/cms/issues/3576))
- The Password input in the web-based Craft setup wizard now has a “Show” button like other password inputs.
- The Feed widget now sets the items’ text direction based on the feed’s language.
- Matrix blocks that contain validation errors now have red titles and alert icons, to help them stand out when collapsed. ([#3599](https://github.com/craftcms/cms/issues/3599))

### Fixed
- Fixed a bug where the “Edit” button on asset editor HUDs didn’t launch the Image Editor if the asset was being edited on another element type’s index page. ([#3575](https://github.com/craftcms/cms/issues/3575))
- Fixed an exception that would be thrown when saving a user from a front-end form with a non-empty `email` or `newPassword` param, if the `password` param was missing or empty. ([#3585](https://github.com/craftcms/cms/issues/3585))
- Fixed a bug where global set, Matrix block, tag, and user queries weren’t respecting `fixedOrder` params.
- Fixed a bug where `craft\helpers\MigrationHelper::renameColumn()` was only restoring the last foreign key for each table that had multiple foreign keys referencing the table with the renamed column.
- Fixed a bug where Date/Time fields could output the wrong date in Live Preview requests. ([#3594](https://github.com/craftcms/cms/issues/3594))
- Fixed a few RTL language styling issues.
- Fixed a bug where drap-and-drop uploading would not work for custom asset selector inputs. ([#3590](https://github.com/craftcms/cms/pull/3590))
- Fixed a bug where Number fields weren’t enforcing thein Min Value and Max Value settings if set to 0. ([#3598](https://github.com/craftcms/cms/issues/3598))
- Fixed a SQL error that occurred when uploading assets with filenames that contained emoji characters, if using MySQL. ([#3601](https://github.com/craftcms/cms/issues/3601))

### Security
- Fixed a directory traversal vulnerability.
- Fixed a remote code execution vulnerability.

## 3.0.36 - 2018-12-18

### Added
- Added the `{{ actionInput() }}` global Twig function. ([#3566](https://github.com/craftcms/cms/issues/3566))

### Changed
- Suspended users are no longer shown when viewing pending or locked users. ([#3556](https://github.com/craftcms/cms/issues/3556))
- The Control Panel’s Composer installer now prevents scripts defined in `composer.json` from running. ([#3574](https://github.com/craftcms/cms/issues/3574))

### Fixed
- Fixed a bug where elements that belonged to more than one structure would be returned twice in element queries.

### Security
- Fixed a self-XSS vulnerability in the Recent Entries widget.
- Fixed a self-XSS vulnerability in the Feed widget.

## 3.0.35 - 2018-12-11

### Added
- Added `craft\models\Section::getHasMultiSiteEntries()`.

### Changed
- Field types that extend `craft\fields\BaseRelationField` now pass their `$sortable` property value to the `BaseElementSelectInput` JavaScript class by default. ([#3542](https://github.com/craftcms/cms/pull/3542))

### Fixed
- Fixed a bug where the “Disabled for Site” entry status option was visible for sections where site propagation was disabled. ([#3519](https://github.com/craftcms/cms/issues/3519))
- Fixed a bug where saving an entry that was disabled for a site would retain its site status even if site propagation had been disabled for the section.
- Fixed a SQL error that occurred when saving a field layout with 4-byte characters (like emojis) in a tab name. ([#3532](https://github.com/craftcms/cms/issues/3532))
- Fixed a bug where autogenerated Post Date values could be a few hours off when saving new entries with validation errors. ([#3528](https://github.com/craftcms/cms/issues/3528))
- Fixed a bug where plugins’ minimum version requirements could be enforced even if a development version of a plugin had been installed previously.

## 3.0.34 - 2018-12-04

### Fixed
- Fixed a bug where new Matrix blocks wouldn’t remember that they were supposed to be collapsed if “Save and continue editing” was clicked. ([#3499](https://github.com/craftcms/cms/issues/3499))
- Fixed an error that occurred on the System Report utility if any non-bootstrapped modules were configured with an array or callable rather than a string. ([#3507](https://github.com/craftcms/cms/issues/3507))
- Fixed an error that occurred on pages with date or time inputs, if the user’s preferred language was set to Arabic. ([#3509](https://github.com/craftcms/cms/issues/3509))
- Fixed a bug where new entries within sections where site propagation was disabled would show both “Enabled Globally” and “Enabled for [Site Name]” settings. ([#3519](https://github.com/craftcms/cms/issues/3519))
- Fixed a bug where Craft wasn’t reducing the size of elements’ slugs if the resulting URI was over 255 characters. ([#3514](https://github.com/craftcms/cms/issues/3514))

## 3.0.33 - 2018-11-27

### Changed
- Table fields with a fixed number of rows no longer show Delete buttons or the “Add a row” button. ([#3488](https://github.com/craftcms/cms/issues/3488))
- Table fields that are fixed to a single row no longer show the Reorder button. ([#3488](https://github.com/craftcms/cms/issues/3488))
- Setting `components.security.sensitiveKeywords` in `config/app.php` will now append keywords to the default array `craft\services\Security::$sensitiveKeywords` array, rather than completely overriding it.
- When performing an action that requires an elevated session while impersonating another user, admin must now enter their own password instead of the impersonated user’s. ([#3487](https://github.com/craftcms/cms/issues/3487))
- The System Report utility now lists any custom modules that are installed. ([#3490](https://github.com/craftcms/cms/issues/3490))
- Control Panel charts now give preference to `ar-SA` for Arabic locales, `de-DE` for German locales, `en-US` for English locales, `es-ES` for Spanish locales, or `fr-FR` for French locales, if data for the exact application locale doesn’t exist. ([#3492](https://github.com/craftcms/cms/pull/3492))
- “Create a new child entry” and “Create a new child category” element actions now open an edit page for the same site that was selected on the index page. ([#3496](https://github.com/craftcms/cms/issues/3496))
- The default `allowedFileExtensions` config setting value now includes `webp`.
- The Craft Support widget now sends `composer.json` and `composer.lock` files when contacting Craft Support.
- It’s now possible to create element select inputs that include a site selection menu by passing `showSiteMenu: true` when including the `_includes/forms/elementSelect.html` Control Panel include template. ([#3494](https://github.com/craftcms/cms/pull/3494))

### Fixed
- Fixed a bug where a Matrix fields’ block types and content table could be deleted even if something set `$isValid` to `false` on the `beforeDelete` event.
- Fixed a bug where a global sets’ field layout could be deleted even if something set `$isValid` to `false` on the `beforeDelete` event.
- Fixed a bug where after impersonating another user, the Login page would show the impersonated user’s username rather than the admin’s.
- Fixed a bug where `craft\services\Sections::getAllSections()` could return stale results if a new section had been added recently. ([#3484](https://github.com/craftcms/cms/issues/3484))
- Fixed a bug where “View entry” and “View category” element actions weren’t available when viewing a specific section or category group.
- Fixed a bug where Craft would attempt to index image transforms.
- Fixed a bug where the Asset Indexes utility could report that asset files were missing even though they weren’t. ([#3450](https://github.com/craftcms/cms/issues/3450))

### Security
- Updated jQuery File Upload to 9.28.0.

## 3.0.32 - 2018-11-20

### Added
- The `seq()` Twig function now has a `next` argument, which can be set to `false` to have it return the current number in the sequence without incrementing it. ([#3466](https://github.com/craftcms/cms/issues/3466))
- Added `craft\db\MigrationManager::truncateHistory()`.
- Added `craft\helpers\Sequence::current()`.

### Changed
- Edit Entry pages now show the entry’s site in the revision menu label so long as the section is enabled for multiple sites, even if “Propagate entries across all enabled sites?” isn’t checked. ([#3471](https://github.com/craftcms/cms/issues/3471))
- Exact-match search terms (using `::`) now disable `subLeft` and `subRight` attributes by default, regardless of the `defaultSearchTermOptions` config setting says. ([#3474](https://github.com/craftcms/cms/issues/3474))

### Deprecated
- Deprecated `craft\validators\StringValidator::$trim`. Yii’s `'trim'` validator should be used instead.

### Fixed
- Fixed an error that occurred when querying for Matrix blocks if both the `with` and `indexBy` parameters were set.
- Fixed an error that occurred when running the `migrate/fresh` console command. ([#3472](https://github.com/craftcms/cms/issues/3472))

## 3.0.31 - 2018-11-13

### Added
- Added the `seq()` Twig function, for outputting sequential numbers.
- Added `craft\helpers\Sequence`.

### Changed
- Control Panel templates can now customize `#main-form` HTML attributes by overriding the `mainFormAttributes` block. ([#1665](https://github.com/craftcms/cms/issues/1665))
- The default PostgreSQL backup command no longer includes database owner, privilege or ACL information in the backup.
- Craft now attempts to reset OPcache after installing/uninstalling things with Composer. ([#3460](https://github.com/craftcms/cms/issues/3460))
- Gmail and SMTP mail transport types now trim whitespace off of their Username, Password, and Host Name settings. ([#3459](https://github.com/craftcms/cms/issues/3459))

### Fixed
- Fixed an error that could occur when duplicating an element with a Matrix field with “Manage blocks on a per-site basis” disabled.
- Fixed a bug where Matrix blocks wouldn’t retain their content translations when an entry was duplicated from the Edit Entry page.
- Fixed a bug where system message modals could have the wrong language selected by default. ([#3440](https://github.com/craftcms/cms/issues/3440))
- Fixed a bug where an Internal Server Error would occur if a `users/login` request was missing the `loginName` or `password` parameters. ([#3458](https://github.com/craftcms/cms/issues/3458))
- Fixed a bug where `craft\validators\StringValidator` was trimming whitespace off of strings _after_ performing string length validation.
- Fixed an infinite recursion bug that could occur if `config/general.php` had any deprecated config settings, and the database connection settings were invalid.
- Fixed an error that occurred when saving a new entry or category, if its URI format referenced the `level` attribute. ([#3465](https://github.com/craftcms/cms/issues/3465))

## 3.0.30.2 - 2018-11-08

### Fixed
- Fixed an error that could occur on servers running PHP 7.0.32. ([#3453](https://github.com/craftcms/cms/issues/3453))

## 3.0.30.1 - 2018-11-07

### Fixed
- Fixed an error that occurred when saving an element with a new Matrix block, if the Matrix field was set to manage blocks on a per-site basis. ([#3445](https://github.com/craftcms/cms/issues/3445))

## 3.0.30 - 2018-11-06

### Added
- Added “Duplicate” and “Duplicate (with children)” actions to the Entries and Categories index pages. ([#1291](https://github.com/craftcms/cms/issues/1291))
- Added `craft\base\ElementAction::$elementType`, which element action classes can use to reference their associated element type.
- Added `craft\elements\actions\DeepDuplicate`.
- Added `craft\elements\actions\Duplicate`.
- Added `craft\elements\actions\SetStatus::$allowDisabledForSite`, which can be used by localizable element types to enable a “Disabled for Site” status option.

### Changed
- Entries’ “Enabled” setting is now labeled “Enabled Globally” on multi-site installs. ([#2899](https://github.com/craftcms/cms/issues/2899))
- Entries’ “Enabled for site” setting now includes the site name in its label, and only shows up if the “Enabled Globally” setting is checked. ([#2899](https://github.com/craftcms/cms/issues/2899))
- The Set Status action on the Entries index page now includes a “Disabled for Site” option. ([#2899](https://github.com/craftcms/cms/issues/2899))
- Edit Category pages now have `edit-category` and `site--<SiteHandle>` classes on the `<body>`. ([#3439](https://github.com/craftcms/cms/issues/3439))
- Edit Entry pages now have `edit-entry` and `site--<SiteHandle>` classes on the `<body>`. ([#3439](https://github.com/craftcms/cms/issues/3439))
- Edit Global Set pages now have `edit-global-set` and `site--<SiteHandle>` classes on the `<body>`. ([#3439](https://github.com/craftcms/cms/issues/3439))
- Edit User pages now have an `edit-user` class on the `<body>`. ([#3439](https://github.com/craftcms/cms/issues/3439))

### Fixed
- Fixed a bug where the Edit User page could forget which permissions were selected when saving a user with validation errors, if the Username, First Name, and Last name fields were all blank. ([#3412](https://github.com/craftcms/cms/issues/3412))
- Fixed a bug where the Edit User Group page could forget which permissions were selected when saving a user group with validation errors, if the Name field was blank.
- Fixed a bug where the `{% paginate %}` tag wasn’t factoring the `offset` element query param into its total page calculation. ([#3420](https://github.com/craftcms/cms/issues/3420))

### Security
- Fixed a bug where sensitive info could be displayed in the Craft log files if there was a problem connecting to the email server.

## 3.0.29 - 2018-10-30

### Added
- Email and URL fields now have “Placeholder Text” settings. ([#3397](https://github.com/craftcms/cms/issues/3397))

### Changed
- The default HTML Purifier configuration now allows `download` attributes in `<a>` tags. ([craftcms/redactor#86](https://github.com/craftcms/redactor/issues/86))

### Fixed
- Fixed a bug where the `ContentBehaviour` and `ElementQueryBehavior` classes could be missing some field properties. ([#3400](https://github.com/craftcms/cms/issues/3400))
- Fixed a bug where some fields within Matrix fields could lose their values after enabling the “Manage blocks on a per-site basis” setting. ([verbb/super-table#203](https://github.com/verbb/super-table/issues/203))
- Fixed a bug where HTML Purifier wasn’t being initialized with HTML 5 element support.
- Fixed a bug where it was possible to save Assets fields with the “Restrict allowed file types?” setting enabled, but no specific file types selected. ([#3410](https://github.com/craftcms/cms/issues/3410))

## 3.0.28 - 2018-10-23

### Added
- Structure sections now have the ability to disable entry propagation, like Channel sections. ([#2386](https://github.com/craftcms/cms/issues/2386))

### Changed
- `craft\base\Field::supportedTranslationMethods()` now defaults to only returning `none` if the field type doesn’t have a content column. ([#3385](https://github.com/craftcms/cms/issues/3385))
- Craft.EntryTypeSwitcher now fires a `beforeTypeChange` event before swapping the Edit Entry form tabs. ([#3375](https://github.com/craftcms/cms/pull/3375))
- Craft.MatrixInput now fires an `afterInit` event after initialization. ([#3375](https://github.com/craftcms/cms/pull/3375))
- Craft.MatrixInput now fires an `blockAdded` event after adding a new block. ([#3375](https://github.com/craftcms/cms/pull/3375))
- System messages sent from front-end requests are now sent using the current site’s language. ([#3388](https://github.com/craftcms/cms/issues/3388))

### Fixed
- Fixed an error that could occur when acquiring a lock for a file path, if the `mutex` component was swapped out with `yii\mutex\MysqlMutex`.

## 3.0.27.1 - 2018-10-12

### Fixed
- Fixed an error that occurred when deleting an entry from the Edit Entry page. ([#3372](https://github.com/craftcms/cms/issues/3372))
- Fixed an error that could occur when changing a Channel section to Structure. ([#3373](https://github.com/craftcms/cms/issues/3373))
- Fixed an error that occurred when saving Matrix content from console requests.

## 3.0.27 - 2018-10-11

### Added
- Added `craft\helpers\MigrationHelper::findForeignKey()`.
- Added the `cp.globals.edit` and `cp.globals.edit.content` template hooks to the Edit Global Set page. ([#3356](https://github.com/craftcms/cms/pull/3356))

### Changed
- It’s now possible to load a Create Entry page with a specific user preselected in the Author field, using a new `authorId` query string param. ([#3326](https://github.com/craftcms/cms/pull/3326))
- Matrix fields that are set to manage blocks on a per-site basis will now duplicate Matrix blocks across all of the owner element’s supported sites when the element is first created. ([#3082](https://github.com/craftcms/cms/issues/3082))
- Disabled Matrix blocks are no longer visible when sharing an entry draft or version. ([#3338](https://github.com/craftcms/cms/issues/3338))
- Control Panel tabs that have errors now have alert icons.
- The Debug Toolbar is no longer shown in Live Preview iframes.
- The Plugin Store now requires browsers with ES6 support.
- Updated jQuery Touch Events to 2.0.0.
- Updated Garnish to 0.1.29.

### Fixed
- Fixed a bug where enabling the “Propagate entries across all enabled sites?” setting for an existing Channel section (or converting the section to a Structure) wouldn’t update entries that had been created for the non-primary site.
- Fixed a bug where Craft wasn’t detecting and retrying queue jobs that had timed out.
- Fixed a bug where `Craft::$app->locale` could return the wrong locale during Live Preview requests. ([#3336](https://github.com/craftcms/cms/issues/3336))
- Fixed a SQL error that could occur when upgrading to Craft 3, if a foreign key had an unexpected name.
- Fixed a bug where page titles in the Control Panel could be blank when showing validation errors for things that were missing their name or title. ([#3344](https://github.com/craftcms/cms/issues/3344))
- Fixed an error that could occur if a component’s settings were stored as `null`. ([#3342](https://github.com/craftcms/cms/pull/3342))
- Fixed a bug where details panes weren’t visible on browser windows sized between 999 and 1,223 pixels wide.
- Fixed an error that occurred if a Quick Post widget contained a Matrix field that had Min Blocks set and only had one block type.
- Fixed a bug where disabled Matrix blocks were getting validated as live. ([#3354](https://github.com/craftcms/cms/issues/3354))
- Fixed a bug where the `EVENT_AFTER_ACTIVATE_USER` event wasn’t getting triggered on user registration when email verification isn’t required. ([craftcms/commerce-digital-products#18](https://github.com/craftcms/commerce-digital-products/issues/18))
- Added garbage collection for offline storage of remote assets. ([#3335](https://github.com/craftcms/cms/pull/3335))
- Fixed a bug where Twig could end up in a strange state if an error occurred when preparing to render an object template. ([#3364](https://github.com/craftcms/cms/issues/3364))

### Security
- The `svg()` Twig function no longer sanitizes SVGs or namespaces their IDs or class names by default when a file path (or alias) was passed in. ([#3337](https://github.com/craftcms/cms/issues/3337))

## 3.0.26.1 - 2018-09-29

### Changed
- Changed the `yiisoft/yii2-queue` version requirement to `2.1.0`. ([#3332](https://github.com/craftcms/cms/issues/3332))

## 3.0.26 - 2018-09-29

### Changed
- `ancestors`, `descendants`, `nextSibling`, `parent`, and `prevSibling` are now reserved field handles.
- The `svg()` Twig function namespaces class names in addition to IDs now.
- Changed the `yiisoft/yii2-queue` version requirement to `2.0.1`. ([#3332](https://github.com/craftcms/cms/issues/3332))

### Fixed
- Fixed a validation error that could occur when saving an entry as a new entry if the URI format didn’t contain a `{slug}` tag. ([#3320](https://github.com/craftcms/cms/issues/3320))
- Fixed a SQL error that could occur if a deprecation error occurred when attempting to upgrade a Craft 2 project. ([#3324](https://github.com/craftcms/cms/issues/3324))

## 3.0.25 - 2018-09-18

### Added
- Added `craft\log\FileTarget::$includeUserIp` which determines whether users’ IP addresses should be included in the logs (`false` by default). ([#3310](https://github.com/craftcms/cms/pull/3310))

### Fixed
- Fixed an error that could occur when installing or updating something within the Control Panel if `composer.json` required the `roave/security-advisories` package.
- Fixed a SQL error that could occur when searching elements on PostgreSQL installs.
- Fixed a bug where Craft would ignore the last segment of template paths that ended in `/0`. ([#3304](https://github.com/craftcms/cms/issues/3304))
- Fixed a Twig Template Loading Error that would occur when testing email settings, if a custom email template was used and an error occurred when rendering it. ([#3309](https://github.com/craftcms/cms/issues/3309))

## 3.0.24 - 2018-09-11

### Added
- Added the `extraAppLocales` config setting.

### Changed
- The `defaultCpLanguage` config setting no longer needs to be a language that Craft is translated into, as long as it is a valid locale ID.
- Resave Elements jobs that are queued up after saving an entry type now include the section name in the job description. ([#3290](https://github.com/craftcms/cms/issues/3290))
- Updated Garnish to 0.1.28.

### Fixed
- Fixed a SQL error that could occur when an element query’s `orderBy` parameter was set to `dateCreated` or `dateUpdated`.
- Fixed an error that could occur when updating to v3.0.23+ if multiple Matrix fields existed with the same handle, but they had no content tables, somehow.
- Fixed a bug where links in activation and forgot-password emails weren’t hyperlinked, leaving it up to the mail client to hopefully be smart about it. ([#3288](https://github.com/craftcms/cms/issues/3288))

## 3.0.23.1 - 2018-09-04

### Fixed
- Fixed a bug where Matrix fields would get new content tables each time they were saved.

## 3.0.23 - 2018-09-04

### Changed
- Browser-based form validation is now disabled for page forms. ([#3247](https://github.com/craftcms/cms/issues/3247))
- `craft\base\Model::hasErrors()` now supports passing an attribute name with a `.*` suffix, which will return whether any errors exist for the given attribute or any nested model attributes.
- Added `json` to the default `allowedFileExtensions` config setting value. ([#3254](https://github.com/craftcms/cms/issues/3254))
- Exception call stacks now collapse internal Twig methods by default.
- Twig exception call stacks now show all of the steps leading up to the error.
- Live Preview now reloads the preview pane automatically after an asset is saved from the Image Editor. ([#3265](https://github.com/craftcms/cms/issues/3265))

### Deprecated
- Deprecated `craft\services\Matrix::getContentTableName()`. `craft\fields\Matrix::$contentTable` should be used instead.

### Removed
- Removed `craft\services\Matrix::getParentMatrixField()`.

### Fixed
- Fixed a bug where element selection modals could be initialized without a default source selected, if some of the sources were hidden for not being available on the currently-selected site. ([#3227](https://github.com/craftcms/cms/issues/3227))
- Fixed a bug where edit pages for categories, entries, global sets, and users weren’t revealing which tab(s) had errors on it, if the errors occurred within a Matrix field. ([#3248](https://github.com/craftcms/cms/issues/3248))
- Fixed a SQL error that occurred when saving a Matrix field with new sub-fields on PostgreSQL. ([#3252](https://github.com/craftcms/cms/issues/3252))
- Fixed a bug where custom user fields weren’t showing up on the My Account page when running Craft Solo edition. ([#3228](https://github.com/craftcms/cms/issues/3228))
- Fixed a bug where multiple Matrix fields could share the same content table. ([#3249]())
- Fixed a “cache is corrupted” Twig error that could occur when editing or saving an element if it had an Assets field with an unresolvable subfolder path template. ([#3257](https://github.com/craftcms/cms/issues/3257))
- Fixed a bug where the Dev Mode indicator strip wasn’t visible on Chrome/Windows when using a scaled display. ([#3259](https://github.com/craftcms/cms/issues/3259))
- Fixed a SQL error that could occur when validating an attribute using `craft\validators\UniqueValidator`, if the target record’s `find()` method joined in another table.

## 3.0.22 - 2018-08-28

### Changed
- The “Deleting stale template caches” job now ensures all expired template caches have been deleted before it begins processing the caches.
- Text inputs’ `autocomplete` attributes now get set to `off` by default, and they will only not be added if explicitly set to `null`.
- Improved the error response when Composer is unable to perform an update due to a dependency conflict.
- Email fields in the Control Panel now have `type="email"`.
- `craft\helpers\Db::parseParam()` now has a `$caseInnensitive` argument, which can be set to `true` to force case-insensitive conditions on PostgreSQL installs.
- `craft\validators\UniqueValidator` now has a `$caseInsensitive` property, which can be set to `true` to cause the unique validation to be case-insensitive on PostgreSQL installs.
- The CLI setup wizard now detects common database connection errors that occur with MAMP, and automatically retests with adjusted settings.
- The CLI setup wizard now detects common database authentication errors, and lets the user retry the username and password settings, skipping the others.
- Updated Garnish to 0.1.27.

### Fixed
- Fixed a bug where Craft wasn’t reverting `composer.json` to its original state if something went wrong when running a Composer update.
- Fixed a bug where string casing functions in `craft\helpers\StringHelper` were adding extra hyphens to strings that came in as `Upper-Kebab-Case`.
- Fixed a bug where unique validation for element URIs, usernames, and user email address was not case-insensitive on PostgreSQL installs.
- Fixed a bug where element queries’ `uri` params, and user queries’ `firstName`, `lastName`, `username`, and `email` params, were not case-insensitive on PostgreSQL installs.
- Fixed a bug where the CLI setup wizard was allowing empty database names.
- Fixed a bug where it wasn’t possible to clear template caches if template caching was disabled by the `enableTemplateCaching` config setting. ([#3229](https://github.com/craftcms/cms/issues/3229))
- Fixed a bug where element index toolbars weren’t staying fixed to the top of the content area when scrolling down the page. ([#3233](https://github.com/craftcms/cms/issues/3233))
- Fixed an error that could occur when updating Craft if the system was reliant on the SSL certificate provided by the`composer/ca-bundle` package.

## 3.0.21 - 2018-08-21

### Added
- Most element query parameters can now be set to `['not', 'X', 'Y']`, as a shortcut for `['and', 'not X', 'not Y']`.

### Changed
- The “New Password” input on the My Account page now has a “Show” button, like other password inputs in the Control Panel.
- Plugin settings pages now redirect to the Settings index page after save. ([#3216](https://github.com/craftcms/cms/issues/3216))
- It’s now possible to set [autofill detail tokens](https://html.spec.whatwg.org/multipage/form-control-infrastructure.html#autofill-detail-tokens) on the `autocomplete` variable when including the `_includes/forms/text.html` template (e.g. `'name'`).
- Username and password inputs now have the correct `autocomplete` values, increasing the likelihood that tools like 1Password will handle the form correctly. ([#3207](https://github.com/craftcms/cms/issues/3207))

### Fixed
- Fixed a SQL error that occurred when saving a user if a `craft\elements\User::EVENT_BEFORE_SAVE` event listener was setting `$event->isValid = false`. ([#3206](https://github.com/craftcms/cms/issues/3206))
- Fixed a bug where password inputs’ jQuery data was getting erased when the “Show” button was clicked.
- Fixed an error that could occur when upgrading to Craft 3. ([#3208](https://github.com/craftcms/cms/pull/3208))
- Fixed a bug where non-image assets’ file extension icons could bleed out of the preview area within asset editor HUDs. ([#3209](https://github.com/craftcms/cms/issues/3209))
- Fixed a bug where Craft wasn’t saving a new entry version when reverting an entry to a previous version. ([#3210](https://github.com/craftcms/cms/issues/3210))
- Fixed an error that could occur when a Matrix block was saved by a queue job. ([#3217](https://github.com/craftcms/cms/pull/3217))

### Security
- External links in the Control Panel now set `rel="noopener"`. ([#3201](https://github.com/craftcms/cms/issues/3201))

## 3.0.20 - 2018-08-14

### Added
- Added `craft\services\Fields::refreshFields()`.

### Fixed
- Fixed a bug where `DateTime` model attributes were getting converted to ISO-8601 date strings for `craft\web\View::renderObjectTemplate()`. ([#3185](https://github.com/craftcms/cms/issues/3185))
- Fixed a bug where timepicker menus had a higher z-index than session expiration modal shades. ([#3186](https://github.com/craftcms/cms/issues/3186))
- Fixed a bug where users could not log in after upgrading to Craft 3, if there was a custom field named `owner`.
- Fixed a bug where it was not possible to set non-integer values on asset queries’ `width`, `height`, or `size` params. ([#3195](https://github.com/craftcms/cms/issues/3195))
- Fixed a bug where all Asset folders were being initiated at once, resulting in performance issues.

## 3.0.19 - 2018-08-07

### Added
- Added the `craft.query()` template function, for creating new database queries.
- Added `craft\services\Structures::$mutexTimeout`. ([#3148](https://github.com/craftcms/cms/issues/3148))
- Added `craft\services\Api::getComposerWhitelist()`.

### Removed
- Removed `craft\services\Api::getOptimizedComposerRequirements()`.

### Fixed
- Craft’s console commands now return the correct exit codes. ([#3175](https://github.com/craftcms/cms/issues/3175))
- Fixed the appearance of checkboxes in IE11 on element index pages. ([#3177](https://github.com/craftcms/cms/issues/3177))
- Fixed a bug where `composer.json` could end up with a bunch of extra dependencies in the `require` object after a failed update or plugin installation.
- Fixed an error that could occur when viewing an entry revision, if it had a Matrix field and one of the sub-fields within the Matrix field had been deleted. ([#3183](https://github.com/craftcms/cms/issues/3183))
- Fixed a bug where thumbnails weren’t loading in relational fields when viewing an entry version.

## 3.0.18 - 2018-07-31

### Added
- Added `craft\helpers\App::assetManagerConfig()`.
- Added `craft\helpers\App::cacheConfig()`.
- Added `craft\helpers\App::dbConfig()`.
- Added `craft\helpers\App::mailerConfig()`.
- Added `craft\helpers\App::mutexConfig()`.
- Added `craft\helpers\App::logConfig()`.
- Added `craft\helpers\App::sessionConfig()`.
- Added `craft\helpers\App::userConfig()`.
- Added `craft\helpers\App::viewConfig()`.
- Added `craft\helpers\App::webRequestConfig()`.
- Added `craft\validators\StringValidator::$trim`, which will cause leading/trailing whitespace to be stripped from model attributes.

### Changed
- User verification and password-reset emails now link them back to the same site they were on when the email was sent, if it was sent from a front-end request. ([#3029](https://github.com/craftcms/cms/issues/3029))
- Dynamic app component configs are now defined by methods on `craft\helpers\App`, making it easier to modify them from `config/app.php`. ([#3152](https://github.com/craftcms/cms/issues/3152))
- Structure operations now ensure that no other operations are being performed on the same structure, reducing the risk of corrupting the structure. ([#3148](https://github.com/craftcms/cms/issues/3148))
- The `{% js %}` tag now supports the following position params: `at POS_HEAD`, `at POS_BEGIN`, `at POS_END`, `on POS_READY`, and `on POS_LOAD` (e.g. `{% js at POS_END %}`).
- Craft once again checks for `X-Forwarded-For` headers when determining the user’s IP. ([#3036](https://github.com/craftcms/cms/issues/3036))
- Leading/trailing whitespace characters are now stripped from element titles on save. ([#3020](https://github.com/craftcms/cms/issues/3020))
- Updated svg-sanitizer to 0.9.

### Deprecated
- Deprecated `craft\db\Connection::createFromConfig()`. `craft\helpers\App::dbConfig()` should be used instead.
- Deprecated `craft\helpers\MailerHelper::createMailer()`. `craft\helpers\App::mailerConfig()` should be used instead.

### Fixed
- Fixed a bug where collapsing structure elements would only hide up to 50 of their descendants.
- Fixed a bug where Date/Time fields could lose their value if they were used in an entry type’s Title Format, and the entry’s site’s language was different than the user’s preferred language. ([#3151](https://github.com/craftcms/cms/issues/3151))
- Fixed a bug where Dropdown fields could show an incorrect selected value in limited circumstances.
- Fixed a bug where Dropdown fields on an element index view could show an incorrect selected value in limited circumstances.

## 3.0.17.1 - 2018-07-24

### Fixed
- Really fixed a PHP error that could occur if the PHP’s `set_time_limit()` was added to the php.ini `disable_functions` list.

## 3.0.17 - 2018-07-24

### Added
- The Control Panel is now translated for Norwegian Nynorsk. ([#3135](https://github.com/craftcms/cms/pull/3135))
- Added `craft\elements\db\ElementQuery::anyStatus()`, which can be called when the default `status` and `enabledForSite` filters aren’t desired. ([#3117](https://github.com/craftcms/cms/issues/3117))

### Changed
- The `addTrailingSlashesToUrls` config setting no longer applies to URLs that end with a segment that has a dot (`.`). ([#3123](https://github.com/craftcms/cms/issues/3123))
- Craft now redirects install requests back to the Dashboard if it’s already installed. ([#3143](https://github.com/craftcms/cms/issues/3143))

### Fixed
- Fixed a bug where the Settings → Email → System Messages page would show messages in the current application language rather than the primary site’s language.
- Fixed a bug where system message modals on the Settings → Email → System Messages page would initially show messages in the current application language rather than the primary site’s language, even if the application language wasn’t in use by any sites. ([#3115](https://github.com/craftcms/cms/issues/3115))
- Fixed an error that could occur if `craft\web\View::registerAssetFlashes()` was called on a console request. ([#3124](https://github.com/craftcms/cms/issues/3124))
- Fixed a PHP error that could occur if the PHP’s `set_time_limit()` was added to the php.ini `disable_functions` list.
- Fixed a bug where expanding a disabled element within a structure index view in the Control Panel wouldn’t reveal any descendants. ([#3126](https://github.com/craftcms/cms/issues/3126))
- Fixed a bug thumbnails weren’t loading for element index rows that were revealed after expanding a parent element.
- Fixed an error that occurred if an element’s `getRoute()` method returned a string. ([#3128](https://github.com/craftcms/cms/issues/3128))
- Fixed a bug where the `|without` filter wasn’t working if an object was passed in. ([#3137](https://github.com/craftcms/cms/issues/3137))
- Fixed a bug where users’ Language preference would default to Deutsch if the current application language wasn’t one of the available language options. ([#3142](https://github.com/craftcms/cms/issues/3142))

## 3.0.16.1 - 2018-07-18

### Fixed
- Fixed a bug where the `orderBy` element query param wasn’t being respected when used in conjunction with a `with` param to eager-load elements in a specific order. ([#3109](https://github.com/craftcms/cms/issues/3109))
- Fixed a bug where underscores were getting removed from slugs. ([#3111](https://github.com/craftcms/cms/issues/3111))

## 3.0.16 - 2018-07-17

### Added
- The progress bar on the Asset Indexes utility now shows how many files have been indexed, and how many there are in total. ([#2934](https://github.com/craftcms/cms/issues/2934))
- Added `craft\base\PluginInterface::beforeSaveSettings()`.
- Added `craft\base\PluginInterface::afterSaveSettings()`.
- Added `craft\base\Plugin::EVENT_AFTER_SAVE_SETTINGS`.
- Added `craft\base\Plugin::EVENT_BEFORE_SAVE_SETTINGS`.

### Changed
- Craft no longer relies on ImageMagick or GD to define the image formats that should be considered manipulatable. ([#2408](https://github.com/craftcms/cms/issues/2408))
- Removed the `showBetaUpdates` config setting as it’s no longer being used.
- When uploading a file to an Assets field, Craft will automatically sort the file list to show the latest uploads first. ([#2812](https://github.com/craftcms/cms/issues/2812))
- `dateCreated`, `dateUpdated`, `postDate`, `expiryDate`, `after`, and  `before` element query params can new be set to `DateTime` objects.
- Matrix fields now auto-focus the first text input within newly-created Matrix blocks. ([#3104](https://github.com/craftcms/cms/issues/3104))
- Updated Twig to 2.5.0.
- Updated Garnish to 0.1.26.
- Updated Selectize to 0.12.6.

### Fixed
- Fixed an error that could occur when sending emails to international domains if the Intl extension wasn’t enabled.
- Fixed an exception that was thrown if the `securityKey` config setting was changed and Craft was set to use either the SMTP or Gmail mailer transport type. ([#3083](https://github.com/craftcms/cms/issues/3083))
- Fixed a bug where Asset view was not being refreshed in some cases after using Image Editor. ([#3035](https://github.com/craftcms/cms/issues/3035))
- Fixed a bug where Craft wouldn’t warn before leaving an edit page with unsaved changes, if Live Preview was active. ([#3092](https://github.com/craftcms/cms/issues/3092))
- Fixed a bug where entries, categories, and global sets’ `getCpEditUrl()` methods could omit the site handle on multi-site installs. ([#3089](https://github.com/craftcms/cms/issues/3089))
- Fixed a JavaScript error that occurred when closing Live Preview. ([#3098](https://github.com/craftcms/cms/issues/3098))
- Fixed a bug where Dashboard widgets could be spaced incorrectly if there was only one grid column. ([#3100](https://github.com/craftcms/cms/issues/3100))
- Fixed a bug where modal windows with Field Layout Designers could cause the browser to crash. ([#3096](https://github.com/craftcms/cms/pull/3096))
- Fixed a bug where `craft\services\Fields::getAllGroups()` and `getGroupById()` could return incorrect results. ([#3102](https://github.com/craftcms/cms/issues/3102))

## 3.0.15 - 2018-07-09

### Changed
- It’s now possible to fetch only non-admin users by setting `craft\elements\db\UserQuery::$admin` to `false`.
- `Craft.EntryTypeSwitcher` now triggers a `typeChange` event after switching the entry type. ([#3067](https://github.com/craftcms/cms/pull/3067))
- Reduced the left and right padding in the Control Panel for screens less than 768 pixels wide. ([#3073](https://github.com/craftcms/cms/issues/3073))
- Removed the `useXSendFile` config setting as it’s no longer being used.
- `craft\helpers\StringHelper::toKebabCase()`, `toCamelCase()`, `toPascalCase()`, and `toSnakeCase()` now treat camelCase’d and PascalCale’d strings as multiple words. ([#3090](https://github.com/craftcms/cms/issues/3090))

### Fixed
- Fixed a bug where `craft\i18n\I18N::getPrimarySiteLocale()` and `getPrimarySiteLocaleId()` were returning locale info for the _first_ site, rather than the primary one. ([#3063](https://github.com/craftcms/cms/issues/3063))
- Fixed a bug where element index pages were loading all elements in the view, rather than waiting for the user to scroll to the bottom of the page before loading the next batch. ([#3068](https://github.com/craftcms/cms/issues/3068))
- Fixed a bug where sites listed in the Control Panel weren’t always in the correct sort order. ([#3065](https://github.com/craftcms/cms/issues/3065))
- Fixed an error that occurred when users attempted to create new entries within entry selector modals, for a section they didn’t have permission to publish peer entries in. ([#3069](https://github.com/craftcms/cms/issues/3069))
- Fixed a bug where the “Save as a new asset” button label wasn’t getting translated in the Image Editor. ([#3070](https://github.com/craftcms/cms/pull/3070))
- Fixed a bug where it was impossible to set the filename of assets when uploading them as data strings. ([#2973](https://github.com/craftcms/cms/issues/2973))
- Fixed a bug where the Field Type menu’s options within new Matrix block type settings weren’t getting sorted alphabetically. ([#3072](https://github.com/craftcms/cms/issues/3072))
- Fixed an exception that was thrown when testing email settings if the Template setting was invalid. ([#3074](https://github.com/craftcms/cms/issues/3074))
- Fixed a bug where Dropdown fields’ bottom margin could jump up a bit when an empty option was selected. ([#3075](https://github.com/craftcms/cms/issues/3075))
- Fixed a bug where main content containers in the Control Panel could become too wide in Firefox. ([#3071](https://github.com/craftcms/cms/issues/3071))

## 3.0.14 - 2018-07-03

### Changed
- `craft\events\SiteEvent` now has a `$oldPrimarySiteId` property, which will be set to the previous primary site ID (which may stil be the current site ID, if it didn’t just change).
- `craft\helpers\Search::normalizeKeywords()` now has a `$language` argument, which can be set if the character mappings should be pulled from a different language than the current app language.
- `craft\services\Sites::getEditableSiteIds()` and `getEditableSites()` now return the same things as `getAllSiteIds()` and `getAllSites()` when there’s only one site. ([#3049](https://github.com/craftcms/cms/issues/3049))

### Fixed
- Fixed a bug where user verification links could get mangled when emails were parsed as Markdown, if the verification code contained two or more underscores.
- Fixed a bug where Craft was misinterpreting `X-Forwarded-For` headers as the user’s IP instead of the server’s IP. ([#3036](https://github.com/craftcms/cms/issues/3036))
- Fixed a bug where Craft wasn’t auto-scrolling the content container when dragging items near a window edge. ([#3048](https://github.com/craftcms/cms/issues/3048))
- Fixed a PHP error that occurred when loading a Debug Toolbar panel on a page that contained serialized Checkboxes or Multi-Select field data. ([#3034](https://github.com/craftcms/cms/issues/3034))
- Fixed a bug where elements’ normalized search keywords weren’t always using the correct language-specific character mappings. ([#3046](https://github.com/craftcms/cms/issues/3046))
- Fixed a bug where the `<html lang>` attribute was hard-set to `en-US` rather than the current application language. ([#3053](https://github.com/craftcms/cms/pull/3053))
- Fixed a PHP error that occurred when entering an invalid number into a Number field that was set to have decimal digits. ([#3059](https://github.com/craftcms/cms/issues/3059))

### Security
- Craft no longer shows the installer when it can’t establish a database connection if Dev Mode isn’t enabled.

## 3.0.13.2 - 2018-06-27

### Fixed
- Fixed an error that occurred when deleting users from the Users index page.

## 3.0.13.1 - 2018-06-26

### Fixed
- Fixed a bug where Delete User modals weren’t showing the total number of entries that will be transferred/deleted.

## 3.0.13 - 2018-06-26

### Added
- Craft now includes a summary of the content that will be transferred/deleted in Delete User modals. ([#875](https://github.com/craftcms/cms/issues/875))
- `|date`, `|time`, and `|datetime` filters now support a `locale` argument, for specifying which locale’s formatter should be doing the date/time formatting. ([#3006](https://github.com/craftcms/cms/issues/3006))
- Added `craft\base\ApplicationTrait::getIsInitialized()`.
- Added `craft\base\ClonefixTrait`.
- Added `craft\controllers\AssetsController::actionThumb()`.
- Added `craft\controllers\UsersController::actionUserContentSummary()`.
- Added `craft\controllers\UsersController::EVENT_DEFINE_CONTENT_SUMMARY`.
- Added `craft\helpers\App::backtrace()`.
- Added `craft\queue\jobs\PropagateElements`.
- Added `craft\services\Elements::propagateElement()`.

### Changed
- Editable tables now submit an empty string when they have no rows.
- Reduced the overhead when adding a new site by only resaving existing assets, categories, global sets, and tags once for the newly-created site, rather than for all sites.
- Web-based queue workers now call `craft\helpers\App::maxPowerCaptain()` before running the queue. ([#3011](https://github.com/craftcms/cms/issues/3011))
- The PHP Info utility no longer displays the original values for settings and only the current environment value. ([#2990](https://github.com/craftcms/cms/issues/2990))
- Loosened up most of Craft’s Composer dependency constraints.
- Craft no longer publishes asset thumbnails to the `cpresources/` folder.
- `attributes`, `error`, `errors`, and `scenario` are now reserved field handles. ([#3032](https://github.com/craftcms/cms/issues/3032))
- Improved the look of Control Panel tabs.
- `craft\web\UrlManager::createUrl()`, `createAbsoluteUrl()`, and `getMatchedElement()` now log warnings if they’re called before Craft has been fully initialized. ([#3028](https://github.com/craftcms/cms/issues/3028))

### Deprecated
- Deprecated `craft\controllers\AssetsController::actionGenerateThumb()`.

### Fixed
- Fixed a bug where sidebar meta info on Edit User pages was bleeding over the edge of the page’s content area.
- Fixed a bug where Table fields wouldn’t remember if they had no rows in their Default Values setting. ([#2979](https://github.com/craftcms/cms/issues/2979))
- Fixed a bug where passing `timezone=false` to the `|date`, `|time`, and `|datetime` filters would not preserve the given date’s time zone.
- Fixed a bug where AM/PM strings in formatted dates weren’t respecting the casing specified by the `A`/`a` character in the date format. ([#3007](https://github.com/craftcms/cms/issues/3007))
- Fixed a bug you could get an invalid license warning in cases where web API calls returned a 500 response code.
- Fixed a bug where cloning models and queries would lose any associated behaviors. ([#2857](https://github.com/craftcms/cms/issues/2857))
- Fixed a bug where custom field params were getting forgotten when calling `getNext()` and `getPrev()`, if an element query object was passed in. ([#3019](https://github.com/craftcms/cms/issues/3019))
- Fixed a bug where datepickers were getting scrollbars.
- Fixed a bug where volumes’ field layouts weren’t getting deleted when volumes were deleted. ([#3022](https://github.com/craftcms/cms/pull/3022))
- Fixed a bug where deleting a section or an entry type wouldn’t delete any associated entries that didn’t exist in the primary site. ([#3023](https://github.com/craftcms/cms/issues/3023))
- Fixed a bug where the `svg()` Twig function could convert `id` attributes within the SVG contents to invalid IDs. ([#3025](https://github.com/craftcms/cms/issues/3025))
- Fixed a bug where asset thumbnails wouldn’t load reliably in the Control Panel on load-balanced environments. ([#3026](https://github.com/craftcms/cms/issues/3026))
- Fixed a PHP error that could occur when validating Assets fields if a file was uploaded but no longer exists at the temp location. ([#3033](https://github.com/craftcms/cms/pull/3033))

## 3.0.12 - 2018-06-18

### Added
- Added a `leaves` element query param that limits the selected elements to just the leaves in the structure (elements without children).
- Added `craft\helpers\Db::deleteIfExists()`.
- Added `craft\services\Categories::deleteGroup()`. ([#3000](https://github.com/craftcms/cms/pull/3000))
- Added `craft\services\Tags::deleteTagGroup()`. ([#3000](https://github.com/craftcms/cms/pull/3000))
- Added `craft\services\UserGroups::deleteGroup()`. ([#3000](https://github.com/craftcms/cms/pull/3000))

### Changed
- Improved Control Panel styling. ([#2883](https://github.com/craftcms/cms/issues/2883))

### Removed
- Removed `craft\services\Fields::updateFieldVersionAfterRequest()`.

### Fixed
- Fixed a caching bug where the Fields service could still think a field existed after it had been deleted. ([#2985](https://github.com/craftcms/cms/issues/2985))
- Fixed a bug where Craft would not invalidate the dynamically-generated `craft\behaviors\ContentBehavior` and `craft\behaviors\ElementQueryBehavior` after saving/deleting a custom field, if the request didn’t end normally. ([#2999](https://github.com/craftcms/cms/issues/2999))
- Fixed a PHP error that could occur when saving entries with a URI format that contained certain Twig filters. ([#2995](https://github.com/craftcms/cms/issues/2995))
- Fixed a bug where `{shorthand}` variables in templates rendered by `craft\web\View::renderObjectTemplate()` could end up referencing global variables, if the variable wasn’t a property of the object. ([#3002](https://github.com/craftcms/cms/issues/3002))
- Fixed a bug where the Find and Replace utility wasn’t updating element titles. ([#2996](https://github.com/craftcms/cms/issues/2996))
- Fixed some wonky behavior if one of the custom user profile tabs was called “Account”. ([#2998](https://github.com/craftcms/cms/issues/2998))
- Fixed a bug where dragging a folder on the Assets index page could have unexpected results. ([#2873](https://github.com/craftcms/cms/issues/2873))
- Reduced the likelihood of SQL deadlock errors when saving elements. ([#3003](https://github.com/craftcms/cms/issues/3003))

## 3.0.11 - 2018-06-12

### Changed
- Sort options defined by element types’ `sortOptions()` / `defineSortOptions()` methods can now be specified as sub-arrays with `label`, `orderBy`, and `attribute` keys.
- Entries and categories can now be sorted by their slugs.
- The “Cache remote images?” option in the Asset Indexes utility is now enabled by default. ([#2977](https://github.com/craftcms/cms/issues/2977))

### Fixed
- Fixed a bug where it was not possible to order search results by search score, if the element type didn’t specify any sort options.
- Fixed a bug where clicking on “Date Created” and “Date Updated” column headers on element indexes wouldn’t update the sort order. ([#2975](https://github.com/craftcms/cms/issues/2975))
- Fixed a bug where Edit Entry pages were listing more than the 10 most recent versions. ([#2976](https://github.com/craftcms/cms/issues/2976))
- Fixed a SQL error that occurred when upgrading from Craft 2 to 3 via the terminal. ([#1347](https://github.com/craftcms/cms/issues/1347))
- Fixed the alignment of expand/collapse toggles in asset index sidebars. ([#2981](https://github.com/craftcms/cms/issues/2981))

## 3.0.10.3 - 2018-06-07

### Fixed
- Fixed a bug where the “New Entry” menu on the Entries index page would not contain any options on single-site installs, running MySQL. ([#2961](https://github.com/craftcms/cms/issues/2961))
- Fixed a bug where the `siteName` config setting wasn’t working as expected when set to an array. ([#2968](https://github.com/craftcms/cms/issues/2968))

## 3.0.10.2 - 2018-06-07

### Changed
- Improved the output of `craft\helpers\DateTimeHelper::humanDurationFromInterval()`.
- Updated Garnish to 0.1.24.

### Fixed
- Fixed JavaScript errors that could occur in the Control Panel on pages with Ajax requests. ([#2966](https://github.com/craftcms/cms/issues/2966))
- Fixed a bug where the “New Entry” menu on the Entries index page would not contain any options on single-site installs. ([#2961](https://github.com/craftcms/cms/issues/2961))
- Fixed a bug where JavaScript files registered with `craft\web\View::registerJsFile()` would be ignored if the `depends` option was set. ([#2965](https://github.com/craftcms/cms/issues/2965))

## 3.0.10.1 - 2018-06-06

### Fixed
- Fixed a bug where Craft wasn’t converting empty strings to `null` when saving data to non-textual columns.
- Fixed a bug where Craft would show a Database Connection Error on Install requests, if it couldn’t connect to the database.
- Fixed a bug where Craft wasn’t keeping track of element queries that were executed within `{% cache %}` tags. ([#2959](https://github.com/craftcms/cms/issues/2959))

## 3.0.10 - 2018-06-05

### Added
- Added support for a `CRAFT_LICENSE_KEY` PHP constant, which can be set to the project’s license key, taking precedence over the `license.key` file.
- Added `craft\helpers\Stringy::getLangSpecificCharsArray()`.
- Added `craft\web\View::setRegisteredAssetBundles()`.
- Added `craft\web\View::setRegisteredJsFiles()`.

### Changed
- Generated site URLs now always include full host info, even if the base site URL is root/protocol-relative. ([#2919](https://github.com/craftcms/cms/issues/2919))
- Variables passed into `craft\web\View::renderObjectTemplate()` can now be referenced using the shorthand syntax (e.g. `{foo}`).
- `craft\helpers\StringHelper::asciiCharMap()` now has `$flat` and `$language` arguments.
- Craft no longer saves new versions of entries when absolutely nothing changed about them in the save request. ([#2923](https://github.com/craftcms/cms/issues/2923))
- Craft no longer enforces plugins’ `minVersionRequired` settings if the currently-installed version begins with `dev-`.
- Improved the performance of element queries when a lot of values were passed into a param, such as `id`, by using `IN()` and `NOT IN()` conditions when possible. ([#2937](https://github.com/craftcms/cms/pull/2937))
- The Asset Indexes utility no longer skips files with leading underscores. ([#2943](https://github.com/craftcms/cms/issues/2943))
- Updated Garnish to 0.1.23.

### Deprecated
- Deprecated the `customAsciiCharMappings` config setting. (Any corrections to ASCII char mappings should be submitted to [Stringy](https://github.com/danielstjules/Stringy).)

### Fixed
- Fixed a PHP error that could occur when `craft\fields\Number::normalizeValue()` was called without passing an `$element` argument. ([#2913](https://github.com/craftcms/cms/issues/2913))
- Fixed a bug where it was not possible to fetch Matrix blocks with the `relatedTo` param if a specific custom field was specified.
- Fixed a bug where `craft\helpers\UrlHelper::url()` and `siteUrl()` were not respecting the `$scheme` argument for site URLs.
- Fixed a bug where `{id}` tags within element URI formats weren’t getting parsed correctly on first save. ([#2922](https://github.com/craftcms/cms/issues/2922))
- Fixed a bug where `craft\helpers\MigrationHelper::dropAllForeignKeysToTable()` wasn’t working correctly. ([#2897](https://github.com/craftcms/cms/issues/2897))
- Fixed a “Craft is not defined” JavaScript error that could occur on the Forgot Password page in the Control Panel and Dev Toolbar requests.
- Fixed a bug where rotating the screen on iOS would change how the page was zoomed.
- Fixed a bug where `craft\helpers\StringHelper::toAscii()` and the `Craft.asciiString()` JS method weren’t using language-specific character replacements, or any custom replacements defined by the `customAsciiCharMappings` config setting.
- Fixed a bug where the number `0` would not save in a Plain Text field.
- Fixed a bug where Craft could pick the wrong current site if the primary site had a root-relative or protocol-relative URL, and another site didn’t, but was otherwise an equal match.
- Fixed a bug where Control Panel Ajax requests could cause some asset bundles and JavaScript files to be double-registered in the browser.
- Fixed a bug where the “New entry” menu on the Entries index page was including sections that weren’t available in the selected site, and they weren’t linking to Edit Entry pages for the selected site. ([#2925](https://github.com/craftcms/cms/issues/2925))
- Fixed a bug where the `|date`, `|time`, and `|datetime` filters weren’t respecting their `$timezone` arguments. ([#2926](https://github.com/craftcms/cms/issues/2926))
- Fixed a bug where element queries weren’t respecting the `asArray` param when calling `one()`. ([#2940](https://github.com/craftcms/cms/issues/2940))
- Fixed a bug where the Asset Indexes utility wouldn’t work as expected if all of a volume’s assets had been deleted from the file system. ([#2955](https://github.com/craftcms/cms/issues/2955))
- Fixed a SQL error that could occur when a `{% cache %}` tag had no body. ([#2953](https://github.com/craftcms/cms/issues/2953))

## 3.0.9 - 2018-05-22

### Added
- Added a default plugin icon to plugins without an icon in the Plugin Store.
- Added `craft\helpers\ArrayHelper::without()` and `withoutValue()`.
- Added `craft\base\FieldInterface::modifyElementIndexQuery()`.
- Added `craft\elements\db\ElementQueryInterface::andWith()`.

### Changed
- Fixed a bug where Craft was checking the file system when determining if an asset was a GIF, when it should have just been checking the file extension.
- `craft\base\Plugin` now sets the default `$controllerNamespace` value to the plugin class’ namespace + `\controllers` or `\console\controllers`, depending on whether it’s a web or console request.
- Improved the contrast of success and error notices in the Control Panel to meet WCAG AA requirements. ([#2885](https://github.com/craftcms/cms/issues/2885))
- `fieldValue` is now a protected field handle. ([#2893](https://github.com/craftcms/cms/issues/2893))
- Craft will no longer discard any preloaded elements when setting the `with` param on an element query, fixing a bug where disabled Matrix blocks could show up in Live Preview if any nested fields were getting eager-loaded. ([#1576](https://github.com/craftcms/cms/issues/1576))
- Improved memory usage when using the `{% cache %}` tag. ([#2903](https://github.com/craftcms/cms/issues/2903))

### Fixed
- Fixed a bug where the Plugin Store was listing featured plugins (e.g. “Recently Added”) in alphabetical order rather than the API-defined order. ([pixelandtonic/craftnet#83](https://github.com/pixelandtonic/craftnet/issues/83))
- Fixed a SQL error that occurred when programmatically saving a field layout, if the field’s `required` property wasn’t set.
- Fixed a JavaScript error that could occur when multiple Assets fields were present on the same page.
- Fixed an error that could occur when running the `setup` command on some environments.
- Fixed a PHP error that could occur when calling `craft\elements\db\ElementQuery::addOrderBy()` if `$columns` normalized to an empty array. ([#2896](https://github.com/craftcms/cms/issues/2896))
- Fixed a bug where it wasn’t possible to access custom field values on Matrix blocks via `matrixblock` reference tags.
- Fixed a bug where relational fields with only disabled elements selected would get empty table cells on element indexes. ([#2910](https://github.com/craftcms/cms/issues/2910))

## 3.0.8 - 2018-05-15

### Added
- Number fields now have a “Default Value” setting. ([#927](https://github.com/craftcms/cms/issues/927))
- Added the `preserveCmykColorspace` config setting, which can be set to `true` to prevent images’ color spaces from getting converted to sRGB on environments running ImageMagick.

### Changed
- Error text is now orange instead of red. ([#2885](https://github.com/craftcms/cms/issues/2885))
- Detail panes now have a lighter, more saturated background color.

### Fixed
- Fixed a bug where Craft’s default MySQL backup command would not respect the `unixSocket` database config setting. ([#2794](https://github.com/craftcms/cms/issues/2794))
- Fixed a bug where some SVG files were not recognized as SVG files.
- Fixed a bug where Table fields could add the wrong number of default rows if the Min Rows setting was set, and the Default Values setting had something other than one row. ([#2864](https://github.com/craftcms/cms/issues/2864))
- Fixed an error that could occur when parsing asset reference tags. ([craftcms/redactor#47](https://github.com/craftcms/redactor/issues/47))
- Fixed a bug where “Try” and “Buy” buttons in the Plugin Store were visible when the `allowUpdates` config setting was disabled. ([#2781](https://github.com/craftcms/cms/issues/2781))
- Fixed a bug where Number fields would forget their Min/Max Value settings if they were set to 0.
- Fixed a bug where entry versions could be displayed in the wrong order if multiple versions had the same creation date. ([#2889](https://github.com/craftcms/cms/issues/2889))
- Fixed an error that occurred when installing Craft on a domain with an active user session.
- Fixed a bug where email verification links weren’t working for publicly-registered users if the registration form contained a Password field and the default user group granted permission to access the Control Panel.

### Security
- Login errors for locked users now factor in whether the `preventUserEnumeration` config setting is enabled.

## 3.0.7 - 2018-05-10

### Added
- Added the `transformGifs` config setting, which can be set to `false` to prevent GIFs from getting transformed or cleansed. ([#2845](https://github.com/craftcms/cms/issues/2845))
- Added `craft\helpers\FileHelper::isGif()`.

### Changed
- Craft no longer logs warnings about missing translation files when Dev Mode isn’t enabled. ([#1531](https://github.com/craftcms/cms/issues/1531))
- Added `craft\services\Deprecator::$logTarget`. ([#2870](https://github.com/craftcms/cms/issues/2870))
- `craft\services\Deprecator::log()` no longer returns anything.

### Fixed
- Fixed a bug where it was impossible to upload new assets to Assets fields using base64-encoded strings. ([#2855](https://github.com/craftcms/cms/issues/2855))
- Fixed a bug where Assets fields would ignore all submitted asset IDs if any new assets were uploaded as well.
- Fixed a bug where SVG files that were using single quotes instead of double quotes would not be recognized as SVGs.
- Fixed a bug where translated versions of the “It looks like someone is currently performing a system update.” message contained an HTML-encoded `<br/>` tag.
- Fixed a bug where changing an entry’s type could skip adding the new entry type’s tabs, if the previous entry type didn’t have any tabs. ([#2859](https://github.com/craftcms/cms/issues/2859))
- Fixed warnings about missing SVG files that were logged by Control Panel requests.
- Fixed a bug where the `|date` filter would ignore date formatting characters that don’t have ICU counterparts. ([#2867](https://github.com/craftcms/cms/issues/2867))
- Fixed a bug where the global `currentUser` Twig variable could be set to `null` and global sets and could be missing some custom field values when a user was logged-in, if a plugin was loading Twig during or immediately after plugin instantiation. ([#2866](https://github.com/craftcms/cms/issues/2866))

## 3.0.6 - 2018-05-08

### Added
- Error messages about missing plugin-supplied field and volume types now show an Install button when possible.
- Added `craft\base\MissingComponentTrait::getPlaceholderHtml()`.
- Added `craft\db\Migration::EVENT_AFTER_UP` and `EVENT_AFTER_DOWN` events.
- Added `craft\elements\Asset::getContents()`.

### Changed
- Edit User pages will now warn editors when leaving the page with unsaved changes. ([#2832](https://github.com/craftcms/cms/issues/2832))
- Modules are once again loaded before plugins, so they have a chance to register Twig initialization events before a plugin initializes Twig. ([#2831](https://github.com/craftcms/cms/issues/2831))
- `craft\helpers\FileHelper::isSvg()` now returns `true` for files with an `image/svg` MIME type (missing the `+xml`). ([#2837](https://github.com/craftcms/cms/pull/2837))
- The `svg()` Twig function now accepts assets to be passed directly into it. ([#2838](https://github.com/craftcms/cms/pull/2838))
- The “Save and add another” save menu option on Edit Entry and Edit Categories pages now maintain the currently-selected site. ([#2844](https://github.com/craftcms/cms/issues/2844))
- PHP date patterns that are *only* a month name or week day name character will now format the date using the stand-alone month/week day name value. (For example, `'F'` will format a date as “Maggio” instead of “maggio”.)
- Servers without the Intl extension will now use location-agnostic locale data as a fallback if locale data for the specific locale isn’t available.
- The `|date` Twig filter always goes through `craft\i18n\Formatter::asDate()` now, unless formatting a `DateInterval` object.
- The Settings → Plugins page now shows “Buy now” buttons for any commercial plugins that don’t have a license key yet.

### Deprecated
- Deprecated `craft\helpers\DateTimeHelper::translateDate()`. `craft\i18n\Formatter::asDate()` should be used instead.

### Removed
- Removed the `translate` argument from the `|date`, `|time`, and `|datetime` Twig filters; the resulting formatted dates will always be translated now. (Use `myDate.format()` to avoid translations.)

### Fixed
- Fixed an error that could occur in the Plugin Store.
- Fixed a bug where `myDate|date('F')` was returning the short “May” translation rather than the full-length one. ([#2848](https://github.com/craftcms/cms/issues/2848))

## 3.0.5 - 2018-05-01

### Changed
- Fields’ translation icons now reveal the chosen Translation Method in their tooltip. ([#2808](https://github.com/craftcms/cms/issues/2808))
- Improved the error messages displayed when an Assets field has an invalid Upload Location setting. ([#2803](https://github.com/craftcms/cms/issues/2803))
- Craft now logs errors that occur when saving and replacing assets. ([#2814](https://github.com/craftcms/cms/issues/2814))
- Single sections’ entry types’ handles are now updated to match their section’s handle whenever the section is saved. ([#2824](https://github.com/craftcms/cms/issues/2824))
- The Control Panel background color was lightened up a bit.

### Fixed
- Fixed an error that would occur on servers without the Phar PHP extension enabled.
- Fixed an error that could occur if a Matrix block was deleted by a queue job. ([#2813](https://github.com/craftcms/cms/issues/2813))
- Fixed a bug where Twig could be configured to output times in UTC rather than the system timezone, if a bootstrapped module was loading Twig. ([#2761](https://github.com/craftcms/cms/issues/2761))
- Fixed a SQL error that could occur when upgrading from Craft 2 to Craft 3 with an active user session.
- Fixed various SQL errors that could occur when upgrading from Craft 2 to Craft 3, if there were any lingering Craft 3 database tables from a previous upgrade attempt.
- Fixed a bug where the Clear Caches tool was deleting the `.gitignore` file inside `web/cpresources/`. ([#2823](https://github.com/craftcms/cms/issues/2823))
- Fixed the vertical positioning of checkboxes in the Control Panel. ([#2825](https://github.com/craftcms/cms/issues/2825))
- Fixed a JavaScript error that could occur if an element type’s class name contained `\u`. ([#2826](https://github.com/craftcms/cms/issues/2826))

## 3.0.4 - 2018-04-24

### Added
- Added the `craft.globalSets()` template function. ([#2790](https://github.com/craftcms/cms/issues/2790))
- Added the `hasDescendants` element query param. ([#2786](https://github.com/craftcms/cms/issues/2786))
- Added `craft\elements\User::$hasDashboard`.

### Changed
- Sections and category groups now ignore posted Template settings for sites that don’t have URI Formats.
- Control Panel resources are once again eager-published. ([#2763](https://github.com/craftcms/cms/issues/2763))
- `entries/save-entries` and `categories/save-category` actions now include the `slug` for responses that accept JSON. ([#2792](https://github.com/craftcms/cms/issues/2792))
- Most `craft\services\Path` methods now have a `$create` argument, which can be set to `false` to prevent the directory from being created if it doesn’t exist yet.
- Craft no longer creates directories when it just needed to clear it. ([#2771](https://github.com/craftcms/cms/issues/2771))
- `craft\services\Config::setDotEnvVar()` now sets the environment variable for the current request, in addition to updating the `.env` file.
- Removed `craft\controllers\AssetsController::actionDownloadTempAsset()`.
- User now must be logged in to use the Asset Preview File functionality.

### Fixed
- Fixed a bug where users would regain all default Dashboard widgets if all widgets were removed. ([#2769](https://github.com/craftcms/cms/issues/2769))
- Fixed a bug where you would get a “not a valid language” error message when creating a new site using certain languages.
- Fixed a bug where database connection settings that were set by the `setup` command weren’t always taking effect in time for the CLI installer. ([#2774](https://github.com/craftcms/cms/issues/2774))
- Fixed a bug where empty Plain Text fields were getting empty string values rather than `null`.
- Fixed a bug where elements within relational fields could have two thumbnails. ([#2785](https://github.com/craftcms/cms/issues/2785))
- Fixed a bug where it was not possible to pass a `--table-prefix` argument to the `setup/db-creds` command. ([#2791](https://github.com/craftcms/cms/pull/2791))
- Fixed an error that occurred for users without permission to perform updates, if available update info wasn’t cached.
- Fixed an error that occurred when `craft\elements\Asset::sources()` was called in a console request. ([#2798](https://github.com/craftcms/cms/issues/2798))
- Fixed JavaScript errors that could occur on the front-end after deleting Matrix blocks. ([#2799](https://github.com/craftcms/cms/pull/2799))

## 3.0.3.1 - 2018-04-18

### Fixed
- Fixed an error that occurred when editing an entry if any of the entry’s revisions were created with an entry type that no longer exists.
- Fixed an error that could occur when saving an asset. ([#2764](https://github.com/craftcms/cms/issues/2764))
- Fixed a bug where Craft assumed an asset was missing if there was an error when indexing it. ([#2763](https://github.com/craftcms/cms/issues/2763))

## 3.0.3 - 2018-04-17

### Added
- Added `craft\elements\Entry::updateTitle()`.
- Added `Yii::alias()`.

### Changed
- New sites’ Base URLs now default to `@web/`.
- Textual custom fields now ensure that they don’t contain 4+ byte characters. ([#2725](https://github.com/craftcms/cms/issues/2725))
- It is no longer expected that all of the `defaultSearchTermOptions` config setting options will be set if any of the default option values need to be overridden. ([#2737](https://github.com/craftcms/cms/issues/2737))
- Control Panel panes now have at least 48 pixels of bottom padding. ([#2744](https://github.com/craftcms/cms/issues/2744))
- Craft now intercepts 404-ing resource requests, and publishes the resources on the fly.
- The Clear Caches utility now has a “Control Panel resources” option.
- The Clear Caches utility now sorts the cache options alphabetically.
- When enabling new sites for a section, the new sites’ content is now based on the primary site’s content, if the section was and still is enabled for the primary site. ([#2748](https://github.com/craftcms/cms/issues/2748))
- Improved the responsiveness of element indexes.
- `Craft.BaseElementIndexView` now has a `loadMoreElementsAction` setting. ([#2762](https://github.com/craftcms/cms/pull/2762))

### Fixed
- Fixed a bug where the Clear Caches utility was not deleting template caches. ([#2720](https://github.com/craftcms/cms/issues/2720))
- Fixed a bug where the Plugin Store was not displaying payment errors on checkout.
- Fixed a bug where Control Panel-defined routes that contained special regular expression characters weren’t working. ([#2721](https://github.com/craftcms/cms/issues/2721))
- Fixed a bug where it was not possible to save system messages in some cases.
- Fixed a bug where static translations within dynamic entry title formats were getting translated using the current site’s language, rather than the entry’s language. ([#2722](https://github.com/craftcms/cms/issues/2722))
- Fixed a bug where deprecation errors for some date formatting methods were not escaping backslashes.
- Fixed a bug where plugins’ “Last update” timestamps in the Plugin Store weren’t getting formatted correctly in Safari. ([#2733](https://github.com/craftcms/cms/issues/2733))
- Fixed references to a nonexistent `Craft.eot` file in the Control Panel CSS. ([#2740](https://github.com/craftcms/cms/issues/2740))
- Fixed a bug where the default PostgreSQL database restore command wasn’t setting the `PGPASSWORD` environment variable. ([#2741](https://github.com/craftcms/cms/pull/2741))
- Fixed an error that could occur if the system time zone was not supported by the ICU library, on environments with the Intl extension loaded.
- Fixed a bug where several administrative fields had translatable icons. ([#2742](https://github.com/craftcms/cms/issues/2742))
- Fixed a bug where `craft\controllers\PluginStoreController::actionSavePluginLicenseKeys()` was trying to set a plugin license key for plugins which were not installed.

### Security
- Fixed a bug assets were not getting cleansed on upload. ([#2709](https://github.com/craftcms/cms/issues/2709))

## 3.0.2 - 2018-04-10

### Added
- Added the `EVENT_BEFORE_DELETE_CACHES` and `EVENT_AFTER_DELETE_CACHES` events to `craft\services\TemplateCaches`.
- Added `craft\events\DeleteTemplateCachesEvent`.

### Changed
- Craft now deletes all compiled templates whenever Craft or a plugin is updated. ([#2686](https://github.com/craftcms/cms/issues/2686))
- The Plugin Store now displays commercial plugins’ renewal prices. ([#2690](https://github.com/craftcms/cms/issues/2690))
- The Plugin Store no longer shows the “Upgrade Craft CMS” link if Craft is already running (and licensed to run) the Pro edition. ([#2713](https://github.com/craftcms/cms/issues/2713))
- Matrix fields now set `$propagating` to `true` when saving Matrix blocks, if the owner element is propagating.
- `craft\helpers\ArrayHelper::toArray()` no longer throws a deprecation error when a string without commas is passed to it. ([#2711](https://github.com/craftcms/cms/issues/2711))
- Editable tables now support an `html` column type, which will output cell values directly without encoding HTML entities. ([#2716](https://github.com/craftcms/cms/pull/2716))
- `Craft.EditableTable` instances are now accessible via `.data('editable-table')` on their `<table>` element. ([#2694](https://github.com/craftcms/cms/issues/2694))
- Updated Composer to 1.6.3. ([#2707](https://github.com/craftcms/cms/issues/2707))
- Updated Garnish to 0.1.22. ([#2689](https://github.com/craftcms/cms/issues/2689))

### Fixed
- Fixed an error that could occur in the Control Panel if any plugins with licensing issues were installed. ([#2691](https://github.com/craftcms/cms/pull/2691))
- Fixed a bug on the Plugin Store’s Payment screen where the “Use a new credit card” radio option would not get selected automatically even if it was the only one available.
- Fixed a bug where `craft\web\assets\vue\VueAsset` didn’t respect the `useCompressedJs` config setting.
- Fixed an error that occurred when saving a Single entry over Ajax. ([#2687](https://github.com/craftcms/cms/issues/2687))
- Fixed an error that could occur when disabling a site on a Single section. ([#2695](https://github.com/craftcms/cms/issues/2695))
- Fixed an error that could occur on requests without a content type on the response. ([#2704](https://github.com/craftcms/cms/issues/2704))
- Fixed a bug where the `includeSubfolders` asset query param wasn’t including results in the parent folder. ([#2706](https://github.com/craftcms/cms/issues/2706))
- Fixed an error that could occur when querying for users eager-loaded with their photos, if any of the resulting users didn’t have a photo. ([#2708](https://github.com/craftcms/cms/issues/2708))
- Fixed a bug where relational fields within Matrix fields wouldn’t save relations to elements that didn’t exist on all of the sites the owner element existed on. ([#2683](https://github.com/craftcms/cms/issues/2683))
- Fixed a bug where relational fields were ignoring disabled related elements in various functions, including required field validation and value serialization.
- Fixed an error that would occur if a new custom field was created and added to an element’s field layout, and its value was accessed, all in the same request. ([#2705](https://github.com/craftcms/cms/issues/2705))
- Fixed a bug where the `id` param was ignored when used on an eager-loaded elements’ criteria. ([#2717](https://github.com/craftcms/cms/issues/2717))
- Fixed a bug where the default restore command for MySQL wouldn’t actually restore the database. ([#2714](https://github.com/craftcms/cms/issues/2714))

## 3.0.1 - 2018-04-04

### Deprecated
- Brought back and deprecated the `Craft::Personal` and `Craft::Client` constants.

### Fixed
- Fixed a bug where elements’ `getNext()` and `getPrev()` methods were modifying the element query passed into them. ([#2160](https://github.com/craftcms/cms/issues/2160))
- Fixed a bug where Table fields could be pre-populated with one too many rows. ([#2680](https://github.com/craftcms/cms/pull/2680))

### Security
- Craft no longer sends exception messages to error templates, unless the exception is an instance of `yii\base\UserException`.

## 3.0.0.2 - 2018-04-04

### Fixed
- Fixed a bug where Craft Pro installs were getting identified as Craft Solo in the Control Panel.

## 3.0.0 - 2018-04-04

### Added
- The codebase has been completely rewritten and refactored to improve performance, maintainability, and extensibility.
- Craft can now be [installed](https://docs.craftcms.com/v3/installation.html) via Composer in addition to a zip file. ([#895](https://github.com/craftcms/cms/issues/895))
- Craft’s setup wizard is now available as a CLI tool in addition to the web-based one.
- [Plugins](https://docs.craftcms.com/v3/plugin-intro.html) are now loaded as Composer dependencies, and implemented as extensions of [Yii modules](http://www.yiiframework.com/doc-2.0/guide-structure-modules.html).
- Added [multi-site](https://docs.craftcms.com/v3/sites.html) support.
- Added the Plugin Store, where plugins can be discovered, trialled, and purchased. ([#808](https://github.com/craftcms/cms/issues/808))
- Plugins can now be updated and removed from within the Control Panel.
- Asset sources are now called “volumes”, and plugins can supply their own volume types.
- Added the Image Editor, which can be used to rotate, crop, and flip images, as well as set focal points on them.
- Added asset previews, which can be triggered via a “Preview file” action on the Assets index, or with a <kbd>Shift</kbd> + <kbd>Spacebar</kbd> keyboard shortcut throughout the Control Panel.
- Asset editor HUDs now show image previews. ([#837](https://github.com/craftcms/cms/issues/837))
- Added the “Utilities” section to the Control Panel, replacing the Tools area of the Settings page.
- Added the Debug Toolbar, powered by the [Debug Extension for Yii 2](http://www.yiiframework.com/doc-2.0/guide-tool-debugger.html).
- Added support for [Content Migrations](https://docs.craftcms.com/v3/content-migrations.html).
- Added support for PostgreSQL.

### Changed
- The Control Panel has been redesigned for better usability, readability and responsiveness.
- Renamed all “URL Format” things to “URI Format”, in the Control Panel UI and in the code.
- Added the “Propagate entries across all enabled sites?” section setting. If disabled, entries will only be associated with the site they were created on. ([#2330](https://github.com/craftcms/cms/issues/2330))
- Structure sections and category groups no longer have Nested URL Format settings. (It’s still possible to achieve the same result with a single URI Format setting.)
- When an entry type is updated, Craft now re-saves all entries of that type.
- When a category is deleted, its nested categories are no longer deleted with it.
- Craft no longer re-saves *all* localizable elements after a new site is created; entries and Matrix blocks are skipped, and plugins that supply custom element types must now re-save their elements manually as well.
- The “New entry” and “New category” buttons on Entries and Categories index pages now load the Edit page for the currently-selected site. ([#2236](https://github.com/craftcms/cms/issues/2236))
- Elements now validate that custom field values will fit within their database columns, for fields with textual or numeric column types.
- User photos are now assets. ([#933](https://github.com/craftcms/cms/issues/933))
- Assets now have a “Link” table attribute option.
- Volumes’ “Base URL” settings can now begin with `@web`, which is an alias for the root URL that Craft is running from.
- Local volumes’ “File System Path” settings can now begin with `@webroot`, which is an alias for the path to the directory that `index.php` lives in.
- Global Sets’ field layouts can now have custom tabs.
- Color inputs can now be left blank.
- Color values within Table fields are now represented by `craft\fields\data\ColorData` objects.
- Element titles now get a validation error if they contain any 4+ byte characters (like emoji), on servers running MySQL. ([#2513](https://github.com/craftcms/cms/issues/2513))
- Lightswitch fields that don’t have a value yet will now be assigned the default field value, even for existing elements. ([#2404](https://github.com/craftcms/cms/issues/2404))
- The system installer now sets the initial admin account’s preferred language to the site language selected in the installation wizard. ([#2480](https://github.com/craftcms/cms/issues/2480))
- Table fields now have “Min Rows”, “Max Rows”, and “Add Row Label” settings. ([#2372](https://github.com/craftcms/cms/issues/2372))
- Table fields now have “Date”, “Time”, “Lightswitch”, and “Color” column type options.
- Color fields now return a `craft\fields\data\ColorData` object, with `hex`, `rgb`, `red`, `green`, `blue`, `r`, `g`, `b`, and `luma` properties.
- Matrix fields now have “Manage blocks on a per-site basis”, “Min Blocks”, and “Max Blocks” settings.
- Matrix fields with only one block type, and equal values for the Min Blocks and Max Blocks settings, now hide the UI for adding and deleting blocks.
- Matrix fields with only one block type will now auto-create the minimum number of blocks required by the field, per the Min Blocks setting, for new elements. ([#850](https://github.com/craftcms/cms/issues/850))
- The `migrate/up` console command will now update the appropriate schema version in the database after successfully completing all migrations. ([#1907](https://github.com/craftcms/cms/issues/1907))
- Users can now set their preferred language to any supported application language. ([#847](https://github.com/craftcms/cms/issues/847))
- Users are no longer logged out when verifying a new email address on their own account. ([#1421](https://github.com/craftcms/cms/issues/1421))
- Users no longer get an exception or error message if they click on an invalid/expired email verification link and are already logged in. Instead they’ll be redirected to wherever they would normally be taken immediately after logging in. ([#1422](https://github.com/craftcms/cms/issues/1422))
- If anything prevents a user from being deleted, any changes that were made in preparation for deleting the user are now rolled back.
- Added `webp` as a web-safe image format.
- Craft now checks if the current installation can manipulate an image instead of checking against a predefined list. ([#1648](https://github.com/craftcms/cms/issues/1648), [#1545](https://github.com/craftcms/cms/issues/1545))
- The `getCsrfInput()` global function has been renamed to `csrfInput()`. (getCsrfInput() still works but produces a deprecation error.)
- The `{% cache %}` tag no longer includes the query string when storing the cache URL.
- Added the `|timestamp` Twig filter, for formatting a date as a user-friendly timestamp.
- Added the `|datetime` Twig filter, for formatting a date with a localized date+time format.
- Added the `|time` Twig filter, for formatting a date with a localized time format.
- Added the `|multisort` Twig filter, which duplicates an array and sorts it with [craft\helpers\ArrayHelper::multisort()](http://www.yiiframework.com/doc-2.0/yii-helpers-basearrayhelper.html#multisort()-detail).
- Added the `|atom` and `|rss` Twig filters, for formatting dates in Atom and RSS date formats, respectively.
- Added the `|column` Twig filter, for capturing the key/property values of a series of arrays/objects.
- Added the `|index` Twig filter, for indexing an array of arrays/objects by one of their keys/values.
- Added the `|filterByValue` Twig filter.
- Added the `|duration` Twig filter, which converts a `DateInterval` object into a human-readable duration.
- The `t` filter now always defaults to translating the given string using the `site` category unless it is otherwise specified (e.g. `myString|t('pluginhandle')`).
- The `|date` filter can be passed `'short'`, `'medium'`, `'long'`, and `'full'`, which will format the date with a localized date format.
- It is now possibly to customize the SQL of [element queries](https://docs.craftcms.com/v3/element-queries.html), and there are more choices on how the data should be returned.
- Element queries are no longer limited to 100 results by default.
- The “Failed” message in the queue HUD in the Control Panel now shows the full error message as alt text. ([#855](https://github.com/craftcms/cms/issues/855))
- Added the `convertFilenamesToAscii` config setting.
- Added the `preserveExifData` config setting, `false` by default and requires Imagick. ([#2034](https://github.com/craftcms/cms/issues/2034))
- Added the `aliases` config setting, providing an easy way to define custom [aliases](http://www.yiiframework.com/doc-2.0/guide-concept-aliases.html).
- Removed support for automatically determining the values for the `omitScriptNameInUrls` and `usePathInfo` config settings.
- It’s now possible to override Craft’s application config via `config/app.php`.
- It’s now possible to override volume settings via `config/volumes.php`.
- It’s now possible to override all plugins’ settings via `config/<plugin-handle>.php`.
- Renamed the `runTasksAutomatically` config setting to `runQueueAutomatically`.
- The `translationDebugOutput` config setting will now wrap strings with `@` characters if the category is `app`, `$` if the category is `site`, and `%` for anything else.
- All user-defined strings in the Control Panel (e.g. section names) are now translated using the `site` category, to prevent translation conflicts with Craft’s own Control Panel translations.
- Routes can now be stored on a per-site basis, rather than per-locale.
- Web requests are now logged to `storage/logs/web.log`.
- Web requests that result in 404 errors are now logged to `storage/logs/web-404s.log`.
- Console requests are now logged to `storage/logs/console.log`.
- Queue requests are now logged to `storage/logs/queue.log`.
- Craft 3 now requires PHP 7.0.0 or later.
- Craft 3 now requires MySQL 5.5+ or PostgreSQL 9.5+.
- Craft now takes advantage of the [PHP Intl extension](http://php.net/manual/en/book.intl.php) when available.
- Craft now uses Stringy for better string processing support.
- Craft now uses Flysystem for better asset volume support.
- Craft now uses Swiftmailer for better email sending support.
- Craft now uses the [Yii 2 Queue Extension](https://github.com/yiisoft/yii2-queue) for managing background tasks.
- Craft now uses the Zend Feed library for better RSS and Atom processing support.
- Updated Yii to 2.0.15.1.
- Updated Twig to 2.4.
- Updated Guzzle to 6.3.

### Deprecated
- Many things have been deprecated. See [Changes in Craft 3](https://docs.craftcms.com/v3/changes-in-craft-3.html) for a complete list.

### Fixed
- Fixed a bug where a PHP session would be started on every template rendering request whether it was needed or not. ([#1765](https://github.com/craftcms/cms/issues/1765))

### Security
- Craft uses OpenSSL for encryption rather than mcrypt, which is far more secure and well-maintained.<|MERGE_RESOLUTION|>--- conflicted
+++ resolved
@@ -34,12 +34,9 @@
 - It’s now possible to pass `type`, `status`, `title`, `slug`, `postDate`, `expiryDate`, and custom field query string params to the new entry URL, to set the default entry values (e.g. `/admin/entries/locations/new?phone=555-0123`).
 - Lightswitch inputs can now have labels, like checkboxes.
 - Improved support for eager-loading elements across multiple sites at once.
-<<<<<<< HEAD
+- Added eager-loading support for the `photo` field when querying users via GraphQL.
 - `craft\base\SavableComponent::isSelectable()` has been moved into the base component class, `craft\base\Component`.
 - `craft\base\SavableComponentInterface::isSelectable()` has been moved into the base component interface, `craft\base\ComponentInterface`.
-=======
-- Added eager-loading support for the `photo` field when querying users via GraphQL.
->>>>>>> b0d7893c
 - `craft\base\Element::getRoute()` now returns the route defined by `craft\events\SetElementRouteEvent::$route` even if it’s null, as long as `SetElementRouteEvent::$handled` is set to `true`.
 - `craft\elements\Asset::getUrl()` now has a `$transformOverrideParameters` parameter. ([#5853](https://github.com/craftcms/cms/issues/5853))
 - `craft\services\Fields::getFieldByHandle()` now has an optional `$context` argument.
