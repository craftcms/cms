# Release Notes for Craft CMS 3.x

## Unreleased (3.5.0)

<<<<<<< HEAD
### Added
- Added the `hasPhoto` user query param/GraphQL argument. ([#6083](https://github.com/craftcms/cms/issues/6083))
- Added the `localized` field when querying entries and categories via GraphQL. ([#6045](https://github.com/craftcms/cms/issues/6045))
- Added `craft\base\ConfigurableComponent`.
- Added `craft\base\ConfigurableComponentInterface`.
- Added `craft\base\Element::EVENT_DEFINE_KEYWORDS`. ([#6028](https://github.com/craftcms/cms/issues/6028))
- Added `craft\base\Element::searchKeywords()`.
- Added `craft\base\ElementInterface::getLocalized()`.
- Added `craft\base\Field::EVENT_DEFINE_KEYWORDS`. ([#6028](https://github.com/craftcms/cms/issues/6028))
- Added `craft\base\Field::searchKeywords()`.
- Added `craft\elements\db\UserQuery::$hasPhoto`.
- Added `craft\elements\db\UserQuery::hasPhoto()`.
- Added `craft\events\DefineAttributeKeywordsEvent`.
- Added `craft\events\DefineFieldKeywordsEvent`.
- Added `craft\helpers\ElementHelper::generateSlug()`.
- Added `craft\helpers\ElementHelper::normalizeSlug()`.
- Added `craft\services\AssetTransforms::extendTransform()`. ([#5853](https://github.com/craftcms/cms/issues/5853))
=======
### Added
- Entry types can now specify custom Title field instructions. ([#1518](https://github.com/craftcms/cms/issues/1518))
- Entry types can now change the Title field’s translation method, similar to how custom fields’ translation methods. ([#2856](https://github.com/craftcms/cms/issues/2856))
- User groups can now have descriptions. ([#4893](https://github.com/craftcms/cms/issues/4893))
- Added support for GraphQL query batching. ([#5677](https://github.com/craftcms/cms/issues/5677))
- Added the `parseRefs` GraphQL directive. ([#6200](https://github.com/craftcms/cms/issues/6200))
- Added the `prev` and `next` fields for entries, categories and assets when querying elements via GraphQL. ([#5571](https://github.com/craftcms/cms/issues/5571))
- Added the `imageEditorRatios` config setting, making it possible to customize the list of available aspect ratios in the image editor. ([#6201](https://github.com/craftcms/cms/issues/6201))
- Added `craft\base\ElementInterface::getIsTitleTranslatable()`.
- Added `craft\base\ElementInterface::getTitleTranslationDescription()`.
- Added `craft\base\ElementInterface::getTitleTranslationKey()`.
- Added `craft\gql\base\InterfaceType::resolveElementTypeName()`.
- Added `craft\gql\GqlEntityRegistry::prefixTypeName()`.
- Added `craft\helpers\App::dbMutexConfig()`.
- Added `craft\helpers\ElementHelper::translationDescription()`.
- Added `craft\helpers\ElementHelper::translationKey()`.
- Added `craft\web\Controller::setFailFlash()`.
- Added `craft\web\Controller::setSuccessFlash()`.
- Added `craft\web\Request::getIsGraphql()`.
- Added `craft\web\Request::getIsJson()`.
- Added `craft\web\Request::getMimeType()`.
- Added `craft\web\View::$allowEval()`, which determines whether calling `evaluateDynamicContent()` should be allowed. ([#6185](https://github.com/craftcms/cms/pull/6185))

### Changed
- Entry draft forms no longer have a primary action, and the <kbd>Ctrl</kbd>/<kbd>Command</kbd> + <kbd>S</kbd> keyboard shortcut now forces a resave of the draft, rather than publishing it. ([#6199](https://github.com/craftcms/cms/issues/6199))
- All built-in success/fail flash messages are now customizable by passing a hashed `successMessage`/`failMessage` param with the request. ([#6192](https://github.com/craftcms/cms/issues/6192))
- Craft now uses `yii\mutex\MysqlMutex` or `yii\mutex\PgsqlMutex` for mutex locking by default.
- It’s now possible to use aliases when eager-loading elements via GraphQL. ([#5481](https://github.com/craftcms/cms/issues/5481))
- Database backups are now named in the format `system-name--YYYY-MM-DD-HHMMSS--vX.Y.Z.sql`. ([#6231](https://github.com/craftcms/cms/issues/6231))

### Deprecated
- Deprecated `craft\helpers\App::mutexConfig()`.

### Fixed
- Fixed an error that occurred when using the `gqlTypePrefix` config setting.
- Fixed a bug where saving elements with Assets fields would move the selected assets to the top of their volume. ([#6217](https://github.com/craftcms/cms/issues/6217))
- When previewing an image asset on a non-public volume, the image is no longer published to the `cpresources` folder. ([#6093](https://github.com/craftcms/cms/issues/6093)

### Security
- `craft\web\View::evaluateDynamicContent()` can no longer be called by default. ([#6185](https://github.com/craftcms/cms/pull/6185))

## 3.5.0-beta.3 - 2020-06-09

### Added
- Added the “Underline links” user preference. ([#6153](https://github.com/craftcms/cms/issues/6153))
- Edit Entry pages now support a <kbd>Shift</kbd> + <kbd>Ctrl</kbd>/<kbd>Command</kbd> + <kbd>S</kbd> keyboard shortcut for saving the entry and creating a new one. ([#2851](https://github.com/craftcms/cms/issues/2851))
- `{% cache %}` tags and GraphQL queries now use a new tag-based cache invalidation strategy. (No more “Deleting stale template caches” background jobs clogging up the queue!) ([#1507](https://github.com/craftcms/cms/issues/1507), [#1689](https://github.com/craftcms/cms/issues/1689))
- Added the `hasPhoto` user query param/GraphQL argument. ([#6083](https://github.com/craftcms/cms/issues/6083))
- Added the `localized` field when querying entries and categories via GraphQL. ([#6045](https://github.com/craftcms/cms/issues/6045))
- Added the `language` field when querying elements via GraphQL.
- The GraphiQL IDE now opens as a fullscreen app in a new window.
- Added the “Prettify” and “History” buttons to the GraphiQL IDE.
- Added the Explorer plugin to GraphiQL.
- Added support for external subnav links in the global control panel nav.
- Added the `gqlTypePrefix` config setting, making it possible to prefix all GraphQL types created by Craft. ([#5950](https://github.com/craftcms/cms/issues/5950))
- Added the `_layouts/components/form-action-menu.twig` control panel template.
- Added `craft\base\ConfigurableComponent`.
- Added `craft\base\ConfigurableComponentInterface`.
- Added `craft\base\Element::defineFieldLayouts()`.
- Added `craft\base\Element::EVENT_DEFINE_KEYWORDS`. ([#6028](https://github.com/craftcms/cms/issues/6028))
- Added `craft\base\Element::EVENT_REGISTER_FIELD_LAYOUTS`.
- Added `craft\base\Element::fieldLayouts()`.
- Added `craft\base\Element::getCacheTags()`.
- Added `craft\base\Element::getLanguage()`.
- Added `craft\base\Element::getLocalized()`.
- Added `craft\base\Element::gqlMutationNameByContext()`.
- Added `craft\base\Element::searchKeywords()`.
- Added `craft\base\ElementInterface::fieldLayouts()`.
- Added `craft\base\ElementInterface::getCacheTags()`.
- Added `craft\base\ElementInterface::getLanguage()`.
- Added `craft\base\ElementInterface::getLocalized()`.
- Added `craft\base\Field::EVENT_DEFINE_INPUT_HTML`. ([#5867](https://github.com/craftcms/cms/issues/5867))
- Added `craft\base\Field::EVENT_DEFINE_KEYWORDS`. ([#6028](https://github.com/craftcms/cms/issues/6028))
- Added `craft\base\Field::getContentGqlMutationArgumentType()`.
- Added `craft\base\Field::getContentGqlQueryArgumentType()`.
- Added `craft\base\Field::inputHtml()`.
- Added `craft\base\Field::searchKeywords()`.
- Added `craft\base\Volume::getFieldLayout()`.
- Added `craft\base\VolumeInterface::getFieldLayout()`.
- Added `craft\console\controllers\MigrateController::EVENT_REGISTER_MIGRATOR`.
- Added `craft\db\MigrationManager::TRACK_CONTENT`.
- Added `craft\db\MigrationManager::TRACK_CRAFT`.
- Added `craft\elements\Asset::defineFieldLayouts()`.
- Added `craft\elements\Asset::getCacheTags()`.
- Added `craft\elements\Asset::gqlMutationNameByContext()`.
- Added `craft\elements\Category::defineFieldLayouts()`.
- Added `craft\elements\Category::getCacheTags()`.
- Added `craft\elements\Category::gqlMutationNameByContext()`.
- Added `craft\elements\db\AssetQuery::cacheTags()`.
- Added `craft\elements\db\CategoryQuery::cacheTags()`.
- Added `craft\elements\db\EagerLoadPlan`.
- Added `craft\elements\db\ElementQuery::cacheTags()`.
- Added `craft\elements\db\EntryQuery::cacheTags()`.
- Added `craft\elements\db\MatrixBlockQuery::cacheTags()`.
- Added `craft\elements\db\TagQuery::cacheTags()`.
- Added `craft\elements\db\UserQuery::$hasPhoto`.
- Added `craft\elements\db\UserQuery::hasPhoto()`.
- Added `craft\elements\Entry::defineFieldLayouts()`.
- Added `craft\elements\Entry::getCacheTags()`.
- Added `craft\elements\Entry::gqlMutationNameByContext()`.
- Added `craft\elements\GlobalSet::gqlMutationNameByContext()`.
- Added `craft\elements\MatrixBlock::getCacheTags()`.
- Added `craft\elements\Tag::getCacheTags()`.
- Added `craft\elements\Tag::gqlMutationNameByContext()`.
- Added `craft\events\DefineAttributeKeywordsEvent`.
- Added `craft\events\DefineFieldHtmlEvent`.
- Added `craft\events\DefineFieldKeywordsEvent`.
- Added `craft\events\EagerLoadElementsEvent`.
- Added `craft\events\RegisterElementFieldLayoutsEvent`.
- Added `craft\events\RegisterMigratorEvent`.
- Added `craft\fields\BaseOptionsField::getContentGqlMutationArgumentType()`.
- Added `craft\fields\BaseRelationField::getContentGqlMutationArgumentType()`.
- Added `craft\fields\Date::getContentGqlMutationArgumentType()`.
- Added `craft\fields\Lightswitch::getContentGqlMutationArgumentType()`.
- Added `craft\fields\Lightswitch::getContentGqlQueryArgumentType()`.
- Added `craft\fields\Matrix::getContentGqlMutationArgumentType()`.
- Added `craft\fields\Number::getContentGqlMutationArgumentType()`.
- Added `craft\fields\Table::getContentGqlMutationArgumentType()`.
- Added `craft\helpers\ArrayHelper::isNumeric()`.
- Added `craft\helpers\ElementHelper::generateSlug()`.
- Added `craft\helpers\ElementHelper::normalizeSlug()`.
- Added `craft\helpers\Json::isJsonObject()`.
- Added `craft\services\AssetTransforms::extendTransform()`. ([#5853](https://github.com/craftcms/cms/issues/5853))
- Added `craft\services\ElementIndexes::getFieldLayoutsForSource()`.
- Added `craft\services\ElementIndexes::getSourceSortOptions()`.
- Added `craft\services\ElementIndexes::getSourceTableAttributes()`.
- Added `craft\services\Elements::collectCacheTags()`.
- Added `craft\services\Elements::createEagerLoadingPlans()`.
- Added `craft\services\Elements::EVENT_BEFORE_EAGER_LOAD_ELEMENTS`.
- Added `craft\services\Elements::getIsCollectingCacheTags()`.
- Added `craft\services\Elements::invalidateAllCaches()`.
- Added `craft\services\Elements::invalidateCachesForElement()`.
- Added `craft\services\Elements::invalidateCachesForElementType()`.
- Added `craft\services\Elements::startCollectingCacheTags()`.
- Added `craft\services\Elements::stopCollectingCacheTags()`.
- Added `craft\services\Fields::getLayoutsByElementType()`.
>>>>>>> 28b01f8a
- Added `craft\services\Images::getSupportsWebP()`. ([#5853](https://github.com/craftcms/cms/issues/5853))
- Added `craft\web\Request::getRawCookies()`.
- Added `craft\web\Request::loadRawCookies()`.
- Added `craft\web\Response::getRawCookies()`.
- Added the `Craft.removeLocalStorage()`, `getCookie()`, `setCookie()`, and `removeCookie()` JavaScript methods.
<<<<<<< HEAD
=======
- Added the `Craft.submitForm()` JavaScript method.
>>>>>>> 28b01f8a
- Added the `Craft.cp.getSiteId()` and `setSiteId()` JavaScript methods.

### Changed
- Craft now remembers the selected site across global sets and element indexes. ([#2779](https://github.com/craftcms/cms/issues/2779))
<<<<<<< HEAD
=======
- The available table columns and sort options within element indexes now only list custom fields that are present in field layouts for the selected element source. ([#4314](https://github.com/craftcms/cms/issues/4314), [#4802](https://github.com/craftcms/cms/issues/4802))
>>>>>>> 28b01f8a
- The default account activation and password reset emails now reference the system name rather than the current site name. ([#6089](https://github.com/craftcms/cms/pull/6089))
- Craft will now regenerate missing transforms on local volumes. ([#5956](https://github.com/craftcms/cms/issues/5956))
- Element queries’ `siteId` params can now be set to an array that begins with `'not'` to exclude specific site IDs.
- It’s now possible to pass `type`, `status`, `title`, `slug`, `postDate`, `expiryDate`, and custom field query string params to the new entry URL, to set the default entry values (e.g. `/admin/entries/locations/new?phone=555-0123`).
- Lightswitch inputs can now have labels, like checkboxes.
- Improved support for eager-loading elements across multiple sites at once.
- Added eager-loading support for the `photo` field when querying users via GraphQL.
<<<<<<< HEAD
- `craft\base\SavableComponent::isSelectable()` has been moved into the base component class, `craft\base\Component`.
- `craft\base\SavableComponentInterface::isSelectable()` has been moved into the base component interface, `craft\base\ComponentInterface`.
- `craft\base\Element::getRoute()` now returns the route defined by `craft\events\SetElementRouteEvent::$route` even if it’s null, as long as `SetElementRouteEvent::$handled` is set to `true`.
- `craft\elements\Asset::getUrl()` now has a `$transformOverrideParameters` parameter. ([#5853](https://github.com/craftcms/cms/issues/5853))
- `craft\services\Fields::getFieldByHandle()` now has an optional `$context` argument.

### Deprecated
- Deprecated `craft\helpers\ElementHelper::createSlug()`. `normalizeSlug()` should be used instead.
=======
- Fields’ values are now automatically JSON-decoded before being passed to `normalizeValue()`, if they look like a JSON object or array.
- Craft now supports running migrations for custom migration tracks. ([#6172](https://github.com/craftcms/cms/issues/6172))
- `migrate` commands now have a `--track` option, which can be set to `craft`, `content`, or a custom migration track name.
- “Resaving elements” jobs no longer ignore the `offset`, `limit`, and `orderBy` params specified by the criteria.
- `craft\base\Element::getRoute()` now returns the route defined by `craft\events\SetElementRouteEvent::$route` even if it’s null, as long as `SetElementRouteEvent::$handled` is set to `true`.
- `craft\base\ElementInterface::sortOptions()` now allows the returned `orderBy` key to be set to an array of column names.
- `craft\base\SavableComponent::isSelectable()` has been moved into the base component class, `craft\base\Component`.
- `craft\base\SavableComponentInterface::isSelectable()` has been moved into the base component interface, `craft\base\ComponentInterface`.
- `craft\base\SortableFieldInterface::getSortOption()` now allows the returned `orderBy` key to be set to an array of column names.
- `craft\elements\Asset::getUrl()` now has a `$transformOverrideParameters` parameter. ([#5853](https://github.com/craftcms/cms/issues/5853))
- `craft\services\ElementIndexes::getAvailableTableAttributes()` no longer has an `$includeFields` argument.
- `craft\services\Fields::getFieldByHandle()` now has an optional `$context` argument.
- `craft\services\Gql::setCachedResult()` now has a `$dependency` argument.
- `craft\services\TemplateCaches::startTemplateCache()` no longer has a `$key` argument.
- Control panel templates can now set a `formActions` variable, which registers alternative Save menu actions, optionally with associated keyboard shortcuts.
- The `Craft.cp.submitPrimaryForm()` method now accepts an `options` argument for customizing the form submit.
- The GraphQL schema generated by Craft now indicates required fields in object type definitions. ([#6139](https://github.com/craftcms/cms/issues/6139))

### Deprecated
- Deprecated the `useCompressedJs` config setting.
- Deprecated the `--type` option on `migrate` commands. `--track` or `--plugin` should be used instead.
- Deprecated `craft\db\Table::TEMPLATECACHEELEMENTS`.
- Deprecated `craft\db\Table::TEMPLATECACHEQUERIES`.
- Deprecated `craft\db\Table::TEMPLATECACHES`.
- Deprecated `craft\helpers\ElementHelper::createSlug()`. `normalizeSlug()` should be used instead.
- Deprecated `craft\queue\jobs\DeleteStaleTemplateCaches`.
- Deprecated `craft\services\ElementIndexes::getAvailableTableFields()`. `getSourceTableAttributes()` should be used instead.
- Deprecated `craft\services\TemplateCaches::deleteAllCaches()`. `craft\services\Elements::invalidateAllCaches()` should be used instead.
- Deprecated `craft\services\TemplateCaches::deleteCacheById()`.
- Deprecated `craft\services\TemplateCaches::deleteCachesByElement()`. `craft\services\Elements::invalidateCachesForElement()` should be used instead.
- Deprecated `craft\services\TemplateCaches::deleteCachesByElementId()`. `craft\services\Elements::invalidateCachesForElement()` should be used instead.
- Deprecated `craft\services\TemplateCaches::deleteCachesByElementQuery()`. `craft\services\Elements::invalidateCachesForElementType()` should be used instead.
- Deprecated `craft\services\TemplateCaches::deleteCachesByElementType()`. `craft\services\Elements::invalidateCachesForElementType()` should be used instead.
- Deprecated `craft\services\TemplateCaches::deleteCachesByKey()`.
- Deprecated `craft\services\TemplateCaches::deleteExpiredCaches()`.
- Deprecated `craft\services\TemplateCaches::deleteExpiredCachesIfOverdue()`.
- Deprecated `craft\services\TemplateCaches::EVENT_AFTER_DELETE_CACHES`.
- Deprecated `craft\services\TemplateCaches::EVENT_BEFORE_DELETE_CACHES`.
- Deprecated `craft\services\TemplateCaches::handleResponse()`.
- Deprecated `craft\services\TemplateCaches::includeElementInTemplateCaches()`.
- Deprecated `craft\services\TemplateCaches::includeElementQueryInTemplateCaches()`.
- Deprecated `craft\web\AssetBundle::dotJs()`.
- Deprecated `craft\web\AssetBundle::useCompressedJs()`.

### Removed
- Removed the “Show rounded icons” user preference.
- Removed the “Template caches” option from the Clear Caches tool and `clear-caches` command.
- Removed the `cacheElementQueries` config setting.
- Removed `craft\base\ElementInterface::getIconUrl()`.
- Removed `craft\db\MigrationManager::TYPE_APP`.
- Removed `craft\db\MigrationManager::TYPE_CONTENT`.
- Removed `craft\db\MigrationManager::TYPE_PLUGIN`.
- Removed `craft\records\Migration`.
- Removed `craft\records\Plugin::getMigrations()`.
>>>>>>> 28b01f8a

### Fixed
- Fixed a potential CORS issue when previewing a live entry, if its URL was on a different domain than the control panel.
- Fixed a JavaScript error that could occur when previewing cross-origin webpages. ([#6057](https://github.com/craftcms/cms/issues/6057))
- Fixed a styling issue on the Login page when resetting the password. ([#6042](https://github.com/craftcms/cms/issues/6042))
- Fixed a bug where a broken eager-loading chain would not be resumed correctly. ([#5998](https://github.com/craftcms/cms/issues/5998))
<<<<<<< HEAD

### Removed
- Removed the “Show rounded icons” user preference.
- Removed `craft\base\ElementInterface::getIconUrl()`.
=======
- Fixed an error that would occur when using the `immediately` parameter in GraphQL `transform` directives.
- Fixed an error that could occur when saving template caches. ([#2674](https://github.com/craftcms/cms/issues/2674))
- Fixed an error that could occur when saving entries with a Matrix field whose  propagation method was set to something besides “Save blocks to all sites the owner element is saved in”. ([#6128](https://github.com/craftcms/cms/issues/6128))
- Fixed a PHP error that occurred when `:empty:` or `:notempty:` was passed to a relation field’s element query param. ([#6135](https://github.com/craftcms/cms/issues/6135))
- Fixed a bug where eager-loading elements’ parents wasn’t always working correctly. ([#6146](https://github.com/craftcms/cms/issues/6146))
- Fixed a bug where entries could lose their new site-specific content if the site was added to the entry from a draft.
>>>>>>> 28b01f8a

## 3.5.0-beta.2 - 2020-05-05

### Added
- Sections now have a new Propagation Method option, which gives entries control over which sites they should be saved to. ([#5988](https://github.com/craftcms/cms/issues/5988))
- Added the `cpHeadTags` config setting, making it possible to give the control panel a custom favicon. ([#4003](https://github.com/craftcms/cms/issues/4003))
- Added the `{% html %}` Twig tag, which makes it possible to register arbitrary HTML for inclusion in the `<head>`, beginning of `<body>`, or end of `<body>`. ([#5955](https://github.com/craftcms/cms/issues/5955))
- Added the `|diff` Twig filter.
- Added the `|where` Twig filter.
- Added `craft\base\ElementTrait::$elementSiteId`.
- Added `craft\controllers\BaseEntriesController::enforceSitePermissions()`.
- Added `craft\gql\base\ElementMutationResolver`.
- Added `craft\gql\resolvers\mutations\Asset`.
- Added `craft\gql\resolvers\mutations\Category`.
- Added `craft\gql\resolvers\mutations\Entry`.
- Added `craft\gql\resolvers\mutations\GlobalSet`.
- Added `craft\gql\resolvers\mutations\Tag`.
- Added `craft\models\Section::PROPAGATION_METHOD_CUSTOM`.
- Added `craft\services\Elements::createElementQuery()`.
- Added `craft\services\ProjectConfig::$filename`. ([#5982](https://github.com/craftcms/cms/issues/5982))
- Added `craft\test\mockclasses\elements\MockElementQuery`.

### Changed
- It’s now possible to eager-load elements’ ancestors and parents. ([#1382](https://github.com/craftcms/cms/issues/1382))
- It’s now possible to register template roots without a template prefix. ([#6015](https://github.com/craftcms/cms/issues/6015))
- It’s now possible to register multiple directories per template root. ([#6015](https://github.com/craftcms/cms/issues/6015))
- `craft\helpers\ElementHelper::supportedSitesForElement()` now has a `$withUnpropagatedSites` argument.
- Updated voku/stringy to ^6.2.2. ([#5989](https://github.com/craftcms/cms/issues/5989))

### Deprecated
- Deprecated the `|filterByValue` Twig filter. `|where` should be used instead.
- Deprecated `craft\helpers\Stringy`.
- Deprecated `craft\services\ProjectConfig::CONFIG_FILENAME`. `$filename` should be used instead.

### Removed
- Removed `craft\gql\resolvers\mutations\CreateDraft`.
- Removed `craft\gql\resolvers\mutations\DeleteAsset`.
- Removed `craft\gql\resolvers\mutations\DeleteCategory`.
- Removed `craft\gql\resolvers\mutations\DeleteEntry`.
- Removed `craft\gql\resolvers\mutations\DeleteTag`.
- Removed `craft\gql\resolvers\mutations\PublishDraft`.
- Removed `craft\gql\resolvers\mutations\SaveAsset`.
- Removed `craft\gql\resolvers\mutations\SaveDraft`.
- Removed `craft\gql\resolvers\mutations\SaveCategory`.
- Removed `craft\gql\resolvers\mutations\SaveEntry`.
- Removed `craft\gql\resolvers\mutations\SaveGlobalSet`.
- Removed `craft\gql\resolvers\mutations\SaveTag`.

## 3.5.0-beta.1 - 2020-04-20

> {warning} If you have the `baseCpUrl` config setting set, Craft 3.5 will **only** allow the control panel to be accessed from that URL.

### Added
- Added the “Show rounded icons” user preference. ([#5518](https://github.com/craftcms/cms/issues/5518))
- Added the “Use shapes to represent statuses” user preference. ([#3293](https://github.com/craftcms/cms/issues/3293))
- Added the “Suspend by default” user registration setting. ([#5830](https://github.com/craftcms/cms/issues/5830))
- Added the ability to disable sites on the front end. ([#3005](https://github.com/craftcms/cms/issues/3005))
- Soft-deleted elements now have a “Delete permanently” element action. ([#4420](https://github.com/craftcms/cms/issues/4420))
- Assets now have a “Copy URL” element action. ([#2944](https://github.com/craftcms/cms/issues/2944))
- Entry indexes can now show “Revision Notes” and “Last Edited By” columns. ([#5907](https://github.com/craftcms/cms/issues/5907))
- It’s now possible to set a custom route that handles Set Password requests. ([#5722](https://github.com/craftcms/cms/issues/5722))
- Field labels now reveal their handles when the <kbd>Option</kbd>/<kbd>ALT</kbd> key is pressed. ([#5833](https://github.com/craftcms/cms/issues/5833))
- Added the `allowedGraphqlOrigins` config setting. ([#5933](https://github.com/craftcms/cms/issues/5933))
- Added the `brokenImagePath` config setting. ([#5877](https://github.com/craftcms/cms/issues/5877))
- Added the `siteToken` config setting.
- Added the `install/check` command. ([#5810](https://github.com/craftcms/cms/issues/5810))
- Added the `plugin/install`, `plugin/uninstall`, `plugin/enable`, and `plugin/disable` commands. ([#5817](https://github.com/craftcms/cms/issues/5817))
- Added the `|explodeClass` Twig filter, which converts class names into an array.
- Added the `|explodeStyle` Twig filter, which converts CSS styles into an array of property/value pairs.
- Added the `|push` Twig filter, which returns a new array with one or more items appended to it.
- Added the `|unshift` Twig filter, which returns a new array with one or more items prepended to it.
- Added the `raw()` Twig function, which wraps the given string in a `Twig\Markup` object to prevent it from getting HTML-encoded.
- Added support for eager-loading elements’ current revisions, via `currentRevision`.
- Added support for eager-loading drafts’ and revisions’ creators, via `draftCreator` and `revisionCreator`.
- Added support for the `CRAFT_CP` PHP constant. ([#5122](https://github.com/craftcms/cms/issues/5122))
- Added support for [GraphQL mutations](https://docs.craftcms.com/v3/graphql.html#mutations). ([#4835](https://github.com/craftcms/cms/issues/4835))
- Added the `drafts`, `draftOf`, `draftId`, `draftCreator`, `revisions`, `revisionOf`, `revisionId` and `revisionCreator` arguments to element queries using GraphQL API. ([#5580](https://github.com/craftcms/cms/issues/5580))
- Added the `isDraft`, `isRevision`, `sourceId`, `sourceUid`, and `isUnsavedDraft` fields to elements when using GraphPQL API. ([#5580](https://github.com/craftcms/cms/issues/5580))
- Added the `assetCount`, `categoryCount`, `entryCount`, `tagCount`, and `userCount` queries for fetching the element counts to the GraphPQL API. ([#4847](https://github.com/craftcms/cms/issues/4847))
- Added the `locale` argument to the `formatDateTime` GraphQL directive. ([#5593](https://github.com/craftcms/cms/issues/5593))
- Added support for specifying a transform on assets’ `width` and `height` fields via GraphQL.
- Added `craft\base\Element::EVENT_SET_EAGER_LOADED_ELEMENTS`.
- Added `craft\base\ElementInterface::getIconUrl()`.
- Added `craft\base\ElementInterface::gqlMutationNameByContext()`.
- Added `craft\behaviors\BaseRevisionBehavior`.
- Added `craft\base\FieldInterface::getContentGqlMutationArgumentType()`.
- Added `craft\base\FieldInterface::getContentGqlQueryArgumentType()`.
- Added `craft\config\GeneralConfig::getTestToEmailAddress()`.
- Added `craft\console\controllers\MailerController::$to`.
- Added `craft\controllers\AppController::actionBrokenImage()`.
- Added `craft\elements\actions\CopyUrl`.
- Added `craft\elements\actions\Delete::$hard`.
- Added `craft\elements\Asset::getSrcset()`. ([#5774](https://github.com/craftcms/cms/issues/5774))
- Added `craft\events\RegisterGqlMutationsEvent`.
- Added `craft\events\RegisterGqlSchemaComponentsEvent`.
- Added `craft\events\SetEagerLoadedElementsEvent`.
- Added `craft\gql\arguments\mutations\Asset`.
- Added `craft\gql\arguments\mutations\Draft`.
- Added `craft\gql\arguments\mutations\Entry`.
- Added `craft\gql\arguments\mutations\Structure`.
- Added `craft\gql\base\ElementMutationArguments`.
- Added `craft\gql\base\MutationArguments`.
- Added `craft\gql\base\MutationResolver`.
- Added `craft\gql\base\StructureMutationTrait`.
- Added `craft\gql\ElementQueryConditionBuilder`.
- Added `craft\gql\Mutation`.
- Added `craft\gql\mutations\Category`.
- Added `craft\gql\mutations\Entry`.
- Added `craft\gql\mutations\GlobalSet`.
- Added `craft\gql\mutations\Ping`.
- Added `craft\gql\mutations\Tag`.
- Added `craft\gql\resolvers\mutations\CreateDraft`.
- Added `craft\gql\resolvers\mutations\DeleteAsset`.
- Added `craft\gql\resolvers\mutations\DeleteCategory`.
- Added `craft\gql\resolvers\mutations\DeleteEntry`.
- Added `craft\gql\resolvers\mutations\DeleteTag`.
- Added `craft\gql\resolvers\mutations\PublishDraft`.
- Added `craft\gql\resolvers\mutations\SaveAsset`.
- Added `craft\gql\resolvers\mutations\SaveDraft`.
- Added `craft\gql\resolvers\mutations\SaveCategory`.
- Added `craft\gql\resolvers\mutations\SaveEntry`.
- Added `craft\gql\resolvers\mutations\SaveGlobalSet`.
- Added `craft\gql\resolvers\mutations\SaveTag`.
- Added `craft\gql\types\input\File`.
- Added `craft\gql\types\input\Matrix`.
- Added `craft\gql\types\Mutation`.
- Added `craft\gql\types\TableRow::prepareRowFieldDefinition()`.
- Added `craft\helpers\Assets::parseSrcsetSize()`.
- Added `craft\helpers\Assets::scaledDimensions()`.
- Added `craft\helpers\Console::ensureProjectConfigFileExists()`.
- Added `craft\helpers\Db::batchInsert()`.
- Added `craft\helpers\Db::delete()`.
- Added `craft\helpers\Db::insert()`.
- Added `craft\helpers\Db::replace()`.
- Added `craft\helpers\Db::update()`.
- Added `craft\helpers\Db::upsert()`.
- Added `craft\helpers\Gql::canMutateAssets()`.
- Added `craft\helpers\Gql::canMutateCategories()`.
- Added `craft\helpers\Gql::canMutateEntries()`.
- Added `craft\helpers\Gql::canMutateGlobalSets()`.
- Added `craft\helpers\Gql::canMutateTags()`.
- Added `craft\helpers\Gql::extractEntityAllowedActions()`.
- Added `craft\helpers\FileHelper::addFilesToZip()`.
- Added `craft\helpers\FileHelper::zip()`.
- Added `craft\helpers\Html::explodeClass()`.
- Added `craft\helpers\Html::explodeStyle()`.
- Added `craft\helpers\Html::id()`.
- Added `craft\helpers\Html::namespaceAttributes()`.
- Added `craft\helpers\Html::namespaceHtml()`.
- Added `craft\helpers\Html::namespaceId()`.
- Added `craft\helpers\Html::namespaceInputName()`.
- Added `craft\helpers\Html::namespaceInputs()`.
- Added `craft\helpers\MailerHelper::normalizeEmails()`.
- Added `craft\helpers\MailerHelper::settingsReport()`.
- Added `craft\helpers\Queue`.
- Added `craft\models\Site::$enabled`.
- Added `craft\services\Composer::handleError()`.
- Added `craft\services\Composer::run()`.
- Added `craft\services\Gql::getAllSchemaComponents()`.
- Added `craft\queue\jobs\PruneRevisions`.
- Added `craft\web\AssetBundle\ContentWindowAsset`.
- Added `craft\web\AssetBundle\IframeResizerAsset`.
- Added `craft\web\Request::getAcceptsImage()`.
- Added `craft\web\Request::getFullUri()`.
- Added the `_includes/forms/password.html` control panel template.
- Added the `_includes/forms/copytext.html` control panel template.
- Added the `copytext` and `copytextField` macros to the `_includes/forms.html` control panel template.
- Added the `Craft.ui.createCopyTextInput()`, `createCopyTextField()`, and `createCopyTextPrompt()` JavaScript methods.
- Added the [iFrame Resizer](http://davidjbradshaw.github.io/iframe-resizer/) library.

### Changed
- User registration forms in the control panel now give users the option to send an activation email, even if email verification isn’t required. ([#5836](https://github.com/craftcms/cms/issues/5836))
- Activation emails are now sent automatically on public registration if the `deferPublicRegistrationPassword` config setting is enabled, even if email verification isn’t required. ([#5836](https://github.com/craftcms/cms/issues/5836))
- Large asset thumbnails now use the same aspect ratio as the source image. ([#5515](https://github.com/craftcms/cms/issues/5515))
- Preview frames now maintain their scroll position across refreshes, even for cross-origin preview targets.
- Preview targets that aren’t directly rendered by Craft must now include `lib/iframe-resizer-cw/iframeResizer.contentWindow.js` in order to maintain scroll position across refreshes.
- The preview frame header no longer hides the top 54px of the preview frame when it’s scrolled all the way to the top. ([#5547](https://github.com/craftcms/cms/issues/5547))
- Modal backdrops no longer blur the page content. ([#5651](https://github.com/craftcms/cms/issues/5651))
- Element editor HUDs now warn before switching to another site, if there are any unsaved content changes. ([#2512](https://github.com/craftcms/cms/issues/2512))
- Improved the styling of password inputs in the control panel.
- Improved the UI for copying user activation URLs, asset reference tags, and GraphQL tokens’ authentication headers.
- Improved the wording of the meta info displayed in entry revision menus. ([#5889](https://github.com/craftcms/cms/issues/5889))
- Plain Text fields are now sortable in the control panel. ([#5819](https://github.com/craftcms/cms/issues/5819))
- Extra entry revisions (per the `maxRevisions` config setting) are now pruned via a background job. ([#5902](https://github.com/craftcms/cms/issues/5902))
- Database backups created by the Database Backup utility are now saved as zip files. ([#5822](https://github.com/craftcms/cms/issues/5822))
- It’s now possible to specify aliases when eager-loading elements via the `with` param. ([#5793](https://github.com/craftcms/cms/issues/5793))
- The `cpTrigger` config setting can now be set to `null`. ([#5122](https://github.com/craftcms/cms/issues/5122))
- The `pathParam` config setting can now be set to `null`. ([#5676](https://github.com/craftcms/cms/issues/5676))
- If the `baseCpUrl` config setting is set, Craft will no longer treat any other base URLs as control panel requests, even if they contain the correct trigger segment. ([#5860](https://github.com/craftcms/cms/issues/5860))
- The `mailer/test` command now only supports testing the current email settings.
- Reference tags can now provide a fallback value to be used if the reference can’t be resolved. ([#5589](https://github.com/craftcms/cms/issues/5589))
- It’s no longer necessary to append the `|raw` filter after the `|namespace` filter.
- The `|namespace` Twig filter now namespaces ID selectors within `<style>` tags. ([#5921](https://github.com/craftcms/cms/issues/5921))
- The `|namespace` Twig filter now has a `withClasses` argument, which if set to `true` causes `class` attributes and class name CSS selectors within `<style>` tags to be namespaced. ([#5921](https://github.com/craftcms/cms/issues/5921))
- The `{% namespace %}` Twig tag can now have a `withClasses` flag, which causes `class` attributes and class name CSS selectors within `<style>` tags to be namespaced. ([#5921](https://github.com/craftcms/cms/issues/5921))
- The `withTransforms` asset query param can now include `srcset`-style sizes (e.g. `100w` or `2x`), following a normal transform definition.
- The `QueryArgument` GraphQL type now also allows boolean values.
- Improved transform eager-loading support when using GraphQL API.
- `craft\db\ActiveRecord` now unsets any empty primary key values when saving new records, to avoid a SQL error on PostgreSQL. ([#5814](https://github.com/craftcms/cms/pull/5814))
- `craft\elements\Asset::getImg()` now has a `$sizes` argument. ([#5774](https://github.com/craftcms/cms/issues/5774))
- `craft\helpers\StringHelper::randomString()` no longer includes capital letters or numbers by default.
- `craft\i18n\Formatter::asTimestamp()` now has a `$withPreposition` argument.
- `craft\services\Gql` now fires a `registerGqlMutations` event that allows for plugins to register their own GraphQL mutations.
- `craft\services\Sites::getAllSiteIds()`, `getSiteByUid()`, `getAllSites()`, `getSitesByGroupId()`, `getSiteById()`, and `getSiteByHandle()` now have `$withDisabled` arguments.
- Improved `data`/`aria` tag normalization via `craft\helpers\Html::parseTagAttributes()` and `normalizeTagAttributes()`.
- Control panel form input macros and templates that accept a `class` variable can now pass it as an array of class names.
- Updated Composer to 1.10.5. ([#5925](https://github.com/craftcms/cms/pull/5925))

### Deprecated
- Deprecated the `install/plugin` command. The new `plugin/install` command should be used instead.
- Deprecated the `|ucwords` Twig filter. Use the `|title` filter instead.
- Deprecated `craft\gql\base\Resolver::extractEagerLoadCondition()` in favor of the new `ElementQueryConditionBuilder` class.
- Deprecated `craft\web\View::formatInputId()`. `craft\helpers\Html::namespaceHtml()` should be used instead.
- Deprecated `craft\events\RegisterGqlPermissionsEvent` in favor of the new `craft\events\RegisterGqlSchemaComponentsEvent` event.
- Deprecated `craft\services\Gql::getAllPermissions()` in favor of the new `craft\services\Gql::getAllSchemaComponents()` method.

### Removed
- Removed the [Interactive Shell Extension for Yii 2](https://github.com/yiisoft/yii2-shell), as it’s now a dev dependency of the `craftcms/craft` project instead. ([#5783](https://github.com/craftcms/cms/issues/5783))
- Removed `craft\controllers\UtilitiesController::actionDbBackupPerformAction()`.

### Fixed
- Fixed a bug where the `mailer/test` command wasn’t factoring in custom `mailer` configurations in its settings report. ([#5763](https://github.com/craftcms/cms/issues/5763))
- Fixed a bug where some characters were getting double-encoded in Assets fields’ “Default Upload Location”/“Upload Location” setting. ([#5885](https://github.com/craftcms/cms/issues/5885))
- Fixed a bug where the `svg()` Twig function wasn’t namespacing ID and class name CSS selectors that didn’t have any matching `id`/`class` attribute values. ([#5922](https://github.com/craftcms/cms/issues/5922))
- Fixed a bug where `users/set-password` and `users/verify-email` requests weren’t responding with JSON when requested, if an invalid verification code was passed. ([#5210](https://github.com/craftcms/cms/issues/5210))
- Fixed a bug where it was impossible to filter elements using a Lightswitch field using the GraphQL API. ([#5930](https://github.com/craftcms/cms/issues/5930))

### Security
- The `_includes/forms/checkbox.html`, `checkboxGroup.html`, and `checkboxSelect.html` control panel templates now HTML-encode checkbox labels by default, preventing possible XSS vulnerabilities. If HTML code was desired, it must be passed through the new `raw()` function first.

<<<<<<< HEAD
## Unreleased (3.4.x)
=======
## 3.4.25 - 2020-06-23

### Added
- Added the `setup/app-id` command. ([#6249](https://github.com/craftcms/cms/issues/6249))
- Added `craft\db\PrimaryReplicaTrait`, which adds `primary`/`replica` properties and methods to `craft\db\Connection`, as alternatives to `master`/`slave`. ([yiisoft/yii2#18102](https://github.com/yiisoft/yii2/pull/18102))

### Changed
- Element query `title` params are now case-insensitive.
- `craft\helpers\Db::escapeParam()` now escapes operators.
- The `templatecacheelements` table now has a primary key on new installs. ([#6246](https://github.com/craftcms/cms/issues/6246))

### Fixed
- Fixed a bug where new user groups weren’t getting set on user accounts in time for activation email templates to reference them. ([#6225](https://github.com/craftcms/cms/issues/6225))
- Fixed an error that occurred when adding multiple tags that began with the word “not”.
- Fixed a bug where it was possible to create two tags with the same title, but different casing. ([#6229](https://github.com/craftcms/cms/issues/6229))
- Fixed a bug where the `migrate/all` command would create a `migrations/` folder for no good reason. ([#6220](https://github.com/craftcms/cms/issues/6220))
- Fixed an error that could occur during installation, if an old database schema data was cached.
- Fixed a bug where transform aspect ratios could be ignored. ([#6084](https://github.com/craftcms/cms/issues/6084))
- Fixed a bug where no sections or category groups were considered “editable”, and no volumes were considered “viewable” for console requests. ([#6237](https://github.com/craftcms/cms/issues/6237))
- Fixed an error that could occur when syncing the project config, if a Single entry didn’t validate due to a duplicate URI. ([#4369](https://github.com/craftcms/cms/issues/4369))
- Fixed a bug where a “Couldn’t change Craft CMS edition” notice would be displayed after successfully switching the Craft edition.
- Fixed a bug where Structure section entries would get repositioned after their draft was published. ([#6250](https://github.com/craftcms/cms/issues/6250))

## 3.4.24 - 2020-06-16

### Added
- Added the `utils/repair/section-structure` and `utils/repair/category-group-structure` commands, which can be used to repair structure data, or apply a new Max Levels setting to existing elements.
- Added `craft\console\controllers\utils\RepairController`.
- Added `craft\controllers\DashboardController::actionCacheFeedData()`.
- Added `craft\fields\BaseOptionsField::options()`.

### Changed
- `graphql/api` preflight requests now include `X-Craft-Token` in the `Access-Control-Allow-Headers` response header. ([#6207](https://github.com/craftcms/cms/issues/6207))
- `craft\services\Elements::duplicateElements()` no longer attempts to insert duplicated elements into the source element’s structure, if the duplicated element doesn’t have a `structureId`. ([#6205](https://github.com/craftcms/cms/issues/6205))

### Deprecated
- Deprecated support for passing a `userRegisteredNotice` param to `users/save-user` actions. A hashed `successMessage` param should be passed instead. ([#6192](https://github.com/craftcms/cms/issues/6192))
- Deprecated `craft\controllers\DashboardController::actionGetFeedItems()`.
- Deprecated `craft\fields\BaseOptionsField::optionLabel()`.
- Deprecated `craft\services\Feeds`.

### Fixed
- Fixed a bug where new entries that were saved with a disabled parent entry wouldn’t get added to the structure, resulting in a 404 error when accessing their edit page. ([#6204](https://github.com/craftcms/cms/issues/6204))
- Fixed a bug where the system could become unresponsive while loading feed data, if the feed’s server was unresponsive.
- Fixed a styling issue with the query dropdown menu in the GraphiQL client. ([#6215](https://github.com/craftcms/cms/issues/6215))
- Fixed a bug where “Deselect All” buttons in user permission lists could enable group-defined permission. ([#6211](https://github.com/craftcms/cms/issues/6211))
- Fixed an error that occurred when replacing an asset that conflicted with an existing file that was missing from the index. ([#6216](https://github.com/craftcms/cms/issues/6216))

### Security
- Fixed potential XSS vulnerabilities.

## 3.4.23 - 2020-06-09
>>>>>>> 28b01f8a

### Added
- Added `Craft.DraftEditor::pause()` and `resume()`, which should be called on the `window.draftEditor` instance (if it exists) before and after making DOM changes that don’t happen immediately (e.g. after an animation has completed). ([#6154](https://github.com/craftcms/cms/issues/6154))

### Changed
- Improved the styling of Live Preview.
- Local volumes now respect the `defaultFileMode` and `defaultDirMod` config settings. ([#4251](https://github.com/craftcms/cms/pull/4251))
- Craft no longer logs unnecessary warnings when loading remote images’ thumbnails. ([#6166](https://github.com/craftcms/cms/pull/6166))
- Matrix fields no longer create default blocks if the field has any validation errors. ([#6173](https://github.com/craftcms/cms/issues/6173))
- The `setup` command and web-based installer now set `DB_DRIVER`, `DB_SERVER`, `DB_PORT`, and `DB_DATABASE` environment variables, if a `DB_DSN` environment variable isn’t already defined. ([#6159](https://github.com/craftcms/cms/issues/6159))

### Fixed
- Fixed a race condition that could result in lost Matrix content when a new Matrix block was added from Live Preview, under very specific conditions. ([#6154](https://github.com/craftcms/cms/issues/6154))
- Fixed a bug where the built-in GraphQL client would not work on some environments.
- Fixed a bug where newly-added entries and entry drafts wouldn’t remember their new parent entry selection when published. ([#6168](https://github.com/craftcms/cms/issues/6168))
- Fixed a bug where switching the site within an element selection modal would affect which site is shown by default on element index pages. ([#6174](https://github.com/craftcms/cms/issues/6174))
- Fixed a bug where `setup` and `clear-caches` commands weren’t respecting the `--color` option. ([#6178](https://github.com/craftcms/cms/issues/6178))
- Fixed a bug where an exception message would be shown instead of the web-based installer on Craft Nitro.
- Fixed an error that occurred when uploading an asset that conflicted with an existing file that was missing from the index. ([#6193](https://github.com/craftcms/cms/issues/6193))

### Security
- Fixed a server path disclosure bug in the control panel.

## 3.4.22.1 - 2020-05-30

### Added
- Added `craft\image\SvgAllowedAttributes`.

### Changed
- SVG sanitization now allows the `filterUnits` attribute.

### Fixed
- Fixed an error that could occur when rendering field type settings, if the field’s `getSettingsHtml()` method was expecting to be called from a Twig template.

## 3.4.22 - 2020-05-29

### Added
- Added `craft\controllers\FieldsController::actionRenderSettings()`.
- Added `craft\web\assets\fieldsettings\FieldSettingsAsset`.

### Changed
- Field settings are now lazy-loaded when the Field Type selection changes, improving the up-front load time of Edit Field pages. ([#5792](https://github.com/craftcms/cms/issues/5792))
- The URL of the conflicting asset is now returned when uploading a file via the `assets/upload` action. ([#6158](https://github.com/craftcms/cms/issues/6158))
- Craft no longer minifies JavaScript and CSS by default. ([#5792](https://github.com/craftcms/cms/issues/5792))

### Deprecated
- Deprecated `craft\web\assets\positionselect\PositionSelectAsset`.

### Fixed
- Fixed a PHP error that could occur when editing a non-image asset. ([#6162](https://github.com/craftcms/cms/issues/6162))
- Fixed a bug where asset thumbnails could never load from Live Preview.

## 3.4.21 - 2020-05-28

### Added
- Table fields and other editable tables now support pasting in tabular data. ([#1207](https://github.com/craftcms/cms/issues/1207))
- Added the “Allow self relations” advanced setting to relational fields. ([#6113](https://github.com/craftcms/cms/issues/6113))
- Added `craft\helpers\Assets::scaledDimensions()`.
- Added `craft\services\Structures::MODE_AUTO`.
- Added `craft\services\Structures::MODE_INSERT`.
- Added `craft\services\Structures::MODE_UPDATE`.

### Changed
- Thumbnails now use the same aspect ratio as the source image. ([#5518](https://github.com/craftcms/cms/issues/5518), [#5515](https://github.com/craftcms/cms/issues/5515))
- Thumbnails now get a checkered background to reveal image transparency. ([#6151](https://github.com/craftcms/cms/issues/6151))
- Thumbnails in the control panel now only load once they are in view, or close to it. ([#6104](https://github.com/craftcms/cms/issues/6104))
- Modal backdrops no longer blur the page content. ([#5651](https://github.com/craftcms/cms/issues/5651))
- Date + time inputs now have a close button when they have a value. ([#6124](https://github.com/craftcms/cms/issues/6124))
- The suggested filename is now returned when uploading a file via the `assets/upload` action. ([#6099](https://github.com/craftcms/cms/issues/6099))
- Table fields now support setting cell values by column handle, rather than just by column ID. ([#6119](https://github.com/craftcms/cms/issues/6119))
- `craft\services\Structures::append()` now allows an integer to be passed to its `$parentElement` argument.
- `craft\services\Structures::moveAfter()` now allows an integer to be passed to its `$prevElement` argument.
- `craft\services\Structures::moveBefore()` now allows an integer to be passed to its `$nextElement` argument.
- `craft\services\Structures::prepend()` now allows an integer to be passed to its `$parentElement` argument.
- `craft\config\DbConfig::$url`, `$driver`, `$server`, `$port`, `$unixSocket`, and `$database` are no longer deprecated. ([#6159](https://github.com/craftcms/cms/issues/6159))

### Deprecated
- Deprecated `craft\db\Connection::getVersion()`. `yii\base\Schema::getServerVersion()` should be used instead.
- Deprecated `craft\events\GlobalSetContentEvent`.

### Fixed
- Fixed a bug where non-sortable fields could be listed as element index sort options, and sortable fields could be listed twice, for element types that didn’t override the `defineSortOptions()` method.
- Fixed a bug where asset custom field values could go unsaved. ([#6086](https://github.com/craftcms/cms/issues/6086))
- Fixed a bug where the `upscaleImages` config setting wasn’t applying properly. ([#6084](https://github.com/craftcms/cms/issues/6084))
- Fixed a bug where image thumbnails in the control panel could stop loading if three thumbnails failed to load properly.
- Fixed a bug where clicking on the color preview within Color fields wasn’t opening the browser’s color picker in Safari. ([#6107](https://github.com/craftcms/cms/issues/6107))
- Fixed a bug where the “Publish changes” button label was not getting translated after clicking “Save as a draft” on an Edit Entry page. ([#6112](https://github.com/craftcms/cms/issues/6112))
- Fixed a couple errors that could occur when running console commands via Cron. ([#6102](https://github.com/craftcms/cms/issues/6102))
- Fixed a bug in test fixtures where primary keys were not being detected for relational fields. ([#6103](https://github.com/craftcms/cms/pull/6103))
- Fixed a bug where duplicated Structure entries wouldn’t retain the original entries’ structure when a new propagation method was being applied to the section. ([#6115](https://github.com/craftcms/cms/issues/6115))
- Fixed a bug where assets would cause n+1 queries even when eager-loaded. ([#6140](https://github.com/craftcms/cms/issues/6140))
- Fixed a validation error that could occur when saving an element with a Dropdown field, if the value of the Dropdown field’s first option had changed. ([#6148](https://github.com/craftcms/cms/issues/6148))
- Fixed a bug where Craft was serving 503 errors instead of 403 when the system was online and an action was requested that didn’t allow anonymous access. ([#6149](https://github.com/craftcms/cms/pull/6149))
- Fixed a bug where Craft was not correctly encoding rounded float values for storage in project config. ([#6121](https://github.com/craftcms/cms/issues/6121))
- Fixed a bug where progress bars in a pending state appeared to be fully complete. ([#6156](https://github.com/craftcms/cms/issues/6156))

## 3.4.20 - 2020-05-18

### Changed
- The `users/login` action no longer adds a random delay to the request for successful login attempts. ([#6090](https://github.com/craftcms/cms/pull/6090))
- `craft\web\View::renderObjectTemplate()` now supports wrapping function calls in single curly brace delimiters (e.g. `{clone(variable)}`).
- Element fixtures now support the `field:handle` syntax when generating element queries. ([#5929](https://github.com/craftcms/cms/pull/5929))
- “First draft” is now translatable. ([#6096](https://github.com/craftcms/cms/pull/6096))

### Fixed
- Fixed a bug where custom field names weren’t getting translated in element index sort menus. ([#6073](https://github.com/craftcms/cms/issues/6073))
- Fixed a bug where the Plugin Store could incorrectly report license key statuses. ([#6079](https://github.com/craftcms/cms/issues/6079))
- Fixed an error that could occur when creating a new entry, if the section’s Entry URI Format contained `{sourceId}`. ([#6080](https://github.com/craftcms/cms/issues/6080))
- Fixed a bug where some UI elements were sized incorrectly while being dragged.
- Fixed a bug where custom aliases were not automatically registered for tests. ([#5932](https://github.com/craftcms/cms/issues/5932))

## 3.4.19.1 - 2020-05-13

### Changed
- Entries no longer apply their dynamic titles if the result of the Title Format is an empty string. ([#6051](https://github.com/craftcms/cms/issues/6051))

### Fixed
- Fixed a bug where the site selector wasn’t working when adding related elements to a relational field.
- Fixed an error that could occur when adding related elements to a relational field.

## 3.4.19 - 2020-05-12

### Added
- Added `craft\fields\BaseRelationField::inputSiteId()`.
- Added `craft\helpers\App::isNitro()`.

### Changed
- The web-based installer now defaults the database server to `127.0.0.1` instead of `localhost`.
- The web-based installer and `setup` command now skip asking for the database server name/IP, username, and password, if they are able to detect that Craft is running within Nitro.
- `craft\web\View::renderObjectTemplate()` now injects `{% verbatim %}` tags around inline code and code blocks, preventing their contents from being parsed by Twig.
- Updated jQuery to 3.5.1. ([#6039](https://github.com/craftcms/cms/issues/6039))

### Fixed
- Fixed a 403 error that occurred when a user double-clicked on an asset immediately after selecting it in an Assets field, if they didn’t have access to the primary site. ([#5949](https://github.com/craftcms/cms/issues/5949))
- Fixed a bug where `resave/*` commands’ output didn’t take the limit into account. ([#6036](https://github.com/craftcms/cms/issues/6036))
- Fixed an error that could occur when processing project config changes that included deleted user groups. ([#6011](https://github.com/craftcms/cms/issues/6011))
- Fixed a bug where Date/Time fields weren’t taking their “Show date”/“Show time” settings into account when displaying their values in element indexes. ([#6038](https://github.com/craftcms/cms/issues/6038))
- Fixed a PHP error that occurred when requesting the GraphQL API with a token that didn’t have a schema assigned to it. ([#6043](https://github.com/craftcms/cms/issues/6043))
- Fixed a bug where Single sections’ entry type handles weren’t getting updated if both the section name and handle changed at the same time. ([#6044](https://github.com/craftcms/cms/issues/6044))
- Fixed a bug where updating a transform would not bust the generated transform caches on volumes with the `expires` setting set.
- Fixed a bug where it wasn’t possible to create new Dashboard widgets that had settings.
- Fixed a bug where relational fields weren’t always showing related elements in the selected site on element indexes. ([#6052](https://github.com/craftcms/cms/issues/6052))
- Fixed various UI bugs related to breaking changes in jQuery 3.5. ([#6049](https://github.com/craftcms/cms/issues/6049), [#6053](https://github.com/craftcms/cms/issues/6053))
- Fixed a bug where disabled multi-site entries would become enabled if they became single-site entries per a change to their section’s Propagation Method setting. ([#6054](https://github.com/craftcms/cms/issues/6054))
- Fixed a bug where it wasn’t possible to double-click on Single entries to edit them. ([#6058](https://github.com/craftcms/cms/issues/6058))
- Fixed a bug where querying for disabled elements wouldn’t include elements that were disabled for the current site.

### Security
- Fixed a bug where database connection details were getting cached. ([#6047](https://github.com/craftcms/cms/issues/6047))

## 3.4.18 - 2020-05-05

### Added
- Added the “Delete asset” option to the Save menu on Edit Asset pages. ([#6020](https://github.com/craftcms/cms/issues/6020))
- Added `craft\helpers\App::env()`. ([#5893](https://github.com/craftcms/cms/pull/5893))

### Changed
- Template autosuggest fields no longer suggest files within `node_modules/` folders. ([#4122](https://github.com/craftcms/cms/pull/4122))
- Matrix fields now ensure that they have at least one block type on validation. ([#5996](https://github.com/craftcms/cms/issues/5996))
- Number fields’ Default Value, Min Value, and Max Value settings now support localized number formats. ([#6006](https://github.com/craftcms/cms/issues/6006))
- Element select inputs’ `selectElements` events now contain references to the newly created element, rather than the one in the element selector modal.
- Users are now redirected back to the Assets index page after saving an asset from its edit page.
- Updated Yii to 2.0.35.
- Updated jQuery to 3.5.0.

### Fixed
- Fixed a bug where relational fields wouldn’t eager load some relations if the field was set to manage relations on a per-site basis, and the source elements were from a variety of sites.
- Fixed a bug where relational fields wouldn’t eager load cross-site relations even if a target site had been selected in the field settings. ([#5995](https://github.com/craftcms/cms/issues/5995))
- Fixed a bug where relational fields weren’t showing cross-site relations in element indexes.
- Fixed a bug where Assets fields weren’t showing custom asset sources. ([#5983](https://github.com/craftcms/cms/issues/5983))
- Fixed a bug where Craft wasn’t clearing the database schema cache after migrations were run.
- Fixed a bug where Structure entry drafts were including the current entry in the Parent selection options.
- Fixed a bug where users’ emails could be overridden by a previously-entered, unverified email, if an admin overwrote their email after it was set. ([#6001](https://github.com/craftcms/cms/issues/6001))
- Fixed a bug where Number fields weren’t ensuring that their Default Value setting was a number. ([#6006](https://github.com/craftcms/cms/issues/6006))
- Fixed a bug where checkboxes’ state persisted after an admin table row was deleted. ([#6018](https://github.com/craftcms/cms/issues/6018))
- Fixed a bug where the `autoLoginAfterAccountActivation` and `activateAccountSuccessPath` config settings weren’t being respected after users verified their email. ([#5980](https://github.com/craftcms/cms/issues/5980))
- Fixed a bug where the “Preview file” asset action wasn’t available if any other elements were being displayed in the table row (e.g. the file’s uploader or any relations). ([#6012](https://github.com/craftcms/cms/issues/6012))
- Fixed a bug where `update` commands could time out when running migrations or reverting Composer changes. ([#6021](https://github.com/craftcms/cms/pull/6021))
- Fixed a bug where source/owner elements could be selectable in relational fields. ([#6016](https://github.com/craftcms/cms/issues/6016))
- Fixed a bug where relational fields weren’t ignoring disabled and soft-deleted elements when `:empty:` or `:notempty:` were passed to their element query params. ([#6026](https://github.com/craftcms/cms/issues/6026))
- Fixed a bug where Matrix fields weren’t ignoring disabled blocks when `:empty:` or `:notempty:` were passed to their element query params. ([#6026](https://github.com/craftcms/cms/issues/6026))

## 3.4.17.1 - 2020-04-25

### Fixed
- Fixed a JavaScript error that occurred when attempting to save an asset from an element editor HUD. ([#5970](https://github.com/craftcms/cms/issues/5970))

## 3.4.17 - 2020-04-24

### Added
- The control panel is now translated for Swiss German. ([#5957](https://github.com/craftcms/cms/issues/5957))

### Changed
- Craft now fully logs migration exceptions.

### Fixed
- Fix a bug where Project Config would not rebuild GraphQL schemas correctly. ([#5961](https://github.com/craftcms/cms/issues/5961))
- Fixed an error that would occur when uploading an asset, if its `getUrl()` method was called before it was fully saved.
- Fixed a bug where the `relatedTo` element query param wasn’t filtering out relations that belonged to disabled Matrix blocks, if the relations were being fetched by the target element. ([#5951](https://github.com/craftcms/cms/issues/5951))
- Fixed a bug where `craft\base\Element::getDescendants()` would return all descendants if they had been eager-loaded, even if the `$dist` argument was set.
- Fixed a bug where element editor HUDs could forget to submit content changes if a validation error occurred. ([#5966](https://github.com/craftcms/cms/issues/5966))

## 3.4.16 - 2020-04-20

### Added
- Added `craft\events\ElementCriteriaEvent`.
- Added `craft\fields\BaseRelationField::EVENT_DEFINE_SELECTION_CRITERIA`. ([#4299](https://github.com/craftcms/cms/issues/4299))
- Added `craft\helpers\FileHelper::unlink()`, ensuring that it always returns `false` rather than throwing unexpected exceptions.

### Changed
- Improved Plugin Store performance.
- Asset indexes now show the “Link” column by default. ([#5910](https://github.com/craftcms/cms/pull/5910))
- Element editors no longer close automatically when the <kbd>Esc</kbd> key is pressed or the shade is clicked on.
- Element editors now support <kbd>Ctrl</kbd>/<kbd>Command</kbd> + <kbd>S</kbd> save shortcuts.
- Static element views now show custom fields’ instructions. ([#5928](https://github.com/craftcms/cms/issues/5928))
- When upgrading to Craft 3, sites now maintain the same UIDs as the Craft 2 locales they replace. ([#5914](https://github.com/craftcms/cms/issues/5914))
- Craft now sets the `access-control-allow-origin` header to `*` rather than the incoming request’s origin, for `graphql/api` and `live-preview/preview` requests. ([#4830](https://github.com/craftcms/cms/issues/4830))
- Updated Garnish to 0.1.36.

### Fixed
- Fixed a bug where users weren’t getting activated after verifying their email address, if a password was already set on their account. ([#5911](https://github.com/craftcms/cms/issues/5911))
- Fixed an error that could occur when syncing a `project.yaml` file that restored a soft-deleted global set. ([#5915](https://github.com/craftcms/cms/issues/5915))
- Fixed a bug where the `app/get-plugin-license-info` action was not parsing license key environment variables.
- Fixed a bug where PHP would get itself into an infinite loop when minifying CSS with an unclosed block. ([#5912](https://github.com/craftcms/cms/issues/5912))
- Fixed a bug where <kbd>Ctrl</kbd>/<kbd>Command</kbd> + <kbd>S</kbd> save shortcuts would apply even if a modal or HUD was currently visible, potentially resulting in lost content changes. ([#5916](https://github.com/craftcms/cms/issues/5916))
- Fixed an error that occurred when a user without permission to publish live entries attempted to create a new entry within an Entries field. ([#5917](https://github.com/craftcms/cms/issues/5917))
- Fixed a bug where `craft\services\Assets::getFolderTreeByFolderId()` would ignore children folders. ([#5939](https://github.com/craftcms/cms/issues/5939))
- Fixed a bug where it wasn’t clear when a GraphQL token didn’t have a selected schema, if its previous schema had been deleted. ([#5942](https://github.com/craftcms/cms/issues/5942))
- Fixed a bug where the Plugin Store was not showing checkout errors.

## 3.4.15 - 2020-04-09

### Added
- Categories now have a `url` field when queried via GraphQL.

### Changed
- Entry revision menus now list drafts sorted by date updated in descending order, and show the drafts’ update timestamps. ([#5889](https://github.com/craftcms/cms/issues/5889))

### Fixed
- Fixed a bug where `craft\i18n\Formatter::asTimestamp()` and the `|timestamp` filter weren’t returning weekday names for dates within the past 3-7 days.
- Fixed a bug where `craft\base\Element::getCurrentRevision()` would return `null` when called on a draft or revision.
- Fixed a bug where entry revision menus could list revisions out of order.

## 3.4.14 - 2020-04-06

### Added
- Added the `setup/db-cache-table` command.
- Added `craft\cache\DbCache`, which should be used instead of `yii\caching\DbCache` if storing data caches in the database. ([#5884](https://github.com/craftcms/cms/issues/5884))
- Added `craft\db\Table::CACHE`.
- Added `craft\helpers\Db::parseBooleanParam()`.

### Changed
- Craft now disables read/write splitting before applying new `project.yaml` changes. ([#5802](https://github.com/craftcms/cms/issues/5802))

### Fixed
- Fixed a PHP error that occurred when running the `project-config/rebuild` command, if no `project.yaml` file existed yet. ([#5888](https://github.com/craftcms/cms/pull/5888))
- Fixed a bug where passing `'not 1'` or `:empty:` to a Lightswitch field’s element query param would have the opposite effect that was intended. ([#5896](https://github.com/craftcms/cms/issues/5896))

## 3.4.13 - 2020-04-02

### Added
- Added `craft\models\GqlToken::getIsValid()`.

### Changed
- Improved the 400 response messages returned by the `graphql/api` controller action, if the bearer token was missing or invalid.
- Ajax requests sent with `Craft.sendActionRequest()` now have an `X-Requested-With: XMLHttpRequest` header. ([#5868](https://github.com/craftcms/cms/issues/5868))
- `craft\helpers\Db::parseParam()` no longer assumes that `null` values within boolean columns should equate to `false`.

### Fixed
- Fixed a bug where Lightswitch element query params were filtering out entries that hadn’t been saved since the Lightswitch field was added, if the field’s default value was enabled. ([#5866](https://github.com/craftcms/cms/issues/5866))
- Fixed an error that could occur if the `graphql/api` controller action wasn’t able to determine which GraphQL schema to use.
- Fixed an error that could occur when transforming images to exactly the same size. ([#5772](https://github.com/craftcms/cms/issues/5772))
- Fixed an error that occurred when adding “Updating search indexes” jobs to the queue, if the queue didn’t support custom push priorities. ([#5876](https://github.com/craftcms/cms/issues/5876))

## 3.4.12 - 2020-03-31

### Added
- Added the `utils/ascii-filenames` command, which converts all non-ASCII asset filenames to ASCII.
- Added `craft\services\Deprecator::storeLogs()`.

### Changed
- “Updating search indexes” jobs now get a lower priority than other jobs.
- `craft\base\ApplicationTrait::getIsConnectionValid()` now logs exceptions thrown by `craft\db\Connection::open()`.
- `craft\base\ApplicationTrait::getIsInstalled()` now logs exceptions thrown by `getInfo()`.
- The `$siteId` argument of `craft\services\Elements::getElementById()` now accepts the same value types as element query `siteId` params. ([#5861](https://github.com/craftcms/cms/pull/5861))
- It’s no longer necessary to manually apply `craft\behaviors\SessionBehavior` to custom-defined `session` components, if using `craft\helpers\App::sessionConfig()` as a starting point.

### Fixed
- Fixed a bug where the `relatedTo` element query param wasn’t filtering out relations that belonged to disabled Matrix blocks. ([#5849](https://github.com/craftcms/cms/issues/5849))
- Fixed a bug where Craft wasn’t ensuring that a `project.yaml` file exists before rebuilding the project config.
- Fixed a bug where it was possible to create multiple tags with the same title. ([#5865](https://github.com/craftcms/cms/issues/5865))
- Fixed a PHP error that occurred if any deprecated config settings were set.
- Fixed a bug where the debug toolbar wasn’t showing deprecation warnings if `craft\services\Deprecator::$logTarget` was set to `'logs'`.

## 3.4.11 - 2020-03-26

### Changed
- Updated Yii to 2.0.34.

### Fixed
- Fixed an error that could occur during garbage collection if there were any unsaved drafts due to be purged, whose entry type had been deleted. ([#5820](https://github.com/craftcms/cms/issues/5820))
- Fixed a bug where `craft\helpers\Console::outputWarning()` was mangling its output if the input text contained a line break.
- Fixed a bug where activation emails were getting sent after user registration regardless of the “Send an activation email now?” setting, if the logged-in user didn’t have permission to administrate users.
- Fixed a bug where removing two elements from a relation field in rapid succession could trigger an element editor HUD. ([#5831](https://github.com/craftcms/cms/issues/5831))
- Fixed a bug where setting a field’s translation method to “Translate for each site group” wouldn’t work if the field type was changed at the same time. ([#5832](https://github.com/craftcms/cms/issues/5832))
- Fixed a SQL error that could occur when installing Craft via the `craft setup` command, if using PostgreSQL. ([#5757](https://github.com/craftcms/cms/issues/5757))
- Fixed a bug where content wasn’t getting transferred correctly when deleting a user from the Users index page. ([#5838](https://github.com/craftcms/cms/issues/5838))

## 3.4.10.1 - 2020-03-18

### Fixed
- Fixed an error that could occur when saving an asset. ([#5801](https://github.com/craftcms/cms/issues/5801))
- Fixed a bug where field types’ `afterSave()` methods weren’t getting called if no top-level field settings had changed. ([#5803](https://github.com/craftcms/cms/issues/5803))

## 3.4.10 - 2020-03-17

### Added
- Added `craft\base\Elements::markAsDirty()`.
- Added `craft\services\Search::$useFullText`. ([#5696](https://github.com/craftcms/cms/issues/5696))

### Changed
- Category groups’ category URI format settings are now shown when running Craft in headless mode. ([#5786](https://github.com/craftcms/cms/issues/5786))
- Reduced the likelihood of a race condition that can result in a PHP error, if a request comes in between the time a field is saved with a new field handle, and the `info.fieldVersion` value is updated in the database. ([#5742](https://github.com/craftcms/cms/issues/5742))
- `craft\base\ApplicationTrait::getIsInstalled()` now has a `$refresh` argument.
- `craft\base\ApplicationTrait::saveInfo()` now has an `$attributeNames` argument.
- The `$siteElement` argument of `craft\services\Elements::propagateElement()` can now be set to `false` to indicate that the element is known to not exist for the target site yet.
- XML element exports now call all generic nodes `<item>`, instead of being named after the element type that is getting exported.
- Updated Garnish to 0.1.34.

### Fixed
- Fixed a bug where a SQL deadlock could occur if two elements’ relational field values were being saved simultaneously. ([#5745](https://github.com/craftcms/cms/pull/5745))
- Fixed a bug where the Plugin Store was not showing validation errors during the payment process. ([#5728](https://github.com/craftcms/cms/issues/5728))
- Fixed an error that could occur when processing project config changes that included newly created sites. ([#5790](https://github.com/craftcms/cms/issues/5790))
- Fixed a bug where table cells with the `thin` class were wrapping. ([#5746](https://github.com/craftcms/cms/pull/5746))
- Fixed a bug where Craft could think it was already installed after running the `setup` command, if it had been installed at the beginning of the request.
- Fixed an error where applying changes to Matrix fields from the `project.yaml` file could result in the file being re-saved.
- Fixed a bug where GraphQL cache was not invalidated when structured elements were rearranged. ([#5761](https://github.com/craftcms/cms/issues/5761))
- Fixed a bug where lightswitch inputs would be unresponsive if they had been configured with `disabled` set to an empty, non-boolean value.
- Fixed a bug where Edit Entry pages would often create a draft when clicking the “Preview” button even if nothing had changed, if there was a Redactor field or other field that was doing its own value normalization on page load.
- Fixed a bug where Redactor fields weren’t getting autofocused when a new Matrix block was added. ([#5773](https://github.com/craftcms/cms/issues/5773))
- Fixed a “Division by zero” error that occurred if an image didn’t have a width or height.
- Fixed a bug where Matrix and relational fields weren’t getting propagated correctly for global sets, assets, categories, and tags, when a new site was added. ([#5775](https://github.com/craftcms/cms/issues/5775))
- Fixed a bug where the `request` component could be loaded recursively in the event that a fatal error occurred during its initialization. ([#5788](https://github.com/craftcms/cms/issues/5788), [#5791](https://github.com/craftcms/cms/issues/5791))
- Fixed a bug where it was possible to delete an autocreated Matrix block if the Min Blocks and Max Blocks settings were both set to the same value, and there was only one block type. ([#5781](https://github.com/craftcms/cms/issues/5781))
- Fixed a bug where elements weren’t styled correctly while dragging.

## 3.4.9 - 2020-02-28

### Fixed
- Fixed a bug where relational fields weren’t validating that their Limit setting was set to an integer. ([#5709](https://github.com/craftcms/cms/issues/5709))
- Fixed a bug where structure data was getting joined into entry queries even if the `section` param was set to a non-Structure section. ([#5707](https://github.com/craftcms/cms/issues/5707))
- Fixed a JavaScript error that occurred when attempting to set the cropping constraint using the image editor. ([#5718](https://github.com/craftcms/cms/issues/5718))
- Fixed a SQL error that occurred when running the `utils/prune-revisions` command when using PostgreSQL. ([#5712](https://github.com/craftcms/cms/issues/5712))
- Fixed a bug where root-level classes weren’t properly namespaced in `CustomFieldBehavior.php` docblocks. ([#5716](https://github.com/craftcms/cms/issues/5716))
- Fixed an error that could occur while installing Craft with an existing `project.yaml` file. ([#5697](https://github.com/craftcms/cms/issues/5697))
- Fixed an error that could occur if a deprecation warning was logged with a message longer than 255 characters. ([#5738](https://github.com/craftcms/cms/issues/5738))

## 3.4.8 - 2020-02-21

### Added
- Added the `withTransforms` argument to asset GraphQL queries, which can be used to specify image transforms that should be eager-loaded.
- Added `craft\controllers\AssetsController::asBrokenImage()`. ([#5702](https://github.com/craftcms/cms/issues/5702))
- Added `craft\controllers\AssetsController::requirePeerVolumePermissionByAsset()`. ([#5702](https://github.com/craftcms/cms/issues/5702))
- Added `craft\controllers\AssetsController::requireVolumePermission()`. ([#5702](https://github.com/craftcms/cms/issues/5702))
- Added `craft\controllers\AssetsController::requireVolumePermissionByAsset()`. ([#5702](https://github.com/craftcms/cms/issues/5702))
- Added `craft\controllers\AssetsController::requireVolumePermissionByFolder()`. ([#5702](https://github.com/craftcms/cms/issues/5702))
- Added `craft\queue\jobs\ApplyNewPropagationMethod`.

### Changed
- When a section’s Propagation Method setting changes, the section’s entries are now duplicated into any sites where their content would have otherwise been deleted.
- Craft now sends `X-Robots-Tag: none` headers back for all tokenized requests. ([#5698](https://github.com/craftcms/cms/issues/5698))

### Deprecated
- Deprecated `craft\queue\jobs\ApplyMatrixPropagationMethod`.

### Fixed
- Fixed a bug where Craft could get itself in an unrecoverable state if a custom field’s handle *and* type were changed at the same time, but the new field type’s content column was incompatible with the existing field data.
- Fixed a JavaScript error that occurred when displaying some charts in the control panel.

## 3.4.7.1 - 2020-02-20

### Fixed
- Fixed an error that could occur on the Dashboard if there was a Quick Post widget that contained a Matrix field which contained an Assets field.

## 3.4.7 - 2020-02-20

### Added
- Plugins can now modify GraphQL query variables and the operation name using the `craft\services\Gql::EVENT_BEFORE_EXECUTE_GQL_QUERY` event.

### Changed
- Improved the look of Matrix fields. ([#5652](https://github.com/craftcms/cms/issues/5652))

### Fixed
- Fixed an error that could occur in some cases when updating Craft from a previous 3.4.x version.
- Fixed an error where the `dateModified` key would be missing from the project config when installing from scratch.
- Fixed a bug where it wasn’t possible to use GraphQL variables in sub-queries. ([#5645](https://github.com/craftcms/cms/issues/5645))
- Fixed a bug where scalar database queries weren’t reverting the query’s `select`, `orderBy`, `limit`, and `offset` params back to their original values if an exception was thrown. ([#5690](https://github.com/craftcms/cms/issues/5690))
- Fixed a bug where element titles within table views weren’t wrapping. ([#5681](https://github.com/craftcms/cms/issues/5681))
- Fixed a bug where element queries could return duplicate results on single-site installs that had a soft-deleted site. ([#5678](https://github.com/craftcms/cms/issues/5678))
- Fixed an error that could occur during garbage collection if any unsaved entry drafts were missing their row in the `entries` table. ([#5684](https://github.com/craftcms/cms/issues/5684))
- Fixed JavaScript errors that occurred in Safari 9 and 10. ([#5671](https://github.com/craftcms/cms/issues/5671))
- Fixed a bug where some fields’ default values weren’t getting saved when creating new entries. ([#5455](https://github.com/craftcms/cms/issues/5455))

## 3.4.6.1 - 2020-02-18

### Fixed
- Fixed an error that could occur when updating Craft on a server that had already applied the same update before.

## 3.4.6 - 2020-02-18

### Added
- Added `craft\controllers\ElementIndexesController::actionCountElements()`.
- Added `craft\gql\arguments\OptionField`.
- Added `craft\gql\resolvers\OptionField`.
- Added `craft\web\View::getInitialDeltaValue()`.
- Added `craft\web\View::setInitialDeltaValue()`.
- Added the boolean `label` argument to the Checkbox, Dropdown, and Multi-select GraphQL API fields which can be used to specify the label(s) of selected option(s) should be returned instead. ([#5514](https://github.com/craftcms/cms/issues/5514))
- Added the `nextSiblingOf`, `prevSiblingOf`, `positionedAfter`, and `positionedBefore` arguments to Entry and Category GraphQL queries. ([#5627](https://github.com/craftcms/cms/issues/5627))
- Added the `Craft.sendActionRequest()` JavaScript method, which is a Promise-based, cancelable alternative to `Craft.postActionRequest()`.

### Changed
- Improved the performance of element indexes.
- Element indexes now cancel current Ajax requests before sending new ones. ([#5655](https://github.com/craftcms/cms/issues/5655))
- Improved the performance of element queries on single-site installs.
- Improved the performance of loading the stored project config data. ([#5630](https://github.com/craftcms/cms/issues/5630))
- Relational fields’ element selection modals now default to the source element’s site. ([#5643](https://github.com/craftcms/cms/issues/5643))
- The Edit Entry page now has a “Create” button rather than “Save”, if the entry has never been fully saved. ([#5661](https://github.com/craftcms/cms/issues/5661))
- Assets, categories, entries, and users can now be sorted by their IDs in the control panel.
- Element URIs are now longer required to be unique for disabled elements.
- Duplicated elements are now automatically saved as disabled, if a unique URI cannot be generated for them. ([#5510](https://github.com/craftcms/cms/issues/5510))
- It’s now possible to query for elements by their Checkboxes/Multi-select field values using a simplified query param syntax. ([#5639](https://github.com/craftcms/cms/issues/5639))
- Environment variable autosuggestions in the control panel are now based on `$_SERVER` rather than `$_ENV`.
- The `_includes/forms/text.html` template now supports an `inputAttributes` variable.
- `craft\base\ApplicationTrait::getIsMultiSite()` now has a `$withTrashed` argument.

### Deprecated
- Deprecated `craft\controllers\ElementIndexesController::$paginated`.
- Deprecated the `Craft.postActionRequest()` JavaScript method.

### Fixed
- Fixed a bug where content would not be loaded correctly for some parts of queries when using GraphQL API in some instances. ([#5548](https://github.com/craftcms/cms/issues/5548))
- Fixed a bug where the built-in GraphQL client would not work on some environments.
- Fixed a bug where text cells weren’t wrapping in static editable tables. ([#5611](https://github.com/craftcms/cms/issues/5611))
- Fixed a bug where header cells weren’t wrapping in editable tables. ([#5656](https://github.com/craftcms/cms/issues/5656))
- Fixed a bug where search keywords weren’t being extracted from HTML field values properly. ([#5631](https://github.com/craftcms/cms/issues/5631))
- Fixed an error that could occur after updating to Craft 3.4. ([#5633](https://github.com/craftcms/cms/issues/5633))
- Fixed a bug where Dropdown field values weren’t getting saved if the first option was selected. ([#5632](https://github.com/craftcms/cms/issues/5632))
- Fixed a bug where sections’ preview targets weren’t getting saved in the user-defined order. ([#5634](https://github.com/craftcms/cms/issues/5634))
- Fixed a bug where querying for Matrix blocks on a newly-created element’s Matrix field value would yield no results. ([#5618](https://github.com/craftcms/cms/issues/5618))
- Fixed a bug where changing the focal point on an Asset would not invalidate its cached transforms. ([#3685](https://github.com/craftcms/cms/issues/3685))
- Fixed a migration error that could occur when updating from prior to Craft 3.2.6.
- Fixed a bug where element labels could wrap multiple lines in the control panel. ([#5646](https://github.com/craftcms/cms/issues/5646))
- Fixed a bug where meta field labels weren’t aligned with their values. ([#5647](https://github.com/craftcms/cms/issues/5647))
- Fixed a bug where saving an asset from an Edit Asset page would save the content for the primary site, regardless of which site was selected. ([#5659](https://github.com/craftcms/cms/issues/5659))
- Fixed a validation error that occurred when duplicating an entry, if the URI format was based on a custom field value. ([#4759](https://github.com/craftcms/cms/issues/4759))
- Fixed a deprecation warning when accessing the `children` field using GraphQL in some cases. ([#5642](https://github.com/craftcms/cms/issues/5642))
- Fixed a bug where element search indexes weren’t getting updated for propagated saves. ([#5654](https://github.com/craftcms/cms/issues/5654))

## 3.4.5 - 2020-02-07

### Added
- Added `craft\models\GqlToken::getIsExpired()`.

### Changed
- `craft\services\Gql::getPublicSchema()` now returns `null` if the public schema doesn’t exist yet and `allowAdminChanges` is disabled.
- Tightened up the horizontal padding on text inputs. ([#5608](https://github.com/craftcms/cms/issues/5608))
- Improved the look of Matrix blocks.
- Improved the look of editable tables. ([#5615](https://github.com/craftcms/cms/issues/5615))
- URL and Email fields now trim leading/trailing whitespace from their values before validating. ([#5614](https://github.com/craftcms/cms/issues/5614))
- Table fields now trim leading/trailing whitespace from textual cell values before validating.
- Improved GraphQL API performance. ([#5607](https://github.com/craftcms/cms/issues/5607))
- Updated Garnish to 0.1.33.

### Deprecated
- Deprecated `craft\gql\base\Arguments::buildContentArguments()`.

### Fixed
- Fixed an error that occurred when working with GraphQL on an environment with `allowAdminChanges` disabled, if the public schema didn’t exist yet. ([#5588](https://github.com/craftcms/cms/issues/5588))
- Fixed a bug where static Matrix blocks weren’t getting any top padding. ([#5609](https://github.com/craftcms/cms/issues/5609))
- Fixed a bug where static text cells within editable tables were getting cut off. ([#5611](https://github.com/craftcms/cms/issues/5611))
- Fixed an error that occurred when saving an element with an Assets field set to restrict files to a single folder, if any of the selected assets’ files didn’t exist.
- Fixed an error that occurred when attempting to export elements. ([#5617](https://github.com/craftcms/cms/issues/5617))
- Fixed a bug where HTTP exceptions were getting lost if triggered from a template via an `{% exit %}` tag.

## 3.4.4.1 - 2020-02-06

### Changed
- Plugins can now modify the params sent with element index Ajax requests by hooking into the new `registerViewParams` event triggered by `Craft.BaseElementIndex`.

### Fixed
- Fixed an error that occurred when searching for elements from element indexes. ([#5599](https://github.com/craftcms/cms/issues/5599))

## 3.4.4 - 2020-02-05

### Added
- Added the ability to limit multiple selections in admin tables.
- Added an event to admin tables when selections are changed.
- Added an event to admin tables to retrieve currently visible data.
- Added `craft\controllers\ElementIndexesController::actionExport()`.
- Added the `Craft.downloadFromUrl()` JavaScript method.

### Deprecated
- Deprecated `craft\controllers\ElementIndexesController::actionCreateExportToken()`.
- Deprecated `craft\controllers\ExportController`.

### Fixed
- Fixed a bug where data tables weren’t getting horizontal scrollbars in Firefox. ([#5574](https://github.com/craftcms/cms/issues/5574))
- Fixed a bug where HTML was being escaped twice in some admin tables. ([#5532](https://github.com/craftcms/cms/issues/5532))
- Fixed a 404 error that would occur when attempting to preview a PDF file in a volume that didn’t have a base URL. ([#5581](https://github.com/craftcms/cms/issues/5581))
- Fixed a bug where the Asset Indexes utility could leave the progress bar visible after it was done.
- Fixed a bug where the `_count` field would sometimes not work correctly when using GraphQL. ([#4847](https://github.com/craftcms/cms/issues/4847))
- Fixed a bug where assets that had been drag-uploaded to an Assets field would be hyperlinked. ([#5584](https://github.com/craftcms/cms/issues/5584))
- Fixed a bug where `CustomFieldBehavior.php` was getting created with restricted permissions. ([#5570](https://github.com/craftcms/cms/issues/5570))
- Fixed a bug where element exporting would redirect the browser window if the export request didn’t immediately return the export data. ([#5558](https://github.com/craftcms/cms/issues/5558))
- Fixed a “Division by zero” error that occurred if an image transform didn’t specify a width or a height. ([#5590](https://github.com/craftcms/cms/issues/5590))
- Fixed a bug where elements weren’t always retaining their positions in element indexes between pages.

## 3.4.3 - 2020-02-03

### Added
- It’s now possible to preview video files. ([#5565](https://github.com/craftcms/cms/pull/5565))
- Added the `--no-backup` option to the `migrate/all` command.

### Changed
- Craft now logs full exception reports when an exception is thrown from a queue job.

### Fixed
- Fixed a bug where the `update` command was backing up the database twice.
- Fixed a bug where the “Duplicate” element action was available for users who didn’t have permission to create new entries in the section. ([#5566](https://github.com/craftcms/cms/issues/5566))
- Fixed a bug where using directives in GraphQL could make the field return unexpected results. ([#5569](https://github.com/craftcms/cms/issues/5569))
- Fixed a bug where the active queue job could be missing from the global sidebar and Queue Manager if there were 50 or more pending jobs with higher priorities. ([#5506](https://github.com/craftcms/cms/issues/5506))
- Fixed a bug where Craft wouldn’t detect requests to non-primary sites if their base URL only contained one extra character than the primary site. ([#5575](https://github.com/craftcms/cms/issues/5575))

## 3.4.2 - 2020-01-31

### Added
- Added the ability to pass a custom failure message to the delete action on admin tables. ([#5507](https://github.com/craftcms/cms/issues/5507))
- `craft\services\ProjectConfig::processConfigChanges()` now has a `$force` argument that defaults to `false`.
- Added the ability for admin table actions to restrict usage if multiple items are selected.
- Edit Asset pages now have `cp.assets.edit`, `cp.assets.edit.details`, `cp.assets.edit.settings`, and `cp.assets.edit.meta` template hooks. ([#5560](https://github.com/craftcms/cms/pull/5560))
- Added `craft\queue\jobs\ResaveElements::$updateSearchIndex`.

### Changed
- Edit Asset pages now show a “View” button for image, PDF, and text assets. ([#5555](https://github.com/craftcms/cms/issues/5555))
- Edit Asset pages now show the asset’s location in the meta pane.
- The `generateTransformsBeforePageLoad` config setting is now automatically enabled for GraphQL API requests. ([#5553](https://github.com/craftcms/cms/issues/5553))
- Brought back the `_elements/indexcontainer.html` template (though it is deprecated). ([Dolphiq/craft3-plugin-redirect#108](https://github.com/Dolphiq/craft3-plugin-redirect/issues/108))

### Fixed
- Fixed a couple errors that could have occurred when updating to Craft 3.4. ([#5527](https://github.com/craftcms/cms/issues/5527))
- Fixed a bug where HTML was being escaped twice in some admin tables. ([#5532](https://github.com/craftcms/cms/issues/5532))
- Fixed an error that could occur when processing new Project Config values.
- Fixed an error that could occur when saving Project Config values that contained 4+ byte characters.
- Fixed a bug where asset previews weren’t working on Craft Solo. ([#5517](https://github.com/craftcms/cms/issues/5517))
- Fixed a bug where Matrix fields weren’t always showing validation errors.
- Fixed a bug where unsaved Matrix blocks could be lost if an entry was saved with validation errors, and any unsaved Matrix blocks weren’t modified before reattempting to save the entry. ([#5544](https://github.com/craftcms/cms/issues/5544))
- Fixed a bug where Table fields weren’t getting initialized properly unless they were located on the initially-selected content tab. ([#5549](https://github.com/craftcms/cms/issues/5549))
- Fixed a bug where the control panel’s login form was off-center vertically when a login page logo was used. ([#5552](https://github.com/craftcms/cms/issues/5552))
- Fixed a bug where it was impossible to use GraphQL variables in directive arguments. ([#5543](https://github.com/craftcms/cms/issues/5543))
- Fixed a bug where users with permission to create entries would get a 403 error when attempting to save a new entry.
- Fixed a styling issue on the Login page if the `rememberedUserSessionDuration` config setting was set to `0`. ([#5556](https://github.com/craftcms/cms/issues/5556))
- Fixed an error that occurred when viewing trashed elements in an element index and then changing the selected source. ([#5559](https://github.com/craftcms/cms/issues/5559))
- Fixed a bug where Craft would update the search index for Matrix blocks and other nested elements, even if the owner element was saved with `$updateSearchIndex = false`.

## 3.4.1 - 2020-01-29

### Changed
- Craft now only logs errors and warnings for console requests, when Dev Mode isn’t enabled. ([#5256](https://github.com/craftcms/cms/issues/5256))
- Improved the styling of the system name in the global sidebar. ([#5524](https://github.com/craftcms/cms/issues/5524))
- The default MySQL backup command will now set the `--default-character-set` argument to the value of the `charset` database config setting. ([#5529](https://github.com/craftcms/cms/issues/5529))

### Fixed
- Fixed a bug where plugin settings would get mangled when installing Craft using an existing `project.yaml` file.
- Fixed a bug where Assets fields’ selection modals could be blank if the Default Upload Location setting specified an unpermitted volume. ([#5520](https://github.com/craftcms/cms/issues/5520))
- Fixed a bug where users’ Week Start Day preference was being ignored if set to Sunday. ([#5513](https://github.com/craftcms/cms/issues/5513))

## 3.4.0.2 - 2020-01-28

### Fixed
- Fixed a bug where installing Craft from the terminal wasn’t setting the `DB_DSN` environment variable in `.env`.
- Fixed a bug where sections could lose their preview targets when updating to Craft 3.4. ([#5519](https://github.com/craftcms/cms/issues/5519))
- Fixed a bug where preview target URLs weren’t being normalized to site URLs. ([#5519](https://github.com/craftcms/cms/issues/5519))

## 3.4.0.1 - 2020-01-28

### Fixed
- Fixed an error that could occur when updating to Craft 3.4.
- Fixed a bug where Assets fields’ selection modals could be blank if limited to a single folder. ([#5516](https://github.com/craftcms/cms/issues/5516))

## 3.4.0 - 2020-01-28

> {warning} If `useProjectConfigFile` is enabled and you are using the GraphQL API, restore a fresh database backup from your production environment before updating your development environment. Otherwise you may lose your GraphQL schema data when updating production.

> {warning} There have been some changes in behavior that plugin developers should be aware of! See [Updating Plugins for Craft 3.4](https://craftcms.com/guides/updating-plugins-for-craft-34) for details.

> {tip} Element search indexing is a little smarter in Craft 3.4. It’s recommended that you resave all your entries from your terminal **after** you’ve finished updating.
>
> ```bash
> > ./craft resave/entries --update-search-index
> ```

### Added
- Improved the overall look and feel of the Control Panel. ([#2883](https://github.com/craftcms/cms/issues/2883))
- Added an overflow menu for Control Panel tabs that don’t fit into the available space. ([#3073](https://github.com/craftcms/cms/issues/3073))
- Added support for delta element updates. ([#4064](https://github.com/craftcms/cms/issues/4064))
- Elements now track which field values have changed since the element was first loaded. ([#4149](https://github.com/craftcms/cms/issues/4149))
- Entry drafts now show which fields and attributes have changed within the draft, and which are outdated.
- If an entry draft contains outdated field and attribute values, it’s now possible to merge the latest source entry values into the draft manually, and they will be automatically merged in when the draft is published. ([#4642](https://github.com/craftcms/cms/issues/4642))
- “Set Status” element actions no longer have the option to disable multi-site elements globally; only for the currently selected site. ([#2817](https://github.com/craftcms/cms/issues/2817), [#2899](https://github.com/craftcms/cms/issues/2899))
- Multi-site entries’ edit pages no longer have the option to set the entry’s global status. Instead, only the current site’s status is shown by default, and that setting can be expanded to show all sites that the user has permission to edit, for bulk-editing the entry’s status across multiple sites. ([#2817](https://github.com/craftcms/cms/issues/2817), [#2899](https://github.com/craftcms/cms/issues/2899))
- It’s now possible to see all of the elements selected by relation fields from element indexes. ([#3030](https://github.com/craftcms/cms/issues/3030))
- Assets now have their own dedicated edit pages in the control panel. ([#1249](https://github.com/craftcms/cms/issues/1249))
- Asset volumes’ field layouts can now define multiple tabs.
- Assets now keep track of which user account was logged-in when the asset was uploaded. ([#3553](https://github.com/craftcms/cms/issues/3553))
- Asset indexes can now have an “Uploaded by” column.
- It’s now possible to eager-load assets with their `uploader` value.
- Added new “View files uploaded by other users”, “Edit files uploaded by other users”, “Replace files uploaded by other users”, “Remove files uploaded by other users”, and “Edit images uploaded by other users” user permissions.
- Assets fields now have a “Show unpermitted volumes” setting, which determines whether the field should show volumes that the user doesn’t have permission to view (disabled by default for new fields; enabled by default for existing fields). ([#887](https://github.com/craftcms/cms/issues/887))
- Assets fields now have a “Show unpermitted files setting, which determines whether the field should show files that the user doesn’t have permission to view per the new “View files uploaded by other users” permission.
- It’s now possible to download multiple assets at once as a zip file. ([#5259](https://github.com/craftcms/cms/issues/5259))
- It’s now possible to preview text and PDF assets, and plugins can add support for additional file types. ([#5136](https://github.com/craftcms/cms/pull/5136))
- It’s now possible to set a custom aspect ratio when cropping images with the image editor. ([#4359](https://github.com/craftcms/cms/issues/4359))
- It’s now possible to change the the aspect ratio orientation when cropping images with the image editor. ([#4359](https://github.com/craftcms/cms/issues/4359))
- Added the Queue Manager utility. ([#2753](https://github.com/craftcms/cms/issues/2753), [#3489](https://github.com/craftcms/cms/issues/3489))
- It’s now possible to define additional queues using `craft\queue\Queue`, with custom `channel` values. ([#5492](https://github.com/craftcms/cms/issues/5492))
- Added the `queue/release` action. ([#4777](https://github.com/craftcms/cms/issues/4777))
- Added the `utils/prune-revisions` action. ([#4851](https://github.com/craftcms/cms/issues/4851))
- Added the `verifyEmailPath` config setting.
- Added the `maxBackups` config setting. ([#2078](https://github.com/craftcms/cms/issues/2078))
- Added the `upscaleImages` config setting. ([#844](https://github.com/craftcms/cms/issues/844))
- Added the “Reply-To Address” email setting. ([#5498](https://github.com/craftcms/cms/issues/5498))
- Added the `{% requireGuest %}` Twig tag, which redirects a user to the path specified by the `postLoginRedirect` config setting if they’re already logged in. ([#5015](https://github.com/craftcms/cms/pull/5015))
- Added the `combine()` Twig function.
- Added the `|contains` Twig filter.
- Added the `|purify` Twig filter. ([#5184](https://github.com/craftcms/cms/issues/5184))
- Public registration forms can now customize the flash notice displayed on successful registration by passing a `userRegisteredNotice` param. ([#5213](https://github.com/craftcms/cms/issues/5213))
- It’s now possible to query for Matrix blocks by their field handle, via the new `field` param. ([#5218](https://github.com/craftcms/cms/issues/5218))
- It’s now possible to filter element query results by their related elements using relational fields’ element query params (e.g. `publisher(100)` rather than `relatedTo({targetElement: 100, field: 'publisher'})`). ([#5200](https://github.com/craftcms/cms/issues/5200))
- It’s now possible to query for elements by their custom field values via GraphQL. ([#5208](https://github.com/craftcms/cms/issues/5208))
- It’s now possible to eager-load the *count* of related elements, by setting `'count' => true` on the eager-loading criteria.
- GraphQL access tokens are now managed separately from schema definitions, making it possible to create multiple tokens for the same schema.
- GraphQL schemas are now stored in the project config (sans tokens). ([#4829]((https://github.com/craftcms/cms/issues/4829))
- Added a new “Expanded” element exporter type, which includes expanded custom field values, including Matrix and relational fields. ([#4484](https://github.com/craftcms/cms/issues/4484))
- It’s now possible to export elements as CSV, JSON, or XML files.
- Added support for plugin-supplied element exporters. ([#5090](https://github.com/craftcms/cms/issues/5090))
- Control panel pages can now implement Vue-based admin tables that support bulk actions, search, and pagination.
- Elements now have a `_count` field when queried via GraphQL, which returns the total number of related elements for a given relational field handle.
- It’s now possible to filter users by their groups when querying for them via GraphQL. ([#5374](https://github.com/craftcms/cms/issues/5374))
- Added the `asset`, `category`, `entry`, `globalSet`, `tag`, and `user` queries to fetch single elements via GraphQL. ([#5363](https://github.com/craftcms/cms/issues/5363))
- It’s now possible to apply the `transform` GraphQL directive to entire assets. ([#5425](https://github.com/craftcms/cms/issues/5425))
- The Image Editor now displays the resulting image size when cropping. ([#4551](https://github.com/craftcms/cms/issues/4551))
- Improved the crop behavior when dragging along the edges of an image in the Image Editor.
- The Sendmail mailer transport now has a “Sendmail Command” setting. ([#5445](https://github.com/craftcms/cms/pull/5445))
- Added support for the `CRAFT_EPHEMERAL` PHP constant, which can be defined as `true` when Craft is running on an environment with ephemeral storage.
- Added the `setup/php-session-table` command for creating a database table to store PHP sessions.
- Added `craft\assetpreviews\Image`.
- Added `craft\assetpreviews\Pdf`.
- Added `craft\assetpreviews\Text`.
- Added `craft\base\AssetPreviewHandler`.
- Added `craft\base\AssetPreviewHandlerInterface`.
- Added `craft\base\Element::ATTR_STATUS_CONFLICTED`.
- Added `craft\base\Element::ATTR_STATUS_MODIFIED`.
- Added `craft\base\Element::ATTR_STATUS_OUTDATED`.
- Added `craft\base\Element::defineExporters()`.
- Added `craft\base\Element::EVENT_REGISTER_EXPORTERS`.
- Added `craft\base\ElementExporter`.
- Added `craft\base\ElementExporterInterface`.
- Added `craft\base\ElementInterface::exporters()`
- Added `craft\base\ElementInterface::getAttributeStatus()`.
- Added `craft\base\ElementInterface::getDirtyAttributes()`.
- Added `craft\base\ElementInterface::getDirtyFields()`.
- Added `craft\base\ElementInterface::getEagerLoadedElementCount()`.
- Added `craft\base\ElementInterface::getEnabledForSite()`.
- Added `craft\base\ElementInterface::getFieldStatus()`.
- Added `craft\base\ElementInterface::isFieldDirty()`.
- Added `craft\base\ElementInterface::markAsClean()`.
- Added `craft\base\ElementInterface::setAttributeStatus()`.
- Added `craft\base\ElementInterface::setEagerLoadedElementCount()`.
- Added `craft\base\ElementInterface::setEnabledForSite()`.
- Added `craft\base\ElementInterface::trackChanges()`.
- Added `craft\base\FieldInterface::getTranslationDescription()`.
- Added `craft\base\Model::defineRules()`. Models that define a `rules()` method should use `defineRules()` instead, so `EVENT_DEFINE_RULES` event handlers have a chance to modify them.
- Added `craft\base\UtilityInterface::footerHtml()`.
- Added `craft\base\UtilityInterface::toolbarHtml()`.
- Added `craft\base\WidgetInterface::getSubtitle()`.
- Added `craft\behaviors\DraftBehavior::$dateLastMerged`.
- Added `craft\behaviors\DraftBehavior::$mergingChanges`.
- Added `craft\behaviors\DraftBehavior::$trackChanges`.
- Added `craft\behaviors\DraftBehavior::getIsOutdated()`.
- Added `craft\behaviors\DraftBehavior::getOutdatedAttributes()`.
- Added `craft\behaviors\DraftBehavior::getOutdatedFields()`.
- Added `craft\behaviors\DraftBehavior::isAttributeModified()`.
- Added `craft\behaviors\DraftBehavior::isAttributeOutdated()`.
- Added `craft\behaviors\DraftBehavior::isFieldModified()`.
- Added `craft\behaviors\DraftBehavior::isFieldOutdated()`.
- Added `craft\controllers\AssetsController::actionEditAsset()`.
- Added `craft\controllers\AssetsController::actionSaveAsset()`.
- Added `craft\controllers\DraftsController`.
- Added `craft\controllers\GraphqlController::actionDeleteToken()`.
- Added `craft\controllers\GraphqlController::actionEditPublicSchema()`.
- Added `craft\controllers\GraphqlController::actionEditPublicSchema()`.
- Added `craft\controllers\GraphqlController::actionEditToken()`.
- Added `craft\controllers\GraphqlController::actionSaveToken()`.
- Added `craft\controllers\GraphqlController::actionViewToken()`.
- Added `craft\controllers\UsersController::actionSessionInfo()`. ([#5355](https://github.com/craftcms/cms/issues/5355))
- Added `craft\db\ActiveRecord::behaviors()`, which now gives plugins a chance to define their own behaviors.
- Added `craft\db\ActiveRecord::EVENT_DEFINE_BEHAVIORS`.
- Added `craft\db\Connection::DRIVER_MYSQL`.
- Added `craft\db\Connection::DRIVER_PGSQL`.
- Added `craft\elements\Asset::$uploaderId`.
- Added `craft\elements\Asset::getDimensions()`.
- Added `craft\elements\Asset::getFormattedSize()`.
- Added `craft\elements\Asset::getFormattedSizeInBytes()`.
- Added `craft\elements\Asset::getPreviewThumbImg()`.
- Added `craft\elements\Asset::getUploader()`.
- Added `craft\elements\Asset::setUploader()`.
- Added `craft\elements\db\AssetQuery::$uploaderId`.
- Added `craft\elements\db\AssetQuery::uploader()`.
- Added `craft\elements\db\ElementQuery::clearCachedResult()`.
- Added `craft\elements\db\MatrixBlockQuery::field()`.
- Added `craft\elements\exporters\Expanded`.
- Added `craft\elements\exporters\Raw`.
- Added `craft\elements\MatrixBlock::$dirty`.
- Added `craft\events\AssetPreviewEvent`.
- Added `craft\events\BackupEvent::$ignoreTables`. ([#5330](https://github.com/craftcms/cms/issues/5330))
- Added `craft\events\DefineGqlTypeFieldsEvent`.
- Added `craft\events\DefineGqlValidationRulesEvent`.
- Added `craft\events\ExecuteGqlQueryEvent::$schemaId`.
- Added `craft\events\RegisterElementExportersEvent`.
- Added `craft\events\RegisterGqlPermissionsEvent`.
- Added `craft\events\TemplateEvent::$templateMode`.
- Added `craft\fields\Assets::$showUnpermittedVolumes`.
- Added `craft\gql\TypeManager`.
- Added `craft\gql\types\Number`.
- Added `craft\helpers\AdminTable`.
- Added `craft\helpers\App::isEphemeral()`.
- Added `craft\helpers\ArrayHelper::append()`.
- Added `craft\helpers\ArrayHelper::contains()`.
- Added `craft\helpers\ArrayHelper::isOrdered()`.
- Added `craft\helpers\ArrayHelper::prepend()`.
- Added `craft\helpers\Db::parseDsn()`.
- Added `craft\helpers\Db::url2config()`.
- Added `craft\helpers\FileHelper::invalidate()`.
- Added `craft\helpers\FileHelper::writeGitignoreFile()`.
- Added `craft\helpers\ProjectConfigHelper::flattenConfigArray()`.
- Added `craft\helpers\ProjectConfigHelper::packAssociativeArray()`.
- Added `craft\helpers\ProjectConfigHelper::packAssociativeArrays()`.
- Added `craft\helpers\ProjectConfigHelper::unpackAssociativeArray()`.
- Added `craft\helpers\ProjectConfigHelper::unpackAssociativeArrays()`.
- Added `craft\mail\Mailer::$replyTo`.
- Added `craft\migrations\CreatePhpSessionTable`.
- Added `craft\models\FieldLayoutTab::elementHasErrors()`.
- Added `craft\models\GqlToken`.
- Added `craft\models\MailSettings::$replyToEmail`.
- Added `craft\queue\Command::actionRelease()`.
- Added `craft\queue\jobs\UpdateSearchIndex::$fieldHandles`.
- Added `craft\queue\Queue::$channel`.
- Added `craft\queue\Queue::$db`.
- Added `craft\queue\Queue::$mutex`.
- Added `craft\queue\Queue::$tableName`.
- Added `craft\queue\QueueInterface::getJobDetails()`.
- Added `craft\queue\QueueInterface::getTotalJobs()`.
- Added `craft\queue\QueueInterface::releaseAll()`.
- Added `craft\queue\QueueInterface::retryAll()`.
- Added `craft\records\Asset::getUploader()`.
- Added `craft\records\GqlToken`.
- Added `craft\services\Assets::EVENT_REGISTER_PREVIEW_HANDLER`.
- Added `craft\services\Assets::getAssetPreviewHandler()`.
- Added `craft\services\Drafts::EVENT_AFTER_MERGE_SOURCE_CHANGES`.
- Added `craft\services\Drafts::EVENT_BEFORE_MERGE_SOURCE_CHANGES`.
- Added `craft\services\Drafts::mergeSourceChanges()`.
- Added `craft\services\Elements::createExporter()`.
- Added `craft\services\Gql::CONFIG_GQL_SCHEMAS_KEY`.
- Added `craft\services\Gql::deleteSchema()`.
- Added `craft\services\Gql::deleteTokenById()`.
- Added `craft\services\Gql::EVENT_REGISTER_GQL_PERMISSIONS`.
- Added `craft\services\Gql::getSchemaByUid()`.
- Added `craft\services\Gql::getTokenByAccessToken()`.
- Added `craft\services\Gql::getTokenById()`.
- Added `craft\services\Gql::getTokenByName()`.
- Added `craft\services\Gql::getTokenByUid()`.
- Added `craft\services\Gql::getTokens()`.
- Added `craft\services\Gql::getValidationRules()`.
- Added `craft\services\Gql::GRAPHQL_COUNT_FIELD`.
- Added `craft\services\Gql::handleChangedSchema()`.
- Added `craft\services\Gql::handleDeletedSchema()`.
- Added `craft\services\Gql::saveToken()`.
- Added `craft\services\Path::getConfigDeltaPath()`.
- Added `craft\services\Plugins::$pluginConfigs`. ([#1989](https://github.com/craftcms/cms/issues/1989))
- Added `craft\services\ProjectConfig::$maxDeltas`.
- Added `craft\services\ProjectConfig::CONFIG_ALL_KEY`.
- Added `craft\services\ProjectConfig::CONFIG_ASSOC_KEY`.
- Added `craft\services\ProjectConfig::CONFIG_DELTA_FILENAME`.
- Added `craft\services\ProjectConfig::CONFIG_DELTA_FILENAME`.
- Added `craft\services\ProjectConfig::CONFIG_DELTA_FILENAME`.
- Added `craft\services\ProjectConfig::CONFIG_DELTA_FILENAME`.
- Added `craft\services\ProjectConfig::CONFIG_DELTA_FILENAME`.
- Added `craft\services\ProjectConfig::CONFIG_DELTA_FILENAME`.
- Added `craft\services\ProjectConfig::CONFIG_DELTA_FILENAME`.
- Added `craft\services\ProjectConfig::CONFIG_DELTA_FILENAME`.
- Added `craft\utilities\QueueManager`.
- Added `craft\web\assets\admintable\AdminTableAsset`.
- Added `craft\web\assets\queuemanager\QueueManagerAsset`.
- Added `craft\web\Controller::requireGuest()`.
- Added `craft\web\CsvResponseFormatter`.
- Added `craft\web\twig\nodes\RequireGuestNode`.
- Added `craft\web\twig\tokenparsers\RequireGuestTokenParser`.
- Added `craft\web\twig\variables\Paginate::getDynamicRangeUrls()`, making it easy to create Google-style pagination links. ([#5005](https://github.com/craftcms/cms/issues/5005))
- Added `craft\web\User::guestRequired()`.
- Added `craft\web\View::$minifyCss`.
- Added `craft\web\View::$minifyJs`.
- Added `craft\web\View::getDeltaNames()`.
- Added `craft\web\View::getIsDeltaRegistrationActive()`.
- Added `craft\web\View::registerDeltaName()`.
- Added `craft\web\View::setIsDeltaRegistrationActive()`.
- Added the `Craft.ui.createDateRangePicker()` JavaScript method.
- Added the `Craft.VueAdminTable` JavaScript class.
- Added the `beforeUpdateIframe` and `switchTarget` events to the `Craft.Preview` JavaScript class. ([#5359](https://github.com/craftcms/cms/issues/5359))
- The `Craft.t()` JavaScript method is now capable of parsing `number` and `plural` formatted params (e.g. `{num, plural, =1{item} other{items}}`).
- Added the `cp.users.edit.prefs` template hook to the Edit User page. ([#5114](https://github.com/craftcms/cms/issues/5114))
- The `_layouts/elements.html` control panel layout template can now be used for elements that don’t support drafts or revisions.
- Added the [Interactive Shell Extension for Yii 2](https://github.com/yiisoft/yii2-shell). ([#5228](https://github.com/craftcms/cms/issues/5228))
- Added the Minify PHP package.

### Changed
- Control panel requests are now always set to the primary site, regardless of the URL they were accessed from.
- The control panel no longer shows the tab bar on pages with only one tab. ([#2915](https://github.com/craftcms/cms/issues/2915))
- The queue info in the global sidebar no longer shows an HUD with job details when clicked; the user is now brought to the new Queue Manager utility, if they have permission to view it. ([#4040](https://github.com/craftcms/cms/issues/4040))
- Element indexes now load up to 100 elements per page/batch, rather than 50. ([#4555](https://github.com/craftcms/cms/issues/4555))
- The Assets index page now updates the URL when the selected volume changes.
- Sections’ entry URI format settings are now shown when running Craft in headless mode. ([#4934](https://github.com/craftcms/cms/issues/4934))
- The “Primary entry page” preview target is now user-customizable alongside all other preview targets in sections’ settings. ([#4520](https://github.com/craftcms/cms/issues/4520))
- Sections’ “Preview Targets” setting now has a “Refresh” checkbox column, which can be unchecked to prevent preview frames from being refreshed automatically when content changes. ([#5359](https://github.com/craftcms/cms/issues/5359))
- Entry drafts are no longer auto-created when the “Preview” button is clicked, unless/until the content has changed. ([#5201](https://github.com/craftcms/cms/issues/5201))
- Unsaved entries’ URIs are now updated on each autosave. ([#4581](https://github.com/craftcms/cms/issues/4581))
- Edit Entry pages now show the entry’s status in the meta pane.
- Plain Text fields can now specify a maximum size in bytes. ([#5099](https://github.com/craftcms/cms/issues/5099))
- Plain Text fields’ Column Type settings now have an “Automatic” option, which is selected by default for new fields. ([#5099](https://github.com/craftcms/cms/issues/5099))
- Matrix fields now show an accurate description of their propagation behavior in the translation icon tooltip. ([#5304](https://github.com/craftcms/cms/issues/5304))
- The Clear Caches utility now has info icons next to most cache options with more details about what the cache option refers to. ([#5418](https://github.com/craftcms/cms/issues/5418))
- The `users/login` action no longer sets a “Logged in.” flash notice. ([#5383](https://github.com/craftcms/cms/issues/5383))
- Local asset volumes now ensure that their folder exists on save, and if it doesn’t, a `.gitignore` file will be added automatically to it, excluding the directory from Git. ([#5237](https://github.com/craftcms/cms/issues/5237))
- Set Password and Verify Email links now use the `setPasswordPath` and `verifyEmailPath` config settings. ([#4925](https://github.com/craftcms/cms/issues/4925))
- Craft now uses the `slugWordSeparator` when generating URI formats. ([#5315](https://github.com/craftcms/cms/pull/5315))
- The `loginPath` and `logoutPath` config setings can now be set to `false` to disable front-end login/logout. ([#5352](https://github.com/craftcms/cms/issues/5352))
- The `loginPath`, `logoutPath`, `setPasswordPath`, and `verifyEmailPath` config settings are now ignored when Craft is running in headless mode.
- ImageMagick is no longer used when the `imageDriver` config setting is set to `auto`, if `Imagick::queryFormats()` returns an empty array. ([#5435](https://github.com/craftcms/cms/issues/5435))
- CSS registered with `craft\web\View::registerCss()` or the `{% css %}` tag is now minified by default. ([#5183](https://github.com/craftcms/cms/issues/5183))
- JavaScript code registered with `craft\web\registerJs()` or the `{% js %}` tag is now minified per the `useCompressedJs` config setting. ([#5183](https://github.com/craftcms/cms/issues/5183))
- `resave/*` commands now have an `--update-search-index` argument (defaults to `false`). ([#4840](https://github.com/craftcms/cms/issues/4840))
- The installer now requires `config/db.php` to be setting the `dsn` database config setting with a `DB_DSN` environment variable, if a connection can’t already be established.
- The full GraphQL schema is now always generated when Dev Mode is enabled.
- Punctuation is now removed from search keywords and search terms, rather than being replaced with a space. ([#5214](https://github.com/craftcms/cms/issues/5214))
- The `_includes/forms/field.html` template now supports `fieldAttributes`, `labelAttributes`, and `inputAttributes` variables.
- The `_includes/field.html` template now supports a `registerDeltas` variable.
- The `_layouts/cp.html` template now supports `mainAttributes` and `mainFormAttributes` variables.
- Plugins can now modify the GraphQL schema via `craft\gql\TypeManager::EVENT_DEFINE_GQL_TYPE_FIELDS`.
- Plugins can now modify the GraphQL permissions via `craft\services\Gql::EVENT_REGISTER_GQL_PERMISSIONS`.
- Number fields now return the `Number` type when queried via GraphQL, which can be an integer, a float, or null. ([#5344](https://github.com/craftcms/cms/issues/5344))
- Renamed the`QueryParameter` GraphQL type to `QueryArgument`.
- If any elements are selected while exporting, only the selected elements will be included in the export. ([#5130](https://github.com/craftcms/cms/issues/5130))
- Craft now sorts the `project.yaml` file alphabetically by keys. ([#5147](https://github.com/craftcms/cms/issues/5147))
- The project config is now stored in its own `projectconfig` table, rather than a `config` column within the `info` table.
- Project config event handlers are now triggered in order of specificity (from least-to-most specific).
- Active record classes now normalize attribute values right when they are set.
- Entry queries no longer factor in seconds when looking for currently live entries. ([#5389](https://github.com/craftcms/cms/issues/5389))
- Editable tables now set existing row’s cell values to their column’s default value, if the cell is missing from the row data.
- Preview targets can now opt out of being automatically refreshed when content changes, by setting `refresh` to `false` on their target definition. ([#5359](https://github.com/craftcms/cms/issues/5359))
- The old `craft\controllers\AssetsController::actionSaveAsset()` method has been renamed to `actionUpload()`.
- Assets fields now open their asset selection modals to the field's Default Upload Location, if it exists. ([#2778](https://github.com/craftcms/cms/issues/2778)
- `craft\config\GeneralConfig::getLoginPath()` and `getLogoutPath()` may now return non-string values.
- `craft\elements\Asset::getImg()` now has an optional `$transform` argument. ([#3563](https://github.com/craftcms/cms/issues/3563))
- `craft\helpers\Db::prepDateForDb()` now has a `$stripSeconds` argument (defaults to `false`).
- `craft\i18n\Formatter::asShortSize()` now capitalizes the size unit.
- `craft\mail\Message::setReplyTo()` can now be set to a `craft\elements\User` object, or an array of them.
- `craft\models\GqlSchema::$scope` is now read-only.
- `craft\services\Elements::resaveElements()` now has an `$updateSearchIndex` argument (defaults to `false`). ([#4840](https://github.com/craftcms/cms/issues/4840))
- `craft\services\Elements::saveElement()` now has an `$updateSearchIndex` argument (defaults to `true`). ([#4840](https://github.com/craftcms/cms/issues/4840))
- `craft\services\ProjectConfig::areChangesPending()` will now return `true` if the path was updated but not processed yet.
- `craft\services\ProjectConfig::processConfigChanges()` now has a `$message` argument to specify the reason for config changes.
- `craft\services\ProjectConfig::remove()` now has a `$message` argument to specify the reason for config changes.
- `craft\services\ProjectConfig::set()` now has a `$message` argument to specify the reason for config changes.
- `craft\services\Search::indexElementAttributes()` now has a `$fieldHandles` argument, for specifying which custom fields’ keywords should be updated.
- `craft\web\Controller::renderTemplate()` now has a `$templateMode` argument.
- `craft\web\View::renderTemplate()`, `renderPageTemplate()`, `renderTemplateMacro()`, `doesTemplateExist()`, and `resolveTemplate()` now have `$templateMode` arguments. ([#4570](https://github.com/craftcms/cms/pull/4570))
- The `ContentBehavior` and `ElementQueryBehavior` behavior classes have been replaced by a single `CustomFieldBehavior` class.
- Matrix fields now trigger a `blockDeleted` JavaScript event when a block is deleted. ([#5329](https://github.com/craftcms/cms/issues/5329))
- The `afterUpdateIframe` event fired by the `Craft.Preview` JavaScript class now includes `target` and `$iframe` data properties.
- Replaced the deprecated zend-feed library with laminas-feed. ([#5400](https://github.com/craftcms/cms/issues/5400))
- The `index-assets/*` commands now have a `--deleteMissingAssets` option, which deletes the records of Assets that are missing their files after indexing. ([#4928](https://github.com/craftcms/cms/issues/4928))
- Updated Yii to 2.0.32.
- Updated yii2-queue to 2.3.
- Updated Garnish to 0.1.32.

### Deprecated
- Deprecated the `url`, `driver`, `database`, `server`, `port`, and `unixSocket` database config settings. `dsn` should be used instead.
- Deprecated `craft\config\DbConfig::DRIVER_MYSQL`.
- Deprecated `craft\config\DbConfig::DRIVER_PGSQL`.
- Deprecated `craft\config\DbConfig::updateDsn()`.
- Deprecated `craft\controllers\UsersController::actionGetRemainingSessionTime()`. `actionSessionInfo()` should be used instead.
- Deprecated `craft\elements\Asset::getSupportsPreview()`. Use `craft\services\Assets::getAssetPreviewHandler()` instead.
- Deprecated `craft\events\ExecuteGqlQueryEvent::$accessToken`. Use `craft\events\ExecuteGqlQueryEvent::$schemaId` instead.
- Deprecated `craft\services\ProjectConfig::$maxBackups`. `$maxDeltas` should be used instead.
- Deprecated `craft\services\Search::indexElementFields()`.

### Removed
- Removed `craft\events\SetStatusEvent`.
- Removed `craft\models\GqlSchema::PUBLIC_TOKEN`.
- Removed `craft\models\GqlSchema::$accessToken`.
- Removed `craft\models\GqlSchema::$enabled`.
- Removed `craft\models\GqlSchema::$expiryDate`.
- Removed `craft\models\GqlSchema::$lastUsed`.
- Removed `craft\models\GqlSchema::$dateCreated`.
- Removed `craft\models\GqlSchema::$isTemporary`.
- Removed `craft\models\GqlSchema::getIsPublic()`.

### Fixed
- Fixed a SQL error that could occur if the `info` table has more than one row. ([#5222](https://github.com/craftcms/cms/issues/5222))
- Fixed a bug where the control panel UI could come to a grinding halt if a large number of jobs were in the queue. ([#4533](https://github.com/craftcms/cms/issues/4533))
- Fixed a layout issue where the control panel footer would be hidden if the Debug Toolbar was shown. ([#4591](https://github.com/craftcms/cms/issues/4591))
- Fixed a bug where the image editor would not immediately apply new aspect ratio selections when cropping images.
- Fixed a bug where the `maxBackups` config setting wasn’t getting applied if a custom `backupCommand` was set.
- Fixed a bug where it wasn’t possible to use aliases for Matrix fields when querying via GraphQL. ([#5008](https://github.com/craftcms/cms/issues/5008))
- Fixed a bug where Lightswitch column values within Table fields weren’t returning boolean values when queried via GraphQL. ([#5344](https://github.com/craftcms/cms/issues/5344))
- Fixed a bug where deactivating the Crop tool in the Image Editor would not set the image zoom correctly for straightened images.
- Fixed a PHP error that could occur when running jobs from the queue in some PostgreSQL installations. ([#2715](https://github.com/craftcms/cms/issues/2715))
- Fixed a bug where some classes didn’t support `EVENT_DEFINE_BEHAVIORS`.
- Fixed a bug where directives applied to object fields would be ignored when using GraphQL.
- Fixed a SQL error that could occur when merging an element that belonged to a structure into another element that didn’t. ([#5450](https://github.com/craftcms/cms/issues/5450))
- Fixed a bug where eager-loaded relational fields would fetch elements from other sites by default. ([#5451](https://github.com/craftcms/cms/issues/5451))
- Fixed a bug where Project Config event handlers weren’t getting triggered if a parent config path had been updated in the same request. ([#5440](https://github.com/craftcms/cms/issues/5440))
- Fixed a SQL error that could occur when searching for elements, if MySQL was used and the `searchindex` table was using InnoDB. ([#3862](https://github.com/craftcms/cms/issues/5440))
- Fixed a PHP error that occurred when a dynamically generated class was loaded before it was finished being written. ([#5434](https://github.com/craftcms/cms/issues/5434))
- Fixed an error that occurred after disabling a section for the primary site, while its existing entries were being resaved. ([#5489](https://github.com/craftcms/cms/issues/5489))
- Fixed a bug where radio buttons within radio groups were getting `id` attributes even if no `id` was passed. ([#5508](https://github.com/craftcms/cms/issues/5508))

## 3.3.20.1 - 2020-01-14

### Fixed
- Fixed a PHP error that would occur when running console commands. ([#5436](https://github.com/craftcms/cms/issues/5436))

## 3.3.20 - 2020-01-14

### Changed
- The control panel will now display an alert if `useProjectConfigFile` is enabled, but the `project.yaml` file isn’t writable. ([#4319](https://github.com/craftcms/cms/issues/4319))
- Browser-based form validation is now disabled for element editor HUDs. ([#5433](https://github.com/craftcms/cms/issues/5433))

### Fixed
- Fixed a bug where entry revision menus could list sites that the entry didn’t support. ([#5387](https://github.com/craftcms/cms/issues/5387))
- Fixed a PHP warning that occurred when creating a new database backup. ([#5393](https://github.com/craftcms/cms/issues/5393))
- Fixed an error that could occur when saving a Table field. ([#5398](https://github.com/craftcms/cms/issues/5398))
- Fixed a bug where an unknown error was displayed when attempting to create an Asset folder without proper permissions. ([#5223](https://github.com/craftcms/cms/issues/5223))
- Fixed a PHP warning that occurred sometimes when Craft was attempting to list resized versions of asset images. ([#5399](https://github.com/craftcms/cms/issues/5399))
- Fixed a bug where preview target URLs weren’t getting generated correctly if they contained an anchor. ([#5404](https://github.com/craftcms/cms/issues/5404))
- Fixed couple bugs related to entry preview frames maintaining their scroll position between refreshes. ([#5404](https://github.com/craftcms/cms/issues/5404))
- Fixed a bug where Matrix blocks weren’t getting updated correctly when their field’s Propagation Method setting was changed via `project.yaml`. ([#5295](https://github.com/craftcms/cms/issues/5295))
- Fixed an error that could occur when syncing the project config if a Matrix field had been changed to something else. ([#5419](https://github.com/craftcms/cms/issues/5419))
- Fixed a bug where changes to an entry draft’s name or notes weren’t getting saved until the next draft autosave. ([#5432](https://github.com/craftcms/cms/issues/5432))

### Security
- Fixed XSS vulnerabilities.

## 3.3.19 - 2019-12-30

### Changed
- Improved the performance of `craft\helpers\StringHelper::containsMb4()`. ([#5366](https://github.com/craftcms/cms/issues/5366))
- Updated Yii to 2.0.31.

### Security
- Fixed an information exposure vulnerability.

## 3.3.18.4 - 2019-12-21

### Fixed
- Fixed a bug where “Updating search indexes” jobs would show inaccurate progress bars. ([#5358](https://github.com/craftcms/cms/pull/5358))
- Fixed a PHP error that could occur when using the `|attr` filter on an HTML element that had an existing attribute with an empty value. ([#5364](https://github.com/craftcms/cms/issues/5364))
- Fixed a race condition that could result in a PHP error when generating `ElementQueryBehavior.php`. ([#5361](https://github.com/craftcms/cms/issues/5361))

### Security
- Fixed a bug where Craft was renewing the identity cookie each time it checked on the user’s remaining session time. ([#3951](https://github.com/craftcms/cms/issues/3951))

## 3.3.18.3 - 2019-12-17

### Changed
- Slug fields’ translation icon tooltips now clarify that their values are translated for each site. ([#2064](https://github.com/craftcms/cms/issues/2064))

### Fixed
- Fixed a PHP error that could occur when `craft\services\Elements::getElementById()` was called with an element whose class didn’t exist. ([#5345](https://github.com/craftcms/cms/issues/5345))
- Fixed a PHP error that could occur when autoloading the `ContentBehavior` class in some environments.

## 3.3.18.2 - 2019-12-15

### Changed
- Autosuggest inputs now restore focus to the input field when an alias is chosen. ([#5338](https://github.com/craftcms/cms/issues/5338))
- The Guzzle requirement now excludes Guzzle 6.5.0. ([#5326](https://github.com/craftcms/cms/issues/5326))

## 3.3.18.1 - 2019-12-10

### Fixed
- Fixed a JavaScript error that could occur if Craft didn’t have a license key yet.

## 3.3.18 - 2019-12-10

### Added
- Added `craft\queue\jobs\ApplyMatrixPropagationMethod`.
- Added `craft\services\Matrix::getSupportedSiteIds()`.

### Changed
- When a Matrix field’s Propagation Method setting changes, the field’s blocks are now duplicated into any sites where their content would have otherwise been deleted. ([#5182](https://github.com/craftcms/cms/issues/5182))
- Title fields’ translation icon tooltips now clarify that their values are translated for each site. ([#2064](https://github.com/craftcms/cms/issues/2064))

### Deprecated
- Deprecated `craft\services\Matrix::getSupportedSiteIdsForField()`. `getSupportedSiteIds()` should be used instead.

### Fixed
- Fixed a bug where the page URL could change when interacting with element selection modals. ([#5254](https://github.com/craftcms/cms/issues/5254))
- Fixed a bug where entry draft changes could go unnoticed if they were made while another change was being saved. ([#5305](https://github.com/craftcms/cms/issues/5305))
- Fixed an error that could occur when using the `|group` filter, if a function name was passed in (e.g. `date`).
- Fixed a bug where `craft\helpers\FileHelper::writeToFile()` wasn’t waiting until a lock could be acquired before writing to the file.
- Fixed an issue where the Plugin Store was not creating a new cart when it was not able to retrieve an existing one. ([#5318](https://github.com/craftcms/cms/issues/5318))

## 3.3.17 - 2019-12-03

### Added
- Added `craft\base\ElementInterface::lowerDisplayName()` and `pluralLowerDisplayName()`. ([#5271](https://github.com/craftcms/cms/issues/5271))

### Changed
- Error templates now have a `statusCode` variable even if the originating exception wasn’t an instance of `yii\web\HttpException`. ([#5273](https://github.com/craftcms/cms/issues/5273))
- Number fields now normalize their numbers to integers or floats, if the value that came from the database is a numeric string. ([#5268](https://github.com/craftcms/cms/issues/5268))
- Craft no longer throws an `UnknownPropertyException` if a Local asset volume was converted to a different volume type from `config/volumes.php`. ([#5277](https://github.com/craftcms/cms/issues/5277))

### Fixed
- Fixed an issue where string encoding might not behave as expected in some environments running PHP 7.3 or greater. ([#4239](https://github.com/craftcms/cms/issues/4239))
- Fixed an error that occurred when editing an entry if one of its past revisions used an entry type that was soft-deleted. ([#5270](https://github.com/craftcms/cms/issues/5270))
- Fixed a JavaScript error that occurred when previewing assets via the “Preview file” action. ([#5272](https://github.com/craftcms/cms/pull/5272))
- Fixed a bug where it was impossible to pass `null` values to arguments on GraphQL fields. ([#5267](https://github.com/craftcms/cms/issues/5267))
- Fixed a bug where Craft wouldn’t update the search indexes for non-localized element types (like Users) when the primary site was changed. ([#5281](https://github.com/craftcms/cms/issues/5281))
- Fixed a bug where it wasn’t possible to change images’ focal points on mobile. ([#3669](https://github.com/craftcms/cms/issues/3669))
- Fixed a bug where it wasn’t possible to crop images on mobile. ([#5279](https://github.com/craftcms/cms/issues/5279))
- Fixed an error that occurred if a token route didn’t specify any params. ([#5282](https://github.com/craftcms/cms/pull/5282))
- Fixed a PHP error that occurred when calling the deprecated `craft.session.getRememberedUsername()` template method, if the `username` cookie wasn’t set. ([#5291](https://github.com/craftcms/cms/issues/5291))
- Fixed a PHP error that occurred if the path param (`p`) was set to an array. ([#5292](https://github.com/craftcms/cms/issues/5292))
- Fixed an error that occurred when viewing trashed entries, if any of them had been deleted along with a user account. ([#5287](https://github.com/craftcms/cms/issues/5287))

## 3.3.16.3 - 2019-11-26

### Fixed
- Fixed an error that occurred when an element query’s `indexBy` param was set `id`, `dateCreated`, `dateUpdated`, or `uid`.

## 3.3.16.2 - 2019-11-26

### Fixed
- Fixed a SQL error that occurred when an element query’s `indexBy` param set to a column from a table besides `elements`. ([#5216](https://github.com/craftcms/cms/issues/5216))
- Fixed an issue where the edition was not taken into account when clicking “Buy Now” buttons on Settings → Plugins.

## 3.3.16.1 - 2019-11-22

### Fixed
- Fixed an error that occurred if Stringy 5.2 was installed.

## 3.3.16 - 2019-11-22

### Added
- Added `craft\models\GqlSchema::getAllScopePairs()`.
- Added `craft\models\GqlSchema::getAllScopePairsForAction()`.
- Added `craft\web\assets\axios\AxiosAsset.php`.

### Changed
- Improved Plugin Store performance.
- Craft now makes most of its API requests from JavaScript rather than PHP, so servers with maxed-out HTTP connections won’t get hung up waiting for the API response before serving additional requests. ([#5194](https://github.com/craftcms/cms/issues/5194), [#5232](https://github.com/craftcms/cms/issues/5232))
- `errorSummary` is now a reserved field handle. ([#3032](https://github.com/craftcms/cms/issues/3032))
- The `project-config/rebuild` command now ignores the `allowAdminChanges` config setting.
- Improved the error message when failing to sync global set. ([#5257](https://github.com/craftcms/cms/issues/5257))
- It’s now easier to send JSON requests with `Craft.postActionRequest()`, by passing `contentType: 'json'` in the `options` argument.
- Updated svg-sanitizer to 0.13.
- Updated Yii to 2.0.30.

### Deprecated
- Deprecated `craft\web\assets\graphiql\VendorAsset`.

### Fixed
- Fixed a SQL error that could occur when using PostgreSQL.
- Fixed a SQL error that could occur when calling an element query’s `ids()` method with `indexBy('id')` set on it. ([#5216](https://github.com/craftcms/cms/issues/5216))
- Fixed a layout issue with the GraphQL → Explore page on narrow browser windows. ([#5219](https://github.com/craftcms/cms/issues/5219))
- Fixed a bug where `craft\helpers\UrlHelper::buildQuery()` would remove array param index numbers. ([#5233](https://github.com/craftcms/cms/issues/5233))
- Fixed a PHP error that could occur when autoloading the `ContentBehavior` and `ElementQueryBehavior` classes in some environments.
- Fixed an error where it wasn’t possible to query by Date/Time field values via GraphQL. ([#5240](https://github.com/craftcms/cms/issues/5240))
- Fixed an error where GraphQL caches weren’t getting invalidated when an element was deleted. ([#5238](https://github.com/craftcms/cms/issues/5238))
- Fixed an error where rebuilding the project config would omit sections’ preview targets. ([#5215](https://github.com/craftcms/cms/issues/5215))
- Fixed an error that occurred whet attempting to preview an entry revision. ([#5244](https://github.com/craftcms/cms/issues/5244))
- Fixed a PHP error that could occur when the `relatedTo` param was set to an element query that would yield no results. ([#5242](https://github.com/craftcms/cms/issues/5242))
- Fixed an error that could occur when saving a Matrix field. ([#5258](https://github.com/craftcms/cms/issues/5258))
- Fixed a bug where Craft would sometimes fail to generate a correct GraphQL schema when Matrix fields were involved. ([#5255](https://github.com/craftcms/cms/issues/5255))

### Security
- Craft now requires Portable UTF-8 5.4.28 or later, fixing a security vulnerability.

## 3.3.15 - 2019-11-05

### Fixed
- Fixed a bug where it wasn’t possible to apply project config changes that removed a Matrix block type which contained a nested Super Table field, if `allowAdminChanges` was set to `false`. ([#5078](https://github.com/craftcms/cms/issues/5078))
- Fixed a bug where the nag alert that was shown when the wrong Craft edition was installed was including a “Resolve” link even if the user didn’t have access to the Plugin Store. ([#5190](https://github.com/craftcms/cms/issues/5190))
- Fixed a PHP error that could occur when saving an element, if it had a Dropdown field that had been programmatically saved with integer option values. ([#5172](https://github.com/craftcms/cms/issues/5172))
- Fixed a bug where “Updating search indexes” jobs could fail. ([#5191](https://github.com/craftcms/cms/issues/5191))
- Fixed an error that could occur if an invalid PHP interval string was passed to `craft\helpers\DateTimeHelper::isValidIntervalString()`. ([#5193](https://github.com/craftcms/cms/issues/5193))
- Fixed a bug where it wasn’t possible to access categories’ and tags’ `groupId` property via GraphQL. ([#5199](https://github.com/craftcms/cms/issues/5199))

### Security
- Fixed a bug where rows in the `sessions` table weren’t getting deleted when a user was logged out.

## 3.3.14 - 2019-10-30

### Added
- GraphQL entry queries now support an `authorGroupId` argument.
- Added `craft\gql\types\QueryArgument`.

### Changed
- It’s now possible to provide multiple values for the `height`, `width`, and `size` arguments when querying or filtering assets via GraphQL.
- It’s now possible to provide multiple values for the `expiryDate` and `postDate` arguments when querying for elements via GraphQL.
- It’s now possible to use the `not` keyword in the `id` argument when querying for elements via GraphQL.
- It’s now possible to use the `not` keyword in the `folderId` and `volumeId` arguments when querying or filtering assets via GraphQL.
- It’s now possible to use the `not` keyword in the `groupId` argument when querying or filtering tags or categories via GraphQL.
- It’s now possible to use the `not` keyword in the `sectionId`, `typeId`, and `authorId` arguments when querying or filtering entries via GraphQL.
- It’s now possible to use the `not` keyword in the `fieldId`, `ownerId`, and `typeId` when filtering Matrix blocks via GraphQL.
- Craft no longer bundles Bootstrap, as the Debug Extension now provides its own copy.
- Updated the bundled locale data based on ICU 64.1.
- Formatted dates now include two-digit months and days if that’s what’s called for by the ICU date formats. ([#5186](https://github.com/craftcms/cms/issues/5186))

### Fixed
- Fixed a bug where Edit Entry pages would often warn authors when leaving the page even if nothing had changed, if there was a Redactor field or other field that was doing its own value normalization on page load. ([craftcms/redactor#161](https://github.com/craftcms/redactor/issues/161))
- Fixed a bug where assets could remain in their temporary upload location after an entry was first published. ([#5139](https://github.com/craftcms/cms/issues/5139)
- Fixed a bug where the `update` command could run out of memory. ([#1852](https://github.com/craftcms/cms/issues/1852))
- Fixed a bug where saving a new GraphQL schema would not populate the UID property.
- Fixed a bug where Craft wasn’t clearing search keywords for custom fields that weren’t searchable anymore. ([#5168](https://github.com/craftcms/cms/issues/5168))
- Fixed a bug where `relatedTo` element query params weren’t returning elements that were related to the source element when previewing a draft or revision.
- Fixed a bug where importing project config changes would break if they contained a changed global set and orphaned Matrix block types. ([#4789](https://github.com/craftcms/cms/issues/4789)

## 3.3.13 - 2019-10-23

### Added
- It’s now possible to pass arrow functions to the `|group` filter. ([#5156](https://github.com/craftcms/cms/issues/5156))

### Changed
- Underscores are now stripped from search keywords before being saved to the database.

### Fixed
- Fixed a bug where translation message parameters weren’t getting parsed correctly if the installed ICU library was less than version 4.8. ([#4995](https://github.com/craftcms/cms/issues/4995))
- Fixed a bug where GraphQL caches were not being invalidated on element save. ([#5148](https://github.com/craftcms/cms/issues/5148))
- Fixed a bug where GraphQL type generators provided by plugins were not getting invoked when building introspection schemas. ([#5149](https://github.com/craftcms/cms/issues/5149))
- Fixed an error that occurred when using the `|json_encode` Twig filter on console requests. ([#5150](https://github.com/craftcms/cms/issues/5150))
- Fixed a bug where editable table rows could get taller than they should. ([#5159](https://github.com/craftcms/cms/issues/5159))

## 3.3.12 - 2019-10-22

### Added
- GraphQL query results are now cached.
- The GraphQL → Explore page now lists a “Full Schema” option before the Public Schema and any custom-defined schemas.
- Added the “GraphQL caches” option for the Clear Caches utility.
- Added the `gql()` Twig function, which executes a GraphQL query and returns the result.
- Added the `enableGraphQlCaching` config setting.
- Added the `transform` GraphQL parameter for asset URLs (alias of `handle`).
- Added the `url` field to the `EntryInterface` GraphQL type. ([#5113](https://github.com/craftcms/cms/issues/5113))
- Added the `relatedTo` and `relatedToAll` arguments for all GraphQL element queries. ([#5071](https://github.com/craftcms/cms/issues/5071))
- Added support for multi-site GraphQL element queries. ([#5079](https://github.com/craftcms/cms/issues/5079))
- Added `craft\helpers\Gql::createFullAccessSchema()`.
- Added `craft\models\GqlSchema::$isTemporary`.
- Added the `$invalidateCaches` argument to `craft\services\Gql::saveSchema()`.

### Changed
- Matrix blocks now maintain the same `display` style when expanded as they had before they were initially collapsed. ([#5075](https://github.com/craftcms/cms/issues/5075))
- It’s no longer necessary to register GraphQL type loaders when creating types.
- Improved the performance of downloading remote assets. ([#5134](https://github.com/craftcms/cms/pull/5134))
- The `craft\services\Gql::executeQuery()` method now expects an active schema object, instead of a GraphQL Schema object.
- The `users/save-user` action no longer copies `unverifiedEmail` validation errors over to the `email` attribute if the `email` attribute already has its own errors.
- `users/set-password` requests now respond with JSON if the request accepts a JSON response. ([#5138](https://github.com/craftcms/cms/pull/5138))

### Deprecated
- Deprecated the `$checkToken` argument for `craft\gql\base\Query::getQueries()`. `craft\helpers\Gql::getFullAccessSchema()` should be used instead to ensure all queries are returned.

### Fixed
- Fixed a bug that could occur when using plugin specific config files while running functional tests. ([#5137](https://github.com/craftcms/cms/pull/5137))
- Fixed an error that occurred when loading a relational field’s selection modal, if no sources were visible.
- Fixed a bug where required relational fields would get a validation error if only elements from other sites were selected. ([#5116](https://github.com/craftcms/cms/issues/5116))
- Fixed a bug where the “Profile Twig templates when Dev Mode is disabled” admin preference wasn’t saving. ([#5118](https://github.com/craftcms/cms/pull/5118))
- Fixed a bug where failed queue jobs were losing their `dateReserved`, `timeUpdated`, `progress`, and `progressLabel` values.
- Fixed a PHP error occurred when viewing the PHP Info utility if `register_argc_argv` was set to `On` in `php.ini`. ([#4878](https://github.com/craftcms/cms/issues/4878))
- Fixed a bug where the `craft\queue\jobs\UpdateSearchIndex` was ignorning the `siteId` property.
- Fixed a bug where Craft could attempt to perform transforms on element URLs for elements that were not Assets when using GraphQL.

### Fixed
- Fixed a bug where it was impossible to `*` as a value for `site` arguments with GraphQL. ([#5079](https://github.com/craftcms/cms/issues/5079))

## 3.3.11 - 2019-10-16

### Added
- Added `craft\events\ExecuteGqlQueryEvent`.
- Added `craft\services\Gql::EVENT_BEFORE_EXECUTE_GQL_QUERY`.
- Added `craft\services\Gql::EVENT_AFTER_EXECUTE_GQL_QUERY`.
- Added `craft\services\Gql::executeQuery()`.

### Changed
- Dropdown and Multi-select fields can now have duplicate option labels, as long as they are in different optgroups. ([#5105](https://github.com/craftcms/cms/issues/5105))

### Fixed
- Fixed a bug where user email changes were going through email verification even if someone with permission to administrate users was making the change. ([#5088](https://github.com/craftcms/cms/issues/5088))
- Fixed an error that could occur when duplicating entries with Matrix blocks. ([#5097](https://github.com/craftcms/cms/issues/5097))

## 3.3.10 - 2019-10-15

### Added
- Added the `allowOwnerDrafts` and `allowOwnerRevisions` Matrix block query params.
- Added the ability to skip refreshing the project config before running individual tests. ([#5072](https://github.com/craftcms/cms/pull/5072))
- Added `craft\test\Craft::resetProjectConfig()`.

### Fixed
- Fixed a bug where Craft wasn’t passing assets’ MIME types to cloud storage services when saving them. ([#5052](https://github.com/craftcms/cms/issues/5052))
- Fixed a bug where Assets fields’ image thumbnails weren’t getting refreshed after images were edited. ([#4212](https://github.com/craftcms/cms/issues/4212))
- Fixed a bug where the `index-assets` command would bail as soon as it came across a file with a disallowed file extension. ([#5086](https://github.com/craftcms/cms/issues/5086))
- Fixed a bug where it wasn’t possible to eager-load Matrix blocks that belong to a draft or revision. ([#5031](https://github.com/craftcms/cms/issues/5031))
- Fixed a bug where the `setup` command would think that Craft was installed when it wasn’t. ([#5093](https://github.com/craftcms/cms/issues/5093))
- Fixed an error that could occur when syncing the project config if a Matrix field had been changed to something else. ([#4015](https://github.com/craftcms/cms/issues/4015))
- Fixed a bug where Assets fields weren’t always showing the “Edit” button for images when they should. ([#4618](https://github.com/craftcms/cms/issues/4618))
- Fixed a bug where `craft\services\Elements::duplicateElement()` wasn’t ensuring that the duplicate had a valid slug on all sites. ([#5097](https://github.com/craftcms/cms/issues/5097))
- Fixed a bug where querying for elements by their Lightswitch field value could only return elements that had been saved since the Lightswitch field was added, when using PostgreSQL. ([#5073](https://github.com/craftcms/cms/issues/5073))
- Fixed a SQL error that could occur when querying for Matrix blocks.
- Fixed a bug where entries that were disabled globally would still get a green status indicator within the entry context menu on Edit Entry pages.

## 3.3.9 - 2019-10-10

### Changed
- The `project-config/sync` command now correctly returns an error code on failure. ([#4153](https://github.com/craftcms/cms/issues/4153))
- User queries now include the `unverifiedEmail` value by default. ([#5019](https://github.com/craftcms/cms/issues/5019))

### Fixed
- Fixed a bug where updating a draft might delete content on other sites in a multisite setup on certain PHP versions. ([#5048](https://github.com/craftcms/cms/issues/5048))
- Fixed an error that occurred when running console commands before Craft was installed. ([#5083](https://github.com/craftcms/cms/issues/5083))

## 3.3.8 - 2019-10-09

### Added
- Added `craft\web\Request::getNormalizedContentType()`.

### Changed
- Eliminated a `SHOW TABLES` SQL query that was getting executed on every request.
- Craft no longer routes requests based on `action` params in the request body, if the request’s content type is `application/json`.
- Added support for the `text/vtt` MIME type. ([#5052](https://github.com/craftcms/cms/issues/5052))
- Updated Twig to 2.12.

### Fixed
- Fixed a SQL error that could occur when deleting an entry or category with three or more nested levels of elements. ([#3456](https://github.com/craftcms/cms/issues/3456))
- Fixed a bug where querying for elements by their Lightswitch field value wasn’t working properly on PostgreSQL. ([#5046](https://github.com/craftcms/cms/issues/5046))
- Fixed a bug where deleting an entry or category with nested elements could leave the structure in a jumbled state.
- Fixed a bug where Assets fields would attempt to handle the same uploaded files multiple times if an element was saved multiple times in the same request. ([#5061](https://github.com/craftcms/cms/issues/5061))
- Fixed a PHP error occurred when viewing the PHP Info utility if `register_argc_argv` was set to `On` in `php.ini`. ([#4878](https://github.com/craftcms/cms/issues/4878))
- Fixed a bug where the `resave/matrix-blocks` command would wittingly resave Matrix blocks even if they hadn’t been loaded with their content, resulting in lost content. ([#5030](https://github.com/craftcms/cms/issues/5030))
- Fixed some RTL display issues. ([#5051](https://github.com/craftcms/cms/issues/5051))

### Security
- Fixed an XSS vulnerability.

## 3.3.7 - 2019-10-03

### Changed
- When saving a user, email validation errors are now copied over to the `email` attribute from the `unverifiedEmail` attribute. ([#5019](https://github.com/craftcms/cms/issues/5019))
- `craft\web\View::renderString()` and `renderObjectTemplate()` now have `$templateMode` arguments. ([#5020](https://github.com/craftcms/cms/issues/5020))

### Fixed
- Fixed a bug where the Edit User page would list a “Copy activation URL” action for publicly-registered users who already had a password set.
- Fixed a bug where the list and structure icons were missing on element index pages for RTL languages. ([#5018](https://github.com/craftcms/cms/issues/5018))
- Fixed a bug where the `prevSiblingOf` and `nextSiblingOf` element query params weren’t working reliably. ([#4997](https://github.com/craftcms/cms/issues/4997))
- Fixed a bug where the `descendantOf` element query param wasn’t working when previewing a draft or revision. ([#5021](https://github.com/craftcms/cms/issues/5021))
- Fixed a PHP error that occurred when saving a Dropdown or Multi-select field with optgroups. ([#5014](https://github.com/craftcms/cms/issues/5014))
- Fixed a bug where relational fields that were managing relations on a per-site basis would forget other sites’ relations when duplicated. ([#5038](https://github.com/craftcms/cms/issues/5038))

## 3.3.6 - 2019-09-27

### Added
- Added `craft\base\ElementInterface::getIsHomepage()`. ([#4993](https://github.com/craftcms/cms/issues/4993))
- Added `craft\base\Element::HOMEPAGE_URI`.

### Changed
- Updated Garnish to 0.1.31.

### Fixed
- Fixed a bug where some HTML in the Control Panel was getting improperly encoded. ([#5002](https://github.com/craftcms/cms/issues/5002))
- Fixed a bug where `craft\helper\UrlHelper` wasn’t encoding `+` and `&` characters in query param values.
- Fixed an error where GraphQL would sometimes not return a proper error message. ([#4999](https://github.com/craftcms/cms/issues/4999))
- Fixed a bug where HUDs could be positioned incorrectly when first opened. ([#5004](https://github.com/craftcms/cms/issues/5004))
- Fixed a bug where HUD tip images could be pointing the wrong way for RTL languages.

## 3.3.5 - 2019-09-25

### Added
- The Control Panel is now translated into Persian. ([#4969](https://github.com/craftcms/cms/pull/4969))
- Added `craft\test\fixtures\elements\ElementFixture::$unload`.

### Changed
- All users with permission to register users can now choose to not have an activation email sent immediately, when registering a new user. ([#4981](https://github.com/craftcms/cms/pull/4981))
- Craft now shows validation errors when attempting to save a Dropdown, Radio Buttons, Checkboxes, or Multi-select field with duplicate option labels or values. ([#4983](https://github.com/craftcms/cms/issues/4983))
- Live Preview requests now have an `x-craft-live-preview` query string param, rather than `x-craft-preview`. ([#4950](https://github.com/craftcms/cms/issues/4950))
- The `_includes/pagination.html` template can now be passed `itemLabel` and `itemsLabel` variables.
- Any migrations applied during testing are now recorded as content migrations.
- Added the option to automatically apply all content migrations when setting up the test environment. ([#4904](https://github.com/craftcms/cms/issues/4904))
- `craft\helpers\Html::parseTagAttributes()` now has a `$decode` argument.
- `craft\test\fixtures\elements\GlobalSetFixture` now has the option to load the active record instance. ([#4947](https://github.com/craftcms/cms/pull/4947))

### Fixed
- Fixed a bug where checkbox inputs were positioned incorrectly for RTL languages.
- Fixed a bug where the updater and `project.yaml` sync pages weren’t always handling error responses correctly. ([#4988](https://github.com/craftcms/cms/issues/4988))
- Fixed an error that could occur when syncing the project config, if a volume was being deleted that didn’t exist in the database to begin with. ([#4990](https://github.com/craftcms/cms/pull/4990))
- Fixed an error that could occur if a project config value changed from scalar to an array. ([#4932](https://github.com/craftcms/cms/issues/4932))
- Fixed a bug where Craft would not recognize certain block types when using the GraphQL API. ([#4961](https://github.com/craftcms/cms/issues/4961))
- Fixed a bug where `craft\helpers\Html::renderTagAttributes()` was double-encoding preexisting attributes. ([#4984](https://github.com/craftcms/cms/issues/4984))

## 3.3.4.1 - 2019-09-17

### Fixed
- Fixed a bug where elements with enabled Lightswitch fields weren’t getting returned in element queries. ([#4951](https://github.com/craftcms/cms/issues/4951))

## 3.3.4 - 2019-09-17

### Changed
- It’s now possible to run the `migrate/create install` command for uninstalled plugins.
- Improved the button labels in the confirmation dialog that can appear after running the Asset Indexes utility. ([#4943](https://github.com/craftcms/cms/issues/4943))

### Fixed
- Fixed a bug where asset queries’ `withTransforms` param wasn’t working for eager-loaded assets. ([#4931](https://github.com/craftcms/cms/issues/4931))
- Fixed a bug where the “Edit Image” asset action could be missing even if the user had the required permissions. ([#3349](https://github.com/craftcms/cms/issues/3349))
- Fixed a bug where querying for elements by their Lightswitch field value could only return elements that had been saved since the Lightswitch field was added. ([#4939](https://github.com/craftcms/cms/issues/4939))
- Fixed a bug where the Updates utility wasn’t showing the “Update all” button when multiple updates were available. ([#4938](https://github.com/craftcms/cms/issues/4938))
- Fixed a bug where the “Updating search indexes” job could fail when updating search indexes for a Matrix block that contained a relational field.
- Fixed a bug where category groups’ site settings weren’t being added to the project config when a new site was created.
- Fixed a bug where the Translation Method setting wasn’t immediately shown for Matrix sub-fields, if the field type was changed from one that didn’t have multiple translation methods to one that does. ([#4949](https://github.com/craftcms/cms/issues/4949))
- Fixed a bug where it wasn’t possible to query for entries by author ID using the GraphQL API.
- Fixed a bug where it wasn’t possible to query for Matrix blocks directly using the GraphQL API.

## 3.3.3 - 2019-09-12

### Changed
- The GraphQL API now prebuilds the schema for all introspection queries, regardless of whether Dev Mode is enabled.

### Fixed
- Fixed a bug where Craft was ignoring the `invalidUserTokenPath` request when it was set to an empty string. ([#1998](https://github.com/craftcms/cms/issues/1998))
- Fixed a bug where the `invalidUserTokenPath` was affecting Control Panel requests.
- Fixed a bug where revisions weren’t being sorted correctly in Structure sections.
- Fixed a bug where Edit Entry pages weren’t working with certain versions of PHP if the user’s preferred language was set to French. ([#4930](https://github.com/craftcms/cms/issues/4930))

## 3.3.2 - 2019-09-11

### Added
- Added the `graphql/dump-schema` and `graphql/print-schema` commands. ([#4834](https://github.com/craftcms/cms/pull/4834))
- It’s now possible to access a `parent` field on entries and categories when querying the GraphQL API. ([#4880](https://github.com/craftcms/cms/issues/4880))
- It’s now possible to apply transforms to assets via `url` field arguments when querying the GraphQL API.

### Changed
- Craft now resets the `dateCreated` attribute when duplicating elements. ([#4906](https://github.com/craftcms/cms/issues/4906))
- It’s no longer possible to access the `author` field for entries when querying the GraphQL API, if the schema doesn’t include user data.
- It’s no longer possible to access the `photo` field for users when querying the GraphQL API, if the schema doesn’t include the user photo volume.

### Fixed
- Fixed a bug where Lightswitch fields weren’t returning a boolean value for the GraphQL API.
- Fixed a bug where `craft\web\View::renderString()` and `renderObjectTemplate()` could leave Craft set to the `site` template mode if an error occurred when preparing or rendering the template. ([#4912](https://github.com/craftcms/cms/issues/4912))
- Fixed a bug where the Plugin Store wasn’t applying edition upgrade pricing for plugins if the higher edition was already installed as a trial.

## 3.3.1.2 - 2019-09-08

### Fixed
- Fixed an error that occurred after saving an element with a validation error. ([#4898](https://github.com/craftcms/cms/issues/4898))

## 3.3.1.1 - 2019-09-06

### Changed
- `graphql/api` preflight responses now explicitly allow `Authorization` headers. ([#4830](https://github.com/craftcms/cms/issues/4830))
- Updated Garnish to 0.1.30.

### Fixed
- Fixed a bug where selecting Matrix blocks would cause the content container to scroll. ([#3762](https://github.com/craftcms/cms/issues/3762))
- Fixed an error that occurred if Stringy 5.2 was installed.

## 3.3.1 - 2019-09-06

### Added
- Added support for setting `offset` and `limit` params to individual paths’ criteria when eager-loading elements.
- Added the `enableGql` config setting. ([#4836](https://github.com/craftcms/cms/issues/4836))
- Added the `children` field to the `EntryInterface` and `CategoryInterface` GraphQL types. ([#4843](https://github.com/craftcms/cms/issues/4843))
- Added the `markdown` GraphQL directive. ([#4832](https://github.com/craftcms/cms/issues/4832))

### Changed
- Preview target URIs can now be set to environment variables (e.g. `$NEWS_INDEX`) or URLs that begin with an alias (e.g. `@rootUrl/news` or `@rootUrl/news/{slug}`).
- Templates passed to `craft\web\View::renderString()` and `renderObjectTemplate()` can now include front-end templates.
- Element queries with the `revisions` param set will now return revisions ordered by `num DESC` by default. ([#4825](https://github.com/craftcms/cms/issues/4825))
- `graphql/api` responses now set the `Access-Control-Allow-Headers: Content-Type` header for preflight requests.
- Craft no longer forces preview target URLs to use `https` if the current request is over SSL. ([#4867](https://github.com/craftcms/cms/issues/4867))

### Removed
- Removed `craft\elements\MatrixBlock::getField()`. ([#4882](https://github.com/craftcms/cms/issues/4882))

### Fixed
- Fixed a bug where Number fields weren’t showing validation errors when non-numeric values were entered. ([#4849](https://github.com/craftcms/cms/issues/4849))
- Fixed an error that occurred when accessing the GraphQL section in the Control Panel if the `allowAdminChanges` config setting was disabled. ([#4884](https://github.com/craftcms/cms/issues/4884))
- Fixed an error that could occur when executing a GraphQL query if a Matrix field had been converted to a different field type. ([#4848](https://github.com/craftcms/cms/issues/4848))
- Fixed a deprecation warning when running tests in PhpStorm. ([#4772](https://github.com/craftcms/cms/pull/4772))
- Fixed an SQL error that occurred when eager-loading children for an element that wasn’t in a structure.
- Fixed a bug that could cause queue jobs to fail when they were run automatically by Craft, if the `enableCsrfProtection` config setting was disabled. ([#4854](https://github.com/craftcms/cms/issues/4854))
- Fixed an error that could occur if the `select` clause had been completely overridden on an element query, but the `asArray` param wasn’t enabled. ([#4886](https://github.com/craftcms/cms/issues/4886))
- Fixed a bug where Craft wasn’t always respecting the site-specific status when saving new entries. ([#4892](https://github.com/craftcms/cms/issues/4892))

## 3.3.0.1 - 2019-08-27

### Changed
- `graphql/api` responses now send CORS headers to allow crossdomain requests. ([#4830](https://github.com/craftcms/cms/issues/4830))

### Fixed
- Fixed a PHP error that could occur when editing an existing GraphQL schema. ([#4827](https://github.com/craftcms/cms/issues/4827))
- Fixed a PHP error that could occur when using PostgreSQL. ([#4828](https://github.com/craftcms/cms/issues/4828))

## 3.3.0 - 2019-08-27

### Added
- Added a built-in, autogenerated GraphQL API for content (Craft Pro only). ([#4540](https://github.com/craftcms/cms/pull/4540))
- Added “Headless Mode”, which optimizes the system and Control Panel for headless CMS implementations.
- It’s now possible to create Single sections without URLs. ([#3883](https://github.com/craftcms/cms/issues/3883))
- Added the `hiddenInput()` Twig function, which generates a hidden input tag.
- Added the `input()` Twig function, which generates an input tag.
- Added the `tag()` Twig function, which generates an HTML tag.
- Added the `|attr` Twig filter, which modifies the attributes on an HTML tag. ([#4660](https://github.com/craftcms/cms/issues/4660))
- Added the `|append` and `|prepend` Twig filters, which add new HTML elements as children of an HTML tag. ([#3937](https://github.com/craftcms/cms/issues/3937))
- Added the `headlessMode` config setting.
- Added the `purgeStaleUserSessionDuration` config setting.
- Admin users can now opt into getting the full stack trace view when an uncaught exception occurs when Dev Mode isn’t enabled. ([#4765](https://github.com/craftcms/cms/issues/4765))
- Admin users can now opt into having Twig templates profiled when Dev Mode isn’t enabled.
- Added the `graphql/api` controller action.
- Added `craft\base\ApplicationTrait::getGql()`.
- Added `craft\base\EagerLoadingFieldInterface::getEagerLoadingGqlConditions()`.
- Added `craft\base\ElementInterface::getGqlTypeName()`.
- Added `craft\base\ElementInterface::gqlScopesByContext()`.
- Added `craft\base\ElementInterface::gqlTypeNameByContext()`.
- Added `craft\base\Field::getEagerLoadingGqlConditions()`.
- Added `craft\base\FieldInterface::getContentGqlType()`.
- Added `craft\base\GqlInlineFragmentFieldInterface`.
- Added `craft\base\GqlInlineFragmentInterface`.
- Added `craft\controllers\GraphqlController`.
- Added `craft\errors\GqlException`.
- Added `craft\events\RegisterGqlDirectivesEvent`.
- Added `craft\events\RegisterGqlQueriesEvent`.
- Added `craft\events\RegisterGqlTypesEvent`.
- Added `craft\gql\arguments\elements\Asset`.
- Added `craft\gql\arguments\elements\Category`.
- Added `craft\gql\arguments\elements\Entry`.
- Added `craft\gql\arguments\elements\GlobalSet`.
- Added `craft\gql\arguments\elements\MatrixBlock`.
- Added `craft\gql\arguments\elements\Tag`.
- Added `craft\gql\arguments\elements\User`.
- Added `craft\gql\base\Arguments`.
- Added `craft\gql\base\Directive`.
- Added `craft\gql\base\ElementArguments`.
- Added `craft\gql\base\ElementResolver`.
- Added `craft\gql\base\GeneratorInterface`.
- Added `craft\gql\base\GqlTypeTrait`.
- Added `craft\gql\base\InterfaceType`.
- Added `craft\gql\base\ObjectType`.
- Added `craft\gql\base\Query`.
- Added `craft\gql\base\Resolver`.
- Added `craft\gql\base\StructureElementArguments`.
- Added `craft\gql\directives\FormatDateTime`.
- Added `craft\gql\directives\Transform`.
- Added `craft\gql\GqlEntityRegistry`.
- Added `craft\gql\interfaces\Element`.
- Added `craft\gql\interfaces\elements\Asset`.
- Added `craft\gql\interfaces\elements\Category`.
- Added `craft\gql\interfaces\elements\Entry`.
- Added `craft\gql\interfaces\elements\GlobalSet`.
- Added `craft\gql\interfaces\elements\MatrixBlock`.
- Added `craft\gql\interfaces\elements\Tag`.
- Added `craft\gql\interfaces\elements\User`.
- Added `craft\gql\interfaces\Structure`.
- Added `craft\gql\queries\Asset`.
- Added `craft\gql\queries\Category`.
- Added `craft\gql\queries\Entry`.
- Added `craft\gql\queries\GlobalSet`.
- Added `craft\gql\queries\Ping`.
- Added `craft\gql\queries\Tag`.
- Added `craft\gql\queries\User`.
- Added `craft\gql\resolvers\elements\Asset`.
- Added `craft\gql\resolvers\elements\Category`.
- Added `craft\gql\resolvers\elements\Entry`.
- Added `craft\gql\resolvers\elements\GlobalSet`.
- Added `craft\gql\resolvers\elements\MatrixBlock`.
- Added `craft\gql\resolvers\elements\Tag`.
- Added `craft\gql\resolvers\elements\User`.
- Added `craft\gql\TypeLoader`.
- Added `craft\gql\types\DateTime`.
- Added `craft\gql\types\elements\Asset`.
- Added `craft\gql\types\elements\Category`.
- Added `craft\gql\types\elements\Element`.
- Added `craft\gql\types\elements\Entry`.
- Added `craft\gql\types\elements\GlobalSet`.
- Added `craft\gql\types\elements\MatrixBlock`.
- Added `craft\gql\types\elements\Tag`.
- Added `craft\gql\types\elements\User`.
- Added `craft\gql\types\generators\AssetType`.
- Added `craft\gql\types\generators\CategoryType`.
- Added `craft\gql\types\generators\ElementType`.
- Added `craft\gql\types\generators\EntryType`.
- Added `craft\gql\types\generators\GlobalSetType`.
- Added `craft\gql\types\generators\MatrixBlockType`.
- Added `craft\gql\types\generators\TableRowType`.
- Added `craft\gql\types\generators\TagType`.
- Added `craft\gql\types\generators\UserType`.
- Added `craft\gql\types\Query`.
- Added `craft\gql\types\TableRow`.
- Added `craft\helpers\App::webResponseConfig()`.
- Added `craft\helpers\ArrayHelper::whereMultiple()`.
- Added `craft\helpers\ElementHelper::sourceElement()`.
- Added `craft\helpers\Gql`.
- Added `craft\helpers\Html::a()`.
- Added `craft\helpers\Html::actionInput()`.
- Added `craft\helpers\Html::appendToTag()`.
- Added `craft\helpers\Html::csrfInput()`.
- Added `craft\helpers\Html::modifyTagAttributes()`.
- Added `craft\helpers\Html::normalizeTagAttributes()`.
- Added `craft\helpers\Html::parseTag()`.
- Added `craft\helpers\Html::parseTagAttributes()`.
- Added `craft\helpers\Html::prependToTag()`.
- Added `craft\helpers\Html::redirectInput()`.
- Added `craft\helpers\StringHelper::afterFirst()`.
- Added `craft\helpers\StringHelper::afterLast()`.
- Added `craft\helpers\StringHelper::append()`.
- Added `craft\helpers\StringHelper::appendRandomString()`.
- Added `craft\helpers\StringHelper::appendUniqueIdentifier()`.
- Added `craft\helpers\StringHelper::at()`.
- Added `craft\helpers\StringHelper::beforeFirst()`.
- Added `craft\helpers\StringHelper::beforeLast()`.
- Added `craft\helpers\StringHelper::capitalizePersonalName()`.
- Added `craft\helpers\StringHelper::count()`.
- Added `craft\helpers\StringHelper::dasherize()`.
- Added `craft\helpers\StringHelper::endsWithAny()`.
- Added `craft\helpers\StringHelper::escape()`.
- Added `craft\helpers\StringHelper::extractText()`.
- Added `craft\helpers\StringHelper::htmlDecode()`.
- Added `craft\helpers\StringHelper::htmlEncode()`.
- Added `craft\helpers\StringHelper::humanize()`.
- Added `craft\helpers\StringHelper::is()`.
- Added `craft\helpers\StringHelper::isBase64()`.
- Added `craft\helpers\StringHelper::isBlank()`.
- Added `craft\helpers\StringHelper::isHexadecimal()`.
- Added `craft\helpers\StringHelper::isHtml()`.
- Added `craft\helpers\StringHelper::isJson()`.
- Added `craft\helpers\StringHelper::isSerialized()`.
- Added `craft\helpers\StringHelper::isUtf8()`.
- Added `craft\helpers\StringHelper::isWhitespace()`.
- Added `craft\helpers\StringHelper::lastSubstringOf()`.
- Added `craft\helpers\StringHelper::lineWrapAfterWord()`.
- Added `craft\helpers\StringHelper::pad()`.
- Added `craft\helpers\StringHelper::padBoth()`.
- Added `craft\helpers\StringHelper::padLeft()`.
- Added `craft\helpers\StringHelper::padRight()`.
- Added `craft\helpers\StringHelper::removeHtml()`.
- Added `craft\helpers\StringHelper::removeHtmlBreak()`.
- Added `craft\helpers\StringHelper::repeat()`.
- Added `craft\helpers\StringHelper::replaceAll()`.
- Added `craft\helpers\StringHelper::replaceBeginning()`.
- Added `craft\helpers\StringHelper::replaceEnding()`.
- Added `craft\helpers\StringHelper::replaceFirst()`.
- Added `craft\helpers\StringHelper::replaceLast()`.
- Added `craft\helpers\StringHelper::safeTruncate()`.
- Added `craft\helpers\StringHelper::shortenAfterWord()`.
- Added `craft\helpers\StringHelper::shuffle()`.
- Added `craft\helpers\StringHelper::slice()`.
- Added `craft\helpers\StringHelper::slugify()`.
- Added `craft\helpers\StringHelper::split()`.
- Added `craft\helpers\StringHelper::startsWithAny()`.
- Added `craft\helpers\StringHelper::stripCssMediaQueries()`.
- Added `craft\helpers\StringHelper::stripEmptyHtmlTags()`.
- Added `craft\helpers\StringHelper::stripHtml()`.
- Added `craft\helpers\StringHelper::stripWhitespace()`.
- Added `craft\helpers\StringHelper::substringOf()`.
- Added `craft\helpers\StringHelper::surround()`.
- Added `craft\helpers\StringHelper::tidy()`.
- Added `craft\helpers\StringHelper::titleizeForHumans()`.
- Added `craft\helpers\StringHelper::toBoolean()`.
- Added `craft\helpers\StringHelper::toSpaces()`.
- Added `craft\helpers\StringHelper::toTabs()`.
- Added `craft\helpers\StringHelper::toTransliterate()`.
- Added `craft\helpers\StringHelper::trimLeft()`.
- Added `craft\helpers\StringHelper::trimRight()`.
- Added `craft\helpers\StringHelper::upperCamelize()`.
- Added `craft\helpers\StringHelper::upperCaseFirst()`.
- Added `craft\helpers\Template::beginProfile()`.
- Added `craft\helpers\Template::endProfile()`.
- Added `craft\helpers\UrlHelper::buildQuery()`.
- Added `craft\model\MatrixBlockType::getField()`.
- Added `craft\models\GqlSchema`.
- Added `craft\records\GqlSchema`.
- Added `craft\services\Fields::getGroupByUid()`.
- Added `craft\services\Gql`.
- Added `craft\services\Matrix::getAllBlockTypes()`.
- Added `craft\services\Sections::getAllEntryTypes()`.
- Added `craft\web\assets\graphiql\GraphiqlAsset`.
- Added `craft\web\assets\graphiql\VendorAsset`.
- Added `craft\web\twig\nodes\ProfileNode`.
- Added `craft\web\twig\nodevisitors\Profiler`.

### Changed
- Relational fields without a specific target site will now only return related elements from the same site as the source element by default, as they did before Craft 3.2. ([#4751](https://github.com/craftcms/cms/issues/4751))
- Element arrays no longer include `hasDescendants` or `totalDescendants` keys by default. ([#4820](https://github.com/craftcms/cms/issues/4820))
- Matrix block queries no longer include blocks owned by drafts or revisions by default. ([#4790](https://github.com/craftcms/cms/issues/4790))
- Entries’ drafts and revisions are now soft-deleted and restored along with their source elements. ([#4797](https://github.com/craftcms/cms/issues/4797))
- Global set reference tags can now refer to the global set by its handle. ([#4645](https://github.com/craftcms/cms/issues/4645))
- Improved Twig template profiling to include blocks and macros.
- Twig template profiling no longer occurs when Dev Mode isn’t enabled, unless an admin user is logged in and has opted into it.
- The `actionInput()`, `csrfInput()`, and `redirectInput()` Twig functions now support an `options` argument for customizing the HTML tag attributes.
- The `_layouts/forms/field.html` template now supports `label`, `instructions`, `tip`, `warning`, and `input` blocks that can be overridden when including the template with an `{% embed %}` tag.
- Editable tables now support a `fullWidth` setting, which can be set to `false` to prevent the table from spanning the full width of the page.
- Editable tables now support `thin` column settings.
- Editable tables now support `headingHtml` column settings.
- Craft no longer overrides the base Twig template class, unless the now-deprecated `suppressTemplateErrors` config setting is enabled. ([#4755](https://github.com/craftcms/cms/issues/4755))
- Edit Entry pages now get updated preview target URLs after saving a draft, in case the URLs have changed.
- The confirmation dialog that can appear after running the Asset Indexes utility no longer will close by pressing the <kbd>Esc</kbd> key or clicking outside of the modal. ([#4795](https://github.com/craftcms/cms/issues/4795))
- Section and Matrix “Propagation Method” settings now display warnings about the potential for data loss when appropriate.
- Site group settings now display a warning about the potential for data loss.
- Control Panel subnav items can now have badge counts. ([#4756](https://github.com/craftcms/cms/issues/4756))
- Improved the performance of element duplication on multi-site installs.
- Improved the performance of `craft\web\View::renderString()` for templates that don’t contain any Twig code.
- `craft\behaviors\DraftBehavior::getCreator()` can now return `null`.
- `craft\helpers\Db::parseParam()` now has an optional `$columnType` argument. ([#4807](https://github.com/craftcms/cms/pull/4807))
- `craft\test\TestSetup::setupCraftDb()` no longer accepts a second argument. Ensure that `craft\test\Craft::$testConfig` is set before calling this function. ([#4804](https://github.com/craftcms/cms/pull/4804))
- `craft\web\Request::post()` and `getBodyParam()` will now work with posted JSON data, if the request’s content type is set to `application/json`.
- Switched from the `stringy/stringy` library to `voku/stringy`. ([#4753](https://github.com/craftcms/cms/issues/4753))

### Deprecated
- Deprecated the `suppressTemplateErrors` config setting.
- Deprecated `craft\services\Sections::isSectionTemplateValid()`.
- Deprecated `craft\web\twig\Template`.

### Removed
- Removed `craft\base\ElementInterface::getSource()`. ([#4754](https://github.com/craftcms/cms/issues/4754))
- Removed `craft\web\twig\Extension::actionInputFunction()`.
- Removed `craft\web\twig\Extension::csrfInputFunction()`.
- Removed `craft\web\twig\Extension::redirectInputFunction()`.

### Fixed
- Fixed an error that could occur if garbage collection was run while Craft 3.2 migrations were pending. ([#4720](https://github.com/craftcms/cms/issues/4720))
- Fixed a bug where the “Publish live changes for other authors’ entries” permission was being enforced when saving another author’s entry as a new entry. ([#4758](https://github.com/craftcms/cms/issues/4758))
- Fixed a bug where `craft\helpers\UrlHelper` methods would strip out array params in the query string. ([#4778](https://github.com/craftcms/cms/issues/4778))
- Fixed a SQL error that occurred when a `{% cache %}` tag was used on a page with a 4-byte character in the URI. ([#4780](https://github.com/craftcms/cms/issues/4780))
- Fixed a bug where Craft could show a nondescript error when navigating away from a Control Panel page if an Ajax request was currently in progress. ([#4796](https://github.com/craftcms/cms/issues/4796))
- Fixed an error that occurred when editing an entry with a draft that was created by a soft-deleted user. ([#4800](https://github.com/craftcms/cms/issues/4800))
- Fixed a bug where entry revisions and drafts would be deleted when the user that created them was hard-deleted.
- Fixed a SQL error that could occur when executing an element query that had custom `JOIN` and `WHERE` clauses if the `search` param was also set. ([#4788](https://github.com/craftcms/cms/issues/4788))
- Fixed a bug where default field values weren’t being applied to Matrix blocks that were autocreated per the Min Blocks setting. ([#4806](https://github.com/craftcms/cms/issues/4806))
- Fixed Plugin Store dropdowns which were not working properly with Windows Edge browsers.
- Fixed a SQL error that could occur when `:empty:` or `not :empty:` was passed to a date param on an element query when running MySQL 8. ([#4808](https://github.com/craftcms/cms/issues/4808))
- Fixed a bug where Dropdown and Multi-select fields’ Dropdown Options settings weren’t autofocusing on the first input when adding a new row with the keyboard. ([#4823](https://github.com/craftcms/cms/issues/4823))

## 3.2.10 - 2019-08-13

### Added
- Added `craft\fields\BaseRelationField::settingsTemplateVariables()`. ([#4732](https://github.com/craftcms/cms/issues/4732))
- Added `craft\services\Search::deleteOrphanedIndexes()`.
- Added `craft\validators\UriFormatValidator::$disallowTriggers`.
- Added the `Craft.startsWith()` JavaScript method.

### Changed
- Improved garbage collection performance when hard-deleting hundreds of thousands of elements. ([#4735](https://github.com/craftcms/cms/issues/4735))
- Element queries’ `title` param will now accept a value of `'0'`.
- `craft\services\Elements::deleteElementById()` now has a `$hardDelete` argument. ([#4747](https://github.com/craftcms/cms/pull/4747))
- It’s no longer possible to save routes or URI formats that begin with the `actionTrigger` or `cpTrigger` config settings. ([#4154](https://github.com/craftcms/cms/issues/4154))
- Categories fields’ selection modals now show the site menu. ([#4749](https://github.com/craftcms/cms/issues/4749))

### Removed
- Removed `craft\records\Route`.

### Fixed
- Fixed a bug where Entry fixtures wouldn’t get unloaded. ([#4663](https://github.com/craftcms/cms/issues/4663))
- Fixed a bug where entry content wouldn’t get propagated to other sites if an entry was created and then saved before Craft had finished autosaving the draft. ([#4423](https://github.com/craftcms/cms/issues/4423))
- Fixed a bug where entry forms could miss the fact that a Matrix block had been deleted. ([#4727](https://github.com/craftcms/cms/issues/4727))
- Fixed a PHP error that could occur on environments where the Intl PHP extension was installed but the `IDNA_NONTRANSITIONAL_TO_ASCII` or `INTL_IDNA_VARIANT_UTS46` constants weren’t defined. ([#4722](https://github.com/craftcms/cms/issues/4722))
- Fixed a PHP error that could occur if a plugin was configured with settings even though it didn’t support settings. ([#4706](https://github.com/craftcms/cms/issues/4706))
- Fixed an error that occurred when a validation error occurred on an entry while it was being created or updated from a draft. ([#4733](https://github.com/craftcms/cms/issues/4733))
- Fixed an infinite recursion bug that could occur when validating circular relations. ([#4482](https://github.com/craftcms/cms/issues/4482))
- Fixed a bug where elements with a title of “0” would show their ID instead of their title in element indexes and relational fields. ([#4745](https://github.com/craftcms/cms/issues/4745))
- Fixed a bug where Craft was redirecting to the Dashboard when attempting to export elements, if the `tokenParam` config setting was set to something besides `token`. ([#4737](https://github.com/craftcms/cms/issues/4737))

## 3.2.9 - 2019-08-06

### Added
- Added the `ignorePlaceholders` element query param.
- Added the `cp.entries.edit.meta` and `cp.entries.edit.settings` template hooks to the Edit Entry page.
- Added `craft\base\ElementInterface::getSource()`.
- Added `craft\base\ElementTrait::$newSiteIds`.
- Added `craft\models\Site::$dateCreated` and `$dateUpdated`. ([#4703](https://github.com/craftcms/cms/issues/4703))

### Changed
- Improved the Control Panel header styling for mobile and on pages with long titles. ([#4548](https://github.com/craftcms/cms/issues/4548))
- Element references in the Control Panel now reveal the site the element was fetched from in their tooltips, on multi-site installs. ([#4690](https://github.com/craftcms/cms/issues/4690))
- Element editor HUDs now always show a header with the element’s site name on multi-site installs, even if the element is only editable in one site. ([#4690](https://github.com/craftcms/cms/issues/4690))
- Entry preview tokens now respect the `defaultTokenDuration` config setting, rather than always expiring after 24 hours. ([#4683](https://github.com/craftcms/cms/pull/4683))
- Improved disabled select field styling. ([#4709](https://github.com/craftcms/cms/pull/4709))

### Deprecated
- Deprecated `craft\behaviors\DraftBehavior::getSource()`.
- Deprecated `craft\behaviors\RevisionBehavior::getSource()`.

### Fixed
- Fixed a bug where elements listed in a Structure view could be missing their descendant toggles even if all of their descendants were disabled. ([#4685](https://github.com/craftcms/cms/issues/4685))
- Fixed a bug where element CSV exports were limited to 50 elements if no limit was set. ([#4692](https://github.com/craftcms/cms/issues/4692))
- Fixed a 400 error that occurred when submitting an entry form that didn’t have an `entryId` param. ([#4693](https://github.com/craftcms/cms/issues/4693))
- Fixed a bug where `craft\base\Element::getDescendants()` and other structure methods could return the wrong results when called on a draft. ([#4694](https://github.com/craftcms/cms/issues/4694))
- Fixed a bug where Matrix blocks weren’t getting duplicated to newly-enabled sites for elements if the field’s Propagation Method setting wasn’t set to “Save blocks to all sites the owner element is saved in”. ([#4698](https://github.com/craftcms/cms/issues/4698))
- Fixed a bug where the Database Backup could result in a 404 error on load-balanced environments. ([#4699](https://github.com/craftcms/cms/issues/4699))
- Fixed a bug where the “Current” entry revision link wouldn’t always work. ([#4705](https://github.com/craftcms/cms/issues/4705))
- Fixed a bug where the `craft\services\Search::EVENT_AFTER_SEARCH` event wasn’t always firing. ([#4710](https://github.com/craftcms/cms/issues/4710))
- Fixed a bug where `craft\services\Users::purgeExpiredPendingUsers()` was attempting to delete already-trashed users.

### Security
- Fixed an XSS vulnerability.

## 3.2.8 - 2019-07-30

### Added
- Element indexes with unsaved drafts now show a “Drafts” option in the status menu.
- Added the `utils/fix-element-uids` command, which ensures all elements have unique UIDs. ([#4653](https://github.com/craftcms/cms/issues/4653))

### Fixed
- Fixed a bug where it wasn’t possible to create a homepage Single section if a prior entry revisions’ URI had been set to `__home__`. ([#4657](https://github.com/craftcms/cms/issues/4657))
- Fixed a bug where the user deletion confirmation dialog was including revisions and drafts when counting entries for the content summary.
- Fixed an error that occurred when deleting a user, if another user had been chosen to inherit their content. ([#4670](https://github.com/craftcms/cms/issues/4670))
- Fixed a bug where users could be warned about losing unsaved changes when updating an entry from a draft, while the draft was being autosaved. ([#4614](https://github.com/craftcms/cms/issues/4614))
- Fixed a bug where Categories fields weren’t always getting updated when a category they were related to got moved under another category. ([#4672](https://github.com/craftcms/cms/issues/4672))
- Fixed an error that occurred on the Settings → Routes page, if one of the routes didn’t have a URI pattern. ([#4676](https://github.com/craftcms/cms/issues/4676))
- Fixed some styling and behavior issues on the Settings → Routes page.

## 3.2.7 - 2019-07-25

### Fixed
- Fixed an error where it wasn’t possible to scale SVGs using only height. ([#4643](https://github.com/craftcms/cms/pull/4643))
- Fixed a bug where the content area of some Control Panel pages weren’t getting any bottom padding. ([#4644](https://github.com/craftcms/cms/issues/4644))
- Fixed a bug where installing a plugin immediately after installing Craft from the console could corrupt the project config if `useProjectConfigFile` was enabled. ([#3870](https://github.com/craftcms/cms/issues/3870))
- Fixed a bug where entry forms could overlook changes made to Categories fields. ([#4648](https://github.com/craftcms/cms/issues/4648))
- Fixed a bug where element search indexes weren’t being updated right away after an element was created or updated from an element editor HUD.
- Fixed a bug where back-end slug validation wasn’t working correctly for slugs with some Unicode characters. ([#1535](https://github.com/craftcms/cms/issues/1535))
- Fixed a bug where Craft was attempting to delete template caches even when saving a draft or revision.

## 3.2.6 - 2019-07-23

### Changed
- When enabling a new site for a Single section, Craft now uses the primary site’s content as the starting point for the new site’s content, if the section was already enabled for it.
- Swapped the position of the “Save as a Draft” and “Save Entry” buttons. ([#4622](https://github.com/craftcms/cms/issues/4622))
- `craft\helpers\DateTimeHelper::toDateTime()` now supports arrays created from `DateTime` objects. ([#4627](https://github.com/craftcms/cms/issues/4627))
- Plugin license key inputs are no longer limited to 29 characters, to make room for long environment variable names. ([#4393](https://github.com/craftcms/cms/issues/4393))
- Updated Imagine to 1.2.2.1.

### Fixed
- Fixed a bug where Craft could load the same JavaScript and CSS files multiple times when opening element editor HUDs. ([#4620](https://github.com/craftcms/cms/issues/4620))
- Fixed a bug where each animated GIF frame would still be parsed when generating a thumbnail, even if the `transformGifs` setting was set to `false`. ([#4588](https://github.com/craftcms/cms/issues/4588))
- Fixed a bug where back-end slug validation wasn’t working correctly for slugs with Unicode characters. ([#4628](https://github.com/craftcms/cms/issues/4628))
- Fixed a bug where it wasn’t possible to create new entries if the section handle matched the `pageTrigger` config setting, and the `pageTrigger` config setting had a trailing slash. ([#4631](https://github.com/craftcms/cms/issues/4631))
- Fixed a bug where the `sections.previewTargets` database column was getting created as a `varchar` instead of `text` column for new Craft installs. ([#4638](https://github.com/craftcms/cms/issues/4638))

### Security
- Fixed a bug where the `preserveExifData` config setting wasn’t being respected on image upload.

## 3.2.5.1 - 2019-07-19

### Fixed
- Fixed an error that occurred if a plugin license key was set to an environment variable, which was set to an invalid key. ([#4604](https://github.com/craftcms/cms/issues/4604))
- Fixed an error that prevented image thumbnails from generating in the Control Panel when using ImageMagick. ([#4609](https://github.com/craftcms/cms/issues/4609))

## 3.2.5 - 2019-07-19

### Added
- Added `craft\services\Elements::getPlaceholderElements()`.

### Changed
- If an invalid entry draft or revision edit URL is accessed, but the source entry does exist, Craft now redirects the browser to the source entry’s edit page. ([#4574](https://github.com/craftcms/cms/issues/4574))
- Preview requests now include the previewed entry in element queries even if the `status`, `drafts`, or `revisions` parameters are set to exclude it. ([#4581](https://github.com/craftcms/cms/issues/4581))
- Back-end slug generation now follows the same rules as JavaScript. ([#4607](https://github.com/craftcms/cms/issues/4607))
- Unsaved entry drafts now get assigned a new ID when they are fully saved, so they are treated as new elements. ([#4589](https://github.com/craftcms/cms/issues/4589))

### Fixed
- Fixed some bugs with the “Save Entry” menu options, when editing an unsaved draft. ([#4614](https://github.com/craftcms/cms/issues/4614))
- Fixed a bug where Craft could forget which site was being edited when updating an entry from a draft. ([#4615](https://github.com/craftcms/cms/issues/4615))

## 3.2.4.1 - 2019-07-17

### Fixed
- Fixed an error that occurred when attempting to share a disabled entry. ([#4596](https://github.com/craftcms/cms/issues/4596))
- Fixed a bug where new Email and URL cells in Table fields weren’t getting the correct input type. ([#4595](https://github.com/craftcms/cms/issues/4595))

## 3.2.4 - 2019-07-17

### Changed
- Brought back the “Preview” button for the Current revision of entries, which now creates a draft before activating the entry preview. ([#4584](https://github.com/craftcms/cms/issues/4584))
- The “Save as a Draft” button now creates the draft over Ajax, when it’s not the primary submit button for the page.
- When Craft isn’t able to sync incoming `project.yaml` changes due to schema version conflicts, Craft now lists which packages are conflicting.. ([#4568](https://github.com/craftcms/cms/issues/4568))

### Fixed
- Fixed a JavaScript error that could occur after uploading a file directly onto an Assets field when editing the Current revision of an entry.
- Fixed a bug where draft forms could become unresponsive if the user attempted to navigate away from the page or submit the form in the middle of an autosave. ([#4578](https://github.com/craftcms/cms/issues/4578))
- Fixed a SQL error that could occur when passing `:empty:` or `:notempty:` to a relational field’s element query param. ([#4529](https://github.com/craftcms/cms/issues/4529))
- Fixed a bug where Number fields weren’t getting set to their default values for new entries. ([#4586](https://github.com/craftcms/cms/issues/4586))
- Fixed a bug query string parameters were getting URL-encoded when applied to generated pagination URLs.
- Fixed a bug where Single entries had the option to be duplicated or deleted. ([#4590](https://github.com/craftcms/cms/issues/4590))

## 3.2.3 - 2019-07-16

### Added
- Added `craft\controllers\EntriesController::actionDuplicateEntry()`.
- Added `craft\web\UrlManager::setMatchedElement()`.

### Changed
- Craft no longer creates drafts automatically when editing entries. The user must click a “Save as a Draft” button to create one. ([#4549](https://github.com/craftcms/cms/issues/4549))
- Entries are now immediately savable, whether or not any changes were made. ([#4535](https://github.com/craftcms/cms/issues/4535))
- The “Save Entry” button now redirects the user to the Entries index page. ([#4575](https://github.com/craftcms/cms/issues/4575))
- Brought back the “Save and continue editing” and “Save and add another” options for entries.
- It’s no longer possible to preview entries’ Current revision. A draft must be created first.

### Fixed
- Fixed a bug where it wasn’t possible to delete Matrix blocks if Min Blocks and Max Blocks were set to the same value, and an element already had more than that many blocks. ([#4562](https://github.com/craftcms/cms/issues/4562))
- Fixed a bug where `craft\web\UrlManager::getMatchedElement()` could return the incorrect result on preview requests. ([#4542](https://github.com/craftcms/cms/issues/4542))
- Fixed an error that occurred on the Settings → Email page if email settings were missing from the project config. ([#4552](https://github.com/craftcms/cms/issues/4552))
- Fixed a bug where it wasn’t possible to toggle site-specific entry statuses when editing drafts. ([#4577](https://github.com/craftcms/cms/issues/4577))

## 3.2.2 - 2019-07-14

### Added
- Added `craft\helpers\ElementHelper::isTempSlug()`.
- Added `craft\helpers\ElementHelper::tempSlug()`.
- Added `craft\helpers\UrlHelper::removeParam()`.

### Changed
- Craft no longer ensures a recent revision exists before creating a draft for an element.
- Element exports are limited to CSV files now, to avoid the GD requirement imposed by the PHPSpreadsheet library. ([#4553](https://github.com/craftcms/cms/issues/4553))

### Fixed
- Fixed a bug where multi-site element queries with the `unique` and `offset` params set weren’t returning any results. ([#4560](https://github.com/craftcms/cms/issues/4560))
- Fixed an error that could occur when creating a draft. ([#4515](https://github.com/craftcms/cms/issues/4515))
- Fixed a bug where Craft wasn’t generating a new slug for entries that were saved with a blank Slug field. ([#4518](https://github.com/craftcms/cms/issues/4518))
- Fixed a bug where disabled select options could lose their disabled text styling in Firefox. ([#4526](https://github.com/craftcms/cms/issues/4526))
- Fixed a bug where entry forms could miss the fact that a file had been uploaded to an Assets field. ([#4534](https://github.com/craftcms/cms/issues/4534))
- Fixed a bug where selecting “Create a new child entry” in a Structure section on a multi-site install would result in a 404 error. ([#4541](https://github.com/craftcms/cms/issues/4541))
- Fixed a bug where it wasn’t possible to set test-specific config settings. ([#4539](https://github.com/craftcms/cms/pull/4539))
- Fixed an error that occurred when exporting elements if Limit was set to `0`. ([#4547](https://github.com/craftcms/cms/issues/4547))
- Fixed a bug where the `{% paginate %}` tag wouldn’t generate links to the first page correctly when using query string pagination. ([#4550](https://github.com/craftcms/cms/issues/4550))
- Fixed an error that occurred when indexing assets from a console request, if no volumes were defined yet. ([#2798](https://github.com/craftcms/cms/issues/2798))
- Fixed a bug where the “Delete” link could show up in the draft meta HUD for unsaved drafts. ([#4557](https://github.com/craftcms/cms/issues/4557))

## 3.2.1 - 2019-07-11

### Added
- Added `craft\console\Request::getIsPreview()`.
- Added `craft\web\Request::getIsPreview()`.

### Changed
- If a draft can’t be saved, an alert icon is now shown in the Control Panel header, which can be clicked on to reveal more information.
- Element revisions no longer store snapshot data.

### Fixed
- Fixed a bug where Feed widget items weren’t getting hyperlinked.
- Fixed a bug where the `app/migrate` controller wasn’t applying new `project.yaml` changes if there were no pending migrations.
- Fixed a SQL error that could occur when saving an entry or entry draft. ([#4508](https://github.com/craftcms/cms/issues/4508))
- Fixed a bug where Assets fields set to restrict uploads to a single folder could have empty selector modals. ([#4522](https://github.com/craftcms/cms/issues/4522))
- Fixed an error that could occur if a template was accessing the deprecated `locale` property of an element query, but `siteId` wasn’t set to an integer. ([#4531](https://github.com/craftcms/cms/issues/4531))
- Fixed a bug where users without the “Publish live changes” permission for a section weren’t able to create new entries. ([#4528](https://github.com/craftcms/cms/issues/4529))
- Fixed a PHP error that could occur when uploading files to Assets fields on the front-end. ([#4382](https://github.com/craftcms/cms/issues/4382))
- Fixed a bug where elements listed in a Structure view could show descendant toggles even if they had no descendants. ([#4504](https://github.com/craftcms/cms/issues/4504))
- Fixed a backwards compatibility issue. ([#4523](https://github.com/craftcms/cms/issues/4523))

## 3.2.0 - 2019-07-09

> {warning} If you’ve ever run the `project-config/rebuild` command, it’s highly recommended that you run it again with Craft 3.1.34.2, before updating to Craft 3.2.

> {warning} Custom login controllers must now explicitly set their `$allowAnonymous` values to include `self::ALLOW_ANONYMOUS_OFFLINE` if they wish to be available when the system is offline.

> {tip} If you have Super Table or Neo installed, you should update those **at the same time** as Craft, to avoid unnecessary search index jobs from being added to the queue.

### Added
- All element types now have the option to support drafts and revisions.
- Drafts are now autocreated when content is modified, and autosaved whenever the content changes. ([#1034](https://github.com/craftcms/cms/issues/1034))
- Drafts and revisions now store content across all sites supported by the element. ([#2669](https://github.com/craftcms/cms/issues/2669))
- Content previewing is now draft-based, and drafts are stored as specialized elements, so it’s no longer necessary to add special cases in templates for preview requests. ([#1787](https://github.com/craftcms/cms/issues/1787), [#2801](https://github.com/craftcms/cms/issues/2801))
- Sections now have a “Preview Targets” setting when running Craft Pro, which can be used to configure additional locations that entries can be previewed from. ([#1489](https://github.com/craftcms/cms/issues/1489))
- Sections now have a “Propagation Method” setting, enabling entries to only be propagated to other sites in the same site group, or with the same language. ([#3554](https://github.com/craftcms/cms/issues/3554))
- Matrix fields now have a “Propagation Method” setting, enabling blocks to only be propagated to other sites in the same site group, or with the same language. ([#3554](https://github.com/craftcms/cms/issues/3554))
- Single entries now have editable slugs. ([#3368](https://github.com/craftcms/cms/issues/3368))
- Headless content previewing is now possible by forwarding request tokens off to content API requests. ([#1231](https://github.com/craftcms/cms/issues/1231))
- Preview iframes are now created with a `src` attribute already in place, improving SPA support. ([#2120](https://github.com/craftcms/cms/issues/2120))
- Entry “Share” buttons are now visible on mobile. ([#4408](https://github.com/craftcms/cms/issues/4408))
- Added the “Temp Uploads Location” system setting (available from Settings → Assets → Settings), which makes it possible to choose the volume and path that temporary asset uploads should be stored. ([#4010](https://github.com/craftcms/cms/issues/4010))
- Added the `maxRevisions` config setting. ([#926](https://github.com/craftcms/cms/issues/926))
- Added the `purgeUnsavedDraftsDuration` config setting, which determines how long unsaved drafts should be allowed to exist before getting deleted via garbage collection.
- Added the “Edit images” permission. ([#3349](https://github.com/craftcms/cms/issues/3349))
- Added the “Impersonate users” permission. ([#3501](https://github.com/craftcms/cms/issues/3501))
- Added the `drafts`, `draftId`, `draftOf`, `draftCreator`, `revisions`, `revisionId`, `revisionOf`, and `revisionCreator` element query params.
- The `site` element query params now support passing multiple site handles, or `'*'`, to query elements across multiple sites at once. ([#2854](https://github.com/craftcms/cms/issues/2854))
- Relational fields now have a “Validate related elements” setting, which ensures that the related elements pass validation before the source element can be saved with them selected. ([#4095](https://github.com/craftcms/cms/issues/4095))
- Table fields can now have Dropdown, Email, and URL columns. ([#811](https://github.com/craftcms/cms/issues/811), [#4180](https://github.com/craftcms/cms/pull/4180))
- Dropdown and Multi-select fields can now have optgroups. ([#4236](https://github.com/craftcms/cms/issues/4236))
- Date/Time, Dropdown, Lightswitch, Number, and Radio Buttons fields are now listed as sort options in element indexes. ([#2818](https://github.com/craftcms/cms/issues/2818))
- Asset, category, entry, and user indexes can now have “UID” columns. ([#4433](https://github.com/craftcms/cms/issues/4433))
- Added the `unique` element query param, which can be used to prevent duplicate elements when querying elements across multiple sites.
- Added the `preferSites` element query param, which can be used to set the preferred sites that should be used for multi-site element queries, when the `unique` param is also enabled.
- Element index pages are now paginated for non-Structure views. ([#818](https://github.com/craftcms/cms/issues/818))
- Element index pages now have an “Export…” button that will export all of the elements in the current view (across all pages) or up to a custom limit, in either CSV, XLS, XLSX, or ODS format. ([#994](https://github.com/craftcms/cms/issues/994))
- Added the `{% dd %}` Twig tag. ([#4399](https://github.com/craftcms/cms/issues/4399))
- Added the `attr()` Twig function, which can generate a list of HTML/XML attributes. ([#4237](https://github.com/craftcms/cms/pull/4237))
- Added the `|withoutKey` Twig filter.
- Added the `resave/matrix-blocks` console command.
- The `index-assets/*` commands now support a `--create-missing-assets=0` option, which prevents Craft from creating asset records when they don’t exist yet, and offers an opportunity to fix the location of any asset records that are missing their associated files, when the filename matches one of the files missing an index.
- Added the `mailer/test` command. ([#4020](https://github.com/craftcms/cms/issues/4020))
- Added the `tests/setup` command, which generates a test suite for the current Craft project.
- Jobs can now set progress labels, which will be shown below their description and progress bar in the queue HUD. ([#1931](https://github.com/craftcms/cms/pull/1931))
- Added the `_layouts/element` template, which can be extended by element edit pages that wish to support drafts, revisions, and content previewing.
- Added the `_special/sitepicker` template.
- It’s now possible for plugins and modules to define custom actions on console controllers.
- Added a testing framework for Craft and plugins, powered by Codeception. ([#3382](https://github.com/craftcms/cms/pull/3382), [#1485](https://github.com/craftcms/cms/issues/1485), [#944](https://github.com/craftcms/cms/issues/944))
- Added `craft\base\ApplicationTrait::getInstalledSchemaVersion()`.
- Added `craft\base\BlockElementInterface`.
- Added `craft\base\Element::EVENT_AFTER_PROPAGATE`.
- Added `craft\base\Element::EVENT_REGISTER_PREVIEW_TARGETS`.
- Added `craft\base\Element::previewTargets()`.
- Added `craft\base\ElementInterface::afterPropagate()`.
- Added `craft\base\ElementInterface::getCurrentRevision()`.
- Added `craft\base\ElementInterface::getIsDraft()`.
- Added `craft\base\ElementInterface::getIsRevision()`.
- Added `craft\base\ElementInterface::getIsUnsavedDraft()`.
- Added `craft\base\ElementInterface::getPreviewTargets()`.
- Added `craft\base\ElementInterface::getSourceId()`.
- Added `craft\base\ElementInterface::getSourceUid()`.
- Added `craft\base\ElementInterface::getUiLabel()`, which is now used to define what an element will be called in the Control Panel. ([#4211](https://github.com/craftcms/cms/pull/4211))
- Added `craft\base\ElementInterface::pluralDisplayName()`, which element type classes can use to define the plural of their display name.
- Added `craft\base\ElementInterface::setRevisionCreatorId()`.
- Added `craft\base\ElementInterface::setRevisionNotes()`.
- Added `craft\base\ElementTrait::$dateDeleted`. ([#4493](https://github.com/craftcms/cms/issues/4493))
- Added `craft\base\ElementTrait::$draftId`.
- Added `craft\base\ElementTrait::$hardDelete`.
- Added `craft\base\ElementTrait::$previewing`.
- Added `craft\base\ElementTrait::$propagateAll`.
- Added `craft\base\ElementTrait::$revisionId`.
- Added `craft\base\Field::EVENT_AFTER_ELEMENT_PROPAGATE`.
- Added `craft\base\Field::getSortOption()`.
- Added `craft\base\FieldInterface::afterElementPropagate()`.
- Added `craft\base\FieldInterface::valueType()`. ([#3894](https://github.com/craftcms/cms/issues/3894))
- Added `craft\base\SortableFieldInterface`, which can be implemented by field classes that should be sortable in element indexes.
- Added `craft\behaviors\DraftBehavior`.
- Added `craft\behaviors\RevisionBehavior`.
- Added `craft\console\CallableAction`.
- Added `craft\console\Controller`.
- Added `craft\console\controllers\ResaveController::saveElements()`.
- Added `craft\console\ControllerTrait`.
- Added `craft\console\Request::getToken()`.
- Added `craft\controllers\PreviewController`.
- Added `craft\errors\MissingAssetException`.
- Added `craft\events\BatchElementActionEvent`.
- Added `craft\events\DefineConsoleActionsEvent`.
- Added `craft\events\ElementQueryEvent`.
- Added `craft\events\RegisterPreviewTargetsEvent`.
- Added `craft\events\RevisionEvent`.
- Added `craft\helpers\Component::validateComponentClass()`.
- Added `craft\helpers\ElementHelper::isDraftOrRevision()`.
- Added `craft\helpers\ElementHelper::rootElement()`.
- Added `craft\models\Section::$propagationMethod`.
- Added `craft\queue\jobs\UpdateSearchIndex`.
- Added `craft\services\Drafts`, accessible via `Craft::$app->drafts`.
- Added `craft\services\Elements::propagateElements()` along with `EVENT_BEFORE_PROPAGATE_ELEMENTS`, `EVENT_AFTER_PROPAGATE_ELEMENTS`, `EVENT_BEFORE_PROPAGATE_ELEMENT`, and `EVENT_AFTER_PROPAGATE_ELEMENT` events. ([#4139](https://github.com/craftcms/cms/issues/4139))
- Added `craft\services\Elements::resaveElements()` along with `EVENT_BEFORE_RESAVE_ELEMENTS`, `EVENT_AFTER_RESAVE_ELEMENTS`, `EVENT_BEFORE_RESAVE_ELEMENT`, and `EVENT_AFTER_RESAVE_ELEMENT` events. ([#3482](https://github.com/craftcms/cms/issues/3482))
- Added `craft\services\Matrix::duplicateBlocks()`.
- Added `craft\services\Matrix::getSupportedSiteIdsForField()`.
- Added `craft\services\Revisions`, accessible via `Craft::$app->revisions`.
- Added `craft\services\Users::canImpersonate()`.
- Added `craft\web\Request::getIsLoginRequest()` and `craft\console\Request::getIsLoginRequest()`.
- Added `craft\web\UrlManager::$checkToken`.
- Added the `Craft.isSameHost()` JavaScript method.
- Added the `Craft.parseUrl()` JavaScript method.
- Added the `Craft.randomString()` JavaScript method.
- Added the `Craft.DraftEditor` JavaScript class.
- Added the `Craft.Preview` JavaScript class.

### Changed
- Relational fields are now capable of selecting elements from multiple sites, if they haven’t been locked down to only related elements from a single site. ([#3584](https://github.com/craftcms/cms/issues/3584))
- Element selector modals now always show source headings, and list sources in the configured order. ([#4494](https://github.com/craftcms/cms/issues/4494))
- Reference tags can now specify the site to load the element from. ([#2956](https://github.com/craftcms/cms/issues/2956))
- Improved the button layout of Edit Entry pages. ([#2325](https://github.com/craftcms/cms/issues/2325))
- Improved the performance of saving elements.
- The Control Panel now shows the sidebar on screens that are at least 1,000 pixels wide. ([#4079](https://github.com/craftcms/cms/issues/4079))
- The `_layouts/cp` template now supports a `showHeader` variable that can be set to `false` to remove the header.
- The `_layouts/cp` Control Panel template now supports a `footer` block, which will be output below the main content area.
- Renamed `craft\helpers\ArrayHelper::filterByValue()` to `where()`.
- Anonymous/offline/Control Panel access validation now takes place from `craft\web\Controller::beforeAction()` rather than `craft\web\Application::handleRequest()`, giving controllers a chance to do things like set CORS headers before a `ForbiddenHttpException` or `ServiceUnavailableHttpException` is thrown. ([#4008](https://github.com/craftcms/cms/issues/4008))
- Controllers can now set `$allowAnonymous` to a combination of bitwise integers `self::ALLOW_ANONYMOUS_LIVE` and `self::ALLOW_ANONYMOUS_OFFLINE`, or an array of action ID/bitwise integer pairs, to define whether their actions should be accessible anonymously even when the system is offline.
- Improved the error message when Project Config reaches the maximum deferred event count.
- Craft now deletes expired template caches as part of its garbage collection routine.
- Craft no longer warns about losing unsaved changes when leaving the page while previewing entries, if the changes were autosaved. ([#4439](https://github.com/craftcms/cms/issues/4439))
- `fieldValues` is a now reserved field handle. ([#4453](https://github.com/craftcms/cms/issues/4453))
- Improved the reliability of `craft\helpers\UrlHelper::rootRelativeUrl()` and `cpUrl()`.
- `craft\base\ElementInterface::eagerLoadingMap()` and `craft\base\EagerLoadingFieldInterface::getEagerLoadingMap()` can now return `null` to opt out of eager-loading. ([#4220](https://github.com/craftcms/cms/pull/4220))
- `craft\db\ActiveRecord` no longer sets the `uid`, `dateCreated`, or `dateUpdated` values for new records if they were already explicitly set.
- `craft\db\ActiveRecord` no longer updates the `dateUpdated` value for existing records if nothing else changed or if `dateUpdated` had already been explicitly changed.
- `craft\helpers\UrlHelper::siteUrl()` and `url()` will now include the current request’s token in the generated URL’s query string, for site URLs.
- `craft\events\MoveElementEvent` now extends `craft\events\ElementEvent`. ([#4315](https://github.com/craftcms/cms/pull/4315))
- `craft\queue\BaseJob::setProgress()` now has a `$label` argument.
- `craft\queue\jobs\PropagateElements` no longer needs to be configured with a `siteId`, and no longer propagates elements to sites if they were updated in the target site more recently than the source site.
- `craft\queue\QueueInterface::setProgress()` now has a `$label` argument.
- `craft\services\Assets::getUserTemporaryUploadFolder()` now returns the current user’s temporary upload folder by default if no user is provided.
- `craft\services\Elements::deleteElement()` now has a `$hardDelete` argument.
- `craft\services\Elements::deleteElement()` now has a `$hardDelete` argument. ([#3392](https://github.com/craftcms/cms/issues/3392))
- `craft\services\Elements::getElementById()` now has a `$criteria` argument.
- `craft\services\Elements::propagateElement()` now has a `$siteElement` argument.
- `craft\services\Elements::saveElement()` now preserves existing elements’ current `dateUpdated` value when propagating or auto-resaving elements.
- `craft\services\Elements::saveElement()` now preserves the `uid`, `dateCreated`, and `dateUpdated` values on new elements if they were explicitly set. ([#2909](https://github.com/craftcms/cms/issues/2909))
- `craft\services\Elements::setPlaceholderElement()` now throws an exception if the element that was passed in doesn’t have an ID.
- `craft\services\Matrix::saveField()` is no longer is responsible for duplicating blocks from other elements.
- `craft\web\twig\variables\CraftVariable` no longer triggers the `defineComponents` event. ([#4416](https://github.com/craftcms/cms/issues/4416))
- `craft\web\UrlManager::setRouteParams()` now has a `$merge` argument, which can be set to `false` to completely override the route params.
- It’s now possible to pass a `behaviors` key to the `$newAttributes` argument of `craft\services\Elements::duplicateElement()`, to preattach behaviors to the cloned element before it’s saved.

### Removed
- Removed the Search Indexes utility. ([#3698](https://github.com/craftcms/cms/issues/3698))
- Removed the `--batch-size` option from `resave/*` actions.
- Removed the `craft.entryRevisions` Twig component.
- Removed `craft\controllers\EntriesController::actionPreviewEntry()`.
- Removed `craft\controllers\EntriesController::actionShareEntry()`.
- Removed `craft\controllers\EntriesController::actionViewSharedEntry()`.
- Removed `craft\events\VersionEvent`.
- Removed `craft\records\Entry::getVersions()`.
- Removed `craft\records\EntryDraft`.
- Removed `craft\records\EntryVersion`.
- Removed `craft\services\EntryRevisions::saveDraft()`.
- Removed `craft\services\EntryRevisions::publishDraft()`.
- Removed `craft\services\EntryRevisions::deleteDraft()`.
- Removed `craft\services\EntryRevisions::saveVersion()`.
- Removed `craft\services\EntryRevisions::revertEntryToVersion()`.
- Removed the `Craft.EntryDraftEditor` JavaScript class.

### Deprecated
- Deprecated the `ownerSite` and `ownerSiteId` Matrix block query params.
- Deprecated `craft\controllers\EntriesController::EVENT_PREVIEW_ENTRY`.
- Deprecated `craft\controllers\LivePreviewController`.
- Deprecated `craft\elements\MatrixBlock::$ownerSiteId`.
- Deprecated `craft\events\DefineComponentsEvent`.
- Deprecated `craft\helpers\ArrayHelper::filterByValue()`. Use `where()` instead.
- Deprecated `craft\models\BaseEntryRevisionModel`.
- Deprecated `craft\models\EntryDraft`.
- Deprecated `craft\models\EntryVersion`.
- Deprecated `craft\models\Section::$propagateEntries`. Use `$propagationMethod` instead.
- Deprecated `craft\services\Assets::getCurrentUserTemporaryUploadFolder()`.
- Deprecated `craft\services\EntryRevisions`.
- Deprecated `craft\web\Request::getIsLivePreview()`.
- Deprecated `craft\web\Request::getIsSingleActionRequest()` and `craft\console\Request::getIsSingleActionRequest()`.
- Deprecated the `Craft.LivePreview` JavaScript class.

### Fixed
- Fixed a bug where `craft\helpers\UrlHelper` methods could add duplicate query params on generated URLs.
- Fixed a bug where Matrix blocks weren’t getting duplicated for other sites when creating a new element. ([#4449](https://github.com/craftcms/cms/issues/4449))

## 3.1.34.3 - 2019-08-21

### Fixed
- Fixed a bug where the `project-config/rebuild` command wasn’t discarding unused user groups or user field layouts in the project config. ([#4781](https://github.com/craftcms/cms/pull/4781))

## 3.1.34.2 - 2019-07-23

### Fixed
- Fixed a bug where the `project-config/rebuild` command was discarding email and user settings.

## 3.1.34.1 - 2019-07-22

### Fixed
- Fixed a bug where the `project-config/rebuild` command was ignoring entry types that didn’t have a field layout. ([#4600](https://github.com/craftcms/cms/issues/4600))

## 3.1.34 - 2019-07-09

### Changed
- The `project-config/rebuild` command now rebuilds the existing project config wherever possible, instead of merging database data with the existing project config.

## 3.1.33 - 2019-07-02

### Added
- Added `craft\base\ApplicationTrait::saveInfoAfterRequest()`.

### Changed
- Craft no longer strips some punctuation symbols from slugs.
- Improved the performance of saving project config updates. ([#4459](https://github.com/craftcms/cms/issues/4459))
- Improved the performance of saving fields. ([#4459](https://github.com/craftcms/cms/issues/4459))
- The `craft update` command no longer updates Craft or plugins if not specified.

### Removed
- Removed `craft\services\ProjectConfig::saveDataAfterRequest()`.
- Removed `craft\services\ProjectConfig::preventSavingDataAfterRequest()`.

### Fixed
- Fixed a PHP error that occurred when deleting an asset transform. ([#4473](https://github.com/craftcms/cms/issues/4473))

### Security
- Fixed an XSS vulnerability.
- Fixed a path disclosure vulnerability. ([#4468](https://github.com/craftcms/cms/issues/4468))
- Added the `sameSiteCookieValue` config setting. ([#4462](https://github.com/craftcms/cms/issues/4462))

## 3.1.32.1 - 2019-06-25

### Fixed
- Fixed a couple Windows compatibility issues.

## 3.1.32 - 2019-06-25

### Changed
- Project Config now sorts arrays when all of the keys are UIDs. ([#4425](https://github.com/craftcms/cms/issues/4425))

### Fixed
- Fixed a bug where Craft might not match a domain to the proper site if it had a non-ASCII character in the host name.
- Fixed an error that could occur when using the `|filter` Twig filter. ([#4437](https://github.com/craftcms/cms/issues/4437))
- Fixed a bug where pagination URL could get repeated page params added to the query string if using query string-based pagination.

## 3.1.31 - 2019-06-18

### Added
- It’s now possible to set plugin license keys to environment variables using the `$VARIABLE_NAME` syntax. ([#4393](https://github.com/craftcms/cms/issues/4393))
- Added `craft\services\Elements::mergeElements()`. ([#4404](https://github.com/craftcms/cms/pull/4404))

### Changed
- Pagination URLs now include any query string parameters set on the current request.
- The default email template no longer sets text or background colors, so emails look better in dark mode. ([#4396](https://github.com/craftcms/cms/pull/4396))
- Improved the error message that gets logged when Craft isn’t able to finish processing project config changes, due to unresolved dependencies.
- Craft will no longer log errors and warnings arising from `yii\i18n\PhpMessageSource`. ([#4109](https://github.com/craftcms/cms/issues/4109))
- Improved the performance and reliability of user queries when the `group` param is set to a user group with a large number of users.
- Updated Yii to 2.0.21.

### Fixed
- Fixed a bug where `Craft::dd()` wouldn’t work properly if output buffering was enabled. ([#4399](https://github.com/craftcms/cms/issues/4399))
- Fixed a bug where `Craft::alias()` wasn’t working on Windows servers. ([#4405](https://github.com/craftcms/cms/issues/4405))
- Fixed a bug where Craft wasn’t parsing the `dsn` DB connection setting properly if it was supplied.

### Security
- Fixed an XSS vulnerability.

## 3.1.30 - 2019-06-11

### Changed
- Improved query performance. ([yiisoft/yii2#17344](https://github.com/yiisoft/yii2/pull/17344), [yiisoft/yii2#17345](https://github.com/yiisoft/yii2/pull/17345), [yiisoft/yii2#17348](https://github.com/yiisoft/yii2/pull/17348))
- `craft\services\Elements::saveElement()` now always propagates elements regardless of the `$propagate` argument value, when saving new elements. ([#4370](https://github.com/craftcms/cms/issues/4370))

### Fixed
- Fixed a bug where new elements weren’t assigned a UID in time if their URI format contained a `{uid}` token. ([#4364](https://github.com/craftcms/cms/issues/4364))
- Fixed a bug where Craft was modifying custom log target configs before executing queue jobs. ([#3766](https://github.com/craftcms/cms/issues/3766))
- Fixed a bug where `craft\helpers\ChartHelper::getRunChartDataFromQuery()` assumed that the value would be integers. ([craftcms/commerce#849](https://github.com/craftcms/commerce/issues/849))
- Fixed a bug where `craft\services\Security::validateData()` was returning an empty string instead of `false` when the data didn’t validate. ([#4387](https://github.com/craftcms/cms/issues/4387))
- Fixed a bug where Craft could inject unexpected JavaScript into front-end requests. ([#4390](https://github.com/craftcms/cms/issues/4390))

## 3.1.29 - 2019-06-04

### Added
- Added the `restore` command, which restores a database backup.
- Added the `Craft.escapeRegex()` JavaScript method.

### Changed
- Asset indexes now sort assets by Date Uploaded in descending order by default. ([#1153](https://github.com/craftcms/cms/issues/1153))
- `craft\db\Paginator` no longer assumes that the application’s database connection should be used.
- Updated Twig to 2.11. ([#4342](https://github.com/craftcms/cms/issues/4342))

### Fixed
- Fixed a bug where the Status menu wasn’t visible for the “All users” source on user indexes. ([#4306](https://github.com/craftcms/cms/pull/4306))
- Fixed a bug where pressing the <kbd>Esc</kbd> key in the setup wizard would close the modal window. ([#4307](https://github.com/craftcms/cms/issues/4307))
- Fixed a bug where `craft\validators\ArrayValidator::validate()` didn’t work. ([#4309](https://github.com/craftcms/cms/pull/4309))
- Fixed an error that could occur when rendering templates with a `loop.parent.loop` reference in a nested for-loop. ([#4271](https://github.com/craftcms/cms/issues/4271))
- Fixed a bug where publishing a Single entry’s draft, or reverting a Single entry to a prior version, would overwrite its title to the section name. ([#4323](https://github.com/craftcms/cms/pull/4323))
- Fixed a bug where Craft wasn’t invalidating existing asset transforms when changing the dimensions of a named transform.
- Fixed a bug where `craft\services\Fields::getFieldsByElementType()` would return duplicate results if a field was used in more than one field layout for the element type. ([#4336](https://github.com/craftcms/cms/issues/4336))
- Fixed a bug where Craft wasn’t respecting the `allowUppercaseInSlug` config setting when generating slugs in the Control Panel. ([#4330](https://github.com/craftcms/cms/issues/4330))
- Fixed a bug where Control Panel Ajax requests weren’t working if a custom `pathParam` config setting value was set. ([#4334](https://github.com/craftcms/cms/issues/4334))
- Fixed a JavaScript error that could occur when saving a new entry, if the selected entry type didn’t have a Title field. ([#4353](https://github.com/craftcms/cms/issues/4353))

## 3.1.28 - 2019-05-21

### Added
- Added the “Customize element sources” user permission. ([#4282](https://github.com/craftcms/cms/pull/4282))
- Matrix sub-fields now have a “Use this field’s values as search keywords?” setting. ([#4291](https://github.com/craftcms/cms/issues/4291))
- Added `craft\web\twig\variables\Paginate::setBasePath()`. ([#4286](https://github.com/craftcms/cms/issues/4286))

### Changed
- Craft now requires Yii 2.0.19.

### Fixed
- Fixed a bug where slugs could get double-hyphenated. ([#4266](https://github.com/craftcms/cms/issues/4266))
- Fixed an error that would occur when installing Craft if the `allowAdminChanges` config setting was disabled. ([#4267](https://github.com/craftcms/cms/issues/4267))
- Fixed a bug where Matrix fields would return the wrong set of Matrix blocks on new or duplicated elements, immediately after they were saved.
- Fixed a bug where users could not assign additional user groups to their own account if their permission to do so was granted by another user group they belonged to.
- Fixed a bug where Number fields would attempt to save non-numeric values. ([craftcms/feed-me#527](https://github.com/craftcms/feed-me/issues/527))
- Fixed a bug where it was possible to assign a Structure entry or category to a new parent, even if that would cause its descendants to violate the Max Levels setting. ([#4279](https://github.com/craftcms/cms/issues/4279))
- Fixed an error that could occur when rendering a template from a console request, if the template contained any non-global `{% cache %}` tags. ([#4284](https://github.com/craftcms/cms/pull/4284))

## 3.1.27 - 2019-05-14

### Added
- Added `craft\fields\Matrix::EVENT_SET_FIELD_BLOCK_TYPES`. ([#4252](https://github.com/craftcms/cms/issues/4252))

### Changed
- Pressing <kbd>Shift</kbd> + <kbd>Return</kbd> (or <kbd>Shift</kbd> + <kbd>Ctrl</kbd>/<kbd>Command</kbd> + <kbd>Return</kbd>) when a textual cell is focused in an editable table will now change the focus to the same cell in the previous row (after creating a new row if necessary.) ([#4259](https://github.com/craftcms/cms/issues/4259))
- Craft no longer shows the status menu for element sources that define a status. ([#4249](https://github.com/craftcms/cms/issues/4249))
- Element URI formats can now conditionally output an empty string, opting the element out of getting its own system URI. ([#4254](https://github.com/craftcms/cms/issues/4254))
- Table fields now get validation errors if any column handles are entered in the format of “colX”.
- Craft no longer clear out users’ verification codes after login. ([#4257](https://github.com/craftcms/cms/issues/4257))
- The `users/upload-user-photo` and `users/delete-user-photo` actions are now available to front-end requests. ([#3932](https://github.com/craftcms/cms/issues/3932))

### Fixed
- Fixed a bug where rebuilding the project config could set an incorrect value for the user field layout.
- Fixed a bug Craft wouldn’t allow users to edit their own photos if they didn’t have upload/remove asset permissions.
- Fixed a bug where Craft wasn’t removing newline characters when pasting text into some single-line Table column types.
- Fixed a bug where project config syncing could have inconsistent results on load-balanced environments. ([#4136](https://github.com/craftcms/cms/issues/4136))
- Fixed a bug where the Plugin Store was not able to load developer details. ([#4241](https://github.com/craftcms/cms/issues/4241))
- Fixed a bug that could occur when Craft generated URLs with multi-byte characters in the query string.
- Fixed a bug where you could get some character encoding issues in some environments when using PHP 7.3.
- Fixed a bug where Craft wasn’t attempting to set a unique URI on duplicated elements. ([#4253](https://github.com/craftcms/cms/issues/4253))
- Fixed a bug where Table fields could copy cell values to other cells if a column had a handle in the format of “colX”. ([#4200](https://github.com/craftcms/cms/issues/4200))
- Fixed an error that could occur on the Login page if a custom Login Page Logo was selected. ([#4261](https://github.com/craftcms/cms/issues/4261))

## 3.1.26 - 2019-05-08

### Changed
- The “Update all” button on the Updates utility is now shown even if the page contains some uninstallable updates. ([#4230](https://github.com/craftcms/cms/issues/4230))
- Craft now stores the Default User Group’s UID in the project config, in case the group’s ID is different across environments.
- `craft\services\Assets::EVENT_BEFORE_REPLACE_ASSET` event handlers can now change the filename of the replaced asset before it is saved.
- Improved the performance of background jobs. ([#4219](https://github.com/craftcms/cms/pull/4219))
- Improved the Plugin Store’s screenshots with arrows for navigation and pinch-to-zoom capability for touch devices.

### Fixed
- Fixed an error that could occur when saving a Single section if one of its sites had been disabled.
- Fixed an error that could occur when deleting a site.
- Fixed a PHP compile error that could occur when paginating a query. ([#4208](https://github.com/craftcms/cms/pull/4208))
- Fixed an error that could occur on the Settings → Users → Settings page if the project config was missing its `users` key. ([#4206](https://github.com/craftcms/cms/issues/4206))
- Fixed a bug where Craft wasn’t requiring email verification for new user accounts if the project config was missing its `users` key.
- Fixed a bug where Craft wasn’t eager-loading elements in the same site as the source element, if that was different than the currently requested site. ([#3954](https://github.com/craftcms/cms/issues/3954))

## 3.1.25 - 2019-04-30

### Added
- Added the `|ascii` Twig filter. ([#4193](https://github.com/craftcms/cms/issues/4193))

### Changed
- Craft now registers its project config event handlers before loading plugins. ([#3943](https://github.com/craftcms/cms/issues/3943))
- The Control Panel now uses jQuery 3.4.0. ([#4183](https://github.com/craftcms/cms/issues/4183))
- `behavior` and `behaviors` are now reserved field handles. ([#4184](https://github.com/craftcms/cms/issues/4184))
- The Updates utility no longer shows notices for expired plugins if no updates are actually available. ([#4186](https://github.com/craftcms/cms/issues/4186))

### Fixed
- Fixed an error where rebuilding the project config would not typecast the `propagateEntries` and `enableVersioning` section settings correctly. ([#3695](https://github.com/craftcms/cms/issues/3695))
- Fixed a bug where the Edit Draft HUD would include the current site name in the default Draft Name value for multi-site entries. ([#4171](https://github.com/craftcms/cms/issues/4171))
- Fixed a bug where resource requests could send a 500 response if the resource didn’t exist. ([#4197](https://github.com/craftcms/cms/pull/4197))

## 3.1.24 - 2019-04-23

### Added
- Added `craft\services\Fields::getFieldIdsByLayoutId()`.

### Changed
- Craft now correctly typecasts all core boolean and integer values saved to the project config. ([#3695](https://github.com/craftcms/cms/issues/3695))
- Craft now saves new entry versions every time an entry is saved, unless it’s being propagated or resaved.
- `users/save-user` and `users/start-elevated-session` requests now check for a `currentPassword` body param in addition to `password`, when looking for the user’s current password. ([#4169](https://github.com/craftcms/cms/issues/4169))
- `craft\services\Path::getStoragePath()` now has a `$create` argument.
- Updated Twig to 2.8.

### Fixed
- Fixed an error where re-saving a site would reset its sorting order. ([#4147](https://github.com/craftcms/cms/issues/4147))
- Fixed a SQL error that could occur when updating to Craft 3.1. ([#3663](https://github.com/craftcms/cms/issues/3663))
- Fixed an error that occurred when an SVG with `/` characters in its `id` attributes was passed to the `svg()` Twig function. ([#4155](https://github.com/craftcms/cms/issues/4155))
- Fixed a bug where passing `:empty:` or `:notempty:` to a Matrix field param on an element query could return incorrect results for fields that had soft-deleted blocks. ([#4161](https://github.com/craftcms/cms/issues/4161))
- Fixed a bug where Craft wasn’t returning a `1` exit code for console requests if the server was running under PHP 7. ([#4153](https://github.com/craftcms/cms/issues/4153))
- Fixed a “World-writable config file 'my.cnf' is ignored” warning that could occur when creating a database backup. ([#4163](https://github.com/craftcms/cms/pull/4163))
- Fixed a bug where `craft\services\Elements::duplicateElements()` would only ignore non-safe attributes passed to the `$newAttributes` argument.
- Fixed a bug where `craft\elements\db\ElementQuery::exists()` and `offsetExists()` were ignoring cached query results.

## 3.1.23 - 2019-04-16

### Added
- The `project-config/sync` command now has a `--force` option, which forces the project config to treat all preexisting config values as new. ([#4126](https://github.com/craftcms/cms/issues/4126))
- Added `craft\base\LogTargetTrait`, which can be used by custom `log` components, to gain security and privacy features provided by Craft’s built-in file target. ([#4127](https://github.com/craftcms/cms/pull/4127))

### Changed
- When creating a new site, global sets are now propagated to it before other element types. ([#3446](https://github.com/craftcms/cms/issues/3446))
- Locked Twig down to 2.7, to avoid a bug in 2.8.0. ([twigphp/Twig#2942](https://github.com/twigphp/Twig/issues/2942))

### Fixed
- Fixed an error that occurred when installing a missing plugin from the Settings → Plugins page. ([#4140](https://github.com/craftcms/cms/issues/4140))
- Fixed PHP type errors that could occur when calling some deprecated `craft.request` methods in templates. ([#4124](https://github.com/craftcms/cms/issues/4124))
- Fixed performance issues that could occur where uploading GIFs in the Control Panel. ([#4131](https://github.com/craftcms/cms/pull/4131))
- Fixed a bug where it wasn’t possible to create a new global set with the same name or handle as a soft-deleted one. ([#4091](https://github.com/craftcms/cms/issues/4091))
- Fixed a bug where pending users’ verification codes were getting deleted if they were impersonated by an admin. ([#4130](https://github.com/craftcms/cms/issues/4130))

## 3.1.22 - 2019-04-10

### Added
- Added `craft\base\ElementTrait::$resaving`, which indicates whether the element is currently being resaved via a `ResaveElements` job or a `resave` command. ([#3482](https://github.com/craftcms/cms/issues/3482))
- Added `craft\db\Paginator::setPageResults()`. ([#4120](https://github.com/craftcms/cms/issues/4120))

### Changed
- Changed the way Craft updates search indexes, to reduce the likelihood of a deadlock. ([#3197](https://github.com/craftcms/cms/issues/3197))
- Improved styles and behavior of the Plugin Store.
- The Settings → Plugins page now notes which plugins are expired, with links to renew them on [id.craftcms.com](https://id.craftcms.com).
- Improved the styling of info HUDs that contain long text or tables. ([#4107](https://github.com/craftcms/cms/pull/4107))

### Fixed
- Fixed a PHP error that could occur during asset indexing in some cases.
- Fixed a bug where entry drafts weren’t showing previous changes to Matrix fields on the draft. ([#4105](https://github.com/craftcms/cms/issues/4105))
- Fixed a bug where `project.yaml` changes weren’t always getting picked up. ([#4028](https://github.com/craftcms/cms/issues/4028))
- Fixed a bug where the `project-config/rebuild` command would restore soft-deleted components. ([#4100](https://github.com/craftcms/cms/issues/4100))
- Fixed a bug where the `project-config/sync` command was not performing schema checks.
- Fixed an error that occurred when backing up the database if the database password contained a `$` character. ([#4115](https://github.com/craftcms/cms/issues/4115))

## 3.1.21.1 - 2019-04-04

### Fixed
- Fixed a bug where underscores were getting stripped from element slugs. ([#4096](https://github.com/craftcms/cms/issues/4096))

## 3.1.21 - 2019-04-03

### Added
- Added the `backup` command, which creates a new database backup. ([#4075](https://github.com/craftcms/cms/issues/4075))
- Added the `queue/retry` command, which can be passed a failed job ID, or `all` to retry all failed jobs. ([#4072](https://github.com/craftcms/cms/issues/4072))
- Added `craft\queue\Queue::retryAll()`.
- Added `craft\services\Sections::$autoResaveEntries`, which can be set to `false` from `config/app.php` to prevent Craft from auto-resaving entries after sections and entry types are updated. ([#3482](https://github.com/craftcms/cms/issues/3482))

### Changed
- It’s now possible to double-click on asset sources to expand/collapse their subfolders. ([#4070](https://github.com/craftcms/cms/issues/4070))
- Craft no longer auto-resaves entries after saving a section or entry type if nothing changed of any significance to entries. ([#3482](https://github.com/craftcms/cms/issues/3482))
- Craft now formats filesizes using metric units (e.g. MB instead of MiB).
- The updater is now capable of handling package name changes.
- Craft now requires Yii 2.0.17.

### Fixed
- Fixed a bug where the Asset Indexes utility wasn’t logging exceptions.
- Fixed a SQL error that could occur when using the Asset Indexes utility, if any filenames contained 4+ byte characters.
- Fixed a bug where entry queries could return duplicate results for any entries that belong to a section that has soft-deleted structures associated with it. ([#4066](https://github.com/craftcms/cms/issues/4066))
- Fixed a bug where rebuilding project config would not work with Matrix fields with no block types. ([#4074](https://github.com/craftcms/cms/issues/4074)
- Fixed an error that occurred when sending emails if the `testToEmailAddress` config setting was set. ([#4076](https://github.com/craftcms/cms/issues/4076))
- Fixed a bug where it wasn’t possible to pass the `--element-id` option on `resave/*` commands.
- Fixed a bug where Matrix fields were including disabled blocks if any changes had been made to the Matrix block query params.
- Fixed SQL errors that could occur if the table prefix had ever changed.

## 3.1.20.1 - 2019-03-27

### Fixed
- Fixed an error that occurred when regenerating the project config, if there were any fields without settings. ([#4062](https://github.com/craftcms/cms/issues/4062))
- Fixed an error that occurred when loading the `_includes/forms/date` template without passing a `value` variable. ([#4063](https://github.com/craftcms/cms/issues/4063))

## 3.1.20 - 2019-03-27

### Added
- Added the `project-config/rebuild` console command.
- Added the `verifyEmailSuccessPath` config setting.
- Added the “Prefix” and “Suffix” settings for Number fields. ([#4055](https://github.com/craftcms/cms/issues/4055))
- Added the “Max Length” setting for URL fields. ([#4019](https://github.com/craftcms/cms/issues/4019))
- Added the `devMode` global Twig variable. ([#4038](https://github.com/craftcms/cms/issues/4038))
- Added `craft\config\GeneralConfig::getVerifyEmailSuccessPath()`.
- Added `craft\events\RebuildConfigEvent`.
- Added `craft\services\ProjectConfig::rebuild()`.
- Added `craft\services\Sections::pruneDeletedField()`.

### Changed
- Textareas within the Control Panel can now be manually vertically resized. ([#4030](https://github.com/craftcms/cms/issues/4030))
- The Craft Support widget now includes a “More Resources” section. ([#4058](https://github.com/craftcms/cms/issues/4058))
- The `_includes/forms/text` Control Panel template now supports `step`, `min`, and `max` attributes.
- Users without access to the Control Panel are now redirected according to the `verifyEmailSuccessPath` config setting after verifying a new email address. ([#1998](https://github.com/craftcms/cms/issues/1998))
- The `_includes/forms/text` Control Panel template now supports passing `autocorrect: false` and `autocapitalize: false`, to disable autocorrect and auto-capitalization on iOS devices.
- iOS autocorrect and auto-capitalization has been disabled for all core “Handle” and “Slug” fields in the Control Panel. ([#4009](https://github.com/craftcms/cms/issues/4009))
- Number fields now format their values for element index tables. ([#4059](https://github.com/craftcms/cms/issues/4059))
- When installing Craft using a `project.yaml`, Craft now backups the existing config to the config backup folder if there are errors. ([#4017](https://github.com/craftcms/cms/issues/4017))
- Craft now prunes entry type layouts when deleting a field.
- Craft no longer modifies the DSN string if set explicitly with the `dsn` database config setting.
- Craft no longer throws an `InvalidConfigException` when the `dsn` database config setting is set and contains an unexpected parameter.

### Fixed
- Fixed a bug where Craft wasn’t removing hyphens and other symbols from auto-generated asset titles. ([#4011](https://github.com/craftcms/cms/issues/4011))
- Fixed a PHP error that occurred when calling `craft\services\EntryRevisions::getDraftById()` or `getVersionById()` for a draft/version that belonged to a soft-deleted entry. ([#4013](https://github.com/craftcms/cms/issues/4013))
- Fixed a bug where Craft wasn’t respecting the site selection for routes defined in Settings → Routes. ([#4021](https://github.com/craftcms/cms/issues/4021))
- Fixed a bug where the `project-config/sync` command wasn’t logging exceptions. ([#4015](https://github.com/craftcms/cms/issues/4015))
- Fixed an error that occurred when attempting to use Live Preview with a pending user account. ([#4025](https://github.com/craftcms/cms/issues/4025))
- Fixed an error when displaying a date input in the Control Panel if the value passed wasn’t a `DateTime` object. ([#4041](https://github.com/craftcms/cms/issues/4041))
- Fixed a PHP error that occurred when passing an array of `craft\elements\User` objects to `craft\mail\Message::setTo()`. ([#4048](https://github.com/craftcms/cms/issues/4048))
- Fixed a bug where Craft was applying the `offset` param to both ends of the result set when paginating queries. ([#4052](https://github.com/craftcms/cms/issues/4052))
- Fixed a PHP error that occurred if `true` or `false` was passed to the third argument of `craft\db\Command::upsert()`. ([#4054](https://github.com/craftcms/cms/pull/4054))
- Fixed a bug where deleting fields via `project.yaml` could prevent other changes from being applied.
- Fixed a bug where field UIDs could be overwritten in some cases.

## 3.1.19 - 2019-03-19

### Added
- Added the `_includes/pagination` Control Panel template.
- Added `craft\db\Paginator`.
- Added `craft\web\twig\variables\Paginate::create()`.

### Changed
- The `{% paginate %}` tag now accepts any query object, not just element queries.
- The `_includes/forms/autosuggest` template now has `data` and `methods` blocks that can be overridden by sub-templates to customize the autosuggest behavior.

### Fixed
- Fixed a bug where sidebar badge counts in the Control Panel were getting formatted with two decimals if the Intl extension wasn’t loaded. ([#4002](https://github.com/craftcms/cms/issues/4002))
- Fixed a bug where entry drafts would forget that certain field values had been cleared out, and continue using the live revision’s content instead. ([#3981](https://github.com/craftcms/cms/issues/3981))
- Fixed an error that occurred if a Table field was created with a Date or Time column and no rows in the Default Values setting. ([#4005](https://github.com/craftcms/cms/issues/4005))
- Fixed a bug where Table fields would forget that they had been saved without any rows in the Default Values setting.
- Fixed a SQL error that could occur when saving non-UTF-8 characters to the project config. ([#4007](https://github.com/craftcms/cms/issues/4007))

## 3.1.18 - 2019-03-14

### Added
- Added `craft\services\Deprecator::$throwExceptions`. ([#3972](https://github.com/craftcms/cms/pull/3972))

### Changed
- `Craft::parseEnv()` will now boolean values for environment variables set to `true` or `false`. ([#3975](https://github.com/craftcms/cms/issues/3975))
- Nested project config keys are no longer sorted alphabetically.
- Craft now requires Twig 2.7+.

### Fixed
- Fixed a SQL error that occurred when using a token with a usage limit, if using PostgreSQL. ([#3969](https://github.com/craftcms/cms/issues/3969))
- Fixed a bug where the Edit User page would forget user group selection changes if there was a validation error. ([#3971](https://github.com/craftcms/cms/issues/3971))
- Fixed a bug where the updater would get an unexpected response when updating from 3.1.14 - 3.1.16 to 3.1.17+.
- Fixed a bug where it wasn’t possible to switch plugin editions when the `allowUpdates` config setting was disabled. ([#3987](https://github.com/craftcms/cms/issues/3987))
- Fixed a bug where multiple consecutive newlines in field instructions would result in multiple `<br>` tags rather than new paragraphs.
- Fixed a bug where Table fields weren’t always remembering the sort order for their Default Values settings. ([#3947](https://github.com/craftcms/cms/issues/3947))
- Fixed a bug where Table fields weren’t always remembering the sort order for their Table Columns settings. ([#3997](https://github.com/craftcms/cms/issues/3997))

## 3.1.17.2 - 2019-03-12

### Changed
- Craft now requires Twig 2.6.

## 3.1.17.1 - 2019-03-08

### Added
- Added `craft\helpers\ArrayHelper::ensureNonAssociative()`.

### Fixed
- Fixed a bug where commercial plugin editions weren’t showing up in the Plugin Store.
- Fixed a bug where installing a plugin from the Plugin Store would not respect the selected edition.
- Fixed a bug where plugins with free and commercial editions weren’t getting license key inputs on the Setting → Plugins page.
- Fixed a bug where the Setting → Plugins page wasn’t linking plugins’ edition badge to their page in the Plugin Store for plugins with free and commercial editions, if the free edition was currently active.

## 3.1.17 - 2019-03-08

### Changed
- When installing Craft using a `project.yaml`, Craft now processes all sites before installing any plugins. ([craftcms/commerce#752](https://github.com/craftcms/commerce/issues/752))
- The Plugin Store now shows “Report an issue” links on plugin screens.
- The Plugin Store now includes a “Package Name” section on plugin screens. ([#2757](https://github.com/craftcms/cms/issues/2757))
- The Plugin Store now shows discounted upgrade prices for plugins when a lower edition is already licensed.
- Craft now requires Yii 2.0.16.1.

### Fixed
- Fixed a bug where the `positionedBefore` element query param was not including direct ancestors in the results.
- Fixed a bug where HTML in plugin-supplied field instructions was getting encoded. ([#3928](https://github.com/craftcms/cms/issues/3928))
- Fixed a bug where Craft would prompt for a user’s current password when registering a new user, even if they weren’t assigning any groups or permissions to that user
- Fixed a bug where asset indexing could yield inconsistent results in some cases. ([#3450](https://github.com/craftcms/cms/issues/3450))
- Fixed a bug where the Plugin Store was showing info icons in the feature matrix of multi-edition plugins, even for features that didn’t have an extended description.
- Fixed a bug where entries weren’t getting new versions when edited from element editor HUDs. ([#3959](https://github.com/craftcms/cms/issues/3959))

## 3.1.16 - 2019-03-05

### Added
- The Plugin Store now shows Repository links on plugin screens.
- Added the `create()` Twig function. ([#3921](https://github.com/craftcms/cms/pull/3921))
- Added the `--type` option to the `resave/entries` command. ([#3939](https://github.com/craftcms/cms/issues/3939))
- Added `craft\helers\Assets::getAllowedFileKinds()`.

### Changed
- Line breaks in field instructions now get converted to `<br>` tags. ([#3928](https://github.com/craftcms/cms/issues/3928))
- Assets field settings no longer list file kinds that aren’t allowed to be uploaded, per the `allowedFileExtensions` and `extraAllowedFileExtensions` config settings. ([#3917](https://github.com/craftcms/cms/issues/3917))
- The `{% exit %}` tag now throws a more specific exception depending on the status code passed to it (e.g. `yii\web\NotFoundHttpException` for 404s). ([#3915](https://github.com/craftcms/cms/issues/3915))
- `craft\helpers\MigrationHelper::dropAllIndexesOnTable()` is no longer deprecated.
- The `--id` option on `resave/*` console commands is now named `--element-id`. ([#3940](https://github.com/craftcms/cms/issues/3940))
- The `_includes/forms/autosuggest.html` template now supports passing `disabled: true`. ([#3925](https://github.com/craftcms/cms/issues/3925))

### Fixed
- Fixed a bug where Control Panel content areas weren’t getting their bottom padding applied in Firefox. ([#3874](https://github.com/craftcms/cms/issues/3874))
- Fixed a PHP error that occurred on the front-end if two routes defined in Settings → Routes had the same URI pattern. ([#3922](https://github.com/craftcms/cms/issues/3922))
- Fixed a bug where Craft wasn’t always preselecting the correct tab on Control Panel pages if the tab name contained non-ASCII characters. ([#3923](https://github.com/craftcms/cms/issues/3923))
- Fixed a bug where the `--uid` option on `resave/*` console commands wasn’t working. ([#3941](https://github.com/craftcms/cms/issues/3941))
- Fixed a SQL error that could occur when running `resave/*` console commands.
- Fixed a PHP error that occurred when calling the deprecated `getError()` method on a model that had no errors. ([#3934](https://github.com/craftcms/cms/issues/3934))
- Fixed a bug where Craft wasn’t sanitizing new asset subfolder names. ([#3689](https://github.com/craftcms/cms/issues/3689))
- Fixed a bug where Table fields weren’t remembering the sort order for their Default Values settings. ([#3947](https://github.com/craftcms/cms/issues/3947))

## 3.1.15 - 2019-02-26

### Added
- Added the `resave/assets`, `resave/categories`, `resave/entries`, `resave/tags`, and `resave/users` console commands.

### Changed
- Craft now sends system messages authored for the same root language as the requested language, if an exact language match can’t be found. ([#3888](https://github.com/craftcms/cms/issues/3888))
- Element source definitions can now include a `badgeCount` key.
- Login requests no longer enforce CSRF validation if someone is already logged in.
- Craft now throws an `InvalidConfigException` when updating the project config if any unexpected data types are encountered.
- The `testToEmailAddress` config setting can now be set to `false`. ([#3910](https://github.com/craftcms/cms/pull/3910))

### Fixed
- Fixed a bug where the System Messages utility wouldn’t update message previews after editing a message for the primary site’s language, if the user had a different preferred language selected.
- Fixed a bug where structures weren’t getting deleted and unassigned from their sections properly after converting a Structure section to a Channel or Single. ([#3895](https://github.com/craftcms/cms/issues/3895))
- Really fixed a bug where Craft could update the `dateModified` value in the project config even when nothing had changed. ([#3792](https://github.com/craftcms/cms/issues/3792))
- Fixed a bug where the Settings → Routes page wasn’t listing routes in the user-defined order. ([#3892](https://github.com/craftcms/cms/issues/3892))
- Fixed an error that occurred when viewing trashed entries, if the “Entry Type” column was shown and one of the trashed entries’ entry types had been deleted. ([#3899](https://github.com/craftcms/cms/issues/3899))

## 3.1.14 - 2019-02-21

### Added
- Added `craft\helpers\ProjectConfig::cleanupConfig()`.
- Added `craft\web\Request::$maxPageNum`, which determines the maximum page number Craft should accept (100,000 by default). ([#3880](https://github.com/craftcms/cms/issues/3880))

### Deprecated
- Deprecated `craft\mutex\FileMutex`.

### Fixed
- Fixed a bug where Craft could update the `dateModified` value in the project config even when nothing had changed. ([#3792](https://github.com/craftcms/cms/issues/3792))
- Fixed a SQL error that occurred when running the “Localizing relations” task if using PostgreSQL. ([#3877](https://github.com/craftcms/cms/issues/3877))
- Fixed a bug where file locking wasn’t working on Windows. ([#3879](https://github.com/craftcms/cms/issues/3879))

### Security
- Fixed a bug where sensitive environment variable values weren’t getting redacted correctly.

## 3.1.13 - 2019-02-20

### Added
- Added `craft\helpers\StringHelper::replaceMb4()`.
- Added `craft\services\ProjectConfig::defer()`.

### Changed
- The `users/login` and `users/logout` actions now include a `csrfTokenValue` key in JSON responses. ([#3858](https://github.com/craftcms/cms/issues/3858))
- Craft no longer deletes search indexes when soft-deleting an element, until the element gets hard-deleted. ([#3863](https://github.com/craftcms/cms/issues/3863))
- Updated Yii to 2.0.16.

### Fixed
- Fixed a bug where Craft could auto-place the `{{ beginBody() }}` and `{{ endBody() }}` tags in the wrong places.
- Fixed a bug where Craft wasn’t storing custom volume sort orders. ([#3764](https://github.com/craftcms/cms/issues/3764))
- Fixed a SQL error that would occur when uploading a file with emojis in its name, if using MySQL. ([#3852](https://github.com/craftcms/cms/issues/3852))
- Fixed a bug where Assets fields weren’t respecting their View Mode setting when files were drag-uploaded to them. ([#3578](https://github.com/craftcms/cms/issues/3578))
- Fixed a bug where asset queries’ `kind` param wasn’t working for custom file kinds defined by the `extraFileKinds` config setting, for file extensions that were already associated with another file kind. ([#3869](https://github.com/craftcms/cms/issues/3869))
- Fixed a bug where `craft\helpers\FileHelper::sanitizeFilename()` could return inconsistent results.
- Fixed an error that could occur when syncing `project.yaml` if it introduced a new Super Table field with a nested Matrix field.

## 3.1.12 - 2019-02-15

### Fixed
- Fixed a bug where the `relatedTo` element query param could include results for elements that were related via soft-deleted Matrix blocks. ([#3846](https://github.com/craftcms/cms/issues/3846))
- Fixed a bug where some search queries were not returning results when they should, if using MySQL.
- Fixed an error that could occur when syncing `project.yaml` changes if the `allowAdminChanges` config setting was disabled. ([#3823](https://github.com/craftcms/cms/issues/3823))
- Fixed an `InvalidConfigException` that was thrown if a user’s photo was soft-deleted. ([#3849](https://github.com/craftcms/cms/issues/3849))

## 3.1.11 - 2019-02-14

### Added
- Added `craft\helpers\UrlHelper::rootRelativeUrl()`.

### Fixed
- Fixed a bug where the Plugin Store wouldn’t load if the `baseCpUrl` config setting was set to a URL with a different scheme than Craft believed the request had.
- Fixed a validation error that would occur on non-required Checkboxes and Multi-select fields if no options were selected. ([#3844](https://github.com/craftcms/cms/issues/3844))
- Fixed a validation error that would occur on Dropdown and Radio Buttons fields if the selected option’s value was `0`. ([#3842](https://github.com/craftcms/cms/issues/3842))
- Fixed a bug where the Value column for Checkboxes, Dropdown, Multi-select, and Radio Buttons fields’ Options settings weren’t auto-populating if the Option Label column was set to a number.
- Fixed an error on the Settings → Users page if `users.photoVolumeUid` was not defined in the project config. ([#3303](https://github.com/craftcms/cms/issues/3303))

## 3.1.10 - 2019-02-13

### Changed
- `craft\helpers\FileHelper::writeToFile()` now invalidates the OPcache for the file. ([#3838](https://github.com/craftcms/cms/pull/3838))
- The `serve` command now uses `@webroot` as the default `docroot` option value. ([#3770](https://github.com/craftcms/cms/pull/3770))

### Fixed
- Fixed a bug where the `users/save-user` action wasn’t deleting user photos properly.
- Fixed a bug where changes to Matrix block type fields’ settings weren’t always saving. ([#3832](https://github.com/craftcms/cms/issues/3832))
- Fixed a bug where non-searchable fields were still getting search keywords stored when using the Search Indexes utility. ([#3837](https://github.com/craftcms/cms/issues/3837))

## 3.1.9.1 - 2019-02-12

### Fixed
- Fixed a bug where `Craft::alias()` wasn’t beginning the response string with an `@` character if no `@` was passed into `Craft::setAlias()` to begin with.
- Fixed an error that could occur if there were any HTML entities in the project config.

## 3.1.9 - 2019-02-12

### Added
- Added the `disabledPlugins` config setting. ([craftcms/webhooks#4](https://github.com/craftcms/webhooks/issues/4))
- Added the `$language` argument to `craft\helpers\StringHelper::toAscii()`.
- Added `craft\validators\SlugValidator::$language`.
- Added `craft\web\twig\variables\Cp::getAsciiCharMap()`.

### Changed
- The operating system name & version are now shown in the System Report utility. ([#3784](https://github.com/craftcms/cms/issues/3784))
- Craft’s installer no longer applies the current `project.yaml` file if the installed schema version doesn’t match the one in the file. ([#3783](https://github.com/craftcms/cms/issues/3783))
- Control Panel settings no longer warn about using the `@web` alias, if it was defined by the `aliases` config setting. ([#3798](https://github.com/craftcms/cms/pull/3798))
- The `clear-caches` console command now clears CP resource files if the `@webroot` alias was defined by the `aliases` config setting. ([#3787](https://github.com/craftcms/cms/issues/3787))
- `craft\models\VolumeFolder::getVolume()` now throws an `InvalidConfigException` if its `$volumeId` property is set to an invalid volume ID, rather than returning `null`.
- Craft now checks if all files in project config mapping are valid and regenerates the map if they are not.
- Craft now auto-generates slugs using an ASCII char map based on the language of the current entry/category, rather than the logged-in user. ([#3820](https://github.com/craftcms/cms/issues/3820))

### Fixed
- Fixed a SQL error that could occur when deleting an asset. ([#3786](https://github.com/craftcms/cms/issues/3786))
- Fixed an error that occurred when customizing element indexes if the `allowAdminChanges` config setting was disabled. ([#3788](https://github.com/craftcms/cms/issues/3788))
- Fixed a bug where Checkboxes, Dropdown, Multi-select, and Radio Buttons fields wouldn’t pass validation if the selected option value was `true` or `false`.
- Fixed an error that occurred on the Settings → Plugins page, if there were any plugins in the database that weren’t Composer-installed.
- Fixed an error that could occur if an Assets field was configured to upload to a deleted volume. ([#3799](https://github.com/craftcms/cms/issues/3799))
- Fixed a bug where sections’ Default Status settings weren’t always being respected. ([#3791](https://github.com/craftcms/cms/issues/3791))
- Fixed a bug where only users with the “Edit users” user permission were allowed to upload a new user photo. ([#3735](https://github.com/craftcms/cms/issues/3735))
- Fixed a bug where renaming a Matrix block type’s handle would result in new content columns being created in the database, and existing Matrix blocks losing their content. ([#3809](https://github.com/craftcms/cms/issues/3809))
- Fixed a SQL error that could occur when updating to Craft 3.1 if any system messages contained emoji characters.
- Fixed an error that could occur when working with elements, if a site had been created earlier in the same request. ([#3824](https://github.com/craftcms/cms/issues/3824))

## 3.1.8 - 2019-02-05

### Changed
- Craft now automatically logs users in after resetting their password, if the `autoLoginAfterAccountActivation` config setting is enabled. ([#1025](https://github.com/craftcms/cms/issues/1025))

### Fixed
- Fixed a bug where pressing the <kbd>Return</kbd> key on editable tables with a static number of rows would add a new row. ([#3765](https://github.com/craftcms/cms/issues/3765))
- Fixed a bug where pressing the <kbd>Return</kbd> key on editable tables would select the next row’s cell even if the cell was disabled.
- Fixed a bug where pressing the <kbd>Return</kbd> key on an editable table wouldn’t move the focus to the next row’s sell if it had an `<input>` instead of a `<textarea>`.
- Fixed an error that could occur in the Control Panel if any environment variable values began with an `@` character. ([#3769](https://github.com/craftcms/cms/issues/3769))
- Fixed a bug where `craft\helpers\DateTimeHelper::toDateTime()` was mistaking year-only values for Unix timestamps. ([#3772](https://github.com/craftcms/cms/issues/3772))
- Fixed an error that occurred when a non-admin user attempted to edit a system message, or when the `allowAdminChanges` config setting was disabled. ([#3775](https://github.com/craftcms/cms/issues/3775))
- Fixed a bug where it was hard to see error notifications on pages with a licensing alert. ([#3776](https://github.com/craftcms/cms/issues/3776))
- Fixed a JavaScript error that occurred when adding a new row to a custom editable table that contained a `time` column, if no rows existed on page load. ([#3780](https://github.com/craftcms/cms/issues/3780))

## 3.1.7 - 2019-01-31

### Added
- Added all the things that came in [Craft 3.0.40](https://github.com/craftcms/cms/blob/master/CHANGELOG-v3.md#3040---2019-01-31).
- Added `craft\helpers\FileHelper::canTrustMimeType()`.
- Added `craft\web\UploadedFile::getMimeType()`.

### Changed
- The “Port” SMTP mail transport setting can now be set to an environment variable. ([#3740](https://github.com/craftcms/cms/issues/3740))
- `craft\web\Controller::requireAdmin()` now has a `$requireAdminChanges` argument, which dictates whether the `allowAdminChanges` config setting must also be enabled (`true` by default).
- The `project-config/sync` console command now creates a `project.yaml` file, if it’s missing. ([#3736](https://github.com/craftcms/cms/issues/3736))
- Querying for active users no longer excludes locked users.
- `craft\helpers\FileHelper::getMimeType()` now returns `application/x-yaml` for `.yaml` and `.yml` files.
- Updated Craft UI to 0.2.0.

### Fixed
- Fixed an error that occurred when updating to Craft 3.1 if a plugin or module was calling `craft\records\User::find()`.
- Fixed a bug where cross-domain Live Preview requests could fail due to CORS restrictions.
- Fixed a 403 error that would occur when an admin attempted to log in as another user on an environment where the `allowAdminChanges` config setting was disabled. ([#3749](https://github.com/craftcms/cms/issues/3749))
- Fixed a bug where asset index toolbar items would be misaligned when searching in a volume or folder with subfolders.
- Fixed a bug where asset indexes could show multiple view mode toggles if a different volume or subfolder was selected while at least one asset was checked. ([#3702](https://github.com/craftcms/cms/issues/3702))
- Fixed a bug where Plugin Store screenshots were not showing properly. ([#3709](https://github.com/craftcms/cms/issues/3709))
- Fixed a bug where zoomed Plugin Store screenshots would not close when hitting the browser’s Back button. ([#3754](https://github.com/craftcms/cms/issues/3754))
- Fixed a bug where the Plugin Store was not working properly when Dev Mode was enabled.

### Security
- User accounts are now locked after multiple failed password attempts in current-password modals, per the `maxInvalidLogins` config setting.
- Users are no longer signed out of active sessions when their account becomes locked.
- Database backup/restore exception messages now redact the database password when using PostgreSQL.

## 3.1.6.1 - 2019-01-29

### Fixed
- Fixed an error that occurred when creating a Table field with a Date column. ([#3748](https://github.com/craftcms/cms/issues/3748))

## 3.1.6 - 2019-01-29

### Added
- It’s now possible to update disabled plugins.

### Changed
- `craft\web\Controller::requireAdmin()` now sends a 403 (Forbidden) response if the `allowAdminChanges` config setting has been set to `false`. ([#3728](https://github.com/craftcms/cms/issues/3728))
- `craft\helpers\DateTimeHelper::toDateTime()` now supports passing an array with a `date` key set to the `YYYY-MM-DD` format, in addition to the current locale’s short date format.
- `craft\helpers\DateTimeHelper::toDateTime()` now supports passing an array with a `time` key set to the `HH:MM` format, in addition to the current locale’s short time format.
- `craft\helpers\DateTimeHelper::toDateTime()` now supports passing an array with a `datetime` key, which will be handled the same way strings passed to the method are handled (except that the `datetime` key can be paired with a `timezone` key).

### Fixed
- Fixed an error that occurred when using the `json_decode` filter. ([#3722](https://github.com/craftcms/cms/pull/3722))
- Fixed a bug a bug where plugin screenshots in the Plugin Store were not rendering correctly. ([#3709](https://github.com/craftcms/cms/issues/3709))
- Fixed an error where the `index-assets/one` and `index-assets/all` console commands were creating `.` folders in each volume.
- Fixed a bug where the Settings → Plugins page was showing extra “Missing” rows for any unlicensed plugins that were Composer-installed but not Craft-installed. ([#3726](https://github.com/craftcms/cms/issues/3726))
- Fixed an error that could occur when viewing trashed elements.
- Fixed a bug where many system message translations were missing line breaks. ([#3737](https://github.com/craftcms/cms/issues/3737))
- Fixed a bug where unparsed markdown code was present in the Control Panel error message displayed when the system was offline. ([#3746](https://github.com/craftcms/cms/issues/3746))

## 3.1.5 - 2019-01-25

### Changed
- Control Panel settings that can be set to environment variables now show a tip about that if the value is not already set to an environment variable or alias.
- Control Panel form fields can now be configured with a `tip` property, which will be displayed below the field.
- Control Panel templates can now pass `suggestEnvVars: true` and `suggestAliases: true` to autosuggest fields, rather that supplying the `suggestions` array.

### Fixed
- Fixed a bug where the “Duplicate” action wasn’t available on the Entries index page for non-admin users. ([#3705](https://github.com/craftcms/cms/issues/3705))
- Fixed a bug where it wasn’t possible to rename an asset’s filename from the Assets index page. ([#3707](https://github.com/craftcms/cms/issues/3707))
- Fixed an error that occurred when saving a user that had a first or last name set.
- Fixed a bug where it wasn’t possible to apply project config changes. ([#3713](https://github.com/craftcms/cms/issues/3713))
- Fixed a bug where the Password field on SMTP and Gmail mail transport settings could be set to an encoded and encrypted password. ([#3699](https://github.com/craftcms/cms/issues/3699))
- Fixed a bug where it was possible to remove the Primary Site status from the primary site, without offering a new primary site. ([#3720](https://github.com/craftcms/cms/issues/3720))
- Fixed an error that could occur if PHP’s `memory_limit` was set to a higher size (in bytes) than `PHP_INT_MAX`. ([#3717](https://github.com/craftcms/cms/issues/3717))

### Security
- Control Panel settings that can be set to an alias now show a warning if the current value begins with the `@web` alias.

## 3.1.4 - 2019-01-24

### Added
- Added all the things that came in [Craft 3.0.38](https://github.com/craftcms/cms/blob/master/CHANGELOG-v3.md#3038---2019-01-24).
- The System Name setting can now be set to an environment variable. ([#3529](https://github.com/craftcms/cms/issues/3529))
- Added the `index-assets/one` console command, which can now be used to index a single subfolder.
- Added `craft\base\ApplicationTrait::getSystemName()`.

### Changed
- Craft now ensures that installed schema versions match the schema versions in `project.yaml` before syncing project config changes.
- The `project-config/sync` console command now bails if there are pending Craft or plugin migrations.

### Fixed
- Fixed a bug where `site` translations were falling back to English if the translated message was identical to the source message. ([#3692](https://github.com/craftcms/cms/issues/3692))
- Fixed a bug where syncing Matrix field changes to the project config would result in new changes to the project config. ([#3695](https://github.com/craftcms/cms/issues/3695))
- Fixed an error that occurred when indexing assets in an empty volume.
- Fixed a bug where soft-deleted assets would show up as missing after indexing.
- Fixed a JavaScript error that could occur on the Settings → Plugins page.
- Fixed a bug where `Craft::parseEnv()` was throwing an `InvalidConfigException` if the given string began with `@` but was not an alias. ([#3700](https://github.com/craftcms/cms/issues/3700))

### Security
- URLs are no longer allowed in users’ first or last names.

## 3.1.3 - 2019-01-21

### Added
- Added the `|json_decode` Twig filter.  ([#3678](https://github.com/craftcms/cms/pull/3678))

### Fixed
- Fixed an error that occurred when updating to Craft 3.1 if a plugin or module was calling any soft-deletable records’ `find()` methods.
- Fixed an error that occurred when updating from Craft 2 to Craft 3.1 if there were any RichText fields. ([#3677](https://github.com/craftcms/cms/issues/3677))
- Fixed a bug where it was possible to create duplicate tags by searching for and selecting the same tag name twice in the same Tags field. ([#3676](https://github.com/craftcms/cms/issues/3676))
- Fixed a bug where system messages were getting sent with the message keys (e.g. “forgot_password_subject” and “forgot_password_body”) if Craft didn’t provide a default message translation for the site language, and the message hadn’t been translated for the user’s preferred language. ([#3673](https://github.com/craftcms/cms/issues/3673))
- Fixed a bug where `craft\web\Request::getIsLivePreview()` was returning `false` on Live Preview requests when called from an `yii\base\Controller::EVENT_BEFORE_ACTION` event handler. ([#3680](https://github.com/craftcms/cms/issues/3680))

## 3.1.2.2 - 2019-01-19

### Fixed
- Fixed an error that occurred when updating to Craft 3.1 if a plugin or module was calling any `craft\services\Sections` methods.

## 3.1.2.1 - 2019-01-19

### Fixed
- Fixed an error that occurred when updating to Craft 3.1 if there were any Matrix sub-fields that had their type set to a non-existing class. ([#3662](https://github.com/craftcms/cms/issues/3662))
- Fixed a bug where the project config could be in an unexpected state if a `project.yaml` file existed already when initially updating to Craft 3.1.

## 3.1.2 - 2019-01-18

### Added
- Added the `index-assets <volume>` and `index-assets/all` console commands. ([#3595](https://github.com/craftcms/cms/pull/3595))
- Added `craft\base\FieldTrait::$oldSettings`.
- Added `craft\helpers\Install`.
- Added `craft\services\Fields::prepFieldForSave()`.
- Added `craft\services\Path::getProjectConfigFilePath()`.
- Added `craft\services\ProjectConfig::$muteEvents`.

### Changed
- The installer now checks `project.yaml` when determining the default site name, handle, base URL, and language values. ([#3661](https://github.com/craftcms/cms/issues/3661))
- The Base URL field in the web-based installer now autouggests environment variable names and aliases.
- Craft now creates a `.gitignore` file in the `storage/config-backups/` folder, preventing any other files within it from getting tracked by Git.
- Craft no longer prevents changes in `project.yaml` from being synced if a plugins’ schema version in `project.yaml` doesn’t match up with its installed schema version, if one of them is blank.

### Deprecated
- Deprecated `craft\services\Fields::$ignoreProjectConfigChanges`.
- Deprecated `craft\services\Matrix::$ignoreProjectConfigChanges`.

### Fixed
- Fixed a PHP notice that occurred when updating to Craft 3.1 if there were any plugins installed without settings.
- Fixed a SQL error that occurred when updating to Craft 3.1 if a plugin or module was calling any `craft\services\Fields` methods. ([#3663](https://github.com/craftcms/cms/issues/3663))
- Fixed a bug where element indexes would forget their source settings after updating to Craft 3.1. ([#3659](https://github.com/craftcms/cms/issues/3659))
- Fixed a bug where commercial plugins weren’t installable from the Plugin Store.
- Fixed a bug where Matrix block type fields’ `beforeSave()` methods weren’t getting called.
- Fixed a bug where Matrix fields could forget their content table name if they were created with a non-global context.
- Fixed a bug where links to the Plugin Store from Settings → Plugins were 404ing. ([#3664](https://github.com/craftcms/cms/issues/3664))
- Fixed a bug where soft-deleted sections and entry types were still showing up in the Control Panel. ([#3648](https://github.com/craftcms/cms/issues/3648))
- Fixed a bug where an update to Craft 3.1 would fail with a database error in some scenarios.
- Fixed a bug where Plugin Store’s Try buttons would appear as disabled when they should be enabled. ([#3619](https://github.com/craftcms/cms/issues/3619))
- Fixed an error that occurred when updating to Craft 3.1 if there were any relational fields that were missing some expected settings. ([#3641](https://github.com/craftcms/cms/issues/3641))

### Security
- Fixed two XSS vulnerabilities.

## 3.1.1 - 2019-01-16

### Added
- Added support for the `CRAFT_LOG_PHP_ERRORS` PHP constant. ([#3619](https://github.com/craftcms/cms/issues/3619))
- Added `craft\web\User::generateToken()`.

### Changed
- System error message templates no longer parse exception messages as Markdown.

### Fixed
- Fixed a bug where `craft\services\Volumes::getVolumeByHandle()` wasn’t working. ([#3633](https://github.com/craftcms/cms/pull/3633))
- Fixed a bug where the `clear-caches/cp-resources` command could clear out the wrong directory if the `resourceBasePath` config setting began with `@webroot`. ([#3637](https://github.com/craftcms/cms/issues/3637))
- Fixed a bug where eager-loading Matrix blocks would come up empty. ([#3644](https://github.com/craftcms/cms/issues/3644))
- Fixed an error that occurred when updating to Craft 3.1 if there were any Matrix blocks without any sub-fields. ([#3635](https://github.com/craftcms/cms/pull/3635))
- Fixed an error that occurred when updating to Craft 3.1 if there were any Matrix block types left over from a Matrix field that had been converted to something else.
- Fixed an error that occurred when updating to Craft 3.1 if there were any Assets fields that were missing some expected field settings. ([#3641](https://github.com/craftcms/cms/issues/3641))
- Fixed an error that occurred when updating to Craft 3.1 if anything was calling `craft\services\Fields::getLayoutById()` or `getLayoutByType()` before the update was applied.
- Fixed an error that could occur when logging deprecation errors on PostgreSQL. ([#3638](https://github.com/craftcms/cms/issues/3638))
- Fixed a bug where users would get logged out while updating to Craft 3.1, causing a “User is not permitted to perform this action” error.
- Fixed a bug where “JavaScript must be enabled” and “Cookies must be enabled” messages weren’t getting positioned correctly. ([#3639](https://github.com/craftcms/cms/issues/3639))
- Fixed a “Variable "message" does not exist.” error that could occur in the Control Panel.
- Fixed a bug where free plugins weren’t installable from the Plugin Store. ([#3642](https://github.com/craftcms/cms/issues/3642))

### Security
- The Request panel in the Debug Toolbar now redacts any sensitive information. ([#3619](https://github.com/craftcms/cms/issues/3619))
- Fixed two XSS vulnerabilities.

## 3.1.0 - 2019-01-15

> {warning} This is a more complex update than usual, and failed update attempts are not uncommon. Please ensure you have a recent database backup, and we recommend you test the update on a local/staging environment before updating your production server.

### Added
- Added the Project Config, a portable and centralized configuration for system settings. ([#1429](https://github.com/craftcms/cms/issues/1429))
- Category groups, elements, entry types, field layouts, global sets, sections, sites, site groups, structures, tag groups, and volumes are now soft-deleted. ([#867](https://github.com/craftcms/cms/issues/867))
- Entries, categories, and users can now be restored within the Control Panel by selecting “Trashed” from the status menu on element index pages, and clicking the “Restore” button.
- Added the System Messages utility for editing system messages, replacing the Settings → Email → System Messages page. ([#3421](https://github.com/craftcms/cms/issues/3421))
- Some Site settings (Base URL), volume settings (Base URL and File System Path), and email settings (System Email Address, Sender Name, HTML Email Template, Username, Password, and Host Name) can now be set to environment variables using a `$VARIABLE_NAME` syntax. ([#3219](https://github.com/craftcms/cms/issues/3219))
- The installer now checks whether a `project.yaml` file exists and applies any changes in it. ([#3291](https://github.com/craftcms/cms/issues/3291))
- Control Panel settings that support environment variables now autosuggest environment variable names (and aliases when applicable) while typing.
- Control Panel settings that define a template path now autosuggest existing template files.
- Added cross-domain support for Live Preview. ([#1521](https://github.com/craftcms/cms/issues/1521))
- Plugins can now have multiple editions.
- Custom fields can now opt out of being included in elements’ search keywords. ([#2600](https://github.com/craftcms/cms/issues/2600))
- Added the `allowAdminChanges` config setting.
- Added the `softDeleteDuration` config setting.
- Added the `storeUserIps` config setting. ([#3311](https://github.com/craftcms/cms/issues/3311))
- Added the `useProjectConfigFile` config setting.
- Added the `gc` console command, which can be used to run garbage collection tasks.
- Added the `project-config/sync` console command. ([#3510](https://github.com/craftcms/cms/issues/3510))
- Added the `trashed` element query param, which can be used to query for elements that have been soft-deleted.
- Added the `expression()` Twig function, for creating new `yii\db\Expression` objects in templates. ([#3289](https://github.com/craftcms/cms/pull/3289))
- Added the `parseEnv()` Twig function.
- Added the `plugin()` Twig function.
- Added the `_includes/forms/autosuggest.html` include template for the Control Panel.
- Added `Craft::parseEnv()`.
- Added `craft\base\ApplicationTrait::getIsLive()`.
- Added `craft\base\Element::EVENT_AFTER_RESTORE`.
- Added `craft\base\Element::EVENT_BEFORE_RESTORE`.
- Added `craft\base\Element::EVENT_DEFINE_EAGER_LOADING_MAP`.
- Added `craft\base\ElementInterface::afterRestore()`.
- Added `craft\base\ElementInterface::beforeRestore()`.
- Added `craft\base\Field::EVENT_AFTER_ELEMENT_RESTORE`.
- Added `craft\base\Field::EVENT_BEFORE_ELEMENT_RESTORE`.
- Added `craft\base\FieldInterface::afterElementRestore()`.
- Added `craft\base\FieldInterface::beforeElementRestore()`.
- Added `craft\base\Model::EVENT_DEFINE_RULES`.
- Added `craft\base\Plugin::editions()`.
- Added `craft\base\Plugin::is()`.
- Added `craft\base\SavableComponentInterface::beforeApplyDelete()`.
- Added `craft\behaviors\EnvAttributeParserBehavior`.
- Added `craft\controllers\LivePreviewController`.
- Added `craft\db\ActiveRecord::prepareForDb()`.
- Added `craft\db\Command::restore()`.
- Added `craft\db\Command::softDelete()`.
- Added `craft\db\Migration::restore()`.
- Added `craft\db\Migration::softDelete()`.
- Added `craft\db\SoftDeleteTrait`, which can be used by Active Record classes that wish to support soft deletes.
- Added `craft\db\Table`.
- Added `craft\elements\actions\Restore`, which can be included in elements’ `defineActions()` methods to opt into element restoration.
- Added `craft\events\ConfigEvent`.
- Added `craft\events\DeleteElementEvent`, which provides a `$hardDelete` property that can be set to `true` to force an element to be immediately hard-deleted. ([#3403](https://github.com/craftcms/cms/pull/3403))
- Added `craft\helpers\App::editionHandle()`.
- Added `craft\helpers\App::editionIdByHandle()`.
- Added `craft\helpers\App::mailSettings()`.
- Added `craft\helpers\ArrayHelper::firstWhere()`.
- Added `craft\helpers\Db::idByUid()`.
- Added `craft\helpers\Db::idsByUids()`.
- Added `craft\helpers\Db::uidById()`.
- Added `craft\helpers\Db::uidsByIds()`.
- Added `craft\helpers\ProjectConfig`.
- Added `craft\helpers\StringHelper::toWords()`.
- Added `craft\models\FieldLayout::createFromConfig()`.
- Added `craft\models\FieldLayout::getConfig()`.
- Added `craft\models\Section::setEntryTypes()`.
- Added `craft\models\Site::getBaseUrl()`.
- Added `craft\services\AssetTransforms::getTransformByUid()`.
- Added `craft\services\AssetTransforms::EVENT_BEFORE_APPLY_TRANSFORM_DELETE`.
- Added `craft\services\Categories::getGroupByUid()`.
- Added `craft\services\Categories::EVENT_BEFORE_APPLY_GROUP_DELETE`.
- Added `craft\services\Elements::restoreElement()`.
- Added `craft\services\Elements::EVENT_AFTER_RESTORE_ELEMENT`.
- Added `craft\services\Elements::EVENT_BEFORE_RESTORE_ELEMENT`.
- Added `craft\services\Fields::applyFieldDelete()`.
- Added `craft\services\Fields::applyFieldSave()`.
- Added `craft\services\Fields::createFieldConfig()`.
- Added `craft\services\Fields::deleteFieldInternal()`.
- Added `craft\services\Fields::restoreLayoutById()`.
- Added `craft\services\Fields::saveFieldInternal()`.
- Added `craft\services\Fields::EVENT_BEFORE_APPLY_FIELD_DELETE`.
- Added `craft\services\Fields::EVENT_BEFORE_APPLY_GROUP_DELETE`.
- Added `craft\services\Gc` for handling garbage collection tasks.
- Added `craft\services\Path::getConfigBackupPath()`.
- Added `craft\services\ProjectConfig`.
- Added `craft\services\Routes::deleteRouteByUid()`
- Added `craft\services\Sections::getSectionByUid()`.
- Added `craft\services\Sections::EVENT_BEFORE_APPLY_ENTRY_TYPE_DELETE`.
- Added `craft\services\Sections::EVENT_BEFORE_APPLY_SECTION_DELETE`.
- Added `craft\services\Sites::restoreSiteById()`.
- Added `craft\services\Sites::EVENT_BEFORE_APPLY_GROUP_DELETE`.
- Added `craft\services\Sites::EVENT_BEFORE_APPLY_SITE_DELETE`.
- Added `craft\services\Tags::EVENT_BEFORE_APPLY_GROUP_DELETE`.
- Added `craft\services\UserGroups::EVENT_BEFORE_APPLY_GROUP_DELETE`.
- Added `craft\services\Volumes::EVENT_BEFORE_APPLY_VOLUME_DELETE`.
- Added `craft\validators\TemplateValidator`.
- Added `craft\web\Controller::requireCpRequest()`.
- Added `craft\web\Controller::requireSiteRequest()`.
- Added `craft\web\twig\variables\Cp::EVENT_REGISTER_CP_SETTINGS`. ([#3314](https://github.com/craftcms/cms/issues/3314))
- Added `craft\web\twig\variables\Cp::getEnvSuggestions()`.
- Added `craft\web\twig\variables\Cp::getTemplateSuggestions()`.
- Added the ActiveRecord Soft Delete Extension for Yii2.
- Added the Symfony Yaml Component.
- The bundled Vue asset bundle now includes Vue-autosuggest.

### Changed
- The `defaultWeekStartDay` config setting is now set to `1` (Monday) by default, to conform with the ISO 8601 standard.
- Renamed the `isSystemOn` config setting to `isSystemLive`.
- The `app/migrate` web action now applies pending `project.yaml` changes, if the `useProjectConfigFile` config setting is enabled.
- The `svg()` function now strips `<title>`, `<desc>`, and comments from the SVG document as part of its sanitization process.
- The `svg()` function now supports a `class` argument, which will add a class name to the root `<svg>` node. ([#3174](https://github.com/craftcms/cms/issues/3174))
- The `{% redirect %}` tag now supports `with notice` and `with error` params for setting flash messages. ([#3625](https://github.com/craftcms/cms/pull/3625))
- `info` buttons can now also have a `warning` class.
- User permission definitions can now include `info` and/or `warning` keys.
- The old “Administrate users” permission has been renamed to “Moderate users”.
- The old “Change users’ emails” permission has been renamed to “Administrate users”, and now comes with the ability to activate user accounts and reset their passwords. ([#942](https://github.com/craftcms/cms/issues/942))
- All users now have the ability to delete their own user accounts. ([#3013](https://github.com/craftcms/cms/issues/3013))
- System user permissions now reference things by their UIDs rather than IDs (e.g. `editEntries:<UID>` rather than `editEntries:<ID>`).
- Animated GIF thumbnails are no longer animated. ([#3110](https://github.com/craftcms/cms/issues/3110))
- Craft Tokens can now be sent either as a query string param (named after the `tokenParam` config setting) or an `X-Craft-Token` header.
- Element types that support Live Preview must now hash the `previewAction` value for `Craft.LivePreview`.
- Live Preview now loads each new preview into its own `<iframe>` element. ([#3366](https://github.com/craftcms/cms/issues/3366))
- Assets’ default titles now only capitalize the first word extracted from the filename, rather than all the words. ([#2339](https://github.com/craftcms/cms/issues/2339))
- All console commands besides `setup/*` and `install/craft` now output a warning if Craft isn’t installed yet. ([#3620](https://github.com/craftcms/cms/issues/3620))
- All classes that extend `craft\base\Model` now have `EVENT_INIT` and `EVENT_DEFINE_BEHAVIORS` events; not just classes that extend `craft\base\Component`.
- `craft\db\mysql\Schema::findIndexes()` and `craft\db\pgsql\Schema::findIndexes()` now return arrays with `columns` and `unique` keys.
- `craft\helpers\ArrayHelper::filterByValue()` now defaults its `$value` argument to `true`.
- `craft\helpers\MigrationHelper::doesIndexExist()` no longer has a `$foreignKey` argument, and now has an optional `$db` argument.
- `craft\mail\Mailer::send()` now swallows any exceptions that are thrown when attempting to render the email HTML body, and sends the email as plain text only. ([#3443](https://github.com/craftcms/cms/issues/3443))
- `craft\mail\Mailer::send()` now fires an `afterSend` event with `yii\mail\MailEvent::$isSuccessful` set to `false` if any exceptions were thrown when sending the email, and returns `false`. ([#3443](https://github.com/craftcms/cms/issues/3443))
- `craft\services\Routes::saveRoute()` now expects site and route UIDs instead of IDs.
- `craft\services\Routes::updateRouteOrder()` now expects route UIDs instead of IDs.
- The `craft\helpers\Assets::EVENT_SET_FILENAME` event is now fired after sanitizing the filename.

### Removed
- Removed `craft\elements\User::authData()`.
- Removed `craft\fields\Matrix::getOldContentTable()`.
- Removed `craft\services\Routes::deleteRouteById()`

### Deprecated
- Deprecated `craft\base\ApplicationTrait::getIsSystemOn()`. `getIsLive()` should be used instead.
- Deprecated `craft\helpers\MigrationHelper::dropAllIndexesOnTable()`.
- Deprecated `craft\helpers\MigrationHelper::dropAllUniqueIndexesOnTable()`.
- Deprecated `craft\helpers\MigrationHelper::dropIndex()`.
- Deprecated `craft\helpers\MigrationHelper::restoreForeignKey()`.
- Deprecated `craft\helpers\MigrationHelper::restoreIndex()`.
- Deprecated `craft\models\Info::getEdition()`. `Craft::$app->getEdition()` should be used instead.
- Deprecated `craft\models\Info::getName()`. `Craft::$app->projectConfig->get('system.name')` should be used instead.
- Deprecated `craft\models\Info::getOn()`. `Craft::$app->getIsLive()` should be used instead.
- Deprecated `craft\models\Info::getTimezone()`. `Craft::$app->getTimeZone()` should be used instead.
- Deprecated `craft\services\Routes::getDbRoutes()`. `craft\services\Routes::getProjectConfigRoutes()` should be used instead.
- Deprecated `craft\services\SystemSettings`. `craft\services\ProjectConfig` should be used instead.
- Deprecated `craft\validators\UrlValidator::$allowAlias`. `craft\behaviors\EnvAttributeParserBehavior` should be used instead.

### Fixed
- Fixed a bug where the Dashboard could rapidly switch between two column sizes at certain browser sizes. ([#2438](https://github.com/craftcms/cms/issues/2438))
- Fixed a bug where ordered and unordered lists in field instructions didn’t have numbers or bullets.
- Fixed a bug where switching an entry’s type could initially show the wrong field layout tab. ([#3600](https://github.com/craftcms/cms/issues/3600))
- Fixed an error that occurred when updating to Craft 3 if there were any Rich Text fields without any stored settings.
- Fixed a bug where Craft wasn’t saving Dashboard widget sizes properly on PostgreSQL. ([#3609](https://github.com/craftcms/cms/issues/3609))
- Fixed a PHP error that could occur if the primary site didn’t have a base URL. ([#3624](https://github.com/craftcms/cms/issues/3624))
- Fixed a bug where `craft\helpers\MigrationHelper::dropIndexIfExists()` wasn’t working if the index had an unexpected name.
- Fixed an error that could occur if a plugin attempted to register the same Twig extension twice in the same request.

### Security
- The web and CLI installers no longer suggest `@web` for the site URL, and now attempt to save the entered site URL as a `DEFAULT_SITE_URL` environment variable in `.env`. ([#3559](https://github.com/craftcms/cms/issues/3559))
- Craft now destroys all other sessions associated with a user account when a user changes their password.
- It’s no longer possible to spoof Live Preview requests.

## 3.0.41.1 - 2019-03-12

### Changed
- Craft now requires Twig 2.6.

## 3.0.41 - 2019-02-22

### Changed
- System error message templates no longer parse exception messages as Markdown.

### Security
- Database backup/restore exception messages now redact the database password when using PostgreSQL.
- URLs are no longer allowed in users’ first or last names.
- The Request panel in the Debug Toolbar now redacts any sensitive information. ([#3619](https://github.com/craftcms/cms/issues/3619))
- Fixed XSS vulnerabilities.

## 3.0.40.1 - 2019-02-21

### Fixed
- Fixed a bug where Craft wasn’t always aware of plugin licensing issues. ([#3876](https://github.com/craftcms/cms/issues/3876))

## 3.0.40 - 2019-01-31

### Added
- Added `craft\helpers\App::testIniSet()`.

### Changed
- Craft now warns if `ini_set()` is disabled and [memory_limit](http://php.net/manual/en/ini.core.php#ini.memory-limit) is less than `256M` or [max_execution_time](http://php.net/manual/en/info.configuration.php#ini.max-execution-time) is less than `120` before performing Composer operations.
- `craft\helpers\App::maxPowerCaptain()` now attempts to set the `memory_limit` to `1536M` rather than `-1`.

## 3.0.39 - 2019-01-29

### Changed
- It’s now possible to update disabled plugins.

### Fixed
- Fixed an error that could occur if PHP’s `memory_limit` was set to a higher size (in bytes) than `PHP_INT_MAX`. ([#3717](https://github.com/craftcms/cms/issues/3717))

## 3.0.38 - 2019-01-24

### Added
- Added the `update` command, which can be used to [update Craft from the terminal](https://docs.craftcms.com/v3/updating.html#updating-from-the-terminal).
- Craft now warns if PHP is running in Safe Mode with a [max_execution_time](http://php.net/manual/en/info.configuration.php#ini.max-execution-time) of less than 120 seconds, before performing Composer operations.
- Craft now stores backups of `composer.json` and `composer.lock` files in `storage/composer-backups/` before running Composer operations.
- Added `craft\db\Connection::getBackupFilePath()`.
- Added `craft\helpers\App::phpConfigValueInBytes()`.
- Added `craft\helpers\Console::isColorEnabled()`.
- Added `craft\helpers\Console::outputCommand()`.
- Added `craft\helpers\Console::outputWarning()`.
- Added `craft\helpers\FileHelper::cycle()`.
- Added `craft\services\Composer::$maxBackups`.
- Added `craft\services\Path::getComposerBackupsPath()`.

### Changed
- The `migrate/all` console command now supports a `--no-content` argument that can be passed to ignore pending content migrations.
- Craft now attempts to disable PHP’s memory and time limits before running Composer operations.
- Craft no longer respects the `phpMaxMemoryLimit` config setting if PHP’s `memory_limit` setting is already set to `-1` (no limit).
- Craft now respects Composer’s [classmap-authoritative](https://getcomposer.org/doc/06-config.md#classmap-authoritative) config setting.
- Craft now links to the [Troubleshooting Failed Updates](https://craftcms.com/guides/failed-updates) guide when an update fails.
- `craft\services\Composer::install()` can now behave like the `composer install` command, if `$requirements` is `null`.
- `craft\services\Composer::install()` now has a `$whitelist` argument, which can be set to an array of packages to whitelist, or `false` to disable the whitelist.

## 3.0.37 - 2019-01-08

### Added
- Routes defined in the Control Panel can now have a `uid` token, and URL rules defined in `config/routes.php` can now have a `{uid}` token. ([#3583](https://github.com/craftcms/cms/pull/3583))
- Added the `extraFileKinds` config setting. ([#1584](https://github.com/craftcms/cms/issues/1584))
- Added the `clear-caches` console command. ([#3588](https://github.com/craftcms/cms/pull/3588))
- Added `craft\feeds\Feeds::getFeed()`.
- Added `craft\helpers\StringHelper::UUID_PATTERN`.

### Changed
- Pressing the <kbd>Return</kbd> key (or <kbd>Ctrl</kbd>/<kbd>Command</kbd> + <kbd>Return</kbd>) when a textual cell is focused in an editable table will now change the focus to the same cell in the next row (after creating a new row if necessary.) ([#3576](https://github.com/craftcms/cms/issues/3576))
- The Password input in the web-based Craft setup wizard now has a “Show” button like other password inputs.
- The Feed widget now sets the items’ text direction based on the feed’s language.
- Matrix blocks that contain validation errors now have red titles and alert icons, to help them stand out when collapsed. ([#3599](https://github.com/craftcms/cms/issues/3599))

### Fixed
- Fixed a bug where the “Edit” button on asset editor HUDs didn’t launch the Image Editor if the asset was being edited on another element type’s index page. ([#3575](https://github.com/craftcms/cms/issues/3575))
- Fixed an exception that would be thrown when saving a user from a front-end form with a non-empty `email` or `newPassword` param, if the `password` param was missing or empty. ([#3585](https://github.com/craftcms/cms/issues/3585))
- Fixed a bug where global set, Matrix block, tag, and user queries weren’t respecting `fixedOrder` params.
- Fixed a bug where `craft\helpers\MigrationHelper::renameColumn()` was only restoring the last foreign key for each table that had multiple foreign keys referencing the table with the renamed column.
- Fixed a bug where Date/Time fields could output the wrong date in Live Preview requests. ([#3594](https://github.com/craftcms/cms/issues/3594))
- Fixed a few RTL language styling issues.
- Fixed a bug where drap-and-drop uploading would not work for custom asset selector inputs. ([#3590](https://github.com/craftcms/cms/pull/3590))
- Fixed a bug where Number fields weren’t enforcing thein Min Value and Max Value settings if set to 0. ([#3598](https://github.com/craftcms/cms/issues/3598))
- Fixed a SQL error that occurred when uploading assets with filenames that contained emoji characters, if using MySQL. ([#3601](https://github.com/craftcms/cms/issues/3601))

### Security
- Fixed a directory traversal vulnerability.
- Fixed a remote code execution vulnerability.

## 3.0.36 - 2018-12-18

### Added
- Added the `{{ actionInput() }}` global Twig function. ([#3566](https://github.com/craftcms/cms/issues/3566))

### Changed
- Suspended users are no longer shown when viewing pending or locked users. ([#3556](https://github.com/craftcms/cms/issues/3556))
- The Control Panel’s Composer installer now prevents scripts defined in `composer.json` from running. ([#3574](https://github.com/craftcms/cms/issues/3574))

### Fixed
- Fixed a bug where elements that belonged to more than one structure would be returned twice in element queries.

### Security
- Fixed a self-XSS vulnerability in the Recent Entries widget.
- Fixed a self-XSS vulnerability in the Feed widget.

## 3.0.35 - 2018-12-11

### Added
- Added `craft\models\Section::getHasMultiSiteEntries()`.

### Changed
- Field types that extend `craft\fields\BaseRelationField` now pass their `$sortable` property value to the `BaseElementSelectInput` JavaScript class by default. ([#3542](https://github.com/craftcms/cms/pull/3542))

### Fixed
- Fixed a bug where the “Disabled for Site” entry status option was visible for sections where site propagation was disabled. ([#3519](https://github.com/craftcms/cms/issues/3519))
- Fixed a bug where saving an entry that was disabled for a site would retain its site status even if site propagation had been disabled for the section.
- Fixed a SQL error that occurred when saving a field layout with 4-byte characters (like emojis) in a tab name. ([#3532](https://github.com/craftcms/cms/issues/3532))
- Fixed a bug where autogenerated Post Date values could be a few hours off when saving new entries with validation errors. ([#3528](https://github.com/craftcms/cms/issues/3528))
- Fixed a bug where plugins’ minimum version requirements could be enforced even if a development version of a plugin had been installed previously.

## 3.0.34 - 2018-12-04

### Fixed
- Fixed a bug where new Matrix blocks wouldn’t remember that they were supposed to be collapsed if “Save and continue editing” was clicked. ([#3499](https://github.com/craftcms/cms/issues/3499))
- Fixed an error that occurred on the System Report utility if any non-bootstrapped modules were configured with an array or callable rather than a string. ([#3507](https://github.com/craftcms/cms/issues/3507))
- Fixed an error that occurred on pages with date or time inputs, if the user’s preferred language was set to Arabic. ([#3509](https://github.com/craftcms/cms/issues/3509))
- Fixed a bug where new entries within sections where site propagation was disabled would show both “Enabled Globally” and “Enabled for [Site Name]” settings. ([#3519](https://github.com/craftcms/cms/issues/3519))
- Fixed a bug where Craft wasn’t reducing the size of elements’ slugs if the resulting URI was over 255 characters. ([#3514](https://github.com/craftcms/cms/issues/3514))

## 3.0.33 - 2018-11-27

### Changed
- Table fields with a fixed number of rows no longer show Delete buttons or the “Add a row” button. ([#3488](https://github.com/craftcms/cms/issues/3488))
- Table fields that are fixed to a single row no longer show the Reorder button. ([#3488](https://github.com/craftcms/cms/issues/3488))
- Setting `components.security.sensitiveKeywords` in `config/app.php` will now append keywords to the default array `craft\services\Security::$sensitiveKeywords` array, rather than completely overriding it.
- When performing an action that requires an elevated session while impersonating another user, admin must now enter their own password instead of the impersonated user’s. ([#3487](https://github.com/craftcms/cms/issues/3487))
- The System Report utility now lists any custom modules that are installed. ([#3490](https://github.com/craftcms/cms/issues/3490))
- Control Panel charts now give preference to `ar-SA` for Arabic locales, `de-DE` for German locales, `en-US` for English locales, `es-ES` for Spanish locales, or `fr-FR` for French locales, if data for the exact application locale doesn’t exist. ([#3492](https://github.com/craftcms/cms/pull/3492))
- “Create a new child entry” and “Create a new child category” element actions now open an edit page for the same site that was selected on the index page. ([#3496](https://github.com/craftcms/cms/issues/3496))
- The default `allowedFileExtensions` config setting value now includes `webp`.
- The Craft Support widget now sends `composer.json` and `composer.lock` files when contacting Craft Support.
- It’s now possible to create element select inputs that include a site selection menu by passing `showSiteMenu: true` when including the `_includes/forms/elementSelect.html` Control Panel include template. ([#3494](https://github.com/craftcms/cms/pull/3494))

### Fixed
- Fixed a bug where a Matrix fields’ block types and content table could be deleted even if something set `$isValid` to `false` on the `beforeDelete` event.
- Fixed a bug where a global sets’ field layout could be deleted even if something set `$isValid` to `false` on the `beforeDelete` event.
- Fixed a bug where after impersonating another user, the Login page would show the impersonated user’s username rather than the admin’s.
- Fixed a bug where `craft\services\Sections::getAllSections()` could return stale results if a new section had been added recently. ([#3484](https://github.com/craftcms/cms/issues/3484))
- Fixed a bug where “View entry” and “View category” element actions weren’t available when viewing a specific section or category group.
- Fixed a bug where Craft would attempt to index image transforms.
- Fixed a bug where the Asset Indexes utility could report that asset files were missing even though they weren’t. ([#3450](https://github.com/craftcms/cms/issues/3450))

### Security
- Updated jQuery File Upload to 9.28.0.

## 3.0.32 - 2018-11-20

### Added
- The `seq()` Twig function now has a `next` argument, which can be set to `false` to have it return the current number in the sequence without incrementing it. ([#3466](https://github.com/craftcms/cms/issues/3466))
- Added `craft\db\MigrationManager::truncateHistory()`.
- Added `craft\helpers\Sequence::current()`.

### Changed
- Edit Entry pages now show the entry’s site in the revision menu label so long as the section is enabled for multiple sites, even if “Propagate entries across all enabled sites?” isn’t checked. ([#3471](https://github.com/craftcms/cms/issues/3471))
- Exact-match search terms (using `::`) now disable `subLeft` and `subRight` attributes by default, regardless of the `defaultSearchTermOptions` config setting says. ([#3474](https://github.com/craftcms/cms/issues/3474))

### Deprecated
- Deprecated `craft\validators\StringValidator::$trim`. Yii’s `'trim'` validator should be used instead.

### Fixed
- Fixed an error that occurred when querying for Matrix blocks if both the `with` and `indexBy` parameters were set.
- Fixed an error that occurred when running the `migrate/fresh` console command. ([#3472](https://github.com/craftcms/cms/issues/3472))

## 3.0.31 - 2018-11-13

### Added
- Added the `seq()` Twig function, for outputting sequential numbers.
- Added `craft\helpers\Sequence`.

### Changed
- Control Panel templates can now customize `#main-form` HTML attributes by overriding the `mainFormAttributes` block. ([#1665](https://github.com/craftcms/cms/issues/1665))
- The default PostgreSQL backup command no longer includes database owner, privilege or ACL information in the backup.
- Craft now attempts to reset OPcache after installing/uninstalling things with Composer. ([#3460](https://github.com/craftcms/cms/issues/3460))
- Gmail and SMTP mail transport types now trim whitespace off of their Username, Password, and Host Name settings. ([#3459](https://github.com/craftcms/cms/issues/3459))

### Fixed
- Fixed an error that could occur when duplicating an element with a Matrix field with “Manage blocks on a per-site basis” disabled.
- Fixed a bug where Matrix blocks wouldn’t retain their content translations when an entry was duplicated from the Edit Entry page.
- Fixed a bug where system message modals could have the wrong language selected by default. ([#3440](https://github.com/craftcms/cms/issues/3440))
- Fixed a bug where an Internal Server Error would occur if a `users/login` request was missing the `loginName` or `password` parameters. ([#3458](https://github.com/craftcms/cms/issues/3458))
- Fixed a bug where `craft\validators\StringValidator` was trimming whitespace off of strings _after_ performing string length validation.
- Fixed an infinite recursion bug that could occur if `config/general.php` had any deprecated config settings, and the database connection settings were invalid.
- Fixed an error that occurred when saving a new entry or category, if its URI format referenced the `level` attribute. ([#3465](https://github.com/craftcms/cms/issues/3465))

## 3.0.30.2 - 2018-11-08

### Fixed
- Fixed an error that could occur on servers running PHP 7.0.32. ([#3453](https://github.com/craftcms/cms/issues/3453))

## 3.0.30.1 - 2018-11-07

### Fixed
- Fixed an error that occurred when saving an element with a new Matrix block, if the Matrix field was set to manage blocks on a per-site basis. ([#3445](https://github.com/craftcms/cms/issues/3445))

## 3.0.30 - 2018-11-06

### Added
- Added “Duplicate” and “Duplicate (with children)” actions to the Entries and Categories index pages. ([#1291](https://github.com/craftcms/cms/issues/1291))
- Added `craft\base\ElementAction::$elementType`, which element action classes can use to reference their associated element type.
- Added `craft\elements\actions\DeepDuplicate`.
- Added `craft\elements\actions\Duplicate`.
- Added `craft\elements\actions\SetStatus::$allowDisabledForSite`, which can be used by localizable element types to enable a “Disabled for Site” status option.

### Changed
- Entries’ “Enabled” setting is now labeled “Enabled Globally” on multi-site installs. ([#2899](https://github.com/craftcms/cms/issues/2899))
- Entries’ “Enabled for site” setting now includes the site name in its label, and only shows up if the “Enabled Globally” setting is checked. ([#2899](https://github.com/craftcms/cms/issues/2899))
- The Set Status action on the Entries index page now includes a “Disabled for Site” option. ([#2899](https://github.com/craftcms/cms/issues/2899))
- Edit Category pages now have `edit-category` and `site--<SiteHandle>` classes on the `<body>`. ([#3439](https://github.com/craftcms/cms/issues/3439))
- Edit Entry pages now have `edit-entry` and `site--<SiteHandle>` classes on the `<body>`. ([#3439](https://github.com/craftcms/cms/issues/3439))
- Edit Global Set pages now have `edit-global-set` and `site--<SiteHandle>` classes on the `<body>`. ([#3439](https://github.com/craftcms/cms/issues/3439))
- Edit User pages now have an `edit-user` class on the `<body>`. ([#3439](https://github.com/craftcms/cms/issues/3439))

### Fixed
- Fixed a bug where the Edit User page could forget which permissions were selected when saving a user with validation errors, if the Username, First Name, and Last name fields were all blank. ([#3412](https://github.com/craftcms/cms/issues/3412))
- Fixed a bug where the Edit User Group page could forget which permissions were selected when saving a user group with validation errors, if the Name field was blank.
- Fixed a bug where the `{% paginate %}` tag wasn’t factoring the `offset` element query param into its total page calculation. ([#3420](https://github.com/craftcms/cms/issues/3420))

### Security
- Fixed a bug where sensitive info could be displayed in the Craft log files if there was a problem connecting to the email server.

## 3.0.29 - 2018-10-30

### Added
- Email and URL fields now have “Placeholder Text” settings. ([#3397](https://github.com/craftcms/cms/issues/3397))

### Changed
- The default HTML Purifier configuration now allows `download` attributes in `<a>` tags. ([craftcms/redactor#86](https://github.com/craftcms/redactor/issues/86))

### Fixed
- Fixed a bug where the `ContentBehaviour` and `ElementQueryBehavior` classes could be missing some field properties. ([#3400](https://github.com/craftcms/cms/issues/3400))
- Fixed a bug where some fields within Matrix fields could lose their values after enabling the “Manage blocks on a per-site basis” setting. ([verbb/super-table#203](https://github.com/verbb/super-table/issues/203))
- Fixed a bug where HTML Purifier wasn’t being initialized with HTML 5 element support.
- Fixed a bug where it was possible to save Assets fields with the “Restrict allowed file types?” setting enabled, but no specific file types selected. ([#3410](https://github.com/craftcms/cms/issues/3410))

## 3.0.28 - 2018-10-23

### Added
- Structure sections now have the ability to disable entry propagation, like Channel sections. ([#2386](https://github.com/craftcms/cms/issues/2386))

### Changed
- `craft\base\Field::supportedTranslationMethods()` now defaults to only returning `none` if the field type doesn’t have a content column. ([#3385](https://github.com/craftcms/cms/issues/3385))
- Craft.EntryTypeSwitcher now fires a `beforeTypeChange` event before swapping the Edit Entry form tabs. ([#3375](https://github.com/craftcms/cms/pull/3375))
- Craft.MatrixInput now fires an `afterInit` event after initialization. ([#3375](https://github.com/craftcms/cms/pull/3375))
- Craft.MatrixInput now fires an `blockAdded` event after adding a new block. ([#3375](https://github.com/craftcms/cms/pull/3375))
- System messages sent from front-end requests are now sent using the current site’s language. ([#3388](https://github.com/craftcms/cms/issues/3388))

### Fixed
- Fixed an error that could occur when acquiring a lock for a file path, if the `mutex` component was swapped out with `yii\mutex\MysqlMutex`.

## 3.0.27.1 - 2018-10-12

### Fixed
- Fixed an error that occurred when deleting an entry from the Edit Entry page. ([#3372](https://github.com/craftcms/cms/issues/3372))
- Fixed an error that could occur when changing a Channel section to Structure. ([#3373](https://github.com/craftcms/cms/issues/3373))
- Fixed an error that occurred when saving Matrix content from console requests.

## 3.0.27 - 2018-10-11

### Added
- Added `craft\helpers\MigrationHelper::findForeignKey()`.
- Added the `cp.globals.edit` and `cp.globals.edit.content` template hooks to the Edit Global Set page. ([#3356](https://github.com/craftcms/cms/pull/3356))

### Changed
- It’s now possible to load a Create Entry page with a specific user preselected in the Author field, using a new `authorId` query string param. ([#3326](https://github.com/craftcms/cms/pull/3326))
- Matrix fields that are set to manage blocks on a per-site basis will now duplicate Matrix blocks across all of the owner element’s supported sites when the element is first created. ([#3082](https://github.com/craftcms/cms/issues/3082))
- Disabled Matrix blocks are no longer visible when sharing an entry draft or version. ([#3338](https://github.com/craftcms/cms/issues/3338))
- Control Panel tabs that have errors now have alert icons.
- The Debug Toolbar is no longer shown in Live Preview iframes.
- The Plugin Store now requires browsers with ES6 support.
- Updated jQuery Touch Events to 2.0.0.
- Updated Garnish to 0.1.29.

### Fixed
- Fixed a bug where enabling the “Propagate entries across all enabled sites?” setting for an existing Channel section (or converting the section to a Structure) wouldn’t update entries that had been created for the non-primary site.
- Fixed a bug where Craft wasn’t detecting and retrying queue jobs that had timed out.
- Fixed a bug where `Craft::$app->locale` could return the wrong locale during Live Preview requests. ([#3336](https://github.com/craftcms/cms/issues/3336))
- Fixed a SQL error that could occur when upgrading to Craft 3, if a foreign key had an unexpected name.
- Fixed a bug where page titles in the Control Panel could be blank when showing validation errors for things that were missing their name or title. ([#3344](https://github.com/craftcms/cms/issues/3344))
- Fixed an error that could occur if a component’s settings were stored as `null`. ([#3342](https://github.com/craftcms/cms/pull/3342))
- Fixed a bug where details panes weren’t visible on browser windows sized between 999 and 1,223 pixels wide.
- Fixed an error that occurred if a Quick Post widget contained a Matrix field that had Min Blocks set and only had one block type.
- Fixed a bug where disabled Matrix blocks were getting validated as live. ([#3354](https://github.com/craftcms/cms/issues/3354))
- Fixed a bug where the `EVENT_AFTER_ACTIVATE_USER` event wasn’t getting triggered on user registration when email verification isn’t required. ([craftcms/commerce-digital-products#18](https://github.com/craftcms/commerce-digital-products/issues/18))
- Added garbage collection for offline storage of remote assets. ([#3335](https://github.com/craftcms/cms/pull/3335))
- Fixed a bug where Twig could end up in a strange state if an error occurred when preparing to render an object template. ([#3364](https://github.com/craftcms/cms/issues/3364))

### Security
- The `svg()` Twig function no longer sanitizes SVGs or namespaces their IDs or class names by default when a file path (or alias) was passed in. ([#3337](https://github.com/craftcms/cms/issues/3337))

## 3.0.26.1 - 2018-09-29

### Changed
- Changed the `yiisoft/yii2-queue` version requirement to `2.1.0`. ([#3332](https://github.com/craftcms/cms/issues/3332))

## 3.0.26 - 2018-09-29

### Changed
- `ancestors`, `descendants`, `nextSibling`, `parent`, and `prevSibling` are now reserved field handles.
- The `svg()` Twig function namespaces class names in addition to IDs now.
- Changed the `yiisoft/yii2-queue` version requirement to `2.0.1`. ([#3332](https://github.com/craftcms/cms/issues/3332))

### Fixed
- Fixed a validation error that could occur when saving an entry as a new entry if the URI format didn’t contain a `{slug}` tag. ([#3320](https://github.com/craftcms/cms/issues/3320))
- Fixed a SQL error that could occur if a deprecation error occurred when attempting to upgrade a Craft 2 project. ([#3324](https://github.com/craftcms/cms/issues/3324))

## 3.0.25 - 2018-09-18

### Added
- Added `craft\log\FileTarget::$includeUserIp` which determines whether users’ IP addresses should be included in the logs (`false` by default). ([#3310](https://github.com/craftcms/cms/pull/3310))

### Fixed
- Fixed an error that could occur when installing or updating something within the Control Panel if `composer.json` required the `roave/security-advisories` package.
- Fixed a SQL error that could occur when searching elements on PostgreSQL installs.
- Fixed a bug where Craft would ignore the last segment of template paths that ended in `/0`. ([#3304](https://github.com/craftcms/cms/issues/3304))
- Fixed a Twig Template Loading Error that would occur when testing email settings, if a custom email template was used and an error occurred when rendering it. ([#3309](https://github.com/craftcms/cms/issues/3309))

## 3.0.24 - 2018-09-11

### Added
- Added the `extraAppLocales` config setting.

### Changed
- The `defaultCpLanguage` config setting no longer needs to be a language that Craft is translated into, as long as it is a valid locale ID.
- Resave Elements jobs that are queued up after saving an entry type now include the section name in the job description. ([#3290](https://github.com/craftcms/cms/issues/3290))
- Updated Garnish to 0.1.28.

### Fixed
- Fixed a SQL error that could occur when an element query’s `orderBy` parameter was set to `dateCreated` or `dateUpdated`.
- Fixed an error that could occur when updating to v3.0.23+ if multiple Matrix fields existed with the same handle, but they had no content tables, somehow.
- Fixed a bug where links in activation and forgot-password emails weren’t hyperlinked, leaving it up to the mail client to hopefully be smart about it. ([#3288](https://github.com/craftcms/cms/issues/3288))

## 3.0.23.1 - 2018-09-04

### Fixed
- Fixed a bug where Matrix fields would get new content tables each time they were saved.

## 3.0.23 - 2018-09-04

### Changed
- Browser-based form validation is now disabled for page forms. ([#3247](https://github.com/craftcms/cms/issues/3247))
- `craft\base\Model::hasErrors()` now supports passing an attribute name with a `.*` suffix, which will return whether any errors exist for the given attribute or any nested model attributes.
- Added `json` to the default `allowedFileExtensions` config setting value. ([#3254](https://github.com/craftcms/cms/issues/3254))
- Exception call stacks now collapse internal Twig methods by default.
- Twig exception call stacks now show all of the steps leading up to the error.
- Live Preview now reloads the preview pane automatically after an asset is saved from the Image Editor. ([#3265](https://github.com/craftcms/cms/issues/3265))

### Deprecated
- Deprecated `craft\services\Matrix::getContentTableName()`. `craft\fields\Matrix::$contentTable` should be used instead.

### Removed
- Removed `craft\services\Matrix::getParentMatrixField()`.

### Fixed
- Fixed a bug where element selection modals could be initialized without a default source selected, if some of the sources were hidden for not being available on the currently-selected site. ([#3227](https://github.com/craftcms/cms/issues/3227))
- Fixed a bug where edit pages for categories, entries, global sets, and users weren’t revealing which tab(s) had errors on it, if the errors occurred within a Matrix field. ([#3248](https://github.com/craftcms/cms/issues/3248))
- Fixed a SQL error that occurred when saving a Matrix field with new sub-fields on PostgreSQL. ([#3252](https://github.com/craftcms/cms/issues/3252))
- Fixed a bug where custom user fields weren’t showing up on the My Account page when running Craft Solo edition. ([#3228](https://github.com/craftcms/cms/issues/3228))
- Fixed a bug where multiple Matrix fields could share the same content table. ([#3249]())
- Fixed a “cache is corrupted” Twig error that could occur when editing or saving an element if it had an Assets field with an unresolvable subfolder path template. ([#3257](https://github.com/craftcms/cms/issues/3257))
- Fixed a bug where the Dev Mode indicator strip wasn’t visible on Chrome/Windows when using a scaled display. ([#3259](https://github.com/craftcms/cms/issues/3259))
- Fixed a SQL error that could occur when validating an attribute using `craft\validators\UniqueValidator`, if the target record’s `find()` method joined in another table.

## 3.0.22 - 2018-08-28

### Changed
- The “Deleting stale template caches” job now ensures all expired template caches have been deleted before it begins processing the caches.
- Text inputs’ `autocomplete` attributes now get set to `off` by default, and they will only not be added if explicitly set to `null`.
- Improved the error response when Composer is unable to perform an update due to a dependency conflict.
- Email fields in the Control Panel now have `type="email"`.
- `craft\helpers\Db::parseParam()` now has a `$caseInnensitive` argument, which can be set to `true` to force case-insensitive conditions on PostgreSQL installs.
- `craft\validators\UniqueValidator` now has a `$caseInsensitive` property, which can be set to `true` to cause the unique validation to be case-insensitive on PostgreSQL installs.
- The CLI setup wizard now detects common database connection errors that occur with MAMP, and automatically retests with adjusted settings.
- The CLI setup wizard now detects common database authentication errors, and lets the user retry the username and password settings, skipping the others.
- Updated Garnish to 0.1.27.

### Fixed
- Fixed a bug where Craft wasn’t reverting `composer.json` to its original state if something went wrong when running a Composer update.
- Fixed a bug where string casing functions in `craft\helpers\StringHelper` were adding extra hyphens to strings that came in as `Upper-Kebab-Case`.
- Fixed a bug where unique validation for element URIs, usernames, and user email address was not case-insensitive on PostgreSQL installs.
- Fixed a bug where element queries’ `uri` params, and user queries’ `firstName`, `lastName`, `username`, and `email` params, were not case-insensitive on PostgreSQL installs.
- Fixed a bug where the CLI setup wizard was allowing empty database names.
- Fixed a bug where it wasn’t possible to clear template caches if template caching was disabled by the `enableTemplateCaching` config setting. ([#3229](https://github.com/craftcms/cms/issues/3229))
- Fixed a bug where element index toolbars weren’t staying fixed to the top of the content area when scrolling down the page. ([#3233](https://github.com/craftcms/cms/issues/3233))
- Fixed an error that could occur when updating Craft if the system was reliant on the SSL certificate provided by the`composer/ca-bundle` package.

## 3.0.21 - 2018-08-21

### Added
- Most element query parameters can now be set to `['not', 'X', 'Y']`, as a shortcut for `['and', 'not X', 'not Y']`.

### Changed
- The “New Password” input on the My Account page now has a “Show” button, like other password inputs in the Control Panel.
- Plugin settings pages now redirect to the Settings index page after save. ([#3216](https://github.com/craftcms/cms/issues/3216))
- It’s now possible to set [autofill detail tokens](https://html.spec.whatwg.org/multipage/form-control-infrastructure.html#autofill-detail-tokens) on the `autocomplete` variable when including the `_includes/forms/text.html` template (e.g. `'name'`).
- Username and password inputs now have the correct `autocomplete` values, increasing the likelihood that tools like 1Password will handle the form correctly. ([#3207](https://github.com/craftcms/cms/issues/3207))

### Fixed
- Fixed a SQL error that occurred when saving a user if a `craft\elements\User::EVENT_BEFORE_SAVE` event listener was setting `$event->isValid = false`. ([#3206](https://github.com/craftcms/cms/issues/3206))
- Fixed a bug where password inputs’ jQuery data was getting erased when the “Show” button was clicked.
- Fixed an error that could occur when upgrading to Craft 3. ([#3208](https://github.com/craftcms/cms/pull/3208))
- Fixed a bug where non-image assets’ file extension icons could bleed out of the preview area within asset editor HUDs. ([#3209](https://github.com/craftcms/cms/issues/3209))
- Fixed a bug where Craft wasn’t saving a new entry version when reverting an entry to a previous version. ([#3210](https://github.com/craftcms/cms/issues/3210))
- Fixed an error that could occur when a Matrix block was saved by a queue job. ([#3217](https://github.com/craftcms/cms/pull/3217))

### Security
- External links in the Control Panel now set `rel="noopener"`. ([#3201](https://github.com/craftcms/cms/issues/3201))

## 3.0.20 - 2018-08-14

### Added
- Added `craft\services\Fields::refreshFields()`.

### Fixed
- Fixed a bug where `DateTime` model attributes were getting converted to ISO-8601 date strings for `craft\web\View::renderObjectTemplate()`. ([#3185](https://github.com/craftcms/cms/issues/3185))
- Fixed a bug where timepicker menus had a higher z-index than session expiration modal shades. ([#3186](https://github.com/craftcms/cms/issues/3186))
- Fixed a bug where users could not log in after upgrading to Craft 3, if there was a custom field named `owner`.
- Fixed a bug where it was not possible to set non-integer values on asset queries’ `width`, `height`, or `size` params. ([#3195](https://github.com/craftcms/cms/issues/3195))
- Fixed a bug where all Asset folders were being initiated at once, resulting in performance issues.

## 3.0.19 - 2018-08-07

### Added
- Added the `craft.query()` template function, for creating new database queries.
- Added `craft\services\Structures::$mutexTimeout`. ([#3148](https://github.com/craftcms/cms/issues/3148))
- Added `craft\services\Api::getComposerWhitelist()`.

### Removed
- Removed `craft\services\Api::getOptimizedComposerRequirements()`.

### Fixed
- Craft’s console commands now return the correct exit codes. ([#3175](https://github.com/craftcms/cms/issues/3175))
- Fixed the appearance of checkboxes in IE11 on element index pages. ([#3177](https://github.com/craftcms/cms/issues/3177))
- Fixed a bug where `composer.json` could end up with a bunch of extra dependencies in the `require` object after a failed update or plugin installation.
- Fixed an error that could occur when viewing an entry revision, if it had a Matrix field and one of the sub-fields within the Matrix field had been deleted. ([#3183](https://github.com/craftcms/cms/issues/3183))
- Fixed a bug where thumbnails weren’t loading in relational fields when viewing an entry version.

## 3.0.18 - 2018-07-31

### Added
- Added `craft\helpers\App::assetManagerConfig()`.
- Added `craft\helpers\App::cacheConfig()`.
- Added `craft\helpers\App::dbConfig()`.
- Added `craft\helpers\App::mailerConfig()`.
- Added `craft\helpers\App::mutexConfig()`.
- Added `craft\helpers\App::logConfig()`.
- Added `craft\helpers\App::sessionConfig()`.
- Added `craft\helpers\App::userConfig()`.
- Added `craft\helpers\App::viewConfig()`.
- Added `craft\helpers\App::webRequestConfig()`.
- Added `craft\validators\StringValidator::$trim`, which will cause leading/trailing whitespace to be stripped from model attributes.

### Changed
- User verification and password-reset emails now link them back to the same site they were on when the email was sent, if it was sent from a front-end request. ([#3029](https://github.com/craftcms/cms/issues/3029))
- Dynamic app component configs are now defined by methods on `craft\helpers\App`, making it easier to modify them from `config/app.php`. ([#3152](https://github.com/craftcms/cms/issues/3152))
- Structure operations now ensure that no other operations are being performed on the same structure, reducing the risk of corrupting the structure. ([#3148](https://github.com/craftcms/cms/issues/3148))
- The `{% js %}` tag now supports the following position params: `at POS_HEAD`, `at POS_BEGIN`, `at POS_END`, `on POS_READY`, and `on POS_LOAD` (e.g. `{% js at POS_END %}`).
- Craft once again checks for `X-Forwarded-For` headers when determining the user’s IP. ([#3036](https://github.com/craftcms/cms/issues/3036))
- Leading/trailing whitespace characters are now stripped from element titles on save. ([#3020](https://github.com/craftcms/cms/issues/3020))
- Updated svg-sanitizer to 0.9.

### Deprecated
- Deprecated `craft\db\Connection::createFromConfig()`. `craft\helpers\App::dbConfig()` should be used instead.
- Deprecated `craft\helpers\MailerHelper::createMailer()`. `craft\helpers\App::mailerConfig()` should be used instead.

### Fixed
- Fixed a bug where collapsing structure elements would only hide up to 50 of their descendants.
- Fixed a bug where Date/Time fields could lose their value if they were used in an entry type’s Title Format, and the entry’s site’s language was different than the user’s preferred language. ([#3151](https://github.com/craftcms/cms/issues/3151))
- Fixed a bug where Dropdown fields could show an incorrect selected value in limited circumstances.
- Fixed a bug where Dropdown fields on an element index view could show an incorrect selected value in limited circumstances.

## 3.0.17.1 - 2018-07-24

### Fixed
- Really fixed a PHP error that could occur if the PHP’s `set_time_limit()` was added to the php.ini `disable_functions` list.

## 3.0.17 - 2018-07-24

### Added
- The Control Panel is now translated for Norwegian Nynorsk. ([#3135](https://github.com/craftcms/cms/pull/3135))
- Added `craft\elements\db\ElementQuery::anyStatus()`, which can be called when the default `status` and `enabledForSite` filters aren’t desired. ([#3117](https://github.com/craftcms/cms/issues/3117))

### Changed
- The `addTrailingSlashesToUrls` config setting no longer applies to URLs that end with a segment that has a dot (`.`). ([#3123](https://github.com/craftcms/cms/issues/3123))
- Craft now redirects install requests back to the Dashboard if it’s already installed. ([#3143](https://github.com/craftcms/cms/issues/3143))

### Fixed
- Fixed a bug where the Settings → Email → System Messages page would show messages in the current application language rather than the primary site’s language.
- Fixed a bug where system message modals on the Settings → Email → System Messages page would initially show messages in the current application language rather than the primary site’s language, even if the application language wasn’t in use by any sites. ([#3115](https://github.com/craftcms/cms/issues/3115))
- Fixed an error that could occur if `craft\web\View::registerAssetFlashes()` was called on a console request. ([#3124](https://github.com/craftcms/cms/issues/3124))
- Fixed a PHP error that could occur if the PHP’s `set_time_limit()` was added to the php.ini `disable_functions` list.
- Fixed a bug where expanding a disabled element within a structure index view in the Control Panel wouldn’t reveal any descendants. ([#3126](https://github.com/craftcms/cms/issues/3126))
- Fixed a bug thumbnails weren’t loading for element index rows that were revealed after expanding a parent element.
- Fixed an error that occurred if an element’s `getRoute()` method returned a string. ([#3128](https://github.com/craftcms/cms/issues/3128))
- Fixed a bug where the `|without` filter wasn’t working if an object was passed in. ([#3137](https://github.com/craftcms/cms/issues/3137))
- Fixed a bug where users’ Language preference would default to Deutsch if the current application language wasn’t one of the available language options. ([#3142](https://github.com/craftcms/cms/issues/3142))

## 3.0.16.1 - 2018-07-18

### Fixed
- Fixed a bug where the `orderBy` element query param wasn’t being respected when used in conjunction with a `with` param to eager-load elements in a specific order. ([#3109](https://github.com/craftcms/cms/issues/3109))
- Fixed a bug where underscores were getting removed from slugs. ([#3111](https://github.com/craftcms/cms/issues/3111))

## 3.0.16 - 2018-07-17

### Added
- The progress bar on the Asset Indexes utility now shows how many files have been indexed, and how many there are in total. ([#2934](https://github.com/craftcms/cms/issues/2934))
- Added `craft\base\PluginInterface::beforeSaveSettings()`.
- Added `craft\base\PluginInterface::afterSaveSettings()`.
- Added `craft\base\Plugin::EVENT_AFTER_SAVE_SETTINGS`.
- Added `craft\base\Plugin::EVENT_BEFORE_SAVE_SETTINGS`.

### Changed
- Craft no longer relies on ImageMagick or GD to define the image formats that should be considered manipulatable. ([#2408](https://github.com/craftcms/cms/issues/2408))
- Removed the `showBetaUpdates` config setting as it’s no longer being used.
- When uploading a file to an Assets field, Craft will automatically sort the file list to show the latest uploads first. ([#2812](https://github.com/craftcms/cms/issues/2812))
- `dateCreated`, `dateUpdated`, `postDate`, `expiryDate`, `after`, and  `before` element query params can new be set to `DateTime` objects.
- Matrix fields now auto-focus the first text input within newly-created Matrix blocks. ([#3104](https://github.com/craftcms/cms/issues/3104))
- Updated Twig to 2.5.0.
- Updated Garnish to 0.1.26.
- Updated Selectize to 0.12.6.

### Fixed
- Fixed an error that could occur when sending emails to international domains if the Intl extension wasn’t enabled.
- Fixed an exception that was thrown if the `securityKey` config setting was changed and Craft was set to use either the SMTP or Gmail mailer transport type. ([#3083](https://github.com/craftcms/cms/issues/3083))
- Fixed a bug where Asset view was not being refreshed in some cases after using Image Editor. ([#3035](https://github.com/craftcms/cms/issues/3035))
- Fixed a bug where Craft wouldn’t warn before leaving an edit page with unsaved changes, if Live Preview was active. ([#3092](https://github.com/craftcms/cms/issues/3092))
- Fixed a bug where entries, categories, and global sets’ `getCpEditUrl()` methods could omit the site handle on multi-site installs. ([#3089](https://github.com/craftcms/cms/issues/3089))
- Fixed a JavaScript error that occurred when closing Live Preview. ([#3098](https://github.com/craftcms/cms/issues/3098))
- Fixed a bug where Dashboard widgets could be spaced incorrectly if there was only one grid column. ([#3100](https://github.com/craftcms/cms/issues/3100))
- Fixed a bug where modal windows with Field Layout Designers could cause the browser to crash. ([#3096](https://github.com/craftcms/cms/pull/3096))
- Fixed a bug where `craft\services\Fields::getAllGroups()` and `getGroupById()` could return incorrect results. ([#3102](https://github.com/craftcms/cms/issues/3102))

## 3.0.15 - 2018-07-09

### Changed
- It’s now possible to fetch only non-admin users by setting `craft\elements\db\UserQuery::$admin` to `false`.
- `Craft.EntryTypeSwitcher` now triggers a `typeChange` event after switching the entry type. ([#3067](https://github.com/craftcms/cms/pull/3067))
- Reduced the left and right padding in the Control Panel for screens less than 768 pixels wide. ([#3073](https://github.com/craftcms/cms/issues/3073))
- Removed the `useXSendFile` config setting as it’s no longer being used.
- `craft\helpers\StringHelper::toKebabCase()`, `toCamelCase()`, `toPascalCase()`, and `toSnakeCase()` now treat camelCase’d and PascalCale’d strings as multiple words. ([#3090](https://github.com/craftcms/cms/issues/3090))

### Fixed
- Fixed a bug where `craft\i18n\I18N::getPrimarySiteLocale()` and `getPrimarySiteLocaleId()` were returning locale info for the _first_ site, rather than the primary one. ([#3063](https://github.com/craftcms/cms/issues/3063))
- Fixed a bug where element index pages were loading all elements in the view, rather than waiting for the user to scroll to the bottom of the page before loading the next batch. ([#3068](https://github.com/craftcms/cms/issues/3068))
- Fixed a bug where sites listed in the Control Panel weren’t always in the correct sort order. ([#3065](https://github.com/craftcms/cms/issues/3065))
- Fixed an error that occurred when users attempted to create new entries within entry selector modals, for a section they didn’t have permission to publish peer entries in. ([#3069](https://github.com/craftcms/cms/issues/3069))
- Fixed a bug where the “Save as a new asset” button label wasn’t getting translated in the Image Editor. ([#3070](https://github.com/craftcms/cms/pull/3070))
- Fixed a bug where it was impossible to set the filename of assets when uploading them as data strings. ([#2973](https://github.com/craftcms/cms/issues/2973))
- Fixed a bug where the Field Type menu’s options within new Matrix block type settings weren’t getting sorted alphabetically. ([#3072](https://github.com/craftcms/cms/issues/3072))
- Fixed an exception that was thrown when testing email settings if the Template setting was invalid. ([#3074](https://github.com/craftcms/cms/issues/3074))
- Fixed a bug where Dropdown fields’ bottom margin could jump up a bit when an empty option was selected. ([#3075](https://github.com/craftcms/cms/issues/3075))
- Fixed a bug where main content containers in the Control Panel could become too wide in Firefox. ([#3071](https://github.com/craftcms/cms/issues/3071))

## 3.0.14 - 2018-07-03

### Changed
- `craft\events\SiteEvent` now has a `$oldPrimarySiteId` property, which will be set to the previous primary site ID (which may stil be the current site ID, if it didn’t just change).
- `craft\helpers\Search::normalizeKeywords()` now has a `$language` argument, which can be set if the character mappings should be pulled from a different language than the current app language.
- `craft\services\Sites::getEditableSiteIds()` and `getEditableSites()` now return the same things as `getAllSiteIds()` and `getAllSites()` when there’s only one site. ([#3049](https://github.com/craftcms/cms/issues/3049))

### Fixed
- Fixed a bug where user verification links could get mangled when emails were parsed as Markdown, if the verification code contained two or more underscores.
- Fixed a bug where Craft was misinterpreting `X-Forwarded-For` headers as the user’s IP instead of the server’s IP. ([#3036](https://github.com/craftcms/cms/issues/3036))
- Fixed a bug where Craft wasn’t auto-scrolling the content container when dragging items near a window edge. ([#3048](https://github.com/craftcms/cms/issues/3048))
- Fixed a PHP error that occurred when loading a Debug Toolbar panel on a page that contained serialized Checkboxes or Multi-Select field data. ([#3034](https://github.com/craftcms/cms/issues/3034))
- Fixed a bug where elements’ normalized search keywords weren’t always using the correct language-specific character mappings. ([#3046](https://github.com/craftcms/cms/issues/3046))
- Fixed a bug where the `<html lang>` attribute was hard-set to `en-US` rather than the current application language. ([#3053](https://github.com/craftcms/cms/pull/3053))
- Fixed a PHP error that occurred when entering an invalid number into a Number field that was set to have decimal digits. ([#3059](https://github.com/craftcms/cms/issues/3059))

### Security
- Craft no longer shows the installer when it can’t establish a database connection if Dev Mode isn’t enabled.

## 3.0.13.2 - 2018-06-27

### Fixed
- Fixed an error that occurred when deleting users from the Users index page.

## 3.0.13.1 - 2018-06-26

### Fixed
- Fixed a bug where Delete User modals weren’t showing the total number of entries that will be transferred/deleted.

## 3.0.13 - 2018-06-26

### Added
- Craft now includes a summary of the content that will be transferred/deleted in Delete User modals. ([#875](https://github.com/craftcms/cms/issues/875))
- `|date`, `|time`, and `|datetime` filters now support a `locale` argument, for specifying which locale’s formatter should be doing the date/time formatting. ([#3006](https://github.com/craftcms/cms/issues/3006))
- Added `craft\base\ApplicationTrait::getIsInitialized()`.
- Added `craft\base\ClonefixTrait`.
- Added `craft\controllers\AssetsController::actionThumb()`.
- Added `craft\controllers\UsersController::actionUserContentSummary()`.
- Added `craft\controllers\UsersController::EVENT_DEFINE_CONTENT_SUMMARY`.
- Added `craft\helpers\App::backtrace()`.
- Added `craft\queue\jobs\PropagateElements`.
- Added `craft\services\Elements::propagateElement()`.

### Changed
- Editable tables now submit an empty string when they have no rows.
- Reduced the overhead when adding a new site by only resaving existing assets, categories, global sets, and tags once for the newly-created site, rather than for all sites.
- Web-based queue workers now call `craft\helpers\App::maxPowerCaptain()` before running the queue. ([#3011](https://github.com/craftcms/cms/issues/3011))
- The PHP Info utility no longer displays the original values for settings and only the current environment value. ([#2990](https://github.com/craftcms/cms/issues/2990))
- Loosened up most of Craft’s Composer dependency constraints.
- Craft no longer publishes asset thumbnails to the `cpresources/` folder.
- `attributes`, `error`, `errors`, and `scenario` are now reserved field handles. ([#3032](https://github.com/craftcms/cms/issues/3032))
- Improved the look of Control Panel tabs.
- `craft\web\UrlManager::createUrl()`, `createAbsoluteUrl()`, and `getMatchedElement()` now log warnings if they’re called before Craft has been fully initialized. ([#3028](https://github.com/craftcms/cms/issues/3028))

### Deprecated
- Deprecated `craft\controllers\AssetsController::actionGenerateThumb()`.

### Fixed
- Fixed a bug where sidebar meta info on Edit User pages was bleeding over the edge of the page’s content area.
- Fixed a bug where Table fields wouldn’t remember if they had no rows in their Default Values setting. ([#2979](https://github.com/craftcms/cms/issues/2979))
- Fixed a bug where passing `timezone=false` to the `|date`, `|time`, and `|datetime` filters would not preserve the given date’s time zone.
- Fixed a bug where AM/PM strings in formatted dates weren’t respecting the casing specified by the `A`/`a` character in the date format. ([#3007](https://github.com/craftcms/cms/issues/3007))
- Fixed a bug you could get an invalid license warning in cases where web API calls returned a 500 response code.
- Fixed a bug where cloning models and queries would lose any associated behaviors. ([#2857](https://github.com/craftcms/cms/issues/2857))
- Fixed a bug where custom field params were getting forgotten when calling `getNext()` and `getPrev()`, if an element query object was passed in. ([#3019](https://github.com/craftcms/cms/issues/3019))
- Fixed a bug where datepickers were getting scrollbars.
- Fixed a bug where volumes’ field layouts weren’t getting deleted when volumes were deleted. ([#3022](https://github.com/craftcms/cms/pull/3022))
- Fixed a bug where deleting a section or an entry type wouldn’t delete any associated entries that didn’t exist in the primary site. ([#3023](https://github.com/craftcms/cms/issues/3023))
- Fixed a bug where the `svg()` Twig function could convert `id` attributes within the SVG contents to invalid IDs. ([#3025](https://github.com/craftcms/cms/issues/3025))
- Fixed a bug where asset thumbnails wouldn’t load reliably in the Control Panel on load-balanced environments. ([#3026](https://github.com/craftcms/cms/issues/3026))
- Fixed a PHP error that could occur when validating Assets fields if a file was uploaded but no longer exists at the temp location. ([#3033](https://github.com/craftcms/cms/pull/3033))

## 3.0.12 - 2018-06-18

### Added
- Added a `leaves` element query param that limits the selected elements to just the leaves in the structure (elements without children).
- Added `craft\helpers\Db::deleteIfExists()`.
- Added `craft\services\Categories::deleteGroup()`. ([#3000](https://github.com/craftcms/cms/pull/3000))
- Added `craft\services\Tags::deleteTagGroup()`. ([#3000](https://github.com/craftcms/cms/pull/3000))
- Added `craft\services\UserGroups::deleteGroup()`. ([#3000](https://github.com/craftcms/cms/pull/3000))

### Changed
- Improved Control Panel styling. ([#2883](https://github.com/craftcms/cms/issues/2883))

### Removed
- Removed `craft\services\Fields::updateFieldVersionAfterRequest()`.

### Fixed
- Fixed a caching bug where the Fields service could still think a field existed after it had been deleted. ([#2985](https://github.com/craftcms/cms/issues/2985))
- Fixed a bug where Craft would not invalidate the dynamically-generated `craft\behaviors\ContentBehavior` and `craft\behaviors\ElementQueryBehavior` after saving/deleting a custom field, if the request didn’t end normally. ([#2999](https://github.com/craftcms/cms/issues/2999))
- Fixed a PHP error that could occur when saving entries with a URI format that contained certain Twig filters. ([#2995](https://github.com/craftcms/cms/issues/2995))
- Fixed a bug where `{shorthand}` variables in templates rendered by `craft\web\View::renderObjectTemplate()` could end up referencing global variables, if the variable wasn’t a property of the object. ([#3002](https://github.com/craftcms/cms/issues/3002))
- Fixed a bug where the Find and Replace utility wasn’t updating element titles. ([#2996](https://github.com/craftcms/cms/issues/2996))
- Fixed some wonky behavior if one of the custom user profile tabs was called “Account”. ([#2998](https://github.com/craftcms/cms/issues/2998))
- Fixed a bug where dragging a folder on the Assets index page could have unexpected results. ([#2873](https://github.com/craftcms/cms/issues/2873))
- Reduced the likelihood of SQL deadlock errors when saving elements. ([#3003](https://github.com/craftcms/cms/issues/3003))

## 3.0.11 - 2018-06-12

### Changed
- Sort options defined by element types’ `sortOptions()` / `defineSortOptions()` methods can now be specified as sub-arrays with `label`, `orderBy`, and `attribute` keys.
- Entries and categories can now be sorted by their slugs.
- The “Cache remote images?” option in the Asset Indexes utility is now enabled by default. ([#2977](https://github.com/craftcms/cms/issues/2977))

### Fixed
- Fixed a bug where it was not possible to order search results by search score, if the element type didn’t specify any sort options.
- Fixed a bug where clicking on “Date Created” and “Date Updated” column headers on element indexes wouldn’t update the sort order. ([#2975](https://github.com/craftcms/cms/issues/2975))
- Fixed a bug where Edit Entry pages were listing more than the 10 most recent versions. ([#2976](https://github.com/craftcms/cms/issues/2976))
- Fixed a SQL error that occurred when upgrading from Craft 2 to 3 via the terminal. ([#1347](https://github.com/craftcms/cms/issues/1347))
- Fixed the alignment of expand/collapse toggles in asset index sidebars. ([#2981](https://github.com/craftcms/cms/issues/2981))

## 3.0.10.3 - 2018-06-07

### Fixed
- Fixed a bug where the “New Entry” menu on the Entries index page would not contain any options on single-site installs, running MySQL. ([#2961](https://github.com/craftcms/cms/issues/2961))
- Fixed a bug where the `siteName` config setting wasn’t working as expected when set to an array. ([#2968](https://github.com/craftcms/cms/issues/2968))

## 3.0.10.2 - 2018-06-07

### Changed
- Improved the output of `craft\helpers\DateTimeHelper::humanDurationFromInterval()`.
- Updated Garnish to 0.1.24.

### Fixed
- Fixed JavaScript errors that could occur in the Control Panel on pages with Ajax requests. ([#2966](https://github.com/craftcms/cms/issues/2966))
- Fixed a bug where the “New Entry” menu on the Entries index page would not contain any options on single-site installs. ([#2961](https://github.com/craftcms/cms/issues/2961))
- Fixed a bug where JavaScript files registered with `craft\web\View::registerJsFile()` would be ignored if the `depends` option was set. ([#2965](https://github.com/craftcms/cms/issues/2965))

## 3.0.10.1 - 2018-06-06

### Fixed
- Fixed a bug where Craft wasn’t converting empty strings to `null` when saving data to non-textual columns.
- Fixed a bug where Craft would show a Database Connection Error on Install requests, if it couldn’t connect to the database.
- Fixed a bug where Craft wasn’t keeping track of element queries that were executed within `{% cache %}` tags. ([#2959](https://github.com/craftcms/cms/issues/2959))

## 3.0.10 - 2018-06-05

### Added
- Added support for a `CRAFT_LICENSE_KEY` PHP constant, which can be set to the project’s license key, taking precedence over the `license.key` file.
- Added `craft\helpers\Stringy::getLangSpecificCharsArray()`.
- Added `craft\web\View::setRegisteredAssetBundles()`.
- Added `craft\web\View::setRegisteredJsFiles()`.

### Changed
- Generated site URLs now always include full host info, even if the base site URL is root/protocol-relative. ([#2919](https://github.com/craftcms/cms/issues/2919))
- Variables passed into `craft\web\View::renderObjectTemplate()` can now be referenced using the shorthand syntax (e.g. `{foo}`).
- `craft\helpers\StringHelper::asciiCharMap()` now has `$flat` and `$language` arguments.
- Craft no longer saves new versions of entries when absolutely nothing changed about them in the save request. ([#2923](https://github.com/craftcms/cms/issues/2923))
- Craft no longer enforces plugins’ `minVersionRequired` settings if the currently-installed version begins with `dev-`.
- Improved the performance of element queries when a lot of values were passed into a param, such as `id`, by using `IN()` and `NOT IN()` conditions when possible. ([#2937](https://github.com/craftcms/cms/pull/2937))
- The Asset Indexes utility no longer skips files with leading underscores. ([#2943](https://github.com/craftcms/cms/issues/2943))
- Updated Garnish to 0.1.23.

### Deprecated
- Deprecated the `customAsciiCharMappings` config setting. (Any corrections to ASCII char mappings should be submitted to [Stringy](https://github.com/danielstjules/Stringy).)

### Fixed
- Fixed a PHP error that could occur when `craft\fields\Number::normalizeValue()` was called without passing an `$element` argument. ([#2913](https://github.com/craftcms/cms/issues/2913))
- Fixed a bug where it was not possible to fetch Matrix blocks with the `relatedTo` param if a specific custom field was specified.
- Fixed a bug where `craft\helpers\UrlHelper::url()` and `siteUrl()` were not respecting the `$scheme` argument for site URLs.
- Fixed a bug where `{id}` tags within element URI formats weren’t getting parsed correctly on first save. ([#2922](https://github.com/craftcms/cms/issues/2922))
- Fixed a bug where `craft\helpers\MigrationHelper::dropAllForeignKeysToTable()` wasn’t working correctly. ([#2897](https://github.com/craftcms/cms/issues/2897))
- Fixed a “Craft is not defined” JavaScript error that could occur on the Forgot Password page in the Control Panel and Dev Toolbar requests.
- Fixed a bug where rotating the screen on iOS would change how the page was zoomed.
- Fixed a bug where `craft\helpers\StringHelper::toAscii()` and the `Craft.asciiString()` JS method weren’t using language-specific character replacements, or any custom replacements defined by the `customAsciiCharMappings` config setting.
- Fixed a bug where the number `0` would not save in a Plain Text field.
- Fixed a bug where Craft could pick the wrong current site if the primary site had a root-relative or protocol-relative URL, and another site didn’t, but was otherwise an equal match.
- Fixed a bug where Control Panel Ajax requests could cause some asset bundles and JavaScript files to be double-registered in the browser.
- Fixed a bug where the “New entry” menu on the Entries index page was including sections that weren’t available in the selected site, and they weren’t linking to Edit Entry pages for the selected site. ([#2925](https://github.com/craftcms/cms/issues/2925))
- Fixed a bug where the `|date`, `|time`, and `|datetime` filters weren’t respecting their `$timezone` arguments. ([#2926](https://github.com/craftcms/cms/issues/2926))
- Fixed a bug where element queries weren’t respecting the `asArray` param when calling `one()`. ([#2940](https://github.com/craftcms/cms/issues/2940))
- Fixed a bug where the Asset Indexes utility wouldn’t work as expected if all of a volume’s assets had been deleted from the file system. ([#2955](https://github.com/craftcms/cms/issues/2955))
- Fixed a SQL error that could occur when a `{% cache %}` tag had no body. ([#2953](https://github.com/craftcms/cms/issues/2953))

## 3.0.9 - 2018-05-22

### Added
- Added a default plugin icon to plugins without an icon in the Plugin Store.
- Added `craft\helpers\ArrayHelper::without()` and `withoutValue()`.
- Added `craft\base\FieldInterface::modifyElementIndexQuery()`.
- Added `craft\elements\db\ElementQueryInterface::andWith()`.

### Changed
- Fixed a bug where Craft was checking the file system when determining if an asset was a GIF, when it should have just been checking the file extension.
- `craft\base\Plugin` now sets the default `$controllerNamespace` value to the plugin class’ namespace + `\controllers` or `\console\controllers`, depending on whether it’s a web or console request.
- Improved the contrast of success and error notices in the Control Panel to meet WCAG AA requirements. ([#2885](https://github.com/craftcms/cms/issues/2885))
- `fieldValue` is now a protected field handle. ([#2893](https://github.com/craftcms/cms/issues/2893))
- Craft will no longer discard any preloaded elements when setting the `with` param on an element query, fixing a bug where disabled Matrix blocks could show up in Live Preview if any nested fields were getting eager-loaded. ([#1576](https://github.com/craftcms/cms/issues/1576))
- Improved memory usage when using the `{% cache %}` tag. ([#2903](https://github.com/craftcms/cms/issues/2903))

### Fixed
- Fixed a bug where the Plugin Store was listing featured plugins (e.g. “Recently Added”) in alphabetical order rather than the API-defined order. ([pixelandtonic/craftnet#83](https://github.com/pixelandtonic/craftnet/issues/83))
- Fixed a SQL error that occurred when programmatically saving a field layout, if the field’s `required` property wasn’t set.
- Fixed a JavaScript error that could occur when multiple Assets fields were present on the same page.
- Fixed an error that could occur when running the `setup` command on some environments.
- Fixed a PHP error that could occur when calling `craft\elements\db\ElementQuery::addOrderBy()` if `$columns` normalized to an empty array. ([#2896](https://github.com/craftcms/cms/issues/2896))
- Fixed a bug where it wasn’t possible to access custom field values on Matrix blocks via `matrixblock` reference tags.
- Fixed a bug where relational fields with only disabled elements selected would get empty table cells on element indexes. ([#2910](https://github.com/craftcms/cms/issues/2910))

## 3.0.8 - 2018-05-15

### Added
- Number fields now have a “Default Value” setting. ([#927](https://github.com/craftcms/cms/issues/927))
- Added the `preserveCmykColorspace` config setting, which can be set to `true` to prevent images’ color spaces from getting converted to sRGB on environments running ImageMagick.

### Changed
- Error text is now orange instead of red. ([#2885](https://github.com/craftcms/cms/issues/2885))
- Detail panes now have a lighter, more saturated background color.

### Fixed
- Fixed a bug where Craft’s default MySQL backup command would not respect the `unixSocket` database config setting. ([#2794](https://github.com/craftcms/cms/issues/2794))
- Fixed a bug where some SVG files were not recognized as SVG files.
- Fixed a bug where Table fields could add the wrong number of default rows if the Min Rows setting was set, and the Default Values setting had something other than one row. ([#2864](https://github.com/craftcms/cms/issues/2864))
- Fixed an error that could occur when parsing asset reference tags. ([craftcms/redactor#47](https://github.com/craftcms/redactor/issues/47))
- Fixed a bug where “Try” and “Buy” buttons in the Plugin Store were visible when the `allowUpdates` config setting was disabled. ([#2781](https://github.com/craftcms/cms/issues/2781))
- Fixed a bug where Number fields would forget their Min/Max Value settings if they were set to 0.
- Fixed a bug where entry versions could be displayed in the wrong order if multiple versions had the same creation date. ([#2889](https://github.com/craftcms/cms/issues/2889))
- Fixed an error that occurred when installing Craft on a domain with an active user session.
- Fixed a bug where email verification links weren’t working for publicly-registered users if the registration form contained a Password field and the default user group granted permission to access the Control Panel.

### Security
- Login errors for locked users now factor in whether the `preventUserEnumeration` config setting is enabled.

## 3.0.7 - 2018-05-10

### Added
- Added the `transformGifs` config setting, which can be set to `false` to prevent GIFs from getting transformed or cleansed. ([#2845](https://github.com/craftcms/cms/issues/2845))
- Added `craft\helpers\FileHelper::isGif()`.

### Changed
- Craft no longer logs warnings about missing translation files when Dev Mode isn’t enabled. ([#1531](https://github.com/craftcms/cms/issues/1531))
- Added `craft\services\Deprecator::$logTarget`. ([#2870](https://github.com/craftcms/cms/issues/2870))
- `craft\services\Deprecator::log()` no longer returns anything.

### Fixed
- Fixed a bug where it was impossible to upload new assets to Assets fields using base64-encoded strings. ([#2855](https://github.com/craftcms/cms/issues/2855))
- Fixed a bug where Assets fields would ignore all submitted asset IDs if any new assets were uploaded as well.
- Fixed a bug where SVG files that were using single quotes instead of double quotes would not be recognized as SVGs.
- Fixed a bug where translated versions of the “It looks like someone is currently performing a system update.” message contained an HTML-encoded `<br/>` tag.
- Fixed a bug where changing an entry’s type could skip adding the new entry type’s tabs, if the previous entry type didn’t have any tabs. ([#2859](https://github.com/craftcms/cms/issues/2859))
- Fixed warnings about missing SVG files that were logged by Control Panel requests.
- Fixed a bug where the `|date` filter would ignore date formatting characters that don’t have ICU counterparts. ([#2867](https://github.com/craftcms/cms/issues/2867))
- Fixed a bug where the global `currentUser` Twig variable could be set to `null` and global sets and could be missing some custom field values when a user was logged-in, if a plugin was loading Twig during or immediately after plugin instantiation. ([#2866](https://github.com/craftcms/cms/issues/2866))

## 3.0.6 - 2018-05-08

### Added
- Error messages about missing plugin-supplied field and volume types now show an Install button when possible.
- Added `craft\base\MissingComponentTrait::getPlaceholderHtml()`.
- Added `craft\db\Migration::EVENT_AFTER_UP` and `EVENT_AFTER_DOWN` events.
- Added `craft\elements\Asset::getContents()`.

### Changed
- Edit User pages will now warn editors when leaving the page with unsaved changes. ([#2832](https://github.com/craftcms/cms/issues/2832))
- Modules are once again loaded before plugins, so they have a chance to register Twig initialization events before a plugin initializes Twig. ([#2831](https://github.com/craftcms/cms/issues/2831))
- `craft\helpers\FileHelper::isSvg()` now returns `true` for files with an `image/svg` MIME type (missing the `+xml`). ([#2837](https://github.com/craftcms/cms/pull/2837))
- The `svg()` Twig function now accepts assets to be passed directly into it. ([#2838](https://github.com/craftcms/cms/pull/2838))
- The “Save and add another” save menu option on Edit Entry and Edit Categories pages now maintain the currently-selected site. ([#2844](https://github.com/craftcms/cms/issues/2844))
- PHP date patterns that are *only* a month name or week day name character will now format the date using the stand-alone month/week day name value. (For example, `'F'` will format a date as “Maggio” instead of “maggio”.)
- Servers without the Intl extension will now use location-agnostic locale data as a fallback if locale data for the specific locale isn’t available.
- The `|date` Twig filter always goes through `craft\i18n\Formatter::asDate()` now, unless formatting a `DateInterval` object.
- The Settings → Plugins page now shows “Buy now” buttons for any commercial plugins that don’t have a license key yet.

### Deprecated
- Deprecated `craft\helpers\DateTimeHelper::translateDate()`. `craft\i18n\Formatter::asDate()` should be used instead.

### Removed
- Removed the `translate` argument from the `|date`, `|time`, and `|datetime` Twig filters; the resulting formatted dates will always be translated now. (Use `myDate.format()` to avoid translations.)

### Fixed
- Fixed an error that could occur in the Plugin Store.
- Fixed a bug where `myDate|date('F')` was returning the short “May” translation rather than the full-length one. ([#2848](https://github.com/craftcms/cms/issues/2848))

## 3.0.5 - 2018-05-01

### Changed
- Fields’ translation icons now reveal the chosen Translation Method in their tooltip. ([#2808](https://github.com/craftcms/cms/issues/2808))
- Improved the error messages displayed when an Assets field has an invalid Upload Location setting. ([#2803](https://github.com/craftcms/cms/issues/2803))
- Craft now logs errors that occur when saving and replacing assets. ([#2814](https://github.com/craftcms/cms/issues/2814))
- Single sections’ entry types’ handles are now updated to match their section’s handle whenever the section is saved. ([#2824](https://github.com/craftcms/cms/issues/2824))
- The Control Panel background color was lightened up a bit.

### Fixed
- Fixed an error that would occur on servers without the Phar PHP extension enabled.
- Fixed an error that could occur if a Matrix block was deleted by a queue job. ([#2813](https://github.com/craftcms/cms/issues/2813))
- Fixed a bug where Twig could be configured to output times in UTC rather than the system timezone, if a bootstrapped module was loading Twig. ([#2761](https://github.com/craftcms/cms/issues/2761))
- Fixed a SQL error that could occur when upgrading from Craft 2 to Craft 3 with an active user session.
- Fixed various SQL errors that could occur when upgrading from Craft 2 to Craft 3, if there were any lingering Craft 3 database tables from a previous upgrade attempt.
- Fixed a bug where the Clear Caches tool was deleting the `.gitignore` file inside `web/cpresources/`. ([#2823](https://github.com/craftcms/cms/issues/2823))
- Fixed the vertical positioning of checkboxes in the Control Panel. ([#2825](https://github.com/craftcms/cms/issues/2825))
- Fixed a JavaScript error that could occur if an element type’s class name contained `\u`. ([#2826](https://github.com/craftcms/cms/issues/2826))

## 3.0.4 - 2018-04-24

### Added
- Added the `craft.globalSets()` template function. ([#2790](https://github.com/craftcms/cms/issues/2790))
- Added the `hasDescendants` element query param. ([#2786](https://github.com/craftcms/cms/issues/2786))
- Added `craft\elements\User::$hasDashboard`.

### Changed
- Sections and category groups now ignore posted Template settings for sites that don’t have URI Formats.
- Control Panel resources are once again eager-published. ([#2763](https://github.com/craftcms/cms/issues/2763))
- `entries/save-entries` and `categories/save-category` actions now include the `slug` for responses that accept JSON. ([#2792](https://github.com/craftcms/cms/issues/2792))
- Most `craft\services\Path` methods now have a `$create` argument, which can be set to `false` to prevent the directory from being created if it doesn’t exist yet.
- Craft no longer creates directories when it just needed to clear it. ([#2771](https://github.com/craftcms/cms/issues/2771))
- `craft\services\Config::setDotEnvVar()` now sets the environment variable for the current request, in addition to updating the `.env` file.
- Removed `craft\controllers\AssetsController::actionDownloadTempAsset()`.
- User now must be logged in to use the Asset Preview File functionality.

### Fixed
- Fixed a bug where users would regain all default Dashboard widgets if all widgets were removed. ([#2769](https://github.com/craftcms/cms/issues/2769))
- Fixed a bug where you would get a “not a valid language” error message when creating a new site using certain languages.
- Fixed a bug where database connection settings that were set by the `setup` command weren’t always taking effect in time for the CLI installer. ([#2774](https://github.com/craftcms/cms/issues/2774))
- Fixed a bug where empty Plain Text fields were getting empty string values rather than `null`.
- Fixed a bug where elements within relational fields could have two thumbnails. ([#2785](https://github.com/craftcms/cms/issues/2785))
- Fixed a bug where it was not possible to pass a `--table-prefix` argument to the `setup/db-creds` command. ([#2791](https://github.com/craftcms/cms/pull/2791))
- Fixed an error that occurred for users without permission to perform updates, if available update info wasn’t cached.
- Fixed an error that occurred when `craft\elements\Asset::sources()` was called in a console request. ([#2798](https://github.com/craftcms/cms/issues/2798))
- Fixed JavaScript errors that could occur on the front-end after deleting Matrix blocks. ([#2799](https://github.com/craftcms/cms/pull/2799))

## 3.0.3.1 - 2018-04-18

### Fixed
- Fixed an error that occurred when editing an entry if any of the entry’s revisions were created with an entry type that no longer exists.
- Fixed an error that could occur when saving an asset. ([#2764](https://github.com/craftcms/cms/issues/2764))
- Fixed a bug where Craft assumed an asset was missing if there was an error when indexing it. ([#2763](https://github.com/craftcms/cms/issues/2763))

## 3.0.3 - 2018-04-17

### Added
- Added `craft\elements\Entry::updateTitle()`.
- Added `Yii::alias()`.

### Changed
- New sites’ Base URLs now default to `@web/`.
- Textual custom fields now ensure that they don’t contain 4+ byte characters. ([#2725](https://github.com/craftcms/cms/issues/2725))
- It is no longer expected that all of the `defaultSearchTermOptions` config setting options will be set if any of the default option values need to be overridden. ([#2737](https://github.com/craftcms/cms/issues/2737))
- Control Panel panes now have at least 48 pixels of bottom padding. ([#2744](https://github.com/craftcms/cms/issues/2744))
- Craft now intercepts 404-ing resource requests, and publishes the resources on the fly.
- The Clear Caches utility now has a “Control Panel resources” option.
- The Clear Caches utility now sorts the cache options alphabetically.
- When enabling new sites for a section, the new sites’ content is now based on the primary site’s content, if the section was and still is enabled for the primary site. ([#2748](https://github.com/craftcms/cms/issues/2748))
- Improved the responsiveness of element indexes.
- `Craft.BaseElementIndexView` now has a `loadMoreElementsAction` setting. ([#2762](https://github.com/craftcms/cms/pull/2762))

### Fixed
- Fixed a bug where the Clear Caches utility was not deleting template caches. ([#2720](https://github.com/craftcms/cms/issues/2720))
- Fixed a bug where the Plugin Store was not displaying payment errors on checkout.
- Fixed a bug where Control Panel-defined routes that contained special regular expression characters weren’t working. ([#2721](https://github.com/craftcms/cms/issues/2721))
- Fixed a bug where it was not possible to save system messages in some cases.
- Fixed a bug where static translations within dynamic entry title formats were getting translated using the current site’s language, rather than the entry’s language. ([#2722](https://github.com/craftcms/cms/issues/2722))
- Fixed a bug where deprecation errors for some date formatting methods were not escaping backslashes.
- Fixed a bug where plugins’ “Last update” timestamps in the Plugin Store weren’t getting formatted correctly in Safari. ([#2733](https://github.com/craftcms/cms/issues/2733))
- Fixed references to a nonexistent `Craft.eot` file in the Control Panel CSS. ([#2740](https://github.com/craftcms/cms/issues/2740))
- Fixed a bug where the default PostgreSQL database restore command wasn’t setting the `PGPASSWORD` environment variable. ([#2741](https://github.com/craftcms/cms/pull/2741))
- Fixed an error that could occur if the system time zone was not supported by the ICU library, on environments with the Intl extension loaded.
- Fixed a bug where several administrative fields had translatable icons. ([#2742](https://github.com/craftcms/cms/issues/2742))
- Fixed a bug where `craft\controllers\PluginStoreController::actionSavePluginLicenseKeys()` was trying to set a plugin license key for plugins which were not installed.

### Security
- Fixed a bug assets were not getting cleansed on upload. ([#2709](https://github.com/craftcms/cms/issues/2709))

## 3.0.2 - 2018-04-10

### Added
- Added the `EVENT_BEFORE_DELETE_CACHES` and `EVENT_AFTER_DELETE_CACHES` events to `craft\services\TemplateCaches`.
- Added `craft\events\DeleteTemplateCachesEvent`.

### Changed
- Craft now deletes all compiled templates whenever Craft or a plugin is updated. ([#2686](https://github.com/craftcms/cms/issues/2686))
- The Plugin Store now displays commercial plugins’ renewal prices. ([#2690](https://github.com/craftcms/cms/issues/2690))
- The Plugin Store no longer shows the “Upgrade Craft CMS” link if Craft is already running (and licensed to run) the Pro edition. ([#2713](https://github.com/craftcms/cms/issues/2713))
- Matrix fields now set `$propagating` to `true` when saving Matrix blocks, if the owner element is propagating.
- `craft\helpers\ArrayHelper::toArray()` no longer throws a deprecation error when a string without commas is passed to it. ([#2711](https://github.com/craftcms/cms/issues/2711))
- Editable tables now support an `html` column type, which will output cell values directly without encoding HTML entities. ([#2716](https://github.com/craftcms/cms/pull/2716))
- `Craft.EditableTable` instances are now accessible via `.data('editable-table')` on their `<table>` element. ([#2694](https://github.com/craftcms/cms/issues/2694))
- Updated Composer to 1.6.3. ([#2707](https://github.com/craftcms/cms/issues/2707))
- Updated Garnish to 0.1.22. ([#2689](https://github.com/craftcms/cms/issues/2689))

### Fixed
- Fixed an error that could occur in the Control Panel if any plugins with licensing issues were installed. ([#2691](https://github.com/craftcms/cms/pull/2691))
- Fixed a bug on the Plugin Store’s Payment screen where the “Use a new credit card” radio option would not get selected automatically even if it was the only one available.
- Fixed a bug where `craft\web\assets\vue\VueAsset` didn’t respect the `useCompressedJs` config setting.
- Fixed an error that occurred when saving a Single entry over Ajax. ([#2687](https://github.com/craftcms/cms/issues/2687))
- Fixed an error that could occur when disabling a site on a Single section. ([#2695](https://github.com/craftcms/cms/issues/2695))
- Fixed an error that could occur on requests without a content type on the response. ([#2704](https://github.com/craftcms/cms/issues/2704))
- Fixed a bug where the `includeSubfolders` asset query param wasn’t including results in the parent folder. ([#2706](https://github.com/craftcms/cms/issues/2706))
- Fixed an error that could occur when querying for users eager-loaded with their photos, if any of the resulting users didn’t have a photo. ([#2708](https://github.com/craftcms/cms/issues/2708))
- Fixed a bug where relational fields within Matrix fields wouldn’t save relations to elements that didn’t exist on all of the sites the owner element existed on. ([#2683](https://github.com/craftcms/cms/issues/2683))
- Fixed a bug where relational fields were ignoring disabled related elements in various functions, including required field validation and value serialization.
- Fixed an error that would occur if a new custom field was created and added to an element’s field layout, and its value was accessed, all in the same request. ([#2705](https://github.com/craftcms/cms/issues/2705))
- Fixed a bug where the `id` param was ignored when used on an eager-loaded elements’ criteria. ([#2717](https://github.com/craftcms/cms/issues/2717))
- Fixed a bug where the default restore command for MySQL wouldn’t actually restore the database. ([#2714](https://github.com/craftcms/cms/issues/2714))

## 3.0.1 - 2018-04-04

### Deprecated
- Brought back and deprecated the `Craft::Personal` and `Craft::Client` constants.

### Fixed
- Fixed a bug where elements’ `getNext()` and `getPrev()` methods were modifying the element query passed into them. ([#2160](https://github.com/craftcms/cms/issues/2160))
- Fixed a bug where Table fields could be pre-populated with one too many rows. ([#2680](https://github.com/craftcms/cms/pull/2680))

### Security
- Craft no longer sends exception messages to error templates, unless the exception is an instance of `yii\base\UserException`.

## 3.0.0.2 - 2018-04-04

### Fixed
- Fixed a bug where Craft Pro installs were getting identified as Craft Solo in the Control Panel.

## 3.0.0 - 2018-04-04

### Added
- The codebase has been completely rewritten and refactored to improve performance, maintainability, and extensibility.
- Craft can now be [installed](https://docs.craftcms.com/v3/installation.html) via Composer in addition to a zip file. ([#895](https://github.com/craftcms/cms/issues/895))
- Craft’s setup wizard is now available as a CLI tool in addition to the web-based one.
- [Plugins](https://docs.craftcms.com/v3/plugin-intro.html) are now loaded as Composer dependencies, and implemented as extensions of [Yii modules](http://www.yiiframework.com/doc-2.0/guide-structure-modules.html).
- Added [multi-site](https://docs.craftcms.com/v3/sites.html) support.
- Added the Plugin Store, where plugins can be discovered, trialled, and purchased. ([#808](https://github.com/craftcms/cms/issues/808))
- Plugins can now be updated and removed from within the Control Panel.
- Asset sources are now called “volumes”, and plugins can supply their own volume types.
- Added the Image Editor, which can be used to rotate, crop, and flip images, as well as set focal points on them.
- Added asset previews, which can be triggered via a “Preview file” action on the Assets index, or with a <kbd>Shift</kbd> + <kbd>Spacebar</kbd> keyboard shortcut throughout the Control Panel.
- Asset editor HUDs now show image previews. ([#837](https://github.com/craftcms/cms/issues/837))
- Added the “Utilities” section to the Control Panel, replacing the Tools area of the Settings page.
- Added the Debug Toolbar, powered by the [Debug Extension for Yii 2](http://www.yiiframework.com/doc-2.0/guide-tool-debugger.html).
- Added support for [Content Migrations](https://docs.craftcms.com/v3/content-migrations.html).
- Added support for PostgreSQL.

### Changed
- The Control Panel has been redesigned for better usability, readability and responsiveness.
- Renamed all “URL Format” things to “URI Format”, in the Control Panel UI and in the code.
- Added the “Propagate entries across all enabled sites?” section setting. If disabled, entries will only be associated with the site they were created on. ([#2330](https://github.com/craftcms/cms/issues/2330))
- Structure sections and category groups no longer have Nested URL Format settings. (It’s still possible to achieve the same result with a single URI Format setting.)
- When an entry type is updated, Craft now re-saves all entries of that type.
- When a category is deleted, its nested categories are no longer deleted with it.
- Craft no longer re-saves *all* localizable elements after a new site is created; entries and Matrix blocks are skipped, and plugins that supply custom element types must now re-save their elements manually as well.
- The “New entry” and “New category” buttons on Entries and Categories index pages now load the Edit page for the currently-selected site. ([#2236](https://github.com/craftcms/cms/issues/2236))
- Elements now validate that custom field values will fit within their database columns, for fields with textual or numeric column types.
- User photos are now assets. ([#933](https://github.com/craftcms/cms/issues/933))
- Assets now have a “Link” table attribute option.
- Volumes’ “Base URL” settings can now begin with `@web`, which is an alias for the root URL that Craft is running from.
- Local volumes’ “File System Path” settings can now begin with `@webroot`, which is an alias for the path to the directory that `index.php` lives in.
- Global Sets’ field layouts can now have custom tabs.
- Color inputs can now be left blank.
- Color values within Table fields are now represented by `craft\fields\data\ColorData` objects.
- Element titles now get a validation error if they contain any 4+ byte characters (like emoji), on servers running MySQL. ([#2513](https://github.com/craftcms/cms/issues/2513))
- Lightswitch fields that don’t have a value yet will now be assigned the default field value, even for existing elements. ([#2404](https://github.com/craftcms/cms/issues/2404))
- The system installer now sets the initial admin account’s preferred language to the site language selected in the installation wizard. ([#2480](https://github.com/craftcms/cms/issues/2480))
- Table fields now have “Min Rows”, “Max Rows”, and “Add Row Label” settings. ([#2372](https://github.com/craftcms/cms/issues/2372))
- Table fields now have “Date”, “Time”, “Lightswitch”, and “Color” column type options.
- Color fields now return a `craft\fields\data\ColorData` object, with `hex`, `rgb`, `red`, `green`, `blue`, `r`, `g`, `b`, and `luma` properties.
- Matrix fields now have “Manage blocks on a per-site basis”, “Min Blocks”, and “Max Blocks” settings.
- Matrix fields with only one block type, and equal values for the Min Blocks and Max Blocks settings, now hide the UI for adding and deleting blocks.
- Matrix fields with only one block type will now auto-create the minimum number of blocks required by the field, per the Min Blocks setting, for new elements. ([#850](https://github.com/craftcms/cms/issues/850))
- The `migrate/up` console command will now update the appropriate schema version in the database after successfully completing all migrations. ([#1907](https://github.com/craftcms/cms/issues/1907))
- Users can now set their preferred language to any supported application language. ([#847](https://github.com/craftcms/cms/issues/847))
- Users are no longer logged out when verifying a new email address on their own account. ([#1421](https://github.com/craftcms/cms/issues/1421))
- Users no longer get an exception or error message if they click on an invalid/expired email verification link and are already logged in. Instead they’ll be redirected to wherever they would normally be taken immediately after logging in. ([#1422](https://github.com/craftcms/cms/issues/1422))
- If anything prevents a user from being deleted, any changes that were made in preparation for deleting the user are now rolled back.
- Added `webp` as a web-safe image format.
- Craft now checks if the current installation can manipulate an image instead of checking against a predefined list. ([#1648](https://github.com/craftcms/cms/issues/1648), [#1545](https://github.com/craftcms/cms/issues/1545))
- The `getCsrfInput()` global function has been renamed to `csrfInput()`. (getCsrfInput() still works but produces a deprecation error.)
- The `{% cache %}` tag no longer includes the query string when storing the cache URL.
- Added the `|timestamp` Twig filter, for formatting a date as a user-friendly timestamp.
- Added the `|datetime` Twig filter, for formatting a date with a localized date+time format.
- Added the `|time` Twig filter, for formatting a date with a localized time format.
- Added the `|multisort` Twig filter, which duplicates an array and sorts it with [craft\helpers\ArrayHelper::multisort()](http://www.yiiframework.com/doc-2.0/yii-helpers-basearrayhelper.html#multisort()-detail).
- Added the `|atom` and `|rss` Twig filters, for formatting dates in Atom and RSS date formats, respectively.
- Added the `|column` Twig filter, for capturing the key/property values of a series of arrays/objects.
- Added the `|index` Twig filter, for indexing an array of arrays/objects by one of their keys/values.
- Added the `|filterByValue` Twig filter.
- Added the `|duration` Twig filter, which converts a `DateInterval` object into a human-readable duration.
- The `t` filter now always defaults to translating the given string using the `site` category unless it is otherwise specified (e.g. `myString|t('pluginhandle')`).
- The `|date` filter can be passed `'short'`, `'medium'`, `'long'`, and `'full'`, which will format the date with a localized date format.
- It is now possibly to customize the SQL of [element queries](https://docs.craftcms.com/v3/element-queries.html), and there are more choices on how the data should be returned.
- Element queries are no longer limited to 100 results by default.
- The “Failed” message in the queue HUD in the Control Panel now shows the full error message as alt text. ([#855](https://github.com/craftcms/cms/issues/855))
- Added the `convertFilenamesToAscii` config setting.
- Added the `preserveExifData` config setting, `false` by default and requires Imagick. ([#2034](https://github.com/craftcms/cms/issues/2034))
- Added the `aliases` config setting, providing an easy way to define custom [aliases](http://www.yiiframework.com/doc-2.0/guide-concept-aliases.html).
- Removed support for automatically determining the values for the `omitScriptNameInUrls` and `usePathInfo` config settings.
- It’s now possible to override Craft’s application config via `config/app.php`.
- It’s now possible to override volume settings via `config/volumes.php`.
- It’s now possible to override all plugins’ settings via `config/<plugin-handle>.php`.
- Renamed the `runTasksAutomatically` config setting to `runQueueAutomatically`.
- The `translationDebugOutput` config setting will now wrap strings with `@` characters if the category is `app`, `$` if the category is `site`, and `%` for anything else.
- All user-defined strings in the Control Panel (e.g. section names) are now translated using the `site` category, to prevent translation conflicts with Craft’s own Control Panel translations.
- Routes can now be stored on a per-site basis, rather than per-locale.
- Web requests are now logged to `storage/logs/web.log`.
- Web requests that result in 404 errors are now logged to `storage/logs/web-404s.log`.
- Console requests are now logged to `storage/logs/console.log`.
- Queue requests are now logged to `storage/logs/queue.log`.
- Craft 3 now requires PHP 7.0.0 or later.
- Craft 3 now requires MySQL 5.5+ or PostgreSQL 9.5+.
- Craft now takes advantage of the [PHP Intl extension](http://php.net/manual/en/book.intl.php) when available.
- Craft now uses Stringy for better string processing support.
- Craft now uses Flysystem for better asset volume support.
- Craft now uses Swiftmailer for better email sending support.
- Craft now uses the [Yii 2 Queue Extension](https://github.com/yiisoft/yii2-queue) for managing background tasks.
- Craft now uses the Zend Feed library for better RSS and Atom processing support.
- Updated Yii to 2.0.15.1.
- Updated Twig to 2.4.
- Updated Guzzle to 6.3.

### Deprecated
- Many things have been deprecated. See [Changes in Craft 3](https://docs.craftcms.com/v3/changes-in-craft-3.html) for a complete list.

### Fixed
- Fixed a bug where a PHP session would be started on every template rendering request whether it was needed or not. ([#1765](https://github.com/craftcms/cms/issues/1765))

### Security
- Craft uses OpenSSL for encryption rather than mcrypt, which is far more secure and well-maintained.<|MERGE_RESOLUTION|>--- conflicted
+++ resolved
@@ -2,25 +2,6 @@
 
 ## Unreleased (3.5.0)
 
-<<<<<<< HEAD
-### Added
-- Added the `hasPhoto` user query param/GraphQL argument. ([#6083](https://github.com/craftcms/cms/issues/6083))
-- Added the `localized` field when querying entries and categories via GraphQL. ([#6045](https://github.com/craftcms/cms/issues/6045))
-- Added `craft\base\ConfigurableComponent`.
-- Added `craft\base\ConfigurableComponentInterface`.
-- Added `craft\base\Element::EVENT_DEFINE_KEYWORDS`. ([#6028](https://github.com/craftcms/cms/issues/6028))
-- Added `craft\base\Element::searchKeywords()`.
-- Added `craft\base\ElementInterface::getLocalized()`.
-- Added `craft\base\Field::EVENT_DEFINE_KEYWORDS`. ([#6028](https://github.com/craftcms/cms/issues/6028))
-- Added `craft\base\Field::searchKeywords()`.
-- Added `craft\elements\db\UserQuery::$hasPhoto`.
-- Added `craft\elements\db\UserQuery::hasPhoto()`.
-- Added `craft\events\DefineAttributeKeywordsEvent`.
-- Added `craft\events\DefineFieldKeywordsEvent`.
-- Added `craft\helpers\ElementHelper::generateSlug()`.
-- Added `craft\helpers\ElementHelper::normalizeSlug()`.
-- Added `craft\services\AssetTransforms::extendTransform()`. ([#5853](https://github.com/craftcms/cms/issues/5853))
-=======
 ### Added
 - Entry types can now specify custom Title field instructions. ([#1518](https://github.com/craftcms/cms/issues/1518))
 - Entry types can now change the Title field’s translation method, similar to how custom fields’ translation methods. ([#2856](https://github.com/craftcms/cms/issues/2856))
@@ -157,24 +138,17 @@
 - Added `craft\services\Elements::startCollectingCacheTags()`.
 - Added `craft\services\Elements::stopCollectingCacheTags()`.
 - Added `craft\services\Fields::getLayoutsByElementType()`.
->>>>>>> 28b01f8a
 - Added `craft\services\Images::getSupportsWebP()`. ([#5853](https://github.com/craftcms/cms/issues/5853))
 - Added `craft\web\Request::getRawCookies()`.
 - Added `craft\web\Request::loadRawCookies()`.
 - Added `craft\web\Response::getRawCookies()`.
 - Added the `Craft.removeLocalStorage()`, `getCookie()`, `setCookie()`, and `removeCookie()` JavaScript methods.
-<<<<<<< HEAD
-=======
 - Added the `Craft.submitForm()` JavaScript method.
->>>>>>> 28b01f8a
 - Added the `Craft.cp.getSiteId()` and `setSiteId()` JavaScript methods.
 
 ### Changed
 - Craft now remembers the selected site across global sets and element indexes. ([#2779](https://github.com/craftcms/cms/issues/2779))
-<<<<<<< HEAD
-=======
 - The available table columns and sort options within element indexes now only list custom fields that are present in field layouts for the selected element source. ([#4314](https://github.com/craftcms/cms/issues/4314), [#4802](https://github.com/craftcms/cms/issues/4802))
->>>>>>> 28b01f8a
 - The default account activation and password reset emails now reference the system name rather than the current site name. ([#6089](https://github.com/craftcms/cms/pull/6089))
 - Craft will now regenerate missing transforms on local volumes. ([#5956](https://github.com/craftcms/cms/issues/5956))
 - Element queries’ `siteId` params can now be set to an array that begins with `'not'` to exclude specific site IDs.
@@ -182,16 +156,6 @@
 - Lightswitch inputs can now have labels, like checkboxes.
 - Improved support for eager-loading elements across multiple sites at once.
 - Added eager-loading support for the `photo` field when querying users via GraphQL.
-<<<<<<< HEAD
-- `craft\base\SavableComponent::isSelectable()` has been moved into the base component class, `craft\base\Component`.
-- `craft\base\SavableComponentInterface::isSelectable()` has been moved into the base component interface, `craft\base\ComponentInterface`.
-- `craft\base\Element::getRoute()` now returns the route defined by `craft\events\SetElementRouteEvent::$route` even if it’s null, as long as `SetElementRouteEvent::$handled` is set to `true`.
-- `craft\elements\Asset::getUrl()` now has a `$transformOverrideParameters` parameter. ([#5853](https://github.com/craftcms/cms/issues/5853))
-- `craft\services\Fields::getFieldByHandle()` now has an optional `$context` argument.
-
-### Deprecated
-- Deprecated `craft\helpers\ElementHelper::createSlug()`. `normalizeSlug()` should be used instead.
-=======
 - Fields’ values are now automatically JSON-decoded before being passed to `normalizeValue()`, if they look like a JSON object or array.
 - Craft now supports running migrations for custom migration tracks. ([#6172](https://github.com/craftcms/cms/issues/6172))
 - `migrate` commands now have a `--track` option, which can be set to `craft`, `content`, or a custom migration track name.
@@ -246,26 +210,18 @@
 - Removed `craft\db\MigrationManager::TYPE_PLUGIN`.
 - Removed `craft\records\Migration`.
 - Removed `craft\records\Plugin::getMigrations()`.
->>>>>>> 28b01f8a
 
 ### Fixed
 - Fixed a potential CORS issue when previewing a live entry, if its URL was on a different domain than the control panel.
 - Fixed a JavaScript error that could occur when previewing cross-origin webpages. ([#6057](https://github.com/craftcms/cms/issues/6057))
 - Fixed a styling issue on the Login page when resetting the password. ([#6042](https://github.com/craftcms/cms/issues/6042))
 - Fixed a bug where a broken eager-loading chain would not be resumed correctly. ([#5998](https://github.com/craftcms/cms/issues/5998))
-<<<<<<< HEAD
-
-### Removed
-- Removed the “Show rounded icons” user preference.
-- Removed `craft\base\ElementInterface::getIconUrl()`.
-=======
 - Fixed an error that would occur when using the `immediately` parameter in GraphQL `transform` directives.
 - Fixed an error that could occur when saving template caches. ([#2674](https://github.com/craftcms/cms/issues/2674))
 - Fixed an error that could occur when saving entries with a Matrix field whose  propagation method was set to something besides “Save blocks to all sites the owner element is saved in”. ([#6128](https://github.com/craftcms/cms/issues/6128))
 - Fixed a PHP error that occurred when `:empty:` or `:notempty:` was passed to a relation field’s element query param. ([#6135](https://github.com/craftcms/cms/issues/6135))
 - Fixed a bug where eager-loading elements’ parents wasn’t always working correctly. ([#6146](https://github.com/craftcms/cms/issues/6146))
 - Fixed a bug where entries could lose their new site-specific content if the site was added to the entry from a draft.
->>>>>>> 28b01f8a
 
 ## 3.5.0-beta.2 - 2020-05-05
 
@@ -496,9 +452,6 @@
 ### Security
 - The `_includes/forms/checkbox.html`, `checkboxGroup.html`, and `checkboxSelect.html` control panel templates now HTML-encode checkbox labels by default, preventing possible XSS vulnerabilities. If HTML code was desired, it must be passed through the new `raw()` function first.
 
-<<<<<<< HEAD
-## Unreleased (3.4.x)
-=======
 ## 3.4.25 - 2020-06-23
 
 ### Added
@@ -551,7 +504,6 @@
 - Fixed potential XSS vulnerabilities.
 
 ## 3.4.23 - 2020-06-09
->>>>>>> 28b01f8a
 
 ### Added
 - Added `Craft.DraftEditor::pause()` and `resume()`, which should be called on the `window.draftEditor` instance (if it exists) before and after making DOM changes that don’t happen immediately (e.g. after an animation has completed). ([#6154](https://github.com/craftcms/cms/issues/6154))
