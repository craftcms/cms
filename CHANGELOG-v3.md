--- conflicted
+++ resolved
@@ -13,11 +13,8 @@
 - Fixed a bug where the `positionedBefore` element query param was not including direct ancestors in the results.
 - Fixed a bug where HTML in plugin-supplied field instructions was getting encoded. ([#3928](https://github.com/craftcms/cms/issues/3928))
 - Fixed a bug where Craft would prompt for a user’s current password when registering a new user, even if they weren’t assigning any groups or permissions to that user
-<<<<<<< HEAD
+- Fixed a bug where a race condition could make Asset indexing inconsistent. ([#3450](https://github.com/craftcms/cms/issues/3450))
 - Fixed a bug where Plugin Store’s edition features were showing an info icon even if the feature didn’t have a description.
-=======
-- Fixed a bug where a race condition could make Asset indexing inconsistent. ([#3450](https://github.com/craftcms/cms/issues/3450))
->>>>>>> 18e6916f
 
 ## 3.1.16 - 2019-03-05
 
