# Release Notes for Craft CMS 3.x

## Unreleased

<<<<<<< HEAD
### Changed
- It is now possible to create Sections without URL's ([#3883](https://github.com/craftcms/cms/issues/3883))
=======
### Added
- Added `craft\helpers\ElementHelper::sourceElement()`.
- Added `craft\helpers\UrlHelper::buildQuery()`.

### Changed
- Element arrays no longer include `hasDescendants` or `totalDescendants` keys by default.
- Relational fields without a specific target site will now only return related elements from the same site as the source element by default, as they did before Craft 3.2. ([#4751](https://github.com/craftcms/cms/issues/4751))
- Improved the performance of element duplication on multi-site installs.
- Edit Entry pages now get updated preview target URLs after saving a draft, in case the URLs have changed.
- Improved the performance of `craft\web\View::renderString()` for templates that don’t contain any Twig code.
- Matrix block queries no longer include blocks owned by drafts or revisions by default. ([#4790](https://github.com/craftcms/cms/issues/4790))

### Removed
- Removed `craft\base\ElementInterface::getSource()`. ([#4754](https://github.com/craftcms/cms/issues/4754))

### Fixed
- Fixed an error that could occur if garbage collection was run while Craft 3.2 migrations were pending. ([#4720](https://github.com/craftcms/cms/issues/4720))
- Fixed a validation error that occurred when duplicating an entry, if the URI format was based on a custom field value. ([#4759](https://github.com/craftcms/cms/issues/4759))
- Fixed a bug where the “Publish live changes for other authors’ entries” permission was being enforced when saving another author’s entry as a new entry. ([#4758](https://github.com/craftcms/cms/issues/4758))
- Fixed a bug where `craft\helpers\UrlHelper` methods would strip out array params in the query string. ([#4778](https://github.com/craftcms/cms/issues/4778))
- Fixed a SQL error that occurred when a `{% cache %}` tag was used on a page with a 4-byte character in the URI. ([#4780](https://github.com/craftcms/cms/issues/4780))

## 3.2.10 - 2019-08-13

### Added
- Added `craft\fields\BaseRelationField::settingsTemplateVariables()`. ([#4732](https://github.com/craftcms/cms/issues/4732))
- Added `craft\services\Search::deleteOrphanedIndexes()`.
- Added `craft\validators\UriFormatValidator::$disallowTriggers`.
- Added the `Craft.startsWith()` JavaScript method.

### Changed
- Improved garbage collection performance when hard-deleting hundreds of thousands of elements. ([#4735](https://github.com/craftcms/cms/issues/4735))
- Element queries’ `title` param will now accept a value of `'0'`.
- `craft\services\Elements::deleteElementById()` now has a `$hardDelete` argument. ([#4747](https://github.com/craftcms/cms/pull/4747))
- It’s no longer possible to save routes or URI formats that begin with the `actionTrigger` or `cpTrigger` config settings. ([#4154](https://github.com/craftcms/cms/issues/4154))
- Categories fields’ selection modals now show the site menu. ([#4749](https://github.com/craftcms/cms/issues/4749))

### Removed
- Removed `craft\records\Route`.

### Fixed
- Fixed a bug where Entry fixtures wouldn’t get unloaded. ([#4663](https://github.com/craftcms/cms/issues/4663))
- Fixed a bug where entry content wouldn’t get propagated to other sites if an entry was created and then saved before Craft had finished autosaving the draft. ([#4423](https://github.com/craftcms/cms/issues/4423))
- Fixed a bug where entry forms could miss the fact that a Matrix block had been deleted. ([#4727](https://github.com/craftcms/cms/issues/4727))
- Fixed a PHP error that could occur on environments where the Intl PHP extension was installed but the `IDNA_NONTRANSITIONAL_TO_ASCII` or `INTL_IDNA_VARIANT_UTS46` constants weren’t defined. ([#4722](https://github.com/craftcms/cms/issues/4722))
- Fixed a PHP error that could occur if a plugin was configured with settings even though it didn’t support settings. ([#4706](https://github.com/craftcms/cms/issues/4706))
- Fixed an error that occurred when a validation error occurred on an entry while it was being created or updated from a draft. ([#4733](https://github.com/craftcms/cms/issues/4733))
- Fixed an infinite recursion bug that could occur when validating circular relations. ([#4482](https://github.com/craftcms/cms/issues/4482))
- Fixed a bug where elements with a title of “0” would show their ID instead of their title in element indexes and relational fields. ([#4745](https://github.com/craftcms/cms/issues/4745))
- Fixed a bug where Craft was redirecting to the Dashboard when attempting to export elements, if the `tokenParam` config setting was set to something besides `token`. ([#4737](https://github.com/craftcms/cms/issues/4737))

## 3.2.9 - 2019-08-06

### Added
- Added the `ignorePlaceholders` element query param.
- Added the `cp.entries.edit.meta` and `cp.entries.edit.settings` template hooks to the Edit Entry page.
- Added `craft\base\ElementInterface::getSource()`.
- Added `craft\base\ElementTrait::$newSiteIds`.
- Added `craft\models\Site::$dateCreated` and `$dateUpdated`. ([#4703](https://github.com/craftcms/cms/issues/4703))

### Changed
- Improved the Control Panel header styling for mobile and on pages with long titles. ([#4548](https://github.com/craftcms/cms/issues/4548))
- Element references in the Control Panel now reveal the site the element was fetched from in their tooltips, on multi-site installs. ([#4690](https://github.com/craftcms/cms/issues/4690))
- Element editor HUDs now always show a header with the element’s site name on multi-site installs, even if the element is only editable in one site. ([#4690](https://github.com/craftcms/cms/issues/4690))
- Entry preview tokens now respect the `defaultTokenDuration` config setting, rather than always expiring after 24 hours. ([#4683](https://github.com/craftcms/cms/pull/4683))
- Improved disabled select field styling. ([#4709](https://github.com/craftcms/cms/pull/4709))

### Deprecated
- Deprecated `craft\behaviors\DraftBehavior::getSource()`.
- Deprecated `craft\behaviors\RevisionBehavior::getSource()`.

### Fixed
- Fixed a bug where elements listed in a Structure view could be missing their descendant toggles even if all of their descendants were disabled. ([#4685](https://github.com/craftcms/cms/issues/4685))
- Fixed a bug where element CSV exports were limited to 50 elements if no limit was set. ([#4692](https://github.com/craftcms/cms/issues/4692))
- Fixed a 400 error that occurred when submitting an entry form that didn’t have an `entryId` param. ([#4693](https://github.com/craftcms/cms/issues/4693))
- Fixed a bug where `craft\base\Element::getDescendants()` and other structure methods could return the wrong results when called on a draft. ([#4694](https://github.com/craftcms/cms/issues/4694))
- Fixed a bug where Matrix blocks weren’t getting duplicated to newly-enabled sites for elements if the field’s Propagation Method setting wasn’t set to “Save blocks to all sites the owner element is saved in”. ([#4698](https://github.com/craftcms/cms/issues/4698))
- Fixed a bug where the Database Backup could result in a 404 error on load-balanced environments. ([#4699](https://github.com/craftcms/cms/issues/4699))
- Fixed a bug where the “Current” entry revision link wouldn’t always work. ([#4705](https://github.com/craftcms/cms/issues/4705))
- Fixed a bug where the `craft\services\Search::EVENT_AFTER_SEARCH` event wasn’t always firing. ([#4710](https://github.com/craftcms/cms/issues/4710))
- Fixed a bug where `craft\services\Users::purgeExpiredPendingUsers()` was attempting to delete already-trashed users.

### Security
- Fixed an XSS vulnerability.

## 3.2.8 - 2019-07-30

### Added
- Element indexes with unsaved drafts now show a “Drafts” option in the status menu.
- Added the `utils/fix-element-uids` command, which ensures all elements have unique UIDs. ([#4653](https://github.com/craftcms/cms/issues/4653))

### Fixed
- Fixed a bug where it wasn’t possible to create a homepage Single section if a prior entry revisions’ URI had been set to `__home__`. ([#4657](https://github.com/craftcms/cms/issues/4657))
- Fixed a bug where the user deletion confirmation dialog was including revisions and drafts when counting entries for the content summary.
- Fixed an error that occurred when deleting a user, if another user had been chosen to inherit their content. ([#4670](https://github.com/craftcms/cms/issues/4670))
- Fixed a bug where users could be warned about losing unsaved changes when updating an entry from a draft, while the draft was being autosaved. ([#4614](https://github.com/craftcms/cms/issues/4614))
- Fixed a bug where Categories fields weren’t always getting updated when a category they were related to got moved under another category. ([#4672](https://github.com/craftcms/cms/issues/4672))
- Fixed an error that occurred on the Settings → Routes page, if one of the routes didn’t have a URI pattern. ([#4676](https://github.com/craftcms/cms/issues/4676))
- Fixed some styling and behavior issues on the Settings → Routes page.

## 3.2.7 - 2019-07-25

### Fixed
- Fixed an error where it wasn’t possible to scale SVGs using only height. ([#4643](https://github.com/craftcms/cms/pull/4643))
- Fixed a bug where the content area of some Control Panel pages weren’t getting any bottom padding. ([#4644](https://github.com/craftcms/cms/issues/4644))
- Fixed a bug where installing a plugin immediately after installing Craft from the console could corrupt the project config if `useProjectConfigFile` was enabled. ([#3870](https://github.com/craftcms/cms/issues/3870))
- Fixed a bug where entry forms could overlook changes made to Categories fields. ([#4648](https://github.com/craftcms/cms/issues/4648))
- Fixed a bug where element search indexes weren’t being updated right away after an element was created or updated from an element editor HUD.
- Fixed a bug where back-end slug validation wasn’t working correctly for slugs with some unicode characters. ([#1535](https://github.com/craftcms/cms/issues/1535))
- Fixed a bug where Craft was attempting to delete template caches even when saving a draft or revision.

## 3.2.6 - 2019-07-23

### Changed
- When enabling a new site for a Single section, Craft now uses the primary site’s content as the starting point for the new site’s content, if the section was already enabled for it.
- Swapped the position of the “Save as a Draft” and “Save Entry” buttons. ([#4622](https://github.com/craftcms/cms/issues/4622))
- `craft\helpers\DateTimeHelper::toDateTime()` now supports arrays created from `DateTime` objects. ([#4627](https://github.com/craftcms/cms/issues/4627))
- Plugin license key inputs are no longer limited to 29 characters, to make room for long environment variable names. ([#4393](https://github.com/craftcms/cms/issues/4393))
- Updated Imagine to 1.2.2.1.

### Fixed
- Fixed a bug where Craft could load the same JavaScript and CSS files multiple times when opening element editor HUDs. ([#4620](https://github.com/craftcms/cms/issues/4620))
- Fixed a bug where each animated GIF frame would still be parsed when generating a thumbnail, even if the `transformGifs` setting was set to `false`. ([#4588](https://github.com/craftcms/cms/issues/4588))
- Fixed a bug where back-end slug validation wasn’t working correctly for slugs with unicode characters. ([#4628](https://github.com/craftcms/cms/issues/4628))
- Fixed a bug where it wasn’t possible to create new entries if the section handle matched the `pageTrigger` config setting, and the `pageTrigger` config setting had a trailing slash. ([#4631](https://github.com/craftcms/cms/issues/4631))
- Fixed a bug where the `sections.previewTargets` database column was getting created as a `varchar` instead of `text` column for new Craft installs. ([#4638](https://github.com/craftcms/cms/issues/4638))

### Security
- Fixed a bug where the `preserveExifData` config setting wasn’t being respected on image upload.

## 3.2.5.1 - 2019-07-19

### Fixed
- Fixed an error that occurred if a plugin license key was set to an environment variable, which was set to an invalid key. ([#4604](https://github.com/craftcms/cms/issues/4604))
- Fixed an error that prevented image thumbnails from generating in the Control Panel when using ImageMagick. ([#4609](https://github.com/craftcms/cms/issues/4609))

## 3.2.5 - 2019-07-19

### Added
- Added `craft\services\Elements::getPlaceholderElements()`.

### Changed
- If an invalid entry draft or revision edit URL is accessed, but the source entry does exist, Craft now redirects the browser to the source entry’s edit page. ([#4574](https://github.com/craftcms/cms/issues/4574))
- Preview requests now include the previewed entry in element queries even if the `status`, `drafts`, or `revisions` parameters are set to exclude it. ([#4581](https://github.com/craftcms/cms/issues/4581))
- Back-end slug generation now follows the same rules as JavaScript. ([#4607](https://github.com/craftcms/cms/issues/4607))
- Unsaved entry drafts now get assigned a new ID when they are fully saved, so they are treated as new elements. ([#4589](https://github.com/craftcms/cms/issues/4589))

### Fixed
- Fixed some bugs with the “Save Entry” menu options, when editing an unsaved draft. ([#4614](https://github.com/craftcms/cms/issues/4614))
- Fixed a bug where Craft could forget which site was being edited when updating an entry from a draft. ([#4615](https://github.com/craftcms/cms/issues/4615))

## 3.2.4.1 - 2019-07-17

### Fixed
- Fixed an error that occurred when attempting to share a disabled entry. ([#4596](https://github.com/craftcms/cms/issues/4596))
- Fixed a bug where new Email and URL cells in Table fields weren’t getting the correct input type. ([#4595](https://github.com/craftcms/cms/issues/4595))

## 3.2.4 - 2019-07-17

### Changed
- Brought back the “Preview” button for the Current revision of entries, which now creates a draft before activating the entry preview. ([#4584](https://github.com/craftcms/cms/issues/4584))
- The “Save as a Draft” button now creates the draft over Ajax, when it’s not the primary submit button for the page.
- When Craft isn’t able to sync incoming `project.yaml` changes due to schema version conflicts, Craft now lists which packages are conflicting.. ([#4568](https://github.com/craftcms/cms/issues/4568))

### Fixed
- Fixed a JavaScript error that could occur after uploading a file directly onto an Assets field when editing the Current revision of an entry.
- Fixed a bug where draft forms could become unresponsive if the user attempted to navigate away from the page or submit the form in the middle of an autosave. ([#4578](https://github.com/craftcms/cms/issues/4578))
- Fixed a SQL error that could occur when passing `:empty:` or `:notempty:` to a relational field’s element query param. ([#4529](https://github.com/craftcms/cms/issues/4529))
- Fixed a bug where Number fields weren’t getting set to their default values for new entries. ([#4586](https://github.com/craftcms/cms/issues/4586))
- Fixed a bug query string parameters were getting URL-encoded when applied to generated pagination URLs.
- Fixed a bug where Single entries had the option to be duplicated or deleted. ([#4590](https://github.com/craftcms/cms/issues/4590))

## 3.2.3 - 2019-07-16

### Added
- Added `craft\controllers\EntriesController::actionDuplicateEntry()`.
- Added `craft\web\UrlManager::setMatchedElement()`.

### Changed
- Craft no longer creates drafts automatically when editing entries. The user must click a “Save as a Draft” button to create one. ([#4549](https://github.com/craftcms/cms/issues/4549))
- Entries are now immediately savable, whether or not any changes were made. ([#4535](https://github.com/craftcms/cms/issues/4535))
- The “Save Entry” button now redirects the user to the Entries index page. ([#4575](https://github.com/craftcms/cms/issues/4575))
- Brought back the “Save and continue editing” and “Save and add another” options for entries.
- It’s no longer possible to preview entries’ Current revision. A draft must be created first.

### Fixed
- Fixed a bug where it wasn’t possible to delete Matrix blocks if Min Blocks and Max Blocks were set to the same value, and an element already had more than that many blocks. ([#4562](https://github.com/craftcms/cms/issues/4562))
- Fixed a bug where `craft\web\UrlManager::getMatchedElement()` could return the incorrect result on preview requests. ([#4542](https://github.com/craftcms/cms/issues/4542))
- Fixed an error that occurred on the Settings → Email page if email settings were missing from the project config. ([#4552](https://github.com/craftcms/cms/issues/4552))
- Fixed a bug where it wasn’t possible to toggle site-specific entry statuses when editing drafts. ([#4577](https://github.com/craftcms/cms/issues/4577))
>>>>>>> 0a6e446b

## 3.2.2 - 2019-07-14

### Added
- Added `craft\helpers\ElementHelper::isTempSlug()`.
- Added `craft\helpers\ElementHelper::tempSlug()`.
- Added `craft\helpers\UrlHelper::removeParam()`.

### Changed
- Craft no longer ensures a recent revision exists before creating a draft for an element.
- Element exports are limited to CSV files now, to avoid the GD requirement imposed by the PHPSpreadsheet library. ([#4553](https://github.com/craftcms/cms/issues/4553))

### Fixed
- Fixed a bug where multi-site element queries with the `unique` and `offset` params set weren’t returning any results. ([#4560](https://github.com/craftcms/cms/issues/4560))
- Fixed an error that could occur when creating a draft. ([#4515](https://github.com/craftcms/cms/issues/4515))
- Fixed a bug where Craft wasn’t generating a new slug for entries that were saved with a blank Slug field. ([#4518](https://github.com/craftcms/cms/issues/4518))
- Fixed a bug where disabled select options could lose their disabled text styling in Firefox. ([#4526](https://github.com/craftcms/cms/issues/4526))
- Fixed a bug where entry forms could miss the fact that a file had been uploaded to an Assets field. ([#4534](https://github.com/craftcms/cms/issues/4534))
- Fixed a bug where selecting “Create a new child entry” in a Structure section on a multi-site install would result in a 404 error. ([#4541](https://github.com/craftcms/cms/issues/4541))
- Fixed a bug where it wasn’t possible to set test-specific config settings. ([#4539](https://github.com/craftcms/cms/pull/4539))
- Fixed an error that occurred when exporting elements if Limit was set to `0`. ([#4547](https://github.com/craftcms/cms/issues/4547))
- Fixed a bug where the `{% paginate %}` tag wouldn’t generate links to the first page correctly when using query string pagination. ([#4550](https://github.com/craftcms/cms/issues/4550))
- Fixed an error that occurred when indexing assets from a console request, if no volumes were defined yet. ([#2798](https://github.com/craftcms/cms/issues/2798))
- Fixed a bug where the “Delete” link could show up in the draft meta HUD for unsaved drafts. ([#4557](https://github.com/craftcms/cms/issues/4557))

## 3.2.1 - 2019-07-11

### Added
- Added `craft\console\Request::getIsPreview()`.
- Added `craft\web\Request::getIsPreview()`.

### Changed
- If a draft can’t be saved, an alert icon is now shown in the Control Panel header, which can be clicked on to reveal more information.
- Element revisions no longer store snapshot data.

### Fixed
- Fixed a bug where Feed widget items weren’t getting hyperlinked.
- Fixed a bug where the `app/migrate` controller wasn’t applying new `project.yaml` changes if there were no pending migrations.
- Fixed a SQL error that could occur when saving an entry or entry draft. ([#4508](https://github.com/craftcms/cms/issues/4508))
- Fixed a bug where Assets fields set to restrict uploads to a single folder could have empty selector modals. ([#4522](https://github.com/craftcms/cms/issues/4522))
- Fixed an error that could occur if a template was accessing the deprecated `locale` property of an element query, but `siteId` wasn’t set to an integer. ([#4531](https://github.com/craftcms/cms/issues/4531))
- Fixed a bug where users without the “Publish live changes” permission for a section weren’t able to create new entries. ([#4528](https://github.com/craftcms/cms/issues/4529))
- Fixed a PHP error that could occur when uploading files to Assets fields on the front-end. ([#4382](https://github.com/craftcms/cms/issues/4382))
- Fixed a bug where elements listed in a Structure view could show descendant toggles even if they had no descendants. ([#4504](https://github.com/craftcms/cms/issues/4504))
- Fixed a backwards compatibility issue. ([#4523](https://github.com/craftcms/cms/issues/4523))

## 3.2.0 - 2019-07-09

> {warning} If you’ve ever run the `project-config/rebuild` command, it’s highly recommended that you run it again with Craft 3.1.34.2, before updating to Craft 3.2.

> {warning} Custom login controllers must now explicitly set their `$allowAnonymous` values to include `self::ALLOW_ANONYMOUS_OFFLINE` if they wish to be available when the system is offline.

> {tip} If you have Super Table or Neo installed, you should update those **at the same time** as Craft, to avoid unnecessary search index jobs from being added to the queue.

### Added
- All element types now have the option to support drafts and revisions.
- Drafts are now autocreated when content is modified, and autosaved whenever the content changes. ([#1034](https://github.com/craftcms/cms/issues/1034))
- Drafts and revisions now store content across all sites supported by the element. ([#2669](https://github.com/craftcms/cms/issues/2669))
- Content previewing is now draft-based, and drafts are stored as specialized elements, so it’s no longer necessary to add special cases in templates for preview requests. ([#1787](https://github.com/craftcms/cms/issues/1787), [#2801](https://github.com/craftcms/cms/issues/2801))
- Sections now have a “Preview Targets” setting when running Craft Pro, which can be used to configure additional locations that entries can be previewed from. ([#1489](https://github.com/craftcms/cms/issues/1489))
- Sections now have a “Propagation Method” setting, enabling entries to only be propagated to other sites in the same site group, or with the same language. ([#3554](https://github.com/craftcms/cms/issues/3554))
- Matrix fields now have a “Propagation Method” setting, enabling blocks to only be propagated to other sites in the same site group, or with the same language. ([#3554](https://github.com/craftcms/cms/issues/3554))
- Single entries now have editable slugs. ([#3368](https://github.com/craftcms/cms/issues/3368))
- Headless content previewing is now possible by forwarding request tokens off to content API requests. ([#1231](https://github.com/craftcms/cms/issues/1231))
- Preview iframes are now created with a `src` attribute already in place, improving SPA support. ([#2120](https://github.com/craftcms/cms/issues/2120))
- Entry “Share” buttons are now visible on mobile. ([#4408](https://github.com/craftcms/cms/issues/4408))
- Added the “Temp Uploads Location” system setting (available from Settings → Assets → Settings), which makes it possible to choose the volume and path that temporary asset uploads should be stored. ([#4010](https://github.com/craftcms/cms/issues/4010))
- Added the `maxRevisions` config setting. ([#926](https://github.com/craftcms/cms/issues/926))
- Added the `purgeUnsavedDraftsDuration` config setting, which determines how long unsaved drafts should be allowed to exist before getting deleted via garbage collection.
- Added the “Edit images” permission. ([#3349](https://github.com/craftcms/cms/issues/3349))
- Added the “Impersonate users” permission. ([#3501](https://github.com/craftcms/cms/issues/3501))
- Added the `drafts`, `draftId`, `draftOf`, `draftCreator`, `revisions`, `revisionId`, `revisionOf`, and `revisionCreator` element query params.
- The `site` element query params now support passing multiple site handles, or `'*'`, to query elements across multiple sites at once. ([#2854](https://github.com/craftcms/cms/issues/2854))
- Relational fields now have a “Validate related elements” setting, which ensures that the related elements pass validation before the source element can be saved with them selected. ([#4095](https://github.com/craftcms/cms/issues/4095))
- Table fields can now have Dropdown, Email, and URL columns. ([#811](https://github.com/craftcms/cms/issues/811), [#4180](https://github.com/craftcms/cms/pull/4180))
- Dropdown and Multi-select fields can now have optgroups. ([#4236](https://github.com/craftcms/cms/issues/4236))
- Date/Time, Dropdown, Lightswitch, Number, and Radio Buttons fields are now listed as sort options in element indexes. ([#2818](https://github.com/craftcms/cms/issues/2818))
- Asset, category, entry, and user indexes can now have “UID” columns. ([#4433](https://github.com/craftcms/cms/issues/4433))
- Added the `unique` element query param, which can be used to prevent duplicate elements when querying elements across multiple sites.
- Added the `preferSites` element query param, which can be used to set the preferred sites that should be used for multi-site element queries, when the `unique` param is also enabled.
- Element index pages are now paginated for non-Structure views. ([#818](https://github.com/craftcms/cms/issues/818))
- Element index pages now have an “Export…” button that will export all of the elements in the current view (across all pages) or up to a custom limit, in either CSV, XLS, XLSX, or ODS format. ([#994](https://github.com/craftcms/cms/issues/994))
- Added the `{% dd %}` Twig tag. ([#4399](https://github.com/craftcms/cms/issues/4399))
- Added the `attr()` Twig function, which can generate a list of HTML/XML attributes. ([#4237](https://github.com/craftcms/cms/pull/4237))
- Added the `|withoutKey` Twig filter.
- Added the `resave/matrix-blocks` console command.
- The `index-assets/*` commands now support a `--create-missing-assets=0` option, which prevents Craft from creating asset records when they don’t exist yet, and offers an opportunity to fix the location of any asset records that are missing their associated files, when the filename matches one of the files missing an index.
- Added the `mailer/test` command. ([#4020](https://github.com/craftcms/cms/issues/4020))
- Added the `tests/setup` command, which generates a test suite for the current Craft project.
- Jobs can now set progress labels, which will be shown below their description and progress bar in the queue HUD. ([#1931](https://github.com/craftcms/cms/pull/1931))
- Added the `_layouts/element` template, which can be extended by element edit pages that wish to support drafts, revisions, and content previewing.
- Added the `_special/sitepicker` template.
- It’s now possible for plugins and modules to define custom actions on console controllers.
- Added a testing framework for Craft and plugins, powered by Codeception. ([#3382](https://github.com/craftcms/cms/pull/3382), [#1485](https://github.com/craftcms/cms/issues/1485), [#944](https://github.com/craftcms/cms/issues/944))
- Added `craft\base\ApplicationTrait::getInstalledSchemaVersion()`.
- Added `craft\base\BlockElementInterface`.
- Added `craft\base\Element::EVENT_AFTER_PROPAGATE`.
- Added `craft\base\Element::EVENT_REGISTER_PREVIEW_TARGETS`.
- Added `craft\base\Element::previewTargets()`.
- Added `craft\base\ElementInterface::afterPropagate()`.
- Added `craft\base\ElementInterface::getCurrentRevision()`.
- Added `craft\base\ElementInterface::getIsDraft()`.
- Added `craft\base\ElementInterface::getIsRevision()`.
- Added `craft\base\ElementInterface::getIsUnsavedDraft()`.
- Added `craft\base\ElementInterface::getPreviewTargets()`.
- Added `craft\base\ElementInterface::getSourceId()`.
- Added `craft\base\ElementInterface::getSourceUid()`.
- Added `craft\base\ElementInterface::getUiLabel()`, which is now used to define what an element will be called in the Control Panel. ([#4211](https://github.com/craftcms/cms/pull/4211))
- Added `craft\base\ElementInterface::pluralDisplayName()`, which element type classes can use to define the plural of their display name.
- Added `craft\base\ElementInterface::setRevisionCreatorId()`.
- Added `craft\base\ElementInterface::setRevisionNotes()`.
- Added `craft\base\ElementTrait::$dateDeleted`. ([#4493](https://github.com/craftcms/cms/issues/4493))
- Added `craft\base\ElementTrait::$draftId`.
- Added `craft\base\ElementTrait::$hardDelete`.
- Added `craft\base\ElementTrait::$previewing`.
- Added `craft\base\ElementTrait::$propagateAll`.
- Added `craft\base\ElementTrait::$revisionId`.
- Added `craft\base\Field::EVENT_AFTER_ELEMENT_PROPAGATE`.
- Added `craft\base\Field::getSortOption()`.
- Added `craft\base\FieldInterface::afterElementPropagate()`.
- Added `craft\base\FieldInterface::valueType()`. ([#3894](https://github.com/craftcms/cms/issues/3894))
- Added `craft\base\SortableFieldInterface`, which can be implemented by field classes that should be sortable in element indexes.
- Added `craft\behaviors\DraftBehavior`.
- Added `craft\behaviors\RevisionBehavior`.
- Added `craft\console\CallableAction`.
- Added `craft\console\Controller`.
- Added `craft\console\controllers\ResaveController::saveElements()`.
- Added `craft\console\ControllerTrait`.
- Added `craft\console\Request::getToken()`.
- Added `craft\controllers\PreviewController`.
- Added `craft\errors\MissingAssetException`.
- Added `craft\events\BatchElementActionEvent`.
- Added `craft\events\DefineConsoleActionsEvent`.
- Added `craft\events\ElementQueryEvent`.
- Added `craft\events\RegisterPreviewTargetsEvent`.
- Added `craft\events\RevisionEvent`.
- Added `craft\helpers\Component::validateComponentClass()`.
- Added `craft\helpers\ElementHelper::isDraftOrRevision()`.
- Added `craft\helpers\ElementHelper::rootElement()`.
- Added `craft\models\Section::$propagationMethod`.
- Added `craft\queue\jobs\UpdateSearchIndex`.
- Added `craft\services\Drafts`, accessible via `Craft::$app->drafts`.
- Added `craft\services\Elements::propagateElements()` along with `EVENT_BEFORE_PROPAGATE_ELEMENTS`, `EVENT_AFTER_PROPAGATE_ELEMENTS`, `EVENT_BEFORE_PROPAGATE_ELEMENT`, and `EVENT_AFTER_PROPAGATE_ELEMENT` events. ([#4139](https://github.com/craftcms/cms/issues/4139))
- Added `craft\services\Elements::resaveElements()` along with `EVENT_BEFORE_RESAVE_ELEMENTS`, `EVENT_AFTER_RESAVE_ELEMENTS`, `EVENT_BEFORE_RESAVE_ELEMENT`, and `EVENT_AFTER_RESAVE_ELEMENT` events. ([#3482](https://github.com/craftcms/cms/issues/3482))
- Added `craft\services\Matrix::duplicateBlocks()`.
- Added `craft\services\Matrix::getSupportedSiteIdsForField()`.
- Added `craft\services\Revisions`, accessible via `Craft::$app->revisions`.
- Added `craft\services\Users::canImpersonate()`.
- Added `craft\web\Request::getIsLoginRequest()` and `craft\console\Request::getIsLoginRequest()`.
- Added `craft\web\UrlManager::$checkToken`.
- Added the `Craft.isSameHost()` JavaScript method.
- Added the `Craft.parseUrl()` JavaScript method.
- Added the `Craft.randomString()` JavaScript method.
- Added the `Craft.DraftEditor` JavaScript class.
- Added the `Craft.Preview` JavaScript class.

### Changed
- Relational fields are now capable of selecting elements from multiple sites, if they haven’t been locked down to only related elements from a single site. ([#3584](https://github.com/craftcms/cms/issues/3584))
- Element selector modals now always show source headings, and list sources in the configured order. ([#4494](https://github.com/craftcms/cms/issues/4494))
- Reference tags can now specify the site to load the element from. ([#2956](https://github.com/craftcms/cms/issues/2956))
- Improved the button layout of Edit Entry pages. ([#2325](https://github.com/craftcms/cms/issues/2325))
- Improved the performance of saving elements.
- The Control Panel now shows the sidebar on screens that are at least 1,000 pixels wide. ([#4079](https://github.com/craftcms/cms/issues/4079))
- The `_layouts/cp` template now supports a `showHeader` variable that can be set to `false` to remove the header.
- The `_layouts/cp` Control Panel template now supports a `footer` block, which will be output below the main content area.
- Renamed `craft\helpers\ArrayHelper::filterByValue()` to `where()`.
- Anonymous/offline/Control Panel access validation now takes place from `craft\web\Controller::beforeAction()` rather than `craft\web\Application::handleRequest()`, giving controllers a chance to do things like set CORS headers before a `ForbiddenHttpException` or `ServiceUnavailableHttpException` is thrown. ([#4008](https://github.com/craftcms/cms/issues/4008))
- Controllers can now set `$allowAnonymous` to a combination of bitwise integers `self::ALLOW_ANONYMOUS_LIVE` and `self::ALLOW_ANONYMOUS_OFFLINE`, or an array of action ID/bitwise integer pairs, to define whether their actions should be accessible anonymously even when the system is offline.
- Improved the error message when Project Config reaches the maximum deferred event count.
- Craft now deletes expired template caches as part of its garbage collection routine.
- Craft no longer warns about losing unsaved changes when leaving the page while previewing entries, if the changes were autosaved. ([#4439](https://github.com/craftcms/cms/issues/4439))
- `fieldValues` is a now reserved field handle. ([#4453](https://github.com/craftcms/cms/issues/4453))
- Improved the reliability of `craft\helpers\UrlHelper::rootRelativeUrl()` and `cpUrl()`.
- `craft\base\ElementInterface::eagerLoadingMap()` and `craft\base\EagerLoadingFieldInterface::getEagerLoadingMap()` can now return `null` to opt out of eager-loading. ([#4220](https://github.com/craftcms/cms/pull/4220))
- `craft\db\ActiveRecord` no longer sets the `uid`, `dateCreated`, or `dateUpdated` values for new records if they were already explicitly set.
- `craft\db\ActiveRecord` no longer updates the `dateUpdated` value for existing records if nothing else changed or if `dateUpdated` had already been explicitly changed.
- `craft\helpers\UrlHelper::siteUrl()` and `url()` will now include the current request’s token in the generated URL’s query string, for site URLs.
- `craft\events\MoveElementEvent` now extends `craft\events\ElementEvent`. ([#4315](https://github.com/craftcms/cms/pull/4315))
- `craft\queue\BaseJob::setProgress()` now has a `$label` argument.
- `craft\queue\jobs\PropagateElements` no longer needs to be configured with a `siteId`, and no longer propagates elements to sites if they were updated in the target site more recently than the source site.
- `craft\queue\QueueInterface::setProgress()` now has a `$label` argument.
- `craft\services\Assets::getUserTemporaryUploadFolder()` now returns the current user’s temporary upload folder by default if no user is provided.
- `craft\services\Elements::deleteElement()` now has a `$hardDelete` argument.
- `craft\services\Elements::deleteElement()` now has a `$hardDelete` argument. ([#3392](https://github.com/craftcms/cms/issues/3392))
- `craft\services\Elements::getElementById()` now has a `$criteria` argument.
- `craft\services\Elements::propagateElement()` now has a `$siteElement` argument.
- `craft\services\Elements::saveElement()` now preserves existing elements’ current `dateUpdated` value when propagating or auto-resaving elements.
- `craft\services\Elements::saveElement()` now preserves the `uid`, `dateCreated`, and `dateUpdated` values on new elements if they were explicitly set. ([#2909](https://github.com/craftcms/cms/issues/2909))
- `craft\services\Elements::setPlaceholderElement()` now throws an exception if the element that was passed in doesn’t have an ID.
- `craft\services\Matrix::saveField()` is no longer is responsible for duplicating blocks from other elements.
- `craft\web\twig\variables\CraftVariable` no longer triggers the `defineComponents` event. ([#4416](https://github.com/craftcms/cms/issues/4416))
- `craft\web\UrlManager::setRouteParams()` now has a `$merge` argument, which can be set to `false` to completely override the route params.
- It’s now possible to pass a `behaviors` key to the `$newAttributes` argument of `craft\services\Elements::duplicateElement()`, to preattach behaviors to the cloned element before it’s saved.

### Removed
- Removed the Search Indexes utility. ([#3698](https://github.com/craftcms/cms/issues/3698))
- Removed the `--batch-size` option from `resave/*` actions.
- Removed the `craft.entryRevisions` Twig component.
- Removed `craft\controllers\EntriesController::actionPreviewEntry()`.
- Removed `craft\controllers\EntriesController::actionShareEntry()`.
- Removed `craft\controllers\EntriesController::actionViewSharedEntry()`.
- Removed `craft\events\VersionEvent`.
- Removed `craft\records\Entry::getVersions()`.
- Removed `craft\records\EntryDraft`.
- Removed `craft\records\EntryVersion`.
- Removed `craft\services\EntryRevisions::saveDraft()`.
- Removed `craft\services\EntryRevisions::publishDraft()`.
- Removed `craft\services\EntryRevisions::deleteDraft()`.
- Removed `craft\services\EntryRevisions::saveVersion()`.
- Removed `craft\services\EntryRevisions::revertEntryToVersion()`.
- Removed the `Craft.EntryDraftEditor` JavaScript class.

### Deprecated
- Deprecated the `ownerSite` and `ownerSiteId` Matrix block query params.
- Deprecated `craft\controllers\EntriesController::EVENT_PREVIEW_ENTRY`.
- Deprecated `craft\controllers\LivePreviewController`.
- Deprecated `craft\elements\MatrixBlock::$ownerSiteId`.
- Deprecated `craft\events\DefineComponentsEvent`.
- Deprecated `craft\helpers\ArrayHelper::filterByValue()`. Use `where()` instead.
- Deprecated `craft\models\BaseEntryRevisionModel`.
- Deprecated `craft\models\EntryDraft`.
- Deprecated `craft\models\EntryVersion`.
- Deprecated `craft\models\Section::$propagateEntries`. Use `$propagationMethod` instead.
- Deprecated `craft\services\Assets::getCurrentUserTemporaryUploadFolder()`.
- Deprecated `craft\services\EntryRevisions`.
- Deprecated `craft\web\Request::getIsLivePreview()`.
- Deprecated `craft\web\Request::getIsSingleActionRequest()` and `craft\console\Request::getIsSingleActionRequest()`.
- Deprecated the `Craft.LivePreview` JavaScript class.

### Fixed
- Fixed a bug where `craft\helpers\UrlHelper` methods could add duplicate query params on generated URLs.
- Fixed a bug where Matrix blocks weren’t getting duplicated for other sites when creating a new element. ([#4449](https://github.com/craftcms/cms/issues/4449))

## 3.1.34.3 - 2019-08-21

### Fixed
- Fixed a bug where the `project-config/rebuild` command wasn’t discarding unused user groups or user field layouts in the project config. ([#4781](https://github.com/craftcms/cms/pull/4781))

## 3.1.34.2 - 2019-07-23

### Fixed
- Fixed a bug where the `project-config/rebuild` command was discarding email and user settings.

## 3.1.34.1 - 2019-07-22

### Fixed
- Fixed a bug where the `project-config/rebuild` command was ignoring entry types that didn’t have a field layout. ([#4600](https://github.com/craftcms/cms/issues/4600))

## 3.1.34 - 2019-07-09

### Changed
- The `project-config/rebuild` command now rebuilds the existing project config wherever possible, instead of merging database data with the existing project config.

## 3.1.33 - 2019-07-02

### Added
- Added `craft\base\ApplicationTrait::saveInfoAfterRequest()`.

### Changed
- Craft no longer strips some punctuation symbols from slugs.
- Improved the performance of saving project config updates. ([#4459](https://github.com/craftcms/cms/issues/4459))
- Improved the performance of saving fields. ([#4459](https://github.com/craftcms/cms/issues/4459))
- The `craft update` command no longer updates Craft or plugins if not specified.

### Removed
- Removed `craft\services\ProjectConfig::saveDataAfterRequest()`.
- Removed `craft\services\ProjectConfig::preventSavingDataAfterRequest()`.

### Fixed
- Fixed a PHP error that occurred when deleting an asset transform. ([#4473](https://github.com/craftcms/cms/issues/4473))

### Security
- Fixed an XSS vulnerability.
- Fixed a path disclosure vulnerability. ([#4468](https://github.com/craftcms/cms/issues/4468))
- Added the `sameSiteCookieValue` config setting. ([#4462](https://github.com/craftcms/cms/issues/4462))

## 3.1.32.1 - 2019-06-25

### Fixed
- Fixed a couple Windows compatibility issues.

## 3.1.32 - 2019-06-25

### Changed
- Project Config now sorts arrays when all of the keys are UIDs. ([#4425](https://github.com/craftcms/cms/issues/4425))

### Fixed
- Fixed a bug where Craft might not match a domain to the proper site if it had a non-ASCII character in the host name.
- Fixed an error that could occur when using the `|filter` Twig filter. ([#4437](https://github.com/craftcms/cms/issues/4437))
- Fixed a bug where pagination URL could get repeated page params added to the query string if using query string-based pagination.

## 3.1.31 - 2019-06-18

### Added
- It’s now possible to set plugin license keys to environment variables using the `$VARIABLE_NAME` syntax. ([#4393](https://github.com/craftcms/cms/issues/4393))
- Added `craft\services\Elements::mergeElements()`. ([#4404](https://github.com/craftcms/cms/pull/4404))

### Changed
- Pagination URLs now include any query string parameters set on the current request.
- The default email template no longer sets text or background colors, so emails look better in dark mode. ([#4396](https://github.com/craftcms/cms/pull/4396))
- Improved the error message that gets logged when Craft isn’t able to finish processing project config changes, due to unresolved dependencies.
- Craft will no longer log errors and warnings arising from `yii\i18n\PhpMessageSource`. ([#4109](https://github.com/craftcms/cms/issues/4109))
- Improved the performance and reliability of user queries when the `group` param is set to a user group with a large number of users.
- Updated Yii to 2.0.21.

### Fixed
- Fixed a bug where `Craft::dd()` wouldn’t work properly if output buffering was enabled. ([#4399](https://github.com/craftcms/cms/issues/4399))
- Fixed a bug where `Craft::alias()` wasn’t working on Windows servers. ([#4405](https://github.com/craftcms/cms/issues/4405))
- Fixed a bug where Craft wasn't parsing the `dsn` DB connection setting properly if it was supplied.

### Security
- Fixed an XSS vulnerability.

## 3.1.30 - 2019-06-11

### Changed
- Improved query performance. ([yiisoft/yii2#17344](https://github.com/yiisoft/yii2/pull/17344), [yiisoft/yii2#17345](https://github.com/yiisoft/yii2/pull/17345), [yiisoft/yii2#17348](https://github.com/yiisoft/yii2/pull/17348))
- `craft\services\Elements::saveElement()` now always propagates elements regardless of the `$propagate` argument value, when saving new elements. ([#4370](https://github.com/craftcms/cms/issues/4370))

### Fixed
- Fixed a bug where new elements weren’t assigned a UID in time if their URI format contained a `{uid}` token. ([#4364](https://github.com/craftcms/cms/issues/4364))
- Fixed a bug where Craft was modifying custom log target configs before executing queue jobs. ([#3766](https://github.com/craftcms/cms/issues/3766))
- Fixed a bug where `craft\helpers\ChartHelper::getRunChartDataFromQuery()` assumed that the value would be integers. ([craftcms/commerce#849](https://github.com/craftcms/commerce/issues/849))
- Fixed a bug where `craft\services\Security::validateData()` was returning an empty string instead of `false` when the data didn’t validate. ([#4387](https://github.com/craftcms/cms/issues/4387))
- Fixed a bug where Craft could inject unexpected JavaScript into front-end requests. ([#4390](https://github.com/craftcms/cms/issues/4390))

## 3.1.29 - 2019-06-04

### Added
- Added the `restore` command, which restores a database backup.
- Added the `Craft.escapeRegex()` JavaScript method.

### Changed
- Asset indexes now sort assets by Date Uploaded in descending order by default. ([#1153](https://github.com/craftcms/cms/issues/1153))
- `craft\db\Paginator` no longer assumes that the application’s database connection should be used.
- Updated Twig to 2.11. ([#4342](https://github.com/craftcms/cms/issues/4342))

### Fixed
- Fixed a bug where the Status menu wasn’t visible for the “All users” source on user indexes. ([#4306](https://github.com/craftcms/cms/pull/4306))
- Fixed a bug where pressing the <kbd>Esc</kbd> key in the setup wizard would close the modal window. ([#4307](https://github.com/craftcms/cms/issues/4307))
- Fixed a bug where `craft\validators\ArrayValidator::validate()` didn’t work. ([#4309](https://github.com/craftcms/cms/pull/4309))
- Fixed an error that could occur when rendering templates with a `loop.parent.loop` reference in a nested for-loop. ([#4271](https://github.com/craftcms/cms/issues/4271))
- Fixed a bug where publishing a Single entry’s draft, or reverting a Single entry to a prior version, would overwrite its title to the section name. ([#4323](https://github.com/craftcms/cms/pull/4323))
- Fixed a bug where Craft wasn’t invalidating existing asset transforms when changing the dimensions of a named transform.
- Fixed a bug where `craft\services\Fields::getFieldsByElementType()` would return duplicate results if a field was used in more than one field layout for the element type. ([#4336](https://github.com/craftcms/cms/issues/4336))
- Fixed a bug where Craft wasn’t respecting the `allowUppercaseInSlug` config setting when generating slugs in the Control Panel. ([#4330](https://github.com/craftcms/cms/issues/4330))
- Fixed a bug where Control Panel Ajax requests weren’t working if a custom `pathParam` config setting value was set. ([#4334](https://github.com/craftcms/cms/issues/4334))
- Fixed a JavaScript error that could occur when saving a new entry, if the selected entry type didn’t have a Title field. ([#4353](https://github.com/craftcms/cms/issues/4353))

## 3.1.28 - 2019-05-21

### Added
- Added the “Customize element sources” user permission. ([#4282](https://github.com/craftcms/cms/pull/4282))
- Matrix sub-fields now have a “Use this field’s values as search keywords?” setting. ([#4291](https://github.com/craftcms/cms/issues/4291))
- Added `craft\web\twig\variables::setBasePath()`. ([#4286](https://github.com/craftcms/cms/issues/4286))

### Changed
- Craft now requires Yii 2.0.19.

### Fixed
- Fixed a bug where slugs could get double-hyphenated. ([#4266](https://github.com/craftcms/cms/issues/4266))
- Fixed an error that would occur when installing Craft if the `allowAdminChanges` config setting was disabled. ([#4267](https://github.com/craftcms/cms/issues/4267))
- Fixed a bug where Matrix fields would return the wrong set of Matrix blocks on new or duplicated elements, immediately after they were saved.
- Fixed a bug where users could not assign additional user groups to their own account if their permission to do so was granted by another user group they belonged to.
- Fixed a bug where Number fields would attempt to save non-numeric values. ([craftcms/feed-me#527](https://github.com/craftcms/feed-me/issues/527))
- Fixed a bug where it was possible to assign a Structure entry or category to a new parent, even if that would cause its descendants to violate the Max Levels setting. ([#4279](https://github.com/craftcms/cms/issues/4279))
- Fixed an error that could occur when rendering a template from a console request, if the template contained any non-global `{% cache %}` tags. ([#4284](https://github.com/craftcms/cms/pull/4284))

## 3.1.27 - 2019-05-14

### Added
- Added `craft\fields\Matrix::EVENT_SET_FIELD_BLOCK_TYPES`. ([#4252](https://github.com/craftcms/cms/issues/4252))

### Changed
- Pressing <kbd>Shift</kbd> + <kbd>Return</kbd> (or <kbd>Shift</kbd> + <kbd>Ctrl</kbd>/<kbd>Command</kbd> + <kbd>Return</kbd>) when a textual cell is focused in an editable table will now change the focus to the same cell in the previous row (after creating a new row if necessary.) ([#4259](https://github.com/craftcms/cms/issues/4259))
- Craft no longer shows the status menu for element sources that define a status. ([#4249](https://github.com/craftcms/cms/issues/4249))
- Element URI formats can now conditionally output an empty string, opting the element out of getting its own system URI. ([#4254](https://github.com/craftcms/cms/issues/4254))
- Table fields now get validation errors if any column handles are entered in the format of “colX”.
- Craft no longer clear out users’ verification codes after login. ([#4257](https://github.com/craftcms/cms/issues/4257))
- The `users/upload-user-photo` and `users/delete-user-photo` actions are now available to front-end requests. ([#3932](https://github.com/craftcms/cms/issues/3932))

### Fixed
- Fixed a bug where rebuilding the project config could set an incorrect value for the user field layout.
- Fixed a bug Craft wouldn’t allow users to edit their own photos if they didn’t have upload/remove asset permissions.
- Fixed a bug where Craft wasn’t removing newline characters when pasting text into some single-line Table column types.
- Fixed a bug where project config syncing could have inconsistent results on load-balanced environments. ([#4136](https://github.com/craftcms/cms/issues/4136))
- Fixed a bug where the Plugin Store was not able to load developer details. ([#4241](https://github.com/craftcms/cms/issues/4241))
- Fixed a bug that could occur when Craft generated URLs with multi-byte characters in the query string.
- Fixed a bug where you could get some character encoding issues in some environments when using PHP 7.3.
- Fixed a bug where Craft wasn’t attempting to set a unique URI on duplicated elements. ([#4253](https://github.com/craftcms/cms/issues/4253))
- Fixed a bug where Table fields could copy cell values to other cells if a column had a handle in the format of “colX”. ([#4200](https://github.com/craftcms/cms/issues/4200))
- Fixed an error that could occur on the Login page if a custom Login Page Logo was selected. ([#4261](https://github.com/craftcms/cms/issues/4261))

## 3.1.26 - 2019-05-08

### Changed
- The “Update all” button on the Updates utility is now shown even if the page contains some uninstallable updates. ([#4230](https://github.com/craftcms/cms/issues/4230))
- Craft now stores the Default User Group’s UID in the project config, in case the group’s ID is different across environments.
- `craft\services\Assets::EVENT_BEFORE_REPLACE_ASSET` event handlers can now change the filename of the replaced asset before it is saved.
- Improved the performance of background jobs. ([#4219](https://github.com/craftcms/cms/pull/4219))
- Improved the Plugin Store’s screenshots with arrows for navigation and pinch-to-zoom capability for touch devices.

### Fixed
- Fixed an error that could occur when saving a Single section if one of its sites had been disabled.
- Fixed an error that could occur when deleting a site.
- Fixed a PHP compile error that could occur when paginating a query. ([#4208](https://github.com/craftcms/cms/pull/4208))
- Fixed an error that could occur on the Settings → Users → Settings page if the project config was missing its `users` key. ([#4206](https://github.com/craftcms/cms/issues/4206))
- Fixed a bug where Craft wasn’t requiring email verification for new user accounts if the project config was missing its `users` key.
- Fixed a bug where Craft wasn’t eager-loading elements in the same site as the source element, if that was different than the currently requested site. ([#3954](https://github.com/craftcms/cms/issues/3954))

## 3.1.25 - 2019-04-30

### Added
- Added the `|ascii` Twig filter. ([#4193](https://github.com/craftcms/cms/issues/4193))

### Changed
- Craft now registers its project config event handlers before loading plugins. ([#3943](https://github.com/craftcms/cms/issues/3943))
- The Control Panel now uses jQuery 3.4.0. ([#4183](https://github.com/craftcms/cms/issues/4183))
- `behavior` and `behaviors` are now reserved field handles. ([#4184](https://github.com/craftcms/cms/issues/4184))
- The Updates utility no longer shows notices for expired plugins if no updates are actually available. ([#4186](https://github.com/craftcms/cms/issues/4186))

### Fixed
- Fixed an error where rebuilding the project config would not typecast the `propagateEntries` and `enableVersioning` section settings correctly. ([#3695](https://github.com/craftcms/cms/issues/3695))
- Fixed a bug where the Edit Draft HUD would include the current site name in the default Draft Name value for multi-site entries. ([#4171](https://github.com/craftcms/cms/issues/4171))
- Fixed a bug where resource requests could send a 500 response if the resource didn’t exist. ([#4197](https://github.com/craftcms/cms/pull/4197))

## 3.1.24 - 2019-04-23

### Added
- Added `craft\services\Fields::getFieldIdsByLayoutId()`.

### Changed
- Craft now correctly typecasts all core boolean and integer values saved to the project config. ([#3695](https://github.com/craftcms/cms/issues/3695))
- Craft now saves new entry versions every time an entry is saved, unless it’s being propagated or resaved.
- `users/save-user` and `users/start-elevated-session` requests now check for a `currentPassword` body param in addition to `password`, when looking for the user’s current password. ([#4169](https://github.com/craftcms/cms/issues/4169))
- `craft\services\Path::getStoragePath()` now has a `$create` argument.
- Updated Twig to 2.8.

### Fixed
- Fixed an error where re-saving a site would reset its sorting order. ([#4147](https://github.com/craftcms/cms/issues/4147))
- Fixed a SQL error that could occur when updating to Craft 3.1. ([#3663](https://github.com/craftcms/cms/issues/3663))
- Fixed an error that occurred when an SVG with `/` characters in its `id` attributes was passed to the `svg()` Twig function. ([#4155](https://github.com/craftcms/cms/issues/4155))
- Fixed a bug where passing `:empty:` or `:notempty:` to a Matrix field param on an element query could return incorrect results for fields that had soft-deleted blocks. ([#4161](https://github.com/craftcms/cms/issues/4161))
- Fixed a bug where Craft wasn’t returning a `1` exit code for console requests if the server was running under PHP 7. ([#4153](https://github.com/craftcms/cms/issues/4153))
- Fixed a “World-writable config file 'my.cnf' is ignored” warning that could occur when creating a database backup. ([#4163](https://github.com/craftcms/cms/pull/4163))
- Fixed a bug where `craft\services\Elements::duplicateElements()` would only ignore non-safe attributes passed to the `$newAttributes` argument.
- Fixed a bug where `craft\elements\db\ElementQuery::exists()` and `offsetExists()` were ignoring cached query results.

## 3.1.23 - 2019-04-16

### Added
- The `project-config/sync` command now has a `--force` option, which forces the project config to treat all preexisting config values as new. ([#4126](https://github.com/craftcms/cms/issues/4126))
- Added `craft\base\LogTargetTrait`, which can be used by custom `log` components, to gain security and privacy features provided by Craft’s built-in file target. ([#4127](https://github.com/craftcms/cms/pull/4127))

### Changed
- When creating a new site, global sets are now propagated to it before other element types. ([#3446](https://github.com/craftcms/cms/issues/3446))
- Locked Twig down to 2.7, to avoid a bug in 2.8.0. ([twigphp/Twig#2942](https://github.com/twigphp/Twig/issues/2942))

### Fixed
- Fixed an error that occurred when installing a missing plugin from the Settings → Plugins page. ([#4140](https://github.com/craftcms/cms/issues/4140))
- Fixed PHP type errors that could occur when calling some deprecated `craft.request` methods in templates. ([#4124](https://github.com/craftcms/cms/issues/4124))
- Fixed performance issues that could occur where uploading GIFs in the Control Panel. ([#4131](https://github.com/craftcms/cms/pull/4131))
- Fixed a bug where it wasn’t possible to create a new global set with the same name or handle as a soft-deleted one. ([#4091](https://github.com/craftcms/cms/issues/4091))
- Fixed a bug where pending users’ verification codes were getting deleted if they were impersonated by an admin. ([#4130](https://github.com/craftcms/cms/issues/4130))

## 3.1.22 - 2019-04-10

### Added
- Added `craft\base\ElementTrait::$resaving`, which indicates whether the element is currently being resaved via a `ResaveElements` job or a `resave` command. ([#3482](https://github.com/craftcms/cms/issues/3482))
- Added `craft\db\Paginator::setPageResults()`. ([#4120](https://github.com/craftcms/cms/issues/4120))

### Changed
- Changed the way Craft updates search indexes, to reduce the likelihood of a deadlock. ([#3197](https://github.com/craftcms/cms/issues/3197))
- Improved styles and behavior of the Plugin Store.
- The Settings → Plugins page now notes which plugins are expired, with links to renew them on [id.craftcms.com](https://id.craftcms.com).
- Improved the styling of info HUDs that contain long text or tables. ([#4107](https://github.com/craftcms/cms/pull/4107))

### Fixed
- Fixed a PHP error that could occur during asset indexing in some cases.
- Fixed a bug where entry drafts weren’t showing previous changes to Matrix fields on the draft. ([#4105](https://github.com/craftcms/cms/issues/4105))
- Fixed a bug where `project.yaml` changes weren’t always getting picked up. ([#4028](https://github.com/craftcms/cms/issues/4028))
- Fixed a bug where the `project-config/rebuild` command would restore soft-deleted components. ([#4100](https://github.com/craftcms/cms/issues/4100))
- Fixed a bug where the `project-config/sync` command was not performing schema checks.
- Fixed an error that occurred when backing up the database if the database password contained a `$` character. ([#4115](https://github.com/craftcms/cms/issues/4115))

## 3.1.21.1 - 2019-04-04

### Fixed
- Fixed a bug where underscores were getting stripped from element slugs. ([#4096](https://github.com/craftcms/cms/issues/4096))

## 3.1.21 - 2019-04-03

### Added
- Added the `backup` command, which creates a new database backup. ([#4075](https://github.com/craftcms/cms/issues/4075))
- Added the `queue/retry` command, which can be passed a failed job ID, or `all` to retry all failed jobs. ([#4072](https://github.com/craftcms/cms/issues/4072))
- Added `craft\queue\Queue::retryAll()`.
- Added `craft\services\sections::$autoResaveEntries`, which can be set to `false` from `config/app.php` to prevent Craft from auto-resaving entries after sections and entry types are updated. ([#3482](https://github.com/craftcms/cms/issues/3482))

### Changed
- It’s now possible to double-click on asset sources to expand/collapse their subfolders. ([#4070](https://github.com/craftcms/cms/issues/4070))
- Craft no longer auto-resaves entries after saving a section or entry type if nothing changed of any significance to entries. ([#3482](https://github.com/craftcms/cms/issues/3482))
- Craft now formats filesizes using metric units (e.g. MB instead of MiB).
- The updater is now capable of handling package name changes.
- Craft now requires Yii 2.0.17.

### Fixed
- Fixed a bug where the Asset Indexes utility wasn’t logging exceptions.
- Fixed a SQL error that could occur when using the Asset Indexes utility, if any filenames contained 4+ byte characters.
- Fixed a bug where entry queries could return duplicate results for any entries that belong to a section that has soft-deleted structures associated with it. ([#4066](https://github.com/craftcms/cms/issues/4066))
- Fixed a bug where rebuilding project config would not work with Matrix fields with no block types. ([#4074](https://github.com/craftcms/cms/issues/4074)
- Fixed an error that occurred when sending emails if the `testToEmailAddress` config setting was set. ([#4076](https://github.com/craftcms/cms/issues/4076))
- Fixed a bug where it wasn’t possible to pass the `--element-id` option on `resave/*` commands.
- Fixed a bug where Matrix fields were including disabled blocks if any changes had been made to the Matrix block query params.
- Fixed SQL errors that could occur if the table prefix had ever changed.

## 3.1.20.1 - 2019-03-27

### Fixed
- Fixed an error that occurred when regenerating the project config, if there were any fields without settings. ([#4062](https://github.com/craftcms/cms/issues/4062))
- Fixed an error that occurred when loading the `_includes/forms/date` template without passing a `value` variable. ([#4063](https://github.com/craftcms/cms/issues/4063))

## 3.1.20 - 2019-03-27

### Added
- Added the `project-config/rebuild` console command.
- Added the `verifyEmailSuccessPath` config setting.
- Added the “Prefix” and “Suffix” settings for Number fields. ([#4055](https://github.com/craftcms/cms/issues/4055))
- Added the “Max Length” setting for URL fields. ([#4019](https://github.com/craftcms/cms/issues/4019))
- Added the `devMode` global Twig variable. ([#4038](https://github.com/craftcms/cms/issues/4038))
- Added `craft\config\GeneralConfig::getVerifyEmailSuccessPath()`.
- Added `craft\events\RebuildConfigEvent`.
- Added `craft\services\ProjectConfig::rebuild()`.
- Added `craft\services\Sections::pruneDeletedField()`.

### Changed
- Textareas within the Control Panel can now be manually vertically resized. ([#4030](https://github.com/craftcms/cms/issues/4030))
- The Craft Support widget now includes a “More Resources” section. ([#4058](https://github.com/craftcms/cms/issues/4058))
- The `_includes/forms/text` Control Panel template now supports `step`, `min`, and `max` attributes.
- Users without access to the Control Panel are now redirected according to the `verifyEmailSuccessPath` config setting after verifying a new email address. ([#1998](https://github.com/craftcms/cms/issues/1998))
- The `_includes/forms/text` Control Panel template now supports passing `autocorrect: false` and `autocapitalize: false`, to disable autocorrect and auto-capitalization on iOS devices.
- iOS autocorrect and auto-capitalization has been disabled for all core “Handle” and “Slug” fields in the Control Panel. ([#4009](https://github.com/craftcms/cms/issues/4009))
- Number fields now format their values for element index tables. ([#4059](https://github.com/craftcms/cms/issues/4059))
- When installing Craft using a `project.yaml`, Craft now backups the existing config to the config backup folder if there are errors. ([#4017](https://github.com/craftcms/cms/issues/4017))
- Craft now prunes entry type layouts when deleting a field.
- Craft no longer modifies the DSN string if set explicitly with the `dsn` database config setting.
- Craft no longer throws an `InvalidConfigException` when the `dsn` database config setting is set and contains an unexpected parameter.

### Fixed
- Fixed a bug where Craft wasn’t removing hyphens and other symbols from auto-generated asset titles. ([#4011](https://github.com/craftcms/cms/issues/4011))
- Fixed a PHP error that occurred when calling `craft\services\EntryRevisions::getDraftById()` or `getVersionById()` for a draft/version that belonged to a soft-deleted entry. ([#4013](https://github.com/craftcms/cms/issues/4013))
- Fixed a bug where Craft wasn’t respecting the site selection for routes defined in Settings → Routes. ([#4021](https://github.com/craftcms/cms/issues/4021))
- Fixed a bug where the `project-config/sync` command wasn’t logging exceptions. ([#4015](https://github.com/craftcms/cms/issues/4015))
- Fixed an error that occurred when attempting to use Live Preview with a pending user account. ([#4025](https://github.com/craftcms/cms/issues/4025))
- Fixed an error when displaying a date input in the Control Panel if the value passed wasn’t a `DateTime` object. ([#4041](https://github.com/craftcms/cms/issues/4041))
- Fixed a PHP error that occurred when passing an array of `craft\elements\User` objects to `craft\mail\Message::setTo()`. ([#4048](https://github.com/craftcms/cms/issues/4048))
- Fixed a bug where Craft was applying the `offset` param to both ends of the result set when paginating queries. ([#4052](https://github.com/craftcms/cms/issues/4052))
- Fixed a PHP error that occurred if `true` or `false` was passed to the third argument of `craft\db\Command::upsert()`. ([#4054](https://github.com/craftcms/cms/pull/4054))
- Fixed a bug where deleting fields via `project.yaml` could prevent other changes from being applied.
- Fixed a bug where field UIDs could be overwritten in some cases.

## 3.1.19 - 2019-03-19

### Added
- Added the `_includes/pagination` Control Panel template.
- Added `craft\db\Paginator`.
- Added `craft\web\twig\variables\Paginate::create()`.

### Changed
- The `{% paginate %}` tag now accepts any query object, not just element queries.
- The `_includes/forms/autosuggest` template now has `data` and `methods` blocks that can be overridden by sub-templates to customize the autosuggest behavior.

### Fixed
- Fixed a bug where sidebar badge counts in the Control Panel were getting formatted with two decimals if the Intl extension wasn’t loaded. ([#4002](https://github.com/craftcms/cms/issues/4002))
- Fixed a bug where entry drafts would forget that certain field values had been cleared out, and continue using the live revision’s content instead. ([#3981](https://github.com/craftcms/cms/issues/3981))
- Fixed an error that occurred if a Table field was created with a Date or Time column and no rows in the Default Values setting. ([#4005](https://github.com/craftcms/cms/issues/4005))
- Fixed a bug where Table fields would forget that they had been saved without any rows in the Default Values setting.
- Fixed a SQL error that could occur when saving non-UTF-8 characters to the project config. ([#4007](https://github.com/craftcms/cms/issues/4007))

## 3.1.18 - 2019-03-14

### Added
- Added `craft\services\Deprecator::$throwExceptions`. ([#3972](https://github.com/craftcms/cms/pull/3972))

### Changed
- `Craft::parseEnv()` will now boolean values for environment variables set to `true` or `false`. ([#3975](https://github.com/craftcms/cms/issues/3975))
- Nested project config keys are no longer sorted alphabetically.
- Craft now requires Twig 2.7+.

### Fixed
- Fixed a SQL error that occurred when using a token with a usage limit, if using PostgreSQL. ([#3969](https://github.com/craftcms/cms/issues/3969))
- Fixed a bug where the Edit User page would forget user group selection changes if there was a validation error. ([#3971](https://github.com/craftcms/cms/issues/3971))
- Fixed a bug where the updater would get an unexpected response when updating from 3.1.14 - 3.1.16 to 3.1.17+.
- Fixed a bug where it wasn’t possible to switch plugin editions when the `allowUpdates` config setting was disabled. ([#3987](https://github.com/craftcms/cms/issues/3987))
- Fixed a bug where multiple consecutive newlines in field instructions would result in multiple `<br>` tags rather than new paragraphs.
- Fixed a bug where Table fields weren’t always remembering the sort order for their Default Values settings. ([#3947](https://github.com/craftcms/cms/issues/3947))
- Fixed a bug where Table fields weren’t always remembering the sort order for their Table Columns settings. ([#3997](https://github.com/craftcms/cms/issues/3997))

## 3.1.17.2 - 2019-03-12

### Changed
- Craft now requires Twig 2.6.

## 3.1.17.1 - 2019-03-08

### Added
- Added `craft\helpers\ArrayHelper::ensureNonAssociative()`.

### Fixed
- Fixed a bug where commercial plugin editions weren’t showing up in the Plugin Store.
- Fixed a bug where installing a plugin from the Plugin Store would not respect the selected edition.
- Fixed a bug where plugins with free and commercial editions weren’t getting license key inputs on the Setting → Plugins page.
- Fixed a bug where the Setting → Plugins page wasn’t linking plugins’ edition badge to their page in the Plugin Store for plugins with free and commercial editions, if the free edition was currently active.

## 3.1.17 - 2019-03-08

### Changed
- When installing Craft using a `project.yaml`, Craft now processes all sites before installing any plugins. ([craftcms/commerce#752](https://github.com/craftcms/commerce/issues/752))
- The Plugin Store now shows “Report an issue” links on plugin screens.
- The Plugin Store now includes a “Package Name” section on plugin screens. ([#2757](https://github.com/craftcms/cms/issues/2757))
- The Plugin Store now shows discounted upgrade prices for plugins when a lower edition is already licensed.
- Craft now requires Yii 2.0.16.1.

### Fixed
- Fixed a bug where the `positionedBefore` element query param was not including direct ancestors in the results.
- Fixed a bug where HTML in plugin-supplied field instructions was getting encoded. ([#3928](https://github.com/craftcms/cms/issues/3928))
- Fixed a bug where Craft would prompt for a user’s current password when registering a new user, even if they weren’t assigning any groups or permissions to that user
- Fixed a bug where asset indexing could yield inconsistent results in some cases. ([#3450](https://github.com/craftcms/cms/issues/3450))
- Fixed a bug where the Plugin Store was showing info icons in the feature matrix of multi-edition plugins, even for features that didn’t have an extended description.
- Fixed a bug where entries weren’t getting new versions when edited from element editor HUDs. ([#3959](https://github.com/craftcms/cms/issues/3959))

## 3.1.16 - 2019-03-05

### Added
- The Plugin Store now shows Repository links on plugin screens.
- Added the `create()` Twig function. ([#3921](https://github.com/craftcms/cms/pull/3921))
- Added the `--type` option to the `resave/entries` command. ([#3939](https://github.com/craftcms/cms/issues/3939))
- Added `craft\helers\Assets::getAllowedFileKinds()`.

### Changed
- Line breaks in field instructions now get converted to `<br>` tags. ([#3928](https://github.com/craftcms/cms/issues/3928))
- Assets field settings no longer list file kinds that aren’t allowed to be uploaded, per the `allowedFileExtensions` and `extraAllowedFileExtensions` config settings. ([#3917](https://github.com/craftcms/cms/issues/3917))
- The `{% exit %}` tag now throws a more specific exception depending on the status code passed to it (e.g. `yii\web\NotFoundHttpException` for 404s). ([#3915](https://github.com/craftcms/cms/issues/3915))
- `craft\helpers\MigrationHelper::dropAllIndexesOnTable()` is no longer deprecated.
- The `--id` option on `resave/*` console commands is now named `--element-id`. ([#3940](https://github.com/craftcms/cms/issues/3940))
- The `_includes/forms/autosuggest.html` template now supports passing `disabled: true`. ([#3925](https://github.com/craftcms/cms/issues/3925))

### Fixed
- Fixed a bug where Control Panel content areas weren’t getting their bottom padding applied in Firefox. ([#3874](https://github.com/craftcms/cms/issues/3874))
- Fixed a PHP error that occurred on the front-end if two routes defined in Settings → Routes had the same URI pattern. ([#3922](https://github.com/craftcms/cms/issues/3922))
- Fixed a bug where Craft wasn’t always preselecting the correct tab on Control Panel pages if the tab name contained non-ASCII characters. ([#3923](https://github.com/craftcms/cms/issues/3923))
- Fixed a bug where the `--uid` option on `resave/*` console commands wasn’t working. ([#3941](https://github.com/craftcms/cms/issues/3941))
- Fixed a SQL error that could occur when running `resave/*` console commands.
- Fixed a PHP error that occurred when calling the deprecated `getError()` method on a model that had no errors. ([#3934](https://github.com/craftcms/cms/issues/3934))
- Fixed a bug where Craft wasn’t sanitizing new asset subfolder names. ([#3689](https://github.com/craftcms/cms/issues/3689))
- Fixed a bug where Table fields weren’t remembering the sort order for their Default Values settings. ([#3947](https://github.com/craftcms/cms/issues/3947))

## 3.1.15 - 2019-02-26

### Added
- Added the `resave/assets`, `resave/categories`, `resave/entries`, `resave/tags`, and `resave/users` console commands.

### Changed
- Craft now sends system messages authored for the same root language as the requested language, if an exact language match can’t be found. ([#3888](https://github.com/craftcms/cms/issues/3888))
- Element source definitions can now include a `badgeCount` key.
- Login requests no longer enforce CSRF validation if someone is already logged in.
- Craft now throws an `InvalidConfigException` when updating the project config if any unexpected data types are encountered.
- The `testToEmailAddress` config setting can now be set to `false`. ([#3910](https://github.com/craftcms/cms/pull/3910))

### Fixed
- Fixed a bug where the System Messages utility wouldn’t update message previews after editing a message for the primary site’s language, if the user had a different preferred language selected.
- Fixed a bug where structures weren’t getting deleted and unassigned from their sections properly after converting a Structure section to a Channel or Single. ([#3895](https://github.com/craftcms/cms/issues/3895))
- Really fixed a bug where Craft could update the `dateModified` value in the project config even when nothing had changed. ([#3792](https://github.com/craftcms/cms/issues/3792))
- Fixed a bug where the Settings → Routes page wasn’t listing routes in the user-defined order. ([#3892](https://github.com/craftcms/cms/issues/3892))
- Fixed an error that occurred when viewing trashed entries, if the “Entry Type” column was shown and one of the trashed entries’ entry types had been deleted. ([#3899](https://github.com/craftcms/cms/issues/3899))

## 3.1.14 - 2019-02-21

### Added
- Added `craft\helpers\ProjectConfig::cleanupConfig()`.
- Added `craft\web\Request::$maxPageNum`, which determines the maximum page number Craft should accept (100,000 by default). ([#3880](https://github.com/craftcms/cms/issues/3880))

### Deprecated
- Deprecated `craft\mutex\FileMutex`.

### Fixed
- Fixed a bug where Craft could update the `dateModified` value in the project config even when nothing had changed. ([#3792](https://github.com/craftcms/cms/issues/3792))
- Fixed a SQL error that occurred when running the “Localizing relations” task if using PostgreSQL. ([#3877](https://github.com/craftcms/cms/issues/3877))
- Fixed a bug where file locking wasn’t working on Windows. ([#3879](https://github.com/craftcms/cms/issues/3879))

### Security
- Fixed a bug where sensitive environment variable values weren’t getting redacted correctly.

## 3.1.13 - 2019-02-20

### Added
- Added `craft\helpers\StringHelper::replaceMb4()`.
- Added `craft\services\ProjectConfig::defer()`.

### Changed
- The `users/login` and `users/logout` actions now include a `csrfTokenValue` key in JSON responses. ([#3858](https://github.com/craftcms/cms/issues/3858))
- Craft no longer deletes search indexes when soft-deleting an element, until the element gets hard-deleted. ([#3863](https://github.com/craftcms/cms/issues/3863))
- Updated Yii to 2.0.16.

### Fixed
- Fixed a bug where Craft could auto-place the `{{ beginBody() }}` and `{{ endBody() }}` tags in the wrong places.
- Fixed a bug where Craft wasn’t storing custom volume sort orders. ([#3764](https://github.com/craftcms/cms/issues/3764))
- Fixed a SQL error that would occur when uploading a file with emojis in its name, if using MySQL. ([#3852](https://github.com/craftcms/cms/issues/3852))
- Fixed a bug where Assets fields weren’t respecting their View Mode setting when files were drag-uploaded to them. ([#3578](https://github.com/craftcms/cms/issues/3578))
- Fixed a bug where asset queries’ `kind` param wasn’t working for custom file kinds defined by the `extraFileKinds` config setting, for file extensions that were already associated with another file kind. ([#3869](https://github.com/craftcms/cms/issues/3869))
- Fixed a bug where `craft\helpers\FileHelper::sanitizeFilename()` could return inconsistent results.
- Fixed an error that could occur when syncing `project.yaml` if it introduced a new Super Table field with a nested Matrix field.

## 3.1.12 - 2019-02-15

### Fixed
- Fixed a bug where the `relatedTo` element query param could include results for elements that were related via soft-deleted Matrix blocks. ([#3846](https://github.com/craftcms/cms/issues/3846))
- Fixed a bug where some search queries were not returning results when they should, if using MySQL.
- Fixed an error that could occur when syncing `project.yaml` changes if the `allowAdminChanges` config setting was disabled. ([#3823](https://github.com/craftcms/cms/issues/3823))
- Fixed an `InvalidConfigException` that was thrown if a user’s photo was soft-deleted. ([#3849](https://github.com/craftcms/cms/issues/3849))

## 3.1.11 - 2019-02-14

### Added
- Added `craft\helpers\UrlHelper::rootRelativeUrl()`.

### Fixed
- Fixed a bug where the Plugin Store wouldn’t load if the `baseCpUrl` config setting was set to a URL with a different scheme than Craft believed the request had.
- Fixed a validation error that would occur on non-required Checkboxes and Multi-select fields if no options were selected. ([#3844](https://github.com/craftcms/cms/issues/3844))
- Fixed a validation error that would occur on Dropdown and Radio Buttons fields if the selected option’s value was `0`. ([#3842](https://github.com/craftcms/cms/issues/3842))
- Fixed a bug where the Value column for Checkboxes, Dropdown, Multi-select, and Radio Buttons fields’ Options settings weren’t auto-populating if the Option Label column was set to a number.
- Fixed an error on the Settings → Users page if `users.photoVolumeUid` was not defined in the project config. ([#3303](https://github.com/craftcms/cms/issues/3303))

## 3.1.10 - 2019-02-13

### Changed
- `craft\helpers\FileHelper::writeToFile()` now invalidates the OPcache for the file. ([#3838](https://github.com/craftcms/cms/pull/3838))
- The `serve` command now uses `@webroot` as the default `docroot` option value. ([#3770](https://github.com/craftcms/cms/pull/3770))

### Fixed
- Fixed a bug where the `users/save-user` action wasn’t deleting user photos properly.
- Fixed a bug where changes to Matrix block type fields’ settings weren’t always saving. ([#3832](https://github.com/craftcms/cms/issues/3832))
- Fixed a bug where non-searchable fields were still getting search keywords stored when using the Search Indexes utility. ([#3837](https://github.com/craftcms/cms/issues/3837))

## 3.1.9.1 - 2019-02-12

### Fixed
- Fixed a bug where `Craft::alias()` wasn’t beginning the response string with an `@` character if no `@` was passed into `Craft::setAlias()` to begin with.
- Fixed an error that could occur if there were any HTML entities in the project config.

## 3.1.9 - 2019-02-12

### Added
- Added the `disabledPlugins` config setting. ([craftcms/webhooks#4](https://github.com/craftcms/webhooks/issues/4))
- Added the `$language` argument to `craft\helpers\StringHelper::toAscii()`.
- Added `craft\validators\SlugValidator::$language`.
- Added `craft\web\twig\variables\Cp::getAsciiCharMap()`.

### Changed
- The operating system name & version are now shown in the System Report utility. ([#3784](https://github.com/craftcms/cms/issues/3784))
- Craft’s installer no longer applies the current `project.yaml` file if the installed schema version doesn’t match the one in the file. ([#3783](https://github.com/craftcms/cms/issues/3783))
- Control Panel settings no longer warn about using the `@web` alias, if it was defined by the `aliases` config setting. ([#3798](https://github.com/craftcms/cms/pull/3798))
- The `clear-caches` console command now clears CP resource files if the `@webroot` alias was defined by the `aliases` config setting. ([#3787](https://github.com/craftcms/cms/issues/3787))
- `craft\models\VolumeFolder::getVolume()` now throws an `InvalidConfigException` if its `$volumeId` property is set to an invalid volume ID, rather than returning `null`.
- Craft now checks if all files in project config mapping are valid and regenerates the map if they are not.
- Craft now auto-generates slugs using an ASCII char map based on the language of the current entry/category, rather than the logged-in user. ([#3820](https://github.com/craftcms/cms/issues/3820))

### Fixed
- Fixed a SQL error that could occur when deleting an asset. ([#3786](https://github.com/craftcms/cms/issues/3786))
- Fixed an error that occurred when customizing element indexes if the `allowAdminChanges` config setting was disabled. ([#3788](https://github.com/craftcms/cms/issues/3788))
- Fixed a bug where Checkboxes, Dropdown, Multi-select, and Radio Buttons fields wouldn’t pass validation if the selected option value was `true` or `false`.
- Fixed an error that occurred on the Settings → Plugins page, if there were any plugins in the database that weren’t Composer-installed.
- Fixed an error that could occur if an Assets field was configured to upload to a deleted volume. ([#3799](https://github.com/craftcms/cms/issues/3799))
- Fixed a bug where sections’ Default Status settings weren’t always being respected. ([#3791](https://github.com/craftcms/cms/issues/3791))
- Fixed a bug where only users with the “Edit users” user permission were allowed to upload a new user photo. ([#3735](https://github.com/craftcms/cms/issues/3735))
- Fixed a bug where renaming a Matrix block type’s handle would result in new content columns being created in the database, and existing Matrix blocks losing their content. ([#3809](https://github.com/craftcms/cms/issues/3809))
- Fixed a SQL error that could occur when updating to Craft 3.1 if any system messages contained emoji characters.
- Fixed an error that could occur when working with elements, if a site had been created earlier in the same request. ([#3824](https://github.com/craftcms/cms/issues/3824))

## 3.1.8 - 2019-02-05

### Changed
- Craft now automatically logs users in after resetting their password, if the `autoLoginAfterAccountActivation` config setting is enabled.

### Fixed
- Fixed a bug where pressing the <kbd>Return</kbd> key on editable tables with a static number of rows would add a new row. ([#3765](https://github.com/craftcms/cms/issues/3765))
- Fixed a bug where pressing the <kbd>Return</kbd> key on editable tables would select the next row’s cell even if the cell was disabled.
- Fixed a bug where pressing the <kbd>Return</kbd> key on an editable table wouldn’t move the focus to the next row’s sell if it had an `<input>` instead of a `<textarea>`.
- Fixed an error that could occur in the Control Panel if any environment variable values began with an `@` character. ([#3769](https://github.com/craftcms/cms/issues/3769))
- Fixed a bug where `craft\helpers\DateTimeHelper::toDateTime()` was mistaking year-only values for Unix timestamps. ([#3772](https://github.com/craftcms/cms/issues/3772))
- Fixed an error that occurred when a non-admin user attempted to edit a system message, or when the `allowAdminChanges` config setting was disabled. ([#3775](https://github.com/craftcms/cms/issues/3775))
- Fixed a bug where it was hard to see error notifications on pages with a licensing alert. ([#3776](https://github.com/craftcms/cms/issues/3776))
- Fixed a JavaScript error that occurred when adding a new row to a custom editable table that contained a `time` column, if no rows existed on page load. ([#3780](https://github.com/craftcms/cms/issues/3780))

## 3.1.7 - 2019-01-31

### Added
- Added all the things that came in [Craft 3.0.40](https://github.com/craftcms/cms/blob/master/CHANGELOG-v3.md#3040---2019-01-31).
- Added `craft\helpers\FileHelper::canTrustMimeType()`.
- Added `craft\web\UploadedFile::getMimeType()`.

### Changed
- The “Port” SMTP mail transport setting can now be set to an environment variable. ([#3740](https://github.com/craftcms/cms/issues/3740))
- `craft\web\Controller::requireAdmin()` now has a `$requireAdminChanges` argument, which dictates whether the `allowAdminChanges` config setting must also be enabled (`true` by default).
- The `project-config/sync` console command now creates a `project.yaml` file, if it's missing. ([#3736](https://github.com/craftcms/cms/issues/3736))
- Querying for active users no longer excludes locked users.
- `craft\helpers\FileHelper::getMimeType()` now returns `application/x-yaml` for `.yaml` and `.yml` files.
- Updated Craft UI to 0.2.0.

### Fixed
- Fixed an error that occurred when updating to Craft 3.1 if a plugin or module was calling `craft\records\User::find()`.
- Fixed a bug where cross-domain Live Preview requests could fail due to CORS restrictions.
- Fixed a 403 error that would occur when an admin attempted to log in as another user on an environment where the `allowAdminChanges` config setting was disabled. ([#3749](https://github.com/craftcms/cms/issues/3749))
- Fixed a bug where asset index toolbar items would be misaligned when searching in a volume or folder with subfolders.
- Fixed a bug where asset indexes could show multiple view mode toggles if a different volume or subfolder was selected while at least one asset was checked. ([#3702](https://github.com/craftcms/cms/issues/3702))
- Fixed a bug where Plugin Store screenshots were not showing properly. ([#3709](https://github.com/craftcms/cms/issues/3709))
- Fixed a bug where zoomed Plugin Store screenshots would not close when hitting the browser’s Back button. ([#3754](https://github.com/craftcms/cms/issues/3754))
- Fixed a bug where the Plugin Store was not working properly when Dev Mode was enabled.

### Security
- User accounts are now locked after multiple failed password attempts in current-password modals, per the `maxInvalidLogins` config setting.
- Users are no longer signed out of active sessions when their account becomes locked.
- Database backup/restore exception messages now redact the database password when using PostgreSQL.

## 3.1.6.1 - 2019-01-29

### Fixed
- Fixed an error that occurred when creating a Table field with a Date column. ([#3748](https://github.com/craftcms/cms/issues/3748))

## 3.1.6 - 2019-01-29

### Added
- It’s now possible to update disabled plugins.

### Changed
- `craft\web\Controller::requireAdmin()` now sends a 403 (Forbidden) response if the `allowAdminChanges` config setting has been set to `false`. ([#3728](https://github.com/craftcms/cms/issues/3728))
- `craft\helpers\DateTimeHelper::toDateTime()` now supports passing an array with a `date` key set to the `YYYY-MM-DD` format, in addition to the current locale’s short date format.
- `craft\helpers\DateTimeHelper::toDateTime()` now supports passing an array with a `time` key set to the `HH:MM` format, in addition to the current locale’s short time format.
- `craft\helpers\DateTimeHelper::toDateTime()` now supports passing an array with a `datetime` key, which will be handled the same way strings passed to the method are handled (except that the `datetime` key can be paired with a `timezone` key).

### Fixed
- Fixed an error that occurred when using the `json_decode` filter. ([#3722](https://github.com/craftcms/cms/pull/3722))
- Fixed a bug a bug where plugin screenshots in the Plugin Store were not rendering correctly. ([#3709](https://github.com/craftcms/cms/issues/3709))
- Fixed an error where the `index-assets/one` and `index-assets/all` console commands were creating `.` folders in each volume.
- Fixed a bug where the Settings → Plugins page was showing extra “Missing” rows for any unlicensed plugins that were Composer-installed but not Craft-installed. ([#3726](https://github.com/craftcms/cms/issues/3726))
- Fixed an error that could occur when viewing trashed elements.
- Fixed a bug where many system message translations were missing line breaks. ([#3737](https://github.com/craftcms/cms/issues/3737))
- Fixed a bug where unparsed markdown code was present in the Control Panel error message displayed when the system was offline. ([#3746](https://github.com/craftcms/cms/issues/3746))

## 3.1.5 - 2019-01-25

### Changed
- Control Panel settings that can be set to environment variables now show a tip about that if the value is not already set to an environment variable or alias.
- Control Panel form fields can now be configured with a `tip` property, which will be displayed below the field.
- Control Panel templates can now pass `suggestEnvVars: true` and `suggestAliases: true` to autosuggest fields, rather that supplying the `suggestions` array.

### Fixed
- Fixed a bug where the “Duplicate” action wasn’t available on the Entries index page for non-admin users. ([#3705](https://github.com/craftcms/cms/issues/3705))
- Fixed a bug where it wasn’t possible to rename an asset’s filename from the Assets index page. ([#3707](https://github.com/craftcms/cms/issues/3707))
- Fixed an error that occurred when saving a user that had a first or last name set.
- Fixed a bug where it wasn’t possible to apply project config changes. ([#3713](https://github.com/craftcms/cms/issues/3713))
- Fixed a bug where the Password field on SMTP and Gmail mail transport settings could be set to an encoded and encrypted password. ([#3699](https://github.com/craftcms/cms/issues/3699))
- Fixed a bug where it was possible to remove the Primary Site status from the primary site, without offering a new primary site. ([#3720](https://github.com/craftcms/cms/issues/3720))
- Fixed an error that could occur if PHP’s `memory_limit` was set to a higher size (in bytes) than `PHP_INT_MAX`. ([#3717](https://github.com/craftcms/cms/issues/3717))

### Security
- Control Panel settings that can be set to an alias now show a warning if the current value begins with the `@web` alias.

## 3.1.4 - 2019-01-24

### Added
- Added all the things that came in [Craft 3.0.38](https://github.com/craftcms/cms/blob/master/CHANGELOG-v3.md#3038---2019-01-24).
- The System Name setting can now be set to an environment variable. ([#3529](https://github.com/craftcms/cms/issues/3529))
- Added the `index-assets/one` console command, which can now be used to index a single subfolder.
- Added `craft\base\ApplicationTrait::getSystemName()`.

### Changed
- Craft now ensures that installed schema versions match the schema versions in `project.yaml` before syncing project config changes.
- The `project-config/sync` console command now bails if there are pending Craft or plugin migrations.

### Fixed
- Fixed a bug where `site` translations were falling back to English if the translated message was identical to the source message. ([#3692](https://github.com/craftcms/cms/issues/3692))
- Fixed a bug where syncing Matrix field changes to the project config would result in new changes to the project config. ([#3695](https://github.com/craftcms/cms/issues/3695))
- Fixed an error that occurred when indexing assets in an empty volume.
- Fixed a bug where soft-deleted assets would show up as missing after indexing.
- Fixed a JavaScript error that could occur on the Settings → Plugins page.
- Fixed a bug where `Craft::parseEnv()` was throwing an `InvalidConfigException` if the given string began with `@` but was not an alias. ([#3700](https://github.com/craftcms/cms/issues/3700))

### Security
- URLs are no longer allowed in users’ first or last names.

## 3.1.3 - 2019-01-21

### Added
- Added the `|json_decode` Twig filter.  ([#3678](https://github.com/craftcms/cms/pull/3678))

### Fixed
- Fixed an error that occurred when updating to Craft 3.1 if a plugin or module was calling any soft-deletable records’ `find()` methods.
- Fixed an error that occurred when updating from Craft 2 to Craft 3.1 if there were any RichText fields. ([#3677](https://github.com/craftcms/cms/issues/3677))
- Fixed a bug where it was possible to create duplicate tags by searching for and selecting the same tag name twice in the same Tags field. ([#3676](https://github.com/craftcms/cms/issues/3676))
- Fixed a bug where system messages were getting sent with the message keys (e.g. “forgot_password_subject” and “forgot_password_body”) if Craft didn’t provide a default message translation for the site language, and the message hadn’t been translated for the user’s preferred language. ([#3673](https://github.com/craftcms/cms/issues/3673))
- Fixed a bug where `craft\web\Request::getIsLivePreview()` was returning `false` on Live Preview requests when called from an `yii\base\Controller::EVENT_BEFORE_ACTION` event handler. ([#3680](https://github.com/craftcms/cms/issues/3680))

## 3.1.2.2 - 2019-01-19

### Fixed
- Fixed an error that occurred when updating to Craft 3.1 if a plugin or module was calling any `craft\services\Sections` methods.

## 3.1.2.1 - 2019-01-19

### Fixed
- Fixed an error that occurred when updating to Craft 3.1 if there were any Matrix sub-fields that had their type set to a non-existing class. ([#3662](https://github.com/craftcms/cms/issues/3662))
- Fixed a bug where the project config could be in an unexpected state if a `project.yaml` file existed already when initially updating to Craft 3.1.

## 3.1.2 - 2019-01-18

### Added
- Added the `index-assets <volume>` and `index-assets/all` console commands. ([#3595](https://github.com/craftcms/cms/pull/3595))
- Added `craft\base\FieldTrait::$oldSettings`.
- Added `craft\helpers\Install`.
- Added `craft\services\Fields::prepFieldForSave()`.
- Added `craft\services\Path::getProjectConfigFilePath()`.
- Added `craft\services\ProjectConfig::$muteEvents`.

### Changed
- The installer now checks `project.yaml` when determining the default site name, handle, base URL, and language values. ([#3661](https://github.com/craftcms/cms/issues/3661))
- The Base URL field in the web-based installer now autouggests environment variable names and aliases.
- Craft now creates a `.gitignore` file in the `storage/config-backups/` folder, preventing any other files within it from getting tracked by Git.
- Craft no longer prevents changes in `project.yaml` from being synced if a plugins’ schema version in `project.yaml` doesn’t match up with its installed schema version, if one of them is blank.

### Deprecated
- Deprecated `craft\services\Fields::$ignoreProjectConfigChanges`.
- Deprecated `craft\services\Matrix::$ignoreProjectConfigChanges`.

### Fixed
- Fixed a PHP notice that occurred when updating to Craft 3.1 if there were any plugins installed without settings.
- Fixed a SQL error that occurred when updating to Craft 3.1 if a plugin or module was calling any `craft\services\Fields` methods. ([#3663](https://github.com/craftcms/cms/issues/3663))
- Fixed a bug where element indexes would forget their source settings after updating to Craft 3.1. ([#3659](https://github.com/craftcms/cms/issues/3659))
- Fixed a bug where commercial plugins weren’t installable from the Plugin Store.
- Fixed a bug where Matrix block type fields’ `beforeSave()` methods weren’t getting called.
- Fixed a bug where Matrix fields could forget their content table name if they were created with a non-global context.
- Fixed a bug where links to the Plugin Store from Settings → Plugins were 404ing. ([#3664](https://github.com/craftcms/cms/issues/3664))
- Fixed a bug where soft-deleted sections and entry types were still showing up in the Control Panel. ([#3648](https://github.com/craftcms/cms/issues/3648))
- Fixed a bug where an update to Craft 3.1 would fail with a database error in some scenarios.
- Fixed a bug where Plugin Store’s Try buttons would appear as disabled when they should be enabled. ([#3619](https://github.com/craftcms/cms/issues/3619))
- Fixed an error that occurred when updating to Craft 3.1 if there were any relational fields that were missing some expected settings. ([#3641](https://github.com/craftcms/cms/issues/3641))

### Security
- Fixed two XSS vulnerabilities.

## 3.1.1 - 2019-01-16

### Added
- Added support for the `CRAFT_LOG_PHP_ERRORS` PHP constant. ([#3619](https://github.com/craftcms/cms/issues/3619))
- Added `craft\web\User::generateToken()`.

### Changed
- System error message templates no longer parse exception messages as Markdown.

### Fixed
- Fixed a bug where `craft\services\Volumes::getVolumeByHandle()` wasn’t working. ([#3633](https://github.com/craftcms/cms/pull/3633))
- Fixed a bug where the `clear-caches/cp-resources` command could clear out the wrong directory if the `resourceBasePath` config setting began with `@webroot`. ([#3637](https://github.com/craftcms/cms/issues/3637))
- Fixed a bug where eager-loading Matrix blocks would come up empty. ([#3644](https://github.com/craftcms/cms/issues/3644))
- Fixed an error that occurred when updating to Craft 3.1 if there were any Matrix blocks without any sub-fields. ([#3635](https://github.com/craftcms/cms/pull/3635))
- Fixed an error that occurred when updating to Craft 3.1 if there were any Matrix block types left over from a Matrix field that had been converted to something else.
- Fixed an error that occurred when updating to Craft 3.1 if there were any Assets fields that were missing some expected field settings. ([#3641](https://github.com/craftcms/cms/issues/3641))
- Fixed an error that occurred when updating to Craft 3.1 if anything was calling `craft\services\Fields::getLayoutById()` or `getLayoutByType()` before the update was applied.
- Fixed an error that could occur when logging deprecation errors on PostgreSQL. ([#3638](https://github.com/craftcms/cms/issues/3638))
- Fixed a bug where users would get logged out while updating to Craft 3.1, causing a “User is not permitted to perform this action” error.
- Fixed a bug where “JavaScript must be enabled” and “Cookies must be enabled” messages weren’t getting positioned correctly. ([#3639](https://github.com/craftcms/cms/issues/3639))
- Fixed a “Variable "message" does not exist.” error that could occur in the Control Panel.
- Fixed a bug where free plugins weren’t installable from the Plugin Store. ([#3642](https://github.com/craftcms/cms/issues/3642))

### Security
- The Request panel in the Debug Toolbar now redacts any sensitive information. ([#3619](https://github.com/craftcms/cms/issues/3619))
- Fixed two XSS vulnerabilities.

## 3.1.0 - 2019-01-15

> {warning} This is a more complex update than usual, and failed update attempts are not uncommon. Please ensure you have a recent database backup, and we recommend you test the update on a local/staging environment before updating your production server.

### Added
- Added the Project Config, a portable and centralized configuration for system settings. ([#1429](https://github.com/craftcms/cms/issues/1429)) 
- Category groups, elements, entry types, field layouts, global sets, sections, sites, site groups, structures, tag groups, and volumes are now soft-deleted. ([#867](https://github.com/craftcms/cms/issues/867))
- Entries, categories, and users can now be restored within the Control Panel by selecting “Trashed” from the status menu on element index pages, and clicking the “Restore” button.
- Added the System Messages utility for editing system messages, replacing the Settings → Email → System Messages page. ([#3421](https://github.com/craftcms/cms/issues/3421))
- Some Site settings (Base URL), volume settings (Base URL and File System Path), and email settings (System Email Address, Sender Name, HTML Email Template, Username, Password, and Host Name) can now be set to environment variables using a `$VARIABLE_NAME` syntax. ([#3219](https://github.com/craftcms/cms/issues/3219))
- The installer now checks whether a `project.yaml` file exists and applies any changes in it. ([#3291](https://github.com/craftcms/cms/issues/3291))
- Control Panel settings that support environment variables now autosuggest environment variable names (and aliases when applicable) while typing.
- Control Panel settings that define a template path now autosuggest existing template files.
- Added cross-domain support for Live Preview. ([#1521](https://github.com/craftcms/cms/issues/1521))
- Plugins can now have multiple editions.
- Custom fields can now opt out of being included in elements’ search keywords. ([#2600](https://github.com/craftcms/cms/issues/2600))
- Added the `allowAdminChanges` config setting.
- Added the `softDeleteDuration` config setting.
- Added the `storeUserIps` config setting. ([#3311](https://github.com/craftcms/cms/issues/3311))
- Added the `useProjectConfigFile` config setting.
- Added the `gc` console command, which can be used to run garbage collection tasks.
- Added the `project-config/sync` console command. ([#3510](https://github.com/craftcms/cms/issues/3510))
- Added the `trashed` element query param, which can be used to query for elements that have been soft-deleted.
- Added the `expression()` Twig function, for creating new `yii\db\Expression` objects in templates. ([#3289](https://github.com/craftcms/cms/pull/3289))
- Added the `parseEnv()` Twig function.
- Added the `plugin()` Twig function.
- Added the `_includes/forms/autosuggest.html` include template for the Control Panel. 
- Added `Craft::parseEnv()`.
- Added `craft\base\ApplicationTrait::getIsLive()`.
- Added `craft\base\Element::EVENT_AFTER_RESTORE`.
- Added `craft\base\Element::EVENT_BEFORE_RESTORE`.
- Added `craft\base\Element::EVENT_DEFINE_EAGER_LOADING_MAP`.
- Added `craft\base\ElementInterface::afterRestore()`.
- Added `craft\base\ElementInterface::beforeRestore()`.
- Added `craft\base\Field::EVENT_AFTER_ELEMENT_RESTORE`.
- Added `craft\base\Field::EVENT_BEFORE_ELEMENT_RESTORE`.
- Added `craft\base\FieldInterface::afterElementRestore()`.
- Added `craft\base\FieldInterface::beforeElementRestore()`.
- Added `craft\base\Model::EVENT_DEFINE_RULES`.
- Added `craft\base\Plugin::editions()`.
- Added `craft\base\Plugin::is()`.
- Added `craft\base\SavableComponentInterface::beforeApplyDelete()`.
- Added `craft\behaviors\EnvAttributeParserBehavior`.
- Added `craft\controllers\LivePreviewController`.
- Added `craft\db\ActiveRecord::prepareForDb()`.
- Added `craft\db\Command::restore()`.
- Added `craft\db\Command::softDelete()`.
- Added `craft\db\Migration::restore()`.
- Added `craft\db\Migration::softDelete()`.
- Added `craft\db\SoftDeleteTrait`, which can be used by Active Record classes that wish to support soft deletes.
- Added `craft\db\Table`.
- Added `craft\elements\actions\Restore`, which can be included in elements’ `defineActions()` methods to opt into element restoration.
- Added `craft\events\ConfigEvent`.
- Added `craft\events\DeleteElementEvent`, which provides a `$hardDelete` property that can be set to `true` to force an element to be immediately hard-deleted. ([#3403](https://github.com/craftcms/cms/pull/3403))
- Added `craft\helpers\App::editionHandle()`.
- Added `craft\helpers\App::editionIdByHandle()`.
- Added `craft\helpers\App::mailSettings()`.
- Added `craft\helpers\ArrayHelper::firstWhere()`.
- Added `craft\helpers\Db::idByUid()`.
- Added `craft\helpers\Db::idsByUids()`.
- Added `craft\helpers\Db::uidById()`.
- Added `craft\helpers\Db::uidsByIds()`.
- Added `craft\helpers\ProjectConfig`.
- Added `craft\helpers\StringHelper::toWords()`.
- Added `craft\models\FieldLayout::createFromConfig()`.
- Added `craft\models\FieldLayout::getConfig()`.
- Added `craft\models\Section::setEntryTypes()`.
- Added `craft\models\Site::getBaseUrl()`.
- Added `craft\services\AssetTransforms::getTransformByUid()`.
- Added `craft\services\AssetTransforms::EVENT_BEFORE_APPLY_TRANSFORM_DELETE`.
- Added `craft\services\Categories::getGroupByUid()`.
- Added `craft\services\Categories::EVENT_BEFORE_APPLY_GROUP_DELETE`.
- Added `craft\services\Elements::restoreElement()`.
- Added `craft\services\Elements::EVENT_AFTER_RESTORE_ELEMENT`.
- Added `craft\services\Elements::EVENT_BEFORE_RESTORE_ELEMENT`.
- Added `craft\services\Fields::applyFieldDelete()`.
- Added `craft\services\Fields::applyFieldSave()`.
- Added `craft\services\Fields::createFieldConfig()`.
- Added `craft\services\Fields::deleteFieldInternal()`.
- Added `craft\services\Fields::restoreLayoutById()`.
- Added `craft\services\Fields::saveFieldInternal()`.
- Added `craft\services\Fields::EVENT_BEFORE_APPLY_FIELD_DELETE`.
- Added `craft\services\Fields::EVENT_BEFORE_APPLY_GROUP_DELETE`.
- Added `craft\services\Gc` for handling garbage collection tasks.
- Added `craft\services\Path::getConfigBackupPath()`.
- Added `craft\services\ProjectConfig`.
- Added `craft\services\Routes::deleteRouteByUid()`
- Added `craft\services\Sections::getSectionByUid()`.
- Added `craft\services\Sections::EVENT_BEFORE_APPLY_ENTRY_TYPE_DELETE`.
- Added `craft\services\Sections::EVENT_BEFORE_APPLY_SECTION_DELETE`.
- Added `craft\services\Sites::restoreSiteById()`.
- Added `craft\services\Sites::EVENT_BEFORE_APPLY_GROUP_DELETE`.
- Added `craft\services\Sites::EVENT_BEFORE_APPLY_SITE_DELETE`.
- Added `craft\services\Tags::EVENT_BEFORE_APPLY_GROUP_DELETE`.
- Added `craft\services\UserGroups::EVENT_BEFORE_APPLY_GROUP_DELETE`.
- Added `craft\services\Volumes::EVENT_BEFORE_APPLY_VOLUME_DELETE`.
- Added `craft\validators\TemplateValidator`.
- Added `craft\web\Controller::requireCpRequest()`.
- Added `craft\web\Controller::requireSiteRequest()`.
- Added `craft\web\twig\variables\Cp::EVENT_REGISTER_CP_SETTINGS`. ([#3314](https://github.com/craftcms/cms/issues/3314))
- Added `craft\web\twig\variables\Cp::getEnvSuggestions()`.
- Added `craft\web\twig\variables\Cp::getTemplateSuggestions()`.
- Added the ActiveRecord Soft Delete Extension for Yii2.
- Added the Symfony Yaml Component.
- The bundled Vue asset bundle now includes Vue-autosuggest.

### Changed
- The `defaultWeekStartDay` config setting is now set to `1` (Monday) by default, to conform with the ISO 8601 standard.
- Renamed the `isSystemOn` config setting to `isSystemLive`.
- The `app/migrate` web action now applies pending `project.yaml` changes, if the `useProjectConfigFile` config setting is enabled.
- The `svg()` function now strips `<title>`, `<desc>`, and comments from the SVG document as part of its sanitization process.
- The `svg()` function now supports a `class` argument, which will add a class name to the root `<svg>` node. ([#3174](https://github.com/craftcms/cms/issues/3174))
- The `{% redirect %}` tag now supports `with notice` and `with error` params for setting flash messages. ([#3625](https://github.com/craftcms/cms/pull/3625))
- `info` buttons can now also have a `warning` class.
- User permission definitions can now include `info` and/or `warning` keys.
- The old “Administrate users” permission has been renamed to “Moderate users”.
- The old “Change users’ emails” permission has been renamed to “Administrate users”, and now comes with the ability to activate user accounts and reset their passwords. ([#942](https://github.com/craftcms/cms/issues/942))  
- All users now have the ability to delete their own user accounts. ([#3013](https://github.com/craftcms/cms/issues/3013))
- System user permissions now reference things by their UIDs rather than IDs (e.g. `editEntries:<UID>` rather than `editEntries:<ID>`).
- Animated GIF thumbnails are no longer animated. ([#3110](https://github.com/craftcms/cms/issues/3110))
- Craft Tokens can now be sent either as a query string param (named after the `tokenParam` config setting) or an `X-Craft-Token` header.
- Element types that support Live Preview must now hash the `previewAction` value for `Craft.LivePreview`.
- Live Preview now loads each new preview into its own `<iframe>` element. ([#3366](https://github.com/craftcms/cms/issues/3366))
- Assets’ default titles now only capitalize the first word extracted from the filename, rather than all the words. ([#2339](https://github.com/craftcms/cms/issues/2339))
- All console commands besides `setup/*` and `install/craft` now output a warning if Craft isn’t installed yet. ([#3620](https://github.com/craftcms/cms/issues/3620))
- All classes that extend `craft\base\Model` now have `EVENT_INIT` and `EVENT_DEFINE_BEHAVIORS` events; not just classes that extend `craft\base\Component`.
- `craft\db\mysql\Schema::findIndexes()` and `craft\db\pgsql\Schema::findIndexes()` now return arrays with `columns` and `unique` keys.
- `craft\helpers\ArrayHelper::filterByValue()` now defaults its `$value` argument to `true`.
- `craft\helpers\MigrationHelper::doesIndexExist()` no longer has a `$foreignKey` argument, and now has an optional `$db` argument.
- `craft\mail\Mailer::send()` now swallows any exceptions that are thrown when attempting to render the email HTML body, and sends the email as plain text only. ([#3443](https://github.com/craftcms/cms/issues/3443))
- `craft\mail\Mailer::send()` now fires an `afterSend` event with `yii\mail\MailEvent::$isSuccessful` set to `false` if any exceptions were thrown when sending the email, and returns `false`. ([#3443](https://github.com/craftcms/cms/issues/3443))
- `craft\services\Routes::saveRoute()` now expects site and route UIDs instead of IDs.
- `craft\services\Routes::updateRouteOrder()` now expects route UIDs instead of IDs.
- The `craft\helpers\Assets::EVENT_SET_FILENAME` event is now fired after sanitizing the filename.

### Removed
- Removed `craft\elements\User::authData()`.
- Removed `craft\fields\Matrix::getOldContentTable()`.
- Removed `craft\services\Routes::deleteRouteById()`

### Deprecated
- Deprecated `craft\base\ApplicationTrait::getIsSystemOn()`. `getIsLive()` should be used instead.
- Deprecated `craft\helpers\MigrationHelper::dropAllIndexesOnTable()`.
- Deprecated `craft\helpers\MigrationHelper::dropAllUniqueIndexesOnTable()`.
- Deprecated `craft\helpers\MigrationHelper::dropIndex()`.
- Deprecated `craft\helpers\MigrationHelper::restoreForeignKey()`.
- Deprecated `craft\helpers\MigrationHelper::restoreIndex()`.
- Deprecated `craft\models\Info::getEdition()`. `Craft::$app->getEdition()` should be used instead.
- Deprecated `craft\models\Info::getName()`. `Craft::$app->projectConfig->get('system.name')` should be used instead.
- Deprecated `craft\models\Info::getOn()`. `Craft::$app->getIsLive()` should be used instead.
- Deprecated `craft\models\Info::getTimezone()`. `Craft::$app->getTimeZone()` should be used instead.
- Deprecated `craft\services\Routes::getDbRoutes()`. `craft\services\Routes::getProjectConfigRoutes()` should be used instead.
- Deprecated `craft\services\SystemSettings`. `craft\services\ProjectConfig` should be used instead.
- Deprecated `craft\validators\UrlValidator::$allowAlias`. `craft\behaviors\EnvAttributeParserBehavior` should be used instead.

### Fixed
- Fixed a bug where the Dashboard could rapidly switch between two column sizes at certain browser sizes. ([#2438](https://github.com/craftcms/cms/issues/2438))
- Fixed a bug where ordered and unordered lists in field instructions didn’t have numbers or bullets.
- Fixed a bug where switching an entry’s type could initially show the wrong field layout tab. ([#3600](https://github.com/craftcms/cms/issues/3600))
- Fixed an error that occurred when updating to Craft 3 if there were any Rich Text fields without any stored settings.
- Fixed a bug where Craft wasn’t saving Dashboard widget sizes properly on PostgreSQL. ([#3609](https://github.com/craftcms/cms/issues/3609))
- Fixed a PHP error that could occur if the primary site didn’t have a base URL. ([#3624](https://github.com/craftcms/cms/issues/3624))
- Fixed a bug where `craft\helpers\MigrationHelper::dropIndexIfExists()` wasn’t working if the index had an unexpected name.
- Fixed an error that could occur if a plugin attempted to register the same Twig extension twice in the same request.

### Security
- The web and CLI installers no longer suggest `@web` for the site URL, and now attempt to save the entered site URL as a `DEFAULT_SITE_URL` environment variable in `.env`. ([#3559](https://github.com/craftcms/cms/issues/3559))
- Craft now destroys all other sessions associated with a user account when a user changes their password.
- It’s no longer possible to spoof Live Preview requests.

## 3.0.41.1 - 2019-03-12

### Changed
- Craft now requires Twig 2.6.

## 3.0.41 - 2019-02-22

### Changed
- System error message templates no longer parse exception messages as Markdown.

### Security
- Database backup/restore exception messages now redact the database password when using PostgreSQL.
- URLs are no longer allowed in users’ first or last names.
- The Request panel in the Debug Toolbar now redacts any sensitive information. ([#3619](https://github.com/craftcms/cms/issues/3619))
- Fixed XSS vulnerabilities.

## 3.0.40.1 - 2019-02-21

### Fixed
- Fixed a bug where Craft wasn’t always aware of plugin licensing issues. ([#3876](https://github.com/craftcms/cms/issues/3876))

## 3.0.40 - 2019-01-31

### Added
- Added `craft\helpers\App::testIniSet()`.

### Changed
- Craft now warns if `ini_set()` is disabled and [memory_limit](http://php.net/manual/en/ini.core.php#ini.memory-limit) is less than `256M` or [max_execution_time](http://php.net/manual/en/info.configuration.php#ini.max-execution-time) is less than `120` before performing Composer operations.
- `craft\helpers\App::maxPowerCaptain()` now attempts to set the `memory_limit` to `1536M` rather than `-1`.

## 3.0.39 - 2019-01-29

### Changed
- It’s now possible to update disabled plugins.

### Fixed
- Fixed an error that could occur if PHP’s `memory_limit` was set to a higher size (in bytes) than `PHP_INT_MAX`. ([#3717](https://github.com/craftcms/cms/issues/3717))

## 3.0.38 - 2019-01-24

### Added
- Added the `update` command, which can be used to [update Craft from the terminal](https://docs.craftcms.com/v3/updating.html#updating-from-the-terminal).
- Craft now warns if PHP is running in Safe Mode with a [max_execution_time](http://php.net/manual/en/info.configuration.php#ini.max-execution-time) of less than 120 seconds, before performing Composer operations.
- Craft now stores backups of `composer.json` and `composer.lock` files in `storage/composer-backups/` before running Composer operations.
- Added `craft\db\Connection::getBackupFilePath()`.
- Added `craft\helpers\App::phpConfigValueInBytes()`.
- Added `craft\helpers\Console::isColorEnabled()`.
- Added `craft\helpers\Console::outputCommand()`.
- Added `craft\helpers\Console::outputWarning()`.
- Added `craft\helpers\FileHelper::cycle()`.
- Added `craft\services\Composer::$maxBackups`.
- Added `craft\services\Path::getComposerBackupsPath()`.

### Changed
- The `migrate/all` console command now supports a `--no-content` argument that can be passed to ignore pending content migrations.
- Craft now attempts to disable PHP’s memory and time limits before running Composer operations.
- Craft no longer respects the `phpMaxMemoryLimit` config setting if PHP’s `memory_limit` setting is already set to `-1` (no limit).
- Craft now respects Composer’s [classmap-authoritative](https://getcomposer.org/doc/06-config.md#classmap-authoritative) config setting.
- Craft now links to the [Troubleshooting Failed Updates](https://craftcms.com/guides/failed-updates) guide when an update fails.
- `craft\services\Composer::install()` can now behave like the `composer install` command, if `$requirements` is `null`.
- `craft\services\Composer::install()` now has a `$whitelist` argument, which can be set to an array of packages to whitelist, or `false` to disable the whitelist.

## 3.0.37 - 2019-01-08

### Added
- Routes defined in the Control Panel can now have a `uid` token, and URL rules defined in `config/routes.php` can now have a `{uid}` token. ([#3583](https://github.com/craftcms/cms/pull/3583))
- Added the `extraFileKinds` config setting. ([#1584](https://github.com/craftcms/cms/issues/1584))
- Added the `clear-caches` console command. ([#3588](https://github.com/craftcms/cms/pull/3588))
- Added `craft\feeds\Feeds::getFeed()`.
- Added `craft\helpers\StringHelper::UUID_PATTERN`.

### Changed
- Pressing the <kbd>Return</kbd> key (or <kbd>Ctrl</kbd>/<kbd>Command</kbd> + <kbd>Return</kbd>) when a textual cell is focused in an editable table will now change the focus to the same cell in the next row (after creating a new row if necessary.) ([#3576](https://github.com/craftcms/cms/issues/3576))
- The Password input in the web-based Craft setup wizard now has a “Show” button like other password inputs.
- The Feed widget now sets the items’ text direction based on the feed’s language.
- Matrix blocks that contain validation errors now have red titles and alert icons, to help them stand out when collapsed. ([#3599](https://github.com/craftcms/cms/issues/3599))

### Fixed
- Fixed a bug where the “Edit” button on asset editor HUDs didn’t launch the Image Editor if the asset was being edited on another element type’s index page. ([#3575](https://github.com/craftcms/cms/issues/3575))
- Fixed an exception that would be thrown when saving a user from a front-end form with a non-empty `email` or `newPassword` param, if the `password` param was missing or empty. ([#3585](https://github.com/craftcms/cms/issues/3585))
- Fixed a bug where global set, Matrix block, tag, and user queries weren’t respecting `fixedOrder` params.
- Fixed a bug where `craft\helpers\MigrationHelper::renameColumn()` was only restoring the last foreign key for each table that had multiple foreign keys referencing the table with the renamed column.
- Fixed a bug where Date/Time fields could output the wrong date in Live Preview requests. ([#3594](https://github.com/craftcms/cms/issues/3594))
- Fixed a few RTL language styling issues.
- Fixed a bug where drap-and-drop uploading would not work for custom asset selector inputs. ([#3590](https://github.com/craftcms/cms/pull/3590))
- Fixed a bug where Number fields weren’t enforcing thein Min Value and Max Value settings if set to 0. ([#3598](https://github.com/craftcms/cms/issues/3598))
- Fixed a SQL error that occurred when uploading assets with filenames that contained emoji characters, if using MySQL. ([#3601](https://github.com/craftcms/cms/issues/3601))

### Security
- Fixed a directory traversal vulnerability.
- Fixed a remote code execution vulnerability.

## 3.0.36 - 2018-12-18

### Added
- Added the `{{ actionInput() }}` global Twig function. ([#3566](https://github.com/craftcms/cms/issues/3566))

### Changed
- Suspended users are no longer shown when viewing pending or locked users. ([#3556](https://github.com/craftcms/cms/issues/3556))
- The Control Panel’s Composer installer now prevents scripts defined in `composer.json` from running. ([#3574](https://github.com/craftcms/cms/issues/3574))

### Fixed
- Fixed a bug where elements that belonged to more than one structure would be returned twice in element queries.

### Security
- Fixed a self-XSS vulnerability in the Recent Entries widget.
- Fixed a self-XSS vulnerability in the Feed widget.

## 3.0.35 - 2018-12-11

### Added
- Added `craft\models\Section::getHasMultiSiteEntries()`.

### Changed
- Field types that extend `craft\fields\BaseRelationField` now pass their `$sortable` property value to the `BaseElementSelectInput` JavaScript class by default. ([#3542](https://github.com/craftcms/cms/pull/3542))

### Fixed
- Fixed a bug where the “Disabled for Site” entry status option was visible for sections where site propagation was disabled. ([#3519](https://github.com/craftcms/cms/issues/3519))
- Fixed a bug where saving an entry that was disabled for a site would retain its site status even if site propagation had been disabled for the section.
- Fixed a SQL error that occurred when saving a field layout with 4-byte characters (like emojis) in a tab name. ([#3532](https://github.com/craftcms/cms/issues/3532))
- Fixed a bug where autogenerated Post Date values could be a few hours off when saving new entries with validation errors. ([#3528](https://github.com/craftcms/cms/issues/3528))
- Fixed a bug where plugins’ minimum version requirements could be enforced even if a development version of a plugin had been installed previously.

## 3.0.34 - 2018-12-04

### Fixed
- Fixed a bug where new Matrix blocks wouldn’t remember that they were supposed to be collapsed if “Save and continue editing” was clicked. ([#3499](https://github.com/craftcms/cms/issues/3499))
- Fixed an error that occurred on the System Report utility if any non-bootstrapped modules were configured with an array or callable rather than a string. ([#3507](https://github.com/craftcms/cms/issues/3507))
- Fixed an error that occurred on pages with date or time inputs, if the user’s preferred language was set to Arabic. ([#3509](https://github.com/craftcms/cms/issues/3509))
- Fixed a bug where new entries within sections where site propagation was disabled would show both “Enabled Globally” and “Enabled for [Site Name]” settings. ([#3519](https://github.com/craftcms/cms/issues/3519))
- Fixed a bug where Craft wasn’t reducing the size of elements’ slugs if the resulting URI was over 255 characters. ([#3514](https://github.com/craftcms/cms/issues/3514))

## 3.0.33 - 2018-11-27

### Changed
- Table fields with a fixed number of rows no longer show Delete buttons or the “Add a row” button. ([#3488](https://github.com/craftcms/cms/issues/3488))
- Table fields that are fixed to a single row no longer show the Reorder button. ([#3488](https://github.com/craftcms/cms/issues/3488))
- Setting `components.security.sensitiveKeywords` in `config/app.php` will now append keywords to the default array `craft\services\Security::$sensitiveKeywords` array, rather than completely overriding it.
- When performing an action that requires an elevated session while impersonating another user, admin must now enter their own password instead of the impersonated user’s. ([#3487](https://github.com/craftcms/cms/issues/3487))
- The System Report utility now lists any custom modules that are installed. ([#3490](https://github.com/craftcms/cms/issues/3490))
- Control Panel charts now give preference to `ar-SA` for Arabic locales, `de-DE` for German locales, `en-US` for English locales, `es-ES` for Spanish locales, or `fr-FR` for French locales, if data for the exact application locale doesn’t exist. ([#3492](https://github.com/craftcms/cms/pull/3492))
- “Create a new child entry” and “Create a new child category” element actions now open an edit page for the same site that was selected on the index page. ([#3496](https://github.com/craftcms/cms/issues/3496))
- The default `allowedFileExtensions` config setting value now includes `webp`.
- The Craft Support widget now sends `composer.json` and `composer.lock` files when contacting Craft Support.
- It’s now possible to create element select inputs that include a site selection menu by passing `showSiteMenu: true` when including the `_includes/forms/elementSelect.html` Control Panel include template. ([#3494](https://github.com/craftcms/cms/pull/3494))

### Fixed
- Fixed a bug where a Matrix fields’ block types and content table could be deleted even if something set `$isValid` to `false` on the `beforeDelete` event.
- Fixed a bug where a global sets’ field layout could be deleted even if something set `$isValid` to `false` on the `beforeDelete` event.
- Fixed a bug where after impersonating another user, the Login page would show the impersonated user’s username rather than the admin’s.
- Fixed a bug where `craft\services\Sections::getAllSections()` could return stale results if a new section had been added recently. ([#3484](https://github.com/craftcms/cms/issues/3484))
- Fixed a bug where “View entry” and “View category” element actions weren’t available when viewing a specific section or category group.
- Fixed a bug where Craft would attempt to index image transforms.
- Fixed a bug where the Asset Indexes utility could report that asset files were missing even though they weren’t. ([#3450](https://github.com/craftcms/cms/issues/3450))

### Security
- Updated jQuery File Upload to 9.28.0.

## 3.0.32 - 2018-11-20

### Added
- The `seq()` Twig function now has a `next` argument, which can be set to `false` to have it return the current number in the sequence without incrementing it. ([#3466](https://github.com/craftcms/cms/issues/3466))
- Added `craft\db\MigrationManager::truncateHistory()`.
- Added `craft\helpers\Sequence::current()`.

### Changed
- Edit Entry pages now show the entry’s site in the revision menu label so long as the section is enabled for multiple sites, even if “Propagate entries across all enabled sites?” isn’t checked. ([#3471](https://github.com/craftcms/cms/issues/3471))
- Exact-match search terms (using `::`) now disable `subLeft` and `subRight` attributes by default, regardless of the `defaultSearchTermOptions` config setting says. ([#3474](https://github.com/craftcms/cms/issues/3474))

### Deprecated
- Deprecated `craft\validators\StringValidator::$trim`. Yii’s `'trim'` validator should be used instead.

### Fixed
- Fixed an error that occurred when querying for Matrix blocks if both the `with` and `indexBy` parameters were set.
- Fixed an error that occurred when running the `migrate/fresh` console command. ([#3472](https://github.com/craftcms/cms/issues/3472))

## 3.0.31 - 2018-11-13

### Added
- Added the `seq()` Twig function, for outputting sequential numbers.
- Added `craft\helpers\Sequence`.

### Changed
- Control Panel templates can now customize `#main-form` HTML attributes by overriding the `mainFormAttributes` block. ([#1665](https://github.com/craftcms/cms/issues/1665))
- The default PostgreSQL backup command no longer includes database owner, privilege or ACL information in the backup.
- Craft now attempts to reset OPcache after installing/uninstalling things with Composer. ([#3460](https://github.com/craftcms/cms/issues/3460))
- Gmail and SMTP mail transport types now trim whitespace off of their Username, Password, and Host Name settings. ([#3459](https://github.com/craftcms/cms/issues/3459))

### Fixed
- Fixed an error that could occur when duplicating an element with a Matrix field with “Manage blocks on a per-site basis” disabled.
- Fixed a bug where Matrix blocks wouldn’t retain their content translations when an entry was duplicated from the Edit Entry page.
- Fixed a bug where system message modals could have the wrong language selected by default. ([#3440](https://github.com/craftcms/cms/issues/3440))
- Fixed a bug where an Internal Server Error would occur if a `users/login` request was missing the `loginName` or `password` parameters. ([#3458](https://github.com/craftcms/cms/issues/3458))
- Fixed a bug where `craft\validators\StringValidator` was trimming whitespace off of strings _after_ performing string length validation.
- Fixed an infinite recursion bug that could occur if `config/general.php` had any deprecated config settings, and the database connection settings were invalid.
- Fixed an error that occurred when saving a new entry or category, if its URI format referenced the `level` attribute. ([#3465](https://github.com/craftcms/cms/issues/3465))

## 3.0.30.2 - 2018-11-08

### Fixed
- Fixed an error that could occur on servers running PHP 7.0.32. ([#3453](https://github.com/craftcms/cms/issues/3453))

## 3.0.30.1 - 2018-11-07

### Fixed
- Fixed an error that occurred when saving an element with a new Matrix block, if the Matrix field was set to manage blocks on a per-site basis. ([#3445](https://github.com/craftcms/cms/issues/3445))

## 3.0.30 - 2018-11-06

### Added
- Added “Duplicate” and “Duplicate (with children)” actions to the Entries and Categories index pages. ([#1291](https://github.com/craftcms/cms/issues/1291))
- Added `craft\base\ElementAction::$elementType`, which element action classes can use to reference their associated element type.
- Added `craft\elements\actions\DeepDuplicate`.
- Added `craft\elements\actions\Duplicate`.
- Added `craft\elements\actions\SetStatus::$allowDisabledForSite`, which can be used by localizable element types to enable a “Disabled for Site” status option.

### Changed
- Entries’ “Enabled” setting is now labeled “Enabled Globally” on multi-site installs. ([#2899](https://github.com/craftcms/cms/issues/2899))
- Entries’ “Enabled for site” setting now includes the site name in its label, and only shows up if the “Enabled Globally” setting is checked. ([#2899](https://github.com/craftcms/cms/issues/2899))
- The Set Status action on the Entries index page now includes a “Disabled for Site” option. ([#2899](https://github.com/craftcms/cms/issues/2899))
- Edit Category pages now have `edit-category` and `site--<SiteHandle>` classes on the `<body>`. ([#3439](https://github.com/craftcms/cms/issues/3439))
- Edit Entry pages now have `edit-entry` and `site--<SiteHandle>` classes on the `<body>`. ([#3439](https://github.com/craftcms/cms/issues/3439))
- Edit Global Set pages now have `edit-global-set` and `site--<SiteHandle>` classes on the `<body>`. ([#3439](https://github.com/craftcms/cms/issues/3439))
- Edit User pages now have an `edit-user` class on the `<body>`. ([#3439](https://github.com/craftcms/cms/issues/3439))

### Fixed
- Fixed a bug where the Edit User page could forget which permissions were selected when saving a user with validation errors, if the Username, First Name, and Last name fields were all blank. ([#3412](https://github.com/craftcms/cms/issues/3412))
- Fixed a bug where the Edit User Group page could forget which permissions were selected when saving a user group with validation errors, if the Name field was blank.
- Fixed a bug where the `{% paginate %}` tag wasn’t factoring the `offset` element query param into its total page calculation. ([#3420](https://github.com/craftcms/cms/issues/3420))

### Security
- Fixed a bug where sensitive info could be displayed in the Craft log files if there was a problem connecting to the email server.

## 3.0.29 - 2018-10-30

### Added
- Email and URL fields now have “Placeholder Text” settings. ([#3397](https://github.com/craftcms/cms/issues/3397))

### Changed
- The default HTML Purifier configuration now allows `download` attributes in `<a>` tags. ([craftcms/redactor#86](https://github.com/craftcms/redactor/issues/86))

### Fixed
- Fixed a bug where the `ContentBehaviour` and `ElementQueryBehavior` classes could be missing some field properties. ([#3400](https://github.com/craftcms/cms/issues/3400))
- Fixed a bug where some fields within Matrix fields could lose their values after enabling the “Manage blocks on a per-site basis” setting. ([verbb/super-table#203](https://github.com/verbb/super-table/issues/203))
- Fixed a bug where HTML Purifier wasn’t being initialized with HTML 5 element support.
- Fixed a bug where it was possible to save Assets fields with the “Restrict allowed file types?” setting enabled, but no specific file types selected. ([#3410](https://github.com/craftcms/cms/issues/3410))

## 3.0.28 - 2018-10-23

### Added
- Structure sections now have the ability to disable entry propagation, like Channel sections. ([#2386](https://github.com/craftcms/cms/issues/2386))

### Changed
- `craft\base\Field::supportedTranslationMethods()` now defaults to only returning `none` if the field type doesn’t have a content column. ([#3385](https://github.com/craftcms/cms/issues/3385))
- Craft.EntryTypeSwitcher now fires a `beforeTypeChange` event before swapping the Edit Entry form tabs. ([#3375](https://github.com/craftcms/cms/pull/3375))
- Craft.MatrixInput now fires an `afterInit` event after initialization. ([#3375](https://github.com/craftcms/cms/pull/3375))
- Craft.MatrixInput now fires an `blockAdded` event after adding a new block. ([#3375](https://github.com/craftcms/cms/pull/3375))
- System messages sent from front-end requests are now sent using the current site’s language. ([#3388](https://github.com/craftcms/cms/issues/3388))

### Fixed
- Fixed an error that could occur when acquiring a lock for a file path, if the `mutex` component was swapped out with `yii\mutex\MysqlMutex`.

## 3.0.27.1 - 2018-10-12

### Fixed
- Fixed an error that occurred when deleting an entry from the Edit Entry page. ([#3372](https://github.com/craftcms/cms/issues/3372))
- Fixed an error that could occur when changing a Channel section to Structure. ([#3373](https://github.com/craftcms/cms/issues/3373))
- Fixed an error that occurred when saving Matrix content from console requests.

## 3.0.27 - 2018-10-11

### Added
- Added `craft\helpers\MigrationHelper::findForeignKey()`.
- Added the `cp.globals.edit` and `cp.globals.edit.content` template hooks to the Edit Global Set page. ([#3356](https://github.com/craftcms/cms/pull/3356))

### Changed
- It’s now possible to load a Create Entry page with a specific user preselected in the Author field, using a new `authorId` query string param. ([#3326](https://github.com/craftcms/cms/pull/3326))
- Matrix fields that are set to manage blocks on a per-site basis will now duplicate Matrix blocks across all of the owner element’s supported sites when the element is first created. ([#3082](https://github.com/craftcms/cms/issues/3082))
- Disabled Matrix blocks are no longer visible when sharing an entry draft or version. ([#3338](https://github.com/craftcms/cms/issues/3338))
- Control Panel tabs that have errors now have alert icons.
- The Debug Toolbar is no longer shown in Live Preview iframes.
- The Plugin Store now requires browsers with ES6 support.
- Updated jQuery Touch Events to 2.0.0.
- Updated Garnish to 0.1.29.

### Fixed
- Fixed a bug where enabling the “Propagate entries across all enabled sites?” setting for an existing Channel section (or converting the section to a Structure) wouldn’t update entries that had been created for the non-primary site.
- Fixed a bug where Craft wasn’t detecting and retrying queue jobs that had timed out.
- Fixed a bug where `Craft::$app->locale` could return the wrong locale during Live Preview requests. ([#3336](https://github.com/craftcms/cms/issues/3336))
- Fixed a SQL error that could occur when upgrading to Craft 3, if a foreign key had an unexpected name.
- Fixed a bug where page titles in the Control Panel could be blank when showing validation errors for things that were missing their name or title. ([#3344](https://github.com/craftcms/cms/issues/3344))
- Fixed an error that could occur if a component’s settings were stored as `null`. ([#3342](https://github.com/craftcms/cms/pull/3342))
- Fixed a bug where details panes weren’t visible on browser windows sized between 999 and 1,223 pixels wide.
- Fixed an error that occurred if a Quick Post widget contained a Matrix field that had Min Blocks set and only had one block type.
- Fixed a bug where disabled Matrix blocks were getting validated as live. ([#3354](https://github.com/craftcms/cms/issues/3354))
- Fixed a bug where the `EVENT_AFTER_ACTIVATE_USER` event wasn’t getting triggered on user registration when email verification isn’t required. ([craftcms/commerce-digital-products#18](https://github.com/craftcms/commerce-digital-products/issues/18))
- Added garbage collection for offline storage of remote assets. ([#3335](https://github.com/craftcms/cms/pull/3335))
- Fixed a bug where Twig could end up in a strange state if an error occurred when preparing to render an object template. ([#3364](https://github.com/craftcms/cms/issues/3364))

### Security
- The `svg()` Twig function no longer sanitizes SVGs or namespaces their IDs or class names by default when a file path (or alias) was passed in. ([#3337](https://github.com/craftcms/cms/issues/3337))

## 3.0.26.1 - 2018-09-29

### Changed
- Changed the `yiisoft/yii2-queue` version requirement to `2.1.0`. ([#3332](https://github.com/craftcms/cms/issues/3332))

## 3.0.26 - 2018-09-29

### Changed
- `ancestors`, `descendants`, `nextSibling`, `parent`, and `prevSibling` are now reserved field handles.
- The `svg()` Twig function namespaces class names in addition to IDs now.
- Changed the `yiisoft/yii2-queue` version requirement to `2.0.1`. ([#3332](https://github.com/craftcms/cms/issues/3332))

### Fixed
- Fixed a validation error that could occur when saving an entry as a new entry if the URI format didn’t contain a `{slug}` tag. ([#3320](https://github.com/craftcms/cms/issues/3320))
- Fixed a SQL error that could occur if a deprecation error occurred when attempting to upgrade a Craft 2 project. ([#3324](https://github.com/craftcms/cms/issues/3324))

## 3.0.25 - 2018-09-18

### Added
- Added `craft\log\FileTarget::$includeUserIp` which determines whether users’ IP addresses should be included in the logs (`false` by default). ([#3310](https://github.com/craftcms/cms/pull/3310))

### Fixed
- Fixed an error that could occur when installing or updating something within the Control Panel if `composer.json` required the `roave/security-advisories` package.
- Fixed a SQL error that could occur when searching elements on PostgreSQL installs.
- Fixed a bug where Craft would ignore the last segment of template paths that ended in `/0`. ([#3304](https://github.com/craftcms/cms/issues/3304))
- Fixed a Twig Template Loading Error that would occur when testing email settings, if a custom email template was used and an error occurred when rendering it. ([#3309](https://github.com/craftcms/cms/issues/3309))

## 3.0.24 - 2018-09-11

### Added
- Added the `extraAppLocales` config setting.

### Changed
- The `defaultCpLanguage` config setting no longer needs to be a language that Craft is translated into, as long as it is a valid locale ID.
- Resave Elements jobs that are queued up after saving an entry type now include the section name in the job description. ([#3290](https://github.com/craftcms/cms/issues/3290))
- Updated Garnish to 0.1.28.

### Fixed
- Fixed a SQL error that could occur when an element query’s `orderBy` parameter was set to `dateCreated` or `dateUpdated`.
- Fixed an error that could occur when updating to v3.0.23+ if multiple Matrix fields existed with the same handle, but they had no content tables, somehow.
- Fixed a bug where links in activation and forgot-password emails weren’t hyperlinked, leaving it up to the mail client to hopefully be smart about it. ([#3288](https://github.com/craftcms/cms/issues/3288))

## 3.0.23.1 - 2018-09-04

### Fixed
- Fixed a bug where Matrix fields would get new content tables each time they were saved.

## 3.0.23 - 2018-09-04

### Changed
- Browser-based form validation is now disabled for page forms. ([#3247](https://github.com/craftcms/cms/issues/3247))
- `craft\base\Model::hasErrors()` now supports passing an attribute name with a `.*` suffix, which will return whether any errors exist for the given attribute or any nested model attributes.
- Added `json` to the default `allowedFileExtensions` config setting value. ([#3254](https://github.com/craftcms/cms/issues/3254))
- Exception call stacks now collapse internal Twig methods by default.
- Twig exception call stacks now show all of the steps leading up to the error.
- Live Preview now reloads the preview pane automatically after an asset is saved from the Image Editor. ([#3265](https://github.com/craftcms/cms/issues/3265))

### Deprecated
- Deprecated `craft\services\Matrix::getContentTableName()`. `craft\fields\Matrix::$contentTable` should be used instead.

### Removed
- Removed `craft\services\Matrix::getParentMatrixField()`.

### Fixed
- Fixed a bug where element selection modals could be initialized without a default source selected, if some of the sources were hidden for not being available on the currently-selected site. ([#3227](https://github.com/craftcms/cms/issues/3227))
- Fixed a bug where edit pages for categories, entries, global sets, and users weren’t revealing which tab(s) had errors on it, if the errors occurred within a Matrix field. ([#3248](https://github.com/craftcms/cms/issues/3248))
- Fixed a SQL error that occurred when saving a Matrix field with new sub-fields on PostgreSQL. ([#3252](https://github.com/craftcms/cms/issues/3252))
- Fixed a bug where custom user fields weren’t showing up on the My Account page when running Craft Solo edition. ([#3228](https://github.com/craftcms/cms/issues/3228))
- Fixed a bug where multiple Matrix fields could share the same content table. ([#3249]())
- Fixed a “cache is corrupted” Twig error that could occur when editing or saving an element if it had an Assets field with an unresolvable subfolder path template. ([#3257](https://github.com/craftcms/cms/issues/3257))
- Fixed a bug where the Dev Mode indicator strip wasn’t visible on Chrome/Windows when using a scaled display. ([#3259](https://github.com/craftcms/cms/issues/3259))
- Fixed a SQL error that could occur when validating an attribute using `craft\validators\UniqueValidator`, if the target record’s `find()` method joined in another table.

## 3.0.22 - 2018-08-28

### Changed
- The “Deleting stale template caches” job now ensures all expired template caches have been deleted before it begins processing the caches.
- Text inputs’ `autocomplete` attributes now get set to `off` by default, and they will only not be added if explicitly set to `null`.
- Improved the error response when Composer is unable to perform an update due to a dependency conflict.
- Email fields in the Control Panel now have `type="email"`.
- `craft\helpers\Db::parseParam()` now has a `$caseInnensitive` argument, which can be set to `true` to force case-insensitive conditions on PostgreSQL installs.
- `craft\validators\UniqueValidator` now has a `$caseInsensitive` property, which can be set to `true` to cause the unique validation to be case-insensitive on PostgreSQL installs.
- The CLI setup wizard now detects common database connection errors that occur with MAMP, and automatically retests with adjusted settings.
- The CLI setup wizard now detects common database authentication errors, and lets the user retry the username and password settings, skipping the others.
- Updated Garnish to 0.1.27.

### Fixed
- Fixed a bug where Craft wasn’t reverting `composer.json` to its original state if something went wrong when running a Composer update.
- Fixed a bug where string casing functions in `craft\helpers\StringHelper` were adding extra hyphens to strings that came in as `Upper-Kebab-Case`.
- Fixed a bug where unique validation for element URIs, usernames, and user email address was not case-insensitive on PostgreSQL installs.
- Fixed a bug where element queries’ `uri` params, and user queries’ `firstName`, `lastName`, `username`, and `email` params, were not case-insensitive on PostgreSQL installs.
- Fixed a bug where the CLI setup wizard was allowing empty database names.
- Fixed a bug where it wasn’t possible to clear template caches if template caching was disabled by the `enableTemplateCaching` config setting. ([#3229](https://github.com/craftcms/cms/issues/3229))
- Fixed a bug where element index toolbars weren’t staying fixed to the top of the content area when scrolling down the page. ([#3233](https://github.com/craftcms/cms/issues/3233))
- Fixed an error that could occur when updating Craft if the system was reliant on the SSL certificate provided by the`composer/ca-bundle` package.

## 3.0.21 - 2018-08-21

### Added
- Most element query parameters can now be set to `['not', 'X', 'Y']`, as a shortcut for `['and', 'not X', 'not Y']`.

### Changed
- The “New Password” input on the My Account page now has a “Show” button, like other password inputs in the Control Panel.
- Plugin settings pages now redirect to the Settings index page after save. ([#3216](https://github.com/craftcms/cms/issues/3216))
- It’s now possible to set [autofill detail tokens](https://html.spec.whatwg.org/multipage/form-control-infrastructure.html#autofill-detail-tokens) on the `autocomplete` variable when including the `_includes/forms/text.html` template (e.g. `'name'`).
- Username and password inputs now have the correct `autocomplete` values, increasing the likelihood that tools like 1Password will handle the form correctly. ([#3207](https://github.com/craftcms/cms/issues/3207))

### Fixed
- Fixed a SQL error that occurred when saving a user if a `craft\elements\User::EVENT_BEFORE_SAVE` event listener was setting `$event->isValid = false`. ([#3206](https://github.com/craftcms/cms/issues/3206))
- Fixed a bug where password inputs’ jQuery data was getting erased when the “Show” button was clicked.
- Fixed an error that could occur when upgrading to Craft 3. ([#3208](https://github.com/craftcms/cms/pull/3208))
- Fixed a bug where non-image assets’ file extension icons could bleed out of the preview area within asset editor HUDs. ([#3209](https://github.com/craftcms/cms/issues/3209))
- Fixed a bug where Craft wasn’t saving a new entry version when reverting an entry to a previous version. ([#3210](https://github.com/craftcms/cms/issues/3210))
- Fixed an error that could occur when a Matrix block was saved by a queue job. ([#3217](https://github.com/craftcms/cms/pull/3217))

### Security
- External links in the Control Panel now set `rel="noopener"`. ([#3201](https://github.com/craftcms/cms/issues/3201))

## 3.0.20 - 2018-08-14

### Added
- Added `craft\services\Fields::refreshFields()`.

### Fixed
- Fixed a bug where `DateTime` model attributes were getting converted to ISO-8601 date strings for `craft\web\View::renderObjectTemplate()`. ([#3185](https://github.com/craftcms/cms/issues/3185))
- Fixed a bug where timepicker menus had a higher z-index than session expiration modal shades. ([#3186](https://github.com/craftcms/cms/issues/3186))
- Fixed a bug where users could not log in after upgrading to Craft 3, if there was a custom field named `owner`.
- Fixed a bug where it was not possible to set non-integer values on asset queries’ `width`, `height`, or `size` params. ([#3195](https://github.com/craftcms/cms/issues/3195))
- Fixed a bug where all Asset folders were being initiated at once, resulting in performance issues.

## 3.0.19 - 2018-08-07

### Added
- Added the `craft.query()` template function, for creating new database queries.
- Added `craft\services\Structures::mutexTimeout`. ([#3148](https://github.com/craftcms/cms/issues/3148))
- Added `craft\services\Api::getComposerWhitelist()`.

### Removed
- Removed `craft\services\Api::getOptimizedComposerRequirements()`.

### Fixed
- Craft’s console commands now return the correct exit codes. ([#3175](https://github.com/craftcms/cms/issues/3175))
- Fixed the appearance of checkboxes in IE11 on element index pages. ([#3177](https://github.com/craftcms/cms/issues/3177))
- Fixed a bug where `composer.json` could end up with a bunch of extra dependencies in the `require` object after a failed update or plugin installation.
- Fixed an error that could occur when viewing an entry revision, if it had a Matrix field and one of the sub-fields within the Matrix field had been deleted. ([#3183](https://github.com/craftcms/cms/issues/3183))
- Fixed a bug where thumbnails weren’t loading in relational fields when viewing an entry version.

## 3.0.18 - 2018-07-31

### Added
- Added `craft\helpers\App::assetManagerConfig()`.
- Added `craft\helpers\App::cacheConfig()`.
- Added `craft\helpers\App::dbConfig()`.
- Added `craft\helpers\App::mailerConfig()`.
- Added `craft\helpers\App::mutexConfig()`.
- Added `craft\helpers\App::logConfig()`.
- Added `craft\helpers\App::sessionConfig()`.
- Added `craft\helpers\App::userConfig()`.
- Added `craft\helpers\App::viewConfig()`.
- Added `craft\helpers\App::webRequestConfig()`.
- Added `craft\validators\StringValidator::$trim`, which will cause leading/trailing whitespace to be stripped from model attributes.

### Changed
- User verification and password-reset emails now link them back to the same site they were on when the email was sent, if it was sent from a front-end request. ([#3029](https://github.com/craftcms/cms/issues/3029))
- Dynamic app component configs are now defined by methods on `craft\helpers\App`, making it easier to modify them from `config/app.php`. ([#3152](https://github.com/craftcms/cms/issues/3152))
- Structure operations now ensure that no other operations are being performed on the same structure, reducing the risk of corrupting the structure. ([#3148](https://github.com/craftcms/cms/issues/3148))
- The `{% js %}` tag now supports the following position params: `at POS_HEAD`, `at POS_BEGIN`, `at POS_END`, `on POS_READY`, and `on POS_LOAD` (e.g. `{% js at POS_END %}`).
- Craft once again checks for `X-Forwarded-For` headers when determining the user’s IP. ([#3036](https://github.com/craftcms/cms/issues/3036))
- Leading/trailing whitespace characters are now stripped from element titles on save. ([#3020](https://github.com/craftcms/cms/issues/3020))
- Updated svg-sanitize to 0.9.

### Deprecated
- Deprecated `craft\db\Connection::createFromConfig()`. `craft\helpers\App::dbConfig()` should be used instead.
- Deprecated `craft\helpers\MailerHelper::createMailer()`. `craft\helpers\App::mailerConfig()` should be used instead.

### Fixed
- Fixed a bug where collapsing structure elements would only hide up to 50 of their descendants.
- Fixed a bug where Date/Time fields could lose their value if they were used in an entry type’s Title Format, and the entry’s site’s language was different than the user’s preferred language. ([#3151](https://github.com/craftcms/cms/issues/3151))
- Fixed a bug where Dropdown fields could show an incorrect selected value in limited circumstances.
- Fixed a bug where Dropdown fields on an element index view could show an incorrect selected value in limited circumstances.

## 3.0.17.1 - 2018-07-24

### Fixed
- Really fixed a PHP error that could occur if the PHP’s `set_time_limit()` was added to the php.ini `disable_functions` list.

## 3.0.17 - 2018-07-24

### Added
- The Control Panel is now translated for Norwegian Nynorsk. ([#3135](https://github.com/craftcms/cms/pull/3135))
- Added `craft\elements\db\ElementQuery::anyStatus()`, which can be called when the default `status` and `enabledForSite` filters aren’t desired. ([#3117](https://github.com/craftcms/cms/issues/3117))

### Changed
- The `addTrailingSlashesToUrls` config setting no longer applies to URLs that end with a segment that has a dot (`.`). ([#3123](https://github.com/craftcms/cms/issues/3123))
- Craft now redirects install requests back to the Dashboard if it’s already installed. ([#3143](https://github.com/craftcms/cms/issues/3143))

### Fixed
- Fixed a bug where the Settings → Email → System Messages page would show messages in the current application language rather than the primary site’s language.
- Fixed a bug where system message modals on the Settings → Email → System Messages page would initially show messages in the current application language rather than the primary site’s language, even if the application language wasn’t in use by any sites. ([#3115](https://github.com/craftcms/cms/issues/3115))
- Fixed an error that could occur if `craft\web\View::registerAssetFlashes()` was called on a console request. ([#3124](https://github.com/craftcms/cms/issues/3124))
- Fixed a PHP error that could occur if the PHP’s `set_time_limit()` was added to the php.ini `disable_functions` list.
- Fixed a bug where expanding a disabled element within a structure index view in the Control Panel wouldn’t reveal any descendants. ([#3126](https://github.com/craftcms/cms/issues/3126))
- Fixed a bug thumbnails weren’t loading for element index rows that were revealed after expanding a parent element.
- Fixed an error that occurred if an element’s `getRoute()` method returned a string. ([#3128](https://github.com/craftcms/cms/issues/3128))
- Fixed a bug where the `|without` filter wasn’t working if an object was passed in. ([#3137](https://github.com/craftcms/cms/issues/3137))
- Fixed a bug where users’ Language preference would default to Deutsch if the current application language wasn’t one of the available language options. ([#3142](https://github.com/craftcms/cms/issues/3142))

## 3.0.16.1 - 2018-07-18

### Fixed
- Fixed a bug where the `orderBy` element query param wasn’t being respected when used in conjunction with a `with` param to eager-load elements in a specific order. ([#3109](https://github.com/craftcms/cms/issues/3109))
- Fixed a bug where underscores were getting removed from slugs. ([#3111](https://github.com/craftcms/cms/issues/3111))

## 3.0.16 - 2018-07-17

### Added
- The progress bar on the Asset Indexes utility now shows how many files have been indexed, and how many there are in total. ([#2934](https://github.com/craftcms/cms/issues/2934))
- Added `craft\base\PluginInterface::beforeSaveSettings()`.
- Added `craft\base\PluginInterface::afterSaveSettings()`.
- Added `craft\base\Plugin::EVENT_AFTER_SAVE_SETTINGS`.
- Added `craft\base\Plugin::EVENT_BEFORE_SAVE_SETTINGS`.

### Changed
- Craft no longer relies on ImageMagick or GD to define the image formats that should be considered manipulatable. ([#2408](https://github.com/craftcms/cms/issues/2408))
- Removed the `showBetaUpdates` config setting as it’s no longer being used.
- When uploading a file to an Assets field, Craft will automatically sort the file list to show the latest uploads first. ([#2812](https://github.com/craftcms/cms/issues/2812))
- `dateCreated`, `dateUpdated`, `postDate`, `expiryDate`, `after`, and  `before` element query params can new be set to `DateTime` objects.
- Matrix fields now auto-focus the first text input within newly-created Matrix blocks. ([#3104](https://github.com/craftcms/cms/issues/3104))
- Updated Twig to 2.5.0.
- Updated Garnish to 0.1.26.
- Updated Selectize to 0.12.6.

### Fixed
- Fixed an error that could occur when sending emails to international domains if the Intl extension wasn’t enabled.
- Fixed an exception that was thrown if the `securityKey` config setting was changed and Craft was set to use either the SMTP or Gmail mailer transport type. ([#3083](https://github.com/craftcms/cms/issues/3083))
- Fixed a bug where Asset view was not being refreshed in some cases after using Image Editor. ([#3035](https://github.com/craftcms/cms/issues/3035))
- Fixed a bug where Craft wouldn’t warn before leaving an edit page with unsaved changes, if Live Preview was active. ([#3092](https://github.com/craftcms/cms/issues/3092))
- Fixed a bug where entries, categories, and global sets’ `getCpEditUrl()` methods could omit the site handle on multi-site installs. ([#3089](https://github.com/craftcms/cms/issues/3089))
- Fixed a JavaScript error that occurred when closing Live Preview. ([#3098](https://github.com/craftcms/cms/issues/3098))
- Fixed a bug where Dashboard widgets could be spaced incorrectly if there was only one grid column. ([#3100](https://github.com/craftcms/cms/issues/3100))
- Fixed a bug where modal windows with Field Layout Designers could cause the browser to crash. ([#3096](https://github.com/craftcms/cms/pull/3096))
- Fixed a bug where `craft\services\Fields::getAllGroups()` and `getGroupById()` could return incorrect results. ([#3102](https://github.com/craftcms/cms/issues/3102))

## 3.0.15 - 2018-07-09

### Changed
- It’s now possible to fetch only non-admin users by setting `craft\elements\db\UserQuery::$admin` to `false`.
- `Craft.EntryTypeSwitcher` now triggers a `typeChange` event after switching the entry type. ([#3067](https://github.com/craftcms/cms/pull/3067))
- Reduced the left and right padding in the Control Panel for screens less than 768 pixels wide. ([#3073](https://github.com/craftcms/cms/issues/3073))
- Removed the `useXSendFile` config setting as it’s no longer being used.
- `craft\helpers\StringHelper::toKebabCase()`, `toCamelCase()`, `toPascalCase()`, and `toSnakeCase()` now treat camelCase’d and PascalCale’d strings as multiple words. ([#3090](https://github.com/craftcms/cms/issues/3090))

### Fixed
- Fixed a bug where `craft\i18n\I18N::getPrimarySiteLocale()` and `getPrimarySiteLocaleId()` were returning locale info for the _first_ site, rather than the primary one. ([#3063](https://github.com/craftcms/cms/issues/3063))
- Fixed a bug where element index pages were loading all elements in the view, rather than waiting for the user to scroll to the bottom of the page before loading the next batch. ([#3068](https://github.com/craftcms/cms/issues/3068))
- Fixed a bug where sites listed in the Control Panel weren’t always in the correct sort order. ([#3065](https://github.com/craftcms/cms/issues/3065))
- Fixed an error that occurred when users attempted to create new entries within entry selector modals, for a section they didn’t have permission to publish peer entries in. ([#3069](https://github.com/craftcms/cms/issues/3069))
- Fixed a bug where the “Save as a new asset” button label wasn’t getting translated in the Image Editor. ([#3070](https://github.com/craftcms/cms/pull/3070))
- Fixed a bug where it was impossible to set the filename of assets when uploading them as data strings. ([#2973](https://github.com/craftcms/cms/issues/2973))
- Fixed a bug where the Field Type menu’s options within new Matrix block type settings weren’t getting sorted alphabetically. ([#3072](https://github.com/craftcms/cms/issues/3072))
- Fixed an exception that was thrown when testing email settings if the Template setting was invalid. ([#3074](https://github.com/craftcms/cms/issues/3074))
- Fixed a bug where Dropdown fields’ bottom margin could jump up a bit when an empty option was selected. ([#3075](https://github.com/craftcms/cms/issues/3075))
- Fixed a bug where main content containers in the Control Panel could become too wide in Firefox. ([#3071](https://github.com/craftcms/cms/issues/3071))

## 3.0.14 - 2018-07-03

### Changed
- `craft\events\SiteEvent` now has a `$oldPrimarySiteId` property, which will be set to the previous primary site ID (which may stil be the current site ID, if it didn’t just change).
- `craft\helpers\Search::normalizeKeywords()` now has a `$language` argument, which can be set if the character mappings should be pulled from a different language than the current app language.
- `craft\services\Sites::getEditableSiteIds()` and `getEditableSites()` now return the same things as `getAllSiteIds()` and `getAllSites()` when there’s only one site. ([#3049](https://github.com/craftcms/cms/issues/3049))

### Fixed
- Fixed a bug where user verification links could get mangled when emails were parsed as Markdown, if the verification code contained two or more underscores.
- Fixed a bug where Craft was misinterpreting `X-Forwarded-For` headers as the user’s IP instead of the server’s IP. ([#3036](https://github.com/craftcms/cms/issues/3036))
- Fixed a bug where Craft wasn’t auto-scrolling the content container when dragging items near a window edge. ([#3048](https://github.com/craftcms/cms/issues/3048))
- Fixed a PHP error that occurred when loading a Debug Toolbar panel on a page that contained serialized Checkboxes or Multi-Select field data. ([#3034](https://github.com/craftcms/cms/issues/3034))
- Fixed a bug where elements’ normalized search keywords weren’t always using the correct language-specific character mappings. ([#3046](https://github.com/craftcms/cms/issues/3046))
- Fixed a bug where the `<html lang>` attribute was hard-set to `en-US` rather than the current application language. ([#3053](https://github.com/craftcms/cms/pull/3053))
- Fixed a PHP error that occurred when entering an invalid number into a Number field that was set to have decimal digits. ([#3059](https://github.com/craftcms/cms/issues/3059))

### Security
- Craft no longer shows the installer when it can’t establish a database connection if Dev Mode isn’t enabled.

## 3.0.13.2 - 2018-06-27

### Fixed
- Fixed an error that occurred when deleting users from the Users index page.

## 3.0.13.1 - 2018-06-26

### Fixed
- Fixed a bug where Delete User modals weren’t showing the total number of entries that will be transferred/deleted.

## 3.0.13 - 2018-06-26

### Added
- Craft now includes a summary of the content that will be transferred/deleted in Delete User modals. ([#875](https://github.com/craftcms/cms/issues/875))
- `|date`, `|time`, and `|datetime` filters now support a `locale` argument, for specifying which locale’s formatter should be doing the date/time formatting. ([#3006](https://github.com/craftcms/cms/issues/3006))
- Added `craft\base\ApplicationTrait::getIsInitialized()`.
- Added `craft\base\ClonefixTrait`.
- Added `craft\controllers\AssetsController::actionThumb()`.
- Added `craft\controllers\UsersController::actionUserContentSummary()`.
- Added `craft\controllers\UsersController::EVENT_DEFINE_CONTENT_SUMMARY`.
- Added `craft\helpers\App::backtrace()`.
- Added `craft\queue\jobs\PropagateElements`.
- Added `craft\services\Elements::propagateElement()`.

### Changed
- Editable tables now submit an empty string when they have no rows.
- Reduced the overhead when adding a new site by only resaving existing assets, categories, global sets, and tags once for the newly-created site, rather than for all sites.
- Web-based queue workers now call `craft\helpers\App::maxPowerCaptain()` before running the queue. ([#3011](https://github.com/craftcms/cms/issues/3011))
- The PHP Info utility no longer displays the original values for settings and only the current environment value. ([#2990](https://github.com/craftcms/cms/issues/2990))
- Loosened up most of Craft’s Composer dependency constraints.
- Craft no longer publishes asset thumbnails to the `cpresources/` folder.
- `attributes`, `error`, `errors`, and `scenario` are now reserved field handles. ([#3032](https://github.com/craftcms/cms/issues/3032))
- Improved the look of Control Panel tabs.
- `craft\web\UrlManager::createUrl()`, `createAbsoluteUrl()`, and `getMatchedElement()` now log warnings if they’re called before Craft has been fully initialized. ([#3028](https://github.com/craftcms/cms/issues/3028))

### Deprecated
- Deprecated `craft\controllers\AssetsController::actionGenerateThumb()`.

### Fixed
- Fixed a bug where sidebar meta info on Edit User pages was bleeding over the edge of the page’s content area.
- Fixed a bug where Table fields wouldn’t remember if they had no rows in their Default Values setting. ([#2979](https://github.com/craftcms/cms/issues/2979))
- Fixed a bug where passing `timezone=false` to the `|date`, `|time`, and `|datetime` filters would not preserve the given date’s time zone.
- Fixed a bug where AM/PM strings in formatted dates weren’t respecting the casing specified by the `A`/`a` character in the date format. ([#3007](https://github.com/craftcms/cms/issues/3007))
- Fixed a bug you could get an invalid license warning in cases where web API calls returned a 500 response code.
- Fixed a bug where cloning models and queries would lose any associated behaviors. ([#2857](https://github.com/craftcms/cms/issues/2857))
- Fixed a bug where custom field params were getting forgotten when calling `getNext()` and `getPrev()`, if an element query object was passed in. ([#3019](https://github.com/craftcms/cms/issues/3019))
- Fixed a bug where datepickers were getting scrollbars.
- Fixed a bug where volumes’ field layouts weren’t getting deleted when volumes were deleted. ([#3022](https://github.com/craftcms/cms/pull/3022))
- Fixed a bug where deleting a section or an entry type wouldn’t delete any associated entries that didn’t exist in the primary site. ([#3023](https://github.com/craftcms/cms/issues/3023))
- Fixed a bug where the `svg()` Twig function could convert `id` attributes within the SVG contents to invalid IDs. ([#3025](https://github.com/craftcms/cms/issues/3025))
- Fixed a bug where asset thumbnails wouldn’t load reliably in the Control Panel on load-balanced environments. ([#3026](https://github.com/craftcms/cms/issues/3026))
- Fixed a PHP error that could occur when validating Assets fields if a file was uploaded but no longer exists at the temp location. ([#3033](https://github.com/craftcms/cms/pull/3033))

## 3.0.12 - 2018-06-18

### Added
- Added a `leaves` element query param that limits the selected elements to just the leaves in the structure (elements without children).
- Added `craft\helpers\Db::deleteIfExists()`.
- Added `craft\services\Categories::deleteGroup()`. ([#3000](https://github.com/craftcms/cms/pull/3000))
- Added `craft\services\Tags::deleteTagGroup()`. ([#3000](https://github.com/craftcms/cms/pull/3000))
- Added `craft\services\UserGroups::deleteGroup()`. ([#3000](https://github.com/craftcms/cms/pull/3000))

### Changed
- Improved Control Panel styling. ([#2883](https://github.com/craftcms/cms/issues/2883))

### Removed
- Removed `craft\services\Fields::updateFieldVersionAfterRequest()`.

### Fixed
- Fixed a caching bug where the Fields service could still think a field existed after it had been deleted. ([#2985](https://github.com/craftcms/cms/issues/2985))
- Fixed a bug where Craft would not invalidate the dynamically-generated `craft\behaviors\ContentBehavior` and `craft\behaviors\ElementQueryBehavior` after saving/deleting a custom field, if the request didn’t end normally. ([#2999](https://github.com/craftcms/cms/issues/2999))
- Fixed a PHP error that could occur when saving entries with a URI format that contained certain Twig filters. ([#2995](https://github.com/craftcms/cms/issues/2995))
- Fixed a bug where `{shorthand}` variables in templates rendered by `craft\web\View::renderObjectTemplate()` could end up referencing global variables, if the variable wasn’t a property of the object. ([#3002](https://github.com/craftcms/cms/issues/3002))
- Fixed a bug where the Find and Replace utility wasn’t updating element titles. ([#2996](https://github.com/craftcms/cms/issues/2996))
- Fixed some wonky behavior if one of the custom user profile tabs was called “Account”. ([#2998](https://github.com/craftcms/cms/issues/2998))
- Fixed a bug where dragging a folder on the Assets index page could have unexpected results. ([#2873](https://github.com/craftcms/cms/issues/2873))
- Reduced the likelihood of SQL deadlock errors when saving elements. ([#3003](https://github.com/craftcms/cms/issues/3003))

## 3.0.11 - 2018-06-12

### Changed
- Sort options defined by element types’ `sortOptions()` / `defineSortOptions()` methods can now be specified as sub-arrays with `label`, `orderBy`, and `attribute` keys.
- Entries and categories can now be sorted by their slugs.
- The “Cache remote images?” option in the Asset Indexes utility is now enabled by default. ([#2977](https://github.com/craftcms/cms/issues/2977))

### Fixed
- Fixed a bug where it was not possible to order search results by search score, if the element type didn’t specify any sort options.
- Fixed a bug where clicking on “Date Created” and “Date Updated” column headers on element indexes wouldn’t update the sort order. ([#2975](https://github.com/craftcms/cms/issues/2975))
- Fixed a bug where Edit Entry pages were listing more than the 10 most recent versions. ([#2976](https://github.com/craftcms/cms/issues/2976))
- Fixed a SQL error that occurred when upgrading from Craft 2 to 3 via the terminal. ([#1347](https://github.com/craftcms/cms/issues/1347))
- Fixed the alignment of expand/collapse toggles in asset index sidebars. ([#2981](https://github.com/craftcms/cms/issues/2981))

## 3.0.10.3 - 2018-06-07

### Fixed
- Fixed a bug where the “New Entry” menu on the Entries index page would not contain any options on single-site installs, running MySQL. ([#2961](https://github.com/craftcms/cms/issues/2961))
- Fixed a bug where the `siteName` config setting wasn’t working as expected when set to an array. ([#2968](https://github.com/craftcms/cms/issues/2968))

## 3.0.10.2 - 2018-06-07

### Changed
- Improved the output of `craft\helpers\DateTimeHelper::humanDurationFromInterval()`.
- Updated Garnish to 0.1.24.

### Fixed
- Fixed JavaScript errors that could occur in the Control Panel on pages with Ajax requests. ([#2966](https://github.com/craftcms/cms/issues/2966))
- Fixed a bug where the “New Entry” menu on the Entries index page would not contain any options on single-site installs. ([#2961](https://github.com/craftcms/cms/issues/2961))
- Fixed a bug where JavaScript files registered with `craft\web\View::registerJsFile()` would be ignored if the `depends` option was set. ([#2965](https://github.com/craftcms/cms/issues/2965))

## 3.0.10.1 - 2018-06-06

### Fixed
- Fixed a bug where Craft wasn’t converting empty strings to `null` when saving data to non-textual columns.
- Fixed a bug where Craft would show a Database Connection Error on Install requests, if it couldn’t connect to the database.
- Fixed a bug where Craft wasn’t keeping track of element queries that were executed within `{% cache %}` tags. ([#2959](https://github.com/craftcms/cms/issues/2959))

## 3.0.10 - 2018-06-05

### Added
- Added support for a `CRAFT_LICENSE_KEY` PHP constant, which can be set to the project’s license key, taking precedence over the `license.key` file.
- Added `craft\helpers\Stringy::getLangSpecificCharsArray()`.
- Added `craft\web\View::setRegisteredAssetBundles()`.
- Added `craft\web\View::setRegisteredJsFiles()`.

### Changed
- Generated site URLs now always include full host info, even if the base site URL is root/protocol-relative. ([#2919](https://github.com/craftcms/cms/issues/2919))
- Variables passed into `craft\web\View::renderObjectTemplate()` can now be referenced using the shorthand syntax (e.g. `{foo}`).
- `craft\helpers\StringHelper::asciiCharMap()` now has `$flat` and `$language` arguments.
- Craft no longer saves new versions of entries when absolutely nothing changed about them in the save request. ([#2923](https://github.com/craftcms/cms/issues/2923))
- Craft no longer enforces plugins’ `minVersionRequired` settings if the currently-installed version begins with `
- 
- dev-`.
- Improved the performance of element queries when a lot of values were passed into a param, such as `id`, by using `IN()` and `NOT IN()` conditions when possible. ([#2937](https://github.com/craftcms/cms/pull/2937))
- The Asset Indexes utility no longer skips files with leading underscores. ([#2943](https://github.com/craftcms/cms/issues/2943))
- Updated Garnish to 0.1.23.

### Deprecated
- Deprecated the `customAsciiCharMappings` config setting. (Any corrections to ASCII char mappings should be submitted to [Stringy](https://github.com/danielstjules/Stringy).)

### Fixed
- Fixed a PHP error that could occur when `craft\fields\Number::normalizeValue()` was called without passing an `$element` argument. ([#2913](https://github.com/craftcms/cms/issues/2913))
- Fixed a bug where it was not possible to fetch Matrix blocks with the `relatedTo` param if a specific custom field was specified.
- Fixed a bug where `craft\helpers\UrlHelper::url()` and `siteUrl()` were not respecting the `$scheme` argument for site URLs.
- Fixed a bug where `{id}` tags within element URI formats weren’t getting parsed correctly on first save. ([#2922](https://github.com/craftcms/cms/issues/2922))
- Fixed a bug where `craft\helpers\MigrationHelper::dropAllForeignKeysToTable()` wasn’t working correctly. ([#2897](https://github.com/craftcms/cms/issues/2897))
- Fixed a “Craft is not defined” JavaScript error that could occur on the Forgot Password page in the Control Panel and Dev Toolbar requests.
- Fixed a bug where rotating the screen on iOS would change how the page was zoomed.
- Fixed a bug where `craft\helpers\StringHelper::toAscii()` and the `Craft.asciiString()` JS method weren’t using language-specific character replacements, or any custom replacements defined by the `customAsciiCharMappings` config setting.
- Fixed a bug where the number `0` would not save in a Plain Text field.
- Fixed a bug where Craft could pick the wrong current site if the primary site had a root-relative or protocol-relative URL, and another site didn’t, but was otherwise an equal match.
- Fixed a bug where Control Panel Ajax requests could cause some asset bundles and JavaScript files to be double-registered in the browser.
- Fixed a bug where the “New entry” menu on the Entries index page was including sections that weren’t available in the selected site, and they weren’t linking to Edit Entry pages for the selected site. ([#2925](https://github.com/craftcms/cms/issues/2925))
- Fixed a bug where the `|date`, `|time`, and `|datetime` filters weren’t respecting their `$timezone` arguments. ([#2926](https://github.com/craftcms/cms/issues/2926))
- Fixed a bug where element queries weren’t respecting the `asArray` param when calling `one()`. ([#2940](https://github.com/craftcms/cms/issues/2940))
- Fixed a bug where the Asset Indexes utility wouldn’t work as expected if all of a volume’s assets had been deleted from the file system. ([#2955](https://github.com/craftcms/cms/issues/2955))
- Fixed a SQL error that could occur when a `{% cache %}` tag had no body. ([#2953](https://github.com/craftcms/cms/issues/2953))

## 3.0.9 - 2018-05-22

### Added
- Added a default plugin icon to plugins without an icon in the Plugin Store.
- Added `craft\helpers\ArrayHelper::without()` and `withoutValue()`.
- Added `craft\base\FieldInterface::modifyElementIndexQuery()`.
- Added `craft\elements\db\ElementQueryInterface::andWith()`.

### Changed
- Fixed a bug where Craft was checking the file system when determining if an asset was a GIF, when it should have just been checking the file extension.
- `craft\base\Plugin` now sets the default `$controllerNamespace` value to the plugin class’ namespace + `\controllers` or `\console\controllers`, depending on whether it’s a web or console request.
- Improved the contrast of success and error notices in the Control Panel to meet WCAG AA requirements. ([#2885](https://github.com/craftcms/cms/issues/2885))
- `fieldValue` is now a protected field handle. ([#2893](https://github.com/craftcms/cms/issues/2893))
- Craft will no longer discard any preloaded elements when setting the `with` param on an element query, fixing a bug where disabled Matrix blocks could show up in Live Preview if any nested fields were getting eager-loaded. ([#1576](https://github.com/craftcms/cms/issues/1576))
- Improved memory usage when using the `{% cache %}` tag. ([#2903](https://github.com/craftcms/cms/issues/2903))

### Fixed
- Fixed a bug where the Plugin Store was listing featured plugins (e.g. “Recently Added”) in alphabetical order rather than the API-defined order. ([pixelandtonic/craftnet#83](https://github.com/pixelandtonic/craftnet/issues/83))
- Fixed a SQL error that occurred when programmatically saving a field layout, if the field’s `required` property wasn’t set.
- Fixed a JavaScript error that could occur when multiple Assets fields were present on the same page.
- Fixed an error that could occur when running the `setup` command on some environments.
- Fixed a PHP error that could occur when calling `craft\elements\db\ElementQuery::addOrderBy()` if `$columns` normalized to an empty array. ([#2896](https://github.com/craftcms/cms/issues/2896))
- Fixed a bug where it wasn’t possible to access custom field values on Matrix blocks via `matrixblock` reference tags.
- Fixed a bug where relational fields with only disabled elements selected would get empty table cells on element indexes. ([#2910](https://github.com/craftcms/cms/issues/2910))

## 3.0.8 - 2018-05-15

### Added
- Number fields now have a “Default Value” setting. ([#927](https://github.com/craftcms/cms/issues/927))
- Added the `preserveCmykColorspace` config setting, which can be set to `true` to prevent images’ color spaces from getting converted to sRGB on environments running ImageMagick.

### Changed
- Error text is now orange instead of red. ([#2885](https://github.com/craftcms/cms/issues/2885))
- Detail panes now have a lighter, more saturated background color.

### Fixed
- Fixed a bug where Craft’s default MySQL backup command would not respect the `unixSocket` database config setting. ([#2794](https://github.com/craftcms/cms/issues/2794))
- Fixed a bug where some SVG files were not recognized as SVG files.
- Fixed a bug where Table fields could add the wrong number of default rows if the Min Rows setting was set, and the Default Values setting had something other than one row. ([#2864](https://github.com/craftcms/cms/issues/2864))
- Fixed an error that could occur when parsing asset reference tags. ([craftcms/redactor#47](https://github.com/craftcms/redactor/issues/47))
- Fixed a bug where “Try” and “Buy” buttons in the Plugin Store were visible when the `allowUpdates` config setting was disabled. ([#2781](https://github.com/craftcms/cms/issues/2781))
- Fixed a bug where Number fields would forget their Min/Max Value settings if they were set to 0.
- Fixed a bug where entry versions could be displayed in the wrong order if multiple versions had the same creation date. ([#2889](https://github.com/craftcms/cms/issues/2889))
- Fixed an error that occurred when installing Craft on a domain with an active user session.
- Fixed a bug where email verification links weren’t working for publicly-registered users if the registration form contained a Password field and the default user group granted permission to access the Control Panel.

### Security
- Login errors for locked users now factor in whether the `preventUserEnumeration` config setting is enabled.

## 3.0.7 - 2018-05-10

### Added
- Added the `transformGifs` config setting, which can be set to `false` to prevent GIFs from getting transformed or cleansed. ([#2845](https://github.com/craftcms/cms/issues/2845))
- Added `craft\helpers\FileHelper::isGif()`.

### Changed
- Craft no longer logs warnings about missing translation files when Dev Mode isn’t enabled. ([#1531](https://github.com/craftcms/cms/issues/1531))
- Added `craft\services\Deprecator::$logTarget`. ([#2870](https://github.com/craftcms/cms/issues/2870))
- `craft\services\Deprecator::log()` no longer returns anything.

### Fixed
- Fixed a bug where it was impossible to upload new assets to Assets fields using base64-encoded strings. ([#2855](https://github.com/craftcms/cms/issues/2855))
- Fixed a bug where Assets fields would ignore all submitted asset IDs if any new assets were uploaded as well.
- Fixed a bug where SVG files that were using single quotes instead of double quotes would not be recognized as SVGs.
- Fixed a bug where translated versions of the “It looks like someone is currently performing a system update.” message contained an HTML-encoded `<br/>` tag.
- Fixed a bug where changing an entry’s type could skip adding the new entry type’s tabs, if the previous entry type didn’t have any tabs. ([#2859](https://github.com/craftcms/cms/issues/2859))
- Fixed warnings about missing SVG files that were logged by Control Panel requests.
- Fixed a bug where the `|date` filter would ignore date formatting characters that don’t have ICU counterparts. ([#2867](https://github.com/craftcms/cms/issues/2867))
- Fixed a bug where the global `currentUser` Twig variable could be set to `null` and global sets and could be missing some custom field values when a user was logged-in, if a plugin was loading Twig during or immediately after plugin instantiation. ([#2866](https://github.com/craftcms/cms/issues/2866))

## 3.0.6 - 2018-05-08

### Added
- Error messages about missing plugin-supplied field and volume types now show an Install button when possible.
- Added `craft\base\MissingComponentTrait::getPlaceholderHtml()`.
- Added `craft\db\Migration::EVENT_AFTER_UP` and `EVENT_AFTER_DOWN` events.
- Added `craft\elements\Asset::getContents()`.

### Changed
- Edit User pages will now warn editors when leaving the page with unsaved changes. ([#2832](https://github.com/craftcms/cms/issues/2832))
- Modules are once again loaded before plugins, so they have a chance to register Twig initialization events before a plugin initializes Twig. ([#2831](https://github.com/craftcms/cms/issues/2831))
- `craft\helpers\FileHelper::isSvg()` now returns `true` for files with an `image/svg` MIME type (missing the `+xml`). ([#2837](https://github.com/craftcms/cms/pull/2837))
- The `svg()` Twig function now accepts assets to be passed directly into it. ([#2838](https://github.com/craftcms/cms/pull/2838))
- The “Save and add another” save menu option on Edit Entry and Edit Categories pages now maintain the currently-selected site. ([#2844](https://github.com/craftcms/cms/issues/2844))
- PHP date patterns that are *only* a month name or week day name character will now format the date using the stand-alone month/week day name value. (For example, `'F'` will format a date as “Maggio” instead of “maggio”.)
- Servers without the Intl extension will now use location-agnostic locale data as a fallback if locale data for the specific locale isn’t available.
- The `|date` Twig filter always goes through `craft\i18n\Formatter::asDate()` now, unless formatting a `DateInterval` object.
- The Settings → Plugins page now shows “Buy now” buttons for any commercial plugins that don’t have a license key yet.

### Deprecated
- Deprecated `craft\helpers\DateTimeHelper::translateDate()`. `craft\i18n\Formatter::asDate()` should be used instead.

### Removed
- Removed the `translate` argument from the `|date`, `|time`, and `|datetime` Twig filters; the resulting formatted dates will always be translated now. (Use `myDate.format()` to avoid translations.)

### Fixed
- Fixed an error that could occur in the Plugin Store.
- Fixed a bug where `myDate|date('F')` was returning the short “May” translation rather than the full-length one. ([#2848](https://github.com/craftcms/cms/issues/2848))

## 3.0.5 - 2018-05-01

### Changed
- Fields’ translation icons now reveal the chosen Translation Method in their tooltip. ([#2808](https://github.com/craftcms/cms/issues/2808))
- Improved the error messages displayed when an Assets field has an invalid Upload Location setting. ([#2803](https://github.com/craftcms/cms/issues/2803))
- Craft now logs errors that occur when saving and replacing assets. ([#2814](https://github.com/craftcms/cms/issues/2814))
- Single sections’ entry types’ handles are now updated to match their section’s handle whenever the section is saved. ([#2824](https://github.com/craftcms/cms/issues/2824))
- The Control Panel background color was lightened up a bit.

### Fixed
- Fixed an error that would occur on servers without the Phar PHP extension enabled.
- Fixed an error that could occur if a Matrix block was deleted by a queue job. ([#2813](https://github.com/craftcms/cms/issues/2813))
- Fixed a bug where Twig could be configured to output times in UTC rather than the system timezone, if a bootstrapped module was loading Twig. ([#2761](https://github.com/craftcms/cms/issues/2761))
- Fixed a SQL error that could occur when upgrading from Craft 2 to Craft 3 with an active user session.
- Fixed various SQL errors that could occur when upgrading from Craft 2 to Craft 3, if there were any lingering Craft 3 database tables from a previous upgrade attempt.
- Fixed a bug where the Clear Caches tool was deleting the `.gitignore` file inside `web/cpresources/`. ([#2823](https://github.com/craftcms/cms/issues/2823))
- Fixed the vertical positioning of checkboxes in the Control Panel. ([#2825](https://github.com/craftcms/cms/issues/2825))
- Fixed a JavaScript error that could occur if an element type’s class name contained `\u`. ([#2826](https://github.com/craftcms/cms/issues/2826))

## 3.0.4 - 2018-04-24

### Added
- Added the `craft.globalSets()` template function. ([#2790](https://github.com/craftcms/cms/issues/2790))
- Added the `hasDescendants` element query param. ([#2786](https://github.com/craftcms/cms/issues/2786))
- Added `craft\elements\User::hasDashboard`.

### Changed
- Sections and category groups now ignore posted Template settings for sites that don’t have URI Formats.
- Control Panel resources are once again eager-published. ([#2763](https://github.com/craftcms/cms/issues/2763))
- `entries/save-entries` and `categories/save-category` actions now include the `slug` for responses that accept JSON. ([#2792](https://github.com/craftcms/cms/issues/2792))
- Most `craft\services\Path` methods now have a `$create` argument, which can be set to `false` to prevent the directory from being created if it doesn’t exist yet.
- Craft no longer creates directories when it just needed to clear it. ([#2771](https://github.com/craftcms/cms/issues/2771))
- `craft\services\Config::setDotEnvVar()` now sets the environment variable for the current request, in addition to updating the `.env` file.
- Removed `craft\controllers\AssetsController::actionDownloadTempAsset()`.
- User now must be logged in to use the Asset Preview File functionality.

### Fixed
- Fixed a bug where users would regain all default Dashboard widgets if all widgets were removed. ([#2769](https://github.com/craftcms/cms/issues/2769))
- Fixed a bug where you would get a “not a valid language” error message when creating a new site using certain languages.
- Fixed a bug where database connection settings that were set by the `setup` command weren’t always taking effect in time for the CLI installer. ([#2774](https://github.com/craftcms/cms/issues/2774))
- Fixed a bug where empty Plain Text fields were getting empty string values rather than `null`.
- Fixed a bug where elements within relational fields could have two thumbnails. ([#2785](https://github.com/craftcms/cms/issues/2785))
- Fixed a bug where it was not possible to pass a `--table-prefix` argument to the `setup/db-creds` command. ([#2791](https://github.com/craftcms/cms/pull/2791))
- Fixed an error that occurred for users without permission to perform updates, if available update info wasn’t cached.
- Fixed an error that occurred when `craft\elements\Asset::sources()` was called in a console request. ([#2798](https://github.com/craftcms/cms/issues/2798))
- Fixed JavaScript errors that could occur on the front-end after deleting Matrix blocks. ([#2799](https://github.com/craftcms/cms/pull/2799))

## 3.0.3.1 - 2018-04-18

### Fixed
- Fixed an error that occurred when editing an entry if any of the entry’s revisions were created with an entry type that no longer exists.
- Fixed an error that could occur when saving an asset. ([#2764](https://github.com/craftcms/cms/issues/2764))
- Fixed a bug where Craft assumed an asset was missing if there was an error when indexing it. ([#2763](https://github.com/craftcms/cms/issues/2763))

## 3.0.3 - 2018-04-17

### Added
- Added `craft\elements\Entry::updateTitle()`.
- Added `Yii::alias()`.

### Changed
- New sites’ Base URLs now default to `@web/`.
- Textual custom fields now ensure that they don’t contain 4+ byte characters. ([#2725](https://github.com/craftcms/cms/issues/2725))
- It is no longer expected that all of the `defaultSearchTermOptions` config setting options will be set if any of the default option values need to be overridden. ([#2737](https://github.com/craftcms/cms/issues/2737))
- Control Panel panes now have at least 48 pixels of bottom padding. ([#2744](https://github.com/craftcms/cms/issues/2744))
- Craft now intercepts 404-ing resource requests, and publishes the resources on the fly.
- The Clear Caches utility now has a “Control Panel resources” option.
- The Clear Caches utility now sorts the cache options alphabetically.
- When enabling new sites for a section, the new sites’ content is now based on the primary site’s content, if the section was and still is enabled for the primary site. ([#2748](https://github.com/craftcms/cms/issues/2748))
- Improved the responsiveness of element indexes.
- `Craft.BaseElementIndexView` now has a `loadMoreElementsAction` setting. ([#2762](https://github.com/craftcms/cms/pull/2762))

### Fixed
- Fixed a bug where the Clear Caches utility was not deleting template caches. ([#2720](https://github.com/craftcms/cms/issues/2720))
- Fixed a bug where the Plugin Store was not displaying payment errors on checkout.
- Fixed a bug where Control Panel-defined routes that contained special regular expression characters weren’t working. ([#2721](https://github.com/craftcms/cms/issues/2721))
- Fixed a bug where it was not possible to save system messages in some cases.
- Fixed a bug where static translations within dynamic entry title formats were getting translated using the current site’s language, rather than the entry’s language. ([#2722](https://github.com/craftcms/cms/issues/2722))
- Fixed a bug where deprecation errors for some date formatting methods were not escaping backslashes.
- Fixed a bug where plugins’ “Last update” timestamps in the Plugin Store weren’t getting formatted correctly in Safari. ([#2733](https://github.com/craftcms/cms/issues/2733))
- Fixed references to a nonexistent `Craft.eot` file in the Control Panel CSS. ([#2740](https://github.com/craftcms/cms/issues/2740))
- Fixed a bug where the default PostgreSQL database restore command wasn’t setting the `PGPASSWORD` environment variable. ([#2741](https://github.com/craftcms/cms/pull/2741))
- Fixed an error that could occur if the system time zone was not supported by the ICU library, on environments with the Intl extension loaded.
- Fixed a bug where several administrative fields had translatable icons. ([#2742](https://github.com/craftcms/cms/issues/2742))
- Fixed a bug where `craft\controllers\PluginStoreController::actionSavePluginLicenseKeys()` was trying to set a plugin license key for plugins which were not installed.

### Security
- Fixed a bug assets were not getting cleansed on upload. ([#2709](https://github.com/craftcms/cms/issues/2709))

## 3.0.2 - 2018-04-10

### Added
- Added the `EVENT_BEFORE_DELETE_CACHES` and `EVENT_AFTER_DELETE_CACHES` events to `craft\services\TemplateCaches`.
- Added `craft\events\DeleteTemplateCachesEvent`.

### Changed
- Craft now deletes all compiled templates whenever Craft or a plugin is updated. ([#2686](https://github.com/craftcms/cms/issues/2686))
- The Plugin Store now displays commercial plugins’ renewal prices. ([#2690](https://github.com/craftcms/cms/issues/2690))
- The Plugin Store no longer shows the “Upgrade Craft CMS” link if Craft is already running (and licensed to run) the Pro edition. ([#2713](https://github.com/craftcms/cms/issues/2713))
- Matrix fields now set `$propagating` to `true` when saving Matrix blocks, if the owner element is propagating.
- `craft\helpers\ArrayHelper::toArray()` no longer throws a deprecation error when a string without commas is passed to it. ([#2711](https://github.com/craftcms/cms/issues/2711))
- Editable tables now support an `html` column type, which will output cell values directly without encoding HTML entities. ([#2716](https://github.com/craftcms/cms/pull/2716))
- `Craft.EditableTable` instances are now accessible via `.data('editable-table')` on their `<table>` element. ([#2694](https://github.com/craftcms/cms/issues/2694))
- Updated Composer to 1.6.3. ([#2707](https://github.com/craftcms/cms/issues/2707))
- Updated Garnish to 0.1.22. ([#2689](https://github.com/craftcms/cms/issues/2689))

### Fixed
- Fixed an error that could occur in the Control Panel if any plugins with licensing issues were installed. ([#2691](https://github.com/craftcms/cms/pull/2691))
- Fixed a bug on the Plugin Store’s Payment screen where the “Use a new credit card” radio option would not get selected automatically even if it was the only one available.
- Fixed a bug where `craft\web\assets\vue\VueAsset` didn’t respect the `useCompressedJs` config setting.
- Fixed an error that occurred when saving a Single entry over Ajax. ([#2687](https://github.com/craftcms/cms/issues/2687))
- Fixed an error that could occur when disabling a site on a Single section. ([#2695](https://github.com/craftcms/cms/issues/2695))
- Fixed an error that could occur on requests without a content type on the response. ([#2704](https://github.com/craftcms/cms/issues/2704))
- Fixed a bug where the `includeSubfolders` asset query param wasn’t including results in the parent folder. ([#2706](https://github.com/craftcms/cms/issues/2706))
- Fixed an error that could occur when querying for users eager-loaded with their photos, if any of the resulting users didn’t have a photo. ([#2708](https://github.com/craftcms/cms/issues/2708))
- Fixed a bug where relational fields within Matrix fields wouldn’t save relations to elements that didn’t exist on all of the sites the owner element existed on. ([#2683](https://github.com/craftcms/cms/issues/2683))
- Fixed a bug where relational fields were ignoring disabled related elements in various functions, including required field validation and value serialization.
- Fixed an error that would occur if a new custom field was created and added to an element’s field layout, and its value was accessed, all in the same request. ([#2705](https://github.com/craftcms/cms/issues/2705))
- Fixed a bug where the `id` param was ignored when used on an eager-loaded elements’ criteria. ([#2717](https://github.com/craftcms/cms/issues/2717))
- Fixed a bug where the default restore command for MySQL wouldn’t actually restore the database. ([#2714](https://github.com/craftcms/cms/issues/2714))

## 3.0.1 - 2018-04-04

### Deprecated
- Brought back and deprecated the `Craft::Personal` and `Craft::Client` constants.

### Fixed
- Fixed a bug where elements’ `getNext()` and `getPrev()` methods were modifying the element query passed into them. ([#2160](https://github.com/craftcms/cms/issues/2160))
- Fixed a bug where Table fields could be pre-populated with one too many rows. ([#2680](https://github.com/craftcms/cms/pull/2680))

### Security
- Craft no longer sends exception messages to error templates, unless the exception is an instance of `yii\base\UserException`.

## 3.0.0.2 - 2018-04-04

### Fixed
- Fixed a bug where Craft Pro installs were getting identified as Craft Solo in the Control Panel.

## 3.0.0 - 2018-04-04

### Added
- The codebase has been completely rewritten and refactored to improve performance, maintainability, and extensibility.
- Craft can now be [installed](https://docs.craftcms.com/v3/installation.html) via Composer in addition to a zip file. ([#895](https://github.com/craftcms/cms/issues/895))
- Craft’s setup wizard is now available as a CLI tool in addition to the web-based one.
- [Plugins](https://docs.craftcms.com/v3/plugin-intro.html) are now loaded as Composer dependencies, and implemented as extensions of [Yii modules](http://www.yiiframework.com/doc-2.0/guide-structure-modules.html).
- Added [multi-site](https://docs.craftcms.com/v3/sites.html) support.
- Added the Plugin Store, where plugins can be discovered, trialled, and purchased. ([#808](https://github.com/craftcms/cms/issues/808))
- Plugins can now be updated and removed from within the Control Panel.
- Asset sources are now called “volumes”, and plugins can supply their own volume types.
- Added the Image Editor, which can be used to rotate, crop, and flip images, as well as set focal points on them.
- Added asset previews, which can be triggered via a “Preview file” action on the Assets index, or with a `shift` + `spacebar` keyboard shortcut throughout the Control Panel.
- Asset editor HUDs now show image previews. ([#837](https://github.com/craftcms/cms/issues/837))
- Added the “Utilities” section to the Control Panel, replacing the Tools area of the Settings page.
- Added the Debug Toolbar, powered by the [Debug Extension for Yii 2](http://www.yiiframework.com/doc-2.0/guide-tool-debugger.html).
- Added support for [Content Migrations](https://docs.craftcms.com/v3/content-migrations.html).
- Added support for PostgreSQL.

### Changed
- The Control Panel has been redesigned for better usability, readability and responsiveness.
- Renamed all “URL Format” things to “URI Format”, in the Control Panel UI and in the code.
- Added the “Propagate entries across all enabled sites?” section setting. If disabled, entries will only be associated with the site they were created on. ([#2330](https://github.com/craftcms/cms/issues/2330))
- Structure sections and category groups no longer have Nested URL Format settings. (It’s still possible to achieve the same result with a single URI Format setting.)
- When an entry type is updated, Craft now re-saves all entries of that type.
- When a category is deleted, its nested categories are no longer deleted with it.
- Craft no longer re-saves *all* localizable elements after a new site is created; entries and Matrix blocks are skipped, and plugins that supply custom element types must now re-save their elements manually as well.
- The “New entry” and “New category” buttons on Entries and Categories index pages now load the Edit page for the currently-selected site. ([#2236](https://github.com/craftcms/cms/issues/2236))
- Elements now validate that custom field values will fit within their database columns, for fields with textual or numeric column types.
- User photos are now assets. ([#933](https://github.com/craftcms/cms/issues/933))
- Assets now have a “Link” table attribute option.
- Volumes’ “Base URL” settings can now begin with `@web`, which is an alias for the root URL that Craft is running from.
- Local volumes’ “File System Path” settings can now begin with `@webroot`, which is an alias for the path to the directory that `index.php` lives in.
- Global Sets’ field layouts can now have custom tabs.
- Color inputs can now be left blank.
- Color values within Table fields are now represented by `craft\fields\data\ColorData` objects.
- Element titles now get a validation error if they contain any 4+ byte characters (like emoji), on servers running MySQL. ([#2513](https://github.com/craftcms/cms/issues/2513))
- Lightswitch fields that don’t have a value yet will now be assigned the default field value, even for existing elements. ([#2404](https://github.com/craftcms/cms/issues/2404))
- The system installer now sets the initial admin account’s preferred language to the site language selected in the installation wizard. ([#2480](https://github.com/craftcms/cms/issues/2480))
- Table fields now have “Min Rows”, “Max Rows”, and “Add Row Label” settings. ([#2372](https://github.com/craftcms/cms/issues/2372))
- Table fields now have “Date”, “Time”, “Lightswitch”, and “Color” column type options.
- Color fields now return a `craft\fields\data\ColorData` object, with `hex`, `rgb`, `red`, `green`, `blue`, `r`, `g`, `b`, and `luma` properties.
- Matrix fields now have “Manage blocks on a per-site basis”, “Min Blocks”, and “Max Blocks” settings.
- Matrix fields with only one block type, and equal values for the Min Blocks and Max Blocks settings, now hide the UI for adding and deleting blocks.
- Matrix fields with only one block type will now auto-create the minimum number of blocks required by the field, per the Min Blocks setting, for new elements. ([#850](https://github.com/craftcms/cms/issues/850))
- The `migrate/up` console command will now update the appropriate schema version in the database after successfully completing all migrations. ([#1907](https://github.com/craftcms/cms/issues/1907))
- Users can now set their preferred language to any supported application language. ([#847](https://github.com/craftcms/cms/issues/847))
- Users are no longer logged out when verifying a new email address on their own account. ([#1421](https://github.com/craftcms/cms/issues/1421))
- Users no longer get an exception or error message if they click on an invalid/expired email verification link and are already logged in. Instead they’ll be redirected to wherever they would normally be taken immediately after logging in. ([#1422](https://github.com/craftcms/cms/issues/1422))
- If anything prevents a user from being deleted, any changes that were made in preparation for deleting the user are now rolled back.
- Added `webp` as a web-safe image format.
- Craft now checks if the current installation can manipulate an image instead of checking against a predefined list. ([#1648](https://github.com/craftcms/cms/issues/1648), [#1545](https://github.com/craftcms/cms/issues/1545))
- The `getCsrfInput()` global function has been renamed to `csrfInput()`. (getCsrfInput() still works but produces a deprecation error.)
- The `{% cache %}` tag no longer includes the query string when storing the cache URL.
- Added the `|timestamp` Twig filter, for formatting a date as a user-friendly timestamp.
- Added the `|datetime` Twig filter, for formatting a date with a localized date+time format.
- Added the `|time` Twig filter, for formatting a date with a localized time format.
- Added the `|multisort` Twig filter, which duplicates an array and sorts it with [craft\helpers\ArrayHelper::multisort()](http://www.yiiframework.com/doc-2.0/yii-helpers-basearrayhelper.html#multisort()-detail).
- Added the `|atom` and `|rss` Twig filters, for formatting dates in Atom and RSS date formats, respectively.
- Added the `|column` Twig filter, for capturing the key/property values of a series of arrays/objects.
- Added the `|index` Twig filter, for indexing an array of arrays/objects by one of their keys/values.
- Added the `|filterByValue` Twig filter.
- Added the `|duration` Twig filter, which converts a `DateInterval` object into a human-readable duration.
- The `t` filter now always defaults to translating the given string using the `site` category unless it is otherwise specified (e.g. `myString|t('pluginhandle')`).
- The `|date` filter can be passed `'short'`, `'medium'`, `'long'`, and `'full'`, which will format the date with a localized date format.
- It is now possibly to customize the SQL of [element queries](https://docs.craftcms.com/v3/element-queries.html), and there are more choices on how the data should be returned.
- Element queries are no longer limited to 100 results by default.
- The “Failed” message in the queue HUD in the Control Panel now shows the full error message as alt text. ([#855](https://github.com/craftcms/cms/issues/855))
- Added the `convertFilenamesToAscii` config setting.
- Added the `preserveExifData` config setting, `false` by default and requires Imagick. ([#2034](https://github.com/craftcms/cms/issues/2034))
- Added the `aliases` config setting, providing an easy way to define custom [aliases](http://www.yiiframework.com/doc-2.0/guide-concept-aliases.html).
- Removed support for automatically determining the values for the `omitScriptNameInUrls` and `usePathInfo` config settings.
- It’s now possible to override Craft’s application config via `config/app.php`.
- It’s now possible to override volume settings via `config/volumes.php`.
- It’s now possible to override all plugins’ settings via `config/<plugin-handle>.php`.
- Renamed the `runTasksAutomatically` config setting to `runQueueAutomatically`.
- The `translationDebugOutput` config setting will now wrap strings with `@` characters if the category is `app`, `$` if the category is `site`, and `%` for anything else.
- All user-defined strings in the Control Panel (e.g. section names) are now translated using the `site` category, to prevent translation conflicts with Craft’s own Control Panel translations.
- Routes can now be stored on a per-site basis, rather than per-locale.
- Web requests are now logged to `storage/logs/web.log`.
- Web requests that result in 404 errors are now logged to `storage/logs/web-404s.log`.
- Console requests are now logged to `storage/logs/console.log`.
- Queue requests are now logged to `storage/logs/queue.log`.
- Craft 3 now requires PHP 7.0.0 or later.
- Craft 3 now requires MySQL 5.5+ or PostgreSQL 9.5+.
- Craft now takes advantage of the [PHP Intl extension](http://php.net/manual/en/book.intl.php) when available.
- Craft now uses Stringy for better string processing support.
- Craft now uses Flysystem for better asset volume support.
- Craft now uses Swiftmailer for better email sending support.
- Craft now uses the [Yii 2 Queue Extension](https://github.com/yiisoft/yii2-queue) for managing background tasks.
- Craft now uses the Zend Feed library for better RSS and Atom processing support.
- Updated Yii to 2.0.15.1.
- Updated Twig to 2.4.
- Updated Guzzle to 6.3.

### Deprecated
- Many things have been deprecated. See [Changes in Craft 3](https://docs.craftcms.com/v3/changes-in-craft-3.html) for a complete list.

### Fixed
- Fixed a bug where a PHP session would be started on every template rendering request whether it was needed or not. ([#1765](https://github.com/craftcms/cms/issues/1765))

### Security
- Craft uses OpenSSL for encryption rather than mcrypt, which is far more secure and well-maintained.<|MERGE_RESOLUTION|>--- conflicted
+++ resolved
@@ -2,10 +2,6 @@
 
 ## Unreleased
 
-<<<<<<< HEAD
-### Changed
-- It is now possible to create Sections without URL's ([#3883](https://github.com/craftcms/cms/issues/3883))
-=======
 ### Added
 - Added `craft\helpers\ElementHelper::sourceElement()`.
 - Added `craft\helpers\UrlHelper::buildQuery()`.
@@ -196,7 +192,6 @@
 - Fixed a bug where `craft\web\UrlManager::getMatchedElement()` could return the incorrect result on preview requests. ([#4542](https://github.com/craftcms/cms/issues/4542))
 - Fixed an error that occurred on the Settings → Email page if email settings were missing from the project config. ([#4552](https://github.com/craftcms/cms/issues/4552))
 - Fixed a bug where it wasn’t possible to toggle site-specific entry statuses when editing drafts. ([#4577](https://github.com/craftcms/cms/issues/4577))
->>>>>>> 0a6e446b
 
 ## 3.2.2 - 2019-07-14
 
