--- conflicted
+++ resolved
@@ -10,11 +10,8 @@
 
 ### Fixed
 - Fixed a bug where sidebar meta info on Edit User pages was bleeding over the edge of the page’s content area.
-<<<<<<< HEAD
+- Fixed a bug where Table fields wouldn’t remember if they had no rows in their Default Values setting. ([#2979](https://github.com/craftcms/cms/issues/2979))
 - Fixed a bug where passing `timezone=false` to the `|date`, `|time`, and `|datetime` filters would not preserve the given date’s time zone.
-=======
-- Fixed a bug where Table fields wouldn't remember if they had no rows in their Default Values setting. ([#2979](https://github.com/craftcms/cms/issues/2979)) 
->>>>>>> a43fd1b6
 
 ## 3.0.12 - 2018-06-18
 
