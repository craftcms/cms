--- conflicted
+++ resolved
@@ -5,17 +5,14 @@
 ### Added
 - Assets fields now have a “Show unpermitted volumes” setting, which determines whether the field should show volumes that the user doesn’t have permission to view (disabled by default for new fields; enabled by default for existing fields). ([#887](https://github.com/craftcms/cms/issues/887))
 - Added the `upscaleImages` config setting. ([#844](https://github.com/craftcms/cms/issues/844))
-<<<<<<< HEAD
-- It’s now possible to change orientation for cropping aspect ratio as well as set a custom aspect ration when cropping inthe image editor. ([#4359](https://github.com/craftcms/cms/issues/4359))
+- Added `craft\fields\Assets::$showUnpermittedVolumes`.
+- Added `craft\fields\Assets::$showUnpermittedVolumes`.
+
+### Changed
+- Matrix fields now trigger a `blockDeleted` JavaScript event when a block is deleted. ([#5329](https://github.com/craftcms/cms/issues/5329))
 
 ### Fixed
 - Fixed an image editor bug where selecting a cropper ratio would not immediately save cropper settings.
-=======
-- Added `craft\fields\Assets::$showUnpermittedVolumes`.
-
-### Changed
-- Matrix fields now trigger a `blockDeleted` JavaScript event when a block is deleted. ([#5329](https://github.com/craftcms/cms/issues/5329))
->>>>>>> 37ad8e8b
 
 ## 3.4.0-beta.3 - 2019-12-11
 
