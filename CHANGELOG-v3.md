--- conflicted
+++ resolved
@@ -16,12 +16,9 @@
 - Fixed an error that could occur when processing Project Config changes that also included new sites.
 - Fixed a bug where table cells with the `thin` class were wrapping. ([#5746](https://github.com/craftcms/cms/pull/5746))
 - Fixed a bug where Craft could think it was already installed after running the `setup` command, if it had been installed at the beginning of the request.
-<<<<<<< HEAD
-- Fixed a bug where lightswitch inputs would be unresponsive if they had been configured with `disabled` set to an empty, non-boolean value.
-=======
 - Fixed an error where applying changes to Matrix fields from the `project.yaml` file could result in the file being re-saved.
 - Fixed a bug where GraphQL cache was not invalidated when structured elements were rearranged. ([#5761](https://github.com/craftcms/cms/issues/5761))
->>>>>>> 1a6b1d03
+- Fixed a bug where lightswitch inputs would be unresponsive if they had been configured with `disabled` set to an empty, non-boolean value.
 
 ## 3.4.9 - 2020-02-28
 
