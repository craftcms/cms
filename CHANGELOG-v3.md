# Release Notes for Craft CMS 3.x

<<<<<<< HEAD
## Unreleased

### Added
- It’s now possible to preview video files. ([#5565](https://github.com/craftcms/cms/pull/5565))
- Added the `--no-backup` option to the `migrate/all` command.

### Fixed
- Fixed a bug where the `update` command was backing up the database twice.
- Fixed a bug where the “Duplicate” element action was available for users who didn’t have permission to create new entries in the section. ([#5566](https://github.com/craftcms/cms/issues/5566))
- Fixed a bug where using directives in GraphQL could make the field return unexpected results. ([#5569](https://github.com/craftcms/cms/issues/5569))

## 3.4.2 - 2019-01-31
=======
## 3.4.2 - 2020-01-31
>>>>>>> ce710a2d

### Added
- Added the ability to pass a custom failure message to the delete action on admin tables. ([#5507](https://github.com/craftcms/cms/issues/5507))
- `craft\services\ProjectConfig::processConfigChanges()` now has a `$force` argument that defaults to `false`.
- Added the ability for admin table actions to restrict usage if multiple items are selected.
- Edit Asset pages now have `cp.assets.edit`, `cp.assets.edit.details`, `cp.assets.edit.settings`, and `cp.assets.edit.meta` template hooks. ([#5560](https://github.com/craftcms/cms/pull/5560))
- Added `craft\queue\jobs\ResaveElements::$updateSearchIndex`.

### Changed
- Edit Asset pages now show a “View” button for image, PDF, and text assets. ([#5555](https://github.com/craftcms/cms/issues/5555))
- Edit Asset pages now show the asset’s location in the meta pane.
- The `generateTransformsBeforePageLoad` config setting is now automatically enabled for GraphQL API requests. ([#5553](https://github.com/craftcms/cms/issues/5553))
- Brought back the `_elements/indexcontainer.html` template (though it is deprecated). ([Dolphiq/craft3-plugin-redirect#108](https://github.com/Dolphiq/craft3-plugin-redirect/issues/108))

### Fixed
- Fixed a couple errors that could have occurred when updating to Craft 3.4. ([#5527](https://github.com/craftcms/cms/issues/5527))
- Fixed a bug where HTML was being escaped twice in some admin tables. ([#5532](https://github.com/craftcms/cms/issues/5532))
- Fixed an error that could occur when processing new Project Config values.
- Fixed an error that could occur when saving Project Config values that contained 4+ byte characters.
- Fixed a bug where asset previews weren’t working on Craft Solo. ([#5517](https://github.com/craftcms/cms/issues/5517))
- Fixed a bug where Matrix fields weren’t always showing validation errors.
- Fixed a bug where unsaved Matrix blocks could be lost if an entry was saved with validation errors, and any unsaved Matrix blocks weren’t modified before reattempting to save the entry. ([#5544](https://github.com/craftcms/cms/issues/5544))
- Fixed a bug where Table fields weren’t getting initialized properly unless they were located on the initially-selected content tab. ([#5549](https://github.com/craftcms/cms/issues/5549))
- Fixed a bug where the control panel’s login form was off-center vertically when a login page logo was used. ([#5552](https://github.com/craftcms/cms/issues/5552))
- Fixed a bug where it was impossible to use GraphQL variables in directive arguments. ([#5543](https://github.com/craftcms/cms/issues/5543))
- Fixed a bug where users with permission to create entries would get a 403 error when attempting to save a new entry.
- Fixed a styling issue on the Login page if the `rememberedUserSessionDuration` config setting was set to `0`. ([#5556](https://github.com/craftcms/cms/issues/5556))
- Fixed an error that occurred when viewing trashed elements in an element index and then changing the selected source. ([#5559](https://github.com/craftcms/cms/issues/5559))
- Fixed a bug where Craft would update the search index for Matrix blocks and other nested elements, even if the owner element was saved with `$updateSearchIndex = false`.

## 3.4.1 - 2020-01-29

### Changed
- Craft now only logs errors and warnings for console requests, when Dev Mode isn’t enabled. ([#5256](https://github.com/craftcms/cms/issues/5256))
- Improved the styling of the system name in the global sidebar. ([#5524](https://github.com/craftcms/cms/issues/5524))
- The default MySQL backup command will now set the `--default-character-set` argument to the value of the `charset` database config setting. ([#5529](https://github.com/craftcms/cms/issues/5529))

### Fixed
- Fixed a bug where plugin settings would get mangled when installing Craft using an existing `project.yaml` file.
- Fixed a bug where Assets fields’ selection modals could be blank if the Default Upload Location setting specified an unpermitted volume. ([#5520](https://github.com/craftcms/cms/issues/5520))
- Fixed a bug where users’ Week Start Day preference was being ignored if set to Sunday. ([#5513](https://github.com/craftcms/cms/issues/5513))

## 3.4.0.2 - 2020-01-28

### Fixed
- Fixed a bug where installing Craft from the terminal wasn’t setting the `DB_DSN` environment variable in `.env`.
- Fixed a bug where sections could lose their preview targets when updating to Craft 3.4. ([#5519](https://github.com/craftcms/cms/issues/5519))
- Fixed a bug where preview target URLs weren’t being normalized to site URLs. ([#5519](https://github.com/craftcms/cms/issues/5519))

## 3.4.0.1 - 2020-01-28

### Fixed
- Fixed an error that could occur when updating to Craft 3.4.
- Fixed a bug where Assets fields’ selection modals could be blank if limited to a single folder. ([#5516](https://github.com/craftcms/cms/issues/5516))

## 3.4.0 - 2020-01-28

> {warning} If `useProjectConfigFile` is enabled and you are using the GraphQL API, restore a fresh database backup from your production environment before updating your development environment. Otherwise you may lose your GraphQL schema data when updating production.

> {warning} There have been some changes in behavior that plugin developers should be aware of! See [Updating Plugins for Craft 3.4](https://craftcms.com/guides/updating-plugins-for-craft-34) for details.

> {tip} Element search indexing is a little smarter in Craft 3.4. It’s recommended that you resave all your entries from your terminal after updating.
>
> ```bash
> > ./craft resave/entries --update-search-index
> ```

### Added
- Improved the overall look and feel of the Control Panel. ([#2883](https://github.com/craftcms/cms/issues/2883))
- Added an overflow menu for Control Panel tabs that don’t fit into the available space. ([#3073](https://github.com/craftcms/cms/issues/3073))
- Added support for delta element updates. ([#4064](https://github.com/craftcms/cms/issues/4064))
- Elements now track which field values have changed since the element was first loaded. ([#4149](https://github.com/craftcms/cms/issues/4149))
- Entry drafts now show which fields and attributes have changed within the draft, and which are outdated.
- If an entry draft contains outdated field and attribute values, it’s now possible to merge the latest source entry values into the draft manually, and they will be automatically merged in when the draft is published. ([#4642](https://github.com/craftcms/cms/issues/4642))
- “Set Status” element actions no longer have the option to disable multi-site elements globally; only for the currently selected site. ([#2817](https://github.com/craftcms/cms/issues/2817), [#2899](https://github.com/craftcms/cms/issues/2899))
- Multi-site entries’ edit pages no longer have the option to set the entry’s global status. Instead, only the current site’s status is shown by default, and that setting can be expanded to show all sites that the user has permission to edit, for bulk-editing the entry’s status across multiple sites. ([#2817](https://github.com/craftcms/cms/issues/2817), [#2899](https://github.com/craftcms/cms/issues/2899))
- It’s now possible to see all of the elements selected by relation fields from element indexes. ([#3030](https://github.com/craftcms/cms/issues/3030))
- Assets now have their own dedicated edit pages in the control panel. ([#1249](https://github.com/craftcms/cms/issues/1249))
- Asset volumes’ field layouts can now define multiple tabs.
- Assets now keep track of which user account was logged-in when the asset was uploaded. ([#3553](https://github.com/craftcms/cms/issues/3553))
- Asset indexes can now have an “Uploaded by” column.
- It’s now possible to eager-load assets with their `uploader` value.
- Added new “View files uploaded by other users”, “Edit files uploaded by other users”, “Replace files uploaded by other users”, “Remove files uploaded by other users”, and “Edit images uploaded by other users” user permissions.
- Assets fields now have a “Show unpermitted volumes” setting, which determines whether the field should show volumes that the user doesn’t have permission to view (disabled by default for new fields; enabled by default for existing fields). ([#887](https://github.com/craftcms/cms/issues/887))
- Assets fields now have a “Show unpermitted files setting, which determines whether the field should show files that the user doesn’t have permission to view per the new “View files uploaded by other users” permission.
- It’s now possible to download multiple assets at once as a zip file. ([#5259](https://github.com/craftcms/cms/issues/5259))
- It’s now possible to preview text and PDF assets, and plugins can add support for additional file types. ([#5136](https://github.com/craftcms/cms/pull/5136))
- It’s now possible to set a custom aspect ratio when cropping images with the image editor. ([#4359](https://github.com/craftcms/cms/issues/4359))
- It’s now possible to change the the aspect ratio orientation when cropping images with the image editor. ([#4359](https://github.com/craftcms/cms/issues/4359))
- Added the Queue Manager utility. ([#2753](https://github.com/craftcms/cms/issues/2753), [#3489](https://github.com/craftcms/cms/issues/3489))
- It’s now possible to define additional queues using `craft\queue\Queue`, with custom `channel` values. ([#5492](https://github.com/craftcms/cms/issues/5492))
- Added the `queue/release` action. ([#4777](https://github.com/craftcms/cms/issues/4777))
- Added the `utils/prune-revisions` action. ([#4851](https://github.com/craftcms/cms/issues/4851))
- Added the `verifyEmailPath` config setting.
- Added the `maxBackups` config setting. ([#2078](https://github.com/craftcms/cms/issues/2078))
- Added the `upscaleImages` config setting. ([#844](https://github.com/craftcms/cms/issues/844))
- Added the “Reply-To Address” email setting. ([#5498](https://github.com/craftcms/cms/issues/5498))
- Added the `{% requireGuest %}` Twig tag, which redirects a user to the path specified by the `postLoginRedirect` config setting if they’re already logged in. ([#5015](https://github.com/craftcms/cms/pull/5015))
- Added the `combine()` Twig function.
- Added the `|contains` Twig filter.
- Added the `|purify` Twig filter. ([#5184](https://github.com/craftcms/cms/issues/5184))
- Public registration forms can now customize the flash notice displayed on successful registration by passing a `userRegisteredNotice` param. ([#5213](https://github.com/craftcms/cms/issues/5213))
- It’s now possible to query for Matrix blocks by their field handle, via the new `field` param. ([#5218](https://github.com/craftcms/cms/issues/5218))
- It’s now possible to filter element query results by their related elements using relational fields’ element query params (e.g. `publisher(100)` rather than `relatedTo({targetElement: 100, field: 'publisher'})`). ([#5200](https://github.com/craftcms/cms/issues/5200))
- It’s now possible to query for elements by their custom field values via GraphQL. ([#5208](https://github.com/craftcms/cms/issues/5208))
- It’s now possible to eager-load the *count* of related elements, by setting `'count' => true` on the eager-loading criteria. 
- GraphQL access tokens are now managed separately from schema definitions, making it possible to create multiple tokens for the same schema.
- GraphQL schemas are now stored in the project config (sans tokens). ([#4829]((https://github.com/craftcms/cms/issues/4829))
- Added a new “Expanded” element exporter type, which includes expanded custom field values, including Matrix and relational fields. ([#4484](https://github.com/craftcms/cms/issues/4484))
- It’s now possible to export elements as CSV, JSON, or XML files.
- Added support for plugin-supplied element exporters. ([#5090](https://github.com/craftcms/cms/issues/5090))
- Control panel pages can now implement Vue-based admin tables that support bulk actions, search, and pagination.
- Elements now have a `_count` field when queried via GraphQL, which returns the total number of related elements for a given relational field handle
- It’s now possible to filter users by their groups when querying for them via GraphQL. ([#5374](https://github.com/craftcms/cms/issues/5374)) 
- Added the `asset`, `category`, `entry`, `globalSet`, `tag`, and `user` queries to fetch single elements via GraphQL. ([#5363](https://github.com/craftcms/cms/issues/5363))
- It’s now possible to apply the `transform` GraphQL directive to entire assets. ([#5425](https://github.com/craftcms/cms/issues/5425))
- The Image Editor now displays the resulting image size when cropping. ([#4551](https://github.com/craftcms/cms/issues/4551))
- Improved the crop behavior when dragging along the edges of an image in the Image Editor.
- The Sendmail mailer transport now has a “Sendmail Command” setting. ([#5445](https://github.com/craftcms/cms/pull/5445))
- Added support for the `CRAFT_EPHEMERAL` PHP constant, which can be defined as `true` when Craft is running on an environment with ephemeral storage.
- Added the `setup/php-session-table` command for creating a database table to store PHP sessions.
- Added `craft\assetpreviews\Image`.
- Added `craft\assetpreviews\Pdf`.
- Added `craft\assetpreviews\Text`.
- Added `craft\base\AssetPreviewHandler`.
- Added `craft\base\AssetPreviewHandlerInterface`.
- Added `craft\base\Element::ATTR_STATUS_CONFLICTED`.
- Added `craft\base\Element::ATTR_STATUS_MODIFIED`.
- Added `craft\base\Element::ATTR_STATUS_OUTDATED`.
- Added `craft\base\Element::defineExporters()`.
- Added `craft\base\Element::EVENT_REGISTER_EXPORTERS`.
- Added `craft\base\ElementExporter`.
- Added `craft\base\ElementExporterInterface`.
- Added `craft\base\ElementInterface::exporters()`
- Added `craft\base\ElementInterface::getAttributeStatus()`.
- Added `craft\base\ElementInterface::getDirtyAttributes()`.
- Added `craft\base\ElementInterface::getDirtyFields()`.
- Added `craft\base\ElementInterface::getEagerLoadedElementCount()`.
- Added `craft\base\ElementInterface::getEnabledForSite()`.
- Added `craft\base\ElementInterface::getFieldStatus()`.
- Added `craft\base\ElementInterface::isFieldDirty()`.
- Added `craft\base\ElementInterface::markAsClean()`.
- Added `craft\base\ElementInterface::setAttributeStatus()`.
- Added `craft\base\ElementInterface::setEagerLoadedElementCount()`.
- Added `craft\base\ElementInterface::setEnabledForSite()`.
- Added `craft\base\ElementInterface::trackChanges()`.
- Added `craft\base\FieldInterface::getTranslationDescription()`.
- Added `craft\base\Model::defineRules()`. Models that define a `rules()` method should use `defineRules()` instead, so `EVENT_DEFINE_RULES` event handlers have a chance to modify them.
- Added `craft\base\UtilityInterface::footerHtml()`.
- Added `craft\base\UtilityInterface::toolbarHtml()`.
- Added `craft\base\WidgetInterface::getSubtitle()`.
- Added `craft\behaviors\DraftBehavior::$dateLastMerged`.
- Added `craft\behaviors\DraftBehavior::$mergingChanges`.
- Added `craft\behaviors\DraftBehavior::$trackChanges`.
- Added `craft\behaviors\DraftBehavior::getIsOutdated()`.
- Added `craft\behaviors\DraftBehavior::getOutdatedAttributes()`.
- Added `craft\behaviors\DraftBehavior::getOutdatedFields()`.
- Added `craft\behaviors\DraftBehavior::isAttributeModified()`.
- Added `craft\behaviors\DraftBehavior::isAttributeOutdated()`.
- Added `craft\behaviors\DraftBehavior::isFieldModified()`.
- Added `craft\behaviors\DraftBehavior::isFieldOutdated()`.
- Added `craft\controllers\AssetsController::actionEditAsset()`.
- Added `craft\controllers\AssetsController::actionSaveAsset()`.
- Added `craft\controllers\DraftsController`.
- Added `craft\controllers\GraphqlController::actionDeleteToken()`.
- Added `craft\controllers\GraphqlController::actionEditPublicSchema()`.
- Added `craft\controllers\GraphqlController::actionEditPublicSchema()`.
- Added `craft\controllers\GraphqlController::actionEditToken()`.
- Added `craft\controllers\GraphqlController::actionSaveToken()`.
- Added `craft\controllers\GraphqlController::actionViewToken()`.
- Added `craft\controllers\UsersController::actionSessionInfo()`. ([#5355](https://github.com/craftcms/cms/issues/5355))
- Added `craft\db\ActiveRecord::behaviors()`, which now gives plugins a chance to define their own behaviors.
- Added `craft\db\ActiveRecord::EVENT_DEFINE_BEHAVIORS`.
- Added `craft\db\Connection::DRIVER_MYSQL`.
- Added `craft\db\Connection::DRIVER_PGSQL`.
- Added `craft\elements\Asset::$uploaderId`.
- Added `craft\elements\Asset::getDimensions()`.
- Added `craft\elements\Asset::getFormattedSize()`.
- Added `craft\elements\Asset::getFormattedSizeInBytes()`.
- Added `craft\elements\Asset::getPreviewThumbImg()`.
- Added `craft\elements\Asset::getUploader()`.
- Added `craft\elements\Asset::setUploader()`.
- Added `craft\elements\db\AssetQuery::$uploaderId`.
- Added `craft\elements\db\AssetQuery::uploader()`.
- Added `craft\elements\db\ElementQuery::clearCachedResult()`.
- Added `craft\elements\db\MatrixBlockQuery::field()`.
- Added `craft\elements\exporters\Expanded`.
- Added `craft\elements\exporters\Raw`.
- Added `craft\elements\MatrixBlock::$dirty`.
- Added `craft\events\AssetPreviewEvent`.
- Added `craft\events\BackupEvent::$ignoreTables`. ([#5330](https://github.com/craftcms/cms/issues/5330))
- Added `craft\events\DefineGqlTypeFieldsEvent`.
- Added `craft\events\DefineGqlValidationRulesEvent`.
- Added `craft\events\ExecuteGqlQueryEvent::$schemaId`.
- Added `craft\events\RegisterElementExportersEvent`.
- Added `craft\events\RegisterGqlPermissionsEvent`.
- Added `craft\events\TemplateEvent::$templateMode`.
- Added `craft\fields\Assets::$showUnpermittedVolumes`.
- Added `craft\gql\TypeManager`.
- Added `craft\gql\types\Number`.
- Added `craft\helpers\AdminTable`.
- Added `craft\helpers\App::isEphemeral()`.
- Added `craft\helpers\ArrayHelper::append()`.
- Added `craft\helpers\ArrayHelper::contains()`.
- Added `craft\helpers\ArrayHelper::isOrdered()`.
- Added `craft\helpers\ArrayHelper::prepend()`.
- Added `craft\helpers\Db::parseDsn()`.
- Added `craft\helpers\Db::url2config()`.
- Added `craft\helpers\FileHelper::invalidate()`.
- Added `craft\helpers\FileHelper::writeGitignoreFile()`.
- Added `craft\helpers\ProjectConfigHelper::flattenConfigArray()`.
- Added `craft\helpers\ProjectConfigHelper::packAssociativeArray()`.
- Added `craft\helpers\ProjectConfigHelper::packAssociativeArrays()`.
- Added `craft\helpers\ProjectConfigHelper::unpackAssociativeArray()`.
- Added `craft\helpers\ProjectConfigHelper::unpackAssociativeArrays()`.
- Added `craft\mail\Mailer::$replyTo`.
- Added `craft\migrations\CreatePhpSessionTable`.
- Added `craft\models\FieldLayoutTab::elementHasErrors()`.
- Added `craft\models\GqlToken`.
- Added `craft\models\MailSettings::$replyToEmail`.
- Added `craft\queue\Command::actionRelease()`.
- Added `craft\queue\jobs\UpdateSearchIndex::$fieldHandles`.
- Added `craft\queue\Queue::$channel`.
- Added `craft\queue\Queue::$db`.
- Added `craft\queue\Queue::$mutex`.
- Added `craft\queue\Queue::$tableName`.
- Added `craft\queue\QueueInterface::getJobDetails()`.
- Added `craft\queue\QueueInterface::getTotalJobs()`.
- Added `craft\queue\QueueInterface::releaseAll()`.
- Added `craft\queue\QueueInterface::retryAll()`.
- Added `craft\records\Asset::getUploader()`.
- Added `craft\records\GqlToken`.
- Added `craft\services\Assets::EVENT_REGISTER_PREVIEW_HANDLER`.
- Added `craft\services\Assets::getAssetPreviewHandler()`.
- Added `craft\services\Drafts::EVENT_AFTER_MERGE_SOURCE_CHANGES`.
- Added `craft\services\Drafts::EVENT_BEFORE_MERGE_SOURCE_CHANGES`.
- Added `craft\services\Drafts::mergeSourceChanges()`.
- Added `craft\services\Elements::createExporter()`.
- Added `craft\services\Gql::CONFIG_GQL_SCHEMAS_KEY`.
- Added `craft\services\Gql::deleteSchema()`.
- Added `craft\services\Gql::deleteTokenById()`.
- Added `craft\services\Gql::EVENT_REGISTER_GQL_PERMISSIONS`.
- Added `craft\services\Gql::getSchemaByUid()`.
- Added `craft\services\Gql::getTokenByAccessToken()`.
- Added `craft\services\Gql::getTokenById()`.
- Added `craft\services\Gql::getTokenByName()`.
- Added `craft\services\Gql::getTokenByUid()`.
- Added `craft\services\Gql::getTokens()`.
- Added `craft\services\Gql::getValidationRules()`.
- Added `craft\services\Gql::GRAPHQL_COUNT_FIELD`.
- Added `craft\services\Gql::handleChangedSchema()`.
- Added `craft\services\Gql::handleDeletedSchema()`.
- Added `craft\services\Gql::saveToken()`.
- Added `craft\services\Path::getConfigDeltaPath()`.
- Added `craft\services\Plugins::$pluginConfigs`. ([#1989](https://github.com/craftcms/cms/issues/1989))
- Added `craft\services\ProjectConfig::$maxDeltas`.
- Added `craft\services\ProjectConfig::CONFIG_ALL_KEY`.
- Added `craft\services\ProjectConfig::CONFIG_ASSOC_KEY`.
- Added `craft\services\ProjectConfig::CONFIG_DELTA_FILENAME`.
- Added `craft\services\ProjectConfig::CONFIG_DELTA_FILENAME`.
- Added `craft\services\ProjectConfig::CONFIG_DELTA_FILENAME`.
- Added `craft\services\ProjectConfig::CONFIG_DELTA_FILENAME`.
- Added `craft\services\ProjectConfig::CONFIG_DELTA_FILENAME`.
- Added `craft\services\ProjectConfig::CONFIG_DELTA_FILENAME`.
- Added `craft\services\ProjectConfig::CONFIG_DELTA_FILENAME`.
- Added `craft\services\ProjectConfig::CONFIG_DELTA_FILENAME`.
- Added `craft\utilities\QueueManager`.
- Added `craft\web\assets\admintable\AdminTableAsset`.
- Added `craft\web\assets\queuemanager\QueueManagerAsset`.
- Added `craft\web\Controller::requireGuest()`.
- Added `craft\web\CsvResponseFormatter`.
- Added `craft\web\twig\nodes\RequireGuestNode`.
- Added `craft\web\twig\tokenparsers\RequireGuestTokenParser`.
- Added `craft\web\twig\variables\Paginate::getDynamicRangeUrls()`, making it easy to create Google-style pagination links. ([#5005](https://github.com/craftcms/cms/issues/5005))
- Added `craft\web\User::guestRequired()`.
- Added `craft\web\View::$minifyCss`.
- Added `craft\web\View::$minifyJs`.
- Added `craft\web\View::getDeltaNames()`.
- Added `craft\web\View::getIsDeltaRegistrationActive()`.
- Added `craft\web\View::registerDeltaName()`.
- Added `craft\web\View::setIsDeltaRegistrationActive()`.
- Added the `Craft.ui.createDateRangePicker()` JavaScript method.
- Added the `Craft.VueAdminTable` JavaScript class.
- Added the `beforeUpdateIframe` and `switchTarget` events to the `Craft.Preview` JavaScript class. ([#5359](https://github.com/craftcms/cms/issues/5359))
- The `Craft.t()` JavaScript method is now capable of parsing `number` and `plural` formatted params (e.g. `{num, plural, =1{item} other{items}}`).
- Added the `cp.users.edit.prefs` template hook to the Edit User page. ([#5114](https://github.com/craftcms/cms/issues/5114))
- The `_layouts/elements.html` control panel layout template can now be used for elements that don’t support drafts or revisions.
- Added the [Interactive Shell Extension for Yii 2](https://github.com/yiisoft/yii2-shell).
- Added the Minify PHP package.

### Changed
- Control panel requests are now always set to the primary site, regardless of the URL they were accessed from.
- The control panel no longer shows the tab bar on pages with only one tab. ([#2915](https://github.com/craftcms/cms/issues/2915))
- The queue info in the global sidebar no longer shows an HUD with job details when clicked; the user is now brought to the new Queue Manager utility, if they have permission to view it. ([#4040](https://github.com/craftcms/cms/issues/4040))
- Element indexes now load up to 100 elements per page/batch, rather than 50. ([#4555](https://github.com/craftcms/cms/issues/4555))
- The Assets index page now updates the URL when the selected volume changes.
- Sections’ entry URI format settings are now shown when running Craft in headless mode. ([#4934](https://github.com/craftcms/cms/issues/4934))
- The “Primary entry page” preview target is now user-customizable alongside all other preview targets in sections’ settings. ([#4520](https://github.com/craftcms/cms/issues/4520))
- Sections’ “Preview Targets” setting now has a “Refresh” checkbox column, which can be unchecked to prevent preview frames from being refreshed automatically when content changes. ([#5359](https://github.com/craftcms/cms/issues/5359))
- Entry drafts are no longer auto-created when the “Preview” button is clicked, unless/until the content has changed. ([#5201](https://github.com/craftcms/cms/issues/5201))
- Unsaved entries’ URIs are now updated on each autosave. ([#4581](https://github.com/craftcms/cms/issues/4581))
- Edit Entry pages now show the entry’s status in the meta pane.
- Plain Text fields can now specify a maximum size in bytes. ([#5099](https://github.com/craftcms/cms/issues/5099))
- Plain Text fields’ Column Type settings now have an “Automatic” option, which is selected by default for new fields. ([#5099](https://github.com/craftcms/cms/issues/5099))
- Matrix fields now show an accurate description of their propagation behavior in the translation icon tooltip. ([#5304](https://github.com/craftcms/cms/issues/5304))
- The Clear Caches utility now has info icons next to most cache options with more details about what the cache option refers to. ([#5418](https://github.com/craftcms/cms/issues/5418))
- The `users/login` action no longer sets a “Logged in.” flash notice. ([#5383](https://github.com/craftcms/cms/issues/5383))
- Local asset volumes now ensure that their folder exists on save, and if it doesn’t, a `.gitignore` file will be added automatically to it, excluding the directory from Git. ([#5237](https://github.com/craftcms/cms/issues/5237))
- Set Password and Verify Email links now use the `setPasswordPath` and `verifyEmailPath` config settings. ([#4925](https://github.com/craftcms/cms/issues/4925))
- Craft now uses the `slugWordSeparator` when generating URI formats. ([#5315](https://github.com/craftcms/cms/pull/5315))
- The `loginPath` and `logoutPath` config setings can now be set to `false` to disable front-end login/logout. ([#5352](https://github.com/craftcms/cms/issues/5352))
- The `loginPath`, `logoutPath`, `setPasswordPath`, and `verifyEmailPath` config settings are now ignored when Craft is running in headless mode.
- ImageMagick is no longer used when the `imageDriver` config setting is set to `auto`, if `Imagick::queryFormats()` returns an empty array. ([#5435](https://github.com/craftcms/cms/issues/5435))
- CSS registered with `craft\web\View::registerCss()` or the `{% css %}` tag is now minified by default. ([#5183](https://github.com/craftcms/cms/issues/5183))
- JavaScript code registered with `craft\web\registerJs()` or the `{% js %}` tag is now minified per the `useCompressedJs` config setting. ([#5183](https://github.com/craftcms/cms/issues/5183))
- `resave/*` commands now have an `--update-search-index` argument (defaults to `false`). ([#4840](https://github.com/craftcms/cms/issues/4840))
- The installer now requires `config/db.php` to be setting the `dsn` database config setting with a `DB_DSN` environment variable, if a connection can’t already be established.
- The full GraphQL schema is now always generated when Dev Mode is enabled.
- Punctuation is now removed from search keywords and search terms, rather than being replaced with a space. ([#5214](https://github.com/craftcms/cms/issues/5214))
- The `_includes/forms/field.html` template now supports `fieldAttributes`, `labelAttributes`, and `inputAttributes` variables.
- The `_includes/field.html` template now supports a `registerDeltas` variable.
- The `_layouts/cp.html` template now supports `mainAttributes` and `mainFormAttributes` variables.
- Plugins can now modify the GraphQL schema via `craft\gql\TypeManager::EVENT_DEFINE_GQL_TYPE_FIELDS`.
- Plugins can now modify the GraphQL permissions via `craft\services\Gql::EVENT_REGISTER_GQL_PERMISSIONS`.
- Number fields now return the `Number` type when queried via GraphQL, which can be an integer, a float, or null. ([#5344](https://github.com/craftcms/cms/issues/5344))
- Renamed the`QueryParameter` GraphQL type to `QueryArgument`.
- If any elements are selected while exporting, only the selected elements will be included in the export. ([#5130](https://github.com/craftcms/cms/issues/5130))
- Craft now sorts the `project.yaml` file alphabetically by keys. ([#5147](https://github.com/craftcms/cms/issues/5147))
- The project config is now stored in its own `projectconfig` table, rather than a `config` column within the `info` table.
- Project config event handlers are now triggered in order of specificity (from least-to-most specific).
- Active record classes now normalize attribute values right when they are set.
- Entry queries no longer factor in seconds when looking for currently live entries. ([#5389](https://github.com/craftcms/cms/issues/5389))
- Editable tables now set existing row’s cell values to their column’s default value, if the cell is missing from the row data.
- Preview targets can now opt out of being automatically refreshed when content changes, by setting `refresh` to `false` on their target definition. ([#5359](https://github.com/craftcms/cms/issues/5359))
- The old `craft\controllers\AssetsController::actionSaveAsset()` method has been renamed to `actionUpload()`.
- Assets fields now open their asset selection modals to the field's Default Upload Location, if it exists. ([#2778](https://github.com/craftcms/cms/issues/2778)
- `craft\config\GeneralConfig::getLoginPath()` and `getLogoutPath()` may now return non-string values.
- `craft\elements\Asset::getImg()` now has an optional `$transform` argument. ([#3563](https://github.com/craftcms/cms/issues/3563))
- `craft\helpers\Db::prepDateForDb()` now has a `$stripSeconds` argument (defaults to `false`).
- `craft\i18n\Formatter::asShortSize()` now capitalizes the size unit.
- `craft\mail\Message::setReplyTo()` can now be set to a `craft\elements\User` object, or an array of them.
- `craft\models\GqlSchema::$scope` is now read-only.
- `craft\services\Elements::resaveElements()` now has an `$updateSearchIndex` argument (defaults to `false`). ([#4840](https://github.com/craftcms/cms/issues/4840))
- `craft\services\Elements::saveElement()` now has an `$updateSearchIndex` argument (defaults to `true`). ([#4840](https://github.com/craftcms/cms/issues/4840))
- `craft\services\ProjectConfig::areChangesPending()` will now return `true` if the path was updated but not processed yet.
- `craft\services\ProjectConfig::processConfigChanges()` now has a `$message` argument to specify the reason for config changes.
- `craft\services\ProjectConfig::remove()` now has a `$message` argument to specify the reason for config changes.
- `craft\services\ProjectConfig::set()` now has a `$message` argument to specify the reason for config changes.
- `craft\services\Search::indexElementAttributes()` now has a `$fieldHandles` argument, for specifying which custom fields’ keywords should be updated.
- `craft\web\Controller::renderTemplate()` now has a `$templateMode` argument.
- `craft\web\View::renderTemplate()`, `renderPageTemplate()`, `renderTemplateMacro()`, `doesTemplateExist()`, and `resolveTemplate()` now have `$templateMode` arguments. ([#4570](https://github.com/craftcms/cms/pull/4570))
- The `ContentBehavior` and `ElementQueryBehavior` behavior classes have been replaced by a single `CustomFieldBehavior` class.
- Matrix fields now trigger a `blockDeleted` JavaScript event when a block is deleted. ([#5329](https://github.com/craftcms/cms/issues/5329))
- The `afterUpdateIframe` event fired by the `Craft.Preview` JavaScript class now includes `target` and `$iframe` data properties.
- Replaced the deprecated zend-feed library with laminas-feed. ([#5400](https://github.com/craftcms/cms/issues/5400))
- The `index-assets/*` commands now have a `--deleteMissingAssets` option, which deletes the records of Assets that are missing their files after indexing. ([#4928](https://github.com/craftcms/cms/issues/4928))
- Updated Yii to 2.0.32.
- Updated yii2-queue to 2.3.
- Updated Garnish to 0.1.32.

### Deprecated
- Deprecated the `url`, `driver`, `database`, `server`, `port`, and `unixSocket` database config settings. `dsn` should be used instead.
- Deprecated `craft\config\DbConfig::DRIVER_MYSQL`.
- Deprecated `craft\config\DbConfig::DRIVER_PGSQL`.
- Deprecated `craft\config\DbConfig::updateDsn()`.
- Deprecated `craft\controllers\UsersController::actionGetRemainingSessionTime()`. `actionSessionInfo()` should be used instead.
- Deprecated `craft\elements\Asset::getSupportsPreview()`. Use `craft\services\Assets::getAssetPreviewHandler()` instead.
- Deprecated `craft\events\ExecuteGqlQueryEvent::$accessToken`. Use `craft\events\ExecuteGqlQueryEvent::$schemaId` instead.
- Deprecated `craft\services\ProjectConfig::$maxBackups`. `$maxDeltas` should be used instead.
- Deprecated `craft\services\Search::indexElementFields()`.

### Removed
- Removed `craft\events\SetStatusEvent`.
- Removed `craft\models\GqlSchema::PUBLIC_TOKEN`.
- Removed `craft\models\GqlSchema::$accessToken`.
- Removed `craft\models\GqlSchema::$enabled`.
- Removed `craft\models\GqlSchema::$expiryDate`.
- Removed `craft\models\GqlSchema::$lastUsed`.
- Removed `craft\models\GqlSchema::$dateCreated`.
- Removed `craft\models\GqlSchema::$isTemporary`.
- Removed `craft\models\GqlSchema::getIsPublic()`.

### Fixed
- Fixed a SQL error that could occur if the `info` table has more than one row. ([#5222](https://github.com/craftcms/cms/issues/5222))
- Fixed a bug where the control panel UI could come to a grinding halt if a large number of jobs were in the queue. ([#4533](https://github.com/craftcms/cms/issues/4533))
- Fixed a layout issue where the control panel footer would be hidden if the Debug Toolbar was shown. ([#4591](https://github.com/craftcms/cms/issues/4591))
- Fixed a bug where the image editor would not immediately apply new aspect ratio selections when cropping images.
- Fixed a bug where the `maxBackups` config setting wasn’t getting applied if a custom `backupCommand` was set.
- Fixed a bug where it wasn’t possible to use aliases for Matrix fields when querying via GraphQL. ([#5008](https://github.com/craftcms/cms/issues/5008))
- Fixed a bug where Lightswitch column values within Table fields weren’t returning boolean values when queried via GraphQL. ([#5344](https://github.com/craftcms/cms/issues/5344))
- Fixed a bug where deactivating the Crop tool in the Image Editor would not set the image zoom correctly for straightened images.
- Fixed a PHP error that could occur when running jobs from the queue in some PostgreSQL installations. ([#2715](https://github.com/craftcms/cms/issues/2715))
- Fixed a bug where some classes didn’t support `EVENT_DEFINE_BEHAVIORS`.
- Fixed a bug where directives applied to object fields would be ignored when using GraphQL.
- Fixed a SQL error that could occur when merging an element that belonged to a structure into another element that didn’t. ([#5450](https://github.com/craftcms/cms/issues/5450))
- Fixed a bug where eager-loaded relational fields would fetch elements from other sites by default. ([#5451](https://github.com/craftcms/cms/issues/5451))
- Fixed a bug where Project Config event handlers weren’t getting triggered if a parent config path had been updated in the same request. ([#5440](https://github.com/craftcms/cms/issues/5440))
- Fixed a SQL error that could occur when searching for elements, if MySQL was used and the `searchindex` table was using InnoDB. ([#3862](https://github.com/craftcms/cms/issues/5440))
- Fixed a PHP error that occurred when a dynamically generated class was loaded before it was finished being written. ([#5434](https://github.com/craftcms/cms/issues/5434))
- Fixed an error that occurred after disabling a section for the primary site, while its existing entries were being resaved. ([#5489](https://github.com/craftcms/cms/issues/5489))
- Fixed a bug where radio buttons within radio groups were getting `id` attributes even if no `id` was passed. ([#5508](https://github.com/craftcms/cms/issues/5508))

## 3.3.20.1 - 2020-01-14

### Fixed
- Fixed a PHP error that would occur when running console commands. ([#5436](https://github.com/craftcms/cms/issues/5436))

## 3.3.20 - 2020-01-14

### Changed
- The control panel will now display an alert if `useProjectConfigFile` is enabled, but the `project.yaml` file isn’t writable. ([#4319](https://github.com/craftcms/cms/issues/4319))
- Browser-based form validation is now disabled for element editor HUDs. ([#5433](https://github.com/craftcms/cms/issues/5433))

### Fixed
- Fixed a bug where entry revision menus could list sites that the entry didn’t support. ([#5387](https://github.com/craftcms/cms/issues/5387))
- Fixed a PHP warning that occurred when creating a new database backup. ([#5393](https://github.com/craftcms/cms/issues/5393))
- Fixed an error that could occur when saving a Table field. ([#5398](https://github.com/craftcms/cms/issues/5398))
- Fixed a bug where an unknown error was displayed when attempting to create an Asset folder without proper permissions. ([#5223](https://github.com/craftcms/cms/issues/5223))
- Fixed a PHP warning that occurred sometimes when Craft was attempting to list resized versions of asset images. ([#5399](https://github.com/craftcms/cms/issues/5399))
- Fixed a bug where preview target URLs weren’t getting generated correctly if they contained an anchor. ([#5404](https://github.com/craftcms/cms/issues/5404))
- Fixed couple bugs related to entry preview frames maintaining their scroll position between refreshes. ([#5404](https://github.com/craftcms/cms/issues/5404))
- Fixed a bug where Matrix blocks weren’t getting updated correctly when their field’s Propagation Method setting was changed via `project.yaml`. ([#5295](https://github.com/craftcms/cms/issues/5295))
- Fixed an error that could occur when syncing the project config if a Matrix field had been changed to something else. ([#5419](https://github.com/craftcms/cms/issues/5419))
- Fixed a bug where changes to an entry draft’s name or notes weren’t getting saved until the next draft autosave. ([#5432](https://github.com/craftcms/cms/issues/5432))

### Security
- Fixed XSS vulnerabilities.

## 3.3.19 - 2019-12-30

### Changed
- Improved the performance of `craft\helpers\StringHelper::containsMb4()`. ([#5366](https://github.com/craftcms/cms/issues/5366))
- Updated Yii to 2.0.31.

### Security
- Fixed an information exposure vulnerability.

## 3.3.18.4 - 2019-12-21

### Fixed
- Fixed a bug where “Updating search indexes” jobs would show inaccurate progress bars. ([#5358](https://github.com/craftcms/cms/pull/5358))
- Fixed a PHP error that could occur when using the `|attr` filter on an HTML element that had an existing attribute with an empty value. ([#5364](https://github.com/craftcms/cms/issues/5364))
- Fixed a race condition that could result in a PHP error when generating `ElementQueryBehavior.php`. ([#5361](https://github.com/craftcms/cms/issues/5361))

### Security
- Fixed a bug where Craft was renewing the identity cookie each time it checked on the user’s remaining session time. ([#3951](https://github.com/craftcms/cms/issues/3951))

## 3.3.18.3 - 2019-12-17

### Changed
- Slug fields’ translation icon tooltips now clarify that their values are translated for each site. ([#2064](https://github.com/craftcms/cms/issues/2064))

### Fixed
- Fixed a PHP error that could occur when `craft\services\Elements::getElementById()` was called with an element whose class didn’t exist. ([#5345](https://github.com/craftcms/cms/issues/5345))
- Fixed a PHP error that could occur when autoloading the `ContentBehavior` class in some environments.

## 3.3.18.2 - 2019-12-15

### Changed
- Autosuggest inputs now restore focus to the input field when an alias is chosen. ([#5338](https://github.com/craftcms/cms/issues/5338))
- The Guzzle requirement now excludes Guzzle 6.5.0. ([#5326](https://github.com/craftcms/cms/issues/5326))

## 3.3.18.1 - 2019-12-10

### Fixed
- Fixed a JavaScript error that could occur if Craft didn’t have a license key yet.

## 3.3.18 - 2019-12-10

### Added
- Added `craft\queue\jobs\ApplyMatrixPropagationMethod`.
- Added `craft\services\Matrix::getSupportedSiteIds()`.

### Changed
- When a Matrix field’s Propagation Method setting changes, the field’s blocks are now duplicated into any sites where their content would have otherwise been deleted. ([#5182](https://github.com/craftcms/cms/issues/5182))
- Title fields’ translation icon tooltips now clarify that their values are translated for each site. ([#2064](https://github.com/craftcms/cms/issues/2064))

### Deprecated
- Deprecated `craft\services\Matrix::getSupportedSiteIdsForField()`. `getSupportedSiteIds()` should be used instead.

### Fixed
- Fixed a bug where the page URL could change when interacting with element selection modals. ([#5254](https://github.com/craftcms/cms/issues/5254))
- Fixed a bug where entry draft changes could go unnoticed if they were made while another change was being saved. ([#5305](https://github.com/craftcms/cms/issues/5305))
- Fixed an error that could occur when using the `|group` filter, if a function name was passed in (e.g. `date`).
- Fixed a bug where `craft\helpers\FileHelper::writeToFile()` wasn’t waiting until a lock could be acquired before writing to the file.
- Fixed an issue where the Plugin Store was not creating a new cart when it was not able to retrieve an existing one. ([#5318](https://github.com/craftcms/cms/issues/5318))

## 3.3.17 - 2019-12-03

### Added
- Added `craft\base\ElementInterface::lowerDisplayName()` and `pluralLowerDisplayName()`. ([#5271](https://github.com/craftcms/cms/issues/5271))

### Changed
- Error templates now have a `statusCode` variable even if the originating exception wasn’t an instance of `yii\web\HttpException`. ([#5273](https://github.com/craftcms/cms/issues/5273))
- Number fields now normalize their numbers to integers or floats, if the value that came from the database is a numeric string. ([#5268](https://github.com/craftcms/cms/issues/5268))
- Craft no longer throws an `UnknownPropertyException` if a Local asset volume was converted to a different volume type from `config/volumes.php`. ([#5277](https://github.com/craftcms/cms/issues/5277))

### Fixed
- Fixed an issue where string encoding might not behave as expected in some environments running PHP 7.3 or greater. ([#4239](https://github.com/craftcms/cms/issues/4239))
- Fixed an error that occurred when editing an entry if one of its past revisions used an entry type that was soft-deleted. ([#5270](https://github.com/craftcms/cms/issues/5270))
- Fixed a JavaScript error that occurred when previewing assets via the “Preview file” action. ([#5272](https://github.com/craftcms/cms/pull/5272))
- Fixed a bug where it was impossible to pass `null` values to arguments on GraphQL fields. ([#5267](https://github.com/craftcms/cms/issues/5267))
- Fixed a bug where Craft wouldn’t update the search indexes for non-localized element types (like Users) when the primary site was changed. ([#5281](https://github.com/craftcms/cms/issues/5281))
- Fixed a bug where it wasn’t possible to change images’ focal points on mobile. ([#3669](https://github.com/craftcms/cms/issues/3669))
- Fixed a bug where it wasn’t possible to crop images on mobile. ([#5279](https://github.com/craftcms/cms/issues/5279))
- Fixed an error that occurred if a token route didn’t specify any params. ([#5282](https://github.com/craftcms/cms/pull/5282))
- Fixed a PHP error that occurred when calling the deprecated `craft.session.getRememberedUsername()` template method, if the `username` cookie wasn’t set. ([#5291](https://github.com/craftcms/cms/issues/5291))
- Fixed a PHP error that occurred if the path param (`p`) was set to an array. ([#5292](https://github.com/craftcms/cms/issues/5292))
- Fixed an error that occurred when viewing trashed entries, if any of them had been deleted along with a user account. ([#5287](https://github.com/craftcms/cms/issues/5287))

## 3.3.16.3 - 2019-11-26

### Fixed
- Fixed an error that occurred when an element query’s `indexBy` param was set `id`, `dateCreated`, `dateUpdated`, or `uid`.

## 3.3.16.2 - 2019-11-26

### Fixed
- Fixed a SQL error that occurred when an element query’s `indexBy` param set to a column from a table besides `elements`. ([#5216](https://github.com/craftcms/cms/issues/5216))
- Fixed an issue where the edition was not taken into account when clicking “Buy Now” buttons on Settings → Plugins.

## 3.3.16.1 - 2019-11-22

### Fixed
- Fixed an error that occurred if Stringy 5.2 was installed.

## 3.3.16 - 2019-11-22

### Added
- Added `craft\models\GqlSchema::getAllScopePairs()`.
- Added `craft\models\GqlSchema::getAllScopePairsForAction()`.
- Added `craft\web\assets\axios\AxiosAsset.php`.

### Changed
- Improved Plugin Store performance.
- Craft now makes most of its API requests from JavaScript rather than PHP, so servers with maxed-out HTTP connections won’t get hung up waiting for the API response before serving additional requests. ([#5194](https://github.com/craftcms/cms/issues/5194), [#5232](https://github.com/craftcms/cms/issues/5232))
- `errorSummary` is now a reserved field handle. ([#3032](https://github.com/craftcms/cms/issues/3032))
- The `project-config/rebuild` command now ignores the `allowAdminChanges` config setting.
- Improved the error message when failing to sync global set. ([#5257](https://github.com/craftcms/cms/issues/5257))
- It’s now easier to send JSON requests with `Craft.postActionRequest()`, by passing `contentType: 'json'` in the `options` argument.
- Updated svg-sanitizer to 0.13.
- Updated Yii to 2.0.30.

### Deprecated
- Deprecated `craft\web\assets\graphiql\VendorAsset`.

### Fixed
- Fixed a SQL error that could occur when using PostgreSQL.
- Fixed a SQL error that could occur when calling an element query’s `ids()` method with `indexBy('id')` set on it. ([#5216](https://github.com/craftcms/cms/issues/5216))
- Fixed a layout issue with the GraphQL → Explore page on narrow browser windows. ([#5219](https://github.com/craftcms/cms/issues/5219))
- Fixed a bug where `craft\helpers\UrlHelper::buildQuery()` would remove array param index numbers. ([#5233](https://github.com/craftcms/cms/issues/5233))
- Fixed a PHP error that could occur when autoloading the `ContentBehavior` and `ElementQueryBehavior` classes in some environments.
- Fixed an error where it wasn’t possible to query by Date/Time field values via GraphQL. ([#5240](https://github.com/craftcms/cms/issues/5240))
- Fixed an error where GraphQL caches weren’t getting invalidated when an element was deleted. ([#5238](https://github.com/craftcms/cms/issues/5238))
- Fixed an error where rebuilding the project config would omit sections’ preview targets. ([#5215](https://github.com/craftcms/cms/issues/5215))
- Fixed an error that occurred whet attempting to preview an entry revision. ([#5244](https://github.com/craftcms/cms/issues/5244))
- Fixed a PHP error that could occur when the `relatedTo` param was set to an element query that would yield no results. ([#5242](https://github.com/craftcms/cms/issues/5242))
- Fixed an error that could occur when saving a Matrix field. ([#5258](https://github.com/craftcms/cms/issues/5258))
- Fixed a bug where Craft would sometimes fail to generate a correct GraphQL schema when Matrix fields were involved. ([#5255](https://github.com/craftcms/cms/issues/5255))

### Security
- Craft now requires Portable UTF-8 5.4.28 or later, fixing a security vulnerability.

## 3.3.15 - 2019-11-05

### Fixed
- Fixed a bug where it wasn’t possible to apply project config changes that removed a Matrix block type which contained a nested Super Table field, if `allowAdminChanges` was set to `false`. ([#5078](https://github.com/craftcms/cms/issues/5078))
- Fixed a bug where the nag alert that was shown when the wrong Craft edition was installed was including a “Resolve” link even if the user didn’t have access to the Plugin Store. ([#5190](https://github.com/craftcms/cms/issues/5190))
- Fixed a PHP error that could occur when saving an element, if it had a Dropdown field that had been programmatically saved with integer option values. ([#5172](https://github.com/craftcms/cms/issues/5172))
- Fixed a bug where “Updating search indexes” jobs could fail. ([#5191](https://github.com/craftcms/cms/issues/5191))
- Fixed an error that could occur if an invalid PHP interval string was passed to `craft\helpers\DateTimeHelper::isValidIntervalString()`. ([#5193](https://github.com/craftcms/cms/issues/5193))
- Fixed a bug where it wasn’t possible to access categories’ and tags’ `groupId` property via GraphQL. ([#5199](https://github.com/craftcms/cms/issues/5199))

### Security
- Fixed a bug where rows in the `sessions` table weren’t getting deleted when a user was logged out.

## 3.3.14 - 2019-10-30

### Added
- GraphQL entry queries now support an `authorGroupId` argument.
- Added `craft\gql\types\QueryArgument`.

### Changed
- It’s now possible to provide multiple values for the `height`, `width`, and `size` arguments when querying or filtering assets via GraphQL.
- It’s now possible to provide multiple values for the `expiryDate` and `postDate` arguments when querying for elements via GraphQL.
- It’s now possible to use the `not` keyword in the `id` argument when querying for elements via GraphQL.
- It’s now possible to use the `not` keyword in the `folderId` and `volumeId` arguments when querying or filtering assets via GraphQL.
- It’s now possible to use the `not` keyword in the `groupId` argument when querying or filtering tags or categories via GraphQL.
- It’s now possible to use the `not` keyword in the `sectionId`, `typeId`, and `authorId` arguments when querying or filtering entries via GraphQL.
- It’s now possible to use the `not` keyword in the `fieldId`, `ownerId`, and `typeId` when filtering Matrix blocks via GraphQL.
- Craft no longer bundles Bootstrap, as the Debug Extension now provides its own copy.
- Updated the bundled locale data based on ICU 64.1.
- Formatted dates now include two-digit months and days if that’s what’s called for by the ICU date formats. ([#5186](https://github.com/craftcms/cms/issues/5186))

### Fixed
- Fixed a bug where Edit Entry pages would often warn authors when leaving the page even if nothing had changed, if there was a Redactor field or other field that was doing its own value normalization on page load. ([craftcms/redactor#161](https://github.com/craftcms/redactor/issues/161))
- Fixed a bug where assets could remain in their temporary upload location after an entry was first published. ([#5139](https://github.com/craftcms/cms/issues/5139)
- Fixed a bug where the `update` command could run out of memory. ([#1852](https://github.com/craftcms/cms/issues/1852))
- Fixed a bug where saving a new GraphQL schema would not populate the UID property.
- Fixed a bug where Craft wasn’t clearing search keywords for custom fields that weren’t searchable anymore. ([#5168](https://github.com/craftcms/cms/issues/5168))
- Fixed a bug where `relatedTo` element query params weren’t returning elements that were related to the source element when previewing a draft or revision.
- Fixed a bug where importing project config changes would break if they contained a changed global set and orphaned Matrix block types. ([#4789](https://github.com/craftcms/cms/issues/4789)

## 3.3.13 - 2019-10-23

### Added
- It’s now possible to pass arrow functions to the `|group` filter. ([#5156](https://github.com/craftcms/cms/issues/5156))

### Changed
- Underscores are now stripped from search keywords before being saved to the database.

### Fixed
- Fixed a bug where translation message parameters weren’t getting parsed correctly if the installed ICU library was less than version 4.8. ([#4995](https://github.com/craftcms/cms/issues/4995))
- Fixed a bug where GraphQL caches were not being invalidated on element save. ([#5148](https://github.com/craftcms/cms/issues/5148))
- Fixed a bug where GraphQL type generators provided by plugins were not getting invoked when building introspection schemas. ([#5149](https://github.com/craftcms/cms/issues/5149))
- Fixed an error that occurred when using the `|json_encode` Twig filter on console requests. ([#5150](https://github.com/craftcms/cms/issues/5150))
- Fixed a bug where editable table rows could get taller than they should. ([#5159](https://github.com/craftcms/cms/issues/5159))

## 3.3.12 - 2019-10-22

### Added
- GraphQL query results are now cached.
- The GraphQL → Explore page now lists a “Full Schema” option before the Public Schema and any custom-defined schemas.
- Added the “GraphQL caches” option for the Clear Caches utility.
- Added the `gql()` Twig function, which executes a GraphQL query and returns the result.
- Added the `enableGraphQlCaching` config setting.
- Added the `transform` GraphQL parameter for asset URLs (alias of `handle`).
- Added the `url` field to the `EntryInterface` GraphQL type. ([#5113](https://github.com/craftcms/cms/issues/5113))
- Added the `relatedTo` and `relatedToAll` arguments for all GraphQL element queries. ([#5071](https://github.com/craftcms/cms/issues/5071))
- Added support for multi-site GraphQL element queries. ([#5079](https://github.com/craftcms/cms/issues/5079))
- Added `craft\helpers\Gql::createFullAccessSchema()`.
- Added `craft\models\GqlSchema::$isTemporary`.
- Added the `$invalidateCaches` argument to `craft\services\Gql::saveSchema()`.

### Changed
- Matrix blocks now maintain the same `display` style when expanded as they had before they were initially collapsed. ([#5075](https://github.com/craftcms/cms/issues/5075))
- It’s no longer necessary to register GraphQL type loaders when creating types.
- Improved the performance of downloading remote assets. ([#5134](https://github.com/craftcms/cms/pull/5134))
- The `craft\services\Gql::executeQuery()` method now expects an active schema object, instead of a GraphQL Schema object.
- The `users/save-user` action no longer copies `unverifiedEmail` validation errors over to the `email` attribute if the `email` attribute already has its own errors.
- `users/set-password` requests now respond with JSON if the request accepts a JSON response. ([#5138](https://github.com/craftcms/cms/pull/5138))

### Deprecated
- Deprecated the `$checkToken` argument for `craft\gql\base\Query::getQueries()`. `craft\helpers\Gql::getFullAccessSchema()` should be used instead to ensure all queries are returned.

### Fixed
- Fixed a bug that could occur when using plugin specific config files while running functional tests. ([#5137](https://github.com/craftcms/cms/pull/5137))
- Fixed an error that occurred when loading a relational field’s selection modal, if no sources were visible.
- Fixed a bug where required relational fields would get a validation error if only elements from other sites were selected. ([#5116](https://github.com/craftcms/cms/issues/5116))
- Fixed a bug where the “Profile Twig templates when Dev Mode is disabled” admin preference wasn’t saving. ([#5118](https://github.com/craftcms/cms/pull/5118))
- Fixed a bug where failed queue jobs were losing their `dateReserved`, `timeUpdated`, `progress`, and `progressLabel` values.
- Fixed a PHP error occurred when viewing the PHP Info utility if `register_argc_argv` was set to `On` in `php.ini`. ([#4878](https://github.com/craftcms/cms/issues/4878))
- Fixed a bug where the `craft\queue\jobs\UpdateSearchIndex` was ignorning the `siteId` property.
- Fixed a bug where Craft could attempt to perform transforms on element URLs for elements that were not Assets when using GraphQL.

### Fixed
- Fixed a bug where it was impossible to `*` as a value for `site` arguments with GraphQL. ([#5079](https://github.com/craftcms/cms/issues/5079))

## 3.3.11 - 2019-10-16

### Added
- Added `craft\events\ExecuteGqlQueryEvent`.
- Added `craft\services\Gql::EVENT_BEFORE_EXECUTE_GQL_QUERY`.
- Added `craft\services\Gql::EVENT_AFTER_EXECUTE_GQL_QUERY`.
- Added `craft\services\Gql::executeQuery()`.

### Changed
- Dropdown and Multi-select fields can now have duplicate option labels, as long as they are in different optgroups. ([#5105](https://github.com/craftcms/cms/issues/5105))

### Fixed
- Fixed a bug where user email changes were going through email verification even if someone with permission to administrate users was making the change. ([#5088](https://github.com/craftcms/cms/issues/5088))
- Fixed an error that could occur when duplicating entries with Matrix blocks. ([#5097](https://github.com/craftcms/cms/issues/5097))

## 3.3.10 - 2019-10-15

### Added
- Added the `allowOwnerDrafts` and `allowOwnerRevisions` Matrix block query params.
- Added the ability to skip refreshing the project config before running individual tests. ([#5072](https://github.com/craftcms/cms/pull/5072))
- Added `craft\test\Craft::resetProjectConfig()`.

### Fixed
- Fixed a bug where Craft wasn’t passing assets’ MIME types to cloud storage services when saving them. ([#5052](https://github.com/craftcms/cms/issues/5052))
- Fixed a bug where Assets fields’ image thumbnails weren’t getting refreshed after images were edited. ([#4212](https://github.com/craftcms/cms/issues/4212))
- Fixed a bug where the `index-assets` command would bail as soon as it came across a file with a disallowed file extension. ([#5086](https://github.com/craftcms/cms/issues/5086))
- Fixed a bug where it wasn’t possible to eager-load Matrix blocks that belong to a draft or revision. ([#5031](https://github.com/craftcms/cms/issues/5031))
- Fixed a bug where the `setup` command would think that Craft was installed when it wasn’t. ([#5093](https://github.com/craftcms/cms/issues/5093))
- Fixed an error that could occur when syncing the project config if a Matrix field had been changed to something else. ([#4015](https://github.com/craftcms/cms/issues/4015))
- Fixed a bug where Assets fields weren’t always showing the “Edit” button for images when they should. ([#4618](https://github.com/craftcms/cms/issues/4618))
- Fixed a bug where `craft\services\Elements::duplicateElement()` wasn’t ensuring that the duplicate had a valid slug on all sites. ([#5097](https://github.com/craftcms/cms/issues/5097))
- Fixed a bug where querying for elements by their Lightswitch field value could only return elements that had been saved since the Lightswitch field was added, when using PostgreSQL. ([#5073](https://github.com/craftcms/cms/issues/5073))
- Fixed a SQL error that could occur when querying for Matrix blocks.
- Fixed a bug where entries that were disabled globally would still get a green status indicator within the entry context menu on Edit Entry pages.

## 3.3.9 - 2019-10-10

### Changed
- The `project-config/sync` command now correctly returns an error code on failure. ([#4153](https://github.com/craftcms/cms/issues/4153))
- User queries now include the `unverifiedEmail` value by default. ([#5019](https://github.com/craftcms/cms/issues/5019))

### Fixed
- Fixed a bug where updating a draft might delete content on other sites in a multisite setup on certain PHP versions. ([#5048](https://github.com/craftcms/cms/issues/5048))
- Fixed an error that occurred when running console commands before Craft was installed. ([#5083](https://github.com/craftcms/cms/issues/5083))

## 3.3.8 - 2019-10-09

### Added
- Added `craft\web\Request::getNormalizedContentType()`.

### Changed
- Eliminated a `SHOW TABLES` SQL query that was getting executed on every request.
- Craft no longer routes requests based on `action` params in the request body, if the request’s content type is `application/json`.
- Added support for the `text/vtt` MIME type. ([#5052](https://github.com/craftcms/cms/issues/5052))
- Updated Twig to 2.12.

### Fixed
- Fixed a SQL error that could occur when deleting an entry or category with three or more nested levels of elements. ([#3456](https://github.com/craftcms/cms/issues/3456))
- Fixed a bug where querying for elements by their Lightswitch field value wasn’t working properly on PostgreSQL. ([#5046](https://github.com/craftcms/cms/issues/5046))
- Fixed a bug where deleting an entry or category with nested elements could leave the structure in a jumbled state.
- Fixed a bug where Assets fields would attempt to handle the same uploaded files multiple times if an element was saved multiple times in the same request. ([#5061](https://github.com/craftcms/cms/issues/5061))
- Fixed a PHP error occurred when viewing the PHP Info utility if `register_argc_argv` was set to `On` in `php.ini`. ([#4878](https://github.com/craftcms/cms/issues/4878))
- Fixed a bug where the `resave/matrix-blocks` command would wittingly resave Matrix blocks even if they hadn’t been loaded with their content, resulting in lost content. ([#5030](https://github.com/craftcms/cms/issues/5030))
- Fixed some RTL display issues. ([#5051](https://github.com/craftcms/cms/issues/5051))

### Security
- Fixed an XSS vulnerability.

## 3.3.7 - 2019-10-03

### Changed
- When saving a user, email validation errors are now copied over to the `email` attribute from the `unverifiedEmail` attribute. ([#5019](https://github.com/craftcms/cms/issues/5019))
- `craft\web\View::renderString()` and `renderObjectTemplate()` now have `$templateMode` arguments. ([#5020](https://github.com/craftcms/cms/issues/5020))

### Fixed
- Fixed a bug where the Edit User page would list a “Copy activation URL” action for publicly-registered users who already had a password set.
- Fixed a bug where the list and structure icons were missing on element index pages for RTL languages. ([#5018](https://github.com/craftcms/cms/issues/5018))
- Fixed a bug where the `prevSiblingOf` and `nextSiblingOf` element query params weren’t working reliably. ([#4997](https://github.com/craftcms/cms/issues/4997))
- Fixed a bug where the `descendantOf` element query param wasn’t working when previewing a draft or revision. ([#5021](https://github.com/craftcms/cms/issues/5021))
- Fixed a PHP error that occurred when saving a Dropdown or Multi-select field with optgroups. ([#5014](https://github.com/craftcms/cms/issues/5014))
- Fixed a bug where relational fields that were managing relations on a per-site basis would forget other sites’ relations when duplicated. ([#5038](https://github.com/craftcms/cms/issues/5038))

## 3.3.6 - 2019-09-27

### Added
- Added `craft\base\ElementInterface::getIsHomepage()`. ([#4993](https://github.com/craftcms/cms/issues/4993))
- Added `craft\base\Element::HOMEPAGE_URI`.

### Changed
- Updated Garnish to 0.1.31.

### Fixed
- Fixed a bug where some HTML in the Control Panel was getting improperly encoded. ([#5002](https://github.com/craftcms/cms/issues/5002))
- Fixed a bug where `craft\helper\UrlHelper` wasn’t encoding `+` and `&` characters in query param values.
- Fixed an error where GraphQL would sometimes not return a proper error message. ([#4999](https://github.com/craftcms/cms/issues/4999))
- Fixed a bug where HUDs could be positioned incorrectly when first opened. ([#5004](https://github.com/craftcms/cms/issues/5004))
- Fixed a bug where HUD tip images could be pointing the wrong way for RTL languages.

## 3.3.5 - 2019-09-25

### Added
- The Control Panel is now translated into Persian. ([#4969](https://github.com/craftcms/cms/pull/4969))
- Added `craft\test\fixtures\elements\ElementFixture::$unload`.

### Changed
- All users with permission to register users can now choose to not have an activation email sent immediately, when registering a new user. ([#4981](https://github.com/craftcms/cms/pull/4981))
- Craft now shows validation errors when attempting to save a Dropdown, Radio Buttons, Checkboxes, or Multi-select field with duplicate option labels or values. ([#4983](https://github.com/craftcms/cms/issues/4983))
- Live Preview requests now have an `x-craft-live-preview` query string param, rather than `x-craft-preview`. ([#4950](https://github.com/craftcms/cms/issues/4950))
- The `_includes/pagination.html` template can now be passed `itemLabel` and `itemsLabel` variables.
- Any migrations applied during testing are now recorded as content migrations.
- Added the option to automatically apply all content migrations when setting up the test environment. ([#4904](https://github.com/craftcms/cms/issues/4904))
- `craft\helpers\Html::parseTagAttributes()` now has a `$decode` argument.
- `craft\test\fixtures\elements\GlobalSetFixture` now has the option to load the active record instance. ([#4947](https://github.com/craftcms/cms/pull/4947))

### Fixed
- Fixed a bug where checkbox inputs were positioned incorrectly for RTL languages.
- Fixed a bug where the updater and `project.yaml` sync pages weren’t always handling error responses correctly. ([#4988](https://github.com/craftcms/cms/issues/4988))
- Fixed an error that could occur when syncing the project config, if a volume was being deleted that didn’t exist in the database to begin with. ([#4990](https://github.com/craftcms/cms/pull/4990))
- Fixed an error that could occur if a project config value changed from scalar to an array. ([#4932](https://github.com/craftcms/cms/issues/4932))
- Fixed a bug where Craft would not recognize certain block types when using the GraphQL API. ([#4961](https://github.com/craftcms/cms/issues/4961))
- Fixed a bug where `craft\helpers\Html::renderTagAttributes()` was double-encoding preexisting attributes. ([#4984](https://github.com/craftcms/cms/issues/4984))

## 3.3.4.1 - 2019-09-17

### Fixed
- Fixed a bug where elements with enabled Lightswitch fields weren’t getting returned in element queries. ([#4951](https://github.com/craftcms/cms/issues/4951))

## 3.3.4 - 2019-09-17

### Changed
- It’s now possible to run the `migrate/create install` command for uninstalled plugins.
- Improved the button labels in the confirmation dialog that can appear after running the Asset Indexes utility. ([#4943](https://github.com/craftcms/cms/issues/4943))

### Fixed
- Fixed a bug where asset queries’ `withTransforms` param wasn’t working for eager-loaded assets. ([#4931](https://github.com/craftcms/cms/issues/4931))
- Fixed a bug where the “Edit Image” asset action could be missing even if the user had the required permissions. ([#3349](https://github.com/craftcms/cms/issues/3349))
- Fixed a bug where querying for elements by their Lightswitch field value could only return elements that had been saved since the Lightswitch field was added. ([#4939](https://github.com/craftcms/cms/issues/4939))
- Fixed a bug where the Updates utility wasn’t showing the “Update all” button when multiple updates were available. ([#4938](https://github.com/craftcms/cms/issues/4938))
- Fixed a bug where the “Updating search indexes” job could fail when updating search indexes for a Matrix block that contained a relational field.
- Fixed a bug where category groups’ site settings weren’t being added to the project config when a new site was created.
- Fixed a bug where the Translation Method setting wasn’t immediately shown for Matrix sub-fields, if the field type was changed from one that didn’t have multiple translation methods to one that does. ([#4949](https://github.com/craftcms/cms/issues/4949))
- Fixed a bug where it wasn’t possible to query for entries by author ID using the GraphQL API.
- Fixed a bug where it wasn’t possible to query for Matrix blocks directly using the GraphQL API.

## 3.3.3 - 2019-09-12

### Changed
- The GraphQL API now prebuilds the schema for all introspection queries, regardless of whether Dev Mode is enabled.

### Fixed
- Fixed a bug where Craft was ignoring the `invalidUserTokenPath` request when it was set to an empty string. ([#1998](https://github.com/craftcms/cms/issues/1998))
- Fixed a bug where the `invalidUserTokenPath` was affecting Control Panel requests.
- Fixed a bug where revisions weren’t being sorted correctly in Structure sections.
- Fixed a bug where Edit Entry pages weren’t working with certain versions of PHP if the user’s preferred language was set to French. ([#4930](https://github.com/craftcms/cms/issues/4930))

## 3.3.2 - 2019-09-11

### Added
- Added the `graphql/dump-schema` and `graphql/print-schema` commands. ([#4834](https://github.com/craftcms/cms/pull/4834))
- It’s now possible to access a `parent` field on entries and categories when querying the GraphQL API. ([#4880](https://github.com/craftcms/cms/issues/4880))
- It’s now possible to apply transforms to assets via `url` field arguments when querying the GraphQL API.

### Changed
- Craft now resets the `dateCreated` attribute when duplicating elements. ([#4906](https://github.com/craftcms/cms/issues/4906))
- It’s no longer possible to access the `author` field for entries when querying the GraphQL API, if the schema doesn’t include user data.
- It’s no longer possible to access the `photo` field for users when querying the GraphQL API, if the schema doesn’t include the user photo volume.

### Fixed
- Fixed a bug where Lightswitch fields weren’t returning a boolean value for the GraphQL API.
- Fixed a bug where `craft\web\View::renderString()` and `renderObjectTemplate()` could leave Craft set to the `site` template mode if an error occurred when preparing or rendering the template. ([#4912](https://github.com/craftcms/cms/issues/4912))
- Fixed a bug where the Plugin Store wasn’t applying edition upgrade pricing for plugins if the higher edition was already installed as a trial.

## 3.3.1.2 - 2019-09-08

### Fixed
- Fixed an error that occurred after saving an element with a validation error. ([#4898](https://github.com/craftcms/cms/issues/4898))

## 3.3.1.1 - 2019-09-06

### Changed
- `graphql/api` preflight responses now explicitly allow `Authorization` headers. ([#4830](https://github.com/craftcms/cms/issues/4830))
- Updated Garnish to 0.1.30.

### Fixed
- Fixed a bug where selecting Matrix blocks would cause the content container to scroll. ([#3762](https://github.com/craftcms/cms/issues/3762))
- Fixed an error that occurred if Stringy 5.2 was installed.

## 3.3.1 - 2019-09-06

### Added
- Added support for setting `offset` and `limit` params to individual paths’ criteria when eager-loading elements.
- Added the `enableGql` config setting. ([#4836](https://github.com/craftcms/cms/issues/4836))
- Added the `children` field to the `EntryInterface` and `CategoryInterface` GraphQL types. ([#4843](https://github.com/craftcms/cms/issues/4843))
- Added the `markdown` GraphQL directive. ([#4832](https://github.com/craftcms/cms/issues/4832))

### Changed
- Preview target URIs can now be set to environment variables (e.g. `$NEWS_INDEX`) or URLs that begin with an alias (e.g. `@rootUrl/news` or `@rootUrl/news/{slug}`).
- Templates passed to `craft\web\View::renderString()` and `renderObjectTemplate()` can now include front-end templates.
- Element queries with the `revisions` param set will now return revisions ordered by `num DESC` by default. ([#4825](https://github.com/craftcms/cms/issues/4825))
- `graphql/api` responses now set the `Access-Control-Allow-Headers: Content-Type` header for preflight requests.
- Craft no longer forces preview target URLs to use `https` if the current request is over SSL. ([#4867](https://github.com/craftcms/cms/issues/4867))

### Removed
- Removed `craft\elements\MatrixBlock::getField()`. ([#4882](https://github.com/craftcms/cms/issues/4882))

### Fixed
- Fixed a bug where Number fields weren’t showing validation errors when non-numeric values were entered. ([#4849](https://github.com/craftcms/cms/issues/4849))
- Fixed an error that occurred when accessing the GraphQL section in the Control Panel if the `allowAdminChanges` config setting was disabled. ([#4884](https://github.com/craftcms/cms/issues/4884))
- Fixed an error that could occur when executing a GraphQL query if a Matrix field had been converted to a different field type. ([#4848](https://github.com/craftcms/cms/issues/4848))
- Fixed a deprecation warning when running tests in PhpStorm. ([#4772](https://github.com/craftcms/cms/pull/4772))
- Fixed an SQL error that occurred when eager-loading children for an element that wasn’t in a structure.
- Fixed a bug that could cause queue jobs to fail when they were run automatically by Craft, if the `enableCsrfProtection` config setting was disabled. ([#4854](https://github.com/craftcms/cms/issues/4854))
- Fixed an error that could occur if the `select` clause had been completely overridden on an element query, but the `asArray` param wasn’t enabled. ([#4886](https://github.com/craftcms/cms/issues/4886))
- Fixed a bug where Craft wasn’t always respecting the site-specific status when saving new entries. ([#4892](https://github.com/craftcms/cms/issues/4892))

## 3.3.0.1 - 2019-08-27

### Changed
- `graphql/api` responses now send CORS headers to allow crossdomain requests. ([#4830](https://github.com/craftcms/cms/issues/4830))

### Fixed
- Fixed a PHP error that could occur when editing an existing GraphQL schema. ([#4827](https://github.com/craftcms/cms/issues/4827))
- Fixed a PHP error that could occur when using PostgreSQL. ([#4828](https://github.com/craftcms/cms/issues/4828))

## 3.3.0 - 2019-08-27

### Added
- Added a built-in, autogenerated GraphQL API for content (Craft Pro only). ([#4540](https://github.com/craftcms/cms/pull/4540)) 
- Added “Headless Mode”, which optimizes the system and Control Panel for headless CMS implementations.
- It’s now possible to create Single sections without URLs. ([#3883](https://github.com/craftcms/cms/issues/3883))
- Added the `hiddenInput()` Twig function, which generates a hidden input tag.
- Added the `input()` Twig function, which generates an input tag.
- Added the `tag()` Twig function, which generates an HTML tag.
- Added the `|attr` Twig filter, which modifies the attributes on an HTML tag. ([#4660](https://github.com/craftcms/cms/issues/4660))
- Added the `|append` and `|prepend` Twig filters, which add new HTML elements as children of an HTML tag. ([#3937](https://github.com/craftcms/cms/issues/3937))
- Added the `headlessMode` config setting.
- Added the `purgeStaleUserSessionDuration` config setting.
- Admin users can now opt into getting the full stack trace view when an uncaught exception occurs when Dev Mode isn’t enabled. ([#4765](https://github.com/craftcms/cms/issues/4765))
- Admin users can now opt into having Twig templates profiled when Dev Mode isn’t enabled.
- Added the `graphql/api` controller action.
- Added `craft\base\ApplicationTrait::getGql()`.
- Added `craft\base\EagerLoadingFieldInterface::getEagerLoadingGqlConditions()`.
- Added `craft\base\ElementInterface::getGqlTypeName()`.
- Added `craft\base\ElementInterface::gqlScopesByContext()`.
- Added `craft\base\ElementInterface::gqlTypeNameByContext()`.
- Added `craft\base\Field::getEagerLoadingGqlConditions()`.
- Added `craft\base\FieldInterface::getContentGqlType()`.
- Added `craft\base\GqlInlineFragmentFieldInterface`.
- Added `craft\base\GqlInlineFragmentInterface`.
- Added `craft\controllers\GraphqlController`.
- Added `craft\errors\GqlException`.
- Added `craft\events\RegisterGqlDirectivesEvent`.
- Added `craft\events\RegisterGqlQueriesEvent`.
- Added `craft\events\RegisterGqlTypesEvent`.
- Added `craft\gql\arguments\elements\Asset`.
- Added `craft\gql\arguments\elements\Category`.
- Added `craft\gql\arguments\elements\Entry`.
- Added `craft\gql\arguments\elements\GlobalSet`.
- Added `craft\gql\arguments\elements\MatrixBlock`.
- Added `craft\gql\arguments\elements\Tag`.
- Added `craft\gql\arguments\elements\User`.
- Added `craft\gql\base\Arguments`.
- Added `craft\gql\base\Directive`.
- Added `craft\gql\base\ElementArguments`.
- Added `craft\gql\base\ElementResolver`.
- Added `craft\gql\base\GeneratorInterface`.
- Added `craft\gql\base\GqlTypeTrait`.
- Added `craft\gql\base\InterfaceType`.
- Added `craft\gql\base\ObjectType`.
- Added `craft\gql\base\Query`.
- Added `craft\gql\base\Resolver`.
- Added `craft\gql\base\StructureElementArguments`.
- Added `craft\gql\directives\FormatDateTime`.
- Added `craft\gql\directives\Transform`.
- Added `craft\gql\GqlEntityRegistry`.
- Added `craft\gql\interfaces\Element`.
- Added `craft\gql\interfaces\elements\Asset`.
- Added `craft\gql\interfaces\elements\Category`.
- Added `craft\gql\interfaces\elements\Entry`.
- Added `craft\gql\interfaces\elements\GlobalSet`.
- Added `craft\gql\interfaces\elements\MatrixBlock`.
- Added `craft\gql\interfaces\elements\Tag`.
- Added `craft\gql\interfaces\elements\User`.
- Added `craft\gql\interfaces\Structure`.
- Added `craft\gql\queries\Asset`.
- Added `craft\gql\queries\Category`.
- Added `craft\gql\queries\Entry`.
- Added `craft\gql\queries\GlobalSet`.
- Added `craft\gql\queries\Ping`.
- Added `craft\gql\queries\Tag`.
- Added `craft\gql\queries\User`.
- Added `craft\gql\resolvers\elements\Asset`.
- Added `craft\gql\resolvers\elements\Category`.
- Added `craft\gql\resolvers\elements\Entry`.
- Added `craft\gql\resolvers\elements\GlobalSet`.
- Added `craft\gql\resolvers\elements\MatrixBlock`.
- Added `craft\gql\resolvers\elements\Tag`.
- Added `craft\gql\resolvers\elements\User`.
- Added `craft\gql\TypeLoader`.
- Added `craft\gql\types\DateTime`.
- Added `craft\gql\types\elements\Asset`.
- Added `craft\gql\types\elements\Category`.
- Added `craft\gql\types\elements\Element`.
- Added `craft\gql\types\elements\Entry`.
- Added `craft\gql\types\elements\GlobalSet`.
- Added `craft\gql\types\elements\MatrixBlock`.
- Added `craft\gql\types\elements\Tag`.
- Added `craft\gql\types\elements\User`.
- Added `craft\gql\types\generators\AssetType`.
- Added `craft\gql\types\generators\CategoryType`.
- Added `craft\gql\types\generators\ElementType`.
- Added `craft\gql\types\generators\EntryType`.
- Added `craft\gql\types\generators\GlobalSetType`.
- Added `craft\gql\types\generators\MatrixBlockType`.
- Added `craft\gql\types\generators\TableRowType`.
- Added `craft\gql\types\generators\TagType`.
- Added `craft\gql\types\generators\UserType`.
- Added `craft\gql\types\Query`.
- Added `craft\gql\types\TableRow`.
- Added `craft\helpers\App::webResponseConfig()`.
- Added `craft\helpers\ArrayHelper::whereMultiple()`.
- Added `craft\helpers\ElementHelper::sourceElement()`.
- Added `craft\helpers\Gql`.
- Added `craft\helpers\Html::a()`.
- Added `craft\helpers\Html::actionInput()`.
- Added `craft\helpers\Html::appendToTag()`.
- Added `craft\helpers\Html::csrfInput()`.
- Added `craft\helpers\Html::modifyTagAttributes()`.
- Added `craft\helpers\Html::normalizeTagAttributes()`.
- Added `craft\helpers\Html::parseTag()`.
- Added `craft\helpers\Html::parseTagAttributes()`.
- Added `craft\helpers\Html::prependToTag()`.
- Added `craft\helpers\Html::redirectInput()`.
- Added `craft\helpers\StringHelper::afterFirst()`.
- Added `craft\helpers\StringHelper::afterLast()`.
- Added `craft\helpers\StringHelper::append()`.
- Added `craft\helpers\StringHelper::appendRandomString()`.
- Added `craft\helpers\StringHelper::appendUniqueIdentifier()`.
- Added `craft\helpers\StringHelper::at()`.
- Added `craft\helpers\StringHelper::beforeFirst()`.
- Added `craft\helpers\StringHelper::beforeLast()`.
- Added `craft\helpers\StringHelper::capitalizePersonalName()`.
- Added `craft\helpers\StringHelper::count()`.
- Added `craft\helpers\StringHelper::dasherize()`.
- Added `craft\helpers\StringHelper::endsWithAny()`.
- Added `craft\helpers\StringHelper::escape()`.
- Added `craft\helpers\StringHelper::extractText()`.
- Added `craft\helpers\StringHelper::htmlDecode()`.
- Added `craft\helpers\StringHelper::htmlEncode()`.
- Added `craft\helpers\StringHelper::humanize()`.
- Added `craft\helpers\StringHelper::is()`.
- Added `craft\helpers\StringHelper::isBase64()`.
- Added `craft\helpers\StringHelper::isBlank()`.
- Added `craft\helpers\StringHelper::isHexadecimal()`.
- Added `craft\helpers\StringHelper::isHtml()`.
- Added `craft\helpers\StringHelper::isJson()`.
- Added `craft\helpers\StringHelper::isSerialized()`.
- Added `craft\helpers\StringHelper::isUtf8()`.
- Added `craft\helpers\StringHelper::isWhitespace()`.
- Added `craft\helpers\StringHelper::lastSubstringOf()`.
- Added `craft\helpers\StringHelper::lineWrapAfterWord()`.
- Added `craft\helpers\StringHelper::pad()`.
- Added `craft\helpers\StringHelper::padBoth()`.
- Added `craft\helpers\StringHelper::padLeft()`.
- Added `craft\helpers\StringHelper::padRight()`.
- Added `craft\helpers\StringHelper::removeHtml()`.
- Added `craft\helpers\StringHelper::removeHtmlBreak()`.
- Added `craft\helpers\StringHelper::repeat()`.
- Added `craft\helpers\StringHelper::replaceAll()`.
- Added `craft\helpers\StringHelper::replaceBeginning()`.
- Added `craft\helpers\StringHelper::replaceEnding()`.
- Added `craft\helpers\StringHelper::replaceFirst()`.
- Added `craft\helpers\StringHelper::replaceLast()`.
- Added `craft\helpers\StringHelper::safeTruncate()`.
- Added `craft\helpers\StringHelper::shortenAfterWord()`.
- Added `craft\helpers\StringHelper::shuffle()`.
- Added `craft\helpers\StringHelper::slice()`.
- Added `craft\helpers\StringHelper::slugify()`.
- Added `craft\helpers\StringHelper::split()`.
- Added `craft\helpers\StringHelper::startsWithAny()`.
- Added `craft\helpers\StringHelper::stripCssMediaQueries()`.
- Added `craft\helpers\StringHelper::stripEmptyHtmlTags()`.
- Added `craft\helpers\StringHelper::stripHtml()`.
- Added `craft\helpers\StringHelper::stripWhitespace()`.
- Added `craft\helpers\StringHelper::substringOf()`.
- Added `craft\helpers\StringHelper::surround()`.
- Added `craft\helpers\StringHelper::tidy()`.
- Added `craft\helpers\StringHelper::titleizeForHumans()`.
- Added `craft\helpers\StringHelper::toBoolean()`.
- Added `craft\helpers\StringHelper::toSpaces()`.
- Added `craft\helpers\StringHelper::toTabs()`.
- Added `craft\helpers\StringHelper::toTransliterate()`.
- Added `craft\helpers\StringHelper::trimLeft()`.
- Added `craft\helpers\StringHelper::trimRight()`.
- Added `craft\helpers\StringHelper::upperCamelize()`.
- Added `craft\helpers\StringHelper::upperCaseFirst()`.
- Added `craft\helpers\Template::beginProfile()`.
- Added `craft\helpers\Template::endProfile()`.
- Added `craft\helpers\UrlHelper::buildQuery()`.
- Added `craft\model\MatrixBlockType::getField()`.
- Added `craft\models\GqlSchema`.
- Added `craft\records\GqlSchema`.
- Added `craft\services\Fields::getGroupByUid()`.
- Added `craft\services\Gql`.
- Added `craft\services\Matrix::getAllBlockTypes()`.
- Added `craft\services\Sections::getAllEntryTypes()`.
- Added `craft\web\assets\graphiql\GraphiqlAsset`.
- Added `craft\web\assets\graphiql\VendorAsset`.
- Added `craft\web\twig\nodes\ProfileNode`.
- Added `craft\web\twig\nodevisitors\Profiler`.

### Changed
- Relational fields without a specific target site will now only return related elements from the same site as the source element by default, as they did before Craft 3.2. ([#4751](https://github.com/craftcms/cms/issues/4751))
- Element arrays no longer include `hasDescendants` or `totalDescendants` keys by default. ([#4820](https://github.com/craftcms/cms/issues/4820))
- Matrix block queries no longer include blocks owned by drafts or revisions by default. ([#4790](https://github.com/craftcms/cms/issues/4790))
- Entries’ drafts and revisions are now soft-deleted and restored along with their source elements. ([#4797](https://github.com/craftcms/cms/issues/4797))
- Global set reference tags can now refer to the global set by its handle. ([#4645](https://github.com/craftcms/cms/issues/4645))
- Improved Twig template profiling to include blocks and macros.
- Twig template profiling no longer occurs when Dev Mode isn’t enabled, unless an admin user is logged in and has opted into it.
- The `actionInput()`, `csrfInput()`, and `redirectInput()` Twig functions now support an `options` argument for customizing the HTML tag attributes.
- The `_layouts/forms/field.html` template now supports `label`, `instructions`, `tip`, `warning`, and `input` blocks that can be overridden when including the template with an `{% embed %}` tag.
- Editable tables now support a `fullWidth` setting, which can be set to `false` to prevent the table from spanning the full width of the page.
- Editable tables now support `thin` column settings.
- Editable tables now support `headingHtml` column settings.
- Craft no longer overrides the base Twig template class, unless the now-deprecated `suppressTemplateErrors` config setting is enabled. ([#4755](https://github.com/craftcms/cms/issues/4755))
- Edit Entry pages now get updated preview target URLs after saving a draft, in case the URLs have changed.
- The confirmation dialog that can appear after running the Asset Indexes utility no longer will close by pressing the <kbd>Esc</kbd> key or clicking outside of the modal. ([#4795](https://github.com/craftcms/cms/issues/4795))
- Section and Matrix “Propagation Method” settings now display warnings about the potential for data loss when appropriate.
- Site group settings now display a warning about the potential for data loss.
- Control Panel subnav items can now have badge counts. ([#4756](https://github.com/craftcms/cms/issues/4756))
- Improved the performance of element duplication on multi-site installs.
- Improved the performance of `craft\web\View::renderString()` for templates that don’t contain any Twig code.
- `craft\behaviors\DraftBehavior::getCreator()` can now return `null`.
- `craft\helpers\Db::parseParam()` now has an optional `$columnType` argument. ([#4807](https://github.com/craftcms/cms/pull/4807))
- `craft\test\TestSetup::setupCraftDb()` no longer accepts a second argument. Ensure that `craft\test\Craft::$testConfig` is set before calling this function. ([#4804](https://github.com/craftcms/cms/pull/4804))
- `craft\web\Request::post()` and `getBodyParam()` will now work with posted JSON data, if the request’s content type is set to `application/json`.
- Switched from the `stringy/stringy` library to `voku/stringy`. ([#4753](https://github.com/craftcms/cms/issues/4753))

### Deprecated
- Deprecated the `suppressTemplateErrors` config setting.
- Deprecated `craft\services\Sections::isSectionTemplateValid()`.
- Deprecated `craft\web\twig\Template`.

### Removed
- Removed `craft\base\ElementInterface::getSource()`. ([#4754](https://github.com/craftcms/cms/issues/4754))
- Removed `craft\web\twig\Extension::actionInputFunction()`.
- Removed `craft\web\twig\Extension::csrfInputFunction()`.
- Removed `craft\web\twig\Extension::redirectInputFunction()`.

### Fixed
- Fixed an error that could occur if garbage collection was run while Craft 3.2 migrations were pending. ([#4720](https://github.com/craftcms/cms/issues/4720))
- Fixed a validation error that occurred when duplicating an entry, if the URI format was based on a custom field value. ([#4759](https://github.com/craftcms/cms/issues/4759))
- Fixed a bug where the “Publish live changes for other authors’ entries” permission was being enforced when saving another author’s entry as a new entry. ([#4758](https://github.com/craftcms/cms/issues/4758))
- Fixed a bug where `craft\helpers\UrlHelper` methods would strip out array params in the query string. ([#4778](https://github.com/craftcms/cms/issues/4778))
- Fixed a SQL error that occurred when a `{% cache %}` tag was used on a page with a 4-byte character in the URI. ([#4780](https://github.com/craftcms/cms/issues/4780))
- Fixed a bug where Craft could show a nondescript error when navigating away from a Control Panel page if an Ajax request was currently in progress. ([#4796](https://github.com/craftcms/cms/issues/4796))
- Fixed an error that occurred when editing an entry with a draft that was created by a soft-deleted user. ([#4800](https://github.com/craftcms/cms/issues/4800))
- Fixed a bug where entry revisions and drafts would be deleted when the user that created them was hard-deleted.
- Fixed a SQL error that could occur when executing an element query that had custom `JOIN` and `WHERE` clauses if the `search` param was also set. ([#4788](https://github.com/craftcms/cms/issues/4788))
- Fixed a bug where default field values weren’t being applied to Matrix blocks that were autocreated per the Min Blocks setting. ([#4806](https://github.com/craftcms/cms/issues/4806))
- Fixed Plugin Store dropdowns which were not working properly with Windows Edge browsers.
- Fixed a SQL error that could occur when `:empty:` or `not :empty:` was passed to a date param on an element query when running MySQL 8. ([#4808](https://github.com/craftcms/cms/issues/4808))
- Fixed a bug where Dropdown and Multi-select fields’ Dropdown Options settings weren’t autofocussing on the first input when adding a new row with the keyboard. ([#4823](https://github.com/craftcms/cms/issues/4823))

## 3.2.10 - 2019-08-13

### Added
- Added `craft\fields\BaseRelationField::settingsTemplateVariables()`. ([#4732](https://github.com/craftcms/cms/issues/4732))
- Added `craft\services\Search::deleteOrphanedIndexes()`.
- Added `craft\validators\UriFormatValidator::$disallowTriggers`.
- Added the `Craft.startsWith()` JavaScript method.

### Changed
- Improved garbage collection performance when hard-deleting hundreds of thousands of elements. ([#4735](https://github.com/craftcms/cms/issues/4735))
- Element queries’ `title` param will now accept a value of `'0'`.
- `craft\services\Elements::deleteElementById()` now has a `$hardDelete` argument. ([#4747](https://github.com/craftcms/cms/pull/4747))
- It’s no longer possible to save routes or URI formats that begin with the `actionTrigger` or `cpTrigger` config settings. ([#4154](https://github.com/craftcms/cms/issues/4154))
- Categories fields’ selection modals now show the site menu. ([#4749](https://github.com/craftcms/cms/issues/4749))

### Removed
- Removed `craft\records\Route`.

### Fixed
- Fixed a bug where Entry fixtures wouldn’t get unloaded. ([#4663](https://github.com/craftcms/cms/issues/4663))
- Fixed a bug where entry content wouldn’t get propagated to other sites if an entry was created and then saved before Craft had finished autosaving the draft. ([#4423](https://github.com/craftcms/cms/issues/4423))
- Fixed a bug where entry forms could miss the fact that a Matrix block had been deleted. ([#4727](https://github.com/craftcms/cms/issues/4727))
- Fixed a PHP error that could occur on environments where the Intl PHP extension was installed but the `IDNA_NONTRANSITIONAL_TO_ASCII` or `INTL_IDNA_VARIANT_UTS46` constants weren’t defined. ([#4722](https://github.com/craftcms/cms/issues/4722))
- Fixed a PHP error that could occur if a plugin was configured with settings even though it didn’t support settings. ([#4706](https://github.com/craftcms/cms/issues/4706))
- Fixed an error that occurred when a validation error occurred on an entry while it was being created or updated from a draft. ([#4733](https://github.com/craftcms/cms/issues/4733))
- Fixed an infinite recursion bug that could occur when validating circular relations. ([#4482](https://github.com/craftcms/cms/issues/4482))
- Fixed a bug where elements with a title of “0” would show their ID instead of their title in element indexes and relational fields. ([#4745](https://github.com/craftcms/cms/issues/4745))
- Fixed a bug where Craft was redirecting to the Dashboard when attempting to export elements, if the `tokenParam` config setting was set to something besides `token`. ([#4737](https://github.com/craftcms/cms/issues/4737))

## 3.2.9 - 2019-08-06

### Added
- Added the `ignorePlaceholders` element query param.
- Added the `cp.entries.edit.meta` and `cp.entries.edit.settings` template hooks to the Edit Entry page.
- Added `craft\base\ElementInterface::getSource()`.
- Added `craft\base\ElementTrait::$newSiteIds`.
- Added `craft\models\Site::$dateCreated` and `$dateUpdated`. ([#4703](https://github.com/craftcms/cms/issues/4703))

### Changed
- Improved the Control Panel header styling for mobile and on pages with long titles. ([#4548](https://github.com/craftcms/cms/issues/4548))
- Element references in the Control Panel now reveal the site the element was fetched from in their tooltips, on multi-site installs. ([#4690](https://github.com/craftcms/cms/issues/4690))
- Element editor HUDs now always show a header with the element’s site name on multi-site installs, even if the element is only editable in one site. ([#4690](https://github.com/craftcms/cms/issues/4690))
- Entry preview tokens now respect the `defaultTokenDuration` config setting, rather than always expiring after 24 hours. ([#4683](https://github.com/craftcms/cms/pull/4683))
- Improved disabled select field styling. ([#4709](https://github.com/craftcms/cms/pull/4709))

### Deprecated
- Deprecated `craft\behaviors\DraftBehavior::getSource()`.
- Deprecated `craft\behaviors\RevisionBehavior::getSource()`.

### Fixed
- Fixed a bug where elements listed in a Structure view could be missing their descendant toggles even if all of their descendants were disabled. ([#4685](https://github.com/craftcms/cms/issues/4685))
- Fixed a bug where element CSV exports were limited to 50 elements if no limit was set. ([#4692](https://github.com/craftcms/cms/issues/4692))
- Fixed a 400 error that occurred when submitting an entry form that didn’t have an `entryId` param. ([#4693](https://github.com/craftcms/cms/issues/4693))
- Fixed a bug where `craft\base\Element::getDescendants()` and other structure methods could return the wrong results when called on a draft. ([#4694](https://github.com/craftcms/cms/issues/4694))
- Fixed a bug where Matrix blocks weren’t getting duplicated to newly-enabled sites for elements if the field’s Propagation Method setting wasn’t set to “Save blocks to all sites the owner element is saved in”. ([#4698](https://github.com/craftcms/cms/issues/4698))
- Fixed a bug where the Database Backup could result in a 404 error on load-balanced environments. ([#4699](https://github.com/craftcms/cms/issues/4699))
- Fixed a bug where the “Current” entry revision link wouldn’t always work. ([#4705](https://github.com/craftcms/cms/issues/4705))
- Fixed a bug where the `craft\services\Search::EVENT_AFTER_SEARCH` event wasn’t always firing. ([#4710](https://github.com/craftcms/cms/issues/4710))
- Fixed a bug where `craft\services\Users::purgeExpiredPendingUsers()` was attempting to delete already-trashed users.

### Security
- Fixed an XSS vulnerability.

## 3.2.8 - 2019-07-30

### Added
- Element indexes with unsaved drafts now show a “Drafts” option in the status menu.
- Added the `utils/fix-element-uids` command, which ensures all elements have unique UIDs. ([#4653](https://github.com/craftcms/cms/issues/4653))

### Fixed
- Fixed a bug where it wasn’t possible to create a homepage Single section if a prior entry revisions’ URI had been set to `__home__`. ([#4657](https://github.com/craftcms/cms/issues/4657))
- Fixed a bug where the user deletion confirmation dialog was including revisions and drafts when counting entries for the content summary.
- Fixed an error that occurred when deleting a user, if another user had been chosen to inherit their content. ([#4670](https://github.com/craftcms/cms/issues/4670))
- Fixed a bug where users could be warned about losing unsaved changes when updating an entry from a draft, while the draft was being autosaved. ([#4614](https://github.com/craftcms/cms/issues/4614))
- Fixed a bug where Categories fields weren’t always getting updated when a category they were related to got moved under another category. ([#4672](https://github.com/craftcms/cms/issues/4672))
- Fixed an error that occurred on the Settings → Routes page, if one of the routes didn’t have a URI pattern. ([#4676](https://github.com/craftcms/cms/issues/4676))
- Fixed some styling and behavior issues on the Settings → Routes page.

## 3.2.7 - 2019-07-25

### Fixed
- Fixed an error where it wasn’t possible to scale SVGs using only height. ([#4643](https://github.com/craftcms/cms/pull/4643))
- Fixed a bug where the content area of some Control Panel pages weren’t getting any bottom padding. ([#4644](https://github.com/craftcms/cms/issues/4644))
- Fixed a bug where installing a plugin immediately after installing Craft from the console could corrupt the project config if `useProjectConfigFile` was enabled. ([#3870](https://github.com/craftcms/cms/issues/3870))
- Fixed a bug where entry forms could overlook changes made to Categories fields. ([#4648](https://github.com/craftcms/cms/issues/4648))
- Fixed a bug where element search indexes weren’t being updated right away after an element was created or updated from an element editor HUD.
- Fixed a bug where back-end slug validation wasn’t working correctly for slugs with some Unicode characters. ([#1535](https://github.com/craftcms/cms/issues/1535))
- Fixed a bug where Craft was attempting to delete template caches even when saving a draft or revision.

## 3.2.6 - 2019-07-23

### Changed
- When enabling a new site for a Single section, Craft now uses the primary site’s content as the starting point for the new site’s content, if the section was already enabled for it.
- Swapped the position of the “Save as a Draft” and “Save Entry” buttons. ([#4622](https://github.com/craftcms/cms/issues/4622))
- `craft\helpers\DateTimeHelper::toDateTime()` now supports arrays created from `DateTime` objects. ([#4627](https://github.com/craftcms/cms/issues/4627))
- Plugin license key inputs are no longer limited to 29 characters, to make room for long environment variable names. ([#4393](https://github.com/craftcms/cms/issues/4393))
- Updated Imagine to 1.2.2.1.

### Fixed
- Fixed a bug where Craft could load the same JavaScript and CSS files multiple times when opening element editor HUDs. ([#4620](https://github.com/craftcms/cms/issues/4620))
- Fixed a bug where each animated GIF frame would still be parsed when generating a thumbnail, even if the `transformGifs` setting was set to `false`. ([#4588](https://github.com/craftcms/cms/issues/4588))
- Fixed a bug where back-end slug validation wasn’t working correctly for slugs with Unicode characters. ([#4628](https://github.com/craftcms/cms/issues/4628))
- Fixed a bug where it wasn’t possible to create new entries if the section handle matched the `pageTrigger` config setting, and the `pageTrigger` config setting had a trailing slash. ([#4631](https://github.com/craftcms/cms/issues/4631))
- Fixed a bug where the `sections.previewTargets` database column was getting created as a `varchar` instead of `text` column for new Craft installs. ([#4638](https://github.com/craftcms/cms/issues/4638))

### Security
- Fixed a bug where the `preserveExifData` config setting wasn’t being respected on image upload.

## 3.2.5.1 - 2019-07-19

### Fixed
- Fixed an error that occurred if a plugin license key was set to an environment variable, which was set to an invalid key. ([#4604](https://github.com/craftcms/cms/issues/4604))
- Fixed an error that prevented image thumbnails from generating in the Control Panel when using ImageMagick. ([#4609](https://github.com/craftcms/cms/issues/4609))

## 3.2.5 - 2019-07-19

### Added
- Added `craft\services\Elements::getPlaceholderElements()`.

### Changed
- If an invalid entry draft or revision edit URL is accessed, but the source entry does exist, Craft now redirects the browser to the source entry’s edit page. ([#4574](https://github.com/craftcms/cms/issues/4574))
- Preview requests now include the previewed entry in element queries even if the `status`, `drafts`, or `revisions` parameters are set to exclude it. ([#4581](https://github.com/craftcms/cms/issues/4581))
- Back-end slug generation now follows the same rules as JavaScript. ([#4607](https://github.com/craftcms/cms/issues/4607))
- Unsaved entry drafts now get assigned a new ID when they are fully saved, so they are treated as new elements. ([#4589](https://github.com/craftcms/cms/issues/4589))

### Fixed
- Fixed some bugs with the “Save Entry” menu options, when editing an unsaved draft. ([#4614](https://github.com/craftcms/cms/issues/4614))
- Fixed a bug where Craft could forget which site was being edited when updating an entry from a draft. ([#4615](https://github.com/craftcms/cms/issues/4615))

## 3.2.4.1 - 2019-07-17

### Fixed
- Fixed an error that occurred when attempting to share a disabled entry. ([#4596](https://github.com/craftcms/cms/issues/4596))
- Fixed a bug where new Email and URL cells in Table fields weren’t getting the correct input type. ([#4595](https://github.com/craftcms/cms/issues/4595))

## 3.2.4 - 2019-07-17

### Changed
- Brought back the “Preview” button for the Current revision of entries, which now creates a draft before activating the entry preview. ([#4584](https://github.com/craftcms/cms/issues/4584))
- The “Save as a Draft” button now creates the draft over Ajax, when it’s not the primary submit button for the page.
- When Craft isn’t able to sync incoming `project.yaml` changes due to schema version conflicts, Craft now lists which packages are conflicting.. ([#4568](https://github.com/craftcms/cms/issues/4568))

### Fixed
- Fixed a JavaScript error that could occur after uploading a file directly onto an Assets field when editing the Current revision of an entry.
- Fixed a bug where draft forms could become unresponsive if the user attempted to navigate away from the page or submit the form in the middle of an autosave. ([#4578](https://github.com/craftcms/cms/issues/4578))
- Fixed a SQL error that could occur when passing `:empty:` or `:notempty:` to a relational field’s element query param. ([#4529](https://github.com/craftcms/cms/issues/4529))
- Fixed a bug where Number fields weren’t getting set to their default values for new entries. ([#4586](https://github.com/craftcms/cms/issues/4586))
- Fixed a bug query string parameters were getting URL-encoded when applied to generated pagination URLs.
- Fixed a bug where Single entries had the option to be duplicated or deleted. ([#4590](https://github.com/craftcms/cms/issues/4590))

## 3.2.3 - 2019-07-16

### Added
- Added `craft\controllers\EntriesController::actionDuplicateEntry()`.
- Added `craft\web\UrlManager::setMatchedElement()`.

### Changed
- Craft no longer creates drafts automatically when editing entries. The user must click a “Save as a Draft” button to create one. ([#4549](https://github.com/craftcms/cms/issues/4549))
- Entries are now immediately savable, whether or not any changes were made. ([#4535](https://github.com/craftcms/cms/issues/4535))
- The “Save Entry” button now redirects the user to the Entries index page. ([#4575](https://github.com/craftcms/cms/issues/4575))
- Brought back the “Save and continue editing” and “Save and add another” options for entries.
- It’s no longer possible to preview entries’ Current revision. A draft must be created first.

### Fixed
- Fixed a bug where it wasn’t possible to delete Matrix blocks if Min Blocks and Max Blocks were set to the same value, and an element already had more than that many blocks. ([#4562](https://github.com/craftcms/cms/issues/4562))
- Fixed a bug where `craft\web\UrlManager::getMatchedElement()` could return the incorrect result on preview requests. ([#4542](https://github.com/craftcms/cms/issues/4542))
- Fixed an error that occurred on the Settings → Email page if email settings were missing from the project config. ([#4552](https://github.com/craftcms/cms/issues/4552))
- Fixed a bug where it wasn’t possible to toggle site-specific entry statuses when editing drafts. ([#4577](https://github.com/craftcms/cms/issues/4577))

## 3.2.2 - 2019-07-14

### Added
- Added `craft\helpers\ElementHelper::isTempSlug()`.
- Added `craft\helpers\ElementHelper::tempSlug()`.
- Added `craft\helpers\UrlHelper::removeParam()`.

### Changed
- Craft no longer ensures a recent revision exists before creating a draft for an element.
- Element exports are limited to CSV files now, to avoid the GD requirement imposed by the PHPSpreadsheet library. ([#4553](https://github.com/craftcms/cms/issues/4553))

### Fixed
- Fixed a bug where multi-site element queries with the `unique` and `offset` params set weren’t returning any results. ([#4560](https://github.com/craftcms/cms/issues/4560))
- Fixed an error that could occur when creating a draft. ([#4515](https://github.com/craftcms/cms/issues/4515))
- Fixed a bug where Craft wasn’t generating a new slug for entries that were saved with a blank Slug field. ([#4518](https://github.com/craftcms/cms/issues/4518))
- Fixed a bug where disabled select options could lose their disabled text styling in Firefox. ([#4526](https://github.com/craftcms/cms/issues/4526))
- Fixed a bug where entry forms could miss the fact that a file had been uploaded to an Assets field. ([#4534](https://github.com/craftcms/cms/issues/4534))
- Fixed a bug where selecting “Create a new child entry” in a Structure section on a multi-site install would result in a 404 error. ([#4541](https://github.com/craftcms/cms/issues/4541))
- Fixed a bug where it wasn’t possible to set test-specific config settings. ([#4539](https://github.com/craftcms/cms/pull/4539))
- Fixed an error that occurred when exporting elements if Limit was set to `0`. ([#4547](https://github.com/craftcms/cms/issues/4547))
- Fixed a bug where the `{% paginate %}` tag wouldn’t generate links to the first page correctly when using query string pagination. ([#4550](https://github.com/craftcms/cms/issues/4550))
- Fixed an error that occurred when indexing assets from a console request, if no volumes were defined yet. ([#2798](https://github.com/craftcms/cms/issues/2798))
- Fixed a bug where the “Delete” link could show up in the draft meta HUD for unsaved drafts. ([#4557](https://github.com/craftcms/cms/issues/4557))

## 3.2.1 - 2019-07-11

### Added
- Added `craft\console\Request::getIsPreview()`.
- Added `craft\web\Request::getIsPreview()`.

### Changed
- If a draft can’t be saved, an alert icon is now shown in the Control Panel header, which can be clicked on to reveal more information.
- Element revisions no longer store snapshot data.

### Fixed
- Fixed a bug where Feed widget items weren’t getting hyperlinked.
- Fixed a bug where the `app/migrate` controller wasn’t applying new `project.yaml` changes if there were no pending migrations.
- Fixed a SQL error that could occur when saving an entry or entry draft. ([#4508](https://github.com/craftcms/cms/issues/4508))
- Fixed a bug where Assets fields set to restrict uploads to a single folder could have empty selector modals. ([#4522](https://github.com/craftcms/cms/issues/4522))
- Fixed an error that could occur if a template was accessing the deprecated `locale` property of an element query, but `siteId` wasn’t set to an integer. ([#4531](https://github.com/craftcms/cms/issues/4531))
- Fixed a bug where users without the “Publish live changes” permission for a section weren’t able to create new entries. ([#4528](https://github.com/craftcms/cms/issues/4529))
- Fixed a PHP error that could occur when uploading files to Assets fields on the front-end. ([#4382](https://github.com/craftcms/cms/issues/4382))
- Fixed a bug where elements listed in a Structure view could show descendant toggles even if they had no descendants. ([#4504](https://github.com/craftcms/cms/issues/4504))
- Fixed a backwards compatibility issue. ([#4523](https://github.com/craftcms/cms/issues/4523))

## 3.2.0 - 2019-07-09

> {warning} If you’ve ever run the `project-config/rebuild` command, it’s highly recommended that you run it again with Craft 3.1.34.2, before updating to Craft 3.2.

> {warning} Custom login controllers must now explicitly set their `$allowAnonymous` values to include `self::ALLOW_ANONYMOUS_OFFLINE` if they wish to be available when the system is offline.

> {tip} If you have Super Table or Neo installed, you should update those **at the same time** as Craft, to avoid unnecessary search index jobs from being added to the queue.

### Added
- All element types now have the option to support drafts and revisions.
- Drafts are now autocreated when content is modified, and autosaved whenever the content changes. ([#1034](https://github.com/craftcms/cms/issues/1034))
- Drafts and revisions now store content across all sites supported by the element. ([#2669](https://github.com/craftcms/cms/issues/2669))
- Content previewing is now draft-based, and drafts are stored as specialized elements, so it’s no longer necessary to add special cases in templates for preview requests. ([#1787](https://github.com/craftcms/cms/issues/1787), [#2801](https://github.com/craftcms/cms/issues/2801))
- Sections now have a “Preview Targets” setting when running Craft Pro, which can be used to configure additional locations that entries can be previewed from. ([#1489](https://github.com/craftcms/cms/issues/1489))
- Sections now have a “Propagation Method” setting, enabling entries to only be propagated to other sites in the same site group, or with the same language. ([#3554](https://github.com/craftcms/cms/issues/3554))
- Matrix fields now have a “Propagation Method” setting, enabling blocks to only be propagated to other sites in the same site group, or with the same language. ([#3554](https://github.com/craftcms/cms/issues/3554))
- Single entries now have editable slugs. ([#3368](https://github.com/craftcms/cms/issues/3368))
- Headless content previewing is now possible by forwarding request tokens off to content API requests. ([#1231](https://github.com/craftcms/cms/issues/1231))
- Preview iframes are now created with a `src` attribute already in place, improving SPA support. ([#2120](https://github.com/craftcms/cms/issues/2120))
- Entry “Share” buttons are now visible on mobile. ([#4408](https://github.com/craftcms/cms/issues/4408))
- Added the “Temp Uploads Location” system setting (available from Settings → Assets → Settings), which makes it possible to choose the volume and path that temporary asset uploads should be stored. ([#4010](https://github.com/craftcms/cms/issues/4010))
- Added the `maxRevisions` config setting. ([#926](https://github.com/craftcms/cms/issues/926))
- Added the `purgeUnsavedDraftsDuration` config setting, which determines how long unsaved drafts should be allowed to exist before getting deleted via garbage collection.
- Added the “Edit images” permission. ([#3349](https://github.com/craftcms/cms/issues/3349))
- Added the “Impersonate users” permission. ([#3501](https://github.com/craftcms/cms/issues/3501))
- Added the `drafts`, `draftId`, `draftOf`, `draftCreator`, `revisions`, `revisionId`, `revisionOf`, and `revisionCreator` element query params.
- The `site` element query params now support passing multiple site handles, or `'*'`, to query elements across multiple sites at once. ([#2854](https://github.com/craftcms/cms/issues/2854))
- Relational fields now have a “Validate related elements” setting, which ensures that the related elements pass validation before the source element can be saved with them selected. ([#4095](https://github.com/craftcms/cms/issues/4095))
- Table fields can now have Dropdown, Email, and URL columns. ([#811](https://github.com/craftcms/cms/issues/811), [#4180](https://github.com/craftcms/cms/pull/4180))
- Dropdown and Multi-select fields can now have optgroups. ([#4236](https://github.com/craftcms/cms/issues/4236))
- Date/Time, Dropdown, Lightswitch, Number, and Radio Buttons fields are now listed as sort options in element indexes. ([#2818](https://github.com/craftcms/cms/issues/2818))
- Asset, category, entry, and user indexes can now have “UID” columns. ([#4433](https://github.com/craftcms/cms/issues/4433))
- Added the `unique` element query param, which can be used to prevent duplicate elements when querying elements across multiple sites.
- Added the `preferSites` element query param, which can be used to set the preferred sites that should be used for multi-site element queries, when the `unique` param is also enabled.
- Element index pages are now paginated for non-Structure views. ([#818](https://github.com/craftcms/cms/issues/818))
- Element index pages now have an “Export…” button that will export all of the elements in the current view (across all pages) or up to a custom limit, in either CSV, XLS, XLSX, or ODS format. ([#994](https://github.com/craftcms/cms/issues/994))
- Added the `{% dd %}` Twig tag. ([#4399](https://github.com/craftcms/cms/issues/4399))
- Added the `attr()` Twig function, which can generate a list of HTML/XML attributes. ([#4237](https://github.com/craftcms/cms/pull/4237))
- Added the `|withoutKey` Twig filter.
- Added the `resave/matrix-blocks` console command.
- The `index-assets/*` commands now support a `--create-missing-assets=0` option, which prevents Craft from creating asset records when they don’t exist yet, and offers an opportunity to fix the location of any asset records that are missing their associated files, when the filename matches one of the files missing an index.
- Added the `mailer/test` command. ([#4020](https://github.com/craftcms/cms/issues/4020))
- Added the `tests/setup` command, which generates a test suite for the current Craft project.
- Jobs can now set progress labels, which will be shown below their description and progress bar in the queue HUD. ([#1931](https://github.com/craftcms/cms/pull/1931))
- Added the `_layouts/element` template, which can be extended by element edit pages that wish to support drafts, revisions, and content previewing.
- Added the `_special/sitepicker` template.
- It’s now possible for plugins and modules to define custom actions on console controllers.
- Added a testing framework for Craft and plugins, powered by Codeception. ([#3382](https://github.com/craftcms/cms/pull/3382), [#1485](https://github.com/craftcms/cms/issues/1485), [#944](https://github.com/craftcms/cms/issues/944))
- Added `craft\base\ApplicationTrait::getInstalledSchemaVersion()`.
- Added `craft\base\BlockElementInterface`.
- Added `craft\base\Element::EVENT_AFTER_PROPAGATE`.
- Added `craft\base\Element::EVENT_REGISTER_PREVIEW_TARGETS`.
- Added `craft\base\Element::previewTargets()`.
- Added `craft\base\ElementInterface::afterPropagate()`.
- Added `craft\base\ElementInterface::getCurrentRevision()`.
- Added `craft\base\ElementInterface::getIsDraft()`.
- Added `craft\base\ElementInterface::getIsRevision()`.
- Added `craft\base\ElementInterface::getIsUnsavedDraft()`.
- Added `craft\base\ElementInterface::getPreviewTargets()`.
- Added `craft\base\ElementInterface::getSourceId()`.
- Added `craft\base\ElementInterface::getSourceUid()`.
- Added `craft\base\ElementInterface::getUiLabel()`, which is now used to define what an element will be called in the Control Panel. ([#4211](https://github.com/craftcms/cms/pull/4211))
- Added `craft\base\ElementInterface::pluralDisplayName()`, which element type classes can use to define the plural of their display name.
- Added `craft\base\ElementInterface::setRevisionCreatorId()`.
- Added `craft\base\ElementInterface::setRevisionNotes()`.
- Added `craft\base\ElementTrait::$dateDeleted`. ([#4493](https://github.com/craftcms/cms/issues/4493))
- Added `craft\base\ElementTrait::$draftId`.
- Added `craft\base\ElementTrait::$hardDelete`.
- Added `craft\base\ElementTrait::$previewing`.
- Added `craft\base\ElementTrait::$propagateAll`.
- Added `craft\base\ElementTrait::$revisionId`.
- Added `craft\base\Field::EVENT_AFTER_ELEMENT_PROPAGATE`.
- Added `craft\base\Field::getSortOption()`.
- Added `craft\base\FieldInterface::afterElementPropagate()`.
- Added `craft\base\FieldInterface::valueType()`. ([#3894](https://github.com/craftcms/cms/issues/3894))
- Added `craft\base\SortableFieldInterface`, which can be implemented by field classes that should be sortable in element indexes.
- Added `craft\behaviors\DraftBehavior`.
- Added `craft\behaviors\RevisionBehavior`.
- Added `craft\console\CallableAction`.
- Added `craft\console\Controller`.
- Added `craft\console\controllers\ResaveController::saveElements()`.
- Added `craft\console\ControllerTrait`.
- Added `craft\console\Request::getToken()`.
- Added `craft\controllers\PreviewController`.
- Added `craft\errors\MissingAssetException`.
- Added `craft\events\BatchElementActionEvent`.
- Added `craft\events\DefineConsoleActionsEvent`.
- Added `craft\events\ElementQueryEvent`.
- Added `craft\events\RegisterPreviewTargetsEvent`.
- Added `craft\events\RevisionEvent`.
- Added `craft\helpers\Component::validateComponentClass()`.
- Added `craft\helpers\ElementHelper::isDraftOrRevision()`.
- Added `craft\helpers\ElementHelper::rootElement()`.
- Added `craft\models\Section::$propagationMethod`.
- Added `craft\queue\jobs\UpdateSearchIndex`.
- Added `craft\services\Drafts`, accessible via `Craft::$app->drafts`.
- Added `craft\services\Elements::propagateElements()` along with `EVENT_BEFORE_PROPAGATE_ELEMENTS`, `EVENT_AFTER_PROPAGATE_ELEMENTS`, `EVENT_BEFORE_PROPAGATE_ELEMENT`, and `EVENT_AFTER_PROPAGATE_ELEMENT` events. ([#4139](https://github.com/craftcms/cms/issues/4139))
- Added `craft\services\Elements::resaveElements()` along with `EVENT_BEFORE_RESAVE_ELEMENTS`, `EVENT_AFTER_RESAVE_ELEMENTS`, `EVENT_BEFORE_RESAVE_ELEMENT`, and `EVENT_AFTER_RESAVE_ELEMENT` events. ([#3482](https://github.com/craftcms/cms/issues/3482))
- Added `craft\services\Matrix::duplicateBlocks()`.
- Added `craft\services\Matrix::getSupportedSiteIdsForField()`.
- Added `craft\services\Revisions`, accessible via `Craft::$app->revisions`.
- Added `craft\services\Users::canImpersonate()`.
- Added `craft\web\Request::getIsLoginRequest()` and `craft\console\Request::getIsLoginRequest()`.
- Added `craft\web\UrlManager::$checkToken`.
- Added the `Craft.isSameHost()` JavaScript method.
- Added the `Craft.parseUrl()` JavaScript method.
- Added the `Craft.randomString()` JavaScript method.
- Added the `Craft.DraftEditor` JavaScript class.
- Added the `Craft.Preview` JavaScript class.

### Changed
- Relational fields are now capable of selecting elements from multiple sites, if they haven’t been locked down to only related elements from a single site. ([#3584](https://github.com/craftcms/cms/issues/3584))
- Element selector modals now always show source headings, and list sources in the configured order. ([#4494](https://github.com/craftcms/cms/issues/4494))
- Reference tags can now specify the site to load the element from. ([#2956](https://github.com/craftcms/cms/issues/2956))
- Improved the button layout of Edit Entry pages. ([#2325](https://github.com/craftcms/cms/issues/2325))
- Improved the performance of saving elements.
- The Control Panel now shows the sidebar on screens that are at least 1,000 pixels wide. ([#4079](https://github.com/craftcms/cms/issues/4079))
- The `_layouts/cp` template now supports a `showHeader` variable that can be set to `false` to remove the header.
- The `_layouts/cp` Control Panel template now supports a `footer` block, which will be output below the main content area.
- Renamed `craft\helpers\ArrayHelper::filterByValue()` to `where()`.
- Anonymous/offline/Control Panel access validation now takes place from `craft\web\Controller::beforeAction()` rather than `craft\web\Application::handleRequest()`, giving controllers a chance to do things like set CORS headers before a `ForbiddenHttpException` or `ServiceUnavailableHttpException` is thrown. ([#4008](https://github.com/craftcms/cms/issues/4008))
- Controllers can now set `$allowAnonymous` to a combination of bitwise integers `self::ALLOW_ANONYMOUS_LIVE` and `self::ALLOW_ANONYMOUS_OFFLINE`, or an array of action ID/bitwise integer pairs, to define whether their actions should be accessible anonymously even when the system is offline.
- Improved the error message when Project Config reaches the maximum deferred event count.
- Craft now deletes expired template caches as part of its garbage collection routine.
- Craft no longer warns about losing unsaved changes when leaving the page while previewing entries, if the changes were autosaved. ([#4439](https://github.com/craftcms/cms/issues/4439))
- `fieldValues` is a now reserved field handle. ([#4453](https://github.com/craftcms/cms/issues/4453))
- Improved the reliability of `craft\helpers\UrlHelper::rootRelativeUrl()` and `cpUrl()`.
- `craft\base\ElementInterface::eagerLoadingMap()` and `craft\base\EagerLoadingFieldInterface::getEagerLoadingMap()` can now return `null` to opt out of eager-loading. ([#4220](https://github.com/craftcms/cms/pull/4220))
- `craft\db\ActiveRecord` no longer sets the `uid`, `dateCreated`, or `dateUpdated` values for new records if they were already explicitly set.
- `craft\db\ActiveRecord` no longer updates the `dateUpdated` value for existing records if nothing else changed or if `dateUpdated` had already been explicitly changed.
- `craft\helpers\UrlHelper::siteUrl()` and `url()` will now include the current request’s token in the generated URL’s query string, for site URLs.
- `craft\events\MoveElementEvent` now extends `craft\events\ElementEvent`. ([#4315](https://github.com/craftcms/cms/pull/4315))
- `craft\queue\BaseJob::setProgress()` now has a `$label` argument.
- `craft\queue\jobs\PropagateElements` no longer needs to be configured with a `siteId`, and no longer propagates elements to sites if they were updated in the target site more recently than the source site.
- `craft\queue\QueueInterface::setProgress()` now has a `$label` argument.
- `craft\services\Assets::getUserTemporaryUploadFolder()` now returns the current user’s temporary upload folder by default if no user is provided.
- `craft\services\Elements::deleteElement()` now has a `$hardDelete` argument.
- `craft\services\Elements::deleteElement()` now has a `$hardDelete` argument. ([#3392](https://github.com/craftcms/cms/issues/3392))
- `craft\services\Elements::getElementById()` now has a `$criteria` argument.
- `craft\services\Elements::propagateElement()` now has a `$siteElement` argument.
- `craft\services\Elements::saveElement()` now preserves existing elements’ current `dateUpdated` value when propagating or auto-resaving elements.
- `craft\services\Elements::saveElement()` now preserves the `uid`, `dateCreated`, and `dateUpdated` values on new elements if they were explicitly set. ([#2909](https://github.com/craftcms/cms/issues/2909))
- `craft\services\Elements::setPlaceholderElement()` now throws an exception if the element that was passed in doesn’t have an ID.
- `craft\services\Matrix::saveField()` is no longer is responsible for duplicating blocks from other elements.
- `craft\web\twig\variables\CraftVariable` no longer triggers the `defineComponents` event. ([#4416](https://github.com/craftcms/cms/issues/4416))
- `craft\web\UrlManager::setRouteParams()` now has a `$merge` argument, which can be set to `false` to completely override the route params.
- It’s now possible to pass a `behaviors` key to the `$newAttributes` argument of `craft\services\Elements::duplicateElement()`, to preattach behaviors to the cloned element before it’s saved.

### Removed
- Removed the Search Indexes utility. ([#3698](https://github.com/craftcms/cms/issues/3698))
- Removed the `--batch-size` option from `resave/*` actions.
- Removed the `craft.entryRevisions` Twig component.
- Removed `craft\controllers\EntriesController::actionPreviewEntry()`.
- Removed `craft\controllers\EntriesController::actionShareEntry()`.
- Removed `craft\controllers\EntriesController::actionViewSharedEntry()`.
- Removed `craft\events\VersionEvent`.
- Removed `craft\records\Entry::getVersions()`.
- Removed `craft\records\EntryDraft`.
- Removed `craft\records\EntryVersion`.
- Removed `craft\services\EntryRevisions::saveDraft()`.
- Removed `craft\services\EntryRevisions::publishDraft()`.
- Removed `craft\services\EntryRevisions::deleteDraft()`.
- Removed `craft\services\EntryRevisions::saveVersion()`.
- Removed `craft\services\EntryRevisions::revertEntryToVersion()`.
- Removed the `Craft.EntryDraftEditor` JavaScript class.

### Deprecated
- Deprecated the `ownerSite` and `ownerSiteId` Matrix block query params.
- Deprecated `craft\controllers\EntriesController::EVENT_PREVIEW_ENTRY`.
- Deprecated `craft\controllers\LivePreviewController`.
- Deprecated `craft\elements\MatrixBlock::$ownerSiteId`.
- Deprecated `craft\events\DefineComponentsEvent`.
- Deprecated `craft\helpers\ArrayHelper::filterByValue()`. Use `where()` instead.
- Deprecated `craft\models\BaseEntryRevisionModel`.
- Deprecated `craft\models\EntryDraft`.
- Deprecated `craft\models\EntryVersion`.
- Deprecated `craft\models\Section::$propagateEntries`. Use `$propagationMethod` instead.
- Deprecated `craft\services\Assets::getCurrentUserTemporaryUploadFolder()`.
- Deprecated `craft\services\EntryRevisions`.
- Deprecated `craft\web\Request::getIsLivePreview()`.
- Deprecated `craft\web\Request::getIsSingleActionRequest()` and `craft\console\Request::getIsSingleActionRequest()`.
- Deprecated the `Craft.LivePreview` JavaScript class.

### Fixed
- Fixed a bug where `craft\helpers\UrlHelper` methods could add duplicate query params on generated URLs.
- Fixed a bug where Matrix blocks weren’t getting duplicated for other sites when creating a new element. ([#4449](https://github.com/craftcms/cms/issues/4449))

## 3.1.34.3 - 2019-08-21

### Fixed
- Fixed a bug where the `project-config/rebuild` command wasn’t discarding unused user groups or user field layouts in the project config. ([#4781](https://github.com/craftcms/cms/pull/4781))

## 3.1.34.2 - 2019-07-23

### Fixed
- Fixed a bug where the `project-config/rebuild` command was discarding email and user settings.

## 3.1.34.1 - 2019-07-22

### Fixed
- Fixed a bug where the `project-config/rebuild` command was ignoring entry types that didn’t have a field layout. ([#4600](https://github.com/craftcms/cms/issues/4600))

## 3.1.34 - 2019-07-09

### Changed
- The `project-config/rebuild` command now rebuilds the existing project config wherever possible, instead of merging database data with the existing project config.

## 3.1.33 - 2019-07-02

### Added
- Added `craft\base\ApplicationTrait::saveInfoAfterRequest()`.

### Changed
- Craft no longer strips some punctuation symbols from slugs.
- Improved the performance of saving project config updates. ([#4459](https://github.com/craftcms/cms/issues/4459))
- Improved the performance of saving fields. ([#4459](https://github.com/craftcms/cms/issues/4459))
- The `craft update` command no longer updates Craft or plugins if not specified.

### Removed
- Removed `craft\services\ProjectConfig::saveDataAfterRequest()`.
- Removed `craft\services\ProjectConfig::preventSavingDataAfterRequest()`.

### Fixed
- Fixed a PHP error that occurred when deleting an asset transform. ([#4473](https://github.com/craftcms/cms/issues/4473))

### Security
- Fixed an XSS vulnerability.
- Fixed a path disclosure vulnerability. ([#4468](https://github.com/craftcms/cms/issues/4468))
- Added the `sameSiteCookieValue` config setting. ([#4462](https://github.com/craftcms/cms/issues/4462))

## 3.1.32.1 - 2019-06-25

### Fixed
- Fixed a couple Windows compatibility issues.

## 3.1.32 - 2019-06-25

### Changed
- Project Config now sorts arrays when all of the keys are UIDs. ([#4425](https://github.com/craftcms/cms/issues/4425))

### Fixed
- Fixed a bug where Craft might not match a domain to the proper site if it had a non-ASCII character in the host name.
- Fixed an error that could occur when using the `|filter` Twig filter. ([#4437](https://github.com/craftcms/cms/issues/4437))
- Fixed a bug where pagination URL could get repeated page params added to the query string if using query string-based pagination.

## 3.1.31 - 2019-06-18

### Added
- It’s now possible to set plugin license keys to environment variables using the `$VARIABLE_NAME` syntax. ([#4393](https://github.com/craftcms/cms/issues/4393))
- Added `craft\services\Elements::mergeElements()`. ([#4404](https://github.com/craftcms/cms/pull/4404))

### Changed
- Pagination URLs now include any query string parameters set on the current request.
- The default email template no longer sets text or background colors, so emails look better in dark mode. ([#4396](https://github.com/craftcms/cms/pull/4396))
- Improved the error message that gets logged when Craft isn’t able to finish processing project config changes, due to unresolved dependencies.
- Craft will no longer log errors and warnings arising from `yii\i18n\PhpMessageSource`. ([#4109](https://github.com/craftcms/cms/issues/4109))
- Improved the performance and reliability of user queries when the `group` param is set to a user group with a large number of users.
- Updated Yii to 2.0.21.

### Fixed
- Fixed a bug where `Craft::dd()` wouldn’t work properly if output buffering was enabled. ([#4399](https://github.com/craftcms/cms/issues/4399))
- Fixed a bug where `Craft::alias()` wasn’t working on Windows servers. ([#4405](https://github.com/craftcms/cms/issues/4405))
- Fixed a bug where Craft wasn’t parsing the `dsn` DB connection setting properly if it was supplied.

### Security
- Fixed an XSS vulnerability.

## 3.1.30 - 2019-06-11

### Changed
- Improved query performance. ([yiisoft/yii2#17344](https://github.com/yiisoft/yii2/pull/17344), [yiisoft/yii2#17345](https://github.com/yiisoft/yii2/pull/17345), [yiisoft/yii2#17348](https://github.com/yiisoft/yii2/pull/17348))
- `craft\services\Elements::saveElement()` now always propagates elements regardless of the `$propagate` argument value, when saving new elements. ([#4370](https://github.com/craftcms/cms/issues/4370))

### Fixed
- Fixed a bug where new elements weren’t assigned a UID in time if their URI format contained a `{uid}` token. ([#4364](https://github.com/craftcms/cms/issues/4364))
- Fixed a bug where Craft was modifying custom log target configs before executing queue jobs. ([#3766](https://github.com/craftcms/cms/issues/3766))
- Fixed a bug where `craft\helpers\ChartHelper::getRunChartDataFromQuery()` assumed that the value would be integers. ([craftcms/commerce#849](https://github.com/craftcms/commerce/issues/849))
- Fixed a bug where `craft\services\Security::validateData()` was returning an empty string instead of `false` when the data didn’t validate. ([#4387](https://github.com/craftcms/cms/issues/4387))
- Fixed a bug where Craft could inject unexpected JavaScript into front-end requests. ([#4390](https://github.com/craftcms/cms/issues/4390))

## 3.1.29 - 2019-06-04

### Added
- Added the `restore` command, which restores a database backup.
- Added the `Craft.escapeRegex()` JavaScript method.

### Changed
- Asset indexes now sort assets by Date Uploaded in descending order by default. ([#1153](https://github.com/craftcms/cms/issues/1153))
- `craft\db\Paginator` no longer assumes that the application’s database connection should be used.
- Updated Twig to 2.11. ([#4342](https://github.com/craftcms/cms/issues/4342))

### Fixed
- Fixed a bug where the Status menu wasn’t visible for the “All users” source on user indexes. ([#4306](https://github.com/craftcms/cms/pull/4306))
- Fixed a bug where pressing the <kbd>Esc</kbd> key in the setup wizard would close the modal window. ([#4307](https://github.com/craftcms/cms/issues/4307))
- Fixed a bug where `craft\validators\ArrayValidator::validate()` didn’t work. ([#4309](https://github.com/craftcms/cms/pull/4309))
- Fixed an error that could occur when rendering templates with a `loop.parent.loop` reference in a nested for-loop. ([#4271](https://github.com/craftcms/cms/issues/4271))
- Fixed a bug where publishing a Single entry’s draft, or reverting a Single entry to a prior version, would overwrite its title to the section name. ([#4323](https://github.com/craftcms/cms/pull/4323))
- Fixed a bug where Craft wasn’t invalidating existing asset transforms when changing the dimensions of a named transform.
- Fixed a bug where `craft\services\Fields::getFieldsByElementType()` would return duplicate results if a field was used in more than one field layout for the element type. ([#4336](https://github.com/craftcms/cms/issues/4336))
- Fixed a bug where Craft wasn’t respecting the `allowUppercaseInSlug` config setting when generating slugs in the Control Panel. ([#4330](https://github.com/craftcms/cms/issues/4330))
- Fixed a bug where Control Panel Ajax requests weren’t working if a custom `pathParam` config setting value was set. ([#4334](https://github.com/craftcms/cms/issues/4334))
- Fixed a JavaScript error that could occur when saving a new entry, if the selected entry type didn’t have a Title field. ([#4353](https://github.com/craftcms/cms/issues/4353))

## 3.1.28 - 2019-05-21

### Added
- Added the “Customize element sources” user permission. ([#4282](https://github.com/craftcms/cms/pull/4282))
- Matrix sub-fields now have a “Use this field’s values as search keywords?” setting. ([#4291](https://github.com/craftcms/cms/issues/4291))
- Added `craft\web\twig\variables\Paginate::setBasePath()`. ([#4286](https://github.com/craftcms/cms/issues/4286))

### Changed
- Craft now requires Yii 2.0.19.

### Fixed
- Fixed a bug where slugs could get double-hyphenated. ([#4266](https://github.com/craftcms/cms/issues/4266))
- Fixed an error that would occur when installing Craft if the `allowAdminChanges` config setting was disabled. ([#4267](https://github.com/craftcms/cms/issues/4267))
- Fixed a bug where Matrix fields would return the wrong set of Matrix blocks on new or duplicated elements, immediately after they were saved.
- Fixed a bug where users could not assign additional user groups to their own account if their permission to do so was granted by another user group they belonged to.
- Fixed a bug where Number fields would attempt to save non-numeric values. ([craftcms/feed-me#527](https://github.com/craftcms/feed-me/issues/527))
- Fixed a bug where it was possible to assign a Structure entry or category to a new parent, even if that would cause its descendants to violate the Max Levels setting. ([#4279](https://github.com/craftcms/cms/issues/4279))
- Fixed an error that could occur when rendering a template from a console request, if the template contained any non-global `{% cache %}` tags. ([#4284](https://github.com/craftcms/cms/pull/4284))

## 3.1.27 - 2019-05-14

### Added
- Added `craft\fields\Matrix::EVENT_SET_FIELD_BLOCK_TYPES`. ([#4252](https://github.com/craftcms/cms/issues/4252))

### Changed
- Pressing <kbd>Shift</kbd> + <kbd>Return</kbd> (or <kbd>Shift</kbd> + <kbd>Ctrl</kbd>/<kbd>Command</kbd> + <kbd>Return</kbd>) when a textual cell is focused in an editable table will now change the focus to the same cell in the previous row (after creating a new row if necessary.) ([#4259](https://github.com/craftcms/cms/issues/4259))
- Craft no longer shows the status menu for element sources that define a status. ([#4249](https://github.com/craftcms/cms/issues/4249))
- Element URI formats can now conditionally output an empty string, opting the element out of getting its own system URI. ([#4254](https://github.com/craftcms/cms/issues/4254))
- Table fields now get validation errors if any column handles are entered in the format of “colX”.
- Craft no longer clear out users’ verification codes after login. ([#4257](https://github.com/craftcms/cms/issues/4257))
- The `users/upload-user-photo` and `users/delete-user-photo` actions are now available to front-end requests. ([#3932](https://github.com/craftcms/cms/issues/3932))

### Fixed
- Fixed a bug where rebuilding the project config could set an incorrect value for the user field layout.
- Fixed a bug Craft wouldn’t allow users to edit their own photos if they didn’t have upload/remove asset permissions.
- Fixed a bug where Craft wasn’t removing newline characters when pasting text into some single-line Table column types.
- Fixed a bug where project config syncing could have inconsistent results on load-balanced environments. ([#4136](https://github.com/craftcms/cms/issues/4136))
- Fixed a bug where the Plugin Store was not able to load developer details. ([#4241](https://github.com/craftcms/cms/issues/4241))
- Fixed a bug that could occur when Craft generated URLs with multi-byte characters in the query string.
- Fixed a bug where you could get some character encoding issues in some environments when using PHP 7.3.
- Fixed a bug where Craft wasn’t attempting to set a unique URI on duplicated elements. ([#4253](https://github.com/craftcms/cms/issues/4253))
- Fixed a bug where Table fields could copy cell values to other cells if a column had a handle in the format of “colX”. ([#4200](https://github.com/craftcms/cms/issues/4200))
- Fixed an error that could occur on the Login page if a custom Login Page Logo was selected. ([#4261](https://github.com/craftcms/cms/issues/4261))

## 3.1.26 - 2019-05-08

### Changed
- The “Update all” button on the Updates utility is now shown even if the page contains some uninstallable updates. ([#4230](https://github.com/craftcms/cms/issues/4230))
- Craft now stores the Default User Group’s UID in the project config, in case the group’s ID is different across environments.
- `craft\services\Assets::EVENT_BEFORE_REPLACE_ASSET` event handlers can now change the filename of the replaced asset before it is saved.
- Improved the performance of background jobs. ([#4219](https://github.com/craftcms/cms/pull/4219))
- Improved the Plugin Store’s screenshots with arrows for navigation and pinch-to-zoom capability for touch devices.

### Fixed
- Fixed an error that could occur when saving a Single section if one of its sites had been disabled.
- Fixed an error that could occur when deleting a site.
- Fixed a PHP compile error that could occur when paginating a query. ([#4208](https://github.com/craftcms/cms/pull/4208))
- Fixed an error that could occur on the Settings → Users → Settings page if the project config was missing its `users` key. ([#4206](https://github.com/craftcms/cms/issues/4206))
- Fixed a bug where Craft wasn’t requiring email verification for new user accounts if the project config was missing its `users` key.
- Fixed a bug where Craft wasn’t eager-loading elements in the same site as the source element, if that was different than the currently requested site. ([#3954](https://github.com/craftcms/cms/issues/3954))

## 3.1.25 - 2019-04-30

### Added
- Added the `|ascii` Twig filter. ([#4193](https://github.com/craftcms/cms/issues/4193))

### Changed
- Craft now registers its project config event handlers before loading plugins. ([#3943](https://github.com/craftcms/cms/issues/3943))
- The Control Panel now uses jQuery 3.4.0. ([#4183](https://github.com/craftcms/cms/issues/4183))
- `behavior` and `behaviors` are now reserved field handles. ([#4184](https://github.com/craftcms/cms/issues/4184))
- The Updates utility no longer shows notices for expired plugins if no updates are actually available. ([#4186](https://github.com/craftcms/cms/issues/4186))

### Fixed
- Fixed an error where rebuilding the project config would not typecast the `propagateEntries` and `enableVersioning` section settings correctly. ([#3695](https://github.com/craftcms/cms/issues/3695))
- Fixed a bug where the Edit Draft HUD would include the current site name in the default Draft Name value for multi-site entries. ([#4171](https://github.com/craftcms/cms/issues/4171))
- Fixed a bug where resource requests could send a 500 response if the resource didn’t exist. ([#4197](https://github.com/craftcms/cms/pull/4197))

## 3.1.24 - 2019-04-23

### Added
- Added `craft\services\Fields::getFieldIdsByLayoutId()`.

### Changed
- Craft now correctly typecasts all core boolean and integer values saved to the project config. ([#3695](https://github.com/craftcms/cms/issues/3695))
- Craft now saves new entry versions every time an entry is saved, unless it’s being propagated or resaved.
- `users/save-user` and `users/start-elevated-session` requests now check for a `currentPassword` body param in addition to `password`, when looking for the user’s current password. ([#4169](https://github.com/craftcms/cms/issues/4169))
- `craft\services\Path::getStoragePath()` now has a `$create` argument.
- Updated Twig to 2.8.

### Fixed
- Fixed an error where re-saving a site would reset its sorting order. ([#4147](https://github.com/craftcms/cms/issues/4147))
- Fixed a SQL error that could occur when updating to Craft 3.1. ([#3663](https://github.com/craftcms/cms/issues/3663))
- Fixed an error that occurred when an SVG with `/` characters in its `id` attributes was passed to the `svg()` Twig function. ([#4155](https://github.com/craftcms/cms/issues/4155))
- Fixed a bug where passing `:empty:` or `:notempty:` to a Matrix field param on an element query could return incorrect results for fields that had soft-deleted blocks. ([#4161](https://github.com/craftcms/cms/issues/4161))
- Fixed a bug where Craft wasn’t returning a `1` exit code for console requests if the server was running under PHP 7. ([#4153](https://github.com/craftcms/cms/issues/4153))
- Fixed a “World-writable config file 'my.cnf' is ignored” warning that could occur when creating a database backup. ([#4163](https://github.com/craftcms/cms/pull/4163))
- Fixed a bug where `craft\services\Elements::duplicateElements()` would only ignore non-safe attributes passed to the `$newAttributes` argument.
- Fixed a bug where `craft\elements\db\ElementQuery::exists()` and `offsetExists()` were ignoring cached query results.

## 3.1.23 - 2019-04-16

### Added
- The `project-config/sync` command now has a `--force` option, which forces the project config to treat all preexisting config values as new. ([#4126](https://github.com/craftcms/cms/issues/4126))
- Added `craft\base\LogTargetTrait`, which can be used by custom `log` components, to gain security and privacy features provided by Craft’s built-in file target. ([#4127](https://github.com/craftcms/cms/pull/4127))

### Changed
- When creating a new site, global sets are now propagated to it before other element types. ([#3446](https://github.com/craftcms/cms/issues/3446))
- Locked Twig down to 2.7, to avoid a bug in 2.8.0. ([twigphp/Twig#2942](https://github.com/twigphp/Twig/issues/2942))

### Fixed
- Fixed an error that occurred when installing a missing plugin from the Settings → Plugins page. ([#4140](https://github.com/craftcms/cms/issues/4140))
- Fixed PHP type errors that could occur when calling some deprecated `craft.request` methods in templates. ([#4124](https://github.com/craftcms/cms/issues/4124))
- Fixed performance issues that could occur where uploading GIFs in the Control Panel. ([#4131](https://github.com/craftcms/cms/pull/4131))
- Fixed a bug where it wasn’t possible to create a new global set with the same name or handle as a soft-deleted one. ([#4091](https://github.com/craftcms/cms/issues/4091))
- Fixed a bug where pending users’ verification codes were getting deleted if they were impersonated by an admin. ([#4130](https://github.com/craftcms/cms/issues/4130))

## 3.1.22 - 2019-04-10

### Added
- Added `craft\base\ElementTrait::$resaving`, which indicates whether the element is currently being resaved via a `ResaveElements` job or a `resave` command. ([#3482](https://github.com/craftcms/cms/issues/3482))
- Added `craft\db\Paginator::setPageResults()`. ([#4120](https://github.com/craftcms/cms/issues/4120))

### Changed
- Changed the way Craft updates search indexes, to reduce the likelihood of a deadlock. ([#3197](https://github.com/craftcms/cms/issues/3197))
- Improved styles and behavior of the Plugin Store.
- The Settings → Plugins page now notes which plugins are expired, with links to renew them on [id.craftcms.com](https://id.craftcms.com).
- Improved the styling of info HUDs that contain long text or tables. ([#4107](https://github.com/craftcms/cms/pull/4107))

### Fixed
- Fixed a PHP error that could occur during asset indexing in some cases.
- Fixed a bug where entry drafts weren’t showing previous changes to Matrix fields on the draft. ([#4105](https://github.com/craftcms/cms/issues/4105))
- Fixed a bug where `project.yaml` changes weren’t always getting picked up. ([#4028](https://github.com/craftcms/cms/issues/4028))
- Fixed a bug where the `project-config/rebuild` command would restore soft-deleted components. ([#4100](https://github.com/craftcms/cms/issues/4100))
- Fixed a bug where the `project-config/sync` command was not performing schema checks.
- Fixed an error that occurred when backing up the database if the database password contained a `$` character. ([#4115](https://github.com/craftcms/cms/issues/4115))

## 3.1.21.1 - 2019-04-04

### Fixed
- Fixed a bug where underscores were getting stripped from element slugs. ([#4096](https://github.com/craftcms/cms/issues/4096))

## 3.1.21 - 2019-04-03

### Added
- Added the `backup` command, which creates a new database backup. ([#4075](https://github.com/craftcms/cms/issues/4075))
- Added the `queue/retry` command, which can be passed a failed job ID, or `all` to retry all failed jobs. ([#4072](https://github.com/craftcms/cms/issues/4072))
- Added `craft\queue\Queue::retryAll()`.
- Added `craft\services\Sections::$autoResaveEntries`, which can be set to `false` from `config/app.php` to prevent Craft from auto-resaving entries after sections and entry types are updated. ([#3482](https://github.com/craftcms/cms/issues/3482))

### Changed
- It’s now possible to double-click on asset sources to expand/collapse their subfolders. ([#4070](https://github.com/craftcms/cms/issues/4070))
- Craft no longer auto-resaves entries after saving a section or entry type if nothing changed of any significance to entries. ([#3482](https://github.com/craftcms/cms/issues/3482))
- Craft now formats filesizes using metric units (e.g. MB instead of MiB).
- The updater is now capable of handling package name changes.
- Craft now requires Yii 2.0.17.

### Fixed
- Fixed a bug where the Asset Indexes utility wasn’t logging exceptions.
- Fixed a SQL error that could occur when using the Asset Indexes utility, if any filenames contained 4+ byte characters.
- Fixed a bug where entry queries could return duplicate results for any entries that belong to a section that has soft-deleted structures associated with it. ([#4066](https://github.com/craftcms/cms/issues/4066))
- Fixed a bug where rebuilding project config would not work with Matrix fields with no block types. ([#4074](https://github.com/craftcms/cms/issues/4074)
- Fixed an error that occurred when sending emails if the `testToEmailAddress` config setting was set. ([#4076](https://github.com/craftcms/cms/issues/4076))
- Fixed a bug where it wasn’t possible to pass the `--element-id` option on `resave/*` commands.
- Fixed a bug where Matrix fields were including disabled blocks if any changes had been made to the Matrix block query params.
- Fixed SQL errors that could occur if the table prefix had ever changed.

## 3.1.20.1 - 2019-03-27

### Fixed
- Fixed an error that occurred when regenerating the project config, if there were any fields without settings. ([#4062](https://github.com/craftcms/cms/issues/4062))
- Fixed an error that occurred when loading the `_includes/forms/date` template without passing a `value` variable. ([#4063](https://github.com/craftcms/cms/issues/4063))

## 3.1.20 - 2019-03-27

### Added
- Added the `project-config/rebuild` console command.
- Added the `verifyEmailSuccessPath` config setting.
- Added the “Prefix” and “Suffix” settings for Number fields. ([#4055](https://github.com/craftcms/cms/issues/4055))
- Added the “Max Length” setting for URL fields. ([#4019](https://github.com/craftcms/cms/issues/4019))
- Added the `devMode` global Twig variable. ([#4038](https://github.com/craftcms/cms/issues/4038))
- Added `craft\config\GeneralConfig::getVerifyEmailSuccessPath()`.
- Added `craft\events\RebuildConfigEvent`.
- Added `craft\services\ProjectConfig::rebuild()`.
- Added `craft\services\Sections::pruneDeletedField()`.

### Changed
- Textareas within the Control Panel can now be manually vertically resized. ([#4030](https://github.com/craftcms/cms/issues/4030))
- The Craft Support widget now includes a “More Resources” section. ([#4058](https://github.com/craftcms/cms/issues/4058))
- The `_includes/forms/text` Control Panel template now supports `step`, `min`, and `max` attributes.
- Users without access to the Control Panel are now redirected according to the `verifyEmailSuccessPath` config setting after verifying a new email address. ([#1998](https://github.com/craftcms/cms/issues/1998))
- The `_includes/forms/text` Control Panel template now supports passing `autocorrect: false` and `autocapitalize: false`, to disable autocorrect and auto-capitalization on iOS devices.
- iOS autocorrect and auto-capitalization has been disabled for all core “Handle” and “Slug” fields in the Control Panel. ([#4009](https://github.com/craftcms/cms/issues/4009))
- Number fields now format their values for element index tables. ([#4059](https://github.com/craftcms/cms/issues/4059))
- When installing Craft using a `project.yaml`, Craft now backups the existing config to the config backup folder if there are errors. ([#4017](https://github.com/craftcms/cms/issues/4017))
- Craft now prunes entry type layouts when deleting a field.
- Craft no longer modifies the DSN string if set explicitly with the `dsn` database config setting.
- Craft no longer throws an `InvalidConfigException` when the `dsn` database config setting is set and contains an unexpected parameter.

### Fixed
- Fixed a bug where Craft wasn’t removing hyphens and other symbols from auto-generated asset titles. ([#4011](https://github.com/craftcms/cms/issues/4011))
- Fixed a PHP error that occurred when calling `craft\services\EntryRevisions::getDraftById()` or `getVersionById()` for a draft/version that belonged to a soft-deleted entry. ([#4013](https://github.com/craftcms/cms/issues/4013))
- Fixed a bug where Craft wasn’t respecting the site selection for routes defined in Settings → Routes. ([#4021](https://github.com/craftcms/cms/issues/4021))
- Fixed a bug where the `project-config/sync` command wasn’t logging exceptions. ([#4015](https://github.com/craftcms/cms/issues/4015))
- Fixed an error that occurred when attempting to use Live Preview with a pending user account. ([#4025](https://github.com/craftcms/cms/issues/4025))
- Fixed an error when displaying a date input in the Control Panel if the value passed wasn’t a `DateTime` object. ([#4041](https://github.com/craftcms/cms/issues/4041))
- Fixed a PHP error that occurred when passing an array of `craft\elements\User` objects to `craft\mail\Message::setTo()`. ([#4048](https://github.com/craftcms/cms/issues/4048))
- Fixed a bug where Craft was applying the `offset` param to both ends of the result set when paginating queries. ([#4052](https://github.com/craftcms/cms/issues/4052))
- Fixed a PHP error that occurred if `true` or `false` was passed to the third argument of `craft\db\Command::upsert()`. ([#4054](https://github.com/craftcms/cms/pull/4054))
- Fixed a bug where deleting fields via `project.yaml` could prevent other changes from being applied.
- Fixed a bug where field UIDs could be overwritten in some cases.

## 3.1.19 - 2019-03-19

### Added
- Added the `_includes/pagination` Control Panel template.
- Added `craft\db\Paginator`.
- Added `craft\web\twig\variables\Paginate::create()`.

### Changed
- The `{% paginate %}` tag now accepts any query object, not just element queries.
- The `_includes/forms/autosuggest` template now has `data` and `methods` blocks that can be overridden by sub-templates to customize the autosuggest behavior.

### Fixed
- Fixed a bug where sidebar badge counts in the Control Panel were getting formatted with two decimals if the Intl extension wasn’t loaded. ([#4002](https://github.com/craftcms/cms/issues/4002))
- Fixed a bug where entry drafts would forget that certain field values had been cleared out, and continue using the live revision’s content instead. ([#3981](https://github.com/craftcms/cms/issues/3981))
- Fixed an error that occurred if a Table field was created with a Date or Time column and no rows in the Default Values setting. ([#4005](https://github.com/craftcms/cms/issues/4005))
- Fixed a bug where Table fields would forget that they had been saved without any rows in the Default Values setting.
- Fixed a SQL error that could occur when saving non-UTF-8 characters to the project config. ([#4007](https://github.com/craftcms/cms/issues/4007))

## 3.1.18 - 2019-03-14

### Added
- Added `craft\services\Deprecator::$throwExceptions`. ([#3972](https://github.com/craftcms/cms/pull/3972))

### Changed
- `Craft::parseEnv()` will now boolean values for environment variables set to `true` or `false`. ([#3975](https://github.com/craftcms/cms/issues/3975))
- Nested project config keys are no longer sorted alphabetically.
- Craft now requires Twig 2.7+.

### Fixed
- Fixed a SQL error that occurred when using a token with a usage limit, if using PostgreSQL. ([#3969](https://github.com/craftcms/cms/issues/3969))
- Fixed a bug where the Edit User page would forget user group selection changes if there was a validation error. ([#3971](https://github.com/craftcms/cms/issues/3971))
- Fixed a bug where the updater would get an unexpected response when updating from 3.1.14 - 3.1.16 to 3.1.17+.
- Fixed a bug where it wasn’t possible to switch plugin editions when the `allowUpdates` config setting was disabled. ([#3987](https://github.com/craftcms/cms/issues/3987))
- Fixed a bug where multiple consecutive newlines in field instructions would result in multiple `<br>` tags rather than new paragraphs.
- Fixed a bug where Table fields weren’t always remembering the sort order for their Default Values settings. ([#3947](https://github.com/craftcms/cms/issues/3947))
- Fixed a bug where Table fields weren’t always remembering the sort order for their Table Columns settings. ([#3997](https://github.com/craftcms/cms/issues/3997))

## 3.1.17.2 - 2019-03-12

### Changed
- Craft now requires Twig 2.6.

## 3.1.17.1 - 2019-03-08

### Added
- Added `craft\helpers\ArrayHelper::ensureNonAssociative()`.

### Fixed
- Fixed a bug where commercial plugin editions weren’t showing up in the Plugin Store.
- Fixed a bug where installing a plugin from the Plugin Store would not respect the selected edition.
- Fixed a bug where plugins with free and commercial editions weren’t getting license key inputs on the Setting → Plugins page.
- Fixed a bug where the Setting → Plugins page wasn’t linking plugins’ edition badge to their page in the Plugin Store for plugins with free and commercial editions, if the free edition was currently active.

## 3.1.17 - 2019-03-08

### Changed
- When installing Craft using a `project.yaml`, Craft now processes all sites before installing any plugins. ([craftcms/commerce#752](https://github.com/craftcms/commerce/issues/752))
- The Plugin Store now shows “Report an issue” links on plugin screens.
- The Plugin Store now includes a “Package Name” section on plugin screens. ([#2757](https://github.com/craftcms/cms/issues/2757))
- The Plugin Store now shows discounted upgrade prices for plugins when a lower edition is already licensed.
- Craft now requires Yii 2.0.16.1.

### Fixed
- Fixed a bug where the `positionedBefore` element query param was not including direct ancestors in the results.
- Fixed a bug where HTML in plugin-supplied field instructions was getting encoded. ([#3928](https://github.com/craftcms/cms/issues/3928))
- Fixed a bug where Craft would prompt for a user’s current password when registering a new user, even if they weren’t assigning any groups or permissions to that user
- Fixed a bug where asset indexing could yield inconsistent results in some cases. ([#3450](https://github.com/craftcms/cms/issues/3450))
- Fixed a bug where the Plugin Store was showing info icons in the feature matrix of multi-edition plugins, even for features that didn’t have an extended description.
- Fixed a bug where entries weren’t getting new versions when edited from element editor HUDs. ([#3959](https://github.com/craftcms/cms/issues/3959))

## 3.1.16 - 2019-03-05

### Added
- The Plugin Store now shows Repository links on plugin screens.
- Added the `create()` Twig function. ([#3921](https://github.com/craftcms/cms/pull/3921))
- Added the `--type` option to the `resave/entries` command. ([#3939](https://github.com/craftcms/cms/issues/3939))
- Added `craft\helers\Assets::getAllowedFileKinds()`.

### Changed
- Line breaks in field instructions now get converted to `<br>` tags. ([#3928](https://github.com/craftcms/cms/issues/3928))
- Assets field settings no longer list file kinds that aren’t allowed to be uploaded, per the `allowedFileExtensions` and `extraAllowedFileExtensions` config settings. ([#3917](https://github.com/craftcms/cms/issues/3917))
- The `{% exit %}` tag now throws a more specific exception depending on the status code passed to it (e.g. `yii\web\NotFoundHttpException` for 404s). ([#3915](https://github.com/craftcms/cms/issues/3915))
- `craft\helpers\MigrationHelper::dropAllIndexesOnTable()` is no longer deprecated.
- The `--id` option on `resave/*` console commands is now named `--element-id`. ([#3940](https://github.com/craftcms/cms/issues/3940))
- The `_includes/forms/autosuggest.html` template now supports passing `disabled: true`. ([#3925](https://github.com/craftcms/cms/issues/3925))

### Fixed
- Fixed a bug where Control Panel content areas weren’t getting their bottom padding applied in Firefox. ([#3874](https://github.com/craftcms/cms/issues/3874))
- Fixed a PHP error that occurred on the front-end if two routes defined in Settings → Routes had the same URI pattern. ([#3922](https://github.com/craftcms/cms/issues/3922))
- Fixed a bug where Craft wasn’t always preselecting the correct tab on Control Panel pages if the tab name contained non-ASCII characters. ([#3923](https://github.com/craftcms/cms/issues/3923))
- Fixed a bug where the `--uid` option on `resave/*` console commands wasn’t working. ([#3941](https://github.com/craftcms/cms/issues/3941))
- Fixed a SQL error that could occur when running `resave/*` console commands.
- Fixed a PHP error that occurred when calling the deprecated `getError()` method on a model that had no errors. ([#3934](https://github.com/craftcms/cms/issues/3934))
- Fixed a bug where Craft wasn’t sanitizing new asset subfolder names. ([#3689](https://github.com/craftcms/cms/issues/3689))
- Fixed a bug where Table fields weren’t remembering the sort order for their Default Values settings. ([#3947](https://github.com/craftcms/cms/issues/3947))

## 3.1.15 - 2019-02-26

### Added
- Added the `resave/assets`, `resave/categories`, `resave/entries`, `resave/tags`, and `resave/users` console commands.

### Changed
- Craft now sends system messages authored for the same root language as the requested language, if an exact language match can’t be found. ([#3888](https://github.com/craftcms/cms/issues/3888))
- Element source definitions can now include a `badgeCount` key.
- Login requests no longer enforce CSRF validation if someone is already logged in.
- Craft now throws an `InvalidConfigException` when updating the project config if any unexpected data types are encountered.
- The `testToEmailAddress` config setting can now be set to `false`. ([#3910](https://github.com/craftcms/cms/pull/3910))

### Fixed
- Fixed a bug where the System Messages utility wouldn’t update message previews after editing a message for the primary site’s language, if the user had a different preferred language selected.
- Fixed a bug where structures weren’t getting deleted and unassigned from their sections properly after converting a Structure section to a Channel or Single. ([#3895](https://github.com/craftcms/cms/issues/3895))
- Really fixed a bug where Craft could update the `dateModified` value in the project config even when nothing had changed. ([#3792](https://github.com/craftcms/cms/issues/3792))
- Fixed a bug where the Settings → Routes page wasn’t listing routes in the user-defined order. ([#3892](https://github.com/craftcms/cms/issues/3892))
- Fixed an error that occurred when viewing trashed entries, if the “Entry Type” column was shown and one of the trashed entries’ entry types had been deleted. ([#3899](https://github.com/craftcms/cms/issues/3899))

## 3.1.14 - 2019-02-21

### Added
- Added `craft\helpers\ProjectConfig::cleanupConfig()`.
- Added `craft\web\Request::$maxPageNum`, which determines the maximum page number Craft should accept (100,000 by default). ([#3880](https://github.com/craftcms/cms/issues/3880))

### Deprecated
- Deprecated `craft\mutex\FileMutex`.

### Fixed
- Fixed a bug where Craft could update the `dateModified` value in the project config even when nothing had changed. ([#3792](https://github.com/craftcms/cms/issues/3792))
- Fixed a SQL error that occurred when running the “Localizing relations” task if using PostgreSQL. ([#3877](https://github.com/craftcms/cms/issues/3877))
- Fixed a bug where file locking wasn’t working on Windows. ([#3879](https://github.com/craftcms/cms/issues/3879))

### Security
- Fixed a bug where sensitive environment variable values weren’t getting redacted correctly.

## 3.1.13 - 2019-02-20

### Added
- Added `craft\helpers\StringHelper::replaceMb4()`.
- Added `craft\services\ProjectConfig::defer()`.

### Changed
- The `users/login` and `users/logout` actions now include a `csrfTokenValue` key in JSON responses. ([#3858](https://github.com/craftcms/cms/issues/3858))
- Craft no longer deletes search indexes when soft-deleting an element, until the element gets hard-deleted. ([#3863](https://github.com/craftcms/cms/issues/3863))
- Updated Yii to 2.0.16.

### Fixed
- Fixed a bug where Craft could auto-place the `{{ beginBody() }}` and `{{ endBody() }}` tags in the wrong places.
- Fixed a bug where Craft wasn’t storing custom volume sort orders. ([#3764](https://github.com/craftcms/cms/issues/3764))
- Fixed a SQL error that would occur when uploading a file with emojis in its name, if using MySQL. ([#3852](https://github.com/craftcms/cms/issues/3852))
- Fixed a bug where Assets fields weren’t respecting their View Mode setting when files were drag-uploaded to them. ([#3578](https://github.com/craftcms/cms/issues/3578))
- Fixed a bug where asset queries’ `kind` param wasn’t working for custom file kinds defined by the `extraFileKinds` config setting, for file extensions that were already associated with another file kind. ([#3869](https://github.com/craftcms/cms/issues/3869))
- Fixed a bug where `craft\helpers\FileHelper::sanitizeFilename()` could return inconsistent results.
- Fixed an error that could occur when syncing `project.yaml` if it introduced a new Super Table field with a nested Matrix field.

## 3.1.12 - 2019-02-15

### Fixed
- Fixed a bug where the `relatedTo` element query param could include results for elements that were related via soft-deleted Matrix blocks. ([#3846](https://github.com/craftcms/cms/issues/3846))
- Fixed a bug where some search queries were not returning results when they should, if using MySQL.
- Fixed an error that could occur when syncing `project.yaml` changes if the `allowAdminChanges` config setting was disabled. ([#3823](https://github.com/craftcms/cms/issues/3823))
- Fixed an `InvalidConfigException` that was thrown if a user’s photo was soft-deleted. ([#3849](https://github.com/craftcms/cms/issues/3849))

## 3.1.11 - 2019-02-14

### Added
- Added `craft\helpers\UrlHelper::rootRelativeUrl()`.

### Fixed
- Fixed a bug where the Plugin Store wouldn’t load if the `baseCpUrl` config setting was set to a URL with a different scheme than Craft believed the request had.
- Fixed a validation error that would occur on non-required Checkboxes and Multi-select fields if no options were selected. ([#3844](https://github.com/craftcms/cms/issues/3844))
- Fixed a validation error that would occur on Dropdown and Radio Buttons fields if the selected option’s value was `0`. ([#3842](https://github.com/craftcms/cms/issues/3842))
- Fixed a bug where the Value column for Checkboxes, Dropdown, Multi-select, and Radio Buttons fields’ Options settings weren’t auto-populating if the Option Label column was set to a number.
- Fixed an error on the Settings → Users page if `users.photoVolumeUid` was not defined in the project config. ([#3303](https://github.com/craftcms/cms/issues/3303))

## 3.1.10 - 2019-02-13

### Changed
- `craft\helpers\FileHelper::writeToFile()` now invalidates the OPcache for the file. ([#3838](https://github.com/craftcms/cms/pull/3838))
- The `serve` command now uses `@webroot` as the default `docroot` option value. ([#3770](https://github.com/craftcms/cms/pull/3770))

### Fixed
- Fixed a bug where the `users/save-user` action wasn’t deleting user photos properly.
- Fixed a bug where changes to Matrix block type fields’ settings weren’t always saving. ([#3832](https://github.com/craftcms/cms/issues/3832))
- Fixed a bug where non-searchable fields were still getting search keywords stored when using the Search Indexes utility. ([#3837](https://github.com/craftcms/cms/issues/3837))

## 3.1.9.1 - 2019-02-12

### Fixed
- Fixed a bug where `Craft::alias()` wasn’t beginning the response string with an `@` character if no `@` was passed into `Craft::setAlias()` to begin with.
- Fixed an error that could occur if there were any HTML entities in the project config.

## 3.1.9 - 2019-02-12

### Added
- Added the `disabledPlugins` config setting. ([craftcms/webhooks#4](https://github.com/craftcms/webhooks/issues/4))
- Added the `$language` argument to `craft\helpers\StringHelper::toAscii()`.
- Added `craft\validators\SlugValidator::$language`.
- Added `craft\web\twig\variables\Cp::getAsciiCharMap()`.

### Changed
- The operating system name & version are now shown in the System Report utility. ([#3784](https://github.com/craftcms/cms/issues/3784))
- Craft’s installer no longer applies the current `project.yaml` file if the installed schema version doesn’t match the one in the file. ([#3783](https://github.com/craftcms/cms/issues/3783))
- Control Panel settings no longer warn about using the `@web` alias, if it was defined by the `aliases` config setting. ([#3798](https://github.com/craftcms/cms/pull/3798))
- The `clear-caches` console command now clears CP resource files if the `@webroot` alias was defined by the `aliases` config setting. ([#3787](https://github.com/craftcms/cms/issues/3787))
- `craft\models\VolumeFolder::getVolume()` now throws an `InvalidConfigException` if its `$volumeId` property is set to an invalid volume ID, rather than returning `null`.
- Craft now checks if all files in project config mapping are valid and regenerates the map if they are not.
- Craft now auto-generates slugs using an ASCII char map based on the language of the current entry/category, rather than the logged-in user. ([#3820](https://github.com/craftcms/cms/issues/3820))

### Fixed
- Fixed a SQL error that could occur when deleting an asset. ([#3786](https://github.com/craftcms/cms/issues/3786))
- Fixed an error that occurred when customizing element indexes if the `allowAdminChanges` config setting was disabled. ([#3788](https://github.com/craftcms/cms/issues/3788))
- Fixed a bug where Checkboxes, Dropdown, Multi-select, and Radio Buttons fields wouldn’t pass validation if the selected option value was `true` or `false`.
- Fixed an error that occurred on the Settings → Plugins page, if there were any plugins in the database that weren’t Composer-installed.
- Fixed an error that could occur if an Assets field was configured to upload to a deleted volume. ([#3799](https://github.com/craftcms/cms/issues/3799))
- Fixed a bug where sections’ Default Status settings weren’t always being respected. ([#3791](https://github.com/craftcms/cms/issues/3791))
- Fixed a bug where only users with the “Edit users” user permission were allowed to upload a new user photo. ([#3735](https://github.com/craftcms/cms/issues/3735))
- Fixed a bug where renaming a Matrix block type’s handle would result in new content columns being created in the database, and existing Matrix blocks losing their content. ([#3809](https://github.com/craftcms/cms/issues/3809))
- Fixed a SQL error that could occur when updating to Craft 3.1 if any system messages contained emoji characters.
- Fixed an error that could occur when working with elements, if a site had been created earlier in the same request. ([#3824](https://github.com/craftcms/cms/issues/3824))

## 3.1.8 - 2019-02-05

### Changed
- Craft now automatically logs users in after resetting their password, if the `autoLoginAfterAccountActivation` config setting is enabled.

### Fixed
- Fixed a bug where pressing the <kbd>Return</kbd> key on editable tables with a static number of rows would add a new row. ([#3765](https://github.com/craftcms/cms/issues/3765))
- Fixed a bug where pressing the <kbd>Return</kbd> key on editable tables would select the next row’s cell even if the cell was disabled.
- Fixed a bug where pressing the <kbd>Return</kbd> key on an editable table wouldn’t move the focus to the next row’s sell if it had an `<input>` instead of a `<textarea>`.
- Fixed an error that could occur in the Control Panel if any environment variable values began with an `@` character. ([#3769](https://github.com/craftcms/cms/issues/3769))
- Fixed a bug where `craft\helpers\DateTimeHelper::toDateTime()` was mistaking year-only values for Unix timestamps. ([#3772](https://github.com/craftcms/cms/issues/3772))
- Fixed an error that occurred when a non-admin user attempted to edit a system message, or when the `allowAdminChanges` config setting was disabled. ([#3775](https://github.com/craftcms/cms/issues/3775))
- Fixed a bug where it was hard to see error notifications on pages with a licensing alert. ([#3776](https://github.com/craftcms/cms/issues/3776))
- Fixed a JavaScript error that occurred when adding a new row to a custom editable table that contained a `time` column, if no rows existed on page load. ([#3780](https://github.com/craftcms/cms/issues/3780))

## 3.1.7 - 2019-01-31

### Added
- Added all the things that came in [Craft 3.0.40](https://github.com/craftcms/cms/blob/master/CHANGELOG-v3.md#3040---2019-01-31).
- Added `craft\helpers\FileHelper::canTrustMimeType()`.
- Added `craft\web\UploadedFile::getMimeType()`.

### Changed
- The “Port” SMTP mail transport setting can now be set to an environment variable. ([#3740](https://github.com/craftcms/cms/issues/3740))
- `craft\web\Controller::requireAdmin()` now has a `$requireAdminChanges` argument, which dictates whether the `allowAdminChanges` config setting must also be enabled (`true` by default).
- The `project-config/sync` console command now creates a `project.yaml` file, if it’s missing. ([#3736](https://github.com/craftcms/cms/issues/3736))
- Querying for active users no longer excludes locked users.
- `craft\helpers\FileHelper::getMimeType()` now returns `application/x-yaml` for `.yaml` and `.yml` files.
- Updated Craft UI to 0.2.0.

### Fixed
- Fixed an error that occurred when updating to Craft 3.1 if a plugin or module was calling `craft\records\User::find()`.
- Fixed a bug where cross-domain Live Preview requests could fail due to CORS restrictions.
- Fixed a 403 error that would occur when an admin attempted to log in as another user on an environment where the `allowAdminChanges` config setting was disabled. ([#3749](https://github.com/craftcms/cms/issues/3749))
- Fixed a bug where asset index toolbar items would be misaligned when searching in a volume or folder with subfolders.
- Fixed a bug where asset indexes could show multiple view mode toggles if a different volume or subfolder was selected while at least one asset was checked. ([#3702](https://github.com/craftcms/cms/issues/3702))
- Fixed a bug where Plugin Store screenshots were not showing properly. ([#3709](https://github.com/craftcms/cms/issues/3709))
- Fixed a bug where zoomed Plugin Store screenshots would not close when hitting the browser’s Back button. ([#3754](https://github.com/craftcms/cms/issues/3754))
- Fixed a bug where the Plugin Store was not working properly when Dev Mode was enabled.

### Security
- User accounts are now locked after multiple failed password attempts in current-password modals, per the `maxInvalidLogins` config setting.
- Users are no longer signed out of active sessions when their account becomes locked.
- Database backup/restore exception messages now redact the database password when using PostgreSQL.

## 3.1.6.1 - 2019-01-29

### Fixed
- Fixed an error that occurred when creating a Table field with a Date column. ([#3748](https://github.com/craftcms/cms/issues/3748))

## 3.1.6 - 2019-01-29

### Added
- It’s now possible to update disabled plugins.

### Changed
- `craft\web\Controller::requireAdmin()` now sends a 403 (Forbidden) response if the `allowAdminChanges` config setting has been set to `false`. ([#3728](https://github.com/craftcms/cms/issues/3728))
- `craft\helpers\DateTimeHelper::toDateTime()` now supports passing an array with a `date` key set to the `YYYY-MM-DD` format, in addition to the current locale’s short date format.
- `craft\helpers\DateTimeHelper::toDateTime()` now supports passing an array with a `time` key set to the `HH:MM` format, in addition to the current locale’s short time format.
- `craft\helpers\DateTimeHelper::toDateTime()` now supports passing an array with a `datetime` key, which will be handled the same way strings passed to the method are handled (except that the `datetime` key can be paired with a `timezone` key).

### Fixed
- Fixed an error that occurred when using the `json_decode` filter. ([#3722](https://github.com/craftcms/cms/pull/3722))
- Fixed a bug a bug where plugin screenshots in the Plugin Store were not rendering correctly. ([#3709](https://github.com/craftcms/cms/issues/3709))
- Fixed an error where the `index-assets/one` and `index-assets/all` console commands were creating `.` folders in each volume.
- Fixed a bug where the Settings → Plugins page was showing extra “Missing” rows for any unlicensed plugins that were Composer-installed but not Craft-installed. ([#3726](https://github.com/craftcms/cms/issues/3726))
- Fixed an error that could occur when viewing trashed elements.
- Fixed a bug where many system message translations were missing line breaks. ([#3737](https://github.com/craftcms/cms/issues/3737))
- Fixed a bug where unparsed markdown code was present in the Control Panel error message displayed when the system was offline. ([#3746](https://github.com/craftcms/cms/issues/3746))

## 3.1.5 - 2019-01-25

### Changed
- Control Panel settings that can be set to environment variables now show a tip about that if the value is not already set to an environment variable or alias.
- Control Panel form fields can now be configured with a `tip` property, which will be displayed below the field.
- Control Panel templates can now pass `suggestEnvVars: true` and `suggestAliases: true` to autosuggest fields, rather that supplying the `suggestions` array.

### Fixed
- Fixed a bug where the “Duplicate” action wasn’t available on the Entries index page for non-admin users. ([#3705](https://github.com/craftcms/cms/issues/3705))
- Fixed a bug where it wasn’t possible to rename an asset’s filename from the Assets index page. ([#3707](https://github.com/craftcms/cms/issues/3707))
- Fixed an error that occurred when saving a user that had a first or last name set.
- Fixed a bug where it wasn’t possible to apply project config changes. ([#3713](https://github.com/craftcms/cms/issues/3713))
- Fixed a bug where the Password field on SMTP and Gmail mail transport settings could be set to an encoded and encrypted password. ([#3699](https://github.com/craftcms/cms/issues/3699))
- Fixed a bug where it was possible to remove the Primary Site status from the primary site, without offering a new primary site. ([#3720](https://github.com/craftcms/cms/issues/3720))
- Fixed an error that could occur if PHP’s `memory_limit` was set to a higher size (in bytes) than `PHP_INT_MAX`. ([#3717](https://github.com/craftcms/cms/issues/3717))

### Security
- Control Panel settings that can be set to an alias now show a warning if the current value begins with the `@web` alias.

## 3.1.4 - 2019-01-24

### Added
- Added all the things that came in [Craft 3.0.38](https://github.com/craftcms/cms/blob/master/CHANGELOG-v3.md#3038---2019-01-24).
- The System Name setting can now be set to an environment variable. ([#3529](https://github.com/craftcms/cms/issues/3529))
- Added the `index-assets/one` console command, which can now be used to index a single subfolder.
- Added `craft\base\ApplicationTrait::getSystemName()`.

### Changed
- Craft now ensures that installed schema versions match the schema versions in `project.yaml` before syncing project config changes.
- The `project-config/sync` console command now bails if there are pending Craft or plugin migrations.

### Fixed
- Fixed a bug where `site` translations were falling back to English if the translated message was identical to the source message. ([#3692](https://github.com/craftcms/cms/issues/3692))
- Fixed a bug where syncing Matrix field changes to the project config would result in new changes to the project config. ([#3695](https://github.com/craftcms/cms/issues/3695))
- Fixed an error that occurred when indexing assets in an empty volume.
- Fixed a bug where soft-deleted assets would show up as missing after indexing.
- Fixed a JavaScript error that could occur on the Settings → Plugins page.
- Fixed a bug where `Craft::parseEnv()` was throwing an `InvalidConfigException` if the given string began with `@` but was not an alias. ([#3700](https://github.com/craftcms/cms/issues/3700))

### Security
- URLs are no longer allowed in users’ first or last names.

## 3.1.3 - 2019-01-21

### Added
- Added the `|json_decode` Twig filter.  ([#3678](https://github.com/craftcms/cms/pull/3678))

### Fixed
- Fixed an error that occurred when updating to Craft 3.1 if a plugin or module was calling any soft-deletable records’ `find()` methods.
- Fixed an error that occurred when updating from Craft 2 to Craft 3.1 if there were any RichText fields. ([#3677](https://github.com/craftcms/cms/issues/3677))
- Fixed a bug where it was possible to create duplicate tags by searching for and selecting the same tag name twice in the same Tags field. ([#3676](https://github.com/craftcms/cms/issues/3676))
- Fixed a bug where system messages were getting sent with the message keys (e.g. “forgot_password_subject” and “forgot_password_body”) if Craft didn’t provide a default message translation for the site language, and the message hadn’t been translated for the user’s preferred language. ([#3673](https://github.com/craftcms/cms/issues/3673))
- Fixed a bug where `craft\web\Request::getIsLivePreview()` was returning `false` on Live Preview requests when called from an `yii\base\Controller::EVENT_BEFORE_ACTION` event handler. ([#3680](https://github.com/craftcms/cms/issues/3680))

## 3.1.2.2 - 2019-01-19

### Fixed
- Fixed an error that occurred when updating to Craft 3.1 if a plugin or module was calling any `craft\services\Sections` methods.

## 3.1.2.1 - 2019-01-19

### Fixed
- Fixed an error that occurred when updating to Craft 3.1 if there were any Matrix sub-fields that had their type set to a non-existing class. ([#3662](https://github.com/craftcms/cms/issues/3662))
- Fixed a bug where the project config could be in an unexpected state if a `project.yaml` file existed already when initially updating to Craft 3.1.

## 3.1.2 - 2019-01-18

### Added
- Added the `index-assets <volume>` and `index-assets/all` console commands. ([#3595](https://github.com/craftcms/cms/pull/3595))
- Added `craft\base\FieldTrait::$oldSettings`.
- Added `craft\helpers\Install`.
- Added `craft\services\Fields::prepFieldForSave()`.
- Added `craft\services\Path::getProjectConfigFilePath()`.
- Added `craft\services\ProjectConfig::$muteEvents`.

### Changed
- The installer now checks `project.yaml` when determining the default site name, handle, base URL, and language values. ([#3661](https://github.com/craftcms/cms/issues/3661))
- The Base URL field in the web-based installer now autouggests environment variable names and aliases.
- Craft now creates a `.gitignore` file in the `storage/config-backups/` folder, preventing any other files within it from getting tracked by Git.
- Craft no longer prevents changes in `project.yaml` from being synced if a plugins’ schema version in `project.yaml` doesn’t match up with its installed schema version, if one of them is blank.

### Deprecated
- Deprecated `craft\services\Fields::$ignoreProjectConfigChanges`.
- Deprecated `craft\services\Matrix::$ignoreProjectConfigChanges`.

### Fixed
- Fixed a PHP notice that occurred when updating to Craft 3.1 if there were any plugins installed without settings.
- Fixed a SQL error that occurred when updating to Craft 3.1 if a plugin or module was calling any `craft\services\Fields` methods. ([#3663](https://github.com/craftcms/cms/issues/3663))
- Fixed a bug where element indexes would forget their source settings after updating to Craft 3.1. ([#3659](https://github.com/craftcms/cms/issues/3659))
- Fixed a bug where commercial plugins weren’t installable from the Plugin Store.
- Fixed a bug where Matrix block type fields’ `beforeSave()` methods weren’t getting called.
- Fixed a bug where Matrix fields could forget their content table name if they were created with a non-global context.
- Fixed a bug where links to the Plugin Store from Settings → Plugins were 404ing. ([#3664](https://github.com/craftcms/cms/issues/3664))
- Fixed a bug where soft-deleted sections and entry types were still showing up in the Control Panel. ([#3648](https://github.com/craftcms/cms/issues/3648))
- Fixed a bug where an update to Craft 3.1 would fail with a database error in some scenarios.
- Fixed a bug where Plugin Store’s Try buttons would appear as disabled when they should be enabled. ([#3619](https://github.com/craftcms/cms/issues/3619))
- Fixed an error that occurred when updating to Craft 3.1 if there were any relational fields that were missing some expected settings. ([#3641](https://github.com/craftcms/cms/issues/3641))

### Security
- Fixed two XSS vulnerabilities.

## 3.1.1 - 2019-01-16

### Added
- Added support for the `CRAFT_LOG_PHP_ERRORS` PHP constant. ([#3619](https://github.com/craftcms/cms/issues/3619))
- Added `craft\web\User::generateToken()`.

### Changed
- System error message templates no longer parse exception messages as Markdown.

### Fixed
- Fixed a bug where `craft\services\Volumes::getVolumeByHandle()` wasn’t working. ([#3633](https://github.com/craftcms/cms/pull/3633))
- Fixed a bug where the `clear-caches/cp-resources` command could clear out the wrong directory if the `resourceBasePath` config setting began with `@webroot`. ([#3637](https://github.com/craftcms/cms/issues/3637))
- Fixed a bug where eager-loading Matrix blocks would come up empty. ([#3644](https://github.com/craftcms/cms/issues/3644))
- Fixed an error that occurred when updating to Craft 3.1 if there were any Matrix blocks without any sub-fields. ([#3635](https://github.com/craftcms/cms/pull/3635))
- Fixed an error that occurred when updating to Craft 3.1 if there were any Matrix block types left over from a Matrix field that had been converted to something else.
- Fixed an error that occurred when updating to Craft 3.1 if there were any Assets fields that were missing some expected field settings. ([#3641](https://github.com/craftcms/cms/issues/3641))
- Fixed an error that occurred when updating to Craft 3.1 if anything was calling `craft\services\Fields::getLayoutById()` or `getLayoutByType()` before the update was applied.
- Fixed an error that could occur when logging deprecation errors on PostgreSQL. ([#3638](https://github.com/craftcms/cms/issues/3638))
- Fixed a bug where users would get logged out while updating to Craft 3.1, causing a “User is not permitted to perform this action” error.
- Fixed a bug where “JavaScript must be enabled” and “Cookies must be enabled” messages weren’t getting positioned correctly. ([#3639](https://github.com/craftcms/cms/issues/3639))
- Fixed a “Variable "message" does not exist.” error that could occur in the Control Panel.
- Fixed a bug where free plugins weren’t installable from the Plugin Store. ([#3642](https://github.com/craftcms/cms/issues/3642))

### Security
- The Request panel in the Debug Toolbar now redacts any sensitive information. ([#3619](https://github.com/craftcms/cms/issues/3619))
- Fixed two XSS vulnerabilities.

## 3.1.0 - 2019-01-15

> {warning} This is a more complex update than usual, and failed update attempts are not uncommon. Please ensure you have a recent database backup, and we recommend you test the update on a local/staging environment before updating your production server.

### Added
- Added the Project Config, a portable and centralized configuration for system settings. ([#1429](https://github.com/craftcms/cms/issues/1429)) 
- Category groups, elements, entry types, field layouts, global sets, sections, sites, site groups, structures, tag groups, and volumes are now soft-deleted. ([#867](https://github.com/craftcms/cms/issues/867))
- Entries, categories, and users can now be restored within the Control Panel by selecting “Trashed” from the status menu on element index pages, and clicking the “Restore” button.
- Added the System Messages utility for editing system messages, replacing the Settings → Email → System Messages page. ([#3421](https://github.com/craftcms/cms/issues/3421))
- Some Site settings (Base URL), volume settings (Base URL and File System Path), and email settings (System Email Address, Sender Name, HTML Email Template, Username, Password, and Host Name) can now be set to environment variables using a `$VARIABLE_NAME` syntax. ([#3219](https://github.com/craftcms/cms/issues/3219))
- The installer now checks whether a `project.yaml` file exists and applies any changes in it. ([#3291](https://github.com/craftcms/cms/issues/3291))
- Control Panel settings that support environment variables now autosuggest environment variable names (and aliases when applicable) while typing.
- Control Panel settings that define a template path now autosuggest existing template files.
- Added cross-domain support for Live Preview. ([#1521](https://github.com/craftcms/cms/issues/1521))
- Plugins can now have multiple editions.
- Custom fields can now opt out of being included in elements’ search keywords. ([#2600](https://github.com/craftcms/cms/issues/2600))
- Added the `allowAdminChanges` config setting.
- Added the `softDeleteDuration` config setting.
- Added the `storeUserIps` config setting. ([#3311](https://github.com/craftcms/cms/issues/3311))
- Added the `useProjectConfigFile` config setting.
- Added the `gc` console command, which can be used to run garbage collection tasks.
- Added the `project-config/sync` console command. ([#3510](https://github.com/craftcms/cms/issues/3510))
- Added the `trashed` element query param, which can be used to query for elements that have been soft-deleted.
- Added the `expression()` Twig function, for creating new `yii\db\Expression` objects in templates. ([#3289](https://github.com/craftcms/cms/pull/3289))
- Added the `parseEnv()` Twig function.
- Added the `plugin()` Twig function.
- Added the `_includes/forms/autosuggest.html` include template for the Control Panel. 
- Added `Craft::parseEnv()`.
- Added `craft\base\ApplicationTrait::getIsLive()`.
- Added `craft\base\Element::EVENT_AFTER_RESTORE`.
- Added `craft\base\Element::EVENT_BEFORE_RESTORE`.
- Added `craft\base\Element::EVENT_DEFINE_EAGER_LOADING_MAP`.
- Added `craft\base\ElementInterface::afterRestore()`.
- Added `craft\base\ElementInterface::beforeRestore()`.
- Added `craft\base\Field::EVENT_AFTER_ELEMENT_RESTORE`.
- Added `craft\base\Field::EVENT_BEFORE_ELEMENT_RESTORE`.
- Added `craft\base\FieldInterface::afterElementRestore()`.
- Added `craft\base\FieldInterface::beforeElementRestore()`.
- Added `craft\base\Model::EVENT_DEFINE_RULES`.
- Added `craft\base\Plugin::editions()`.
- Added `craft\base\Plugin::is()`.
- Added `craft\base\SavableComponentInterface::beforeApplyDelete()`.
- Added `craft\behaviors\EnvAttributeParserBehavior`.
- Added `craft\controllers\LivePreviewController`.
- Added `craft\db\ActiveRecord::prepareForDb()`.
- Added `craft\db\Command::restore()`.
- Added `craft\db\Command::softDelete()`.
- Added `craft\db\Migration::restore()`.
- Added `craft\db\Migration::softDelete()`.
- Added `craft\db\SoftDeleteTrait`, which can be used by Active Record classes that wish to support soft deletes.
- Added `craft\db\Table`.
- Added `craft\elements\actions\Restore`, which can be included in elements’ `defineActions()` methods to opt into element restoration.
- Added `craft\events\ConfigEvent`.
- Added `craft\events\DeleteElementEvent`, which provides a `$hardDelete` property that can be set to `true` to force an element to be immediately hard-deleted. ([#3403](https://github.com/craftcms/cms/pull/3403))
- Added `craft\helpers\App::editionHandle()`.
- Added `craft\helpers\App::editionIdByHandle()`.
- Added `craft\helpers\App::mailSettings()`.
- Added `craft\helpers\ArrayHelper::firstWhere()`.
- Added `craft\helpers\Db::idByUid()`.
- Added `craft\helpers\Db::idsByUids()`.
- Added `craft\helpers\Db::uidById()`.
- Added `craft\helpers\Db::uidsByIds()`.
- Added `craft\helpers\ProjectConfig`.
- Added `craft\helpers\StringHelper::toWords()`.
- Added `craft\models\FieldLayout::createFromConfig()`.
- Added `craft\models\FieldLayout::getConfig()`.
- Added `craft\models\Section::setEntryTypes()`.
- Added `craft\models\Site::getBaseUrl()`.
- Added `craft\services\AssetTransforms::getTransformByUid()`.
- Added `craft\services\AssetTransforms::EVENT_BEFORE_APPLY_TRANSFORM_DELETE`.
- Added `craft\services\Categories::getGroupByUid()`.
- Added `craft\services\Categories::EVENT_BEFORE_APPLY_GROUP_DELETE`.
- Added `craft\services\Elements::restoreElement()`.
- Added `craft\services\Elements::EVENT_AFTER_RESTORE_ELEMENT`.
- Added `craft\services\Elements::EVENT_BEFORE_RESTORE_ELEMENT`.
- Added `craft\services\Fields::applyFieldDelete()`.
- Added `craft\services\Fields::applyFieldSave()`.
- Added `craft\services\Fields::createFieldConfig()`.
- Added `craft\services\Fields::deleteFieldInternal()`.
- Added `craft\services\Fields::restoreLayoutById()`.
- Added `craft\services\Fields::saveFieldInternal()`.
- Added `craft\services\Fields::EVENT_BEFORE_APPLY_FIELD_DELETE`.
- Added `craft\services\Fields::EVENT_BEFORE_APPLY_GROUP_DELETE`.
- Added `craft\services\Gc` for handling garbage collection tasks.
- Added `craft\services\Path::getConfigBackupPath()`.
- Added `craft\services\ProjectConfig`.
- Added `craft\services\Routes::deleteRouteByUid()`
- Added `craft\services\Sections::getSectionByUid()`.
- Added `craft\services\Sections::EVENT_BEFORE_APPLY_ENTRY_TYPE_DELETE`.
- Added `craft\services\Sections::EVENT_BEFORE_APPLY_SECTION_DELETE`.
- Added `craft\services\Sites::restoreSiteById()`.
- Added `craft\services\Sites::EVENT_BEFORE_APPLY_GROUP_DELETE`.
- Added `craft\services\Sites::EVENT_BEFORE_APPLY_SITE_DELETE`.
- Added `craft\services\Tags::EVENT_BEFORE_APPLY_GROUP_DELETE`.
- Added `craft\services\UserGroups::EVENT_BEFORE_APPLY_GROUP_DELETE`.
- Added `craft\services\Volumes::EVENT_BEFORE_APPLY_VOLUME_DELETE`.
- Added `craft\validators\TemplateValidator`.
- Added `craft\web\Controller::requireCpRequest()`.
- Added `craft\web\Controller::requireSiteRequest()`.
- Added `craft\web\twig\variables\Cp::EVENT_REGISTER_CP_SETTINGS`. ([#3314](https://github.com/craftcms/cms/issues/3314))
- Added `craft\web\twig\variables\Cp::getEnvSuggestions()`.
- Added `craft\web\twig\variables\Cp::getTemplateSuggestions()`.
- Added the ActiveRecord Soft Delete Extension for Yii2.
- Added the Symfony Yaml Component.
- The bundled Vue asset bundle now includes Vue-autosuggest.

### Changed
- The `defaultWeekStartDay` config setting is now set to `1` (Monday) by default, to conform with the ISO 8601 standard.
- Renamed the `isSystemOn` config setting to `isSystemLive`.
- The `app/migrate` web action now applies pending `project.yaml` changes, if the `useProjectConfigFile` config setting is enabled.
- The `svg()` function now strips `<title>`, `<desc>`, and comments from the SVG document as part of its sanitization process.
- The `svg()` function now supports a `class` argument, which will add a class name to the root `<svg>` node. ([#3174](https://github.com/craftcms/cms/issues/3174))
- The `{% redirect %}` tag now supports `with notice` and `with error` params for setting flash messages. ([#3625](https://github.com/craftcms/cms/pull/3625))
- `info` buttons can now also have a `warning` class.
- User permission definitions can now include `info` and/or `warning` keys.
- The old “Administrate users” permission has been renamed to “Moderate users”.
- The old “Change users’ emails” permission has been renamed to “Administrate users”, and now comes with the ability to activate user accounts and reset their passwords. ([#942](https://github.com/craftcms/cms/issues/942))  
- All users now have the ability to delete their own user accounts. ([#3013](https://github.com/craftcms/cms/issues/3013))
- System user permissions now reference things by their UIDs rather than IDs (e.g. `editEntries:<UID>` rather than `editEntries:<ID>`).
- Animated GIF thumbnails are no longer animated. ([#3110](https://github.com/craftcms/cms/issues/3110))
- Craft Tokens can now be sent either as a query string param (named after the `tokenParam` config setting) or an `X-Craft-Token` header.
- Element types that support Live Preview must now hash the `previewAction` value for `Craft.LivePreview`.
- Live Preview now loads each new preview into its own `<iframe>` element. ([#3366](https://github.com/craftcms/cms/issues/3366))
- Assets’ default titles now only capitalize the first word extracted from the filename, rather than all the words. ([#2339](https://github.com/craftcms/cms/issues/2339))
- All console commands besides `setup/*` and `install/craft` now output a warning if Craft isn’t installed yet. ([#3620](https://github.com/craftcms/cms/issues/3620))
- All classes that extend `craft\base\Model` now have `EVENT_INIT` and `EVENT_DEFINE_BEHAVIORS` events; not just classes that extend `craft\base\Component`.
- `craft\db\mysql\Schema::findIndexes()` and `craft\db\pgsql\Schema::findIndexes()` now return arrays with `columns` and `unique` keys.
- `craft\helpers\ArrayHelper::filterByValue()` now defaults its `$value` argument to `true`.
- `craft\helpers\MigrationHelper::doesIndexExist()` no longer has a `$foreignKey` argument, and now has an optional `$db` argument.
- `craft\mail\Mailer::send()` now swallows any exceptions that are thrown when attempting to render the email HTML body, and sends the email as plain text only. ([#3443](https://github.com/craftcms/cms/issues/3443))
- `craft\mail\Mailer::send()` now fires an `afterSend` event with `yii\mail\MailEvent::$isSuccessful` set to `false` if any exceptions were thrown when sending the email, and returns `false`. ([#3443](https://github.com/craftcms/cms/issues/3443))
- `craft\services\Routes::saveRoute()` now expects site and route UIDs instead of IDs.
- `craft\services\Routes::updateRouteOrder()` now expects route UIDs instead of IDs.
- The `craft\helpers\Assets::EVENT_SET_FILENAME` event is now fired after sanitizing the filename.

### Removed
- Removed `craft\elements\User::authData()`.
- Removed `craft\fields\Matrix::getOldContentTable()`.
- Removed `craft\services\Routes::deleteRouteById()`

### Deprecated
- Deprecated `craft\base\ApplicationTrait::getIsSystemOn()`. `getIsLive()` should be used instead.
- Deprecated `craft\helpers\MigrationHelper::dropAllIndexesOnTable()`.
- Deprecated `craft\helpers\MigrationHelper::dropAllUniqueIndexesOnTable()`.
- Deprecated `craft\helpers\MigrationHelper::dropIndex()`.
- Deprecated `craft\helpers\MigrationHelper::restoreForeignKey()`.
- Deprecated `craft\helpers\MigrationHelper::restoreIndex()`.
- Deprecated `craft\models\Info::getEdition()`. `Craft::$app->getEdition()` should be used instead.
- Deprecated `craft\models\Info::getName()`. `Craft::$app->projectConfig->get('system.name')` should be used instead.
- Deprecated `craft\models\Info::getOn()`. `Craft::$app->getIsLive()` should be used instead.
- Deprecated `craft\models\Info::getTimezone()`. `Craft::$app->getTimeZone()` should be used instead.
- Deprecated `craft\services\Routes::getDbRoutes()`. `craft\services\Routes::getProjectConfigRoutes()` should be used instead.
- Deprecated `craft\services\SystemSettings`. `craft\services\ProjectConfig` should be used instead.
- Deprecated `craft\validators\UrlValidator::$allowAlias`. `craft\behaviors\EnvAttributeParserBehavior` should be used instead.

### Fixed
- Fixed a bug where the Dashboard could rapidly switch between two column sizes at certain browser sizes. ([#2438](https://github.com/craftcms/cms/issues/2438))
- Fixed a bug where ordered and unordered lists in field instructions didn’t have numbers or bullets.
- Fixed a bug where switching an entry’s type could initially show the wrong field layout tab. ([#3600](https://github.com/craftcms/cms/issues/3600))
- Fixed an error that occurred when updating to Craft 3 if there were any Rich Text fields without any stored settings.
- Fixed a bug where Craft wasn’t saving Dashboard widget sizes properly on PostgreSQL. ([#3609](https://github.com/craftcms/cms/issues/3609))
- Fixed a PHP error that could occur if the primary site didn’t have a base URL. ([#3624](https://github.com/craftcms/cms/issues/3624))
- Fixed a bug where `craft\helpers\MigrationHelper::dropIndexIfExists()` wasn’t working if the index had an unexpected name.
- Fixed an error that could occur if a plugin attempted to register the same Twig extension twice in the same request.

### Security
- The web and CLI installers no longer suggest `@web` for the site URL, and now attempt to save the entered site URL as a `DEFAULT_SITE_URL` environment variable in `.env`. ([#3559](https://github.com/craftcms/cms/issues/3559))
- Craft now destroys all other sessions associated with a user account when a user changes their password.
- It’s no longer possible to spoof Live Preview requests.

## 3.0.41.1 - 2019-03-12

### Changed
- Craft now requires Twig 2.6.

## 3.0.41 - 2019-02-22

### Changed
- System error message templates no longer parse exception messages as Markdown.

### Security
- Database backup/restore exception messages now redact the database password when using PostgreSQL.
- URLs are no longer allowed in users’ first or last names.
- The Request panel in the Debug Toolbar now redacts any sensitive information. ([#3619](https://github.com/craftcms/cms/issues/3619))
- Fixed XSS vulnerabilities.

## 3.0.40.1 - 2019-02-21

### Fixed
- Fixed a bug where Craft wasn’t always aware of plugin licensing issues. ([#3876](https://github.com/craftcms/cms/issues/3876))

## 3.0.40 - 2019-01-31

### Added
- Added `craft\helpers\App::testIniSet()`.

### Changed
- Craft now warns if `ini_set()` is disabled and [memory_limit](http://php.net/manual/en/ini.core.php#ini.memory-limit) is less than `256M` or [max_execution_time](http://php.net/manual/en/info.configuration.php#ini.max-execution-time) is less than `120` before performing Composer operations.
- `craft\helpers\App::maxPowerCaptain()` now attempts to set the `memory_limit` to `1536M` rather than `-1`.

## 3.0.39 - 2019-01-29

### Changed
- It’s now possible to update disabled plugins.

### Fixed
- Fixed an error that could occur if PHP’s `memory_limit` was set to a higher size (in bytes) than `PHP_INT_MAX`. ([#3717](https://github.com/craftcms/cms/issues/3717))

## 3.0.38 - 2019-01-24

### Added
- Added the `update` command, which can be used to [update Craft from the terminal](https://docs.craftcms.com/v3/updating.html#updating-from-the-terminal).
- Craft now warns if PHP is running in Safe Mode with a [max_execution_time](http://php.net/manual/en/info.configuration.php#ini.max-execution-time) of less than 120 seconds, before performing Composer operations.
- Craft now stores backups of `composer.json` and `composer.lock` files in `storage/composer-backups/` before running Composer operations.
- Added `craft\db\Connection::getBackupFilePath()`.
- Added `craft\helpers\App::phpConfigValueInBytes()`.
- Added `craft\helpers\Console::isColorEnabled()`.
- Added `craft\helpers\Console::outputCommand()`.
- Added `craft\helpers\Console::outputWarning()`.
- Added `craft\helpers\FileHelper::cycle()`.
- Added `craft\services\Composer::$maxBackups`.
- Added `craft\services\Path::getComposerBackupsPath()`.

### Changed
- The `migrate/all` console command now supports a `--no-content` argument that can be passed to ignore pending content migrations.
- Craft now attempts to disable PHP’s memory and time limits before running Composer operations.
- Craft no longer respects the `phpMaxMemoryLimit` config setting if PHP’s `memory_limit` setting is already set to `-1` (no limit).
- Craft now respects Composer’s [classmap-authoritative](https://getcomposer.org/doc/06-config.md#classmap-authoritative) config setting.
- Craft now links to the [Troubleshooting Failed Updates](https://craftcms.com/guides/failed-updates) guide when an update fails.
- `craft\services\Composer::install()` can now behave like the `composer install` command, if `$requirements` is `null`.
- `craft\services\Composer::install()` now has a `$whitelist` argument, which can be set to an array of packages to whitelist, or `false` to disable the whitelist.

## 3.0.37 - 2019-01-08

### Added
- Routes defined in the Control Panel can now have a `uid` token, and URL rules defined in `config/routes.php` can now have a `{uid}` token. ([#3583](https://github.com/craftcms/cms/pull/3583))
- Added the `extraFileKinds` config setting. ([#1584](https://github.com/craftcms/cms/issues/1584))
- Added the `clear-caches` console command. ([#3588](https://github.com/craftcms/cms/pull/3588))
- Added `craft\feeds\Feeds::getFeed()`.
- Added `craft\helpers\StringHelper::UUID_PATTERN`.

### Changed
- Pressing the <kbd>Return</kbd> key (or <kbd>Ctrl</kbd>/<kbd>Command</kbd> + <kbd>Return</kbd>) when a textual cell is focused in an editable table will now change the focus to the same cell in the next row (after creating a new row if necessary.) ([#3576](https://github.com/craftcms/cms/issues/3576))
- The Password input in the web-based Craft setup wizard now has a “Show” button like other password inputs.
- The Feed widget now sets the items’ text direction based on the feed’s language.
- Matrix blocks that contain validation errors now have red titles and alert icons, to help them stand out when collapsed. ([#3599](https://github.com/craftcms/cms/issues/3599))

### Fixed
- Fixed a bug where the “Edit” button on asset editor HUDs didn’t launch the Image Editor if the asset was being edited on another element type’s index page. ([#3575](https://github.com/craftcms/cms/issues/3575))
- Fixed an exception that would be thrown when saving a user from a front-end form with a non-empty `email` or `newPassword` param, if the `password` param was missing or empty. ([#3585](https://github.com/craftcms/cms/issues/3585))
- Fixed a bug where global set, Matrix block, tag, and user queries weren’t respecting `fixedOrder` params.
- Fixed a bug where `craft\helpers\MigrationHelper::renameColumn()` was only restoring the last foreign key for each table that had multiple foreign keys referencing the table with the renamed column.
- Fixed a bug where Date/Time fields could output the wrong date in Live Preview requests. ([#3594](https://github.com/craftcms/cms/issues/3594))
- Fixed a few RTL language styling issues.
- Fixed a bug where drap-and-drop uploading would not work for custom asset selector inputs. ([#3590](https://github.com/craftcms/cms/pull/3590))
- Fixed a bug where Number fields weren’t enforcing thein Min Value and Max Value settings if set to 0. ([#3598](https://github.com/craftcms/cms/issues/3598))
- Fixed a SQL error that occurred when uploading assets with filenames that contained emoji characters, if using MySQL. ([#3601](https://github.com/craftcms/cms/issues/3601))

### Security
- Fixed a directory traversal vulnerability.
- Fixed a remote code execution vulnerability.

## 3.0.36 - 2018-12-18

### Added
- Added the `{{ actionInput() }}` global Twig function. ([#3566](https://github.com/craftcms/cms/issues/3566))

### Changed
- Suspended users are no longer shown when viewing pending or locked users. ([#3556](https://github.com/craftcms/cms/issues/3556))
- The Control Panel’s Composer installer now prevents scripts defined in `composer.json` from running. ([#3574](https://github.com/craftcms/cms/issues/3574))

### Fixed
- Fixed a bug where elements that belonged to more than one structure would be returned twice in element queries.

### Security
- Fixed a self-XSS vulnerability in the Recent Entries widget.
- Fixed a self-XSS vulnerability in the Feed widget.

## 3.0.35 - 2018-12-11

### Added
- Added `craft\models\Section::getHasMultiSiteEntries()`.

### Changed
- Field types that extend `craft\fields\BaseRelationField` now pass their `$sortable` property value to the `BaseElementSelectInput` JavaScript class by default. ([#3542](https://github.com/craftcms/cms/pull/3542))

### Fixed
- Fixed a bug where the “Disabled for Site” entry status option was visible for sections where site propagation was disabled. ([#3519](https://github.com/craftcms/cms/issues/3519))
- Fixed a bug where saving an entry that was disabled for a site would retain its site status even if site propagation had been disabled for the section.
- Fixed a SQL error that occurred when saving a field layout with 4-byte characters (like emojis) in a tab name. ([#3532](https://github.com/craftcms/cms/issues/3532))
- Fixed a bug where autogenerated Post Date values could be a few hours off when saving new entries with validation errors. ([#3528](https://github.com/craftcms/cms/issues/3528))
- Fixed a bug where plugins’ minimum version requirements could be enforced even if a development version of a plugin had been installed previously.

## 3.0.34 - 2018-12-04

### Fixed
- Fixed a bug where new Matrix blocks wouldn’t remember that they were supposed to be collapsed if “Save and continue editing” was clicked. ([#3499](https://github.com/craftcms/cms/issues/3499))
- Fixed an error that occurred on the System Report utility if any non-bootstrapped modules were configured with an array or callable rather than a string. ([#3507](https://github.com/craftcms/cms/issues/3507))
- Fixed an error that occurred on pages with date or time inputs, if the user’s preferred language was set to Arabic. ([#3509](https://github.com/craftcms/cms/issues/3509))
- Fixed a bug where new entries within sections where site propagation was disabled would show both “Enabled Globally” and “Enabled for [Site Name]” settings. ([#3519](https://github.com/craftcms/cms/issues/3519))
- Fixed a bug where Craft wasn’t reducing the size of elements’ slugs if the resulting URI was over 255 characters. ([#3514](https://github.com/craftcms/cms/issues/3514))

## 3.0.33 - 2018-11-27

### Changed
- Table fields with a fixed number of rows no longer show Delete buttons or the “Add a row” button. ([#3488](https://github.com/craftcms/cms/issues/3488))
- Table fields that are fixed to a single row no longer show the Reorder button. ([#3488](https://github.com/craftcms/cms/issues/3488))
- Setting `components.security.sensitiveKeywords` in `config/app.php` will now append keywords to the default array `craft\services\Security::$sensitiveKeywords` array, rather than completely overriding it.
- When performing an action that requires an elevated session while impersonating another user, admin must now enter their own password instead of the impersonated user’s. ([#3487](https://github.com/craftcms/cms/issues/3487))
- The System Report utility now lists any custom modules that are installed. ([#3490](https://github.com/craftcms/cms/issues/3490))
- Control Panel charts now give preference to `ar-SA` for Arabic locales, `de-DE` for German locales, `en-US` for English locales, `es-ES` for Spanish locales, or `fr-FR` for French locales, if data for the exact application locale doesn’t exist. ([#3492](https://github.com/craftcms/cms/pull/3492))
- “Create a new child entry” and “Create a new child category” element actions now open an edit page for the same site that was selected on the index page. ([#3496](https://github.com/craftcms/cms/issues/3496))
- The default `allowedFileExtensions` config setting value now includes `webp`.
- The Craft Support widget now sends `composer.json` and `composer.lock` files when contacting Craft Support.
- It’s now possible to create element select inputs that include a site selection menu by passing `showSiteMenu: true` when including the `_includes/forms/elementSelect.html` Control Panel include template. ([#3494](https://github.com/craftcms/cms/pull/3494))

### Fixed
- Fixed a bug where a Matrix fields’ block types and content table could be deleted even if something set `$isValid` to `false` on the `beforeDelete` event.
- Fixed a bug where a global sets’ field layout could be deleted even if something set `$isValid` to `false` on the `beforeDelete` event.
- Fixed a bug where after impersonating another user, the Login page would show the impersonated user’s username rather than the admin’s.
- Fixed a bug where `craft\services\Sections::getAllSections()` could return stale results if a new section had been added recently. ([#3484](https://github.com/craftcms/cms/issues/3484))
- Fixed a bug where “View entry” and “View category” element actions weren’t available when viewing a specific section or category group.
- Fixed a bug where Craft would attempt to index image transforms.
- Fixed a bug where the Asset Indexes utility could report that asset files were missing even though they weren’t. ([#3450](https://github.com/craftcms/cms/issues/3450))

### Security
- Updated jQuery File Upload to 9.28.0.

## 3.0.32 - 2018-11-20

### Added
- The `seq()` Twig function now has a `next` argument, which can be set to `false` to have it return the current number in the sequence without incrementing it. ([#3466](https://github.com/craftcms/cms/issues/3466))
- Added `craft\db\MigrationManager::truncateHistory()`.
- Added `craft\helpers\Sequence::current()`.

### Changed
- Edit Entry pages now show the entry’s site in the revision menu label so long as the section is enabled for multiple sites, even if “Propagate entries across all enabled sites?” isn’t checked. ([#3471](https://github.com/craftcms/cms/issues/3471))
- Exact-match search terms (using `::`) now disable `subLeft` and `subRight` attributes by default, regardless of the `defaultSearchTermOptions` config setting says. ([#3474](https://github.com/craftcms/cms/issues/3474))

### Deprecated
- Deprecated `craft\validators\StringValidator::$trim`. Yii’s `'trim'` validator should be used instead.

### Fixed
- Fixed an error that occurred when querying for Matrix blocks if both the `with` and `indexBy` parameters were set.
- Fixed an error that occurred when running the `migrate/fresh` console command. ([#3472](https://github.com/craftcms/cms/issues/3472))

## 3.0.31 - 2018-11-13

### Added
- Added the `seq()` Twig function, for outputting sequential numbers.
- Added `craft\helpers\Sequence`.

### Changed
- Control Panel templates can now customize `#main-form` HTML attributes by overriding the `mainFormAttributes` block. ([#1665](https://github.com/craftcms/cms/issues/1665))
- The default PostgreSQL backup command no longer includes database owner, privilege or ACL information in the backup.
- Craft now attempts to reset OPcache after installing/uninstalling things with Composer. ([#3460](https://github.com/craftcms/cms/issues/3460))
- Gmail and SMTP mail transport types now trim whitespace off of their Username, Password, and Host Name settings. ([#3459](https://github.com/craftcms/cms/issues/3459))

### Fixed
- Fixed an error that could occur when duplicating an element with a Matrix field with “Manage blocks on a per-site basis” disabled.
- Fixed a bug where Matrix blocks wouldn’t retain their content translations when an entry was duplicated from the Edit Entry page.
- Fixed a bug where system message modals could have the wrong language selected by default. ([#3440](https://github.com/craftcms/cms/issues/3440))
- Fixed a bug where an Internal Server Error would occur if a `users/login` request was missing the `loginName` or `password` parameters. ([#3458](https://github.com/craftcms/cms/issues/3458))
- Fixed a bug where `craft\validators\StringValidator` was trimming whitespace off of strings _after_ performing string length validation.
- Fixed an infinite recursion bug that could occur if `config/general.php` had any deprecated config settings, and the database connection settings were invalid.
- Fixed an error that occurred when saving a new entry or category, if its URI format referenced the `level` attribute. ([#3465](https://github.com/craftcms/cms/issues/3465))

## 3.0.30.2 - 2018-11-08

### Fixed
- Fixed an error that could occur on servers running PHP 7.0.32. ([#3453](https://github.com/craftcms/cms/issues/3453))

## 3.0.30.1 - 2018-11-07

### Fixed
- Fixed an error that occurred when saving an element with a new Matrix block, if the Matrix field was set to manage blocks on a per-site basis. ([#3445](https://github.com/craftcms/cms/issues/3445))

## 3.0.30 - 2018-11-06

### Added
- Added “Duplicate” and “Duplicate (with children)” actions to the Entries and Categories index pages. ([#1291](https://github.com/craftcms/cms/issues/1291))
- Added `craft\base\ElementAction::$elementType`, which element action classes can use to reference their associated element type.
- Added `craft\elements\actions\DeepDuplicate`.
- Added `craft\elements\actions\Duplicate`.
- Added `craft\elements\actions\SetStatus::$allowDisabledForSite`, which can be used by localizable element types to enable a “Disabled for Site” status option.

### Changed
- Entries’ “Enabled” setting is now labeled “Enabled Globally” on multi-site installs. ([#2899](https://github.com/craftcms/cms/issues/2899))
- Entries’ “Enabled for site” setting now includes the site name in its label, and only shows up if the “Enabled Globally” setting is checked. ([#2899](https://github.com/craftcms/cms/issues/2899))
- The Set Status action on the Entries index page now includes a “Disabled for Site” option. ([#2899](https://github.com/craftcms/cms/issues/2899))
- Edit Category pages now have `edit-category` and `site--<SiteHandle>` classes on the `<body>`. ([#3439](https://github.com/craftcms/cms/issues/3439))
- Edit Entry pages now have `edit-entry` and `site--<SiteHandle>` classes on the `<body>`. ([#3439](https://github.com/craftcms/cms/issues/3439))
- Edit Global Set pages now have `edit-global-set` and `site--<SiteHandle>` classes on the `<body>`. ([#3439](https://github.com/craftcms/cms/issues/3439))
- Edit User pages now have an `edit-user` class on the `<body>`. ([#3439](https://github.com/craftcms/cms/issues/3439))

### Fixed
- Fixed a bug where the Edit User page could forget which permissions were selected when saving a user with validation errors, if the Username, First Name, and Last name fields were all blank. ([#3412](https://github.com/craftcms/cms/issues/3412))
- Fixed a bug where the Edit User Group page could forget which permissions were selected when saving a user group with validation errors, if the Name field was blank.
- Fixed a bug where the `{% paginate %}` tag wasn’t factoring the `offset` element query param into its total page calculation. ([#3420](https://github.com/craftcms/cms/issues/3420))

### Security
- Fixed a bug where sensitive info could be displayed in the Craft log files if there was a problem connecting to the email server.

## 3.0.29 - 2018-10-30

### Added
- Email and URL fields now have “Placeholder Text” settings. ([#3397](https://github.com/craftcms/cms/issues/3397))

### Changed
- The default HTML Purifier configuration now allows `download` attributes in `<a>` tags. ([craftcms/redactor#86](https://github.com/craftcms/redactor/issues/86))

### Fixed
- Fixed a bug where the `ContentBehaviour` and `ElementQueryBehavior` classes could be missing some field properties. ([#3400](https://github.com/craftcms/cms/issues/3400))
- Fixed a bug where some fields within Matrix fields could lose their values after enabling the “Manage blocks on a per-site basis” setting. ([verbb/super-table#203](https://github.com/verbb/super-table/issues/203))
- Fixed a bug where HTML Purifier wasn’t being initialized with HTML 5 element support.
- Fixed a bug where it was possible to save Assets fields with the “Restrict allowed file types?” setting enabled, but no specific file types selected. ([#3410](https://github.com/craftcms/cms/issues/3410))

## 3.0.28 - 2018-10-23

### Added
- Structure sections now have the ability to disable entry propagation, like Channel sections. ([#2386](https://github.com/craftcms/cms/issues/2386))

### Changed
- `craft\base\Field::supportedTranslationMethods()` now defaults to only returning `none` if the field type doesn’t have a content column. ([#3385](https://github.com/craftcms/cms/issues/3385))
- Craft.EntryTypeSwitcher now fires a `beforeTypeChange` event before swapping the Edit Entry form tabs. ([#3375](https://github.com/craftcms/cms/pull/3375))
- Craft.MatrixInput now fires an `afterInit` event after initialization. ([#3375](https://github.com/craftcms/cms/pull/3375))
- Craft.MatrixInput now fires an `blockAdded` event after adding a new block. ([#3375](https://github.com/craftcms/cms/pull/3375))
- System messages sent from front-end requests are now sent using the current site’s language. ([#3388](https://github.com/craftcms/cms/issues/3388))

### Fixed
- Fixed an error that could occur when acquiring a lock for a file path, if the `mutex` component was swapped out with `yii\mutex\MysqlMutex`.

## 3.0.27.1 - 2018-10-12

### Fixed
- Fixed an error that occurred when deleting an entry from the Edit Entry page. ([#3372](https://github.com/craftcms/cms/issues/3372))
- Fixed an error that could occur when changing a Channel section to Structure. ([#3373](https://github.com/craftcms/cms/issues/3373))
- Fixed an error that occurred when saving Matrix content from console requests.

## 3.0.27 - 2018-10-11

### Added
- Added `craft\helpers\MigrationHelper::findForeignKey()`.
- Added the `cp.globals.edit` and `cp.globals.edit.content` template hooks to the Edit Global Set page. ([#3356](https://github.com/craftcms/cms/pull/3356))

### Changed
- It’s now possible to load a Create Entry page with a specific user preselected in the Author field, using a new `authorId` query string param. ([#3326](https://github.com/craftcms/cms/pull/3326))
- Matrix fields that are set to manage blocks on a per-site basis will now duplicate Matrix blocks across all of the owner element’s supported sites when the element is first created. ([#3082](https://github.com/craftcms/cms/issues/3082))
- Disabled Matrix blocks are no longer visible when sharing an entry draft or version. ([#3338](https://github.com/craftcms/cms/issues/3338))
- Control Panel tabs that have errors now have alert icons.
- The Debug Toolbar is no longer shown in Live Preview iframes.
- The Plugin Store now requires browsers with ES6 support.
- Updated jQuery Touch Events to 2.0.0.
- Updated Garnish to 0.1.29.

### Fixed
- Fixed a bug where enabling the “Propagate entries across all enabled sites?” setting for an existing Channel section (or converting the section to a Structure) wouldn’t update entries that had been created for the non-primary site.
- Fixed a bug where Craft wasn’t detecting and retrying queue jobs that had timed out.
- Fixed a bug where `Craft::$app->locale` could return the wrong locale during Live Preview requests. ([#3336](https://github.com/craftcms/cms/issues/3336))
- Fixed a SQL error that could occur when upgrading to Craft 3, if a foreign key had an unexpected name.
- Fixed a bug where page titles in the Control Panel could be blank when showing validation errors for things that were missing their name or title. ([#3344](https://github.com/craftcms/cms/issues/3344))
- Fixed an error that could occur if a component’s settings were stored as `null`. ([#3342](https://github.com/craftcms/cms/pull/3342))
- Fixed a bug where details panes weren’t visible on browser windows sized between 999 and 1,223 pixels wide.
- Fixed an error that occurred if a Quick Post widget contained a Matrix field that had Min Blocks set and only had one block type.
- Fixed a bug where disabled Matrix blocks were getting validated as live. ([#3354](https://github.com/craftcms/cms/issues/3354))
- Fixed a bug where the `EVENT_AFTER_ACTIVATE_USER` event wasn’t getting triggered on user registration when email verification isn’t required. ([craftcms/commerce-digital-products#18](https://github.com/craftcms/commerce-digital-products/issues/18))
- Added garbage collection for offline storage of remote assets. ([#3335](https://github.com/craftcms/cms/pull/3335))
- Fixed a bug where Twig could end up in a strange state if an error occurred when preparing to render an object template. ([#3364](https://github.com/craftcms/cms/issues/3364))

### Security
- The `svg()` Twig function no longer sanitizes SVGs or namespaces their IDs or class names by default when a file path (or alias) was passed in. ([#3337](https://github.com/craftcms/cms/issues/3337))

## 3.0.26.1 - 2018-09-29

### Changed
- Changed the `yiisoft/yii2-queue` version requirement to `2.1.0`. ([#3332](https://github.com/craftcms/cms/issues/3332))

## 3.0.26 - 2018-09-29

### Changed
- `ancestors`, `descendants`, `nextSibling`, `parent`, and `prevSibling` are now reserved field handles.
- The `svg()` Twig function namespaces class names in addition to IDs now.
- Changed the `yiisoft/yii2-queue` version requirement to `2.0.1`. ([#3332](https://github.com/craftcms/cms/issues/3332))

### Fixed
- Fixed a validation error that could occur when saving an entry as a new entry if the URI format didn’t contain a `{slug}` tag. ([#3320](https://github.com/craftcms/cms/issues/3320))
- Fixed a SQL error that could occur if a deprecation error occurred when attempting to upgrade a Craft 2 project. ([#3324](https://github.com/craftcms/cms/issues/3324))

## 3.0.25 - 2018-09-18

### Added
- Added `craft\log\FileTarget::$includeUserIp` which determines whether users’ IP addresses should be included in the logs (`false` by default). ([#3310](https://github.com/craftcms/cms/pull/3310))

### Fixed
- Fixed an error that could occur when installing or updating something within the Control Panel if `composer.json` required the `roave/security-advisories` package.
- Fixed a SQL error that could occur when searching elements on PostgreSQL installs.
- Fixed a bug where Craft would ignore the last segment of template paths that ended in `/0`. ([#3304](https://github.com/craftcms/cms/issues/3304))
- Fixed a Twig Template Loading Error that would occur when testing email settings, if a custom email template was used and an error occurred when rendering it. ([#3309](https://github.com/craftcms/cms/issues/3309))

## 3.0.24 - 2018-09-11

### Added
- Added the `extraAppLocales` config setting.

### Changed
- The `defaultCpLanguage` config setting no longer needs to be a language that Craft is translated into, as long as it is a valid locale ID.
- Resave Elements jobs that are queued up after saving an entry type now include the section name in the job description. ([#3290](https://github.com/craftcms/cms/issues/3290))
- Updated Garnish to 0.1.28.

### Fixed
- Fixed a SQL error that could occur when an element query’s `orderBy` parameter was set to `dateCreated` or `dateUpdated`.
- Fixed an error that could occur when updating to v3.0.23+ if multiple Matrix fields existed with the same handle, but they had no content tables, somehow.
- Fixed a bug where links in activation and forgot-password emails weren’t hyperlinked, leaving it up to the mail client to hopefully be smart about it. ([#3288](https://github.com/craftcms/cms/issues/3288))

## 3.0.23.1 - 2018-09-04

### Fixed
- Fixed a bug where Matrix fields would get new content tables each time they were saved.

## 3.0.23 - 2018-09-04

### Changed
- Browser-based form validation is now disabled for page forms. ([#3247](https://github.com/craftcms/cms/issues/3247))
- `craft\base\Model::hasErrors()` now supports passing an attribute name with a `.*` suffix, which will return whether any errors exist for the given attribute or any nested model attributes.
- Added `json` to the default `allowedFileExtensions` config setting value. ([#3254](https://github.com/craftcms/cms/issues/3254))
- Exception call stacks now collapse internal Twig methods by default.
- Twig exception call stacks now show all of the steps leading up to the error.
- Live Preview now reloads the preview pane automatically after an asset is saved from the Image Editor. ([#3265](https://github.com/craftcms/cms/issues/3265))

### Deprecated
- Deprecated `craft\services\Matrix::getContentTableName()`. `craft\fields\Matrix::$contentTable` should be used instead.

### Removed
- Removed `craft\services\Matrix::getParentMatrixField()`.

### Fixed
- Fixed a bug where element selection modals could be initialized without a default source selected, if some of the sources were hidden for not being available on the currently-selected site. ([#3227](https://github.com/craftcms/cms/issues/3227))
- Fixed a bug where edit pages for categories, entries, global sets, and users weren’t revealing which tab(s) had errors on it, if the errors occurred within a Matrix field. ([#3248](https://github.com/craftcms/cms/issues/3248))
- Fixed a SQL error that occurred when saving a Matrix field with new sub-fields on PostgreSQL. ([#3252](https://github.com/craftcms/cms/issues/3252))
- Fixed a bug where custom user fields weren’t showing up on the My Account page when running Craft Solo edition. ([#3228](https://github.com/craftcms/cms/issues/3228))
- Fixed a bug where multiple Matrix fields could share the same content table. ([#3249]())
- Fixed a “cache is corrupted” Twig error that could occur when editing or saving an element if it had an Assets field with an unresolvable subfolder path template. ([#3257](https://github.com/craftcms/cms/issues/3257))
- Fixed a bug where the Dev Mode indicator strip wasn’t visible on Chrome/Windows when using a scaled display. ([#3259](https://github.com/craftcms/cms/issues/3259))
- Fixed a SQL error that could occur when validating an attribute using `craft\validators\UniqueValidator`, if the target record’s `find()` method joined in another table.

## 3.0.22 - 2018-08-28

### Changed
- The “Deleting stale template caches” job now ensures all expired template caches have been deleted before it begins processing the caches.
- Text inputs’ `autocomplete` attributes now get set to `off` by default, and they will only not be added if explicitly set to `null`.
- Improved the error response when Composer is unable to perform an update due to a dependency conflict.
- Email fields in the Control Panel now have `type="email"`.
- `craft\helpers\Db::parseParam()` now has a `$caseInnensitive` argument, which can be set to `true` to force case-insensitive conditions on PostgreSQL installs.
- `craft\validators\UniqueValidator` now has a `$caseInsensitive` property, which can be set to `true` to cause the unique validation to be case-insensitive on PostgreSQL installs.
- The CLI setup wizard now detects common database connection errors that occur with MAMP, and automatically retests with adjusted settings.
- The CLI setup wizard now detects common database authentication errors, and lets the user retry the username and password settings, skipping the others.
- Updated Garnish to 0.1.27.

### Fixed
- Fixed a bug where Craft wasn’t reverting `composer.json` to its original state if something went wrong when running a Composer update.
- Fixed a bug where string casing functions in `craft\helpers\StringHelper` were adding extra hyphens to strings that came in as `Upper-Kebab-Case`.
- Fixed a bug where unique validation for element URIs, usernames, and user email address was not case-insensitive on PostgreSQL installs.
- Fixed a bug where element queries’ `uri` params, and user queries’ `firstName`, `lastName`, `username`, and `email` params, were not case-insensitive on PostgreSQL installs.
- Fixed a bug where the CLI setup wizard was allowing empty database names.
- Fixed a bug where it wasn’t possible to clear template caches if template caching was disabled by the `enableTemplateCaching` config setting. ([#3229](https://github.com/craftcms/cms/issues/3229))
- Fixed a bug where element index toolbars weren’t staying fixed to the top of the content area when scrolling down the page. ([#3233](https://github.com/craftcms/cms/issues/3233))
- Fixed an error that could occur when updating Craft if the system was reliant on the SSL certificate provided by the`composer/ca-bundle` package.

## 3.0.21 - 2018-08-21

### Added
- Most element query parameters can now be set to `['not', 'X', 'Y']`, as a shortcut for `['and', 'not X', 'not Y']`.

### Changed
- The “New Password” input on the My Account page now has a “Show” button, like other password inputs in the Control Panel.
- Plugin settings pages now redirect to the Settings index page after save. ([#3216](https://github.com/craftcms/cms/issues/3216))
- It’s now possible to set [autofill detail tokens](https://html.spec.whatwg.org/multipage/form-control-infrastructure.html#autofill-detail-tokens) on the `autocomplete` variable when including the `_includes/forms/text.html` template (e.g. `'name'`).
- Username and password inputs now have the correct `autocomplete` values, increasing the likelihood that tools like 1Password will handle the form correctly. ([#3207](https://github.com/craftcms/cms/issues/3207))

### Fixed
- Fixed a SQL error that occurred when saving a user if a `craft\elements\User::EVENT_BEFORE_SAVE` event listener was setting `$event->isValid = false`. ([#3206](https://github.com/craftcms/cms/issues/3206))
- Fixed a bug where password inputs’ jQuery data was getting erased when the “Show” button was clicked.
- Fixed an error that could occur when upgrading to Craft 3. ([#3208](https://github.com/craftcms/cms/pull/3208))
- Fixed a bug where non-image assets’ file extension icons could bleed out of the preview area within asset editor HUDs. ([#3209](https://github.com/craftcms/cms/issues/3209))
- Fixed a bug where Craft wasn’t saving a new entry version when reverting an entry to a previous version. ([#3210](https://github.com/craftcms/cms/issues/3210))
- Fixed an error that could occur when a Matrix block was saved by a queue job. ([#3217](https://github.com/craftcms/cms/pull/3217))

### Security
- External links in the Control Panel now set `rel="noopener"`. ([#3201](https://github.com/craftcms/cms/issues/3201))

## 3.0.20 - 2018-08-14

### Added
- Added `craft\services\Fields::refreshFields()`.

### Fixed
- Fixed a bug where `DateTime` model attributes were getting converted to ISO-8601 date strings for `craft\web\View::renderObjectTemplate()`. ([#3185](https://github.com/craftcms/cms/issues/3185))
- Fixed a bug where timepicker menus had a higher z-index than session expiration modal shades. ([#3186](https://github.com/craftcms/cms/issues/3186))
- Fixed a bug where users could not log in after upgrading to Craft 3, if there was a custom field named `owner`.
- Fixed a bug where it was not possible to set non-integer values on asset queries’ `width`, `height`, or `size` params. ([#3195](https://github.com/craftcms/cms/issues/3195))
- Fixed a bug where all Asset folders were being initiated at once, resulting in performance issues.

## 3.0.19 - 2018-08-07

### Added
- Added the `craft.query()` template function, for creating new database queries.
- Added `craft\services\Structures::$mutexTimeout`. ([#3148](https://github.com/craftcms/cms/issues/3148))
- Added `craft\services\Api::getComposerWhitelist()`.

### Removed
- Removed `craft\services\Api::getOptimizedComposerRequirements()`.

### Fixed
- Craft’s console commands now return the correct exit codes. ([#3175](https://github.com/craftcms/cms/issues/3175))
- Fixed the appearance of checkboxes in IE11 on element index pages. ([#3177](https://github.com/craftcms/cms/issues/3177))
- Fixed a bug where `composer.json` could end up with a bunch of extra dependencies in the `require` object after a failed update or plugin installation.
- Fixed an error that could occur when viewing an entry revision, if it had a Matrix field and one of the sub-fields within the Matrix field had been deleted. ([#3183](https://github.com/craftcms/cms/issues/3183))
- Fixed a bug where thumbnails weren’t loading in relational fields when viewing an entry version.

## 3.0.18 - 2018-07-31

### Added
- Added `craft\helpers\App::assetManagerConfig()`.
- Added `craft\helpers\App::cacheConfig()`.
- Added `craft\helpers\App::dbConfig()`.
- Added `craft\helpers\App::mailerConfig()`.
- Added `craft\helpers\App::mutexConfig()`.
- Added `craft\helpers\App::logConfig()`.
- Added `craft\helpers\App::sessionConfig()`.
- Added `craft\helpers\App::userConfig()`.
- Added `craft\helpers\App::viewConfig()`.
- Added `craft\helpers\App::webRequestConfig()`.
- Added `craft\validators\StringValidator::$trim`, which will cause leading/trailing whitespace to be stripped from model attributes.

### Changed
- User verification and password-reset emails now link them back to the same site they were on when the email was sent, if it was sent from a front-end request. ([#3029](https://github.com/craftcms/cms/issues/3029))
- Dynamic app component configs are now defined by methods on `craft\helpers\App`, making it easier to modify them from `config/app.php`. ([#3152](https://github.com/craftcms/cms/issues/3152))
- Structure operations now ensure that no other operations are being performed on the same structure, reducing the risk of corrupting the structure. ([#3148](https://github.com/craftcms/cms/issues/3148))
- The `{% js %}` tag now supports the following position params: `at POS_HEAD`, `at POS_BEGIN`, `at POS_END`, `on POS_READY`, and `on POS_LOAD` (e.g. `{% js at POS_END %}`).
- Craft once again checks for `X-Forwarded-For` headers when determining the user’s IP. ([#3036](https://github.com/craftcms/cms/issues/3036))
- Leading/trailing whitespace characters are now stripped from element titles on save. ([#3020](https://github.com/craftcms/cms/issues/3020))
- Updated svg-sanitizer to 0.9.

### Deprecated
- Deprecated `craft\db\Connection::createFromConfig()`. `craft\helpers\App::dbConfig()` should be used instead.
- Deprecated `craft\helpers\MailerHelper::createMailer()`. `craft\helpers\App::mailerConfig()` should be used instead.

### Fixed
- Fixed a bug where collapsing structure elements would only hide up to 50 of their descendants.
- Fixed a bug where Date/Time fields could lose their value if they were used in an entry type’s Title Format, and the entry’s site’s language was different than the user’s preferred language. ([#3151](https://github.com/craftcms/cms/issues/3151))
- Fixed a bug where Dropdown fields could show an incorrect selected value in limited circumstances.
- Fixed a bug where Dropdown fields on an element index view could show an incorrect selected value in limited circumstances.

## 3.0.17.1 - 2018-07-24

### Fixed
- Really fixed a PHP error that could occur if the PHP’s `set_time_limit()` was added to the php.ini `disable_functions` list.

## 3.0.17 - 2018-07-24

### Added
- The Control Panel is now translated for Norwegian Nynorsk. ([#3135](https://github.com/craftcms/cms/pull/3135))
- Added `craft\elements\db\ElementQuery::anyStatus()`, which can be called when the default `status` and `enabledForSite` filters aren’t desired. ([#3117](https://github.com/craftcms/cms/issues/3117))

### Changed
- The `addTrailingSlashesToUrls` config setting no longer applies to URLs that end with a segment that has a dot (`.`). ([#3123](https://github.com/craftcms/cms/issues/3123))
- Craft now redirects install requests back to the Dashboard if it’s already installed. ([#3143](https://github.com/craftcms/cms/issues/3143))

### Fixed
- Fixed a bug where the Settings → Email → System Messages page would show messages in the current application language rather than the primary site’s language.
- Fixed a bug where system message modals on the Settings → Email → System Messages page would initially show messages in the current application language rather than the primary site’s language, even if the application language wasn’t in use by any sites. ([#3115](https://github.com/craftcms/cms/issues/3115))
- Fixed an error that could occur if `craft\web\View::registerAssetFlashes()` was called on a console request. ([#3124](https://github.com/craftcms/cms/issues/3124))
- Fixed a PHP error that could occur if the PHP’s `set_time_limit()` was added to the php.ini `disable_functions` list.
- Fixed a bug where expanding a disabled element within a structure index view in the Control Panel wouldn’t reveal any descendants. ([#3126](https://github.com/craftcms/cms/issues/3126))
- Fixed a bug thumbnails weren’t loading for element index rows that were revealed after expanding a parent element.
- Fixed an error that occurred if an element’s `getRoute()` method returned a string. ([#3128](https://github.com/craftcms/cms/issues/3128))
- Fixed a bug where the `|without` filter wasn’t working if an object was passed in. ([#3137](https://github.com/craftcms/cms/issues/3137))
- Fixed a bug where users’ Language preference would default to Deutsch if the current application language wasn’t one of the available language options. ([#3142](https://github.com/craftcms/cms/issues/3142))

## 3.0.16.1 - 2018-07-18

### Fixed
- Fixed a bug where the `orderBy` element query param wasn’t being respected when used in conjunction with a `with` param to eager-load elements in a specific order. ([#3109](https://github.com/craftcms/cms/issues/3109))
- Fixed a bug where underscores were getting removed from slugs. ([#3111](https://github.com/craftcms/cms/issues/3111))

## 3.0.16 - 2018-07-17

### Added
- The progress bar on the Asset Indexes utility now shows how many files have been indexed, and how many there are in total. ([#2934](https://github.com/craftcms/cms/issues/2934))
- Added `craft\base\PluginInterface::beforeSaveSettings()`.
- Added `craft\base\PluginInterface::afterSaveSettings()`.
- Added `craft\base\Plugin::EVENT_AFTER_SAVE_SETTINGS`.
- Added `craft\base\Plugin::EVENT_BEFORE_SAVE_SETTINGS`.

### Changed
- Craft no longer relies on ImageMagick or GD to define the image formats that should be considered manipulatable. ([#2408](https://github.com/craftcms/cms/issues/2408))
- Removed the `showBetaUpdates` config setting as it’s no longer being used.
- When uploading a file to an Assets field, Craft will automatically sort the file list to show the latest uploads first. ([#2812](https://github.com/craftcms/cms/issues/2812))
- `dateCreated`, `dateUpdated`, `postDate`, `expiryDate`, `after`, and  `before` element query params can new be set to `DateTime` objects.
- Matrix fields now auto-focus the first text input within newly-created Matrix blocks. ([#3104](https://github.com/craftcms/cms/issues/3104))
- Updated Twig to 2.5.0.
- Updated Garnish to 0.1.26.
- Updated Selectize to 0.12.6.

### Fixed
- Fixed an error that could occur when sending emails to international domains if the Intl extension wasn’t enabled.
- Fixed an exception that was thrown if the `securityKey` config setting was changed and Craft was set to use either the SMTP or Gmail mailer transport type. ([#3083](https://github.com/craftcms/cms/issues/3083))
- Fixed a bug where Asset view was not being refreshed in some cases after using Image Editor. ([#3035](https://github.com/craftcms/cms/issues/3035))
- Fixed a bug where Craft wouldn’t warn before leaving an edit page with unsaved changes, if Live Preview was active. ([#3092](https://github.com/craftcms/cms/issues/3092))
- Fixed a bug where entries, categories, and global sets’ `getCpEditUrl()` methods could omit the site handle on multi-site installs. ([#3089](https://github.com/craftcms/cms/issues/3089))
- Fixed a JavaScript error that occurred when closing Live Preview. ([#3098](https://github.com/craftcms/cms/issues/3098))
- Fixed a bug where Dashboard widgets could be spaced incorrectly if there was only one grid column. ([#3100](https://github.com/craftcms/cms/issues/3100))
- Fixed a bug where modal windows with Field Layout Designers could cause the browser to crash. ([#3096](https://github.com/craftcms/cms/pull/3096))
- Fixed a bug where `craft\services\Fields::getAllGroups()` and `getGroupById()` could return incorrect results. ([#3102](https://github.com/craftcms/cms/issues/3102))

## 3.0.15 - 2018-07-09

### Changed
- It’s now possible to fetch only non-admin users by setting `craft\elements\db\UserQuery::$admin` to `false`.
- `Craft.EntryTypeSwitcher` now triggers a `typeChange` event after switching the entry type. ([#3067](https://github.com/craftcms/cms/pull/3067))
- Reduced the left and right padding in the Control Panel for screens less than 768 pixels wide. ([#3073](https://github.com/craftcms/cms/issues/3073))
- Removed the `useXSendFile` config setting as it’s no longer being used.
- `craft\helpers\StringHelper::toKebabCase()`, `toCamelCase()`, `toPascalCase()`, and `toSnakeCase()` now treat camelCase’d and PascalCale’d strings as multiple words. ([#3090](https://github.com/craftcms/cms/issues/3090))

### Fixed
- Fixed a bug where `craft\i18n\I18N::getPrimarySiteLocale()` and `getPrimarySiteLocaleId()` were returning locale info for the _first_ site, rather than the primary one. ([#3063](https://github.com/craftcms/cms/issues/3063))
- Fixed a bug where element index pages were loading all elements in the view, rather than waiting for the user to scroll to the bottom of the page before loading the next batch. ([#3068](https://github.com/craftcms/cms/issues/3068))
- Fixed a bug where sites listed in the Control Panel weren’t always in the correct sort order. ([#3065](https://github.com/craftcms/cms/issues/3065))
- Fixed an error that occurred when users attempted to create new entries within entry selector modals, for a section they didn’t have permission to publish peer entries in. ([#3069](https://github.com/craftcms/cms/issues/3069))
- Fixed a bug where the “Save as a new asset” button label wasn’t getting translated in the Image Editor. ([#3070](https://github.com/craftcms/cms/pull/3070))
- Fixed a bug where it was impossible to set the filename of assets when uploading them as data strings. ([#2973](https://github.com/craftcms/cms/issues/2973))
- Fixed a bug where the Field Type menu’s options within new Matrix block type settings weren’t getting sorted alphabetically. ([#3072](https://github.com/craftcms/cms/issues/3072))
- Fixed an exception that was thrown when testing email settings if the Template setting was invalid. ([#3074](https://github.com/craftcms/cms/issues/3074))
- Fixed a bug where Dropdown fields’ bottom margin could jump up a bit when an empty option was selected. ([#3075](https://github.com/craftcms/cms/issues/3075))
- Fixed a bug where main content containers in the Control Panel could become too wide in Firefox. ([#3071](https://github.com/craftcms/cms/issues/3071))

## 3.0.14 - 2018-07-03

### Changed
- `craft\events\SiteEvent` now has a `$oldPrimarySiteId` property, which will be set to the previous primary site ID (which may stil be the current site ID, if it didn’t just change).
- `craft\helpers\Search::normalizeKeywords()` now has a `$language` argument, which can be set if the character mappings should be pulled from a different language than the current app language.
- `craft\services\Sites::getEditableSiteIds()` and `getEditableSites()` now return the same things as `getAllSiteIds()` and `getAllSites()` when there’s only one site. ([#3049](https://github.com/craftcms/cms/issues/3049))

### Fixed
- Fixed a bug where user verification links could get mangled when emails were parsed as Markdown, if the verification code contained two or more underscores.
- Fixed a bug where Craft was misinterpreting `X-Forwarded-For` headers as the user’s IP instead of the server’s IP. ([#3036](https://github.com/craftcms/cms/issues/3036))
- Fixed a bug where Craft wasn’t auto-scrolling the content container when dragging items near a window edge. ([#3048](https://github.com/craftcms/cms/issues/3048))
- Fixed a PHP error that occurred when loading a Debug Toolbar panel on a page that contained serialized Checkboxes or Multi-Select field data. ([#3034](https://github.com/craftcms/cms/issues/3034))
- Fixed a bug where elements’ normalized search keywords weren’t always using the correct language-specific character mappings. ([#3046](https://github.com/craftcms/cms/issues/3046))
- Fixed a bug where the `<html lang>` attribute was hard-set to `en-US` rather than the current application language. ([#3053](https://github.com/craftcms/cms/pull/3053))
- Fixed a PHP error that occurred when entering an invalid number into a Number field that was set to have decimal digits. ([#3059](https://github.com/craftcms/cms/issues/3059))

### Security
- Craft no longer shows the installer when it can’t establish a database connection if Dev Mode isn’t enabled.

## 3.0.13.2 - 2018-06-27

### Fixed
- Fixed an error that occurred when deleting users from the Users index page.

## 3.0.13.1 - 2018-06-26

### Fixed
- Fixed a bug where Delete User modals weren’t showing the total number of entries that will be transferred/deleted.

## 3.0.13 - 2018-06-26

### Added
- Craft now includes a summary of the content that will be transferred/deleted in Delete User modals. ([#875](https://github.com/craftcms/cms/issues/875))
- `|date`, `|time`, and `|datetime` filters now support a `locale` argument, for specifying which locale’s formatter should be doing the date/time formatting. ([#3006](https://github.com/craftcms/cms/issues/3006))
- Added `craft\base\ApplicationTrait::getIsInitialized()`.
- Added `craft\base\ClonefixTrait`.
- Added `craft\controllers\AssetsController::actionThumb()`.
- Added `craft\controllers\UsersController::actionUserContentSummary()`.
- Added `craft\controllers\UsersController::EVENT_DEFINE_CONTENT_SUMMARY`.
- Added `craft\helpers\App::backtrace()`.
- Added `craft\queue\jobs\PropagateElements`.
- Added `craft\services\Elements::propagateElement()`.

### Changed
- Editable tables now submit an empty string when they have no rows.
- Reduced the overhead when adding a new site by only resaving existing assets, categories, global sets, and tags once for the newly-created site, rather than for all sites.
- Web-based queue workers now call `craft\helpers\App::maxPowerCaptain()` before running the queue. ([#3011](https://github.com/craftcms/cms/issues/3011))
- The PHP Info utility no longer displays the original values for settings and only the current environment value. ([#2990](https://github.com/craftcms/cms/issues/2990))
- Loosened up most of Craft’s Composer dependency constraints.
- Craft no longer publishes asset thumbnails to the `cpresources/` folder.
- `attributes`, `error`, `errors`, and `scenario` are now reserved field handles. ([#3032](https://github.com/craftcms/cms/issues/3032))
- Improved the look of Control Panel tabs.
- `craft\web\UrlManager::createUrl()`, `createAbsoluteUrl()`, and `getMatchedElement()` now log warnings if they’re called before Craft has been fully initialized. ([#3028](https://github.com/craftcms/cms/issues/3028))

### Deprecated
- Deprecated `craft\controllers\AssetsController::actionGenerateThumb()`.

### Fixed
- Fixed a bug where sidebar meta info on Edit User pages was bleeding over the edge of the page’s content area.
- Fixed a bug where Table fields wouldn’t remember if they had no rows in their Default Values setting. ([#2979](https://github.com/craftcms/cms/issues/2979))
- Fixed a bug where passing `timezone=false` to the `|date`, `|time`, and `|datetime` filters would not preserve the given date’s time zone.
- Fixed a bug where AM/PM strings in formatted dates weren’t respecting the casing specified by the `A`/`a` character in the date format. ([#3007](https://github.com/craftcms/cms/issues/3007))
- Fixed a bug you could get an invalid license warning in cases where web API calls returned a 500 response code.
- Fixed a bug where cloning models and queries would lose any associated behaviors. ([#2857](https://github.com/craftcms/cms/issues/2857))
- Fixed a bug where custom field params were getting forgotten when calling `getNext()` and `getPrev()`, if an element query object was passed in. ([#3019](https://github.com/craftcms/cms/issues/3019))
- Fixed a bug where datepickers were getting scrollbars.
- Fixed a bug where volumes’ field layouts weren’t getting deleted when volumes were deleted. ([#3022](https://github.com/craftcms/cms/pull/3022))
- Fixed a bug where deleting a section or an entry type wouldn’t delete any associated entries that didn’t exist in the primary site. ([#3023](https://github.com/craftcms/cms/issues/3023))
- Fixed a bug where the `svg()` Twig function could convert `id` attributes within the SVG contents to invalid IDs. ([#3025](https://github.com/craftcms/cms/issues/3025))
- Fixed a bug where asset thumbnails wouldn’t load reliably in the Control Panel on load-balanced environments. ([#3026](https://github.com/craftcms/cms/issues/3026))
- Fixed a PHP error that could occur when validating Assets fields if a file was uploaded but no longer exists at the temp location. ([#3033](https://github.com/craftcms/cms/pull/3033))

## 3.0.12 - 2018-06-18

### Added
- Added a `leaves` element query param that limits the selected elements to just the leaves in the structure (elements without children).
- Added `craft\helpers\Db::deleteIfExists()`.
- Added `craft\services\Categories::deleteGroup()`. ([#3000](https://github.com/craftcms/cms/pull/3000))
- Added `craft\services\Tags::deleteTagGroup()`. ([#3000](https://github.com/craftcms/cms/pull/3000))
- Added `craft\services\UserGroups::deleteGroup()`. ([#3000](https://github.com/craftcms/cms/pull/3000))

### Changed
- Improved Control Panel styling. ([#2883](https://github.com/craftcms/cms/issues/2883))

### Removed
- Removed `craft\services\Fields::updateFieldVersionAfterRequest()`.

### Fixed
- Fixed a caching bug where the Fields service could still think a field existed after it had been deleted. ([#2985](https://github.com/craftcms/cms/issues/2985))
- Fixed a bug where Craft would not invalidate the dynamically-generated `craft\behaviors\ContentBehavior` and `craft\behaviors\ElementQueryBehavior` after saving/deleting a custom field, if the request didn’t end normally. ([#2999](https://github.com/craftcms/cms/issues/2999))
- Fixed a PHP error that could occur when saving entries with a URI format that contained certain Twig filters. ([#2995](https://github.com/craftcms/cms/issues/2995))
- Fixed a bug where `{shorthand}` variables in templates rendered by `craft\web\View::renderObjectTemplate()` could end up referencing global variables, if the variable wasn’t a property of the object. ([#3002](https://github.com/craftcms/cms/issues/3002))
- Fixed a bug where the Find and Replace utility wasn’t updating element titles. ([#2996](https://github.com/craftcms/cms/issues/2996))
- Fixed some wonky behavior if one of the custom user profile tabs was called “Account”. ([#2998](https://github.com/craftcms/cms/issues/2998))
- Fixed a bug where dragging a folder on the Assets index page could have unexpected results. ([#2873](https://github.com/craftcms/cms/issues/2873))
- Reduced the likelihood of SQL deadlock errors when saving elements. ([#3003](https://github.com/craftcms/cms/issues/3003))

## 3.0.11 - 2018-06-12

### Changed
- Sort options defined by element types’ `sortOptions()` / `defineSortOptions()` methods can now be specified as sub-arrays with `label`, `orderBy`, and `attribute` keys.
- Entries and categories can now be sorted by their slugs.
- The “Cache remote images?” option in the Asset Indexes utility is now enabled by default. ([#2977](https://github.com/craftcms/cms/issues/2977))

### Fixed
- Fixed a bug where it was not possible to order search results by search score, if the element type didn’t specify any sort options.
- Fixed a bug where clicking on “Date Created” and “Date Updated” column headers on element indexes wouldn’t update the sort order. ([#2975](https://github.com/craftcms/cms/issues/2975))
- Fixed a bug where Edit Entry pages were listing more than the 10 most recent versions. ([#2976](https://github.com/craftcms/cms/issues/2976))
- Fixed a SQL error that occurred when upgrading from Craft 2 to 3 via the terminal. ([#1347](https://github.com/craftcms/cms/issues/1347))
- Fixed the alignment of expand/collapse toggles in asset index sidebars. ([#2981](https://github.com/craftcms/cms/issues/2981))

## 3.0.10.3 - 2018-06-07

### Fixed
- Fixed a bug where the “New Entry” menu on the Entries index page would not contain any options on single-site installs, running MySQL. ([#2961](https://github.com/craftcms/cms/issues/2961))
- Fixed a bug where the `siteName` config setting wasn’t working as expected when set to an array. ([#2968](https://github.com/craftcms/cms/issues/2968))

## 3.0.10.2 - 2018-06-07

### Changed
- Improved the output of `craft\helpers\DateTimeHelper::humanDurationFromInterval()`.
- Updated Garnish to 0.1.24.

### Fixed
- Fixed JavaScript errors that could occur in the Control Panel on pages with Ajax requests. ([#2966](https://github.com/craftcms/cms/issues/2966))
- Fixed a bug where the “New Entry” menu on the Entries index page would not contain any options on single-site installs. ([#2961](https://github.com/craftcms/cms/issues/2961))
- Fixed a bug where JavaScript files registered with `craft\web\View::registerJsFile()` would be ignored if the `depends` option was set. ([#2965](https://github.com/craftcms/cms/issues/2965))

## 3.0.10.1 - 2018-06-06

### Fixed
- Fixed a bug where Craft wasn’t converting empty strings to `null` when saving data to non-textual columns.
- Fixed a bug where Craft would show a Database Connection Error on Install requests, if it couldn’t connect to the database.
- Fixed a bug where Craft wasn’t keeping track of element queries that were executed within `{% cache %}` tags. ([#2959](https://github.com/craftcms/cms/issues/2959))

## 3.0.10 - 2018-06-05

### Added
- Added support for a `CRAFT_LICENSE_KEY` PHP constant, which can be set to the project’s license key, taking precedence over the `license.key` file.
- Added `craft\helpers\Stringy::getLangSpecificCharsArray()`.
- Added `craft\web\View::setRegisteredAssetBundles()`.
- Added `craft\web\View::setRegisteredJsFiles()`.

### Changed
- Generated site URLs now always include full host info, even if the base site URL is root/protocol-relative. ([#2919](https://github.com/craftcms/cms/issues/2919))
- Variables passed into `craft\web\View::renderObjectTemplate()` can now be referenced using the shorthand syntax (e.g. `{foo}`).
- `craft\helpers\StringHelper::asciiCharMap()` now has `$flat` and `$language` arguments.
- Craft no longer saves new versions of entries when absolutely nothing changed about them in the save request. ([#2923](https://github.com/craftcms/cms/issues/2923))
- Craft no longer enforces plugins’ `minVersionRequired` settings if the currently-installed version begins with `dev-`.
- Improved the performance of element queries when a lot of values were passed into a param, such as `id`, by using `IN()` and `NOT IN()` conditions when possible. ([#2937](https://github.com/craftcms/cms/pull/2937))
- The Asset Indexes utility no longer skips files with leading underscores. ([#2943](https://github.com/craftcms/cms/issues/2943))
- Updated Garnish to 0.1.23.

### Deprecated
- Deprecated the `customAsciiCharMappings` config setting. (Any corrections to ASCII char mappings should be submitted to [Stringy](https://github.com/danielstjules/Stringy).)

### Fixed
- Fixed a PHP error that could occur when `craft\fields\Number::normalizeValue()` was called without passing an `$element` argument. ([#2913](https://github.com/craftcms/cms/issues/2913))
- Fixed a bug where it was not possible to fetch Matrix blocks with the `relatedTo` param if a specific custom field was specified.
- Fixed a bug where `craft\helpers\UrlHelper::url()` and `siteUrl()` were not respecting the `$scheme` argument for site URLs.
- Fixed a bug where `{id}` tags within element URI formats weren’t getting parsed correctly on first save. ([#2922](https://github.com/craftcms/cms/issues/2922))
- Fixed a bug where `craft\helpers\MigrationHelper::dropAllForeignKeysToTable()` wasn’t working correctly. ([#2897](https://github.com/craftcms/cms/issues/2897))
- Fixed a “Craft is not defined” JavaScript error that could occur on the Forgot Password page in the Control Panel and Dev Toolbar requests.
- Fixed a bug where rotating the screen on iOS would change how the page was zoomed.
- Fixed a bug where `craft\helpers\StringHelper::toAscii()` and the `Craft.asciiString()` JS method weren’t using language-specific character replacements, or any custom replacements defined by the `customAsciiCharMappings` config setting.
- Fixed a bug where the number `0` would not save in a Plain Text field.
- Fixed a bug where Craft could pick the wrong current site if the primary site had a root-relative or protocol-relative URL, and another site didn’t, but was otherwise an equal match.
- Fixed a bug where Control Panel Ajax requests could cause some asset bundles and JavaScript files to be double-registered in the browser.
- Fixed a bug where the “New entry” menu on the Entries index page was including sections that weren’t available in the selected site, and they weren’t linking to Edit Entry pages for the selected site. ([#2925](https://github.com/craftcms/cms/issues/2925))
- Fixed a bug where the `|date`, `|time`, and `|datetime` filters weren’t respecting their `$timezone` arguments. ([#2926](https://github.com/craftcms/cms/issues/2926))
- Fixed a bug where element queries weren’t respecting the `asArray` param when calling `one()`. ([#2940](https://github.com/craftcms/cms/issues/2940))
- Fixed a bug where the Asset Indexes utility wouldn’t work as expected if all of a volume’s assets had been deleted from the file system. ([#2955](https://github.com/craftcms/cms/issues/2955))
- Fixed a SQL error that could occur when a `{% cache %}` tag had no body. ([#2953](https://github.com/craftcms/cms/issues/2953))

## 3.0.9 - 2018-05-22

### Added
- Added a default plugin icon to plugins without an icon in the Plugin Store.
- Added `craft\helpers\ArrayHelper::without()` and `withoutValue()`.
- Added `craft\base\FieldInterface::modifyElementIndexQuery()`.
- Added `craft\elements\db\ElementQueryInterface::andWith()`.

### Changed
- Fixed a bug where Craft was checking the file system when determining if an asset was a GIF, when it should have just been checking the file extension.
- `craft\base\Plugin` now sets the default `$controllerNamespace` value to the plugin class’ namespace + `\controllers` or `\console\controllers`, depending on whether it’s a web or console request.
- Improved the contrast of success and error notices in the Control Panel to meet WCAG AA requirements. ([#2885](https://github.com/craftcms/cms/issues/2885))
- `fieldValue` is now a protected field handle. ([#2893](https://github.com/craftcms/cms/issues/2893))
- Craft will no longer discard any preloaded elements when setting the `with` param on an element query, fixing a bug where disabled Matrix blocks could show up in Live Preview if any nested fields were getting eager-loaded. ([#1576](https://github.com/craftcms/cms/issues/1576))
- Improved memory usage when using the `{% cache %}` tag. ([#2903](https://github.com/craftcms/cms/issues/2903))

### Fixed
- Fixed a bug where the Plugin Store was listing featured plugins (e.g. “Recently Added”) in alphabetical order rather than the API-defined order. ([pixelandtonic/craftnet#83](https://github.com/pixelandtonic/craftnet/issues/83))
- Fixed a SQL error that occurred when programmatically saving a field layout, if the field’s `required` property wasn’t set.
- Fixed a JavaScript error that could occur when multiple Assets fields were present on the same page.
- Fixed an error that could occur when running the `setup` command on some environments.
- Fixed a PHP error that could occur when calling `craft\elements\db\ElementQuery::addOrderBy()` if `$columns` normalized to an empty array. ([#2896](https://github.com/craftcms/cms/issues/2896))
- Fixed a bug where it wasn’t possible to access custom field values on Matrix blocks via `matrixblock` reference tags.
- Fixed a bug where relational fields with only disabled elements selected would get empty table cells on element indexes. ([#2910](https://github.com/craftcms/cms/issues/2910))

## 3.0.8 - 2018-05-15

### Added
- Number fields now have a “Default Value” setting. ([#927](https://github.com/craftcms/cms/issues/927))
- Added the `preserveCmykColorspace` config setting, which can be set to `true` to prevent images’ color spaces from getting converted to sRGB on environments running ImageMagick.

### Changed
- Error text is now orange instead of red. ([#2885](https://github.com/craftcms/cms/issues/2885))
- Detail panes now have a lighter, more saturated background color.

### Fixed
- Fixed a bug where Craft’s default MySQL backup command would not respect the `unixSocket` database config setting. ([#2794](https://github.com/craftcms/cms/issues/2794))
- Fixed a bug where some SVG files were not recognized as SVG files.
- Fixed a bug where Table fields could add the wrong number of default rows if the Min Rows setting was set, and the Default Values setting had something other than one row. ([#2864](https://github.com/craftcms/cms/issues/2864))
- Fixed an error that could occur when parsing asset reference tags. ([craftcms/redactor#47](https://github.com/craftcms/redactor/issues/47))
- Fixed a bug where “Try” and “Buy” buttons in the Plugin Store were visible when the `allowUpdates` config setting was disabled. ([#2781](https://github.com/craftcms/cms/issues/2781))
- Fixed a bug where Number fields would forget their Min/Max Value settings if they were set to 0.
- Fixed a bug where entry versions could be displayed in the wrong order if multiple versions had the same creation date. ([#2889](https://github.com/craftcms/cms/issues/2889))
- Fixed an error that occurred when installing Craft on a domain with an active user session.
- Fixed a bug where email verification links weren’t working for publicly-registered users if the registration form contained a Password field and the default user group granted permission to access the Control Panel.

### Security
- Login errors for locked users now factor in whether the `preventUserEnumeration` config setting is enabled.

## 3.0.7 - 2018-05-10

### Added
- Added the `transformGifs` config setting, which can be set to `false` to prevent GIFs from getting transformed or cleansed. ([#2845](https://github.com/craftcms/cms/issues/2845))
- Added `craft\helpers\FileHelper::isGif()`.

### Changed
- Craft no longer logs warnings about missing translation files when Dev Mode isn’t enabled. ([#1531](https://github.com/craftcms/cms/issues/1531))
- Added `craft\services\Deprecator::$logTarget`. ([#2870](https://github.com/craftcms/cms/issues/2870))
- `craft\services\Deprecator::log()` no longer returns anything.

### Fixed
- Fixed a bug where it was impossible to upload new assets to Assets fields using base64-encoded strings. ([#2855](https://github.com/craftcms/cms/issues/2855))
- Fixed a bug where Assets fields would ignore all submitted asset IDs if any new assets were uploaded as well.
- Fixed a bug where SVG files that were using single quotes instead of double quotes would not be recognized as SVGs.
- Fixed a bug where translated versions of the “It looks like someone is currently performing a system update.” message contained an HTML-encoded `<br/>` tag.
- Fixed a bug where changing an entry’s type could skip adding the new entry type’s tabs, if the previous entry type didn’t have any tabs. ([#2859](https://github.com/craftcms/cms/issues/2859))
- Fixed warnings about missing SVG files that were logged by Control Panel requests.
- Fixed a bug where the `|date` filter would ignore date formatting characters that don’t have ICU counterparts. ([#2867](https://github.com/craftcms/cms/issues/2867))
- Fixed a bug where the global `currentUser` Twig variable could be set to `null` and global sets and could be missing some custom field values when a user was logged-in, if a plugin was loading Twig during or immediately after plugin instantiation. ([#2866](https://github.com/craftcms/cms/issues/2866))

## 3.0.6 - 2018-05-08

### Added
- Error messages about missing plugin-supplied field and volume types now show an Install button when possible.
- Added `craft\base\MissingComponentTrait::getPlaceholderHtml()`.
- Added `craft\db\Migration::EVENT_AFTER_UP` and `EVENT_AFTER_DOWN` events.
- Added `craft\elements\Asset::getContents()`.

### Changed
- Edit User pages will now warn editors when leaving the page with unsaved changes. ([#2832](https://github.com/craftcms/cms/issues/2832))
- Modules are once again loaded before plugins, so they have a chance to register Twig initialization events before a plugin initializes Twig. ([#2831](https://github.com/craftcms/cms/issues/2831))
- `craft\helpers\FileHelper::isSvg()` now returns `true` for files with an `image/svg` MIME type (missing the `+xml`). ([#2837](https://github.com/craftcms/cms/pull/2837))
- The `svg()` Twig function now accepts assets to be passed directly into it. ([#2838](https://github.com/craftcms/cms/pull/2838))
- The “Save and add another” save menu option on Edit Entry and Edit Categories pages now maintain the currently-selected site. ([#2844](https://github.com/craftcms/cms/issues/2844))
- PHP date patterns that are *only* a month name or week day name character will now format the date using the stand-alone month/week day name value. (For example, `'F'` will format a date as “Maggio” instead of “maggio”.)
- Servers without the Intl extension will now use location-agnostic locale data as a fallback if locale data for the specific locale isn’t available.
- The `|date` Twig filter always goes through `craft\i18n\Formatter::asDate()` now, unless formatting a `DateInterval` object.
- The Settings → Plugins page now shows “Buy now” buttons for any commercial plugins that don’t have a license key yet.

### Deprecated
- Deprecated `craft\helpers\DateTimeHelper::translateDate()`. `craft\i18n\Formatter::asDate()` should be used instead.

### Removed
- Removed the `translate` argument from the `|date`, `|time`, and `|datetime` Twig filters; the resulting formatted dates will always be translated now. (Use `myDate.format()` to avoid translations.)

### Fixed
- Fixed an error that could occur in the Plugin Store.
- Fixed a bug where `myDate|date('F')` was returning the short “May” translation rather than the full-length one. ([#2848](https://github.com/craftcms/cms/issues/2848))

## 3.0.5 - 2018-05-01

### Changed
- Fields’ translation icons now reveal the chosen Translation Method in their tooltip. ([#2808](https://github.com/craftcms/cms/issues/2808))
- Improved the error messages displayed when an Assets field has an invalid Upload Location setting. ([#2803](https://github.com/craftcms/cms/issues/2803))
- Craft now logs errors that occur when saving and replacing assets. ([#2814](https://github.com/craftcms/cms/issues/2814))
- Single sections’ entry types’ handles are now updated to match their section’s handle whenever the section is saved. ([#2824](https://github.com/craftcms/cms/issues/2824))
- The Control Panel background color was lightened up a bit.

### Fixed
- Fixed an error that would occur on servers without the Phar PHP extension enabled.
- Fixed an error that could occur if a Matrix block was deleted by a queue job. ([#2813](https://github.com/craftcms/cms/issues/2813))
- Fixed a bug where Twig could be configured to output times in UTC rather than the system timezone, if a bootstrapped module was loading Twig. ([#2761](https://github.com/craftcms/cms/issues/2761))
- Fixed a SQL error that could occur when upgrading from Craft 2 to Craft 3 with an active user session.
- Fixed various SQL errors that could occur when upgrading from Craft 2 to Craft 3, if there were any lingering Craft 3 database tables from a previous upgrade attempt.
- Fixed a bug where the Clear Caches tool was deleting the `.gitignore` file inside `web/cpresources/`. ([#2823](https://github.com/craftcms/cms/issues/2823))
- Fixed the vertical positioning of checkboxes in the Control Panel. ([#2825](https://github.com/craftcms/cms/issues/2825))
- Fixed a JavaScript error that could occur if an element type’s class name contained `\u`. ([#2826](https://github.com/craftcms/cms/issues/2826))

## 3.0.4 - 2018-04-24

### Added
- Added the `craft.globalSets()` template function. ([#2790](https://github.com/craftcms/cms/issues/2790))
- Added the `hasDescendants` element query param. ([#2786](https://github.com/craftcms/cms/issues/2786))
- Added `craft\elements\User::$hasDashboard`.

### Changed
- Sections and category groups now ignore posted Template settings for sites that don’t have URI Formats.
- Control Panel resources are once again eager-published. ([#2763](https://github.com/craftcms/cms/issues/2763))
- `entries/save-entries` and `categories/save-category` actions now include the `slug` for responses that accept JSON. ([#2792](https://github.com/craftcms/cms/issues/2792))
- Most `craft\services\Path` methods now have a `$create` argument, which can be set to `false` to prevent the directory from being created if it doesn’t exist yet.
- Craft no longer creates directories when it just needed to clear it. ([#2771](https://github.com/craftcms/cms/issues/2771))
- `craft\services\Config::setDotEnvVar()` now sets the environment variable for the current request, in addition to updating the `.env` file.
- Removed `craft\controllers\AssetsController::actionDownloadTempAsset()`.
- User now must be logged in to use the Asset Preview File functionality.

### Fixed
- Fixed a bug where users would regain all default Dashboard widgets if all widgets were removed. ([#2769](https://github.com/craftcms/cms/issues/2769))
- Fixed a bug where you would get a “not a valid language” error message when creating a new site using certain languages.
- Fixed a bug where database connection settings that were set by the `setup` command weren’t always taking effect in time for the CLI installer. ([#2774](https://github.com/craftcms/cms/issues/2774))
- Fixed a bug where empty Plain Text fields were getting empty string values rather than `null`.
- Fixed a bug where elements within relational fields could have two thumbnails. ([#2785](https://github.com/craftcms/cms/issues/2785))
- Fixed a bug where it was not possible to pass a `--table-prefix` argument to the `setup/db-creds` command. ([#2791](https://github.com/craftcms/cms/pull/2791))
- Fixed an error that occurred for users without permission to perform updates, if available update info wasn’t cached.
- Fixed an error that occurred when `craft\elements\Asset::sources()` was called in a console request. ([#2798](https://github.com/craftcms/cms/issues/2798))
- Fixed JavaScript errors that could occur on the front-end after deleting Matrix blocks. ([#2799](https://github.com/craftcms/cms/pull/2799))

## 3.0.3.1 - 2018-04-18

### Fixed
- Fixed an error that occurred when editing an entry if any of the entry’s revisions were created with an entry type that no longer exists.
- Fixed an error that could occur when saving an asset. ([#2764](https://github.com/craftcms/cms/issues/2764))
- Fixed a bug where Craft assumed an asset was missing if there was an error when indexing it. ([#2763](https://github.com/craftcms/cms/issues/2763))

## 3.0.3 - 2018-04-17

### Added
- Added `craft\elements\Entry::updateTitle()`.
- Added `Yii::alias()`.

### Changed
- New sites’ Base URLs now default to `@web/`.
- Textual custom fields now ensure that they don’t contain 4+ byte characters. ([#2725](https://github.com/craftcms/cms/issues/2725))
- It is no longer expected that all of the `defaultSearchTermOptions` config setting options will be set if any of the default option values need to be overridden. ([#2737](https://github.com/craftcms/cms/issues/2737))
- Control Panel panes now have at least 48 pixels of bottom padding. ([#2744](https://github.com/craftcms/cms/issues/2744))
- Craft now intercepts 404-ing resource requests, and publishes the resources on the fly.
- The Clear Caches utility now has a “Control Panel resources” option.
- The Clear Caches utility now sorts the cache options alphabetically.
- When enabling new sites for a section, the new sites’ content is now based on the primary site’s content, if the section was and still is enabled for the primary site. ([#2748](https://github.com/craftcms/cms/issues/2748))
- Improved the responsiveness of element indexes.
- `Craft.BaseElementIndexView` now has a `loadMoreElementsAction` setting. ([#2762](https://github.com/craftcms/cms/pull/2762))

### Fixed
- Fixed a bug where the Clear Caches utility was not deleting template caches. ([#2720](https://github.com/craftcms/cms/issues/2720))
- Fixed a bug where the Plugin Store was not displaying payment errors on checkout.
- Fixed a bug where Control Panel-defined routes that contained special regular expression characters weren’t working. ([#2721](https://github.com/craftcms/cms/issues/2721))
- Fixed a bug where it was not possible to save system messages in some cases.
- Fixed a bug where static translations within dynamic entry title formats were getting translated using the current site’s language, rather than the entry’s language. ([#2722](https://github.com/craftcms/cms/issues/2722))
- Fixed a bug where deprecation errors for some date formatting methods were not escaping backslashes.
- Fixed a bug where plugins’ “Last update” timestamps in the Plugin Store weren’t getting formatted correctly in Safari. ([#2733](https://github.com/craftcms/cms/issues/2733))
- Fixed references to a nonexistent `Craft.eot` file in the Control Panel CSS. ([#2740](https://github.com/craftcms/cms/issues/2740))
- Fixed a bug where the default PostgreSQL database restore command wasn’t setting the `PGPASSWORD` environment variable. ([#2741](https://github.com/craftcms/cms/pull/2741))
- Fixed an error that could occur if the system time zone was not supported by the ICU library, on environments with the Intl extension loaded.
- Fixed a bug where several administrative fields had translatable icons. ([#2742](https://github.com/craftcms/cms/issues/2742))
- Fixed a bug where `craft\controllers\PluginStoreController::actionSavePluginLicenseKeys()` was trying to set a plugin license key for plugins which were not installed.

### Security
- Fixed a bug assets were not getting cleansed on upload. ([#2709](https://github.com/craftcms/cms/issues/2709))

## 3.0.2 - 2018-04-10

### Added
- Added the `EVENT_BEFORE_DELETE_CACHES` and `EVENT_AFTER_DELETE_CACHES` events to `craft\services\TemplateCaches`.
- Added `craft\events\DeleteTemplateCachesEvent`.

### Changed
- Craft now deletes all compiled templates whenever Craft or a plugin is updated. ([#2686](https://github.com/craftcms/cms/issues/2686))
- The Plugin Store now displays commercial plugins’ renewal prices. ([#2690](https://github.com/craftcms/cms/issues/2690))
- The Plugin Store no longer shows the “Upgrade Craft CMS” link if Craft is already running (and licensed to run) the Pro edition. ([#2713](https://github.com/craftcms/cms/issues/2713))
- Matrix fields now set `$propagating` to `true` when saving Matrix blocks, if the owner element is propagating.
- `craft\helpers\ArrayHelper::toArray()` no longer throws a deprecation error when a string without commas is passed to it. ([#2711](https://github.com/craftcms/cms/issues/2711))
- Editable tables now support an `html` column type, which will output cell values directly without encoding HTML entities. ([#2716](https://github.com/craftcms/cms/pull/2716))
- `Craft.EditableTable` instances are now accessible via `.data('editable-table')` on their `<table>` element. ([#2694](https://github.com/craftcms/cms/issues/2694))
- Updated Composer to 1.6.3. ([#2707](https://github.com/craftcms/cms/issues/2707))
- Updated Garnish to 0.1.22. ([#2689](https://github.com/craftcms/cms/issues/2689))

### Fixed
- Fixed an error that could occur in the Control Panel if any plugins with licensing issues were installed. ([#2691](https://github.com/craftcms/cms/pull/2691))
- Fixed a bug on the Plugin Store’s Payment screen where the “Use a new credit card” radio option would not get selected automatically even if it was the only one available.
- Fixed a bug where `craft\web\assets\vue\VueAsset` didn’t respect the `useCompressedJs` config setting.
- Fixed an error that occurred when saving a Single entry over Ajax. ([#2687](https://github.com/craftcms/cms/issues/2687))
- Fixed an error that could occur when disabling a site on a Single section. ([#2695](https://github.com/craftcms/cms/issues/2695))
- Fixed an error that could occur on requests without a content type on the response. ([#2704](https://github.com/craftcms/cms/issues/2704))
- Fixed a bug where the `includeSubfolders` asset query param wasn’t including results in the parent folder. ([#2706](https://github.com/craftcms/cms/issues/2706))
- Fixed an error that could occur when querying for users eager-loaded with their photos, if any of the resulting users didn’t have a photo. ([#2708](https://github.com/craftcms/cms/issues/2708))
- Fixed a bug where relational fields within Matrix fields wouldn’t save relations to elements that didn’t exist on all of the sites the owner element existed on. ([#2683](https://github.com/craftcms/cms/issues/2683))
- Fixed a bug where relational fields were ignoring disabled related elements in various functions, including required field validation and value serialization.
- Fixed an error that would occur if a new custom field was created and added to an element’s field layout, and its value was accessed, all in the same request. ([#2705](https://github.com/craftcms/cms/issues/2705))
- Fixed a bug where the `id` param was ignored when used on an eager-loaded elements’ criteria. ([#2717](https://github.com/craftcms/cms/issues/2717))
- Fixed a bug where the default restore command for MySQL wouldn’t actually restore the database. ([#2714](https://github.com/craftcms/cms/issues/2714))

## 3.0.1 - 2018-04-04

### Deprecated
- Brought back and deprecated the `Craft::Personal` and `Craft::Client` constants.

### Fixed
- Fixed a bug where elements’ `getNext()` and `getPrev()` methods were modifying the element query passed into them. ([#2160](https://github.com/craftcms/cms/issues/2160))
- Fixed a bug where Table fields could be pre-populated with one too many rows. ([#2680](https://github.com/craftcms/cms/pull/2680))

### Security
- Craft no longer sends exception messages to error templates, unless the exception is an instance of `yii\base\UserException`.

## 3.0.0.2 - 2018-04-04

### Fixed
- Fixed a bug where Craft Pro installs were getting identified as Craft Solo in the Control Panel.

## 3.0.0 - 2018-04-04

### Added
- The codebase has been completely rewritten and refactored to improve performance, maintainability, and extensibility.
- Craft can now be [installed](https://docs.craftcms.com/v3/installation.html) via Composer in addition to a zip file. ([#895](https://github.com/craftcms/cms/issues/895))
- Craft’s setup wizard is now available as a CLI tool in addition to the web-based one.
- [Plugins](https://docs.craftcms.com/v3/plugin-intro.html) are now loaded as Composer dependencies, and implemented as extensions of [Yii modules](http://www.yiiframework.com/doc-2.0/guide-structure-modules.html).
- Added [multi-site](https://docs.craftcms.com/v3/sites.html) support.
- Added the Plugin Store, where plugins can be discovered, trialled, and purchased. ([#808](https://github.com/craftcms/cms/issues/808))
- Plugins can now be updated and removed from within the Control Panel.
- Asset sources are now called “volumes”, and plugins can supply their own volume types.
- Added the Image Editor, which can be used to rotate, crop, and flip images, as well as set focal points on them.
- Added asset previews, which can be triggered via a “Preview file” action on the Assets index, or with a <kbd>Shift</kbd> + <kbd>Spacebar</kbd> keyboard shortcut throughout the Control Panel.
- Asset editor HUDs now show image previews. ([#837](https://github.com/craftcms/cms/issues/837))
- Added the “Utilities” section to the Control Panel, replacing the Tools area of the Settings page.
- Added the Debug Toolbar, powered by the [Debug Extension for Yii 2](http://www.yiiframework.com/doc-2.0/guide-tool-debugger.html).
- Added support for [Content Migrations](https://docs.craftcms.com/v3/content-migrations.html).
- Added support for PostgreSQL.

### Changed
- The Control Panel has been redesigned for better usability, readability and responsiveness.
- Renamed all “URL Format” things to “URI Format”, in the Control Panel UI and in the code.
- Added the “Propagate entries across all enabled sites?” section setting. If disabled, entries will only be associated with the site they were created on. ([#2330](https://github.com/craftcms/cms/issues/2330))
- Structure sections and category groups no longer have Nested URL Format settings. (It’s still possible to achieve the same result with a single URI Format setting.)
- When an entry type is updated, Craft now re-saves all entries of that type.
- When a category is deleted, its nested categories are no longer deleted with it.
- Craft no longer re-saves *all* localizable elements after a new site is created; entries and Matrix blocks are skipped, and plugins that supply custom element types must now re-save their elements manually as well.
- The “New entry” and “New category” buttons on Entries and Categories index pages now load the Edit page for the currently-selected site. ([#2236](https://github.com/craftcms/cms/issues/2236))
- Elements now validate that custom field values will fit within their database columns, for fields with textual or numeric column types.
- User photos are now assets. ([#933](https://github.com/craftcms/cms/issues/933))
- Assets now have a “Link” table attribute option.
- Volumes’ “Base URL” settings can now begin with `@web`, which is an alias for the root URL that Craft is running from.
- Local volumes’ “File System Path” settings can now begin with `@webroot`, which is an alias for the path to the directory that `index.php` lives in.
- Global Sets’ field layouts can now have custom tabs.
- Color inputs can now be left blank.
- Color values within Table fields are now represented by `craft\fields\data\ColorData` objects.
- Element titles now get a validation error if they contain any 4+ byte characters (like emoji), on servers running MySQL. ([#2513](https://github.com/craftcms/cms/issues/2513))
- Lightswitch fields that don’t have a value yet will now be assigned the default field value, even for existing elements. ([#2404](https://github.com/craftcms/cms/issues/2404))
- The system installer now sets the initial admin account’s preferred language to the site language selected in the installation wizard. ([#2480](https://github.com/craftcms/cms/issues/2480))
- Table fields now have “Min Rows”, “Max Rows”, and “Add Row Label” settings. ([#2372](https://github.com/craftcms/cms/issues/2372))
- Table fields now have “Date”, “Time”, “Lightswitch”, and “Color” column type options.
- Color fields now return a `craft\fields\data\ColorData` object, with `hex`, `rgb`, `red`, `green`, `blue`, `r`, `g`, `b`, and `luma` properties.
- Matrix fields now have “Manage blocks on a per-site basis”, “Min Blocks”, and “Max Blocks” settings.
- Matrix fields with only one block type, and equal values for the Min Blocks and Max Blocks settings, now hide the UI for adding and deleting blocks.
- Matrix fields with only one block type will now auto-create the minimum number of blocks required by the field, per the Min Blocks setting, for new elements. ([#850](https://github.com/craftcms/cms/issues/850))
- The `migrate/up` console command will now update the appropriate schema version in the database after successfully completing all migrations. ([#1907](https://github.com/craftcms/cms/issues/1907))
- Users can now set their preferred language to any supported application language. ([#847](https://github.com/craftcms/cms/issues/847))
- Users are no longer logged out when verifying a new email address on their own account. ([#1421](https://github.com/craftcms/cms/issues/1421))
- Users no longer get an exception or error message if they click on an invalid/expired email verification link and are already logged in. Instead they’ll be redirected to wherever they would normally be taken immediately after logging in. ([#1422](https://github.com/craftcms/cms/issues/1422))
- If anything prevents a user from being deleted, any changes that were made in preparation for deleting the user are now rolled back.
- Added `webp` as a web-safe image format.
- Craft now checks if the current installation can manipulate an image instead of checking against a predefined list. ([#1648](https://github.com/craftcms/cms/issues/1648), [#1545](https://github.com/craftcms/cms/issues/1545))
- The `getCsrfInput()` global function has been renamed to `csrfInput()`. (getCsrfInput() still works but produces a deprecation error.)
- The `{% cache %}` tag no longer includes the query string when storing the cache URL.
- Added the `|timestamp` Twig filter, for formatting a date as a user-friendly timestamp.
- Added the `|datetime` Twig filter, for formatting a date with a localized date+time format.
- Added the `|time` Twig filter, for formatting a date with a localized time format.
- Added the `|multisort` Twig filter, which duplicates an array and sorts it with [craft\helpers\ArrayHelper::multisort()](http://www.yiiframework.com/doc-2.0/yii-helpers-basearrayhelper.html#multisort()-detail).
- Added the `|atom` and `|rss` Twig filters, for formatting dates in Atom and RSS date formats, respectively.
- Added the `|column` Twig filter, for capturing the key/property values of a series of arrays/objects.
- Added the `|index` Twig filter, for indexing an array of arrays/objects by one of their keys/values.
- Added the `|filterByValue` Twig filter.
- Added the `|duration` Twig filter, which converts a `DateInterval` object into a human-readable duration.
- The `t` filter now always defaults to translating the given string using the `site` category unless it is otherwise specified (e.g. `myString|t('pluginhandle')`).
- The `|date` filter can be passed `'short'`, `'medium'`, `'long'`, and `'full'`, which will format the date with a localized date format.
- It is now possibly to customize the SQL of [element queries](https://docs.craftcms.com/v3/element-queries.html), and there are more choices on how the data should be returned.
- Element queries are no longer limited to 100 results by default.
- The “Failed” message in the queue HUD in the Control Panel now shows the full error message as alt text. ([#855](https://github.com/craftcms/cms/issues/855))
- Added the `convertFilenamesToAscii` config setting.
- Added the `preserveExifData` config setting, `false` by default and requires Imagick. ([#2034](https://github.com/craftcms/cms/issues/2034))
- Added the `aliases` config setting, providing an easy way to define custom [aliases](http://www.yiiframework.com/doc-2.0/guide-concept-aliases.html).
- Removed support for automatically determining the values for the `omitScriptNameInUrls` and `usePathInfo` config settings.
- It’s now possible to override Craft’s application config via `config/app.php`.
- It’s now possible to override volume settings via `config/volumes.php`.
- It’s now possible to override all plugins’ settings via `config/<plugin-handle>.php`.
- Renamed the `runTasksAutomatically` config setting to `runQueueAutomatically`.
- The `translationDebugOutput` config setting will now wrap strings with `@` characters if the category is `app`, `$` if the category is `site`, and `%` for anything else.
- All user-defined strings in the Control Panel (e.g. section names) are now translated using the `site` category, to prevent translation conflicts with Craft’s own Control Panel translations.
- Routes can now be stored on a per-site basis, rather than per-locale.
- Web requests are now logged to `storage/logs/web.log`.
- Web requests that result in 404 errors are now logged to `storage/logs/web-404s.log`.
- Console requests are now logged to `storage/logs/console.log`.
- Queue requests are now logged to `storage/logs/queue.log`.
- Craft 3 now requires PHP 7.0.0 or later.
- Craft 3 now requires MySQL 5.5+ or PostgreSQL 9.5+.
- Craft now takes advantage of the [PHP Intl extension](http://php.net/manual/en/book.intl.php) when available.
- Craft now uses Stringy for better string processing support.
- Craft now uses Flysystem for better asset volume support.
- Craft now uses Swiftmailer for better email sending support.
- Craft now uses the [Yii 2 Queue Extension](https://github.com/yiisoft/yii2-queue) for managing background tasks.
- Craft now uses the Zend Feed library for better RSS and Atom processing support.
- Updated Yii to 2.0.15.1.
- Updated Twig to 2.4.
- Updated Guzzle to 6.3.

### Deprecated
- Many things have been deprecated. See [Changes in Craft 3](https://docs.craftcms.com/v3/changes-in-craft-3.html) for a complete list.

### Fixed
- Fixed a bug where a PHP session would be started on every template rendering request whether it was needed or not. ([#1765](https://github.com/craftcms/cms/issues/1765))

### Security
- Craft uses OpenSSL for encryption rather than mcrypt, which is far more secure and well-maintained.<|MERGE_RESOLUTION|>--- conflicted
+++ resolved
@@ -1,6 +1,5 @@
 # Release Notes for Craft CMS 3.x
 
-<<<<<<< HEAD
 ## Unreleased
 
 ### Added
@@ -12,10 +11,7 @@
 - Fixed a bug where the “Duplicate” element action was available for users who didn’t have permission to create new entries in the section. ([#5566](https://github.com/craftcms/cms/issues/5566))
 - Fixed a bug where using directives in GraphQL could make the field return unexpected results. ([#5569](https://github.com/craftcms/cms/issues/5569))
 
-## 3.4.2 - 2019-01-31
-=======
 ## 3.4.2 - 2020-01-31
->>>>>>> ce710a2d
 
 ### Added
 - Added the ability to pass a custom failure message to the delete action on admin tables. ([#5507](https://github.com/craftcms/cms/issues/5507))
