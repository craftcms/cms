--- conflicted
+++ resolved
@@ -2,14 +2,12 @@
 
 ## Unreleased
 
-<<<<<<< HEAD
 ### Added
 - Added `craft\models\GqlSchema::getAllScopePairs()`.
 - Added `craft\models\GqlSchema::getAllScopePairsForAction()`.
-=======
+
 ### Changed
 - `errorSummary` is now a reserved field handle. ([#3032](https://github.com/craftcms/cms/issues/3032))
->>>>>>> dcf7920c
 
 ### Fixed
 - Fixed a SQL error that could occur when using PostgreSQL.
