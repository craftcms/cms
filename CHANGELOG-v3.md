--- conflicted
+++ resolved
@@ -1,8 +1,7 @@
 # Release Notes for Craft CMS 3.x
 
-## Unreleased
-
-<<<<<<< HEAD
+## Unreleased (3.2)
+
 ### Added
 - Added the `Craft.randomString()` JavaScript method.
 
@@ -375,13 +374,14 @@
 
 ### Deprecated
 - Deprecated `craft\helpers\ArrayHelper::filterByValue()`. Use `where()` instead.
-=======
+
+## Unreleased (3.1)
+
 ### Changed
 - Craft no longer strips some punctuation symbols from slugs.
 
 ### Security
 - Fixed an XSS vulnerability.
->>>>>>> ac2eadbc
 
 ## 3.1.32.1 - 2019-06-25
 
