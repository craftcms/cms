--- conflicted
+++ resolved
@@ -1,9 +1,9 @@
 # Release Notes for Craft CMS 3.x
 
-<<<<<<< HEAD
 ## Unreleased
 
 ### Added
+- Added all the things that came in [Craft 3.0.40](https://github.com/craftcms/cms/blob/master/CHANGELOG-v3.md#3040---2019-01-31).
 - Added `craft\helpers\FileHelper::canTrustMimeType()`.
 - Added `craft\web\UploadedFile::getMimeType()`.
 
@@ -351,7 +351,7 @@
 - The web and CLI installers no longer suggest `@web` for the site URL, and now attempt to save the entered site URL as a `DEFAULT_SITE_URL` environment variable in `.env`. ([#3559](https://github.com/craftcms/cms/issues/3559))
 - Craft now destroys all other sessions associated with a user account when a user changes their password.
 - It’s no longer possible to spoof Live Preview requests.
-=======
+
 ## 3.0.40 - 2019-01-31
 
 ### Added
@@ -363,7 +363,6 @@
 
 ### Fixed
 - Fixed a bug where Craft wasn’t always aware of plugin licensing issues.
->>>>>>> 37607b5e
 
 ## 3.0.39 - 2019-01-29
 
