# Release Notes for Craft CMS 3.x

<<<<<<< HEAD
## Unreleased (3.2)

### Added
- All element types now have the option to support drafts and revisions.
- Drafts are now autocreated when content is modified, and autosaved whenever the content changes. ([#1034](https://github.com/craftcms/cms/issues/1034))
- Drafts and revisions now store content across all sites supported by the element. ([#2669](https://github.com/craftcms/cms/issues/2669))
- Content previewing is now draft-based, and drafts are stored as specialized elements, so it’s no longer necessary to add special cases in templates for preview requests. ([#1787](https://github.com/craftcms/cms/issues/1787), [#2801](https://github.com/craftcms/cms/issues/2801))
- Sections now have a “Preview Targets” setting when running Craft Pro, which can be used to configure additional locations that entries can be previewed from. ([#1489](https://github.com/craftcms/cms/issues/1489))
- Headless content previewing is now possible by forwarding request tokens off to content API requests. ([#1231](https://github.com/craftcms/cms/issues/1231))
- Preview iframes are now created with a `src` attribute already in place, improving SPA support. ([#2120](https://github.com/craftcms/cms/issues/2120))
- Dropdown and Multi-select fields can now have optgroups. ([#4236](https://github.com/craftcms/cms/issues/4236))
- Added the `attr()` Twig function, which can generate a list of HTML/XML attributes. ([#4237](https://github.com/craftcms/cms/pull/4237))
- Jobs can new set progress labels, which will be shown below their description and progress bar in the queue HUD. ([#1931](https://github.com/craftcms/cms/pull/1931))
- Added the `maxRevisions` config setting. ([#926](https://github.com/craftcms/cms/issues/926))
- Added the `drafts`, `draftId`, `draftOf`, `draftCreator`, `revisions`, `revisionId`, `revisionOf`, and `revisionCreator` element query params.
- Added the `|withoutKey` Twig filter.
- Added the `_layouts/element` template, which can be extended by element edit pages that wish to support drafts, revisions, and content previewing.
- Added the `_special/sitepicker` template.
- Added `craft\base\Element::EVENT_AFTER_PROPAGATE`.
- Added `craft\base\Element::EVENT_REGISTER_PREVIEW_TARGETS`.
- Added `craft\base\Element::previewTargets()`.
- Added `craft\base\ElementInterface::afterPropagate()`.
- Added `craft\base\ElementInterface::getCurrentRevision()`.
- Added `craft\base\ElementInterface::getPreviewTargets()`.
- Added `craft\base\ElementInterface::getSourceId()`.
- Added `craft\base\ElementInterface::getUiLabel()`, which is now used to define what an element will be called in the Control Panel. ([#4211](https://github.com/craftcms/cms/pull/4211))
- Added `craft\base\ElementInterface::setRevisionNotes()`.
- Added `craft\base\ElementTrait::$draftId`.
- Added `craft\base\ElementTrait::$hardDelete`.
- Added `craft\base\ElementTrait::$revisionId`.
- Added `craft\base\Field::EVENT_AFTER_ELEMENT_PROPAGATE`.
- Added `craft\base\FieldInterface::afterElementPropagate()`.
- Added `craft\behaviors\DraftBehavior`.
- Added `craft\behaviors\RevisionBehavior`.
- Added `craft\controllers\PreviewController`.
- Added `craft\events\RegisterPreviewTargetsEvent`.
- Added `craft\events\RevisionEvent`.
- Added `craft\services\Drafts`, accessible via `Craft::$app->drafts`.
- Added `craft\services\Revisions`, accessible via `Craft::$app->revisions`.
- Added `craft\web\UrlManager::$checkToken`.
- Added the `Craft.escapeRegex()` JavaScript method.
- Added the `Craft.parseUrl()` JavaScript method.
- Added the `Craft.isSameHost()` JavaScript method.
- Added the `Craft.DraftEditor` JavaScript class.
- Added the `Craft.Preview` JavaScript class.

### Changed
- Improved the button layout of Edit Entry pages. ([#2325](https://github.com/craftcms/cms/issues/2325))
- The `_layouts/cp` template now supports a `showHeader` variable that can be set to `false` to remove the header.
- `craft\base\ElementInterface::eagerLoadingMap()` and `craft\base\EagerLoadingFieldInterface::getEagerLoadingMap()` can now return `null` to opt out of eager-loading. ([#4220](https://github.com/craftcms/cms/pull/4220))
- `craft\helpers\UrlHelper::siteUrl()` and `url()` will now include the current request’s token in the generated URL’s query string, for site URLs.
- `craft\services\Elements::deleteElement()` now has a `$hardDelete` argument. ([#3392](https://github.com/craftcms/cms/issues/3392))
- `craft\queue\BaseJob::setProgress()` now has a `$label` argument.
- `craft\queue\QueueInterface::setProgress()` now has a `$label` argument.
- `craft\web\UrlManager::setRouteParams()` now has a `$merge` argument, which can be set to `false` to completely override the route params.

### Removed
- Removed the `craft.entryRevisions` Twig component.
- Removed `craft\events\VersionEvent`.
- Removed `craft\models\BaseEntryRevisionModel`.
- Removed `craft\models\EntryDraft`.
- Removed `craft\models\EntryVersion`.
- Removed `craft\records\Entry::getVersions()`.
- Removed `craft\records\EntryDraft`.
- Removed `craft\records\EntryVersion`.
- Removed `craft\services\EntryRevisions::saveDraft()`.
- Removed `craft\services\EntryRevisions::publishDraft()`.
- Removed `craft\services\EntryRevisions::deleteDraft()`.
- Removed `craft\services\EntryRevisions::saveVersion()`.
- Removed `craft\services\EntryRevisions::revertEntryToVersion()`.
- Removed the `Craft.EntryDraftEditor` JavaScript class.

### Deprecated
- Deprecated the `Craft.LivePreview` JavaScript class.
- Deprecated `craft\console\Request::getIsLivePreview()`.
- Deprecated `craft\controllers\LivePreviewController`.
- Deprecated `craft\services\EntryRevisions`.
- Deprecated `craft\web\Request::getIsLivePreview()`.

### Fixed
- Fixed an error that could occur when updating to 3.2.0-alpha.5 if there were any user groups defined without any permissions. ([#4214](https://github.com/craftcms/cms/pull/4214))
- Fixed a bug where existing records’ `dateUpdated` values were getting updated unbeknowest to the ActiveRecord object.
- Fixed a bug where `craft\helpers\UrlHelper` methods could add duplicate query params on generated URLs.

## 3.2.0-alpha.5 - 2019-05-01

### Added
- Added the “Temp Uploads Location” system setting (available from Settings → Assets → Settings), which makes it possible to choose the volume and path that temporary asset uploads should be stored. ([#4010](https://github.com/craftcms/cms/issues/4010))
- Table fields can now have Email and URL columns. ([#4180](https://github.com/craftcms/cms/pull/4180))

### Fixed
- Fixed a bug where multi-site element queries could return incomplete results if the `offset` or `limit` params were set.

## 3.2.0-alpha.4 - 2019-04-23

### Added
- Added the `preferSites` element query param, which can be used to set the preferred sites that should be used for multi-site element queries, when the `unique` param is also enabled.

### Changed
- Relational fields are now capable of selecting elements from multiple sites, if they haven’t been locked down to only related elements from a single site. ([#3584](https://github.com/craftcms/cms/issues/3584))
- Renamed `craft\base\WidgetInterface::iconPath()` to `icon()`, and it now can return the actual SVG contents if desired. ([#4156](https://github.com/craftcms/cms/pull/4156))
- `craft\db\ActiveRecord` no longer sets the `uid`, `dateCreated`, or `dateUpdated` values for new records if they were already explicitly set.
- `craft\db\ActiveRecord` no longer updates the `dateUpdated` value for existing records if nothing else changed or if `dateUpdated` had already been explicitly changed.
- `craft\services\Elements::deleteElement()` now has a `$hardDelete` argument.
- `craft\services\Elements::saveElement()` now immediately propagates elements if `$propagate` is `true`, as it used to.
- `craft\services\Elements::saveElement()` now preserves the `uid`, `dateCreated`, and `dateUpdated` values on new elements if they were explicitly set. ([#2909](https://github.com/craftcms/cms/issues/2909))
- `craft\services\Elements::saveElement()` now preserves existing elements’ current `dateUpdated` value when propagating or auto-resaving elements.

### Deprecated
- Deprecated `craft\base\Widget::iconPath()`. Use `icon()` instead.

### Fixed
- Fixed a SQL error that could occur when using the `unique` element query param.
- Fixed a bug where Table fields would forget their Dropdown columns’ options when edited.

## 3.2.0-alpha.3 - 2019-04-10

### Added
- Table fields can now have Dropdown columns. ([#811](https://github.com/craftcms/cms/issues/811))
- Added `craft\base\FieldInterface::valueType()`. ([#3894](https://github.com/craftcms/cms/issues/3894))
- Added `craft\helpers\Component::validateComponentClass()`.
- Added `craft\services\Elements::resaveElements()` along with `EVENT_BEFORE_RESAVE_ELEMENTS`, `EVENT_AFTER_RESAVE_ELEMENTS`, `EVENT_BEFORE_RESAVE_ELEMENT`, and `EVENT_AFTER_RELAVE_ELEMENT` events. ([#3482](https://github.com/craftcms/cms/issues/3482))

### Removed
- Removed the `--batch-size` option from `resave/*` actions.

### Fixed
- Fixed a bug where Control Panel pages that didn’t have a dedicated controller action weren’t ensuring that a user was logged in.

## 3.2.0-alpha.2.1 - 2019-04-04

### Fixed
- Fixed a SQL error that could occur when updating to Craft 3.2.
- Fixed a bug where underscores were getting stripped from element slugs. ([#4096](https://github.com/craftcms/cms/issues/4096))

## 3.2.0-alpha.2 - 2019-04-03

> {warning} If you’re coming from 3.2.0-alpha.1, please run `./craft project-config/rebuild` after updating to 3.2.0-alpha.2 or later.

### Added
- Sections now have a “Propagation Method” setting, enabling entries to only be propagated to other sites in the same site group, or with the same language. ([#3554](https://github.com/craftcms/cms/issues/3554))
- Element index pages are now paginated for non-Structure views. ([#818](https://github.com/craftcms/cms/issues/818))
- Element index pages now have an “Export…” button that will export all of the elements in the current view (across all pages) or up to a custom limit, in either CSV, XLS, XLSX, or ODS format. ([#994](https://github.com/craftcms/cms/issues/994))
- The `_layouts/cp` Control Panel template now supports a `footer` block, which will be output below the main content area.
- Added `craft\base\ElementInterface::pluralDisplayName()`, which element type classes can use to define the plural of their display name.
- Added `craft\models\Section::$propagationMethod`.
- Added `craft\web\Request::getIsLoginRequest()` and `craft\console\Request::getIsLoginRequest()`.

### Changed
- Craft now propagates elements over background jobs, speeding up the initial element save request. ([#4064](https://github.com/craftcms/cms/issues/4064))
- The Control Panel now shows the sidebar on screens that are at least 1,000 pixels wide. ([#4079](https://github.com/craftcms/cms/issues/4079))
- Anonymous/offline/Control Panel access validation now takes place from `craft\web\Controller::beforeAction()` rather than `craft\web\Application::handleRequest()`, giving controllers a chance to do things like set CORS headers before a `ForbiddenHttpException` or `ServiceUnavailableHttpException` is thrown. ([#4008](https://github.com/craftcms/cms/issues/4008))
- Controllers can now set `$allowAnonymous` to a combination of bitwise integers `self::ALLOW_ANONYMOUS_LIVE` and `self::ALLOW_ANONYMOUS_OFFLINE`, or an array of action ID/bitwise integer pairs, to define whether their actions should be accessible anonymously even when the system is offline.
- `craft\queue\jobs\PropagateElements` no longer needs to be configured with a `siteId`, and no longer propagates elements to sites if they were updated in the target site more recently than the source site.
- `craft\services\Elements::propagateElement()` now has a `$siteElement` argument.

### Deprecated
- Deprecated `craft\models\Section::$propagateEntries`. Use `$propagationMethod` instead.
- Deprecated `craft\web\Request::getIsSingleActionRequest()` and `craft\console\Request::getIsSingleActionRequest()`.

## 3.2.0-alpha.1 - 2019-03-14

### Added
- The `site` element query params now support passing multiple site handles, or `'*'`, to query elements across multiple sites at once. ([#2854](https://github.com/craftcms/cms/issues/2854))
- Added the `unique` element query param, which can be used to prevent duplicate elements when querying elements across multiple sites.

### Changed
- Renamed `craft\helpers\ArrayHelper::filterByValue()` to `where()`.

### Deprecated
- Deprecated `craft\helpers\ArrayHelper::filterByValue()`. Use `where()` instead.

## Unreleased
=======
## 3.1.28 - 2019-05-21
>>>>>>> 310a7d29

### Added
- Added the “Customize element sources” user permission. ([#4282](https://github.com/craftcms/cms/pull/4282))
- Matrix sub-fields now have a “Use this field’s values as search keywords?” setting. ([#4291](https://github.com/craftcms/cms/issues/4291))
- Added `craft\web\twig\variables::setBasePath()`. ([#4286](https://github.com/craftcms/cms/issues/4286))

### Changed
- Craft now requires Yii 2.0.19.

### Fixed
- Fixed a bug where slugs could get double-hyphenated. ([#4266](https://github.com/craftcms/cms/issues/4266))
- Fixed an error that would occur when installing Craft if the `allowAdminChanges` config setting was disabled. ([#4267](https://github.com/craftcms/cms/issues/4267))
- Fixed a bug where Matrix fields would return the wrong set of Matrix blocks on new or duplicated elements, immediately after they were saved.
- Fixed a bug where users could not assign additional user groups to their own account if their permission to do so was granted by another user group they belonged to.
- Fixed a bug where Number fields would attempt to save non-numeric values. ([craftcms/feed-me#527](https://github.com/craftcms/feed-me/issues/527))
- Fixed a bug where it was possible to assign a Structure entry or category to a new parent, even if that would cause its descendants to violate the Max Levels setting. ([#4279](https://github.com/craftcms/cms/issues/4279))
- Fixed an error that could occur when rendering a template from a console request, if the template contained any non-global `{% cache %}` tags. ([#4284](https://github.com/craftcms/cms/pull/4284))

## 3.1.27 - 2019-05-14

### Added
- Added `craft\fields\Matrix::EVENT_SET_FIELD_BLOCK_TYPES`. ([#4252](https://github.com/craftcms/cms/issues/4252))

### Changed
- Pressing <kbd>Shift</kbd> + <kbd>Return</kbd> (or <kbd>Shift</kbd> + <kbd>Ctrl</kbd>/<kbd>Command</kbd> + <kbd>Return</kbd>) when a textual cell is focused in an editable table will now change the focus to the same cell in the previous row (after creating a new row if necessary.) ([#4259](https://github.com/craftcms/cms/issues/4259))
- Craft no longer shows the status menu for element sources that define a status. ([#4249](https://github.com/craftcms/cms/issues/4249))
- Element URI formats can now conditionally output an empty string, opting the element out of getting its own system URI. ([#4254](https://github.com/craftcms/cms/issues/4254))
- Table fields now get validation errors if any column handles are entered in the format of “colX”.
- Craft no longer clear out users’ verification codes after login. ([#4257](https://github.com/craftcms/cms/issues/4257))
- The `users/upload-user-photo` and `users/delete-user-photo` actions are now available to front-end requests. ([#3932](https://github.com/craftcms/cms/issues/3932))

### Fixed
- Fixed a bug where rebuilding the project config could set an incorrect value for the user field layout.
- Fixed a bug Craft wouldn’t allow users to edit their own photos if they didn’t have upload/remove asset permissions.
- Fixed a bug where Craft wasn’t removing newline characters when pasting text into some single-line Table column types.
- Fixed a bug where project config syncing could have inconsistent results on load-balanced environments. ([#4136](https://github.com/craftcms/cms/issues/4136))
- Fixed a bug where the Plugin Store was not able to load developer details. ([#4241](https://github.com/craftcms/cms/issues/4241))
- Fixed a bug that could occur when Craft generated URLs with multi-byte characters in the query string.
- Fixed a bug where you could get some character encoding issues in some environments when using PHP 7.3.
- Fixed a bug where Craft wasn’t attempting to set a unique URI on duplicated elements. ([#4253](https://github.com/craftcms/cms/issues/4253))
- Fixed a bug where Table fields could copy cell values to other cells if a column had a handle in the format of “colX”. ([#4200](https://github.com/craftcms/cms/issues/4200))
- Fixed an error that could occur on the Login page if a custom Login Page Logo was selected. ([#4261](https://github.com/craftcms/cms/issues/4261))

## 3.1.26 - 2019-05-08

### Changed
- The “Update all” button on the Updates utility is now shown even if the page contains some uninstallable updates. ([#4230](https://github.com/craftcms/cms/issues/4230))
- Craft now stores the Default User Group’s UID in the project config, in case the group’s ID is different across environments.
- `craft\services\Assets::EVENT_BEFORE_REPLACE_ASSET` event handlers can now change the filename of the replaced asset before it is saved.
- Improved the performance of background jobs. ([#4219](https://github.com/craftcms/cms/pull/4219))
- Improved the Plugin Store’s screenshots with arrows for navigation and pinch-to-zoom capability for touch devices.

### Fixed
- Fixed an error that could occur when saving a Single section if one of its sites had been disabled.
- Fixed an error that could occur when deleting a site.
- Fixed a PHP compile error that could occur when paginating a query. ([#4208](https://github.com/craftcms/cms/pull/4208))
- Fixed an error that could occur on the Settings → Users → Settings page if the project config was missing its `users` key. ([#4206](https://github.com/craftcms/cms/issues/4206))
- Fixed a bug where Craft wasn’t requiring email verification for new user accounts if the project config was missing its `users` key.
- Fixed a bug where Craft wasn’t eager-loading elements in the same site as the source element, if that was different than the currently requested site. ([#3954](https://github.com/craftcms/cms/issues/3954))

## 3.1.25 - 2019-04-30

### Added
- Added the `|ascii` Twig filter. ([#4193](https://github.com/craftcms/cms/issues/4193))

### Changed
- Craft now registers its project config event handlers before loading plugins. ([#3943](https://github.com/craftcms/cms/issues/3943))
- The Control Panel now uses jQuery 3.4.0. ([#4183](https://github.com/craftcms/cms/issues/4183))
- `behavior` and `behaviors` are now reserved field handles. ([#4184](https://github.com/craftcms/cms/issues/4184))
- The Updates utility no longer shows notices for expired plugins if no updates are actually available. ([#4186](https://github.com/craftcms/cms/issues/4186))

### Fixed
- Fixed an error where rebuilding the project config would not typecast the `propagateEntries` and `enableVersioning` section settings correctly. ([#3695](https://github.com/craftcms/cms/issues/3695))
- Fixed a bug where the Edit Draft HUD would include the current site name in the default Draft Name value for multi-site entries. ([#4171](https://github.com/craftcms/cms/issues/4171))
- Fixed a bug where resource requests could send a 500 response if the resource didn’t exist. ([#4197](https://github.com/craftcms/cms/pull/4197))

## 3.1.24 - 2019-04-23

### Added
- Added `craft\services\Fields::getFieldIdsByLayoutId()`.

### Changed
- Craft now correctly typecasts all core boolean and integer values saved to the project config. ([#3695](https://github.com/craftcms/cms/issues/3695))
- Craft now saves new entry versions every time an entry is saved, unless it’s being propagated or resaved.
- `users/save-user` and `users/start-elevated-session` requests now check for a `currentPassword` body param in addition to `password`, when looking for the user’s current password. ([#4169](https://github.com/craftcms/cms/issues/4169))
- `craft\services\Path::getStoragePath()` now has a `$create` argument.
- Updated Twig to ~2.8.1.

### Fixed
- Fixed an error where re-saving a site would reset its sorting order. ([#4147](https://github.com/craftcms/cms/issues/4147))
- Fixed a SQL error that could occur when updating to Craft 3.1. ([#3663](https://github.com/craftcms/cms/issues/3663))
- Fixed an error that occurred when an SVG with `/` characters in its `id` attributes was passed to the `svg()` Twig function. ([#4155](https://github.com/craftcms/cms/issues/4155))
- Fixed a bug where passing `:empty:` or `:notempty:` to a Matrix field param on an element query could return incorrect results for fields that had soft-deleted blocks. ([#4161](https://github.com/craftcms/cms/issues/4161))
- Fixed a bug where Craft wasn’t returning a `1` exit code for console requests if the server was running under PHP 7. ([#4153](https://github.com/craftcms/cms/issues/4153))
- Fixed a “World-writable config file 'my.cnf' is ignored” warning that could occur when creating a database backup. ([#4163](https://github.com/craftcms/cms/pull/4163))
- Fixed a bug where `craft\services\Elements::duplicateElements()` would only ignore non-safe attributes passed to the `$newAttributes` argument.
- Fixed a bug where `craft\elements\db\ElementQuery::exists()` and `offsetExists()` were ignoring cached query results.

## 3.1.23 - 2019-04-16

### Added
- The `project-config/sync` command now has a `--force` option, which forces the project config to treat all preexisting config values as new. ([#4126](https://github.com/craftcms/cms/issues/4126))
- Added `craft\base\LogTargetTrait`, which can be used by custom `log` components, to gain security and privacy features provided by Craft’s built-in file target. ([#4127](https://github.com/craftcms/cms/pull/4127))

### Changed
- When creating a new site, global sets are now propagated to it before other element types. ([#3446](https://github.com/craftcms/cms/issues/3446))
- Locked Twig down to ~2.7.2, to avoid a bug in 2.8.0. ([twigphp/Twig#2942](https://github.com/twigphp/Twig/issues/2942))

### Fixed
- Fixed an error that occurred when installing a missing plugin from the Settings → Plugins page. ([#4140](https://github.com/craftcms/cms/issues/4140))
- Fixed PHP type errors that could occur when calling some deprecated `craft.request` methods in templates. ([#4124](https://github.com/craftcms/cms/issues/4124))
- Fixed performance issues that could occur where uploading GIFs in the Control Panel. ([#4131](https://github.com/craftcms/cms/pull/4131))
- Fixed a bug where it wasn’t possible to create a new global set with the same name or handle as a soft-deleted one. ([#4091](https://github.com/craftcms/cms/issues/4091))
- Fixed a bug where pending users’ verification codes were getting deleted if they were impersonated by an admin. ([#4130](https://github.com/craftcms/cms/issues/4130))

## 3.1.22 - 2019-04-10

### Added
- Added `craft\base\ElementTrait::$resaving`, which indicates whether the element is currently being resaved via a `ResaveElements` job or a `resave` command. ([#3482](https://github.com/craftcms/cms/issues/3482))
- Added `craft\db\Paginator::setPageResults()`. ([#4120](https://github.com/craftcms/cms/issues/4120))

### Changed
- Changed the way Craft updates search indexes, to reduce the likelihood of a deadlock. ([#3197](https://github.com/craftcms/cms/issues/3197))
- Improved styles and behavior of the Plugin Store.
- The Settings → Plugins page now notes which plugins are expired, with links to renew them on [id.craftcms.com](https://id.craftcms.com).
- Improved the styling of info HUDs that contain long text or tables. ([#4107](https://github.com/craftcms/cms/pull/4107))

### Fixed
- Fixed a PHP error that could occur during asset indexing in some cases.
- Fixed a bug where entry drafts weren’t showing previous changes to Matrix fields on the draft. ([#4105](https://github.com/craftcms/cms/issues/4105))
- Fixed a bug where `project.yaml` changes weren’t always getting picked up. ([#4028](https://github.com/craftcms/cms/issues/4028))
- Fixed a bug where the `project-config/rebuild` command would restore soft-deleted components. ([#4100](https://github.com/craftcms/cms/issues/4100))
- Fixed a bug where the `project-config/sync` command was not performing schema checks.
- Fixed an error that occurred when backing up the database if the database password contained a `$` character. ([#4115](https://github.com/craftcms/cms/issues/4115))

## 3.1.21.1 - 2019-04-04

### Fixed
- Fixed a bug where underscores were getting stripped from element slugs. ([#4096](https://github.com/craftcms/cms/issues/4096))

## 3.1.21 - 2019-04-03

### Added
- Added the `backup` command, which creates a new database backup. ([#4075](https://github.com/craftcms/cms/issues/4075))
- Added the `queue/retry` command, which can be passed a failed job ID, or `all` to retry all failed jobs. ([#4072](https://github.com/craftcms/cms/issues/4072))
- Added `craft\queue\Queue::retryAll()`.
- Added `craft\services\sections::$autoResaveEntries`, which can be set to `false` from `config/app.php` to prevent Craft from auto-resaving entries after sections and entry types are updated. ([#3482](https://github.com/craftcms/cms/issues/3482))

### Changed
- It’s now possible to double-click on asset sources to expand/collapse their subfolders. ([#4070](https://github.com/craftcms/cms/issues/4070))
- Craft no longer auto-resaves entries after saving a section or entry type if nothing changed of any significance to entries. ([#3482](https://github.com/craftcms/cms/issues/3482))
- Craft now formats filesizes using metric units (e.g. MB instead of MiB).
- The updater is now capable of handling package name changes.
- Craft now requires Yii 2.0.17.

### Fixed
- Fixed a bug where the Asset Indexes utility wasn’t logging exceptions.
- Fixed a SQL error that could occur when using the Asset Indexes utility, if any filenames contained 4+ byte characters.
- Fixed a bug where entry queries could return duplicate results for any entries that belong to a section that has soft-deleted structures associated with it. ([#4066](https://github.com/craftcms/cms/issues/4066))
- Fixed a bug where rebuilding project config would not work with Matrix fields with no block types. ([#4074](https://github.com/craftcms/cms/issues/4074)
- Fixed an error that occurred when sending emails if the `testToEmailAddress` config setting was set. ([#4076](https://github.com/craftcms/cms/issues/4076))
- Fixed a bug where it wasn’t possible to pass the `--element-id` option on `resave/*` commands.
- Fixed a bug where Matrix fields were including disabled blocks if any changes had been made to the Matrix block query params.
- Fixed SQL errors that could occur if the table prefix had ever changed.

## 3.1.20.1 - 2019-03-27

### Fixed
- Fixed an error that occurred when regenerating the project config, if there were any fields without settings. ([#4062](https://github.com/craftcms/cms/issues/4062))
- Fixed an error that occurred when loading the `_includes/forms/date` template without passing a `value` variable. ([#4063](https://github.com/craftcms/cms/issues/4063))

## 3.1.20 - 2019-03-27

### Added
- Added the `project-config/rebuild` console command.
- Added the `verifyEmailSuccessPath` config setting.
- Added the “Prefix” and “Suffix” settings for Number fields. ([#4055](https://github.com/craftcms/cms/issues/4055))
- Added the “Max Length” setting for URL fields. ([#4019](https://github.com/craftcms/cms/issues/4019))
- Added the `devMode` global Twig variable. ([#4038](https://github.com/craftcms/cms/issues/4038))
- Added `craft\config\GeneralConfig::getVerifyEmailSuccessPath()`.
- Added `craft\events\RebuildConfigEvent`.
- Added `craft\services\ProjectConfig::rebuild()`.
- Added `craft\services\Sections::pruneDeletedField()`.

### Changed
- Textareas within the Control Panel can now be manually vertically resized. ([#4030](https://github.com/craftcms/cms/issues/4030))
- The Craft Support widget now includes a “More Resources” section. ([#4058](https://github.com/craftcms/cms/issues/4058))
- The `_includes/forms/text` Control Panel template now supports `step`, `min`, and `max` attributes.
- Users without access to the Control Panel are now redirected according to the `verifyEmailSuccessPath` config setting after verifying a new email address. ([#1998](https://github.com/craftcms/cms/issues/1998))
- The `_includes/forms/text` Control Panel template now supports passing `autocorrect: false` and `autocapitalize: false`, to disable autocorrect and auto-capitalization on iOS devices.
- iOS autocorrect and auto-capitalization has been disabled for all core “Handle” and “Slug” fields in the Control Panel. ([#4009](https://github.com/craftcms/cms/issues/4009))
- Number fields now format their values for element index tables. ([#4059](https://github.com/craftcms/cms/issues/4059))
- When installing Craft using a `project.yaml`, Craft now backups the existing config to the config backup folder if there are errors. ([#4017](https://github.com/craftcms/cms/issues/4017))
- Craft now prunes entry type layouts when deleting a field.
- Craft no longer modifies the DSN string if set explicitly with the `dsn` database config setting.
- Craft no longer throws an `InvalidConfigException` when the `dsn` database config setting is set and contains an unexpected parameter.

### Fixed
- Fixed a bug where Craft wasn’t removing hyphens and other symbols from auto-generated asset titles. ([#4011](https://github.com/craftcms/cms/issues/4011))
- Fixed a PHP error that occurred when calling `craft\services\EntryRevisions::getDraftById()` or `getVersionById()` for a draft/version that belonged to a soft-deleted entry. ([#4013](https://github.com/craftcms/cms/issues/4013))
- Fixed a bug where Craft wasn’t respecting the site selection for routes defined in Settings → Routes. ([#4021](https://github.com/craftcms/cms/issues/4021))
- Fixed a bug where the `project-config/sync` command wasn’t logging exceptions. ([#4015](https://github.com/craftcms/cms/issues/4015))
- Fixed an error that occurred when attempting to use Live Preview with a pending user account. ([#4025](https://github.com/craftcms/cms/issues/4025))
- Fixed an error when displaying a date input in the Control Panel if the value passed wasn’t a `DateTime` object. ([#4041](https://github.com/craftcms/cms/issues/4041))
- Fixed a PHP error that occurred when passing an array of `craft\elements\User` objects to `craft\mail\Message::setTo()`. ([#4048](https://github.com/craftcms/cms/issues/4048))
- Fixed a bug where Craft was applying the `offset` param to both ends of the result set when paginating queries. ([#4052](https://github.com/craftcms/cms/issues/4052))
- Fixed a PHP error that occurred if `true` or `false` was passed to the third argument of `craft\db\Command::upsert()`. ([#4054](https://github.com/craftcms/cms/pull/4054))
- Fixed a bug where deleting fields via `project.yaml` could prevent other changes from being applied.
- Fixed a bug where field UIDs could be overwritten in some cases.

## 3.1.19 - 2019-03-19

### Added
- Added the `_includes/pagination` Control Panel template.
- Added `craft\db\Paginator`.
- Added `craft\web\twig\variables\Paginate::create()`.

### Changed
- The `{% paginate %}` tag now accepts any query object, not just element queries.
- The `_includes/forms/autosuggest` template now has `data` and `methods` blocks that can be overridden by sub-templates to customize the autosuggest behavior.

### Fixed
- Fixed a bug where sidebar badge counts in the Control Panel were getting formatted with two decimals if the Intl extension wasn’t loaded. ([#4002](https://github.com/craftcms/cms/issues/4002))
- Fixed a bug where entry drafts would forget that certain field values had been cleared out, and continue using the live revision’s content instead. ([#3981](https://github.com/craftcms/cms/issues/3981))
- Fixed an error that occurred if a Table field was created with a Date or Time column and no rows in the Default Values setting. ([#4005](https://github.com/craftcms/cms/issues/4005))
- Fixed a bug where Table fields would forget that they had been saved without any rows in the Default Values setting.
- Fixed a SQL error that could occur when saving non-UTF-8 characters to the project config. ([#4007](https://github.com/craftcms/cms/issues/4007))

## 3.1.18 - 2019-03-14

### Added
- Added `craft\services\Deprecator::$throwExceptions`. ([#3972](https://github.com/craftcms/cms/pull/3972))

### Changed
- `Craft::parseEnv()` will now boolean values for environment variables set to `true` or `false`. ([#3975](https://github.com/craftcms/cms/issues/3975))
- Nested project config keys are no longer sorted alphabetically.
- Craft now requires Twig ^2.7.2.

### Fixed
- Fixed a SQL error that occurred when using a token with a usage limit, if using PostgreSQL. ([#3969](https://github.com/craftcms/cms/issues/3969))
- Fixed a bug where the Edit User page would forget user group selection changes if there was a validation error. ([#3971](https://github.com/craftcms/cms/issues/3971))
- Fixed a bug where the updater would get an unexpected response when updating from 3.1.14 - 3.1.16 to 3.1.17+.
- Fixed a bug where it wasn’t possible to switch plugin editions when the `allowUpdates` config setting was disabled. ([#3987](https://github.com/craftcms/cms/issues/3987))
- Fixed a bug where multiple consecutive newlines in field instructions would result in multiple `<br>` tags rather than new paragraphs.
- Fixed a bug where Table fields weren’t always remembering the sort order for their Default Values settings. ([#3947](https://github.com/craftcms/cms/issues/3947))
- Fixed a bug where Table fields weren’t always remembering the sort order for their Table Columns settings. ([#3997](https://github.com/craftcms/cms/issues/3997))

## 3.1.17.2 - 2019-03-12

### Changed
- Craft now requires Twig ~2.6.2.

## 3.1.17.1 - 2019-03-08

### Added
- Added `craft\helpers\ArrayHelper::ensureNonAssociative()`.

### Fixed
- Fixed a bug where commercial plugin editions weren’t showing up in the Plugin Store.
- Fixed a bug where installing a plugin from the Plugin Store would not respect the selected edition.
- Fixed a bug where plugins with free and commercial editions weren’t getting license key inputs on the Setting → Plugins page.
- Fixed a bug where the Setting → Plugins page wasn’t linking plugins’ edition badge to their page in the Plugin Store for plugins with free and commercial editions, if the free edition was currently active.

## 3.1.17 - 2019-03-08

### Changed
- When installing Craft using a `project.yaml`, Craft now processes all sites before installing any plugins. ([craftcms/commerce#752](https://github.com/craftcms/commerce/issues/752))
- The Plugin Store now shows “Report an issue” links on plugin screens.
- The Plugin Store now includes a “Package Name” section on plugin screens. ([#2757](https://github.com/craftcms/cms/issues/2757))
- The Plugin Store now shows discounted upgrade prices for plugins when a lower edition is already licensed.
- Craft now requires Yii 2.0.16.1.

### Fixed
- Fixed a bug where the `positionedBefore` element query param was not including direct ancestors in the results.
- Fixed a bug where HTML in plugin-supplied field instructions was getting encoded. ([#3928](https://github.com/craftcms/cms/issues/3928))
- Fixed a bug where Craft would prompt for a user’s current password when registering a new user, even if they weren’t assigning any groups or permissions to that user
- Fixed a bug where asset indexing could yield inconsistent results in some cases. ([#3450](https://github.com/craftcms/cms/issues/3450))
- Fixed a bug where the Plugin Store was showing info icons in the feature matrix of multi-edition plugins, even for features that didn’t have an extended description.
- Fixed a bug where entries weren’t getting new versions when edited from element editor HUDs. ([#3959](https://github.com/craftcms/cms/issues/3959))

## 3.1.16 - 2019-03-05

### Added
- The Plugin Store now shows Repository links on plugin screens.
- Added the `create()` Twig function. ([#3921](https://github.com/craftcms/cms/pull/3921))
- Added the `--type` option to the `resave/entries` command. ([#3939](https://github.com/craftcms/cms/issues/3939))
- Added `craft\helers\Assets::getAllowedFileKinds()`.

### Changed
- Line breaks in field instructions now get converted to `<br>` tags. ([#3928](https://github.com/craftcms/cms/issues/3928))
- Assets field settings no longer list file kinds that aren’t allowed to be uploaded, per the `allowedFileExtensions` and `extraAllowedFileExtensions` config settings. ([#3917](https://github.com/craftcms/cms/issues/3917))
- The `{% exit %}` tag now throws a more specific exception depending on the status code passed to it (e.g. `yii\web\NotFoundHttpException` for 404s). ([#3915](https://github.com/craftcms/cms/issues/3915))
- `craft\helpers\MigrationHelper::dropAllIndexesOnTable()` is no longer deprecated.
- The `--id` option on `resave/*` console commands is now named `--element-id`. ([#3940](https://github.com/craftcms/cms/issues/3940))
- The `_includes/forms/autosuggest.html` template now supports passing `disabled: true`. ([#3925](https://github.com/craftcms/cms/issues/3925))

### Fixed
- Fixed a bug where Control Panel content areas weren’t getting their bottom padding applied in Firefox. ([#3874](https://github.com/craftcms/cms/issues/3874))
- Fixed a PHP error that occurred on the front-end if two routes defined in Settings → Routes had the same URI pattern. ([#3922](https://github.com/craftcms/cms/issues/3922))
- Fixed a bug where Craft wasn’t always preselecting the correct tab on Control Panel pages if the tab name contained non-ASCII characters. ([#3923](https://github.com/craftcms/cms/issues/3923))
- Fixed a bug where the `--uid` option on `resave/*` console commands wasn’t working. ([#3941](https://github.com/craftcms/cms/issues/3941))
- Fixed a SQL error that could occur when running `resave/*` console commands.
- Fixed a PHP error that occurred when calling the deprecated `getError()` method on a model that had no errors. ([#3934](https://github.com/craftcms/cms/issues/3934))
- Fixed a bug where Craft wasn’t sanitizing new asset subfolder names. ([#3689](https://github.com/craftcms/cms/issues/3689))
- Fixed a bug where Table fields weren’t remembering the sort order for their Default Values settings. ([#3947](https://github.com/craftcms/cms/issues/3947))

## 3.1.15 - 2019-02-26

### Added
- Added the `resave/assets`, `resave/categories`, `resave/entries`, `resave/tags`, and `resave/users` console commands.

### Changed
- Craft now sends system messages authored for the same root language as the requested language, if an exact language match can’t be found. ([#3888](https://github.com/craftcms/cms/issues/3888))
- Element source definitions can now include a `badgeCount` key.
- Login requests no longer enforce CSRF validation if someone is already logged in.
- Craft now throws an `InvalidConfigException` when updating the project config if any unexpected data types are encountered.
- The `testToEmailAddress` config setting can now be set to `false`. ([#3910](https://github.com/craftcms/cms/pull/3910))

### Fixed
- Fixed a bug where the System Messages utility wouldn’t update message previews after editing a message for the primary site’s language, if the user had a different preferred language selected.
- Fixed a bug where structures weren’t getting deleted and unassigned from their sections properly after converting a Structure section to a Channel or Single. ([#3895](https://github.com/craftcms/cms/issues/3895))
- Really fixed a bug where Craft could update the `dateModified` value in the project config even when nothing had changed. ([#3792](https://github.com/craftcms/cms/issues/3792))
- Fixed a bug where the Settings → Routes page wasn’t listing routes in the user-defined order. ([#3892](https://github.com/craftcms/cms/issues/3892))
- Fixed an error that occurred when viewing trashed entries, if the “Entry Type” column was shown and one of the trashed entries’ entry types had been deleted. ([#3899](https://github.com/craftcms/cms/issues/3899))

## 3.1.14 - 2019-02-21

### Added
- Added `craft\helpers\ProjectConfig::cleanupConfig()`.
- Added `craft\web\Request::$maxPageNum`, which determines the maximum page number Craft should accept (100,000 by default). ([#3880](https://github.com/craftcms/cms/issues/3880))

### Deprecated
- Deprecated `craft\mutex\FileMutex`.

### Fixed
- Fixed a bug where Craft could update the `dateModified` value in the project config even when nothing had changed. ([#3792](https://github.com/craftcms/cms/issues/3792))
- Fixed a SQL error that occurred when running the “Localizing relations” task if using PostgreSQL. ([#3877](https://github.com/craftcms/cms/issues/3877))
- Fixed a bug where file locking wasn’t working on Windows. ([#3879](https://github.com/craftcms/cms/issues/3879))

### Security
- Fixed a bug where sensitive environment variable values weren’t getting redacted correctly.

## 3.1.13 - 2019-02-20

### Added
- Added `craft\helpers\StringHelper::replaceMb4()`.
- Added `craft\services\ProjectConfig::defer()`.

### Changed
- The `users/login` and `users/logout` actions now include a `csrfTokenValue` key in JSON responses. ([#3858](https://github.com/craftcms/cms/issues/3858))
- Craft no longer deletes search indexes when soft-deleting an element, until the element gets hard-deleted. ([#3863](https://github.com/craftcms/cms/issues/3863))
- Updated Yii to 2.0.16.

### Fixed
- Fixed a bug where Craft could auto-place the `{{ beginBody() }}` and `{{ endBody() }}` tags in the wrong places.
- Fixed a bug where Craft wasn’t storing custom volume sort orders. ([#3764](https://github.com/craftcms/cms/issues/3764))
- Fixed a SQL error that would occur when uploading a file with emojis in its name, if using MySQL. ([#3852](https://github.com/craftcms/cms/issues/3852))
- Fixed a bug where Assets fields weren’t respecting their View Mode setting when files were drag-uploaded to them. ([#3578](https://github.com/craftcms/cms/issues/3578))
- Fixed a bug where asset queries’ `kind` param wasn’t working for custom file kinds defined by the `extraFileKinds` config setting, for file extensions that were already associated with another file kind. ([#3869](https://github.com/craftcms/cms/issues/3869))
- Fixed a bug where `craft\helpers\FileHelper::sanitizeFilename()` could return inconsistent results.
- Fixed an error that could occur when syncing `project.yaml` if it introduced a new Super Table field with a nested Matrix field.

## 3.1.12 - 2019-02-15

### Fixed
- Fixed a bug where the `relatedTo` element query param could include results for elements that were related via soft-deleted Matrix blocks. ([#3846](https://github.com/craftcms/cms/issues/3846))
- Fixed a bug where some search queries were not returning results when they should, if using MySQL.
- Fixed an error that could occur when syncing `project.yaml` changes if the `allowAdminChanges` config setting was disabled. ([#3823](https://github.com/craftcms/cms/issues/3823))
- Fixed an `InvalidConfigException` that was thrown if a user’s photo was soft-deleted. ([#3849](https://github.com/craftcms/cms/issues/3849))

## 3.1.11 - 2019-02-14

### Added
- Added `craft\helpers\UrlHelper::rootRelativeUrl()`.

### Fixed
- Fixed a bug where the Plugin Store wouldn’t load if the `baseCpUrl` config setting was set to a URL with a different scheme than Craft believed the request had.
- Fixed a validation error that would occur on non-required Checkboxes and Multi-select fields if no options were selected. ([#3844](https://github.com/craftcms/cms/issues/3844))
- Fixed a validation error that would occur on Dropdown and Radio Buttons fields if the selected option’s value was `0`. ([#3842](https://github.com/craftcms/cms/issues/3842))
- Fixed a bug where the Value column for Checkboxes, Dropdown, Multi-select, and Radio Buttons fields’ Options settings weren’t auto-populating if the Option Label column was set to a number.
- Fixed an error on the Settings → Users page if `users.photoVolumeUid` was not defined in the project config. ([#3303](https://github.com/craftcms/cms/issues/3303))

## 3.1.10 - 2019-02-13

### Changed
- `craft\helpers\FileHelper::writeToFile()` now invalidates the OPcache for the file. ([#3838](https://github.com/craftcms/cms/pull/3838))
- The `serve` command now uses `@webroot` as the default `docroot` option value. ([#3770](https://github.com/craftcms/cms/pull/3770))

### Fixed
- Fixed a bug where the `users/save-user` action wasn’t deleting user photos properly.
- Fixed a bug where changes to Matrix block type fields’ settings weren’t always saving. ([#3832](https://github.com/craftcms/cms/issues/3832))
- Fixed a bug where non-searchable fields were still getting search keywords stored when using the Search Indexes utility. ([#3837](https://github.com/craftcms/cms/issues/3837))

## 3.1.9.1 - 2019-02-12

### Fixed
- Fixed a bug where `Craft::alias()` wasn’t beginning the response string with an `@` character if no `@` was passed into `Craft::setAlias()` to begin with.
- Fixed an error that could occur if there were any HTML entities in the project config.

## 3.1.9 - 2019-02-12

### Added
- Added the `disabledPlugins` config setting. ([craftcms/webhooks#4](https://github.com/craftcms/webhooks/issues/4))
- Added the `$language` argument to `craft\helpers\StringHelper::toAscii()`.
- Added `craft\validators\SlugValidator::$language`.
- Added `craft\web\twig\variables\Cp::getAsciiCharMap()`.

### Changed
- The operating system name & version are now shown in the System Report utility. ([#3784](https://github.com/craftcms/cms/issues/3784))
- Craft’s installer no longer applies the current `project.yaml` file if the installed schema version doesn’t match the one in the file. ([#3783](https://github.com/craftcms/cms/issues/3783))
- Control Panel settings no longer warn about using the `@web` alias, if it was defined by the `aliases` config setting. ([#3798](https://github.com/craftcms/cms/pull/3798))
- The `clear-caches` console command now clears CP resource files if the `@webroot` alias was defined by the `aliases` config setting. ([#3787](https://github.com/craftcms/cms/issues/3787))
- `craft\models\VolumeFolder::getVolume()` now throws an `InvalidConfigException` if its `$volumeId` property is set to an invalid volume ID, rather than returning `null`.
- Craft now checks if all files in project config mapping are valid and regenerates the map if they are not.
- Craft now auto-generates slugs using an ASCII char map based on the language of the current entry/category, rather than the logged-in user. ([#3820](https://github.com/craftcms/cms/issues/3820))

### Fixed
- Fixed a SQL error that could occur when deleting an asset. ([#3786](https://github.com/craftcms/cms/issues/3786))
- Fixed an error that occurred when customizing element indexes if the `allowAdminChanges` config setting was disabled. ([#3788](https://github.com/craftcms/cms/issues/3788))
- Fixed a bug where Checkboxes, Dropdown, Multi-select, and Radio Buttons fields wouldn’t pass validation if the selected option value was `true` or `false`.
- Fixed an error that occurred on the Settings → Plugins page, if there were any plugins in the database that weren’t Composer-installed.
- Fixed an error that could occur if an Assets field was configured to upload to a deleted volume. ([#3799](https://github.com/craftcms/cms/issues/3799))
- Fixed a bug where sections’ Default Status settings weren’t always being respected. ([#3791](https://github.com/craftcms/cms/issues/3791))
- Fixed a bug where only users with the “Edit users” user permission were allowed to upload a new user photo. ([#3735](https://github.com/craftcms/cms/issues/3735))
- Fixed a bug where renaming a Matrix block type’s handle would result in new content columns being created in the database, and existing Matrix blocks losing their content. ([#3809](https://github.com/craftcms/cms/issues/3809))
- Fixed a SQL error that could occur when updating to Craft 3.1 if any system messages contained emoji characters.
- Fixed an error that could occur when working with elements, if a site had been created earlier in the same request. ([#3824](https://github.com/craftcms/cms/issues/3824))

## 3.1.8 - 2019-02-05

### Changed
- Craft now automatically logs users in after resetting their password, if the `autoLoginAfterAccountActivation` config setting is enabled.

### Fixed
- Fixed a bug where pressing the <kbd>Return</kbd> key on editable tables with a static number of rows would add a new row. ([#3765](https://github.com/craftcms/cms/issues/3765))
- Fixed a bug where pressing the <kbd>Return</kbd> key on editable tables would select the next row’s cell even if the cell was disabled.
- Fixed a bug where pressing the <kbd>Return</kbd> key on an editable table wouldn’t move the focus to the next row’s sell if it had an `<input>` instead of a `<textarea>`.
- Fixed an error that could occur in the Control Panel if any environment variable values began with an `@` character. ([#3769](https://github.com/craftcms/cms/issues/3769))
- Fixed a bug where `craft\helpers\DateTimeHelper::toDateTime()` was mistaking year-only values for Unix timestamps. ([#3772](https://github.com/craftcms/cms/issues/3772))
- Fixed an error that occurred when a non-admin user attempted to edit a system message, or when the `allowAdminChanges` config setting was disabled. ([#3775](https://github.com/craftcms/cms/issues/3775))
- Fixed a bug where it was hard to see error notifications on pages with a licensing alert. ([#3776](https://github.com/craftcms/cms/issues/3776))
- Fixed a JavaScript error that occurred when adding a new row to a custom editable table that contained a `time` column, if no rows existed on page load. ([#3780](https://github.com/craftcms/cms/issues/3780))

## 3.1.7 - 2019-01-31

### Added
- Added all the things that came in [Craft 3.0.40](https://github.com/craftcms/cms/blob/master/CHANGELOG-v3.md#3040---2019-01-31).
- Added `craft\helpers\FileHelper::canTrustMimeType()`.
- Added `craft\web\UploadedFile::getMimeType()`.

### Changed
- The “Port” SMTP mail transport setting can now be set to an environment variable. ([#3740](https://github.com/craftcms/cms/issues/3740))
- `craft\web\Controller::requireAdmin()` now has a `$requireAdminChanges` argument, which dictates whether the `allowAdminChanges` config setting must also be enabled (`true` by default).
- The `project-config/sync` console command now creates a `project.yaml` file, if it's missing. ([#3736](https://github.com/craftcms/cms/issues/3736))
- Querying for active users no longer excludes locked users.
- `craft\helpers\FileHelper::getMimeType()` now returns `application/x-yaml` for `.yaml` and `.yml` files.
- Updated Craft UI to 0.2.0.

### Fixed
- Fixed an error that occurred when updating to Craft 3.1 if a plugin or module was calling `craft\records\User::find()`.
- Fixed a bug where cross-domain Live Preview requests could fail due to CORS restrictions.
- Fixed a 403 error that would occur when an admin attempted to log in as another user on an environment where the `allowAdminChanges` config setting was disabled. ([#3749](https://github.com/craftcms/cms/issues/3749))
- Fixed a bug where asset index toolbar items would be misaligned when searching in a volume or folder with subfolders.
- Fixed a bug where asset indexes could show multiple view mode toggles if a different volume or subfolder was selected while at least one asset was checked. ([#3702](https://github.com/craftcms/cms/issues/3702))
- Fixed a bug where Plugin Store screenshots were not showing properly. ([#3709](https://github.com/craftcms/cms/issues/3709))
- Fixed a bug where zoomed Plugin Store screenshots would not close when hitting the browser’s Back button. ([#3754](https://github.com/craftcms/cms/issues/3754))
- Fixed a bug where the Plugin Store was not working properly when Dev Mode was enabled.

### Security
- User accounts are now locked after multiple failed password attempts in current-password modals, per the `maxInvalidLogins` config setting.
- Users are no longer signed out of active sessions when their account becomes locked.
- Database backup/restore exception messages now redact the database password when using PostgreSQL.

## 3.1.6.1 - 2019-01-29

### Fixed
- Fixed an error that occurred when creating a Table field with a Date column. ([#3748](https://github.com/craftcms/cms/issues/3748))

## 3.1.6 - 2019-01-29

### Added
- It’s now possible to update disabled plugins.

### Changed
- `craft\web\Controller::requireAdmin()` now sends a 403 (Forbidden) response if the `allowAdminChanges` config setting has been set to `false`. ([#3728](https://github.com/craftcms/cms/issues/3728))
- `craft\helpers\DateTimeHelper::toDateTime()` now supports passing an array with a `date` key set to the `YYYY-MM-DD` format, in addition to the current locale’s short date format.
- `craft\helpers\DateTimeHelper::toDateTime()` now supports passing an array with a `time` key set to the `HH:MM` format, in addition to the current locale’s short time format.
- `craft\helpers\DateTimeHelper::toDateTime()` now supports passing an array with a `datetime` key, which will be handled the same way strings passed to the method are handled (except that the `datetime` key can be paired with a `timezone` key).

### Fixed
- Fixed an error that occurred when using the `json_decode` filter. ([#3722](https://github.com/craftcms/cms/pull/3722))
- Fixed a bug a bug where plugin screenshots in the Plugin Store were not rendering correctly. ([#3709](https://github.com/craftcms/cms/issues/3709))
- Fixed an error where the `index-assets/one` and `index-assets/all` console commands were creating `.` folders in each volume.
- Fixed a bug where the Settings → Plugins page was showing extra “Missing” rows for any unlicensed plugins that were Composer-installed but not Craft-installed. ([#3726](https://github.com/craftcms/cms/issues/3726))
- Fixed an error that could occur when viewing trashed elements.
- Fixed a bug where many system message translations were missing line breaks. ([#3737](https://github.com/craftcms/cms/issues/3737))
- Fixed a bug where unparsed markdown code was present in the Control Panel error message displayed when the system was offline. ([#3746](https://github.com/craftcms/cms/issues/3746))

## 3.1.5 - 2019-01-25

### Changed
- Control Panel settings that can be set to environment variables now show a tip about that if the value is not already set to an environment variable or alias.
- Control Panel form fields can now be configured with a `tip` property, which will be displayed below the field.
- Control Panel templates can now pass `suggestEnvVars: true` and `suggestAliases: true` to autosuggest fields, rather that supplying the `suggestions` array.

### Fixed
- Fixed a bug where the “Duplicate” action wasn’t available on the Entries index page for non-admin users. ([#3705](https://github.com/craftcms/cms/issues/3705))
- Fixed a bug where it wasn’t possible to rename an asset’s filename from the Assets index page. ([#3707](https://github.com/craftcms/cms/issues/3707))
- Fixed an error that occurred when saving a user that had a first or last name set.
- Fixed a bug where it wasn’t possible to apply project config changes. ([#3713](https://github.com/craftcms/cms/issues/3713))
- Fixed a bug where the Password field on SMTP and Gmail mail transport settings could be set to an encoded and encrypted password. ([#3699](https://github.com/craftcms/cms/issues/3699))
- Fixed a bug where it was possible to remove the Primary Site status from the primary site, without offering a new primary site. ([#3720](https://github.com/craftcms/cms/issues/3720))
- Fixed an error that could occur if PHP’s `memory_limit` was set to a higher size (in bytes) than `PHP_INT_MAX`. ([#3717](https://github.com/craftcms/cms/issues/3717))

### Security
- Control Panel settings that can be set to an alias now show a warning if the current value begins with the `@web` alias.

## 3.1.4 - 2019-01-24

### Added
- Added all the things that came in [Craft 3.0.38](https://github.com/craftcms/cms/blob/master/CHANGELOG-v3.md#3038---2019-01-24).
- The System Name setting can now be set to an environment variable. ([#3529](https://github.com/craftcms/cms/issues/3529))
- Added the `index-assets/one` console command, which can now be used to index a single subfolder.
- Added `craft\base\ApplicationTrait::getSystemName()`.

### Changed
- Craft now ensures that installed schema versions match the schema versions in `project.yaml` before syncing project config changes.
- The `project-config/sync` console command now bails if there are pending Craft or plugin migrations.

### Fixed
- Fixed a bug where `site` translations were falling back to English if the translated message was identical to the source message. ([#3692](https://github.com/craftcms/cms/issues/3692))
- Fixed a bug where syncing Matrix field changes to the project config would result in new changes to the project config. ([#3695](https://github.com/craftcms/cms/issues/3695))
- Fixed an error that occurred when indexing assets in an empty volume.
- Fixed a bug where soft-deleted assets would show up as missing after indexing.
- Fixed a JavaScript error that could occur on the Settings → Plugins page.
- Fixed a bug where `Craft::parseEnv()` was throwing an `InvalidConfigException` if the given string began with `@` but was not an alias. ([#3700](https://github.com/craftcms/cms/issues/3700))

### Security
- URLs are no longer allowed in users’ first or last names.

## 3.1.3 - 2019-01-21

### Added
- Added the `|json_decode` Twig filter.  ([#3678](https://github.com/craftcms/cms/pull/3678))

### Fixed
- Fixed an error that occurred when updating to Craft 3.1 if a plugin or module was calling any soft-deletable records’ `find()` methods.
- Fixed an error that occurred when updating from Craft 2 to Craft 3.1 if there were any RichText fields. ([#3677](https://github.com/craftcms/cms/issues/3677))
- Fixed a bug where it was possible to create duplicate tags by searching for and selecting the same tag name twice in the same Tags field. ([#3676](https://github.com/craftcms/cms/issues/3676))
- Fixed a bug where system messages were getting sent with the message keys (e.g. “forgot_password_subject” and “forgot_password_body”) if Craft didn’t provide a default message translation for the site language, and the message hadn’t been translated for the user’s preferred language. ([#3673](https://github.com/craftcms/cms/issues/3673))
- Fixed a bug where `craft\web\Request::getIsLivePreview()` was returning `false` on Live Preview requests when called from an `yii\base\Controller::EVENT_BEFORE_ACTION` event handler. ([#3680](https://github.com/craftcms/cms/issues/3680))

## 3.1.2.2 - 2019-01-19

### Fixed
- Fixed an error that occurred when updating to Craft 3.1 if a plugin or module was calling any `craft\services\Sections` methods.

## 3.1.2.1 - 2019-01-19

### Fixed
- Fixed an error that occurred when updating to Craft 3.1 if there were any Matrix sub-fields that had their type set to a non-existing class. ([#3662](https://github.com/craftcms/cms/issues/3662))
- Fixed a bug where the project config could be in an unexpected state if a `project.yaml` file existed already when initially updating to Craft 3.1.

## 3.1.2 - 2019-01-18

### Added
- Added the `index-assets <volume>` and `index-assets/all` console commands. ([#3595](https://github.com/craftcms/cms/pull/3595))
- Added `craft\base\FieldTrait::$oldSettings`.
- Added `craft\helpers\Install`.
- Added `craft\services\Fields::prepFieldForSave()`.
- Added `craft\services\Path::getProjectConfigFilePath()`.
- Added `craft\services\ProjectConfig::$muteEvents`.

### Changed
- The installer now checks `project.yaml` when determining the default site name, handle, base URL, and language values. ([#3661](https://github.com/craftcms/cms/issues/3661))
- The Base URL field in the web-based installer now autouggests environment variable names and aliases.
- Craft now creates a `.gitignore` file in the `storage/config-backups/` folder, preventing any other files within it from getting tracked by Git.
- Craft no longer prevents changes in `project.yaml` from being synced if a plugins’ schema version in `project.yaml` doesn’t match up with its installed schema version, if one of them is blank.

### Deprecated
- Deprecated `craft\services\Fields::$ignoreProjectConfigChanges`.
- Deprecated `craft\services\Matrix::$ignoreProjectConfigChanges`.

### Fixed
- Fixed a PHP notice that occurred when updating to Craft 3.1 if there were any plugins installed without settings.
- Fixed a SQL error that occurred when updating to Craft 3.1 if a plugin or module was calling any `craft\services\Fields` methods. ([#3663](https://github.com/craftcms/cms/issues/3663))
- Fixed a bug where element indexes would forget their source settings after updating to Craft 3.1. ([#3659](https://github.com/craftcms/cms/issues/3659))
- Fixed a bug where commercial plugins weren’t installable from the Plugin Store.
- Fixed a bug where Matrix block type fields’ `beforeSave()` methods weren’t getting called.
- Fixed a bug where Matrix fields could forget their content table name if they were created with a non-global context.
- Fixed a bug where links to the Plugin Store from Settings → Plugins were 404ing. ([#3664](https://github.com/craftcms/cms/issues/3664))
- Fixed a bug where soft-deleted sections and entry types were still showing up in the Control Panel. ([#3648](https://github.com/craftcms/cms/issues/3648))
- Fixed a bug where an update to Craft 3.1 would fail with a database error in some scenarios.
- Fixed a bug where Plugin Store’s Try buttons would appear as disabled when they should be enabled. ([#3619](https://github.com/craftcms/cms/issues/3619))
- Fixed an error that occurred when updating to Craft 3.1 if there were any relational fields that were missing some expected settings. ([#3641](https://github.com/craftcms/cms/issues/3641))

### Security
- Fixed two XSS vulnerabilities.

## 3.1.1 - 2019-01-16

### Added
- Added support for the `CRAFT_LOG_PHP_ERRORS` PHP constant. ([#3619](https://github.com/craftcms/cms/issues/3619))
- Added `craft\web\User::generateToken()`.

### Changed
- System error message templates no longer parse exception messages as Markdown.

### Fixed
- Fixed a bug where `craft\services\Volumes::getVolumeByHandle()` wasn’t working. ([#3633](https://github.com/craftcms/cms/pull/3633))
- Fixed a bug where the `clear-caches/cp-resources` command could clear out the wrong directory if the `resourceBasePath` config setting began with `@webroot`. ([#3637](https://github.com/craftcms/cms/issues/3637))
- Fixed a bug where eager-loading Matrix blocks would come up empty. ([#3644](https://github.com/craftcms/cms/issues/3644))
- Fixed an error that occurred when updating to Craft 3.1 if there were any Matrix blocks without any sub-fields. ([#3635](https://github.com/craftcms/cms/pull/3635))
- Fixed an error that occurred when updating to Craft 3.1 if there were any Matrix block types left over from a Matrix field that had been converted to something else.
- Fixed an error that occurred when updating to Craft 3.1 if there were any Assets fields that were missing some expected field settings. ([#3641](https://github.com/craftcms/cms/issues/3641))
- Fixed an error that occurred when updating to Craft 3.1 if anything was calling `craft\services\Fields::getLayoutById()` or `getLayoutByType()` before the update was applied.
- Fixed an error that could occur when logging deprecation errors on PostgreSQL. ([#3638](https://github.com/craftcms/cms/issues/3638))
- Fixed a bug where users would get logged out while updating to Craft 3.1, causing a “User is not permitted to perform this action” error.
- Fixed a bug where “JavaScript must be enabled” and “Cookies must be enabled” messages weren’t getting positioned correctly. ([#3639](https://github.com/craftcms/cms/issues/3639))
- Fixed a “Variable "message" does not exist.” error that could occur in the Control Panel.
- Fixed a bug where free plugins weren’t installable from the Plugin Store. ([#3642](https://github.com/craftcms/cms/issues/3642))

### Security
- The Request panel in the Debug Toolbar now redacts any sensitive information. ([#3619](https://github.com/craftcms/cms/issues/3619))
- Fixed two XSS vulnerabilities.

## 3.1.0 - 2019-01-15

> {warning} This is a more complex update than usual, and failed update attempts are not uncommon. Please ensure you have a recent database backup, and we recommend you test the update on a local/staging environment before updating your production server.

### Added
- Added the Project Config, a portable and centralized configuration for system settings. ([#1429](https://github.com/craftcms/cms/issues/1429)) 
- Category groups, elements, entry types, field layouts, global sets, sections, sites, site groups, structures, tag groups, and volumes are now soft-deleted. ([#867](https://github.com/craftcms/cms/issues/867))
- Entries, categories, and users can now be restored within the Control Panel by selecting “Trashed” from the status menu on element index pages, and clicking the “Restore” button.
- Added the System Messages utility for editing system messages, replacing the Settings → Email → System Messages page. ([#3421](https://github.com/craftcms/cms/issues/3421))
- Some Site settings (Base URL), volume settings (Base URL and File System Path), and email settings (System Email Address, Sender Name, HTML Email Template, Username, Password, and Host Name) can now be set to environment variables using a `$VARIABLE_NAME` syntax. ([#3219](https://github.com/craftcms/cms/issues/3219))
- The installer now checks whether a `project.yaml` file exists and applies any changes in it. ([#3291](https://github.com/craftcms/cms/issues/3291))
- Control Panel settings that support environment variables now autosuggest environment variable names (and aliases when applicable) while typing.
- Control Panel settings that define a template path now autosuggest existing template files.
- Added cross-domain support for Live Preview. ([#1521](https://github.com/craftcms/cms/issues/1521))
- Plugins can now have multiple editions.
- Custom fields can now opt out of being included in elements’ search keywords. ([#2600](https://github.com/craftcms/cms/issues/2600))
- Added the `allowAdminChanges` config setting.
- Added the `softDeleteDuration` config setting.
- Added the `storeUserIps` config setting. ([#3311](https://github.com/craftcms/cms/issues/3311))
- Added the `useProjectConfigFile` config setting.
- Added the `gc` console command, which can be used to run garbage collection tasks.
- Added the `project-config/sync` console command. ([#3510](https://github.com/craftcms/cms/issues/3510))
- Added the `trashed` element query param, which can be used to query for elements that have been soft-deleted.
- Added the `expression()` Twig function, for creating new `yii\db\Expression` objects in templates. ([#3289](https://github.com/craftcms/cms/pull/3289))
- Added the `parseEnv()` Twig function.
- Added the `plugin()` Twig function.
- Added the `_includes/forms/autosuggest.html` include template for the Control Panel. 
- Added `Craft::parseEnv()`.
- Added `craft\base\ApplicationTrait::getIsLive()`.
- Added `craft\base\Element::EVENT_AFTER_RESTORE`.
- Added `craft\base\Element::EVENT_BEFORE_RESTORE`.
- Added `craft\base\Element::EVENT_DEFINE_EAGER_LOADING_MAP`.
- Added `craft\base\ElementInterface::afterRestore()`.
- Added `craft\base\ElementInterface::beforeRestore()`.
- Added `craft\base\Field::EVENT_AFTER_ELEMENT_RESTORE`.
- Added `craft\base\Field::EVENT_BEFORE_ELEMENT_RESTORE`.
- Added `craft\base\FieldInterface::afterElementRestore()`.
- Added `craft\base\FieldInterface::beforeElementRestore()`.
- Added `craft\base\Model::EVENT_DEFINE_RULES`.
- Added `craft\base\Plugin::editions()`.
- Added `craft\base\Plugin::is()`.
- Added `craft\base\SavableComponentInterface::beforeApplyDelete()`.
- Added `craft\behaviors\EnvAttributeParserBehavior`.
- Added `craft\controllers\LivePreviewController`.
- Added `craft\db\ActiveRecord::prepareForDb()`.
- Added `craft\db\Command::restore()`.
- Added `craft\db\Command::softDelete()`.
- Added `craft\db\Migration::restore()`.
- Added `craft\db\Migration::softDelete()`.
- Added `craft\db\SoftDeleteTrait`, which can be used by Active Record classes that wish to support soft deletes.
- Added `craft\db\Table`.
- Added `craft\elements\actions\Restore`, which can be included in elements’ `defineActions()` methods to opt into element restoration.
- Added `craft\events\ConfigEvent`.
- Added `craft\events\DeleteElementEvent`, which provides a `$hardDelete` property that can be set to `true` to force an element to be immediately hard-deleted. ([#3403](https://github.com/craftcms/cms/pull/3403))
- Added `craft\helpers\App::editionHandle()`.
- Added `craft\helpers\App::editionIdByHandle()`.
- Added `craft\helpers\App::mailSettings()`.
- Added `craft\helpers\ArrayHelper::firstWhere()`.
- Added `craft\helpers\Db::idByUid()`.
- Added `craft\helpers\Db::idsByUids()`.
- Added `craft\helpers\Db::uidById()`.
- Added `craft\helpers\Db::uidsByIds()`.
- Added `craft\helpers\ProjectConfig`.
- Added `craft\helpers\StringHelper::toWords()`.
- Added `craft\models\FieldLayout::createFromConfig()`.
- Added `craft\models\FieldLayout::getConfig()`.
- Added `craft\models\Section::setEntryTypes()`.
- Added `craft\models\Site::getBaseUrl()`.
- Added `craft\services\AssetTransforms::getTransformByUid()`.
- Added `craft\services\AssetTransforms::EVENT_BEFORE_APPLY_TRANSFORM_DELETE`.
- Added `craft\services\Categories::getGroupByUid()`.
- Added `craft\services\Categories::EVENT_BEFORE_APPLY_GROUP_DELETE`.
- Added `craft\services\Elements::restoreElement()`.
- Added `craft\services\Elements::EVENT_AFTER_RESTORE_ELEMENT`.
- Added `craft\services\Elements::EVENT_BEFORE_RESTORE_ELEMENT`.
- Added `craft\services\Fields::applyFieldDelete()`.
- Added `craft\services\Fields::applyFieldSave()`.
- Added `craft\services\Fields::createFieldConfig()`.
- Added `craft\services\Fields::deleteFieldInternal()`.
- Added `craft\services\Fields::restoreLayoutById()`.
- Added `craft\services\Fields::saveFieldInternal()`.
- Added `craft\services\Fields::EVENT_BEFORE_APPLY_FIELD_DELETE`.
- Added `craft\services\Fields::EVENT_BEFORE_APPLY_GROUP_DELETE`.
- Added `craft\services\Gc` for handling garbage collection tasks.
- Added `craft\services\Path::getConfigBackupPath()`.
- Added `craft\services\ProjectConfig`.
- Added `craft\services\Routes::deleteRouteByUid()`
- Added `craft\services\Sections::getSectionByUid()`.
- Added `craft\services\Sections::EVENT_BEFORE_APPLY_ENTRY_TYPE_DELETE`.
- Added `craft\services\Sections::EVENT_BEFORE_APPLY_SECTION_DELETE`.
- Added `craft\services\Sites::restoreSiteById()`.
- Added `craft\services\Sites::EVENT_BEFORE_APPLY_GROUP_DELETE`.
- Added `craft\services\Sites::EVENT_BEFORE_APPLY_SITE_DELETE`.
- Added `craft\services\Tags::EVENT_BEFORE_APPLY_GROUP_DELETE`.
- Added `craft\services\UserGroups::EVENT_BEFORE_APPLY_GROUP_DELETE`.
- Added `craft\services\Volumes::EVENT_BEFORE_APPLY_VOLUME_DELETE`.
- Added `craft\validators\TemplateValidator`.
- Added `craft\web\Controller::requireCpRequest()`.
- Added `craft\web\Controller::requireSiteRequest()`.
- Added `craft\web\twig\variables\Cp::EVENT_REGISTER_CP_SETTINGS`. ([#3314](https://github.com/craftcms/cms/issues/3314))
- Added `craft\web\twig\variables\Cp::getEnvSuggestions()`.
- Added `craft\web\twig\variables\Cp::getTemplateSuggestions()`.
- Added the ActiveRecord Soft Delete Extension for Yii2.
- Added the Symfony Yaml Component.
- The bundled Vue asset bundle now includes Vue-autosuggest.

### Changed
- The `defaultWeekStartDay` config setting is now set to `1` (Monday) by default, to conform with the ISO 8601 standard.
- Renamed the `isSystemOn` config setting to `isSystemLive`.
- The `app/migrate` web action now applies pending `project.yaml` changes, if the `useProjectConfigFile` config setting is enabled.
- The `svg()` function now strips `<title>`, `<desc>`, and comments from the SVG document as part of its sanitization process.
- The `svg()` function now supports a `class` argument, which will add a class name to the root `<svg>` node. ([#3174](https://github.com/craftcms/cms/issues/3174))
- The `{% redirect %}` tag now supports `with notice` and `with error` params for setting flash messages. ([#3625](https://github.com/craftcms/cms/pull/3625))
- `info` buttons can now also have a `warning` class.
- User permission definitions can now include `info` and/or `warning` keys.
- The old “Administrate users” permission has been renamed to “Moderate users”.
- The old “Change users’ emails” permission has been renamed to “Administrate users”, and now comes with the ability to activate user accounts and reset their passwords. ([#942](https://github.com/craftcms/cms/issues/942))  
- All users now have the ability to delete their own user accounts. ([#3013](https://github.com/craftcms/cms/issues/3013))
- System user permissions now reference things by their UIDs rather than IDs (e.g. `editEntries:<UID>` rather than `editEntries:<ID>`).
- Animated GIF thumbnails are no longer animated. ([#3110](https://github.com/craftcms/cms/issues/3110))
- Craft Tokens can now be sent either as a query string param (named after the `tokenParam` config setting) or an `X-Craft-Token` header.
- Element types that support Live Preview must now hash the `previewAction` value for `Craft.LivePreview`.
- Live Preview now loads each new preview into its own `<iframe>` element. ([#3366](https://github.com/craftcms/cms/issues/3366))
- Assets’ default titles now only capitalize the first word extracted from the filename, rather than all the words. ([#2339](https://github.com/craftcms/cms/issues/2339))
- All console commands besides `setup/*` and `install/craft` now output a warning if Craft isn’t installed yet. ([#3620](https://github.com/craftcms/cms/issues/3620))
- All classes that extend `craft\base\Model` now have `EVENT_INIT` and `EVENT_DEFINE_BEHAVIORS` events; not just classes that extend `craft\base\Component`.
- `craft\db\mysql\Schema::findIndexes()` and `craft\db\pgsql\Schema::findIndexes()` now return arrays with `columns` and `unique` keys.
- `craft\helpers\ArrayHelper::filterByValue()` now defaults its `$value` argument to `true`.
- `craft\helpers\MigrationHelper::doesIndexExist()` no longer has a `$foreignKey` argument, and now has an optional `$db` argument.
- `craft\mail\Mailer::send()` now swallows any exceptions that are thrown when attempting to render the email HTML body, and sends the email as plain text only. ([#3443](https://github.com/craftcms/cms/issues/3443))
- `craft\mail\Mailer::send()` now fires an `afterSend` event with `yii\mail\MailEvent::$isSuccessful` set to `false` if any exceptions were thrown when sending the email, and returns `false`. ([#3443](https://github.com/craftcms/cms/issues/3443))
- `craft\services\Routes::saveRoute()` now expects site and route UIDs instead of IDs.
- `craft\services\Routes::updateRouteOrder()` now expects route UIDs instead of IDs.
- The `craft\helpers\Assets::EVENT_SET_FILENAME` event is now fired after sanitizing the filename.

### Removed
- Removed `craft\elements\User::authData()`.
- Removed `craft\fields\Matrix::getOldContentTable()`.
- Removed `craft\services\Routes::deleteRouteById()`

### Deprecated
- Deprecated `craft\base\ApplicationTrait::getIsSystemOn()`. `getIsLive()` should be used instead.
- Deprecated `craft\helpers\MigrationHelper::dropAllIndexesOnTable()`.
- Deprecated `craft\helpers\MigrationHelper::dropAllUniqueIndexesOnTable()`.
- Deprecated `craft\helpers\MigrationHelper::dropIndex()`.
- Deprecated `craft\helpers\MigrationHelper::restoreForeignKey()`.
- Deprecated `craft\helpers\MigrationHelper::restoreIndex()`.
- Deprecated `craft\models\Info::getEdition()`. `Craft::$app->getEdition()` should be used instead.
- Deprecated `craft\models\Info::getName()`. `Craft::$app->projectConfig->get('system.name')` should be used instead.
- Deprecated `craft\models\Info::getOn()`. `Craft::$app->getIsLive()` should be used instead.
- Deprecated `craft\models\Info::getTimezone()`. `Craft::$app->getTimeZone()` should be used instead.
- Deprecated `craft\services\Routes::getDbRoutes()`. `craft\services\Routes::getProjectConfigRoutes()` should be used instead.
- Deprecated `craft\services\SystemSettings`. `craft\services\ProjectConfig` should be used instead.
- Deprecated `craft\validators\UrlValidator::$allowAlias`. `craft\behaviors\EnvAttributeParserBehavior` should be used instead.

### Fixed
- Fixed a bug where the Dashboard could rapidly switch between two column sizes at certain browser sizes. ([#2438](https://github.com/craftcms/cms/issues/2438))
- Fixed a bug where ordered and unordered lists in field instructions didn’t have numbers or bullets.
- Fixed a bug where switching an entry’s type could initially show the wrong field layout tab. ([#3600](https://github.com/craftcms/cms/issues/3600))
- Fixed an error that occurred when updating to Craft 3 if there were any Rich Text fields without any stored settings.
- Fixed a bug where Craft wasn’t saving Dashboard widget sizes properly on PostgreSQL. ([#3609](https://github.com/craftcms/cms/issues/3609))
- Fixed a PHP error that could occur if the primary site didn’t have a base URL. ([#3624](https://github.com/craftcms/cms/issues/3624))
- Fixed a bug where `craft\helpers\MigrationHelper::dropIndexIfExists()` wasn’t working if the index had an unexpected name.
- Fixed an error that could occur if a plugin attempted to register the same Twig extension twice in the same request.

### Security
- The web and CLI installers no longer suggest `@web` for the site URL, and now attempt to save the entered site URL as a `DEFAULT_SITE_URL` environment variable in `.env`. ([#3559](https://github.com/craftcms/cms/issues/3559))
- Craft now destroys all other sessions associated with a user account when a user changes their password.
- It’s no longer possible to spoof Live Preview requests.

## 3.0.41.1 - 2019-03-12

### Changed
- Craft now requires Twig ~2.6.2.

## 3.0.41 - 2019-02-22

### Changed
- System error message templates no longer parse exception messages as Markdown.

### Security
- Database backup/restore exception messages now redact the database password when using PostgreSQL.
- URLs are no longer allowed in users’ first or last names.
- The Request panel in the Debug Toolbar now redacts any sensitive information. ([#3619](https://github.com/craftcms/cms/issues/3619))
- Fixed XSS vulnerabilities.

## 3.0.40.1 - 2019-02-21

### Fixed
- Fixed a bug where Craft wasn’t always aware of plugin licensing issues. ([#3876](https://github.com/craftcms/cms/issues/3876))

## 3.0.40 - 2019-01-31

### Added
- Added `craft\helpers\App::testIniSet()`.

### Changed
- Craft now warns if `ini_set()` is disabled and [memory_limit](http://php.net/manual/en/ini.core.php#ini.memory-limit) is less than `256M` or [max_execution_time](http://php.net/manual/en/info.configuration.php#ini.max-execution-time) is less than `120` before performing Composer operations.
- `craft\helpers\App::maxPowerCaptain()` now attempts to set the `memory_limit` to `1536M` rather than `-1`.

## 3.0.39 - 2019-01-29

### Changed
- It’s now possible to update disabled plugins.

### Fixed
- Fixed an error that could occur if PHP’s `memory_limit` was set to a higher size (in bytes) than `PHP_INT_MAX`. ([#3717](https://github.com/craftcms/cms/issues/3717))

## 3.0.38 - 2019-01-24

### Added
- Added the `update` command, which can be used to [update Craft from the terminal](https://docs.craftcms.com/v3/updating.html#updating-from-the-terminal).
- Craft now warns if PHP is running in Safe Mode with a [max_execution_time](http://php.net/manual/en/info.configuration.php#ini.max-execution-time) of less than 120 seconds, before performing Composer operations.
- Craft now stores backups of `composer.json` and `composer.lock` files in `storage/composer-backups/` before running Composer operations.
- Added `craft\db\Connection::getBackupFilePath()`.
- Added `craft\helpers\App::phpConfigValueInBytes()`.
- Added `craft\helpers\Console::isColorEnabled()`.
- Added `craft\helpers\Console::outputCommand()`.
- Added `craft\helpers\Console::outputWarning()`.
- Added `craft\helpers\FileHelper::cycle()`.
- Added `craft\services\Composer::$maxBackups`.
- Added `craft\services\Path::getComposerBackupsPath()`.

### Changed
- The `migrate/all` console command now supports a `--no-content` argument that can be passed to ignore pending content migrations.
- Craft now attempts to disable PHP’s memory and time limits before running Composer operations.
- Craft no longer respects the `phpMaxMemoryLimit` config setting if PHP’s `memory_limit` setting is already set to `-1` (no limit).
- Craft now respects Composer’s [classmap-authoritative](https://getcomposer.org/doc/06-config.md#classmap-authoritative) config setting.
- Craft now links to the [Troubleshooting Failed Updates](https://craftcms.com/guides/failed-updates) guide when an update fails.
- `craft\services\Composer::install()` can now behave like the `composer install` command, if `$requirements` is `null`.
- `craft\services\Composer::install()` now has a `$whitelist` argument, which can be set to an array of packages to whitelist, or `false` to disable the whitelist.

## 3.0.37 - 2019-01-08

### Added
- Routes defined in the Control Panel can now have a `uid` token, and URL rules defined in `config/routes.php` can now have a `{uid}` token. ([#3583](https://github.com/craftcms/cms/pull/3583))
- Added the `extraFileKinds` config setting. ([#1584](https://github.com/craftcms/cms/issues/1584))
- Added the `clear-caches` console command. ([#3588](https://github.com/craftcms/cms/pull/3588))
- Added `craft\feeds\Feeds::getFeed()`.
- Added `craft\helpers\StringHelper::UUID_PATTERN`.

### Changed
- Pressing the <kbd>Return</kbd> key (or <kbd>Ctrl</kbd>/<kbd>Command</kbd> + <kbd>Return</kbd>) when a textual cell is focused in an editable table will now change the focus to the same cell in the next row (after creating a new row if necessary.) ([#3576](https://github.com/craftcms/cms/issues/3576))
- The Password input in the web-based Craft setup wizard now has a “Show” button like other password inputs.
- The Feed widget now sets the items’ text direction based on the feed’s language.
- Matrix blocks that contain validation errors now have red titles and alert icons, to help them stand out when collapsed. ([#3599](https://github.com/craftcms/cms/issues/3599))

### Fixed
- Fixed a bug where the “Edit” button on asset editor HUDs didn’t launch the Image Editor if the asset was being edited on another element type’s index page. ([#3575](https://github.com/craftcms/cms/issues/3575))
- Fixed an exception that would be thrown when saving a user from a front-end form with a non-empty `email` or `newPassword` param, if the `password` param was missing or empty. ([#3585](https://github.com/craftcms/cms/issues/3585))
- Fixed a bug where global set, Matrix block, tag, and user queries weren’t respecting `fixedOrder` params.
- Fixed a bug where `craft\helpers\MigrationHelper::renameColumn()` was only restoring the last foreign key for each table that had multiple foreign keys referencing the table with the renamed column.
- Fixed a bug where Date/Time fields could output the wrong date in Live Preview requests. ([#3594](https://github.com/craftcms/cms/issues/3594))
- Fixed a few RTL language styling issues.
- Fixed a bug where drap-and-drop uploading would not work for custom asset selector inputs. ([#3590](https://github.com/craftcms/cms/pull/3590))
- Fixed a bug where Number fields weren’t enforcing thein Min Value and Max Value settings if set to 0. ([#3598](https://github.com/craftcms/cms/issues/3598))
- Fixed a SQL error that occurred when uploading assets with filenames that contained emoji characters, if using MySQL. ([#3601](https://github.com/craftcms/cms/issues/3601))

### Security
- Fixed a directory traversal vulnerability.
- Fixed a remote code execution vulnerability.

## 3.0.36 - 2018-12-18

### Added
- Added the `{{ actionInput() }}` global Twig function. ([#3566](https://github.com/craftcms/cms/issues/3566))

### Changed
- Suspended users are no longer shown when viewing pending or locked users. ([#3556](https://github.com/craftcms/cms/issues/3556))
- The Control Panel’s Composer installer now prevents scripts defined in `composer.json` from running. ([#3574](https://github.com/craftcms/cms/issues/3574))

### Fixed
- Fixed a bug where elements that belonged to more than one structure would be returned twice in element queries.

### Security
- Fixed a self-XSS vulnerability in the Recent Entries widget.
- Fixed a self-XSS vulnerability in the Feed widget.

## 3.0.35 - 2018-12-11

### Added
- Added `craft\models\Section::getHasMultiSiteEntries()`.

### Changed
- Field types that extend `craft\fields\BaseRelationField` now pass their `$sortable` property value to the `BaseElementSelectInput` JavaScript class by default. ([#3542](https://github.com/craftcms/cms/pull/3542))

### Fixed
- Fixed a bug where the “Disabled for Site” entry status option was visible for sections where site propagation was disabled. ([#3519](https://github.com/craftcms/cms/issues/3519))
- Fixed a bug where saving an entry that was disabled for a site would retain its site status even if site propagation had been disabled for the section.
- Fixed a SQL error that occurred when saving a field layout with 4-byte characters (like emojis) in a tab name. ([#3532](https://github.com/craftcms/cms/issues/3532))
- Fixed a bug where autogenerated Post Date values could be a few hours off when saving new entries with validation errors. ([#3528](https://github.com/craftcms/cms/issues/3528))
- Fixed a bug where plugins’ minimum version requirements could be enforced even if a development version of a plugin had been installed previously.

## 3.0.34 - 2018-12-04

### Fixed
- Fixed a bug where new Matrix blocks wouldn’t remember that they were supposed to be collapsed if “Save and continue editing” was clicked. ([#3499](https://github.com/craftcms/cms/issues/3499))
- Fixed an error that occurred on the System Report utility if any non-bootstrapped modules were configured with an array or callable rather than a string. ([#3507](https://github.com/craftcms/cms/issues/3507))
- Fixed an error that occurred on pages with date or time inputs, if the user’s preferred language was set to Arabic. ([#3509](https://github.com/craftcms/cms/issues/3509))
- Fixed a bug where new entries within sections where site propagation was disabled would show both “Enabled Globally” and “Enabled for [Site Name]” settings. ([#3519](https://github.com/craftcms/cms/issues/3519))
- Fixed a bug where Craft wasn’t reducing the size of elements’ slugs if the resulting URI was over 255 characters. ([#3514](https://github.com/craftcms/cms/issues/3514))

## 3.0.33 - 2018-11-27

### Changed
- Table fields with a fixed number of rows no longer show Delete buttons or the “Add a row” button. ([#3488](https://github.com/craftcms/cms/issues/3488))
- Table fields that are fixed to a single row no longer show the Reorder button. ([#3488](https://github.com/craftcms/cms/issues/3488))
- Setting `components.security.sensitiveKeywords` in `config/app.php` will now append keywords to the default array `craft\services\Security::$sensitiveKeywords` array, rather than completely overriding it.
- When performing an action that requires an elevated session while impersonating another user, admin must now enter their own password instead of the impersonated user’s. ([#3487](https://github.com/craftcms/cms/issues/3487))
- The System Report utility now lists any custom modules that are installed. ([#3490](https://github.com/craftcms/cms/issues/3490))
- Control Panel charts now give preference to `ar-SA` for Arabic locales, `de-DE` for German locales, `en-US` for English locales, `es-ES` for Spanish locales, or `fr-FR` for French locales, if data for the exact application locale doesn’t exist. ([#3492](https://github.com/craftcms/cms/pull/3492))
- “Create a new child entry” and “Create a new child category” element actions now open an edit page for the same site that was selected on the index page. ([#3496](https://github.com/craftcms/cms/issues/3496))
- The default `allowedFileExtensions` config setting value now includes `webp`.
- The Craft Support widget now sends `composer.json` and `composer.lock` files when contacting Craft Support.
- It’s now possible to create element select inputs that include a site selection menu by passing `showSiteMenu: true` when including the `_includes/forms/elementSelect.html` Control Panel include template. ([#3494](https://github.com/craftcms/cms/pull/3494))

### Fixed
- Fixed a bug where a Matrix fields’ block types and content table could be deleted even if something set `$isValid` to `false` on the `beforeDelete` event.
- Fixed a bug where a global sets’ field layout could be deleted even if something set `$isValid` to `false` on the `beforeDelete` event.
- Fixed a bug where after impersonating another user, the Login page would show the impersonated user’s username rather than the admin’s.
- Fixed a bug where `craft\services\Sections::getAllSections()` could return stale results if a new section had been added recently. ([#3484](https://github.com/craftcms/cms/issues/3484))
- Fixed a bug where “View entry” and “View category” element actions weren’t available when viewing a specific section or category group.
- Fixed a bug where Craft would attempt to index image transforms.
- Fixed a bug where the Asset Indexes utility could report that asset files were missing even though they weren’t. ([#3450](https://github.com/craftcms/cms/issues/3450))

### Security
- Updated jQuery File Upload to 9.28.0.

## 3.0.32 - 2018-11-20

### Added
- The `seq()` Twig function now has a `next` argument, which can be set to `false` to have it return the current number in the sequence without incrementing it. ([#3466](https://github.com/craftcms/cms/issues/3466))
- Added `craft\db\MigrationManager::truncateHistory()`.
- Added `craft\helpers\Sequence::current()`.

### Changed
- Edit Entry pages now show the entry’s site in the revision menu label so long as the section is enabled for multiple sites, even if “Propagate entries across all enabled sites?” isn’t checked. ([#3471](https://github.com/craftcms/cms/issues/3471))
- Exact-match search terms (using `::`) now disable `subLeft` and `subRight` attributes by default, regardless of the `defaultSearchTermOptions` config setting says. ([#3474](https://github.com/craftcms/cms/issues/3474))

### Deprecated
- Deprecated `craft\validators\StringValidator::$trim`. Yii’s `'trim'` validator should be used instead.

### Fixed
- Fixed an error that occurred when querying for Matrix blocks if both the `with` and `indexBy` parameters were set.
- Fixed an error that occurred when running the `migrate/fresh` console command. ([#3472](https://github.com/craftcms/cms/issues/3472))

## 3.0.31 - 2018-11-13

### Added
- Added the `seq()` Twig function, for outputting sequential numbers.
- Added `craft\helpers\Sequence`.

### Changed
- Control Panel templates can now customize `#main-form` HTML attributes by overriding the `mainFormAttributes` block. ([#1665](https://github.com/craftcms/cms/issues/1665))
- The default PostgreSQL backup command no longer includes database owner, privilege or ACL information in the backup.
- Craft now attempts to reset OPcache after installing/uninstalling things with Composer. ([#3460](https://github.com/craftcms/cms/issues/3460))
- Gmail and SMTP mail transport types now trim whitespace off of their Username, Password, and Host Name settings. ([#3459](https://github.com/craftcms/cms/issues/3459))

### Fixed
- Fixed an error that could occur when duplicating an element with a Matrix field with “Manage blocks on a per-site basis” disabled.
- Fixed a bug where Matrix blocks wouldn’t retain their content translations when an entry was duplicated from the Edit Entry page.
- Fixed a bug where system message modals could have the wrong language selected by default. ([#3440](https://github.com/craftcms/cms/issues/3440))
- Fixed a bug where an Internal Server Error would occur if a `users/login` request was missing the `loginName` or `password` parameters. ([#3458](https://github.com/craftcms/cms/issues/3458))
- Fixed a bug where `craft\validators\StringValidator` was trimming whitespace off of strings _after_ performing string length validation.
- Fixed an infinite recursion bug that could occur if `config/general.php` had any deprecated config settings, and the database connection settings were invalid.
- Fixed an error that occurred when saving a new entry or category, if its URI format referenced the `level` attribute. ([#3465](https://github.com/craftcms/cms/issues/3465))

## 3.0.30.2 - 2018-11-08

### Fixed
- Fixed an error that could occur on servers running PHP 7.0.32. ([#3453](https://github.com/craftcms/cms/issues/3453))

## 3.0.30.1 - 2018-11-07

### Fixed
- Fixed an error that occurred when saving an element with a new Matrix block, if the Matrix field was set to manage blocks on a per-site basis. ([#3445](https://github.com/craftcms/cms/issues/3445))

## 3.0.30 - 2018-11-06

### Added
- Added “Duplicate” and “Duplicate (with children)” actions to the Entries and Categories index pages. ([#1291](https://github.com/craftcms/cms/issues/1291))
- Added `craft\base\ElementAction::$elementType`, which element action classes can use to reference their associated element type.
- Added `craft\elements\actions\DeepDuplicate`.
- Added `craft\elements\actions\Duplicate`.
- Added `craft\elements\actions\SetStatus::$allowDisabledForSite`, which can be used by localizable element types to enable a “Disabled for Site” status option.

### Changed
- Entries’ “Enabled” setting is now labeled “Enabled Globally” on multi-site installs. ([#2899](https://github.com/craftcms/cms/issues/2899))
- Entries’ “Enabled for site” setting now includes the site name in its label, and only shows up if the “Enabled Globally” setting is checked. ([#2899](https://github.com/craftcms/cms/issues/2899))
- The Set Status action on the Entries index page now includes a “Disabled for Site” option. ([#2899](https://github.com/craftcms/cms/issues/2899))
- Edit Category pages now have `edit-category` and `site--<SiteHandle>` classes on the `<body>`. ([#3439](https://github.com/craftcms/cms/issues/3439))
- Edit Entry pages now have `edit-entry` and `site--<SiteHandle>` classes on the `<body>`. ([#3439](https://github.com/craftcms/cms/issues/3439))
- Edit Global Set pages now have `edit-global-set` and `site--<SiteHandle>` classes on the `<body>`. ([#3439](https://github.com/craftcms/cms/issues/3439))
- Edit User pages now have an `edit-user` class on the `<body>`. ([#3439](https://github.com/craftcms/cms/issues/3439))

### Fixed
- Fixed a bug where the Edit User page could forget which permissions were selected when saving a user with validation errors, if the Username, First Name, and Last name fields were all blank. ([#3412](https://github.com/craftcms/cms/issues/3412))
- Fixed a bug where the Edit User Group page could forget which permissions were selected when saving a user group with validation errors, if the Name field was blank.
- Fixed a bug where the `{% paginate %}` tag wasn’t factoring the `offset` element query param into its total page calculation. ([#3420](https://github.com/craftcms/cms/issues/3420))

### Security
- Fixed a bug where sensitive info could be displayed in the Craft log files if there was a problem connecting to the email server.

## 3.0.29 - 2018-10-30

### Added
- Email and URL fields now have “Placeholder Text” settings. ([#3397](https://github.com/craftcms/cms/issues/3397))

### Changed
- The default HTML Purifier configuration now allows `download` attributes in `<a>` tags. ([craftcms/redactor#86](https://github.com/craftcms/redactor/issues/86))

### Fixed
- Fixed a bug where the `ContentBehaviour` and `ElementQueryBehavior` classes could be missing some field properties. ([#3400](https://github.com/craftcms/cms/issues/3400))
- Fixed a bug where some fields within Matrix fields could lose their values after enabling the “Manage blocks on a per-site basis” setting. ([verbb/super-table#203](https://github.com/verbb/super-table/issues/203))
- Fixed a bug where HTML Purifier wasn’t being initialized with HTML 5 element support.
- Fixed a bug where it was possible to save Assets fields with the “Restrict allowed file types?” setting enabled, but no specific file types selected. ([#3410](https://github.com/craftcms/cms/issues/3410))

## 3.0.28 - 2018-10-23

### Added
- Structure sections now have the ability to disable entry propagation, like Channel sections. ([#2386](https://github.com/craftcms/cms/issues/2386))

### Changed
- `craft\base\Field::supportedTranslationMethods()` now defaults to only returning `none` if the field type doesn’t have a content column. ([#3385](https://github.com/craftcms/cms/issues/3385))
- Craft.EntryTypeSwitcher now fires a `beforeTypeChange` event before swapping the Edit Entry form tabs. ([#3375](https://github.com/craftcms/cms/pull/3375))
- Craft.MatrixInput now fires an `afterInit` event after initialization. ([#3375](https://github.com/craftcms/cms/pull/3375))
- Craft.MatrixInput now fires an `blockAdded` event after adding a new block. ([#3375](https://github.com/craftcms/cms/pull/3375))
- System messages sent from front-end requests are now sent using the current site’s language. ([#3388](https://github.com/craftcms/cms/issues/3388))

### Fixed
- Fixed an error that could occur when acquiring a lock for a file path, if the `mutex` component was swapped out with `yii\mutex\MysqlMutex`.

## 3.0.27.1 - 2018-10-12

### Fixed
- Fixed an error that occurred when deleting an entry from the Edit Entry page. ([#3372](https://github.com/craftcms/cms/issues/3372))
- Fixed an error that could occur when changing a Channel section to Structure. ([#3373](https://github.com/craftcms/cms/issues/3373))
- Fixed an error that occurred when saving Matrix content from console requests.

## 3.0.27 - 2018-10-11

### Added
- Added `craft\helpers\MigrationHelper::findForeignKey()`.
- Added the `cp.globals.edit` and `cp.globals.edit.content` template hooks to the Edit Global Set page. ([#3356](https://github.com/craftcms/cms/pull/3356))

### Changed
- It’s now possible to load a Create Entry page with a specific user preselected in the Author field, using a new `authorId` query string param. ([#3326](https://github.com/craftcms/cms/pull/3326))
- Matrix fields that are set to manage blocks on a per-site basis will now duplicate Matrix blocks across all of the owner element’s supported sites when the element is first created. ([#3082](https://github.com/craftcms/cms/issues/3082))
- Disabled Matrix blocks are no longer visible when sharing an entry draft or version. ([#3338](https://github.com/craftcms/cms/issues/3338))
- Control Panel tabs that have errors now have alert icons.
- The Debug Toolbar is no longer shown in Live Preview iframes.
- The Plugin Store now requires browsers with ES6 support.
- Updated jQuery Touch Events to 2.0.0.
- Updated Garnish to 0.1.29.

### Fixed
- Fixed a bug where enabling the “Propagate entries across all enabled sites?” setting for an existing Channel section (or converting the section to a Structure) wouldn’t update entries that had been created for the non-primary site.
- Fixed a bug where Craft wasn’t detecting and retrying queue jobs that had timed out.
- Fixed a bug where `Craft::$app->locale` could return the wrong locale during Live Preview requests. ([#3336](https://github.com/craftcms/cms/issues/3336))
- Fixed a SQL error that could occur when upgrading to Craft 3, if a foreign key had an unexpected name.
- Fixed a bug where page titles in the Control Panel could be blank when showing validation errors for things that were missing their name or title. ([#3344](https://github.com/craftcms/cms/issues/3344))
- Fixed an error that could occur if a component’s settings were stored as `null`. ([#3342](https://github.com/craftcms/cms/pull/3342))
- Fixed a bug where details panes weren’t visible on browser windows sized between 999 and 1,223 pixels wide.
- Fixed an error that occurred if a Quick Post widget contained a Matrix field that had Min Blocks set and only had one block type.
- Fixed a bug where disabled Matrix blocks were getting validated as live. ([#3354](https://github.com/craftcms/cms/issues/3354))
- Fixed a bug where the `EVENT_AFTER_ACTIVATE_USER` event wasn’t getting triggered on user registration when email verification isn’t required. ([craftcms/commerce-digital-products#18](https://github.com/craftcms/commerce-digital-products/issues/18))
- Added garbage collection for offline storage of remote assets. ([#3335](https://github.com/craftcms/cms/pull/3335))
- Fixed a bug where Twig could end up in a strange state if an error occurred when preparing to render an object template. ([#3364](https://github.com/craftcms/cms/issues/3364))

### Security
- The `svg()` Twig function no longer sanitizes SVGs or namespaces their IDs or class names by default when a file path (or alias) was passed in. ([#3337](https://github.com/craftcms/cms/issues/3337))

## 3.0.26.1 - 2018-09-29

### Changed
- Changed the `yiisoft/yii2-queue` version requirement to `2.1.0`. ([#3332](https://github.com/craftcms/cms/issues/3332))

## 3.0.26 - 2018-09-29

### Changed
- `ancestors`, `descendants`, `nextSibling`, `parent`, and `prevSibling` are now reserved field handles.
- The `svg()` Twig function namespaces class names in addition to IDs now.
- Changed the `yiisoft/yii2-queue` version requirement to `2.0.1`. ([#3332](https://github.com/craftcms/cms/issues/3332))

### Fixed
- Fixed a validation error that could occur when saving an entry as a new entry if the URI format didn’t contain a `{slug}` tag. ([#3320](https://github.com/craftcms/cms/issues/3320))
- Fixed a SQL error that could occur if a deprecation error occurred when attempting to upgrade a Craft 2 project. ([#3324](https://github.com/craftcms/cms/issues/3324))

## 3.0.25 - 2018-09-18

### Added
- Added `craft\log\FileTarget::$includeUserIp` which determines whether users’ IP addresses should be included in the logs (`false` by default). ([#3310](https://github.com/craftcms/cms/pull/3310))

### Fixed
- Fixed an error that could occur when installing or updating something within the Control Panel if `composer.json` required the `roave/security-advisories` package.
- Fixed a SQL error that could occur when searching elements on PostgreSQL installs.
- Fixed a bug where Craft would ignore the last segment of template paths that ended in `/0`. ([#3304](https://github.com/craftcms/cms/issues/3304))
- Fixed a Twig Template Loading Error that would occur when testing email settings, if a custom email template was used and an error occurred when rendering it. ([#3309](https://github.com/craftcms/cms/issues/3309))

## 3.0.24 - 2018-09-11

### Added
- Added the `extraAppLocales` config setting.

### Changed
- The `defaultCpLanguage` config setting no longer needs to be a language that Craft is translated into, as long as it is a valid locale ID.
- Resave Elements jobs that are queued up after saving an entry type now include the section name in the job description. ([#3290](https://github.com/craftcms/cms/issues/3290))
- Updated Garnish to 0.1.28.

### Fixed
- Fixed a SQL error that could occur when an element query’s `orderBy` parameter was set to `dateCreated` or `dateUpdated`.
- Fixed an error that could occur when updating to v3.0.23+ if multiple Matrix fields existed with the same handle, but they had no content tables, somehow.
- Fixed a bug where links in activation and forgot-password emails weren’t hyperlinked, leaving it up to the mail client to hopefully be smart about it. ([#3288](https://github.com/craftcms/cms/issues/3288))

## 3.0.23.1 - 2018-09-04

### Fixed
- Fixed a bug where Matrix fields would get new content tables each time they were saved.

## 3.0.23 - 2018-09-04

### Changed
- Browser-based form validation is now disabled for page forms. ([#3247](https://github.com/craftcms/cms/issues/3247))
- `craft\base\Model::hasErrors()` now supports passing an attribute name with a `.*` suffix, which will return whether any errors exist for the given attribute or any nested model attributes.
- Added `json` to the default `allowedFileExtensions` config setting value. ([#3254](https://github.com/craftcms/cms/issues/3254))
- Exception call stacks now collapse internal Twig methods by default.
- Twig exception call stacks now show all of the steps leading up to the error.
- Live Preview now reloads the preview pane automatically after an asset is saved from the Image Editor. ([#3265](https://github.com/craftcms/cms/issues/3265))

### Deprecated
- Deprecated `craft\services\Matrix::getContentTableName()`. `craft\fields\Matrix::$contentTable` should be used instead.

### Removed
- Removed `craft\services\Matrix::getParentMatrixField()`.

### Fixed
- Fixed a bug where element selection modals could be initialized without a default source selected, if some of the sources were hidden for not being available on the currently-selected site. ([#3227](https://github.com/craftcms/cms/issues/3227))
- Fixed a bug where edit pages for categories, entries, global sets, and users weren’t revealing which tab(s) had errors on it, if the errors occurred within a Matrix field. ([#3248](https://github.com/craftcms/cms/issues/3248))
- Fixed a SQL error that occurred when saving a Matrix field with new sub-fields on PostgreSQL. ([#3252](https://github.com/craftcms/cms/issues/3252))
- Fixed a bug where custom user fields weren’t showing up on the My Account page when running Craft Solo edition. ([#3228](https://github.com/craftcms/cms/issues/3228))
- Fixed a bug where multiple Matrix fields could share the same content table. ([#3249]())
- Fixed a “cache is corrupted” Twig error that could occur when editing or saving an element if it had an Assets field with an unresolvable subfolder path template. ([#3257](https://github.com/craftcms/cms/issues/3257))
- Fixed a bug where the Dev Mode indicator strip wasn’t visible on Chrome/Windows when using a scaled display. ([#3259](https://github.com/craftcms/cms/issues/3259))
- Fixed a SQL error that could occur when validating an attribute using `craft\validators\UniqueValidator`, if the target record’s `find()` method joined in another table.

## 3.0.22 - 2018-08-28

### Changed
- The “Deleting stale template caches” job now ensures all expired template caches have been deleted before it begins processing the caches.
- Text inputs’ `autocomplete` attributes now get set to `off` by default, and they will only not be added if explicitly set to `null`.
- Improved the error response when Composer is unable to perform an update due to a dependency conflict.
- Email fields in the Control Panel now have `type="email"`.
- `craft\helpers\Db::parseParam()` now has a `$caseInnensitive` argument, which can be set to `true` to force case-insensitive conditions on PostgreSQL installs.
- `craft\validators\UniqueValidator` now has a `$caseInsensitive` property, which can be set to `true` to cause the unique validation to be case-insensitive on PostgreSQL installs.
- The CLI setup wizard now detects common database connection errors that occur with MAMP, and automatically retests with adjusted settings.
- The CLI setup wizard now detects common database authentication errors, and lets the user retry the username and password settings, skipping the others.
- Updated Garnish to 0.1.27.

### Fixed
- Fixed a bug where Craft wasn’t reverting `composer.json` to its original state if something went wrong when running a Composer update.
- Fixed a bug where string casing functions in `craft\helpers\StringHelper` were adding extra hyphens to strings that came in as `Upper-Kebab-Case`.
- Fixed a bug where unique validation for element URIs, usernames, and user email address was not case-insensitive on PostgreSQL installs.
- Fixed a bug where element queries’ `uri` params, and user queries’ `firstName`, `lastName`, `username`, and `email` params, were not case-insensitive on PostgreSQL installs.
- Fixed a bug where the CLI setup wizard was allowing empty database names.
- Fixed a bug where it wasn’t possible to clear template caches if template caching was disabled by the `enableTemplateCaching` config setting. ([#3229](https://github.com/craftcms/cms/issues/3229))
- Fixed a bug where element index toolbars weren’t staying fixed to the top of the content area when scrolling down the page. ([#3233](https://github.com/craftcms/cms/issues/3233))
- Fixed an error that could occur when updating Craft if the system was reliant on the SSL certificate provided by the`composer/ca-bundle` package.

## 3.0.21 - 2018-08-21

### Added
- Most element query parameters can now be set to `['not', 'X', 'Y']`, as a shortcut for `['and', 'not X', 'not Y']`.

### Changed
- The “New Password” input on the My Account page now has a “Show” button, like other password inputs in the Control Panel.
- Plugin settings pages now redirect to the Settings index page after save. ([#3216](https://github.com/craftcms/cms/issues/3216))
- It’s now possible to set [autofill detail tokens](https://html.spec.whatwg.org/multipage/form-control-infrastructure.html#autofill-detail-tokens) on the `autocomplete` variable when including the `_includes/forms/text.html` template (e.g. `'name'`).
- Username and password inputs now have the correct `autocomplete` values, increasing the likelihood that tools like 1Password will handle the form correctly. ([#3207](https://github.com/craftcms/cms/issues/3207))

### Fixed
- Fixed a SQL error that occurred when saving a user if a `craft\elements\User::EVENT_BEFORE_SAVE` event listener was setting `$event->isValid = false`. ([#3206](https://github.com/craftcms/cms/issues/3206))
- Fixed a bug where password inputs’ jQuery data was getting erased when the “Show” button was clicked.
- Fixed an error that could occur when upgrading to Craft 3. ([#3208](https://github.com/craftcms/cms/pull/3208))
- Fixed a bug where non-image assets’ file extension icons could bleed out of the preview area within asset editor HUDs. ([#3209](https://github.com/craftcms/cms/issues/3209))
- Fixed a bug where Craft wasn’t saving a new entry version when reverting an entry to a previous version. ([#3210](https://github.com/craftcms/cms/issues/3210))
- Fixed an error that could occur when a Matrix block was saved by a queue job. ([#3217](https://github.com/craftcms/cms/pull/3217))

### Security
- External links in the Control Panel now set `rel="noopener"`. ([#3201](https://github.com/craftcms/cms/issues/3201))

## 3.0.20 - 2018-08-14

### Added
- Added `craft\services\Fields::refreshFields()`.

### Fixed
- Fixed a bug where `DateTime` model attributes were getting converted to ISO-8601 date strings for `craft\web\View::renderObjectTemplate()`. ([#3185](https://github.com/craftcms/cms/issues/3185))
- Fixed a bug where timepicker menus had a higher z-index than session expiration modal shades. ([#3186](https://github.com/craftcms/cms/issues/3186))
- Fixed a bug where users could not log in after upgrading to Craft 3, if there was a custom field named `owner`.
- Fixed a bug where it was not possible to set non-integer values on asset queries’ `width`, `height`, or `size` params. ([#3195](https://github.com/craftcms/cms/issues/3195))
- Fixed a bug where all Asset folders were being initiated at once, resulting in performance issues.

## 3.0.19 - 2018-08-07

### Added
- Added the `craft.query()` template function, for creating new database queries.
- Added `craft\services\Structures::mutexTimeout`. ([#3148](https://github.com/craftcms/cms/issues/3148))
- Added `craft\services\Api::getComposerWhitelist()`.

### Removed
- Removed `craft\services\Api::getOptimizedComposerRequirements()`.

### Fixed
- Craft’s console commands now return the correct exit codes. ([#3175](https://github.com/craftcms/cms/issues/3175))
- Fixed the appearance of checkboxes in IE11 on element index pages. ([#3177](https://github.com/craftcms/cms/issues/3177))
- Fixed a bug where `composer.json` could end up with a bunch of extra dependencies in the `require` object after a failed update or plugin installation.
- Fixed an error that could occur when viewing an entry revision, if it had a Matrix field and one of the sub-fields within the Matrix field had been deleted. ([#3183](https://github.com/craftcms/cms/issues/3183))
- Fixed a bug where thumbnails weren’t loading in relational fields when viewing an entry version.

## 3.0.18 - 2018-07-31

### Added
- Added `craft\helpers\App::assetManagerConfig()`.
- Added `craft\helpers\App::cacheConfig()`.
- Added `craft\helpers\App::dbConfig()`.
- Added `craft\helpers\App::mailerConfig()`.
- Added `craft\helpers\App::mutexConfig()`.
- Added `craft\helpers\App::logConfig()`.
- Added `craft\helpers\App::sessionConfig()`.
- Added `craft\helpers\App::userConfig()`.
- Added `craft\helpers\App::viewConfig()`.
- Added `craft\helpers\App::webRequestConfig()`.
- Added `craft\validators\StringValidator::$trim`, which will cause leading/trailing whitespace to be stripped from model attributes.

### Changed
- User verification and password-reset emails now link them back to the same site they were on when the email was sent, if it was sent from a front-end request. ([#3029](https://github.com/craftcms/cms/issues/3029))
- Dynamic app component configs are now defined by methods on `craft\helpers\App`, making it easier to modify them from `config/app.php`. ([#3152](https://github.com/craftcms/cms/issues/3152))
- Structure operations now ensure that no other operations are being performed on the same structure, reducing the risk of corrupting the structure. ([#3148](https://github.com/craftcms/cms/issues/3148))
- The `{% js %}` tag now supports the following position params: `at POS_HEAD`, `at POS_BEGIN`, `at POS_END`, `on POS_READY`, and `on POS_LOAD` (e.g. `{% js at POS_END %}`).
- Craft once again checks for `X-Forwarded-For` headers when determining the user’s IP. ([#3036](https://github.com/craftcms/cms/issues/3036))
- Leading/trailing whitespace characters are now stripped from element titles on save. ([#3020](https://github.com/craftcms/cms/issues/3020))
- Updated svg-sanitize to ~0.9.0.

### Deprecated
- Deprecated `craft\db\Connection::createFromConfig()`. `craft\helpers\App::dbConfig()` should be used instead.
- Deprecated `craft\helpers\MailerHelper::createMailer()`. `craft\helpers\App::mailerConfig()` should be used instead.

### Fixed
- Fixed a bug where collapsing structure elements would only hide up to 50 of their descendants.
- Fixed a bug where Date/Time fields could lose their value if they were used in an entry type’s Title Format, and the entry’s site’s language was different than the user’s preferred language. ([#3151](https://github.com/craftcms/cms/issues/3151))
- Fixed a bug where Dropdown fields could show an incorrect selected value in limited circumstances.
- Fixed a bug where Dropdown fields on an element index view could show an incorrect selected value in limited circumstances.

## 3.0.17.1 - 2018-07-24

### Fixed
- Really fixed a PHP error that could occur if the PHP’s `set_time_limit()` was added to the php.ini `disable_functions` list.

## 3.0.17 - 2018-07-24

### Added
- The Control Panel is now translated for Norwegian Nynorsk. ([#3135](https://github.com/craftcms/cms/pull/3135))
- Added `craft\elements\db\ElementQuery::anyStatus()`, which can be called when the default `status` and `enabledForSite` filters aren’t desired. ([#3117](https://github.com/craftcms/cms/issues/3117))

### Changed
- The `addTrailingSlashesToUrls` config setting no longer applies to URLs that end with a segment that has a dot (`.`). ([#3123](https://github.com/craftcms/cms/issues/3123))
- Craft now redirects install requests back to the Dashboard if it’s already installed. ([#3143](https://github.com/craftcms/cms/issues/3143))

### Fixed
- Fixed a bug where the Settings → Email → System Messages page would show messages in the current application language rather than the primary site’s language.
- Fixed a bug where system message modals on the Settings → Email → System Messages page would initially show messages in the current application language rather than the primary site’s language, even if the application language wasn’t in use by any sites. ([#3115](https://github.com/craftcms/cms/issues/3115))
- Fixed an error that could occur if `craft\web\View::registerAssetFlashes()` was called on a console request. ([#3124](https://github.com/craftcms/cms/issues/3124))
- Fixed a PHP error that could occur if the PHP’s `set_time_limit()` was added to the php.ini `disable_functions` list.
- Fixed a bug where expanding a disabled element within a structure index view in the Control Panel wouldn’t reveal any descendants. ([#3126](https://github.com/craftcms/cms/issues/3126))
- Fixed a bug thumbnails weren’t loading for element index rows that were revealed after expanding a parent element.
- Fixed an error that occurred if an element’s `getRoute()` method returned a string. ([#3128](https://github.com/craftcms/cms/issues/3128))
- Fixed a bug where the `|without` filter wasn’t working if an object was passed in. ([#3137](https://github.com/craftcms/cms/issues/3137))
- Fixed a bug where users’ Language preference would default to Deutsch if the current application language wasn’t one of the available language options. ([#3142](https://github.com/craftcms/cms/issues/3142))

## 3.0.16.1 - 2018-07-18

### Fixed
- Fixed a bug where the `orderBy` element query param wasn’t being respected when used in conjunction with a `with` param to eager-load elements in a specific order. ([#3109](https://github.com/craftcms/cms/issues/3109))
- Fixed a bug where underscores were getting removed from slugs. ([#3111](https://github.com/craftcms/cms/issues/3111))

## 3.0.16 - 2018-07-17

### Added
- The progress bar on the Asset Indexes utility now shows how many files have been indexed, and how many there are in total. ([#2934](https://github.com/craftcms/cms/issues/2934))
- Added `craft\base\PluginInterface::beforeSaveSettings()`.
- Added `craft\base\PluginInterface::afterSaveSettings()`.
- Added `craft\base\Plugin::EVENT_AFTER_SAVE_SETTINGS`.
- Added `craft\base\Plugin::EVENT_BEFORE_SAVE_SETTINGS`.

### Changed
- Craft no longer relies on ImageMagick or GD to define the image formats that should be considered manipulatable. ([#2408](https://github.com/craftcms/cms/issues/2408))
- Removed the `showBetaUpdates` config setting as it’s no longer being used.
- When uploading a file to an Assets field, Craft will automatically sort the file list to show the latest uploads first. ([#2812](https://github.com/craftcms/cms/issues/2812))
- `dateCreated`, `dateUpdated`, `postDate`, `expiryDate`, `after`, and  `before` element query params can new be set to `DateTime` objects.
- Matrix fields now auto-focus the first text input within newly-created Matrix blocks. ([#3104](https://github.com/craftcms/cms/issues/3104))
- Updated Twig to 2.5.0.
- Updated Garnish to 0.1.26.
- Updated Selectize to 0.12.6.

### Fixed
- Fixed an error that could occur when sending emails to international domains if the Intl extension wasn’t enabled.
- Fixed an exception that was thrown if the `securityKey` config setting was changed and Craft was set to use either the SMTP or Gmail mailer transport type. ([#3083](https://github.com/craftcms/cms/issues/3083))
- Fixed a bug where Asset view was not being refreshed in some cases after using Image Editor. ([#3035](https://github.com/craftcms/cms/issues/3035))
- Fixed a bug where Craft wouldn’t warn before leaving an edit page with unsaved changes, if Live Preview was active. ([#3092](https://github.com/craftcms/cms/issues/3092))
- Fixed a bug where entries, categories, and global sets’ `getCpEditUrl()` methods could omit the site handle on multi-site installs. ([#3089](https://github.com/craftcms/cms/issues/3089))
- Fixed a JavaScript error that occurred when closing Live Preview. ([#3098](https://github.com/craftcms/cms/issues/3098))
- Fixed a bug where Dashboard widgets could be spaced incorrectly if there was only one grid column. ([#3100](https://github.com/craftcms/cms/issues/3100))
- Fixed a bug where modal windows with Field Layout Designers could cause the browser to crash. ([#3096](https://github.com/craftcms/cms/pull/3096))
- Fixed a bug where `craft\services\Fields::getAllGroups()` and `getGroupById()` could return incorrect results. ([#3102](https://github.com/craftcms/cms/issues/3102))

## 3.0.15 - 2018-07-09

### Changed
- It’s now possible to fetch only non-admin users by setting `craft\elements\db\UserQuery::$admin` to `false`.
- `Craft.EntryTypeSwitcher` now triggers a `typeChange` event after switching the entry type. ([#3067](https://github.com/craftcms/cms/pull/3067))
- Reduced the left and right padding in the Control Panel for screens less than 768 pixels wide. ([#3073](https://github.com/craftcms/cms/issues/3073))
- Removed the `useXSendFile` config setting as it’s no longer being used.
- `craft\helpers\StringHelper::toKebabCase()`, `toCamelCase()`, `toPascalCase()`, and `toSnakeCase()` now treat camelCase’d and PascalCale’d strings as multiple words. ([#3090](https://github.com/craftcms/cms/issues/3090))

### Fixed
- Fixed a bug where `craft\i18n\I18N::getPrimarySiteLocale()` and `getPrimarySiteLocaleId()` were returning locale info for the _first_ site, rather than the primary one. ([#3063](https://github.com/craftcms/cms/issues/3063))
- Fixed a bug where element index pages were loading all elements in the view, rather than waiting for the user to scroll to the bottom of the page before loading the next batch. ([#3068](https://github.com/craftcms/cms/issues/3068))
- Fixed a bug where sites listed in the Control Panel weren’t always in the correct sort order. ([#3065](https://github.com/craftcms/cms/issues/3065))
- Fixed an error that occurred when users attempted to create new entries within entry selector modals, for a section they didn’t have permission to publish peer entries in. ([#3069](https://github.com/craftcms/cms/issues/3069))
- Fixed a bug where the “Save as a new asset” button label wasn’t getting translated in the Image Editor. ([#3070](https://github.com/craftcms/cms/pull/3070))
- Fixed a bug where it was impossible to set the filename of assets when uploading them as data strings. ([#2973](https://github.com/craftcms/cms/issues/2973))
- Fixed a bug where the Field Type menu’s options within new Matrix block type settings weren’t getting sorted alphabetically. ([#3072](https://github.com/craftcms/cms/issues/3072))
- Fixed an exception that was thrown when testing email settings if the Template setting was invalid. ([#3074](https://github.com/craftcms/cms/issues/3074))
- Fixed a bug where Dropdown fields’ bottom margin could jump up a bit when an empty option was selected. ([#3075](https://github.com/craftcms/cms/issues/3075))
- Fixed a bug where main content containers in the Control Panel could become too wide in Firefox. ([#3071](https://github.com/craftcms/cms/issues/3071))

## 3.0.14 - 2018-07-03

### Changed
- `craft\events\SiteEvent` now has a `$oldPrimarySiteId` property, which will be set to the previous primary site ID (which may stil be the current site ID, if it didn’t just change).
- `craft\helpers\Search::normalizeKeywords()` now has a `$language` argument, which can be set if the character mappings should be pulled from a different language than the current app language.
- `craft\services\Sites::getEditableSiteIds()` and `getEditableSites()` now return the same things as `getAllSiteIds()` and `getAllSites()` when there’s only one site. ([#3049](https://github.com/craftcms/cms/issues/3049))

### Fixed
- Fixed a bug where user verification links could get mangled when emails were parsed as Markdown, if the verification code contained two or more underscores.
- Fixed a bug where Craft was misinterpreting `X-Forwarded-For` headers as the user’s IP instead of the server’s IP. ([#3036](https://github.com/craftcms/cms/issues/3036))
- Fixed a bug where Craft wasn’t auto-scrolling the content container when dragging items near a window edge. ([#3048](https://github.com/craftcms/cms/issues/3048))
- Fixed a PHP error that occurred when loading a Debug Toolbar panel on a page that contained serialized Checkboxes or Multi-Select field data. ([#3034](https://github.com/craftcms/cms/issues/3034))
- Fixed a bug where elements’ normalized search keywords weren’t always using the correct language-specific character mappings. ([#3046](https://github.com/craftcms/cms/issues/3046))
- Fixed a bug where the `<html lang>` attribute was hard-set to `en-US` rather than the current application language. ([#3053](https://github.com/craftcms/cms/pull/3053))
- Fixed a PHP error that occurred when entering an invalid number into a Number field that was set to have decimal digits. ([#3059](https://github.com/craftcms/cms/issues/3059))

### Security
- Craft no longer shows the installer when it can’t establish a database connection if Dev Mode isn’t enabled.

## 3.0.13.2 - 2018-06-27

### Fixed
- Fixed an error that occurred when deleting users from the Users index page.

## 3.0.13.1 - 2018-06-26

### Fixed
- Fixed a bug where Delete User modals weren’t showing the total number of entries that will be transferred/deleted.

## 3.0.13 - 2018-06-26

### Added
- Craft now includes a summary of the content that will be transferred/deleted in Delete User modals. ([#875](https://github.com/craftcms/cms/issues/875))
- `|date`, `|time`, and `|datetime` filters now support a `locale` argument, for specifying which locale’s formatter should be doing the date/time formatting. ([#3006](https://github.com/craftcms/cms/issues/3006))
- Added `craft\base\ApplicationTrait::getIsInitialized()`.
- Added `craft\base\ClonefixTrait`.
- Added `craft\controllers\AssetsController::actionThumb()`.
- Added `craft\controllers\UsersController::actionUserContentSummary()`.
- Added `craft\controllers\UsersController::EVENT_DEFINE_CONTENT_SUMMARY`.
- Added `craft\helpers\App::backtrace()`.
- Added `craft\queue\jobs\PropagateElements`.
- Added `craft\services\Elements::propagateElement()`.

### Changed
- Editable tables now submit an empty string when they have no rows.
- Reduced the overhead when adding a new site by only resaving existing assets, categories, global sets, and tags once for the newly-created site, rather than for all sites.
- Web-based queue workers now call `craft\helpers\App::maxPowerCaptain()` before running the queue. ([#3011](https://github.com/craftcms/cms/issues/3011))
- The PHP Info utility no longer displays the original values for settings and only the current environment value. ([#2990](https://github.com/craftcms/cms/issues/2990))
- Loosened up most of Craft’s Composer dependency constraints.
- Craft no longer publishes asset thumbnails to the `cpresources/` folder.
- `attributes`, `error`, `errors`, and `scenario` are now reserved field handles. ([#3032](https://github.com/craftcms/cms/issues/3032))
- Improved the look of Control Panel tabs.
- `craft\web\UrlManager::createUrl()`, `createAbsoluteUrl()`, and `getMatchedElement()` now log warnings if they’re called before Craft has been fully initialized. ([#3028](https://github.com/craftcms/cms/issues/3028))

### Deprecated
- Deprecated `craft\controllers\AssetsController::actionGenerateThumb()`.

### Fixed
- Fixed a bug where sidebar meta info on Edit User pages was bleeding over the edge of the page’s content area.
- Fixed a bug where Table fields wouldn’t remember if they had no rows in their Default Values setting. ([#2979](https://github.com/craftcms/cms/issues/2979))
- Fixed a bug where passing `timezone=false` to the `|date`, `|time`, and `|datetime` filters would not preserve the given date’s time zone.
- Fixed a bug where AM/PM strings in formatted dates weren’t respecting the casing specified by the `A`/`a` character in the date format. ([#3007](https://github.com/craftcms/cms/issues/3007))
- Fixed a bug you could get an invalid license warning in cases where web API calls returned a 500 response code.
- Fixed a bug where cloning models and queries would lose any associated behaviors. ([#2857](https://github.com/craftcms/cms/issues/2857))
- Fixed a bug where custom field params were getting forgotten when calling `getNext()` and `getPrev()`, if an element query object was passed in. ([#3019](https://github.com/craftcms/cms/issues/3019))
- Fixed a bug where datepickers were getting scrollbars.
- Fixed a bug where volumes’ field layouts weren’t getting deleted when volumes were deleted. ([#3022](https://github.com/craftcms/cms/pull/3022))
- Fixed a bug where deleting a section or an entry type wouldn’t delete any associated entries that didn’t exist in the primary site. ([#3023](https://github.com/craftcms/cms/issues/3023))
- Fixed a bug where the `svg()` Twig function could convert `id` attributes within the SVG contents to invalid IDs. ([#3025](https://github.com/craftcms/cms/issues/3025))
- Fixed a bug where asset thumbnails wouldn’t load reliably in the Control Panel on load-balanced environments. ([#3026](https://github.com/craftcms/cms/issues/3026))
- Fixed a PHP error that could occur when validating Assets fields if a file was uploaded but no longer exists at the temp location. ([#3033](https://github.com/craftcms/cms/pull/3033))

## 3.0.12 - 2018-06-18

### Added
- Added a `leaves` element query param that limits the selected elements to just the leaves in the structure (elements without children).
- Added `craft\helpers\Db::deleteIfExists()`.
- Added `craft\services\Categories::deleteGroup()`. ([#3000](https://github.com/craftcms/cms/pull/3000))
- Added `craft\services\Tags::deleteTagGroup()`. ([#3000](https://github.com/craftcms/cms/pull/3000))
- Added `craft\services\UserGroups::deleteGroup()`. ([#3000](https://github.com/craftcms/cms/pull/3000))

### Changed
- Improved Control Panel styling. ([#2883](https://github.com/craftcms/cms/issues/2883))

### Removed
- Removed `craft\services\Fields::updateFieldVersionAfterRequest()`.

### Fixed
- Fixed a caching bug where the Fields service could still think a field existed after it had been deleted. ([#2985](https://github.com/craftcms/cms/issues/2985))
- Fixed a bug where Craft would not invalidate the dynamically-generated `craft\behaviors\ContentBehavior` and `craft\behaviors\ElementQueryBehavior` after saving/deleting a custom field, if the request didn’t end normally. ([#2999](https://github.com/craftcms/cms/issues/2999))
- Fixed a PHP error that could occur when saving entries with a URI format that contained certain Twig filters. ([#2995](https://github.com/craftcms/cms/issues/2995))
- Fixed a bug where `{shorthand}` variables in templates rendered by `craft\web\View::renderObjectTemplate()` could end up referencing global variables, if the variable wasn’t a property of the object. ([#3002](https://github.com/craftcms/cms/issues/3002))
- Fixed a bug where the Find and Replace utility wasn’t updating element titles. ([#2996](https://github.com/craftcms/cms/issues/2996))
- Fixed some wonky behavior if one of the custom user profile tabs was called “Account”. ([#2998](https://github.com/craftcms/cms/issues/2998))
- Fixed a bug where dragging a folder on the Assets index page could have unexpected results. ([#2873](https://github.com/craftcms/cms/issues/2873))
- Reduced the likelihood of SQL deadlock errors when saving elements. ([#3003](https://github.com/craftcms/cms/issues/3003))

## 3.0.11 - 2018-06-12

### Changed
- Sort options defined by element types’ `sortOptions()` / `defineSortOptions()` methods can now be specified as sub-arrays with `label`, `orderBy`, and `attribute` keys.
- Entries and categories can now be sorted by their slugs.
- The “Cache remote images?” option in the Asset Indexes utility is now enabled by default. ([#2977](https://github.com/craftcms/cms/issues/2977))

### Fixed
- Fixed a bug where it was not possible to order search results by search score, if the element type didn’t specify any sort options.
- Fixed a bug where clicking on “Date Created” and “Date Updated” column headers on element indexes wouldn’t update the sort order. ([#2975](https://github.com/craftcms/cms/issues/2975))
- Fixed a bug where Edit Entry pages were listing more than the 10 most recent versions. ([#2976](https://github.com/craftcms/cms/issues/2976))
- Fixed a SQL error that occurred when upgrading from Craft 2 to 3 via the terminal. ([#1347](https://github.com/craftcms/cms/issues/1347))
- Fixed the alignment of expand/collapse toggles in asset index sidebars. ([#2981](https://github.com/craftcms/cms/issues/2981))

## 3.0.10.3 - 2018-06-07

### Fixed
- Fixed a bug where the “New Entry” menu on the Entries index page would not contain any options on single-site installs, running MySQL. ([#2961](https://github.com/craftcms/cms/issues/2961))
- Fixed a bug where the `siteName` config setting wasn’t working as expected when set to an array. ([#2968](https://github.com/craftcms/cms/issues/2968))

## 3.0.10.2 - 2018-06-07

### Changed
- Improved the output of `craft\helpers\DateTimeHelper::humanDurationFromInterval()`.
- Updated Garnish to 0.1.24.

### Fixed
- Fixed JavaScript errors that could occur in the Control Panel on pages with Ajax requests. ([#2966](https://github.com/craftcms/cms/issues/2966))
- Fixed a bug where the “New Entry” menu on the Entries index page would not contain any options on single-site installs. ([#2961](https://github.com/craftcms/cms/issues/2961))
- Fixed a bug where JavaScript files registered with `craft\web\View::registerJsFile()` would be ignored if the `depends` option was set. ([#2965](https://github.com/craftcms/cms/issues/2965))

## 3.0.10.1 - 2018-06-06

### Fixed
- Fixed a bug where Craft wasn’t converting empty strings to `null` when saving data to non-textual columns.
- Fixed a bug where Craft would show a Database Connection Error on Install requests, if it couldn’t connect to the database.
- Fixed a bug where Craft wasn’t keeping track of element queries that were executed within `{% cache %}` tags. ([#2959](https://github.com/craftcms/cms/issues/2959))

## 3.0.10 - 2018-06-05

### Added
- Added support for a `CRAFT_LICENSE_KEY` PHP constant, which can be set to the project’s license key, taking precedence over the `license.key` file.
- Added `craft\helpers\Stringy::getLangSpecificCharsArray()`.
- Added `craft\web\View::setRegisteredAssetBundles()`.
- Added `craft\web\View::setRegisteredJsFiles()`.

### Changed
- Generated site URLs now always include full host info, even if the base site URL is root/protocol-relative. ([#2919](https://github.com/craftcms/cms/issues/2919))
- Variables passed into `craft\web\View::renderObjectTemplate()` can now be referenced using the shorthand syntax (e.g. `{foo}`).
- `craft\helpers\StringHelper::asciiCharMap()` now has `$flat` and `$language` arguments.
- Craft no longer saves new versions of entries when absolutely nothing changed about them in the save request. ([#2923](https://github.com/craftcms/cms/issues/2923))
- Craft no longer enforces plugins’ `minVersionRequired` settings if the currently-installed version begins with `
- 
- dev-`.
- Improved the performance of element queries when a lot of values were passed into a param, such as `id`, by using `IN()` and `NOT IN()` conditions when possible. ([#2937](https://github.com/craftcms/cms/pull/2937))
- The Asset Indexes utility no longer skips files with leading underscores. ([#2943](https://github.com/craftcms/cms/issues/2943))
- Updated Garnish to 0.1.23.

### Deprecated
- Deprecated the `customAsciiCharMappings` config setting. (Any corrections to ASCII char mappings should be submitted to [Stringy](https://github.com/danielstjules/Stringy).)

### Fixed
- Fixed a PHP error that could occur when `craft\fields\Number::normalizeValue()` was called without passing an `$element` argument. ([#2913](https://github.com/craftcms/cms/issues/2913))
- Fixed a bug where it was not possible to fetch Matrix blocks with the `relatedTo` param if a specific custom field was specified.
- Fixed a bug where `craft\helpers\UrlHelper::url()` and `siteUrl()` were not respecting the `$scheme` argument for site URLs.
- Fixed a bug where `{id}` tags within element URI formats weren’t getting parsed correctly on first save. ([#2922](https://github.com/craftcms/cms/issues/2922))
- Fixed a bug where `craft\helpers\MigrationHelper::dropAllForeignKeysToTable()` wasn’t working correctly. ([#2897](https://github.com/craftcms/cms/issues/2897))
- Fixed a “Craft is not defined” JavaScript error that could occur on the Forgot Password page in the Control Panel and Dev Toolbar requests.
- Fixed a bug where rotating the screen on iOS would change how the page was zoomed.
- Fixed a bug where `craft\helpers\StringHelper::toAscii()` and the `Craft.asciiString()` JS method weren’t using language-specific character replacements, or any custom replacements defined by the `customAsciiCharMappings` config setting.
- Fixed a bug where the number `0` would not save in a Plain Text field.
- Fixed a bug where Craft could pick the wrong current site if the primary site had a root-relative or protocol-relative URL, and another site didn’t, but was otherwise an equal match.
- Fixed a bug where Control Panel Ajax requests could cause some asset bundles and JavaScript files to be double-registered in the browser.
- Fixed a bug where the “New entry” menu on the Entries index page was including sections that weren’t available in the selected site, and they weren’t linking to Edit Entry pages for the selected site. ([#2925](https://github.com/craftcms/cms/issues/2925))
- Fixed a bug where the `|date`, `|time`, and `|datetime` filters weren’t respecting their `$timezone` arguments. ([#2926](https://github.com/craftcms/cms/issues/2926))
- Fixed a bug where element queries weren’t respecting the `asArray` param when calling `one()`. ([#2940](https://github.com/craftcms/cms/issues/2940))
- Fixed a bug where the Asset Indexes utility wouldn’t work as expected if all of a volume’s assets had been deleted from the file system. ([#2955](https://github.com/craftcms/cms/issues/2955))
- Fixed a SQL error that could occur when a `{% cache %}` tag had no body. ([#2953](https://github.com/craftcms/cms/issues/2953))

## 3.0.9 - 2018-05-22

### Added
- Added a default plugin icon to plugins without an icon in the Plugin Store.
- Added `craft\helpers\ArrayHelper::without()` and `withoutValue()`.
- Added `craft\base\FieldInterface::modifyElementIndexQuery()`.
- Added `craft\elements\db\ElementQueryInterface::andWith()`.

### Changed
- Fixed a bug where Craft was checking the file system when determining if an asset was a GIF, when it should have just been checking the file extension.
- `craft\base\Plugin` now sets the default `$controllerNamespace` value to the plugin class’ namespace + `\controllers` or `\console\controllers`, depending on whether it’s a web or console request.
- Improved the contrast of success and error notices in the Control Panel to meet WCAG AA requirements. ([#2885](https://github.com/craftcms/cms/issues/2885))
- `fieldValue` is now a protected field handle. ([#2893](https://github.com/craftcms/cms/issues/2893))
- Craft will no longer discard any preloaded elements when setting the `with` param on an element query, fixing a bug where disabled Matrix blocks could show up in Live Preview if any nested fields were getting eager-loaded. ([#1576](https://github.com/craftcms/cms/issues/1576))
- Improved memory usage when using the `{% cache %}` tag. ([#2903](https://github.com/craftcms/cms/issues/2903))

### Fixed
- Fixed a bug where the Plugin Store was listing featured plugins (e.g. “Recently Added”) in alphabetical order rather than the API-defined order. ([pixelandtonic/craftnet#83](https://github.com/pixelandtonic/craftnet/issues/83))
- Fixed a SQL error that occurred when programmatically saving a field layout, if the field’s `required` property wasn’t set.
- Fixed a JavaScript error that could occur when multiple Assets fields were present on the same page.
- Fixed an error that could occur when running the `setup` command on some environments.
- Fixed a PHP error that could occur when calling `craft\elements\db\ElementQuery::addOrderBy()` if `$columns` normalized to an empty array. ([#2896](https://github.com/craftcms/cms/issues/2896))
- Fixed a bug where it wasn’t possible to access custom field values on Matrix blocks via `matrixblock` reference tags.
- Fixed a bug where relational fields with only disabled elements selected would get empty table cells on element indexes. ([#2910](https://github.com/craftcms/cms/issues/2910))

## 3.0.8 - 2018-05-15

### Added
- Number fields now have a “Default Value” setting. ([#927](https://github.com/craftcms/cms/issues/927))
- Added the `preserveCmykColorspace` config setting, which can be set to `true` to prevent images’ color spaces from getting converted to sRGB on environments running ImageMagick.

### Changed
- Error text is now orange instead of red. ([#2885](https://github.com/craftcms/cms/issues/2885))
- Detail panes now have a lighter, more saturated background color.

### Fixed
- Fixed a bug where Craft’s default MySQL backup command would not respect the `unixSocket` database config setting. ([#2794](https://github.com/craftcms/cms/issues/2794))
- Fixed a bug where some SVG files were not recognized as SVG files.
- Fixed a bug where Table fields could add the wrong number of default rows if the Min Rows setting was set, and the Default Values setting had something other than one row. ([#2864](https://github.com/craftcms/cms/issues/2864))
- Fixed an error that could occur when parsing asset reference tags. ([craftcms/redactor#47](https://github.com/craftcms/redactor/issues/47))
- Fixed a bug where “Try” and “Buy” buttons in the Plugin Store were visible when the `allowUpdates` config setting was disabled. ([#2781](https://github.com/craftcms/cms/issues/2781))
- Fixed a bug where Number fields would forget their Min/Max Value settings if they were set to 0.
- Fixed a bug where entry versions could be displayed in the wrong order if multiple versions had the same creation date. ([#2889](https://github.com/craftcms/cms/issues/2889))
- Fixed an error that occurred when installing Craft on a domain with an active user session.
- Fixed a bug where email verification links weren’t working for publicly-registered users if the registration form contained a Password field and the default user group granted permission to access the Control Panel.

### Security
- Login errors for locked users now factor in whether the `preventUserEnumeration` config setting is enabled.

## 3.0.7 - 2018-05-10

### Added
- Added the `transformGifs` config setting, which can be set to `false` to prevent GIFs from getting transformed or cleansed. ([#2845](https://github.com/craftcms/cms/issues/2845))
- Added `craft\helpers\FileHelper::isGif()`.

### Changed
- Craft no longer logs warnings about missing translation files when Dev Mode isn’t enabled. ([#1531](https://github.com/craftcms/cms/issues/1531))
- Added `craft\services\Deprecator::$logTarget`. ([#2870](https://github.com/craftcms/cms/issues/2870))
- `craft\services\Deprecator::log()` no longer returns anything.

### Fixed
- Fixed a bug where it was impossible to upload new assets to Assets fields using base64-encoded strings. ([#2855](https://github.com/craftcms/cms/issues/2855))
- Fixed a bug where Assets fields would ignore all submitted asset IDs if any new assets were uploaded as well.
- Fixed a bug where SVG files that were using single quotes instead of double quotes would not be recognized as SVGs.
- Fixed a bug where translated versions of the “It looks like someone is currently performing a system update.” message contained an HTML-encoded `<br/>` tag.
- Fixed a bug where changing an entry’s type could skip adding the new entry type’s tabs, if the previous entry type didn’t have any tabs. ([#2859](https://github.com/craftcms/cms/issues/2859))
- Fixed warnings about missing SVG files that were logged by Control Panel requests.
- Fixed a bug where the `|date` filter would ignore date formatting characters that don’t have ICU counterparts. ([#2867](https://github.com/craftcms/cms/issues/2867))
- Fixed a bug where the global `currentUser` Twig variable could be set to `null` and global sets and could be missing some custom field values when a user was logged-in, if a plugin was loading Twig during or immediately after plugin instantiation. ([#2866](https://github.com/craftcms/cms/issues/2866))

## 3.0.6 - 2018-05-08

### Added
- Error messages about missing plugin-supplied field and volume types now show an Install button when possible.
- Added `craft\base\MissingComponentTrait::getPlaceholderHtml()`.
- Added `craft\db\Migration::EVENT_AFTER_UP` and `EVENT_AFTER_DOWN` events.
- Added `craft\elements\Asset::getContents()`.

### Changed
- Edit User pages will now warn editors when leaving the page with unsaved changes. ([#2832](https://github.com/craftcms/cms/issues/2832))
- Modules are once again loaded before plugins, so they have a chance to register Twig initialization events before a plugin initializes Twig. ([#2831](https://github.com/craftcms/cms/issues/2831))
- `craft\helpers\FileHelper::isSvg()` now returns `true` for files with an `image/svg` MIME type (missing the `+xml`). ([#2837](https://github.com/craftcms/cms/pull/2837))
- The `svg()` Twig function now accepts assets to be passed directly into it. ([#2838](https://github.com/craftcms/cms/pull/2838))
- The “Save and add another” save menu option on Edit Entry and Edit Categories pages now maintain the currently-selected site. ([#2844](https://github.com/craftcms/cms/issues/2844))
- PHP date patterns that are *only* a month name or week day name character will now format the date using the stand-alone month/week day name value. (For example, `'F'` will format a date as “Maggio” instead of “maggio”.)
- Servers without the Intl extension will now use location-agnostic locale data as a fallback if locale data for the specific locale isn’t available.
- The `|date` Twig filter always goes through `craft\i18n\Formatter::asDate()` now, unless formatting a `DateInterval` object.
- The Settings → Plugins page now shows “Buy now” buttons for any commercial plugins that don’t have a license key yet.

### Deprecated
- Deprecated `craft\helpers\DateTimeHelper::translateDate()`. `craft\i18n\Formatter::asDate()` should be used instead.

### Removed
- Removed the `translate` argument from the `|date`, `|time`, and `|datetime` Twig filters; the resulting formatted dates will always be translated now. (Use `myDate.format()` to avoid translations.)

### Fixed
- Fixed an error that could occur in the Plugin Store.
- Fixed a bug where `myDate|date('F')` was returning the short “May” translation rather than the full-length one. ([#2848](https://github.com/craftcms/cms/issues/2848))

## 3.0.5 - 2018-05-01

### Changed
- Fields’ translation icons now reveal the chosen Translation Method in their tooltip. ([#2808](https://github.com/craftcms/cms/issues/2808))
- Improved the error messages displayed when an Assets field has an invalid Upload Location setting. ([#2803](https://github.com/craftcms/cms/issues/2803))
- Craft now logs errors that occur when saving and replacing assets. ([#2814](https://github.com/craftcms/cms/issues/2814))
- Single sections’ entry types’ handles are now updated to match their section’s handle whenever the section is saved. ([#2824](https://github.com/craftcms/cms/issues/2824))
- The Control Panel background color was lightened up a bit.

### Fixed
- Fixed an error that would occur on servers without the Phar PHP extension enabled.
- Fixed an error that could occur if a Matrix block was deleted by a queue job. ([#2813](https://github.com/craftcms/cms/issues/2813))
- Fixed a bug where Twig could be configured to output times in UTC rather than the system timezone, if a bootstrapped module was loading Twig. ([#2761](https://github.com/craftcms/cms/issues/2761))
- Fixed a SQL error that could occur when upgrading from Craft 2 to Craft 3 with an active user session.
- Fixed various SQL errors that could occur when upgrading from Craft 2 to Craft 3, if there were any lingering Craft 3 database tables from a previous upgrade attempt.
- Fixed a bug where the Clear Caches tool was deleting the `.gitignore` file inside `web/cpresources/`. ([#2823](https://github.com/craftcms/cms/issues/2823))
- Fixed the vertical positioning of checkboxes in the Control Panel. ([#2825](https://github.com/craftcms/cms/issues/2825))
- Fixed a JavaScript error that could occur if an element type’s class name contained `\u`. ([#2826](https://github.com/craftcms/cms/issues/2826))

## 3.0.4 - 2018-04-24

### Added
- Added the `craft.globalSets()` template function. ([#2790](https://github.com/craftcms/cms/issues/2790))
- Added the `hasDescendants` element query param. ([#2786](https://github.com/craftcms/cms/issues/2786))
- Added `craft\elements\User::hasDashboard`.

### Changed
- Sections and category groups now ignore posted Template settings for sites that don’t have URI Formats.
- Control Panel resources are once again eager-published. ([#2763](https://github.com/craftcms/cms/issues/2763))
- `entries/save-entries` and `categories/save-category` actions now include the `slug` for responses that accept JSON. ([#2792](https://github.com/craftcms/cms/issues/2792))
- Most `craft\services\Path` methods now have a `$create` argument, which can be set to `false` to prevent the directory from being created if it doesn’t exist yet.
- Craft no longer creates directories when it just needed to clear it. ([#2771](https://github.com/craftcms/cms/issues/2771))
- `craft\services\Config::setDotEnvVar()` now sets the environment variable for the current request, in addition to updating the `.env` file.
- Removed `craft\controllers\AssetsController::actionDownloadTempAsset()`.
- User now must be logged in to use the Asset Preview File functionality.

### Fixed
- Fixed a bug where users would regain all default Dashboard widgets if all widgets were removed. ([#2769](https://github.com/craftcms/cms/issues/2769))
- Fixed a bug where you would get a “not a valid language” error message when creating a new site using certain languages.
- Fixed a bug where database connection settings that were set by the `setup` command weren’t always taking effect in time for the CLI installer. ([#2774](https://github.com/craftcms/cms/issues/2774))
- Fixed a bug where empty Plain Text fields were getting empty string values rather than `null`.
- Fixed a bug where elements within relational fields could have two thumbnails. ([#2785](https://github.com/craftcms/cms/issues/2785))
- Fixed a bug where it was not possible to pass a `--table-prefix` argument to the `setup/db-creds` command. ([#2791](https://github.com/craftcms/cms/pull/2791))
- Fixed an error that occurred for users without permission to perform updates, if available update info wasn’t cached.
- Fixed an error that occurred when `craft\elements\Asset::sources()` was called in a console request. ([#2798](https://github.com/craftcms/cms/issues/2798))
- Fixed JavaScript errors that could occur on the front-end after deleting Matrix blocks. ([#2799](https://github.com/craftcms/cms/pull/2799))

## 3.0.3.1 - 2018-04-18

### Fixed
- Fixed an error that occurred when editing an entry if any of the entry’s revisions were created with an entry type that no longer exists.
- Fixed an error that could occur when saving an asset. ([#2764](https://github.com/craftcms/cms/issues/2764))
- Fixed a bug where Craft assumed an asset was missing if there was an error when indexing it. ([#2763](https://github.com/craftcms/cms/issues/2763))

## 3.0.3 - 2018-04-17

### Added
- Added `craft\elements\Entry::updateTitle()`.
- Added `Yii::alias()`.

### Changed
- New sites’ Base URLs now default to `@web/`.
- Textual custom fields now ensure that they don’t contain 4+ byte characters. ([#2725](https://github.com/craftcms/cms/issues/2725))
- It is no longer expected that all of the `defaultSearchTermOptions` config setting options will be set if any of the default option values need to be overridden. ([#2737](https://github.com/craftcms/cms/issues/2737))
- Control Panel panes now have at least 48 pixels of bottom padding. ([#2744](https://github.com/craftcms/cms/issues/2744))
- Craft now intercepts 404-ing resource requests, and publishes the resources on the fly.
- The Clear Caches utility now has a “Control Panel resources” option.
- The Clear Caches utility now sorts the cache options alphabetically.
- When enabling new sites for a section, the new sites’ content is now based on the primary site’s content, if the section was and still is enabled for the primary site. ([#2748](https://github.com/craftcms/cms/issues/2748))
- Improved the responsiveness of element indexes.
- `Craft.BaseElementIndexView` now has a `loadMoreElementsAction` setting. ([#2762](https://github.com/craftcms/cms/pull/2762))

### Fixed
- Fixed a bug where the Clear Caches utility was not deleting template caches. ([#2720](https://github.com/craftcms/cms/issues/2720))
- Fixed a bug where the Plugin Store was not displaying payment errors on checkout.
- Fixed a bug where Control Panel-defined routes that contained special regular expression characters weren’t working. ([#2721](https://github.com/craftcms/cms/issues/2721))
- Fixed a bug where it was not possible to save system messages in some cases.
- Fixed a bug where static translations within dynamic entry title formats were getting translated using the current site’s language, rather than the entry’s language. ([#2722](https://github.com/craftcms/cms/issues/2722))
- Fixed a bug where deprecation errors for some date formatting methods were not escaping backslashes.
- Fixed a bug where plugins’ “Last update” timestamps in the Plugin Store weren’t getting formatted correctly in Safari. ([#2733](https://github.com/craftcms/cms/issues/2733))
- Fixed references to a nonexistent `Craft.eot` file in the Control Panel CSS. ([#2740](https://github.com/craftcms/cms/issues/2740))
- Fixed a bug where the default PostgreSQL database restore command wasn’t setting the `PGPASSWORD` environment variable. ([#2741](https://github.com/craftcms/cms/pull/2741))
- Fixed an error that could occur if the system time zone was not supported by the ICU library, on environments with the Intl extension loaded.
- Fixed a bug where several administrative fields had translatable icons. ([#2742](https://github.com/craftcms/cms/issues/2742))
- Fixed a bug where `craft\controllers\PluginStoreController::actionSavePluginLicenseKeys()` was trying to set a plugin license key for plugins which were not installed.

### Security
- Fixed a bug assets were not getting cleansed on upload. ([#2709](https://github.com/craftcms/cms/issues/2709))

## 3.0.2 - 2018-04-10

### Added
- Added the `EVENT_BEFORE_DELETE_CACHES` and `EVENT_AFTER_DELETE_CACHES` events to `craft\services\TemplateCaches`.
- Added `craft\events\DeleteTemplateCachesEvent`.

### Changed
- Craft now deletes all compiled templates whenever Craft or a plugin is updated. ([#2686](https://github.com/craftcms/cms/issues/2686))
- The Plugin Store now displays commercial plugins’ renewal prices. ([#2690](https://github.com/craftcms/cms/issues/2690))
- The Plugin Store no longer shows the “Upgrade Craft CMS” link if Craft is already running (and licensed to run) the Pro edition. ([#2713](https://github.com/craftcms/cms/issues/2713))
- Matrix fields now set `$propagating` to `true` when saving Matrix blocks, if the owner element is propagating.
- `craft\helpers\ArrayHelper::toArray()` no longer throws a deprecation error when a string without commas is passed to it. ([#2711](https://github.com/craftcms/cms/issues/2711))
- Editable tables now support an `html` column type, which will output cell values directly without encoding HTML entities. ([#2716](https://github.com/craftcms/cms/pull/2716))
- `Craft.EditableTable` instances are now accessible via `.data('editable-table')` on their `<table>` element. ([#2694](https://github.com/craftcms/cms/issues/2694))
- Updated Composer to 1.6.3. ([#2707](https://github.com/craftcms/cms/issues/2707))
- Updated Garnish to 0.1.22. ([#2689](https://github.com/craftcms/cms/issues/2689))

### Fixed
- Fixed an error that could occur in the Control Panel if any plugins with licensing issues were installed. ([#2691](https://github.com/craftcms/cms/pull/2691))
- Fixed a bug on the Plugin Store’s Payment screen where the “Use a new credit card” radio option would not get selected automatically even if it was the only one available.
- Fixed a bug where `craft\web\assets\vue\VueAsset` didn’t respect the `useCompressedJs` config setting.
- Fixed an error that occurred when saving a Single entry over Ajax. ([#2687](https://github.com/craftcms/cms/issues/2687))
- Fixed an error that could occur when disabling a site on a Single section. ([#2695](https://github.com/craftcms/cms/issues/2695))
- Fixed an error that could occur on requests without a content type on the response. ([#2704](https://github.com/craftcms/cms/issues/2704))
- Fixed a bug where the `includeSubfolders` asset query param wasn’t including results in the parent folder. ([#2706](https://github.com/craftcms/cms/issues/2706))
- Fixed an error that could occur when querying for users eager-loaded with their photos, if any of the resulting users didn’t have a photo. ([#2708](https://github.com/craftcms/cms/issues/2708))
- Fixed a bug where relational fields within Matrix fields wouldn’t save relations to elements that didn’t exist on all of the sites the owner element existed on. ([#2683](https://github.com/craftcms/cms/issues/2683))
- Fixed a bug where relational fields were ignoring disabled related elements in various functions, including required field validation and value serialization.
- Fixed an error that would occur if a new custom field was created and added to an element’s field layout, and its value was accessed, all in the same request. ([#2705](https://github.com/craftcms/cms/issues/2705))
- Fixed a bug where the `id` param was ignored when used on an eager-loaded elements’ criteria. ([#2717](https://github.com/craftcms/cms/issues/2717))
- Fixed a bug where the default restore command for MySQL wouldn’t actually restore the database. ([#2714](https://github.com/craftcms/cms/issues/2714))

## 3.0.1 - 2018-04-04

### Deprecated
- Brought back and deprecated the `Craft::Personal` and `Craft::Client` constants.

### Fixed
- Fixed a bug where elements’ `getNext()` and `getPrev()` methods were modifying the element query passed into them. ([#2160](https://github.com/craftcms/cms/issues/2160))
- Fixed a bug where Table fields could be pre-populated with one too many rows. ([#2680](https://github.com/craftcms/cms/pull/2680))

### Security
- Craft no longer sends exception messages to error templates, unless the exception is an instance of `yii\base\UserException`.

## 3.0.0.2 - 2018-04-04

### Fixed
- Fixed a bug where Craft Pro installs were getting identified as Craft Solo in the Control Panel.

## 3.0.0 - 2018-04-04

### Added
- The codebase has been completely rewritten and refactored to improve performance, maintainability, and extensibility.
- Craft can now be [installed](https://docs.craftcms.com/v3/installation.html) via Composer in addition to a zip file. ([#895](https://github.com/craftcms/cms/issues/895))
- Craft’s setup wizard is now available as a CLI tool in addition to the web-based one.
- [Plugins](https://docs.craftcms.com/v3/plugin-intro.html) are now loaded as Composer dependencies, and implemented as extensions of [Yii modules](http://www.yiiframework.com/doc-2.0/guide-structure-modules.html).
- Added [multi-site](https://docs.craftcms.com/v3/sites.html) support.
- Added the Plugin Store, where plugins can be discovered, trialled, and purchased. ([#808](https://github.com/craftcms/cms/issues/808))
- Plugins can now be updated and removed from within the Control Panel.
- Asset sources are now called “volumes”, and plugins can supply their own volume types.
- Added the Image Editor, which can be used to rotate, crop, and flip images, as well as set focal points on them.
- Added asset previews, which can be triggered via a “Preview file” action on the Assets index, or with a `shift` + `spacebar` keyboard shortcut throughout the Control Panel.
- Asset editor HUDs now show image previews. ([#837](https://github.com/craftcms/cms/issues/837))
- Added the “Utilities” section to the Control Panel, replacing the Tools area of the Settings page.
- Added the Debug Toolbar, powered by the [Debug Extension for Yii 2](http://www.yiiframework.com/doc-2.0/guide-tool-debugger.html).
- Added support for [Content Migrations](https://docs.craftcms.com/v3/content-migrations.html).
- Added support for PostgreSQL.

### Changed
- The Control Panel has been redesigned for better usability, readability and responsiveness.
- Renamed all “URL Format” things to “URI Format”, in the Control Panel UI and in the code.
- Added the “Propagate entries across all enabled sites?” section setting. If disabled, entries will only be associated with the site they were created on. ([#2330](https://github.com/craftcms/cms/issues/2330))
- Structure sections and category groups no longer have Nested URL Format settings. (It’s still possible to achieve the same result with a single URI Format setting.)
- When an entry type is updated, Craft now re-saves all entries of that type.
- When a category is deleted, its nested categories are no longer deleted with it.
- Craft no longer re-saves *all* localizable elements after a new site is created; entries and Matrix blocks are skipped, and plugins that supply custom element types must now re-save their elements manually as well.
- The “New entry” and “New category” buttons on Entries and Categories index pages now load the Edit page for the currently-selected site. ([#2236](https://github.com/craftcms/cms/issues/2236))
- Elements now validate that custom field values will fit within their database columns, for fields with textual or numeric column types.
- User photos are now assets. ([#933](https://github.com/craftcms/cms/issues/933))
- Assets now have a “Link” table attribute option.
- Volumes’ “Base URL” settings can now begin with `@web`, which is an alias for the root URL that Craft is running from.
- Local volumes’ “File System Path” settings can now begin with `@webroot`, which is an alias for the path to the directory that `index.php` lives in.
- Global Sets’ field layouts can now have custom tabs.
- Color inputs can now be left blank.
- Color values within Table fields are now represented by `craft\fields\data\ColorData` objects.
- Element titles now get a validation error if they contain any 4+ byte characters (like emoji), on servers running MySQL. ([#2513](https://github.com/craftcms/cms/issues/2513))
- Lightswitch fields that don’t have a value yet will now be assigned the default field value, even for existing elements. ([#2404](https://github.com/craftcms/cms/issues/2404))
- The system installer now sets the initial admin account’s preferred language to the site language selected in the installation wizard. ([#2480](https://github.com/craftcms/cms/issues/2480))
- Table fields now have “Min Rows”, “Max Rows”, and “Add Row Label” settings. ([#2372](https://github.com/craftcms/cms/issues/2372))
- Table fields now have “Date”, “Time”, “Lightswitch”, and “Color” column type options.
- Color fields now return a `craft\fields\data\ColorData` object, with `hex`, `rgb`, `red`, `green`, `blue`, `r`, `g`, `b`, and `luma` properties.
- Matrix fields now have “Manage blocks on a per-site basis”, “Min Blocks”, and “Max Blocks” settings.
- Matrix fields with only one block type, and equal values for the Min Blocks and Max Blocks settings, now hide the UI for adding and deleting blocks.
- Matrix fields with only one block type will now auto-create the minimum number of blocks required by the field, per the Min Blocks setting, for new elements. ([#850](https://github.com/craftcms/cms/issues/850))
- The `migrate/up` console command will now update the appropriate schema version in the database after successfully completing all migrations. ([#1907](https://github.com/craftcms/cms/issues/1907))
- Users can now set their preferred language to any supported application language. ([#847](https://github.com/craftcms/cms/issues/847))
- Users are no longer logged out when verifying a new email address on their own account. ([#1421](https://github.com/craftcms/cms/issues/1421))
- Users no longer get an exception or error message if they click on an invalid/expired email verification link and are already logged in. Instead they’ll be redirected to wherever they would normally be taken immediately after logging in. ([#1422](https://github.com/craftcms/cms/issues/1422))
- If anything prevents a user from being deleted, any changes that were made in preparation for deleting the user are now rolled back.
- Added `webp` as a web-safe image format.
- Craft now checks if the current installation can manipulate an image instead of checking against a predefined list. ([#1648](https://github.com/craftcms/cms/issues/1648), [#1545](https://github.com/craftcms/cms/issues/1545))
- The `getCsrfInput()` global function has been renamed to `csrfInput()`. (getCsrfInput() still works but produces a deprecation error.)
- The `{% cache %}` tag no longer includes the query string when storing the cache URL.
- Added the `|timestamp` Twig filter, for formatting a date as a user-friendly timestamp.
- Added the `|datetime` Twig filter, for formatting a date with a localized date+time format.
- Added the `|time` Twig filter, for formatting a date with a localized time format.
- Added the `|multisort` Twig filter, which duplicates an array and sorts it with [craft\helpers\ArrayHelper::multisort()](http://www.yiiframework.com/doc-2.0/yii-helpers-basearrayhelper.html#multisort()-detail).
- Added the `|atom` and `|rss` Twig filters, for formatting dates in Atom and RSS date formats, respectively.
- Added the `|column` Twig filter, for capturing the key/property values of a series of arrays/objects.
- Added the `|index` Twig filter, for indexing an array of arrays/objects by one of their keys/values.
- Added the `|filterByValue` Twig filter.
- Added the `|duration` Twig filter, which converts a `DateInterval` object into a human-readable duration.
- The `t` filter now always defaults to translating the given string using the `site` category unless it is otherwise specified (e.g. `myString|t('pluginhandle')`).
- The `|date` filter can be passed `'short'`, `'medium'`, `'long'`, and `'full'`, which will format the date with a localized date format.
- It is now possibly to customize the SQL of [element queries](https://docs.craftcms.com/v3/element-queries.html), and there are more choices on how the data should be returned.
- Element queries are no longer limited to 100 results by default.
- The “Failed” message in the queue HUD in the Control Panel now shows the full error message as alt text. ([#855](https://github.com/craftcms/cms/issues/855))
- Added the `convertFilenamesToAscii` config setting.
- Added the `preserveExifData` config setting, `false` by default and requires Imagick. ([#2034](https://github.com/craftcms/cms/issues/2034))
- Added the `aliases` config setting, providing an easy way to define custom [aliases](http://www.yiiframework.com/doc-2.0/guide-concept-aliases.html).
- Removed support for automatically determining the values for the `omitScriptNameInUrls` and `usePathInfo` config settings.
- It’s now possible to override Craft’s application config via `config/app.php`.
- It’s now possible to override volume settings via `config/volumes.php`.
- It’s now possible to override all plugins’ settings via `config/<plugin-handle>.php`.
- Renamed the `runTasksAutomatically` config setting to `runQueueAutomatically`.
- The `translationDebugOutput` config setting will now wrap strings with `@` characters if the category is `app`, `$` if the category is `site`, and `%` for anything else.
- All user-defined strings in the Control Panel (e.g. section names) are now translated using the `site` category, to prevent translation conflicts with Craft’s own Control Panel translations.
- Routes can now be stored on a per-site basis, rather than per-locale.
- Web requests are now logged to `storage/logs/web.log`.
- Web requests that result in 404 errors are now logged to `storage/logs/web-404s.log`.
- Console requests are now logged to `storage/logs/console.log`.
- Queue requests are now logged to `storage/logs/queue.log`.
- Craft 3 now requires PHP 7.0.0 or later.
- Craft 3 now requires MySQL 5.5+ or PostgreSQL 9.5+.
- Craft now takes advantage of the [PHP Intl extension](http://php.net/manual/en/book.intl.php) when available.
- Craft now uses Stringy for better string processing support.
- Craft now uses Flysystem for better asset volume support.
- Craft now uses Swiftmailer for better email sending support.
- Craft now uses the [Yii 2 Queue Extension](https://github.com/yiisoft/yii2-queue) for managing background tasks.
- Craft now uses the Zend Feed library for better RSS and Atom processing support.
- Updated Yii to 2.0.15.1.
- Updated Twig to 2.4.
- Updated Guzzle to 6.3.

### Deprecated
- Many things have been deprecated. See [Changes in Craft 3](https://docs.craftcms.com/v3/changes-in-craft-3.html) for a complete list.

### Fixed
- Fixed a bug where a PHP session would be started on every template rendering request whether it was needed or not. ([#1765](https://github.com/craftcms/cms/issues/1765))

### Security
- Craft uses OpenSSL for encryption rather than mcrypt, which is far more secure and well-maintained.<|MERGE_RESOLUTION|>--- conflicted
+++ resolved
@@ -1,6 +1,5 @@
 # Release Notes for Craft CMS 3.x
 
-<<<<<<< HEAD
 ## Unreleased (3.2)
 
 ### Added
@@ -173,10 +172,7 @@
 ### Deprecated
 - Deprecated `craft\helpers\ArrayHelper::filterByValue()`. Use `where()` instead.
 
-## Unreleased
-=======
 ## 3.1.28 - 2019-05-21
->>>>>>> 310a7d29
 
 ### Added
 - Added the “Customize element sources” user permission. ([#4282](https://github.com/craftcms/cms/pull/4282))
