# Release Notes for Craft CMS 3.x

## Unreleased

### Added
- Added `craft\services\Search::$useFullText`. ([#5696](https://github.com/craftcms/cms/issues/5696))

### Changed
- Reduced the likelihood of a race condition that can result in a PHP error, if a request comes in between the time a field is saved with a new field handle, and the `info.fieldVersion` value is updated in the database. ([#5742](https://github.com/craftcms/cms/issues/5742))
- `craft\base\ApplicationTrait::saveInfo()` now has an `$attributeNames` argument.

### Fixed
<<<<<<< HEAD
- Fixed a bug where the Plugin Store was not showing validation errors during the payment process. ([#5728](https://github.com/craftcms/cms/issues/5728))
=======
- Fixed a bug where a SQL deadlock could occur if two elements’ relational field values were being saved simultaneously. ([#5745](https://github.com/craftcms/cms/pull/5745))
>>>>>>> e4bbb884

## 3.4.9 - 2020-02-28

### Fixed
- Fixed a bug where relational fields weren’t validating that their Limit setting was set to an integer. ([#5709](https://github.com/craftcms/cms/issues/5709))
- Fixed a bug where structure data was getting joined into entry queries even if the `section` param was set to a non-Structure section. ([#5707](https://github.com/craftcms/cms/issues/5707))
- Fixed a JavaScript error that occurred when attempting to set the cropping constraint using the image editor. ([#5718](https://github.com/craftcms/cms/issues/5718))
- Fixed a SQL error that occurred when running the `utils/prune-revisions` command when using PostgreSQL. ([#5712](https://github.com/craftcms/cms/issues/5712))
- Fixed a bug where root-level classes weren’t properly namespaced in `CustomFieldBehavior.php` docblocks. ([#5716](https://github.com/craftcms/cms/issues/5716))
- Fixed an error that could occur while installing Craft with an existing `project.yaml` file. ([#5697](https://github.com/craftcms/cms/issues/5697))
- Fixed an error that could occur if a deprecation warning was logged with a message longer than 255 characters. ([#5738](https://github.com/craftcms/cms/issues/5738))

## 3.4.8 - 2020-02-21

### Added
- Added the `withTransforms` argument to asset GraphQL queries, which can be used to specify image transforms that should be eager-loaded.
- Added `craft\controllers\AssetsController::asBrokenImage()`. ([#5702](https://github.com/craftcms/cms/issues/5702))
- Added `craft\controllers\AssetsController::requirePeerVolumePermissionByAsset()`. ([#5702](https://github.com/craftcms/cms/issues/5702))
- Added `craft\controllers\AssetsController::requireVolumePermission()`. ([#5702](https://github.com/craftcms/cms/issues/5702))
- Added `craft\controllers\AssetsController::requireVolumePermissionByAsset()`. ([#5702](https://github.com/craftcms/cms/issues/5702))
- Added `craft\controllers\AssetsController::requireVolumePermissionByFolder()`. ([#5702](https://github.com/craftcms/cms/issues/5702))
- Added `craft\queue\jobs\ApplyNewPropagationMethod`.

### Changed
- When a section’s Propagation Method setting changes, the section’s entries are now duplicated into any sites where their content would have otherwise been deleted.
- Craft now sends `X-Robots-Tag: none` headers back for all tokenized requests. ([#5698](https://github.com/craftcms/cms/issues/5698))

### Deprecated
- Deprecated `craft\queue\jobs\ApplyMatrixPropagationMethod`.

### Fixed
- Fixed a bug where Craft could get itself in an unrecoverable state if a custom field’s handle *and* type were changed at the same time, but the new field type’s content column was incompatible with the existing field data.
- Fixed a JavaScript error that occurred when displaying some charts in the control panel.

## 3.4.7.1 - 2020-02-20

### Fixed
- Fixed an error that could occur on the Dashboard if there was a Quick Post widget that contained a Matrix field which contained an Assets field.

## 3.4.7 - 2020-02-20

### Added
- Plugins can now modify GraphQL query variables and the operation name using the `craft\services\Gql::EVENT_BEFORE_EXECUTE_GQL_QUERY` event.

### Changed
- Improved the look of Matrix fields. ([#5652](https://github.com/craftcms/cms/issues/5652))

### Fixed
- Fixed an error that could occur in some cases when updating Craft from a previous 3.4.x version.
- Fixed an error where the `dateModified` key would be missing from the project config when installing from scratch.
- Fixed a bug where it wasn’t possible to use GraphQL variables in sub-queries. ([#5645](https://github.com/craftcms/cms/issues/5645))
- Fixed a bug where scalar database queries weren’t reverting the query’s `select`, `orderBy`, `limit`, and `offset` params back to their original values if an exception was thrown. ([#5690](https://github.com/craftcms/cms/issues/5690))
- Fixed a bug where element titles within table views weren’t wrapping. ([#5681](https://github.com/craftcms/cms/issues/5681))
- Fixed a bug where element queries could return duplicate results on single-site installs that had a soft-deleted site. ([#5678](https://github.com/craftcms/cms/issues/5678))
- Fixed an error that could occur during garbage collection if any unsaved entry drafts were missing their row in the `entries` table. ([#5684](https://github.com/craftcms/cms/issues/5684))
- Fixed JavaScript errors that occurred in Safari 9 and 10. ([#5671](https://github.com/craftcms/cms/issues/5671))
- Fixed a bug where some fields’ default values weren’t getting saved when creating new entries. ([#5455](https://github.com/craftcms/cms/issues/5455))

## 3.4.6.1 - 2020-02-18

### Fixed
- Fixed an error that could occur when updating Craft on a server that had already applied the same update before.

## 3.4.6 - 2020-02-18

### Added
- Added `craft\controllers\ElementIndexesController::actionCountElements()`.
- Added `craft\gql\arguments\OptionField`.
- Added `craft\gql\resolvers\OptionField`.
- Added `craft\web\View::getInitialDeltaValue()`.
- Added `craft\web\View::setInitialDeltaValue()`.
- Added the boolean `label` argument to the Checkbox, Dropdown, and Multi-select GraphQL API fields which can be used to specify the label(s) of selected option(s) should be returned instead. ([#5514](https://github.com/craftcms/cms/issues/5514))
- Added the `nextSiblingOf`, `prevSiblingOf`, `positionedAfter`, and `positionedBefore` arguments to Entry and Category GraphQL queries. ([#5627](https://github.com/craftcms/cms/issues/5627))
- Added the `Craft.sendActionRequest()` JavaScript method, which is a Promise-based, cancelable alternative to `Craft.postActionRequest()`.

### Changed
- Improved the performance of element indexes.
- Element indexes now cancel current Ajax requests before sending new ones. ([#5655](https://github.com/craftcms/cms/issues/5655))
- Improved the performance of element queries on single-site installs.
- Improved the performance of loading the stored project config data. ([#5630](https://github.com/craftcms/cms/issues/5630))
- Relational fields’ element selection modals now default to the source element’s site. ([#5643](https://github.com/craftcms/cms/issues/5643))
- The Edit Entry page now has a “Create” button rather than “Save”, if the entry has never been fully saved. ([#5661](https://github.com/craftcms/cms/issues/5661))
- Assets, categories, entries, and users can now be sorted by their IDs in the control panel.
- Element URIs are now longer required to be unique for disabled elements.
- Duplicated elements are now automatically saved as disabled, if a unique URI cannot be generated for them. ([#5510](https://github.com/craftcms/cms/issues/5510))
- It’s now possible to query for elements by their Checkboxes/Multi-select field values using a simplified query param syntax. ([#5639](https://github.com/craftcms/cms/issues/5639))
- The `_includes/forms/text.html` template now supports an `inputAttributes` variable.
- `craft\base\ApplicationTrait::getIsMultiSite()` now has a `$withTrashed` argument.

### Deprecated
- Deprecated `craft\controllers\ElementIndexesController::$paginated`.
- Deprecated the `Craft.postActionRequest()` JavaScript method.

### Fixed
- Fixed a bug where content would not be loaded correctly for some parts of queries when using GraphQL API in some instances. ([#5548](https://github.com/craftcms/cms/issues/5548))
- Fixed a bug where the built-in GraphQL client would not work on some environments.
- Fixed a bug where text cells weren’t wrapping in static editable tables. ([#5611](https://github.com/craftcms/cms/issues/5611))
- Fixed a bug where header cells weren’t wrapping in editable tables. ([#5656](https://github.com/craftcms/cms/issues/5656))
- Fixed a bug where search keywords weren’t being extracted from HTML field values properly. ([#5631](https://github.com/craftcms/cms/issues/5631))
- Fixed an error that could occur after updating to Craft 3.4. ([#5633](https://github.com/craftcms/cms/issues/5633))
- Fixed a bug where Dropdown field values weren’t getting saved if the first option was selected. ([#5632](https://github.com/craftcms/cms/issues/5632))
- Fixed a bug where sections’ preview targets weren’t getting saved in the user-defined order. ([#5634](https://github.com/craftcms/cms/issues/5634))
- Fixed a bug where querying for Matrix blocks on a newly-created element’s Matrix field value would yield no results. ([#5618](https://github.com/craftcms/cms/issues/5618))
- Fixed a bug where changing the focal point on an Asset would not invalidate its cached transforms. ([#3685](https://github.com/craftcms/cms/issues/3685))
- Fixed a migration error that could occur when updating from prior to Craft 3.2.6.
- Fixed a bug where element labels could wrap multiple lines in the control panel. ([#5646](https://github.com/craftcms/cms/issues/5646))
- Fixed a bug where meta field labels weren’t aligned with their values. ([#5647](https://github.com/craftcms/cms/issues/5647))
- Fixed a bug where saving an asset from an Edit Asset page would save the content for the primary site, regardless of which site was selected. ([#5659](https://github.com/craftcms/cms/issues/5659))
- Fixed a validation error that occurred when duplicating an entry, if the URI format was based on a custom field value. ([#4759](https://github.com/craftcms/cms/issues/4759))
- Fixed a deprecation warning when accessing the `children` field using GraphQL in some cases. ([#5642](https://github.com/craftcms/cms/issues/5642))
- Fixed a bug where element search indexes weren’t getting updated for propagated saves. ([#5654](https://github.com/craftcms/cms/issues/5654))

## 3.4.5 - 2020-02-07

### Added
- Added `craft\models\GqlToken::getIsExpired()`.

### Changed
- `craft\services\Gql::getPublicSchema()` now returns `null` if the public schema doesn’t exist yet and `allowAdminChanges` is disabled.
- Tightened up the horizontal padding on text inputs. ([#5608](https://github.com/craftcms/cms/issues/5608))
- Improved the look of Matrix blocks.
- Improved the look of editable tables. ([#5615](https://github.com/craftcms/cms/issues/5615))
- URL and Email fields now trim leading/trailing whitespace from their values before validating. ([#5614](https://github.com/craftcms/cms/issues/5614))
- Table fields now trim leading/trailing whitespace from textual cell values before validating.
- Improved GraphQL API performance. ([#5607](https://github.com/craftcms/cms/issues/5607))
- Updated Garnish to 0.1.33.

### Deprecated
- Deprecated `craft\gql\base\Arguments::buildContentArguments()`.

### Fixed
- Fixed an error that occurred when working with GraphQL on an environment with `allowAdminChanges` disabled, if the public schema didn’t exist yet. ([#5588](https://github.com/craftcms/cms/issues/5588))
- Fixed a bug where static Matrix blocks weren’t getting any top padding. ([#5609](https://github.com/craftcms/cms/issues/5609))
- Fixed a bug where static text cells within editable tables were getting cut off. ([#5611](https://github.com/craftcms/cms/issues/5611))
- Fixed an error that occurred when saving an element with an Assets field set to restrict files to a single folder, if any of the selected assets’ files didn’t exist.
- Fixed an error that occurred when attempting to export elements. ([#5617](https://github.com/craftcms/cms/issues/5617))
- Fixed a bug where HTTP exceptions were getting lost if triggered from a template via an `{% exit %}` tag.

## 3.4.4.1 - 2020-02-06

### Changed
- Plugins can now modify the params sent with element index Ajax requests by hooking into the new `registerViewParams` event triggered by `Craft.BaseElementIndex`.

### Fixed
- Fixed an error that occurred when searching for elements from element indexes. ([#5599](https://github.com/craftcms/cms/issues/5599))

## 3.4.4 - 2020-02-05

### Added
- Added the ability to limit multiple selections in admin tables.
- Added an event to admin tables when selections are changed.
- Added an event to admin tables to retrieve currently visible data.
- Added `craft\controllers\ElementIndexesController::actionExport()`.
- Added the `Craft.downloadFromUrl()` JavaScript method.

### Deprecated
- Deprecated `craft\controllers\ElementIndexesController::actionCreateExportToken()`.
- Deprecated `craft\controllers\ExportController`.

### Fixed
- Fixed a bug where data tables weren’t getting horizontal scrollbars in Firefox. ([#5574](https://github.com/craftcms/cms/issues/5574))
- Fixed a bug where HTML was being escaped twice in some admin tables. ([#5532](https://github.com/craftcms/cms/issues/5532))
- Fixed a 404 error that would occur when attempting to preview a PDF file in a volume that didn’t have a base URL. ([#5581](https://github.com/craftcms/cms/issues/5581))
- Fixed a bug where the Asset Indexes utility could leave the progress bar visible after it was done.
- Fixed a bug where the `_count` field would sometimes not work correctly when using GraphQL. ([#4847](https://github.com/craftcms/cms/issues/4847))
- Fixed a bug where assets that had been drag-uploaded to an Assets field would be hyperlinked. ([#5584](https://github.com/craftcms/cms/issues/5584))
- Fixed a bug where `CustomFieldBehavior.php` was getting created with restricted permissions. ([#5570](https://github.com/craftcms/cms/issues/5570))
- Fixed a bug where element exporting would redirect the browser window if the export request didn’t immediately return the export data. ([#5558](https://github.com/craftcms/cms/issues/5558))
- Fixed a “Division by zero” error that occurred if an image transform didn’t specify a width or a height. ([#5590](https://github.com/craftcms/cms/issues/5590))
- Fixed a bug where elements weren’t always retaining their positions in element indexes between pages.

## 3.4.3 - 2020-02-03

### Added
- It’s now possible to preview video files. ([#5565](https://github.com/craftcms/cms/pull/5565))
- Added the `--no-backup` option to the `migrate/all` command.

### Changed
- Craft now logs full exception reports when an exception is thrown from a queue job.

### Fixed
- Fixed a bug where the `update` command was backing up the database twice.
- Fixed a bug where the “Duplicate” element action was available for users who didn’t have permission to create new entries in the section. ([#5566](https://github.com/craftcms/cms/issues/5566))
- Fixed a bug where using directives in GraphQL could make the field return unexpected results. ([#5569](https://github.com/craftcms/cms/issues/5569))
- Fixed a bug where the active queue job could be missing from the global sidebar and Queue Manager if there were 50 or more pending jobs with higher priorities. ([#5506](https://github.com/craftcms/cms/issues/5506))
- Fixed a bug where Craft wouldn’t detect requests to non-primary sites if their base URL only contained one extra character than the primary site. ([#5575](https://github.com/craftcms/cms/issues/5575))

## 3.4.2 - 2020-01-31

### Added
- Added the ability to pass a custom failure message to the delete action on admin tables. ([#5507](https://github.com/craftcms/cms/issues/5507))
- `craft\services\ProjectConfig::processConfigChanges()` now has a `$force` argument that defaults to `false`.
- Added the ability for admin table actions to restrict usage if multiple items are selected.
- Edit Asset pages now have `cp.assets.edit`, `cp.assets.edit.details`, `cp.assets.edit.settings`, and `cp.assets.edit.meta` template hooks. ([#5560](https://github.com/craftcms/cms/pull/5560))
- Added `craft\queue\jobs\ResaveElements::$updateSearchIndex`.

### Changed
- Edit Asset pages now show a “View” button for image, PDF, and text assets. ([#5555](https://github.com/craftcms/cms/issues/5555))
- Edit Asset pages now show the asset’s location in the meta pane.
- The `generateTransformsBeforePageLoad` config setting is now automatically enabled for GraphQL API requests. ([#5553](https://github.com/craftcms/cms/issues/5553))
- Brought back the `_elements/indexcontainer.html` template (though it is deprecated). ([Dolphiq/craft3-plugin-redirect#108](https://github.com/Dolphiq/craft3-plugin-redirect/issues/108))

### Fixed
- Fixed a couple errors that could have occurred when updating to Craft 3.4. ([#5527](https://github.com/craftcms/cms/issues/5527))
- Fixed a bug where HTML was being escaped twice in some admin tables. ([#5532](https://github.com/craftcms/cms/issues/5532))
- Fixed an error that could occur when processing new Project Config values.
- Fixed an error that could occur when saving Project Config values that contained 4+ byte characters.
- Fixed a bug where asset previews weren’t working on Craft Solo. ([#5517](https://github.com/craftcms/cms/issues/5517))
- Fixed a bug where Matrix fields weren’t always showing validation errors.
- Fixed a bug where unsaved Matrix blocks could be lost if an entry was saved with validation errors, and any unsaved Matrix blocks weren’t modified before reattempting to save the entry. ([#5544](https://github.com/craftcms/cms/issues/5544))
- Fixed a bug where Table fields weren’t getting initialized properly unless they were located on the initially-selected content tab. ([#5549](https://github.com/craftcms/cms/issues/5549))
- Fixed a bug where the control panel’s login form was off-center vertically when a login page logo was used. ([#5552](https://github.com/craftcms/cms/issues/5552))
- Fixed a bug where it was impossible to use GraphQL variables in directive arguments. ([#5543](https://github.com/craftcms/cms/issues/5543))
- Fixed a bug where users with permission to create entries would get a 403 error when attempting to save a new entry.
- Fixed a styling issue on the Login page if the `rememberedUserSessionDuration` config setting was set to `0`. ([#5556](https://github.com/craftcms/cms/issues/5556))
- Fixed an error that occurred when viewing trashed elements in an element index and then changing the selected source. ([#5559](https://github.com/craftcms/cms/issues/5559))
- Fixed a bug where Craft would update the search index for Matrix blocks and other nested elements, even if the owner element was saved with `$updateSearchIndex = false`.

## 3.4.1 - 2020-01-29

### Changed
- Craft now only logs errors and warnings for console requests, when Dev Mode isn’t enabled. ([#5256](https://github.com/craftcms/cms/issues/5256))
- Improved the styling of the system name in the global sidebar. ([#5524](https://github.com/craftcms/cms/issues/5524))
- The default MySQL backup command will now set the `--default-character-set` argument to the value of the `charset` database config setting. ([#5529](https://github.com/craftcms/cms/issues/5529))

### Fixed
- Fixed a bug where plugin settings would get mangled when installing Craft using an existing `project.yaml` file.
- Fixed a bug where Assets fields’ selection modals could be blank if the Default Upload Location setting specified an unpermitted volume. ([#5520](https://github.com/craftcms/cms/issues/5520))
- Fixed a bug where users’ Week Start Day preference was being ignored if set to Sunday. ([#5513](https://github.com/craftcms/cms/issues/5513))

## 3.4.0.2 - 2020-01-28

### Fixed
- Fixed a bug where installing Craft from the terminal wasn’t setting the `DB_DSN` environment variable in `.env`.
- Fixed a bug where sections could lose their preview targets when updating to Craft 3.4. ([#5519](https://github.com/craftcms/cms/issues/5519))
- Fixed a bug where preview target URLs weren’t being normalized to site URLs. ([#5519](https://github.com/craftcms/cms/issues/5519))

## 3.4.0.1 - 2020-01-28

### Fixed
- Fixed an error that could occur when updating to Craft 3.4.
- Fixed a bug where Assets fields’ selection modals could be blank if limited to a single folder. ([#5516](https://github.com/craftcms/cms/issues/5516))

## 3.4.0 - 2020-01-28

> {warning} If `useProjectConfigFile` is enabled and you are using the GraphQL API, restore a fresh database backup from your production environment before updating your development environment. Otherwise you may lose your GraphQL schema data when updating production.

> {warning} There have been some changes in behavior that plugin developers should be aware of! See [Updating Plugins for Craft 3.4](https://craftcms.com/guides/updating-plugins-for-craft-34) for details.

> {tip} Element search indexing is a little smarter in Craft 3.4. It’s recommended that you resave all your entries from your terminal **after** you’ve finished updating.
>
> ```bash
> > ./craft resave/entries --update-search-index
> ```

### Added
- Improved the overall look and feel of the Control Panel. ([#2883](https://github.com/craftcms/cms/issues/2883))
- Added an overflow menu for Control Panel tabs that don’t fit into the available space. ([#3073](https://github.com/craftcms/cms/issues/3073))
- Added support for delta element updates. ([#4064](https://github.com/craftcms/cms/issues/4064))
- Elements now track which field values have changed since the element was first loaded. ([#4149](https://github.com/craftcms/cms/issues/4149))
- Entry drafts now show which fields and attributes have changed within the draft, and which are outdated.
- If an entry draft contains outdated field and attribute values, it’s now possible to merge the latest source entry values into the draft manually, and they will be automatically merged in when the draft is published. ([#4642](https://github.com/craftcms/cms/issues/4642))
- “Set Status” element actions no longer have the option to disable multi-site elements globally; only for the currently selected site. ([#2817](https://github.com/craftcms/cms/issues/2817), [#2899](https://github.com/craftcms/cms/issues/2899))
- Multi-site entries’ edit pages no longer have the option to set the entry’s global status. Instead, only the current site’s status is shown by default, and that setting can be expanded to show all sites that the user has permission to edit, for bulk-editing the entry’s status across multiple sites. ([#2817](https://github.com/craftcms/cms/issues/2817), [#2899](https://github.com/craftcms/cms/issues/2899))
- It’s now possible to see all of the elements selected by relation fields from element indexes. ([#3030](https://github.com/craftcms/cms/issues/3030))
- Assets now have their own dedicated edit pages in the control panel. ([#1249](https://github.com/craftcms/cms/issues/1249))
- Asset volumes’ field layouts can now define multiple tabs.
- Assets now keep track of which user account was logged-in when the asset was uploaded. ([#3553](https://github.com/craftcms/cms/issues/3553))
- Asset indexes can now have an “Uploaded by” column.
- It’s now possible to eager-load assets with their `uploader` value.
- Added new “View files uploaded by other users”, “Edit files uploaded by other users”, “Replace files uploaded by other users”, “Remove files uploaded by other users”, and “Edit images uploaded by other users” user permissions.
- Assets fields now have a “Show unpermitted volumes” setting, which determines whether the field should show volumes that the user doesn’t have permission to view (disabled by default for new fields; enabled by default for existing fields). ([#887](https://github.com/craftcms/cms/issues/887))
- Assets fields now have a “Show unpermitted files setting, which determines whether the field should show files that the user doesn’t have permission to view per the new “View files uploaded by other users” permission.
- It’s now possible to download multiple assets at once as a zip file. ([#5259](https://github.com/craftcms/cms/issues/5259))
- It’s now possible to preview text and PDF assets, and plugins can add support for additional file types. ([#5136](https://github.com/craftcms/cms/pull/5136))
- It’s now possible to set a custom aspect ratio when cropping images with the image editor. ([#4359](https://github.com/craftcms/cms/issues/4359))
- It’s now possible to change the the aspect ratio orientation when cropping images with the image editor. ([#4359](https://github.com/craftcms/cms/issues/4359))
- Added the Queue Manager utility. ([#2753](https://github.com/craftcms/cms/issues/2753), [#3489](https://github.com/craftcms/cms/issues/3489))
- It’s now possible to define additional queues using `craft\queue\Queue`, with custom `channel` values. ([#5492](https://github.com/craftcms/cms/issues/5492))
- Added the `queue/release` action. ([#4777](https://github.com/craftcms/cms/issues/4777))
- Added the `utils/prune-revisions` action. ([#4851](https://github.com/craftcms/cms/issues/4851))
- Added the `verifyEmailPath` config setting.
- Added the `maxBackups` config setting. ([#2078](https://github.com/craftcms/cms/issues/2078))
- Added the `upscaleImages` config setting. ([#844](https://github.com/craftcms/cms/issues/844))
- Added the “Reply-To Address” email setting. ([#5498](https://github.com/craftcms/cms/issues/5498))
- Added the `{% requireGuest %}` Twig tag, which redirects a user to the path specified by the `postLoginRedirect` config setting if they’re already logged in. ([#5015](https://github.com/craftcms/cms/pull/5015))
- Added the `combine()` Twig function.
- Added the `|contains` Twig filter.
- Added the `|purify` Twig filter. ([#5184](https://github.com/craftcms/cms/issues/5184))
- Public registration forms can now customize the flash notice displayed on successful registration by passing a `userRegisteredNotice` param. ([#5213](https://github.com/craftcms/cms/issues/5213))
- It’s now possible to query for Matrix blocks by their field handle, via the new `field` param. ([#5218](https://github.com/craftcms/cms/issues/5218))
- It’s now possible to filter element query results by their related elements using relational fields’ element query params (e.g. `publisher(100)` rather than `relatedTo({targetElement: 100, field: 'publisher'})`). ([#5200](https://github.com/craftcms/cms/issues/5200))
- It’s now possible to query for elements by their custom field values via GraphQL. ([#5208](https://github.com/craftcms/cms/issues/5208))
- It’s now possible to eager-load the *count* of related elements, by setting `'count' => true` on the eager-loading criteria.
- GraphQL access tokens are now managed separately from schema definitions, making it possible to create multiple tokens for the same schema.
- GraphQL schemas are now stored in the project config (sans tokens). ([#4829]((https://github.com/craftcms/cms/issues/4829))
- Added a new “Expanded” element exporter type, which includes expanded custom field values, including Matrix and relational fields. ([#4484](https://github.com/craftcms/cms/issues/4484))
- It’s now possible to export elements as CSV, JSON, or XML files.
- Added support for plugin-supplied element exporters. ([#5090](https://github.com/craftcms/cms/issues/5090))
- Control panel pages can now implement Vue-based admin tables that support bulk actions, search, and pagination.
- Elements now have a `_count` field when queried via GraphQL, which returns the total number of related elements for a given relational field handle
- It’s now possible to filter users by their groups when querying for them via GraphQL. ([#5374](https://github.com/craftcms/cms/issues/5374))
- Added the `asset`, `category`, `entry`, `globalSet`, `tag`, and `user` queries to fetch single elements via GraphQL. ([#5363](https://github.com/craftcms/cms/issues/5363))
- It’s now possible to apply the `transform` GraphQL directive to entire assets. ([#5425](https://github.com/craftcms/cms/issues/5425))
- The Image Editor now displays the resulting image size when cropping. ([#4551](https://github.com/craftcms/cms/issues/4551))
- Improved the crop behavior when dragging along the edges of an image in the Image Editor.
- The Sendmail mailer transport now has a “Sendmail Command” setting. ([#5445](https://github.com/craftcms/cms/pull/5445))
- Added support for the `CRAFT_EPHEMERAL` PHP constant, which can be defined as `true` when Craft is running on an environment with ephemeral storage.
- Added the `setup/php-session-table` command for creating a database table to store PHP sessions.
- Added `craft\assetpreviews\Image`.
- Added `craft\assetpreviews\Pdf`.
- Added `craft\assetpreviews\Text`.
- Added `craft\base\AssetPreviewHandler`.
- Added `craft\base\AssetPreviewHandlerInterface`.
- Added `craft\base\Element::ATTR_STATUS_CONFLICTED`.
- Added `craft\base\Element::ATTR_STATUS_MODIFIED`.
- Added `craft\base\Element::ATTR_STATUS_OUTDATED`.
- Added `craft\base\Element::defineExporters()`.
- Added `craft\base\Element::EVENT_REGISTER_EXPORTERS`.
- Added `craft\base\ElementExporter`.
- Added `craft\base\ElementExporterInterface`.
- Added `craft\base\ElementInterface::exporters()`
- Added `craft\base\ElementInterface::getAttributeStatus()`.
- Added `craft\base\ElementInterface::getDirtyAttributes()`.
- Added `craft\base\ElementInterface::getDirtyFields()`.
- Added `craft\base\ElementInterface::getEagerLoadedElementCount()`.
- Added `craft\base\ElementInterface::getEnabledForSite()`.
- Added `craft\base\ElementInterface::getFieldStatus()`.
- Added `craft\base\ElementInterface::isFieldDirty()`.
- Added `craft\base\ElementInterface::markAsClean()`.
- Added `craft\base\ElementInterface::setAttributeStatus()`.
- Added `craft\base\ElementInterface::setEagerLoadedElementCount()`.
- Added `craft\base\ElementInterface::setEnabledForSite()`.
- Added `craft\base\ElementInterface::trackChanges()`.
- Added `craft\base\FieldInterface::getTranslationDescription()`.
- Added `craft\base\Model::defineRules()`. Models that define a `rules()` method should use `defineRules()` instead, so `EVENT_DEFINE_RULES` event handlers have a chance to modify them.
- Added `craft\base\UtilityInterface::footerHtml()`.
- Added `craft\base\UtilityInterface::toolbarHtml()`.
- Added `craft\base\WidgetInterface::getSubtitle()`.
- Added `craft\behaviors\DraftBehavior::$dateLastMerged`.
- Added `craft\behaviors\DraftBehavior::$mergingChanges`.
- Added `craft\behaviors\DraftBehavior::$trackChanges`.
- Added `craft\behaviors\DraftBehavior::getIsOutdated()`.
- Added `craft\behaviors\DraftBehavior::getOutdatedAttributes()`.
- Added `craft\behaviors\DraftBehavior::getOutdatedFields()`.
- Added `craft\behaviors\DraftBehavior::isAttributeModified()`.
- Added `craft\behaviors\DraftBehavior::isAttributeOutdated()`.
- Added `craft\behaviors\DraftBehavior::isFieldModified()`.
- Added `craft\behaviors\DraftBehavior::isFieldOutdated()`.
- Added `craft\controllers\AssetsController::actionEditAsset()`.
- Added `craft\controllers\AssetsController::actionSaveAsset()`.
- Added `craft\controllers\DraftsController`.
- Added `craft\controllers\GraphqlController::actionDeleteToken()`.
- Added `craft\controllers\GraphqlController::actionEditPublicSchema()`.
- Added `craft\controllers\GraphqlController::actionEditPublicSchema()`.
- Added `craft\controllers\GraphqlController::actionEditToken()`.
- Added `craft\controllers\GraphqlController::actionSaveToken()`.
- Added `craft\controllers\GraphqlController::actionViewToken()`.
- Added `craft\controllers\UsersController::actionSessionInfo()`. ([#5355](https://github.com/craftcms/cms/issues/5355))
- Added `craft\db\ActiveRecord::behaviors()`, which now gives plugins a chance to define their own behaviors.
- Added `craft\db\ActiveRecord::EVENT_DEFINE_BEHAVIORS`.
- Added `craft\db\Connection::DRIVER_MYSQL`.
- Added `craft\db\Connection::DRIVER_PGSQL`.
- Added `craft\elements\Asset::$uploaderId`.
- Added `craft\elements\Asset::getDimensions()`.
- Added `craft\elements\Asset::getFormattedSize()`.
- Added `craft\elements\Asset::getFormattedSizeInBytes()`.
- Added `craft\elements\Asset::getPreviewThumbImg()`.
- Added `craft\elements\Asset::getUploader()`.
- Added `craft\elements\Asset::setUploader()`.
- Added `craft\elements\db\AssetQuery::$uploaderId`.
- Added `craft\elements\db\AssetQuery::uploader()`.
- Added `craft\elements\db\ElementQuery::clearCachedResult()`.
- Added `craft\elements\db\MatrixBlockQuery::field()`.
- Added `craft\elements\exporters\Expanded`.
- Added `craft\elements\exporters\Raw`.
- Added `craft\elements\MatrixBlock::$dirty`.
- Added `craft\events\AssetPreviewEvent`.
- Added `craft\events\BackupEvent::$ignoreTables`. ([#5330](https://github.com/craftcms/cms/issues/5330))
- Added `craft\events\DefineGqlTypeFieldsEvent`.
- Added `craft\events\DefineGqlValidationRulesEvent`.
- Added `craft\events\ExecuteGqlQueryEvent::$schemaId`.
- Added `craft\events\RegisterElementExportersEvent`.
- Added `craft\events\RegisterGqlPermissionsEvent`.
- Added `craft\events\TemplateEvent::$templateMode`.
- Added `craft\fields\Assets::$showUnpermittedVolumes`.
- Added `craft\gql\TypeManager`.
- Added `craft\gql\types\Number`.
- Added `craft\helpers\AdminTable`.
- Added `craft\helpers\App::isEphemeral()`.
- Added `craft\helpers\ArrayHelper::append()`.
- Added `craft\helpers\ArrayHelper::contains()`.
- Added `craft\helpers\ArrayHelper::isOrdered()`.
- Added `craft\helpers\ArrayHelper::prepend()`.
- Added `craft\helpers\Db::parseDsn()`.
- Added `craft\helpers\Db::url2config()`.
- Added `craft\helpers\FileHelper::invalidate()`.
- Added `craft\helpers\FileHelper::writeGitignoreFile()`.
- Added `craft\helpers\ProjectConfigHelper::flattenConfigArray()`.
- Added `craft\helpers\ProjectConfigHelper::packAssociativeArray()`.
- Added `craft\helpers\ProjectConfigHelper::packAssociativeArrays()`.
- Added `craft\helpers\ProjectConfigHelper::unpackAssociativeArray()`.
- Added `craft\helpers\ProjectConfigHelper::unpackAssociativeArrays()`.
- Added `craft\mail\Mailer::$replyTo`.
- Added `craft\migrations\CreatePhpSessionTable`.
- Added `craft\models\FieldLayoutTab::elementHasErrors()`.
- Added `craft\models\GqlToken`.
- Added `craft\models\MailSettings::$replyToEmail`.
- Added `craft\queue\Command::actionRelease()`.
- Added `craft\queue\jobs\UpdateSearchIndex::$fieldHandles`.
- Added `craft\queue\Queue::$channel`.
- Added `craft\queue\Queue::$db`.
- Added `craft\queue\Queue::$mutex`.
- Added `craft\queue\Queue::$tableName`.
- Added `craft\queue\QueueInterface::getJobDetails()`.
- Added `craft\queue\QueueInterface::getTotalJobs()`.
- Added `craft\queue\QueueInterface::releaseAll()`.
- Added `craft\queue\QueueInterface::retryAll()`.
- Added `craft\records\Asset::getUploader()`.
- Added `craft\records\GqlToken`.
- Added `craft\services\Assets::EVENT_REGISTER_PREVIEW_HANDLER`.
- Added `craft\services\Assets::getAssetPreviewHandler()`.
- Added `craft\services\Drafts::EVENT_AFTER_MERGE_SOURCE_CHANGES`.
- Added `craft\services\Drafts::EVENT_BEFORE_MERGE_SOURCE_CHANGES`.
- Added `craft\services\Drafts::mergeSourceChanges()`.
- Added `craft\services\Elements::createExporter()`.
- Added `craft\services\Gql::CONFIG_GQL_SCHEMAS_KEY`.
- Added `craft\services\Gql::deleteSchema()`.
- Added `craft\services\Gql::deleteTokenById()`.
- Added `craft\services\Gql::EVENT_REGISTER_GQL_PERMISSIONS`.
- Added `craft\services\Gql::getSchemaByUid()`.
- Added `craft\services\Gql::getTokenByAccessToken()`.
- Added `craft\services\Gql::getTokenById()`.
- Added `craft\services\Gql::getTokenByName()`.
- Added `craft\services\Gql::getTokenByUid()`.
- Added `craft\services\Gql::getTokens()`.
- Added `craft\services\Gql::getValidationRules()`.
- Added `craft\services\Gql::GRAPHQL_COUNT_FIELD`.
- Added `craft\services\Gql::handleChangedSchema()`.
- Added `craft\services\Gql::handleDeletedSchema()`.
- Added `craft\services\Gql::saveToken()`.
- Added `craft\services\Path::getConfigDeltaPath()`.
- Added `craft\services\Plugins::$pluginConfigs`. ([#1989](https://github.com/craftcms/cms/issues/1989))
- Added `craft\services\ProjectConfig::$maxDeltas`.
- Added `craft\services\ProjectConfig::CONFIG_ALL_KEY`.
- Added `craft\services\ProjectConfig::CONFIG_ASSOC_KEY`.
- Added `craft\services\ProjectConfig::CONFIG_DELTA_FILENAME`.
- Added `craft\services\ProjectConfig::CONFIG_DELTA_FILENAME`.
- Added `craft\services\ProjectConfig::CONFIG_DELTA_FILENAME`.
- Added `craft\services\ProjectConfig::CONFIG_DELTA_FILENAME`.
- Added `craft\services\ProjectConfig::CONFIG_DELTA_FILENAME`.
- Added `craft\services\ProjectConfig::CONFIG_DELTA_FILENAME`.
- Added `craft\services\ProjectConfig::CONFIG_DELTA_FILENAME`.
- Added `craft\services\ProjectConfig::CONFIG_DELTA_FILENAME`.
- Added `craft\utilities\QueueManager`.
- Added `craft\web\assets\admintable\AdminTableAsset`.
- Added `craft\web\assets\queuemanager\QueueManagerAsset`.
- Added `craft\web\Controller::requireGuest()`.
- Added `craft\web\CsvResponseFormatter`.
- Added `craft\web\twig\nodes\RequireGuestNode`.
- Added `craft\web\twig\tokenparsers\RequireGuestTokenParser`.
- Added `craft\web\twig\variables\Paginate::getDynamicRangeUrls()`, making it easy to create Google-style pagination links. ([#5005](https://github.com/craftcms/cms/issues/5005))
- Added `craft\web\User::guestRequired()`.
- Added `craft\web\View::$minifyCss`.
- Added `craft\web\View::$minifyJs`.
- Added `craft\web\View::getDeltaNames()`.
- Added `craft\web\View::getIsDeltaRegistrationActive()`.
- Added `craft\web\View::registerDeltaName()`.
- Added `craft\web\View::setIsDeltaRegistrationActive()`.
- Added the `Craft.ui.createDateRangePicker()` JavaScript method.
- Added the `Craft.VueAdminTable` JavaScript class.
- Added the `beforeUpdateIframe` and `switchTarget` events to the `Craft.Preview` JavaScript class. ([#5359](https://github.com/craftcms/cms/issues/5359))
- The `Craft.t()` JavaScript method is now capable of parsing `number` and `plural` formatted params (e.g. `{num, plural, =1{item} other{items}}`).
- Added the `cp.users.edit.prefs` template hook to the Edit User page. ([#5114](https://github.com/craftcms/cms/issues/5114))
- The `_layouts/elements.html` control panel layout template can now be used for elements that don’t support drafts or revisions.
- Added the [Interactive Shell Extension for Yii 2](https://github.com/yiisoft/yii2-shell).
- Added the Minify PHP package.

### Changed
- Control panel requests are now always set to the primary site, regardless of the URL they were accessed from.
- The control panel no longer shows the tab bar on pages with only one tab. ([#2915](https://github.com/craftcms/cms/issues/2915))
- The queue info in the global sidebar no longer shows an HUD with job details when clicked; the user is now brought to the new Queue Manager utility, if they have permission to view it. ([#4040](https://github.com/craftcms/cms/issues/4040))
- Element indexes now load up to 100 elements per page/batch, rather than 50. ([#4555](https://github.com/craftcms/cms/issues/4555))
- The Assets index page now updates the URL when the selected volume changes.
- Sections’ entry URI format settings are now shown when running Craft in headless mode. ([#4934](https://github.com/craftcms/cms/issues/4934))
- The “Primary entry page” preview target is now user-customizable alongside all other preview targets in sections’ settings. ([#4520](https://github.com/craftcms/cms/issues/4520))
- Sections’ “Preview Targets” setting now has a “Refresh” checkbox column, which can be unchecked to prevent preview frames from being refreshed automatically when content changes. ([#5359](https://github.com/craftcms/cms/issues/5359))
- Entry drafts are no longer auto-created when the “Preview” button is clicked, unless/until the content has changed. ([#5201](https://github.com/craftcms/cms/issues/5201))
- Unsaved entries’ URIs are now updated on each autosave. ([#4581](https://github.com/craftcms/cms/issues/4581))
- Edit Entry pages now show the entry’s status in the meta pane.
- Plain Text fields can now specify a maximum size in bytes. ([#5099](https://github.com/craftcms/cms/issues/5099))
- Plain Text fields’ Column Type settings now have an “Automatic” option, which is selected by default for new fields. ([#5099](https://github.com/craftcms/cms/issues/5099))
- Matrix fields now show an accurate description of their propagation behavior in the translation icon tooltip. ([#5304](https://github.com/craftcms/cms/issues/5304))
- The Clear Caches utility now has info icons next to most cache options with more details about what the cache option refers to. ([#5418](https://github.com/craftcms/cms/issues/5418))
- The `users/login` action no longer sets a “Logged in.” flash notice. ([#5383](https://github.com/craftcms/cms/issues/5383))
- Local asset volumes now ensure that their folder exists on save, and if it doesn’t, a `.gitignore` file will be added automatically to it, excluding the directory from Git. ([#5237](https://github.com/craftcms/cms/issues/5237))
- Set Password and Verify Email links now use the `setPasswordPath` and `verifyEmailPath` config settings. ([#4925](https://github.com/craftcms/cms/issues/4925))
- Craft now uses the `slugWordSeparator` when generating URI formats. ([#5315](https://github.com/craftcms/cms/pull/5315))
- The `loginPath` and `logoutPath` config setings can now be set to `false` to disable front-end login/logout. ([#5352](https://github.com/craftcms/cms/issues/5352))
- The `loginPath`, `logoutPath`, `setPasswordPath`, and `verifyEmailPath` config settings are now ignored when Craft is running in headless mode.
- ImageMagick is no longer used when the `imageDriver` config setting is set to `auto`, if `Imagick::queryFormats()` returns an empty array. ([#5435](https://github.com/craftcms/cms/issues/5435))
- CSS registered with `craft\web\View::registerCss()` or the `{% css %}` tag is now minified by default. ([#5183](https://github.com/craftcms/cms/issues/5183))
- JavaScript code registered with `craft\web\registerJs()` or the `{% js %}` tag is now minified per the `useCompressedJs` config setting. ([#5183](https://github.com/craftcms/cms/issues/5183))
- `resave/*` commands now have an `--update-search-index` argument (defaults to `false`). ([#4840](https://github.com/craftcms/cms/issues/4840))
- The installer now requires `config/db.php` to be setting the `dsn` database config setting with a `DB_DSN` environment variable, if a connection can’t already be established.
- The full GraphQL schema is now always generated when Dev Mode is enabled.
- Punctuation is now removed from search keywords and search terms, rather than being replaced with a space. ([#5214](https://github.com/craftcms/cms/issues/5214))
- The `_includes/forms/field.html` template now supports `fieldAttributes`, `labelAttributes`, and `inputAttributes` variables.
- The `_includes/field.html` template now supports a `registerDeltas` variable.
- The `_layouts/cp.html` template now supports `mainAttributes` and `mainFormAttributes` variables.
- Plugins can now modify the GraphQL schema via `craft\gql\TypeManager::EVENT_DEFINE_GQL_TYPE_FIELDS`.
- Plugins can now modify the GraphQL permissions via `craft\services\Gql::EVENT_REGISTER_GQL_PERMISSIONS`.
- Number fields now return the `Number` type when queried via GraphQL, which can be an integer, a float, or null. ([#5344](https://github.com/craftcms/cms/issues/5344))
- Renamed the`QueryParameter` GraphQL type to `QueryArgument`.
- If any elements are selected while exporting, only the selected elements will be included in the export. ([#5130](https://github.com/craftcms/cms/issues/5130))
- Craft now sorts the `project.yaml` file alphabetically by keys. ([#5147](https://github.com/craftcms/cms/issues/5147))
- The project config is now stored in its own `projectconfig` table, rather than a `config` column within the `info` table.
- Project config event handlers are now triggered in order of specificity (from least-to-most specific).
- Active record classes now normalize attribute values right when they are set.
- Entry queries no longer factor in seconds when looking for currently live entries. ([#5389](https://github.com/craftcms/cms/issues/5389))
- Editable tables now set existing row’s cell values to their column’s default value, if the cell is missing from the row data.
- Preview targets can now opt out of being automatically refreshed when content changes, by setting `refresh` to `false` on their target definition. ([#5359](https://github.com/craftcms/cms/issues/5359))
- The old `craft\controllers\AssetsController::actionSaveAsset()` method has been renamed to `actionUpload()`.
- Assets fields now open their asset selection modals to the field's Default Upload Location, if it exists. ([#2778](https://github.com/craftcms/cms/issues/2778)
- `craft\config\GeneralConfig::getLoginPath()` and `getLogoutPath()` may now return non-string values.
- `craft\elements\Asset::getImg()` now has an optional `$transform` argument. ([#3563](https://github.com/craftcms/cms/issues/3563))
- `craft\helpers\Db::prepDateForDb()` now has a `$stripSeconds` argument (defaults to `false`).
- `craft\i18n\Formatter::asShortSize()` now capitalizes the size unit.
- `craft\mail\Message::setReplyTo()` can now be set to a `craft\elements\User` object, or an array of them.
- `craft\models\GqlSchema::$scope` is now read-only.
- `craft\services\Elements::resaveElements()` now has an `$updateSearchIndex` argument (defaults to `false`). ([#4840](https://github.com/craftcms/cms/issues/4840))
- `craft\services\Elements::saveElement()` now has an `$updateSearchIndex` argument (defaults to `true`). ([#4840](https://github.com/craftcms/cms/issues/4840))
- `craft\services\ProjectConfig::areChangesPending()` will now return `true` if the path was updated but not processed yet.
- `craft\services\ProjectConfig::processConfigChanges()` now has a `$message` argument to specify the reason for config changes.
- `craft\services\ProjectConfig::remove()` now has a `$message` argument to specify the reason for config changes.
- `craft\services\ProjectConfig::set()` now has a `$message` argument to specify the reason for config changes.
- `craft\services\Search::indexElementAttributes()` now has a `$fieldHandles` argument, for specifying which custom fields’ keywords should be updated.
- `craft\web\Controller::renderTemplate()` now has a `$templateMode` argument.
- `craft\web\View::renderTemplate()`, `renderPageTemplate()`, `renderTemplateMacro()`, `doesTemplateExist()`, and `resolveTemplate()` now have `$templateMode` arguments. ([#4570](https://github.com/craftcms/cms/pull/4570))
- The `ContentBehavior` and `ElementQueryBehavior` behavior classes have been replaced by a single `CustomFieldBehavior` class.
- Matrix fields now trigger a `blockDeleted` JavaScript event when a block is deleted. ([#5329](https://github.com/craftcms/cms/issues/5329))
- The `afterUpdateIframe` event fired by the `Craft.Preview` JavaScript class now includes `target` and `$iframe` data properties.
- Replaced the deprecated zend-feed library with laminas-feed. ([#5400](https://github.com/craftcms/cms/issues/5400))
- The `index-assets/*` commands now have a `--deleteMissingAssets` option, which deletes the records of Assets that are missing their files after indexing. ([#4928](https://github.com/craftcms/cms/issues/4928))
- Updated Yii to 2.0.32.
- Updated yii2-queue to 2.3.
- Updated Garnish to 0.1.32.

### Deprecated
- Deprecated the `url`, `driver`, `database`, `server`, `port`, and `unixSocket` database config settings. `dsn` should be used instead.
- Deprecated `craft\config\DbConfig::DRIVER_MYSQL`.
- Deprecated `craft\config\DbConfig::DRIVER_PGSQL`.
- Deprecated `craft\config\DbConfig::updateDsn()`.
- Deprecated `craft\controllers\UsersController::actionGetRemainingSessionTime()`. `actionSessionInfo()` should be used instead.
- Deprecated `craft\elements\Asset::getSupportsPreview()`. Use `craft\services\Assets::getAssetPreviewHandler()` instead.
- Deprecated `craft\events\ExecuteGqlQueryEvent::$accessToken`. Use `craft\events\ExecuteGqlQueryEvent::$schemaId` instead.
- Deprecated `craft\services\ProjectConfig::$maxBackups`. `$maxDeltas` should be used instead.
- Deprecated `craft\services\Search::indexElementFields()`.

### Removed
- Removed `craft\events\SetStatusEvent`.
- Removed `craft\models\GqlSchema::PUBLIC_TOKEN`.
- Removed `craft\models\GqlSchema::$accessToken`.
- Removed `craft\models\GqlSchema::$enabled`.
- Removed `craft\models\GqlSchema::$expiryDate`.
- Removed `craft\models\GqlSchema::$lastUsed`.
- Removed `craft\models\GqlSchema::$dateCreated`.
- Removed `craft\models\GqlSchema::$isTemporary`.
- Removed `craft\models\GqlSchema::getIsPublic()`.

### Fixed
- Fixed a SQL error that could occur if the `info` table has more than one row. ([#5222](https://github.com/craftcms/cms/issues/5222))
- Fixed a bug where the control panel UI could come to a grinding halt if a large number of jobs were in the queue. ([#4533](https://github.com/craftcms/cms/issues/4533))
- Fixed a layout issue where the control panel footer would be hidden if the Debug Toolbar was shown. ([#4591](https://github.com/craftcms/cms/issues/4591))
- Fixed a bug where the image editor would not immediately apply new aspect ratio selections when cropping images.
- Fixed a bug where the `maxBackups` config setting wasn’t getting applied if a custom `backupCommand` was set.
- Fixed a bug where it wasn’t possible to use aliases for Matrix fields when querying via GraphQL. ([#5008](https://github.com/craftcms/cms/issues/5008))
- Fixed a bug where Lightswitch column values within Table fields weren’t returning boolean values when queried via GraphQL. ([#5344](https://github.com/craftcms/cms/issues/5344))
- Fixed a bug where deactivating the Crop tool in the Image Editor would not set the image zoom correctly for straightened images.
- Fixed a PHP error that could occur when running jobs from the queue in some PostgreSQL installations. ([#2715](https://github.com/craftcms/cms/issues/2715))
- Fixed a bug where some classes didn’t support `EVENT_DEFINE_BEHAVIORS`.
- Fixed a bug where directives applied to object fields would be ignored when using GraphQL.
- Fixed a SQL error that could occur when merging an element that belonged to a structure into another element that didn’t. ([#5450](https://github.com/craftcms/cms/issues/5450))
- Fixed a bug where eager-loaded relational fields would fetch elements from other sites by default. ([#5451](https://github.com/craftcms/cms/issues/5451))
- Fixed a bug where Project Config event handlers weren’t getting triggered if a parent config path had been updated in the same request. ([#5440](https://github.com/craftcms/cms/issues/5440))
- Fixed a SQL error that could occur when searching for elements, if MySQL was used and the `searchindex` table was using InnoDB. ([#3862](https://github.com/craftcms/cms/issues/5440))
- Fixed a PHP error that occurred when a dynamically generated class was loaded before it was finished being written. ([#5434](https://github.com/craftcms/cms/issues/5434))
- Fixed an error that occurred after disabling a section for the primary site, while its existing entries were being resaved. ([#5489](https://github.com/craftcms/cms/issues/5489))
- Fixed a bug where radio buttons within radio groups were getting `id` attributes even if no `id` was passed. ([#5508](https://github.com/craftcms/cms/issues/5508))

## 3.3.20.1 - 2020-01-14

### Fixed
- Fixed a PHP error that would occur when running console commands. ([#5436](https://github.com/craftcms/cms/issues/5436))

## 3.3.20 - 2020-01-14

### Changed
- The control panel will now display an alert if `useProjectConfigFile` is enabled, but the `project.yaml` file isn’t writable. ([#4319](https://github.com/craftcms/cms/issues/4319))
- Browser-based form validation is now disabled for element editor HUDs. ([#5433](https://github.com/craftcms/cms/issues/5433))

### Fixed
- Fixed a bug where entry revision menus could list sites that the entry didn’t support. ([#5387](https://github.com/craftcms/cms/issues/5387))
- Fixed a PHP warning that occurred when creating a new database backup. ([#5393](https://github.com/craftcms/cms/issues/5393))
- Fixed an error that could occur when saving a Table field. ([#5398](https://github.com/craftcms/cms/issues/5398))
- Fixed a bug where an unknown error was displayed when attempting to create an Asset folder without proper permissions. ([#5223](https://github.com/craftcms/cms/issues/5223))
- Fixed a PHP warning that occurred sometimes when Craft was attempting to list resized versions of asset images. ([#5399](https://github.com/craftcms/cms/issues/5399))
- Fixed a bug where preview target URLs weren’t getting generated correctly if they contained an anchor. ([#5404](https://github.com/craftcms/cms/issues/5404))
- Fixed couple bugs related to entry preview frames maintaining their scroll position between refreshes. ([#5404](https://github.com/craftcms/cms/issues/5404))
- Fixed a bug where Matrix blocks weren’t getting updated correctly when their field’s Propagation Method setting was changed via `project.yaml`. ([#5295](https://github.com/craftcms/cms/issues/5295))
- Fixed an error that could occur when syncing the project config if a Matrix field had been changed to something else. ([#5419](https://github.com/craftcms/cms/issues/5419))
- Fixed a bug where changes to an entry draft’s name or notes weren’t getting saved until the next draft autosave. ([#5432](https://github.com/craftcms/cms/issues/5432))

### Security
- Fixed XSS vulnerabilities.

## 3.3.19 - 2019-12-30

### Changed
- Improved the performance of `craft\helpers\StringHelper::containsMb4()`. ([#5366](https://github.com/craftcms/cms/issues/5366))
- Updated Yii to 2.0.31.

### Security
- Fixed an information exposure vulnerability.

## 3.3.18.4 - 2019-12-21

### Fixed
- Fixed a bug where “Updating search indexes” jobs would show inaccurate progress bars. ([#5358](https://github.com/craftcms/cms/pull/5358))
- Fixed a PHP error that could occur when using the `|attr` filter on an HTML element that had an existing attribute with an empty value. ([#5364](https://github.com/craftcms/cms/issues/5364))
- Fixed a race condition that could result in a PHP error when generating `ElementQueryBehavior.php`. ([#5361](https://github.com/craftcms/cms/issues/5361))

### Security
- Fixed a bug where Craft was renewing the identity cookie each time it checked on the user’s remaining session time. ([#3951](https://github.com/craftcms/cms/issues/3951))

## 3.3.18.3 - 2019-12-17

### Changed
- Slug fields’ translation icon tooltips now clarify that their values are translated for each site. ([#2064](https://github.com/craftcms/cms/issues/2064))

### Fixed
- Fixed a PHP error that could occur when `craft\services\Elements::getElementById()` was called with an element whose class didn’t exist. ([#5345](https://github.com/craftcms/cms/issues/5345))
- Fixed a PHP error that could occur when autoloading the `ContentBehavior` class in some environments.

## 3.3.18.2 - 2019-12-15

### Changed
- Autosuggest inputs now restore focus to the input field when an alias is chosen. ([#5338](https://github.com/craftcms/cms/issues/5338))
- The Guzzle requirement now excludes Guzzle 6.5.0. ([#5326](https://github.com/craftcms/cms/issues/5326))

## 3.3.18.1 - 2019-12-10

### Fixed
- Fixed a JavaScript error that could occur if Craft didn’t have a license key yet.

## 3.3.18 - 2019-12-10

### Added
- Added `craft\queue\jobs\ApplyMatrixPropagationMethod`.
- Added `craft\services\Matrix::getSupportedSiteIds()`.

### Changed
- When a Matrix field’s Propagation Method setting changes, the field’s blocks are now duplicated into any sites where their content would have otherwise been deleted. ([#5182](https://github.com/craftcms/cms/issues/5182))
- Title fields’ translation icon tooltips now clarify that their values are translated for each site. ([#2064](https://github.com/craftcms/cms/issues/2064))

### Deprecated
- Deprecated `craft\services\Matrix::getSupportedSiteIdsForField()`. `getSupportedSiteIds()` should be used instead.

### Fixed
- Fixed a bug where the page URL could change when interacting with element selection modals. ([#5254](https://github.com/craftcms/cms/issues/5254))
- Fixed a bug where entry draft changes could go unnoticed if they were made while another change was being saved. ([#5305](https://github.com/craftcms/cms/issues/5305))
- Fixed an error that could occur when using the `|group` filter, if a function name was passed in (e.g. `date`).
- Fixed a bug where `craft\helpers\FileHelper::writeToFile()` wasn’t waiting until a lock could be acquired before writing to the file.
- Fixed an issue where the Plugin Store was not creating a new cart when it was not able to retrieve an existing one. ([#5318](https://github.com/craftcms/cms/issues/5318))

## 3.3.17 - 2019-12-03

### Added
- Added `craft\base\ElementInterface::lowerDisplayName()` and `pluralLowerDisplayName()`. ([#5271](https://github.com/craftcms/cms/issues/5271))

### Changed
- Error templates now have a `statusCode` variable even if the originating exception wasn’t an instance of `yii\web\HttpException`. ([#5273](https://github.com/craftcms/cms/issues/5273))
- Number fields now normalize their numbers to integers or floats, if the value that came from the database is a numeric string. ([#5268](https://github.com/craftcms/cms/issues/5268))
- Craft no longer throws an `UnknownPropertyException` if a Local asset volume was converted to a different volume type from `config/volumes.php`. ([#5277](https://github.com/craftcms/cms/issues/5277))

### Fixed
- Fixed an issue where string encoding might not behave as expected in some environments running PHP 7.3 or greater. ([#4239](https://github.com/craftcms/cms/issues/4239))
- Fixed an error that occurred when editing an entry if one of its past revisions used an entry type that was soft-deleted. ([#5270](https://github.com/craftcms/cms/issues/5270))
- Fixed a JavaScript error that occurred when previewing assets via the “Preview file” action. ([#5272](https://github.com/craftcms/cms/pull/5272))
- Fixed a bug where it was impossible to pass `null` values to arguments on GraphQL fields. ([#5267](https://github.com/craftcms/cms/issues/5267))
- Fixed a bug where Craft wouldn’t update the search indexes for non-localized element types (like Users) when the primary site was changed. ([#5281](https://github.com/craftcms/cms/issues/5281))
- Fixed a bug where it wasn’t possible to change images’ focal points on mobile. ([#3669](https://github.com/craftcms/cms/issues/3669))
- Fixed a bug where it wasn’t possible to crop images on mobile. ([#5279](https://github.com/craftcms/cms/issues/5279))
- Fixed an error that occurred if a token route didn’t specify any params. ([#5282](https://github.com/craftcms/cms/pull/5282))
- Fixed a PHP error that occurred when calling the deprecated `craft.session.getRememberedUsername()` template method, if the `username` cookie wasn’t set. ([#5291](https://github.com/craftcms/cms/issues/5291))
- Fixed a PHP error that occurred if the path param (`p`) was set to an array. ([#5292](https://github.com/craftcms/cms/issues/5292))
- Fixed an error that occurred when viewing trashed entries, if any of them had been deleted along with a user account. ([#5287](https://github.com/craftcms/cms/issues/5287))

## 3.3.16.3 - 2019-11-26

### Fixed
- Fixed an error that occurred when an element query’s `indexBy` param was set `id`, `dateCreated`, `dateUpdated`, or `uid`.

## 3.3.16.2 - 2019-11-26

### Fixed
- Fixed a SQL error that occurred when an element query’s `indexBy` param set to a column from a table besides `elements`. ([#5216](https://github.com/craftcms/cms/issues/5216))
- Fixed an issue where the edition was not taken into account when clicking “Buy Now” buttons on Settings → Plugins.

## 3.3.16.1 - 2019-11-22

### Fixed
- Fixed an error that occurred if Stringy 5.2 was installed.

## 3.3.16 - 2019-11-22

### Added
- Added `craft\models\GqlSchema::getAllScopePairs()`.
- Added `craft\models\GqlSchema::getAllScopePairsForAction()`.
- Added `craft\web\assets\axios\AxiosAsset.php`.

### Changed
- Improved Plugin Store performance.
- Craft now makes most of its API requests from JavaScript rather than PHP, so servers with maxed-out HTTP connections won’t get hung up waiting for the API response before serving additional requests. ([#5194](https://github.com/craftcms/cms/issues/5194), [#5232](https://github.com/craftcms/cms/issues/5232))
- `errorSummary` is now a reserved field handle. ([#3032](https://github.com/craftcms/cms/issues/3032))
- The `project-config/rebuild` command now ignores the `allowAdminChanges` config setting.
- Improved the error message when failing to sync global set. ([#5257](https://github.com/craftcms/cms/issues/5257))
- It’s now easier to send JSON requests with `Craft.postActionRequest()`, by passing `contentType: 'json'` in the `options` argument.
- Updated svg-sanitizer to 0.13.
- Updated Yii to 2.0.30.

### Deprecated
- Deprecated `craft\web\assets\graphiql\VendorAsset`.

### Fixed
- Fixed a SQL error that could occur when using PostgreSQL.
- Fixed a SQL error that could occur when calling an element query’s `ids()` method with `indexBy('id')` set on it. ([#5216](https://github.com/craftcms/cms/issues/5216))
- Fixed a layout issue with the GraphQL → Explore page on narrow browser windows. ([#5219](https://github.com/craftcms/cms/issues/5219))
- Fixed a bug where `craft\helpers\UrlHelper::buildQuery()` would remove array param index numbers. ([#5233](https://github.com/craftcms/cms/issues/5233))
- Fixed a PHP error that could occur when autoloading the `ContentBehavior` and `ElementQueryBehavior` classes in some environments.
- Fixed an error where it wasn’t possible to query by Date/Time field values via GraphQL. ([#5240](https://github.com/craftcms/cms/issues/5240))
- Fixed an error where GraphQL caches weren’t getting invalidated when an element was deleted. ([#5238](https://github.com/craftcms/cms/issues/5238))
- Fixed an error where rebuilding the project config would omit sections’ preview targets. ([#5215](https://github.com/craftcms/cms/issues/5215))
- Fixed an error that occurred whet attempting to preview an entry revision. ([#5244](https://github.com/craftcms/cms/issues/5244))
- Fixed a PHP error that could occur when the `relatedTo` param was set to an element query that would yield no results. ([#5242](https://github.com/craftcms/cms/issues/5242))
- Fixed an error that could occur when saving a Matrix field. ([#5258](https://github.com/craftcms/cms/issues/5258))
- Fixed a bug where Craft would sometimes fail to generate a correct GraphQL schema when Matrix fields were involved. ([#5255](https://github.com/craftcms/cms/issues/5255))

### Security
- Craft now requires Portable UTF-8 5.4.28 or later, fixing a security vulnerability.

## 3.3.15 - 2019-11-05

### Fixed
- Fixed a bug where it wasn’t possible to apply project config changes that removed a Matrix block type which contained a nested Super Table field, if `allowAdminChanges` was set to `false`. ([#5078](https://github.com/craftcms/cms/issues/5078))
- Fixed a bug where the nag alert that was shown when the wrong Craft edition was installed was including a “Resolve” link even if the user didn’t have access to the Plugin Store. ([#5190](https://github.com/craftcms/cms/issues/5190))
- Fixed a PHP error that could occur when saving an element, if it had a Dropdown field that had been programmatically saved with integer option values. ([#5172](https://github.com/craftcms/cms/issues/5172))
- Fixed a bug where “Updating search indexes” jobs could fail. ([#5191](https://github.com/craftcms/cms/issues/5191))
- Fixed an error that could occur if an invalid PHP interval string was passed to `craft\helpers\DateTimeHelper::isValidIntervalString()`. ([#5193](https://github.com/craftcms/cms/issues/5193))
- Fixed a bug where it wasn’t possible to access categories’ and tags’ `groupId` property via GraphQL. ([#5199](https://github.com/craftcms/cms/issues/5199))

### Security
- Fixed a bug where rows in the `sessions` table weren’t getting deleted when a user was logged out.

## 3.3.14 - 2019-10-30

### Added
- GraphQL entry queries now support an `authorGroupId` argument.
- Added `craft\gql\types\QueryArgument`.

### Changed
- It’s now possible to provide multiple values for the `height`, `width`, and `size` arguments when querying or filtering assets via GraphQL.
- It’s now possible to provide multiple values for the `expiryDate` and `postDate` arguments when querying for elements via GraphQL.
- It’s now possible to use the `not` keyword in the `id` argument when querying for elements via GraphQL.
- It’s now possible to use the `not` keyword in the `folderId` and `volumeId` arguments when querying or filtering assets via GraphQL.
- It’s now possible to use the `not` keyword in the `groupId` argument when querying or filtering tags or categories via GraphQL.
- It’s now possible to use the `not` keyword in the `sectionId`, `typeId`, and `authorId` arguments when querying or filtering entries via GraphQL.
- It’s now possible to use the `not` keyword in the `fieldId`, `ownerId`, and `typeId` when filtering Matrix blocks via GraphQL.
- Craft no longer bundles Bootstrap, as the Debug Extension now provides its own copy.
- Updated the bundled locale data based on ICU 64.1.
- Formatted dates now include two-digit months and days if that’s what’s called for by the ICU date formats. ([#5186](https://github.com/craftcms/cms/issues/5186))

### Fixed
- Fixed a bug where Edit Entry pages would often warn authors when leaving the page even if nothing had changed, if there was a Redactor field or other field that was doing its own value normalization on page load. ([craftcms/redactor#161](https://github.com/craftcms/redactor/issues/161))
- Fixed a bug where assets could remain in their temporary upload location after an entry was first published. ([#5139](https://github.com/craftcms/cms/issues/5139)
- Fixed a bug where the `update` command could run out of memory. ([#1852](https://github.com/craftcms/cms/issues/1852))
- Fixed a bug where saving a new GraphQL schema would not populate the UID property.
- Fixed a bug where Craft wasn’t clearing search keywords for custom fields that weren’t searchable anymore. ([#5168](https://github.com/craftcms/cms/issues/5168))
- Fixed a bug where `relatedTo` element query params weren’t returning elements that were related to the source element when previewing a draft or revision.
- Fixed a bug where importing project config changes would break if they contained a changed global set and orphaned Matrix block types. ([#4789](https://github.com/craftcms/cms/issues/4789)

## 3.3.13 - 2019-10-23

### Added
- It’s now possible to pass arrow functions to the `|group` filter. ([#5156](https://github.com/craftcms/cms/issues/5156))

### Changed
- Underscores are now stripped from search keywords before being saved to the database.

### Fixed
- Fixed a bug where translation message parameters weren’t getting parsed correctly if the installed ICU library was less than version 4.8. ([#4995](https://github.com/craftcms/cms/issues/4995))
- Fixed a bug where GraphQL caches were not being invalidated on element save. ([#5148](https://github.com/craftcms/cms/issues/5148))
- Fixed a bug where GraphQL type generators provided by plugins were not getting invoked when building introspection schemas. ([#5149](https://github.com/craftcms/cms/issues/5149))
- Fixed an error that occurred when using the `|json_encode` Twig filter on console requests. ([#5150](https://github.com/craftcms/cms/issues/5150))
- Fixed a bug where editable table rows could get taller than they should. ([#5159](https://github.com/craftcms/cms/issues/5159))

## 3.3.12 - 2019-10-22

### Added
- GraphQL query results are now cached.
- The GraphQL → Explore page now lists a “Full Schema” option before the Public Schema and any custom-defined schemas.
- Added the “GraphQL caches” option for the Clear Caches utility.
- Added the `gql()` Twig function, which executes a GraphQL query and returns the result.
- Added the `enableGraphQlCaching` config setting.
- Added the `transform` GraphQL parameter for asset URLs (alias of `handle`).
- Added the `url` field to the `EntryInterface` GraphQL type. ([#5113](https://github.com/craftcms/cms/issues/5113))
- Added the `relatedTo` and `relatedToAll` arguments for all GraphQL element queries. ([#5071](https://github.com/craftcms/cms/issues/5071))
- Added support for multi-site GraphQL element queries. ([#5079](https://github.com/craftcms/cms/issues/5079))
- Added `craft\helpers\Gql::createFullAccessSchema()`.
- Added `craft\models\GqlSchema::$isTemporary`.
- Added the `$invalidateCaches` argument to `craft\services\Gql::saveSchema()`.

### Changed
- Matrix blocks now maintain the same `display` style when expanded as they had before they were initially collapsed. ([#5075](https://github.com/craftcms/cms/issues/5075))
- It’s no longer necessary to register GraphQL type loaders when creating types.
- Improved the performance of downloading remote assets. ([#5134](https://github.com/craftcms/cms/pull/5134))
- The `craft\services\Gql::executeQuery()` method now expects an active schema object, instead of a GraphQL Schema object.
- The `users/save-user` action no longer copies `unverifiedEmail` validation errors over to the `email` attribute if the `email` attribute already has its own errors.
- `users/set-password` requests now respond with JSON if the request accepts a JSON response. ([#5138](https://github.com/craftcms/cms/pull/5138))

### Deprecated
- Deprecated the `$checkToken` argument for `craft\gql\base\Query::getQueries()`. `craft\helpers\Gql::getFullAccessSchema()` should be used instead to ensure all queries are returned.

### Fixed
- Fixed a bug that could occur when using plugin specific config files while running functional tests. ([#5137](https://github.com/craftcms/cms/pull/5137))
- Fixed an error that occurred when loading a relational field’s selection modal, if no sources were visible.
- Fixed a bug where required relational fields would get a validation error if only elements from other sites were selected. ([#5116](https://github.com/craftcms/cms/issues/5116))
- Fixed a bug where the “Profile Twig templates when Dev Mode is disabled” admin preference wasn’t saving. ([#5118](https://github.com/craftcms/cms/pull/5118))
- Fixed a bug where failed queue jobs were losing their `dateReserved`, `timeUpdated`, `progress`, and `progressLabel` values.
- Fixed a PHP error occurred when viewing the PHP Info utility if `register_argc_argv` was set to `On` in `php.ini`. ([#4878](https://github.com/craftcms/cms/issues/4878))
- Fixed a bug where the `craft\queue\jobs\UpdateSearchIndex` was ignorning the `siteId` property.
- Fixed a bug where Craft could attempt to perform transforms on element URLs for elements that were not Assets when using GraphQL.

### Fixed
- Fixed a bug where it was impossible to `*` as a value for `site` arguments with GraphQL. ([#5079](https://github.com/craftcms/cms/issues/5079))

## 3.3.11 - 2019-10-16

### Added
- Added `craft\events\ExecuteGqlQueryEvent`.
- Added `craft\services\Gql::EVENT_BEFORE_EXECUTE_GQL_QUERY`.
- Added `craft\services\Gql::EVENT_AFTER_EXECUTE_GQL_QUERY`.
- Added `craft\services\Gql::executeQuery()`.

### Changed
- Dropdown and Multi-select fields can now have duplicate option labels, as long as they are in different optgroups. ([#5105](https://github.com/craftcms/cms/issues/5105))

### Fixed
- Fixed a bug where user email changes were going through email verification even if someone with permission to administrate users was making the change. ([#5088](https://github.com/craftcms/cms/issues/5088))
- Fixed an error that could occur when duplicating entries with Matrix blocks. ([#5097](https://github.com/craftcms/cms/issues/5097))

## 3.3.10 - 2019-10-15

### Added
- Added the `allowOwnerDrafts` and `allowOwnerRevisions` Matrix block query params.
- Added the ability to skip refreshing the project config before running individual tests. ([#5072](https://github.com/craftcms/cms/pull/5072))
- Added `craft\test\Craft::resetProjectConfig()`.

### Fixed
- Fixed a bug where Craft wasn’t passing assets’ MIME types to cloud storage services when saving them. ([#5052](https://github.com/craftcms/cms/issues/5052))
- Fixed a bug where Assets fields’ image thumbnails weren’t getting refreshed after images were edited. ([#4212](https://github.com/craftcms/cms/issues/4212))
- Fixed a bug where the `index-assets` command would bail as soon as it came across a file with a disallowed file extension. ([#5086](https://github.com/craftcms/cms/issues/5086))
- Fixed a bug where it wasn’t possible to eager-load Matrix blocks that belong to a draft or revision. ([#5031](https://github.com/craftcms/cms/issues/5031))
- Fixed a bug where the `setup` command would think that Craft was installed when it wasn’t. ([#5093](https://github.com/craftcms/cms/issues/5093))
- Fixed an error that could occur when syncing the project config if a Matrix field had been changed to something else. ([#4015](https://github.com/craftcms/cms/issues/4015))
- Fixed a bug where Assets fields weren’t always showing the “Edit” button for images when they should. ([#4618](https://github.com/craftcms/cms/issues/4618))
- Fixed a bug where `craft\services\Elements::duplicateElement()` wasn’t ensuring that the duplicate had a valid slug on all sites. ([#5097](https://github.com/craftcms/cms/issues/5097))
- Fixed a bug where querying for elements by their Lightswitch field value could only return elements that had been saved since the Lightswitch field was added, when using PostgreSQL. ([#5073](https://github.com/craftcms/cms/issues/5073))
- Fixed a SQL error that could occur when querying for Matrix blocks.
- Fixed a bug where entries that were disabled globally would still get a green status indicator within the entry context menu on Edit Entry pages.

## 3.3.9 - 2019-10-10

### Changed
- The `project-config/sync` command now correctly returns an error code on failure. ([#4153](https://github.com/craftcms/cms/issues/4153))
- User queries now include the `unverifiedEmail` value by default. ([#5019](https://github.com/craftcms/cms/issues/5019))

### Fixed
- Fixed a bug where updating a draft might delete content on other sites in a multisite setup on certain PHP versions. ([#5048](https://github.com/craftcms/cms/issues/5048))
- Fixed an error that occurred when running console commands before Craft was installed. ([#5083](https://github.com/craftcms/cms/issues/5083))

## 3.3.8 - 2019-10-09

### Added
- Added `craft\web\Request::getNormalizedContentType()`.

### Changed
- Eliminated a `SHOW TABLES` SQL query that was getting executed on every request.
- Craft no longer routes requests based on `action` params in the request body, if the request’s content type is `application/json`.
- Added support for the `text/vtt` MIME type. ([#5052](https://github.com/craftcms/cms/issues/5052))
- Updated Twig to 2.12.

### Fixed
- Fixed a SQL error that could occur when deleting an entry or category with three or more nested levels of elements. ([#3456](https://github.com/craftcms/cms/issues/3456))
- Fixed a bug where querying for elements by their Lightswitch field value wasn’t working properly on PostgreSQL. ([#5046](https://github.com/craftcms/cms/issues/5046))
- Fixed a bug where deleting an entry or category with nested elements could leave the structure in a jumbled state.
- Fixed a bug where Assets fields would attempt to handle the same uploaded files multiple times if an element was saved multiple times in the same request. ([#5061](https://github.com/craftcms/cms/issues/5061))
- Fixed a PHP error occurred when viewing the PHP Info utility if `register_argc_argv` was set to `On` in `php.ini`. ([#4878](https://github.com/craftcms/cms/issues/4878))
- Fixed a bug where the `resave/matrix-blocks` command would wittingly resave Matrix blocks even if they hadn’t been loaded with their content, resulting in lost content. ([#5030](https://github.com/craftcms/cms/issues/5030))
- Fixed some RTL display issues. ([#5051](https://github.com/craftcms/cms/issues/5051))

### Security
- Fixed an XSS vulnerability.

## 3.3.7 - 2019-10-03

### Changed
- When saving a user, email validation errors are now copied over to the `email` attribute from the `unverifiedEmail` attribute. ([#5019](https://github.com/craftcms/cms/issues/5019))
- `craft\web\View::renderString()` and `renderObjectTemplate()` now have `$templateMode` arguments. ([#5020](https://github.com/craftcms/cms/issues/5020))

### Fixed
- Fixed a bug where the Edit User page would list a “Copy activation URL” action for publicly-registered users who already had a password set.
- Fixed a bug where the list and structure icons were missing on element index pages for RTL languages. ([#5018](https://github.com/craftcms/cms/issues/5018))
- Fixed a bug where the `prevSiblingOf` and `nextSiblingOf` element query params weren’t working reliably. ([#4997](https://github.com/craftcms/cms/issues/4997))
- Fixed a bug where the `descendantOf` element query param wasn’t working when previewing a draft or revision. ([#5021](https://github.com/craftcms/cms/issues/5021))
- Fixed a PHP error that occurred when saving a Dropdown or Multi-select field with optgroups. ([#5014](https://github.com/craftcms/cms/issues/5014))
- Fixed a bug where relational fields that were managing relations on a per-site basis would forget other sites’ relations when duplicated. ([#5038](https://github.com/craftcms/cms/issues/5038))

## 3.3.6 - 2019-09-27

### Added
- Added `craft\base\ElementInterface::getIsHomepage()`. ([#4993](https://github.com/craftcms/cms/issues/4993))
- Added `craft\base\Element::HOMEPAGE_URI`.

### Changed
- Updated Garnish to 0.1.31.

### Fixed
- Fixed a bug where some HTML in the Control Panel was getting improperly encoded. ([#5002](https://github.com/craftcms/cms/issues/5002))
- Fixed a bug where `craft\helper\UrlHelper` wasn’t encoding `+` and `&` characters in query param values.
- Fixed an error where GraphQL would sometimes not return a proper error message. ([#4999](https://github.com/craftcms/cms/issues/4999))
- Fixed a bug where HUDs could be positioned incorrectly when first opened. ([#5004](https://github.com/craftcms/cms/issues/5004))
- Fixed a bug where HUD tip images could be pointing the wrong way for RTL languages.

## 3.3.5 - 2019-09-25

### Added
- The Control Panel is now translated into Persian. ([#4969](https://github.com/craftcms/cms/pull/4969))
- Added `craft\test\fixtures\elements\ElementFixture::$unload`.

### Changed
- All users with permission to register users can now choose to not have an activation email sent immediately, when registering a new user. ([#4981](https://github.com/craftcms/cms/pull/4981))
- Craft now shows validation errors when attempting to save a Dropdown, Radio Buttons, Checkboxes, or Multi-select field with duplicate option labels or values. ([#4983](https://github.com/craftcms/cms/issues/4983))
- Live Preview requests now have an `x-craft-live-preview` query string param, rather than `x-craft-preview`. ([#4950](https://github.com/craftcms/cms/issues/4950))
- The `_includes/pagination.html` template can now be passed `itemLabel` and `itemsLabel` variables.
- Any migrations applied during testing are now recorded as content migrations.
- Added the option to automatically apply all content migrations when setting up the test environment. ([#4904](https://github.com/craftcms/cms/issues/4904))
- `craft\helpers\Html::parseTagAttributes()` now has a `$decode` argument.
- `craft\test\fixtures\elements\GlobalSetFixture` now has the option to load the active record instance. ([#4947](https://github.com/craftcms/cms/pull/4947))

### Fixed
- Fixed a bug where checkbox inputs were positioned incorrectly for RTL languages.
- Fixed a bug where the updater and `project.yaml` sync pages weren’t always handling error responses correctly. ([#4988](https://github.com/craftcms/cms/issues/4988))
- Fixed an error that could occur when syncing the project config, if a volume was being deleted that didn’t exist in the database to begin with. ([#4990](https://github.com/craftcms/cms/pull/4990))
- Fixed an error that could occur if a project config value changed from scalar to an array. ([#4932](https://github.com/craftcms/cms/issues/4932))
- Fixed a bug where Craft would not recognize certain block types when using the GraphQL API. ([#4961](https://github.com/craftcms/cms/issues/4961))
- Fixed a bug where `craft\helpers\Html::renderTagAttributes()` was double-encoding preexisting attributes. ([#4984](https://github.com/craftcms/cms/issues/4984))

## 3.3.4.1 - 2019-09-17

### Fixed
- Fixed a bug where elements with enabled Lightswitch fields weren’t getting returned in element queries. ([#4951](https://github.com/craftcms/cms/issues/4951))

## 3.3.4 - 2019-09-17

### Changed
- It’s now possible to run the `migrate/create install` command for uninstalled plugins.
- Improved the button labels in the confirmation dialog that can appear after running the Asset Indexes utility. ([#4943](https://github.com/craftcms/cms/issues/4943))

### Fixed
- Fixed a bug where asset queries’ `withTransforms` param wasn’t working for eager-loaded assets. ([#4931](https://github.com/craftcms/cms/issues/4931))
- Fixed a bug where the “Edit Image” asset action could be missing even if the user had the required permissions. ([#3349](https://github.com/craftcms/cms/issues/3349))
- Fixed a bug where querying for elements by their Lightswitch field value could only return elements that had been saved since the Lightswitch field was added. ([#4939](https://github.com/craftcms/cms/issues/4939))
- Fixed a bug where the Updates utility wasn’t showing the “Update all” button when multiple updates were available. ([#4938](https://github.com/craftcms/cms/issues/4938))
- Fixed a bug where the “Updating search indexes” job could fail when updating search indexes for a Matrix block that contained a relational field.
- Fixed a bug where category groups’ site settings weren’t being added to the project config when a new site was created.
- Fixed a bug where the Translation Method setting wasn’t immediately shown for Matrix sub-fields, if the field type was changed from one that didn’t have multiple translation methods to one that does. ([#4949](https://github.com/craftcms/cms/issues/4949))
- Fixed a bug where it wasn’t possible to query for entries by author ID using the GraphQL API.
- Fixed a bug where it wasn’t possible to query for Matrix blocks directly using the GraphQL API.

## 3.3.3 - 2019-09-12

### Changed
- The GraphQL API now prebuilds the schema for all introspection queries, regardless of whether Dev Mode is enabled.

### Fixed
- Fixed a bug where Craft was ignoring the `invalidUserTokenPath` request when it was set to an empty string. ([#1998](https://github.com/craftcms/cms/issues/1998))
- Fixed a bug where the `invalidUserTokenPath` was affecting Control Panel requests.
- Fixed a bug where revisions weren’t being sorted correctly in Structure sections.
- Fixed a bug where Edit Entry pages weren’t working with certain versions of PHP if the user’s preferred language was set to French. ([#4930](https://github.com/craftcms/cms/issues/4930))

## 3.3.2 - 2019-09-11

### Added
- Added the `graphql/dump-schema` and `graphql/print-schema` commands. ([#4834](https://github.com/craftcms/cms/pull/4834))
- It’s now possible to access a `parent` field on entries and categories when querying the GraphQL API. ([#4880](https://github.com/craftcms/cms/issues/4880))
- It’s now possible to apply transforms to assets via `url` field arguments when querying the GraphQL API.

### Changed
- Craft now resets the `dateCreated` attribute when duplicating elements. ([#4906](https://github.com/craftcms/cms/issues/4906))
- It’s no longer possible to access the `author` field for entries when querying the GraphQL API, if the schema doesn’t include user data.
- It’s no longer possible to access the `photo` field for users when querying the GraphQL API, if the schema doesn’t include the user photo volume.

### Fixed
- Fixed a bug where Lightswitch fields weren’t returning a boolean value for the GraphQL API.
- Fixed a bug where `craft\web\View::renderString()` and `renderObjectTemplate()` could leave Craft set to the `site` template mode if an error occurred when preparing or rendering the template. ([#4912](https://github.com/craftcms/cms/issues/4912))
- Fixed a bug where the Plugin Store wasn’t applying edition upgrade pricing for plugins if the higher edition was already installed as a trial.

## 3.3.1.2 - 2019-09-08

### Fixed
- Fixed an error that occurred after saving an element with a validation error. ([#4898](https://github.com/craftcms/cms/issues/4898))

## 3.3.1.1 - 2019-09-06

### Changed
- `graphql/api` preflight responses now explicitly allow `Authorization` headers. ([#4830](https://github.com/craftcms/cms/issues/4830))
- Updated Garnish to 0.1.30.

### Fixed
- Fixed a bug where selecting Matrix blocks would cause the content container to scroll. ([#3762](https://github.com/craftcms/cms/issues/3762))
- Fixed an error that occurred if Stringy 5.2 was installed.

## 3.3.1 - 2019-09-06

### Added
- Added support for setting `offset` and `limit` params to individual paths’ criteria when eager-loading elements.
- Added the `enableGql` config setting. ([#4836](https://github.com/craftcms/cms/issues/4836))
- Added the `children` field to the `EntryInterface` and `CategoryInterface` GraphQL types. ([#4843](https://github.com/craftcms/cms/issues/4843))
- Added the `markdown` GraphQL directive. ([#4832](https://github.com/craftcms/cms/issues/4832))

### Changed
- Preview target URIs can now be set to environment variables (e.g. `$NEWS_INDEX`) or URLs that begin with an alias (e.g. `@rootUrl/news` or `@rootUrl/news/{slug}`).
- Templates passed to `craft\web\View::renderString()` and `renderObjectTemplate()` can now include front-end templates.
- Element queries with the `revisions` param set will now return revisions ordered by `num DESC` by default. ([#4825](https://github.com/craftcms/cms/issues/4825))
- `graphql/api` responses now set the `Access-Control-Allow-Headers: Content-Type` header for preflight requests.
- Craft no longer forces preview target URLs to use `https` if the current request is over SSL. ([#4867](https://github.com/craftcms/cms/issues/4867))

### Removed
- Removed `craft\elements\MatrixBlock::getField()`. ([#4882](https://github.com/craftcms/cms/issues/4882))

### Fixed
- Fixed a bug where Number fields weren’t showing validation errors when non-numeric values were entered. ([#4849](https://github.com/craftcms/cms/issues/4849))
- Fixed an error that occurred when accessing the GraphQL section in the Control Panel if the `allowAdminChanges` config setting was disabled. ([#4884](https://github.com/craftcms/cms/issues/4884))
- Fixed an error that could occur when executing a GraphQL query if a Matrix field had been converted to a different field type. ([#4848](https://github.com/craftcms/cms/issues/4848))
- Fixed a deprecation warning when running tests in PhpStorm. ([#4772](https://github.com/craftcms/cms/pull/4772))
- Fixed an SQL error that occurred when eager-loading children for an element that wasn’t in a structure.
- Fixed a bug that could cause queue jobs to fail when they were run automatically by Craft, if the `enableCsrfProtection` config setting was disabled. ([#4854](https://github.com/craftcms/cms/issues/4854))
- Fixed an error that could occur if the `select` clause had been completely overridden on an element query, but the `asArray` param wasn’t enabled. ([#4886](https://github.com/craftcms/cms/issues/4886))
- Fixed a bug where Craft wasn’t always respecting the site-specific status when saving new entries. ([#4892](https://github.com/craftcms/cms/issues/4892))

## 3.3.0.1 - 2019-08-27

### Changed
- `graphql/api` responses now send CORS headers to allow crossdomain requests. ([#4830](https://github.com/craftcms/cms/issues/4830))

### Fixed
- Fixed a PHP error that could occur when editing an existing GraphQL schema. ([#4827](https://github.com/craftcms/cms/issues/4827))
- Fixed a PHP error that could occur when using PostgreSQL. ([#4828](https://github.com/craftcms/cms/issues/4828))

## 3.3.0 - 2019-08-27

### Added
- Added a built-in, autogenerated GraphQL API for content (Craft Pro only). ([#4540](https://github.com/craftcms/cms/pull/4540))
- Added “Headless Mode”, which optimizes the system and Control Panel for headless CMS implementations.
- It’s now possible to create Single sections without URLs. ([#3883](https://github.com/craftcms/cms/issues/3883))
- Added the `hiddenInput()` Twig function, which generates a hidden input tag.
- Added the `input()` Twig function, which generates an input tag.
- Added the `tag()` Twig function, which generates an HTML tag.
- Added the `|attr` Twig filter, which modifies the attributes on an HTML tag. ([#4660](https://github.com/craftcms/cms/issues/4660))
- Added the `|append` and `|prepend` Twig filters, which add new HTML elements as children of an HTML tag. ([#3937](https://github.com/craftcms/cms/issues/3937))
- Added the `headlessMode` config setting.
- Added the `purgeStaleUserSessionDuration` config setting.
- Admin users can now opt into getting the full stack trace view when an uncaught exception occurs when Dev Mode isn’t enabled. ([#4765](https://github.com/craftcms/cms/issues/4765))
- Admin users can now opt into having Twig templates profiled when Dev Mode isn’t enabled.
- Added the `graphql/api` controller action.
- Added `craft\base\ApplicationTrait::getGql()`.
- Added `craft\base\EagerLoadingFieldInterface::getEagerLoadingGqlConditions()`.
- Added `craft\base\ElementInterface::getGqlTypeName()`.
- Added `craft\base\ElementInterface::gqlScopesByContext()`.
- Added `craft\base\ElementInterface::gqlTypeNameByContext()`.
- Added `craft\base\Field::getEagerLoadingGqlConditions()`.
- Added `craft\base\FieldInterface::getContentGqlType()`.
- Added `craft\base\GqlInlineFragmentFieldInterface`.
- Added `craft\base\GqlInlineFragmentInterface`.
- Added `craft\controllers\GraphqlController`.
- Added `craft\errors\GqlException`.
- Added `craft\events\RegisterGqlDirectivesEvent`.
- Added `craft\events\RegisterGqlQueriesEvent`.
- Added `craft\events\RegisterGqlTypesEvent`.
- Added `craft\gql\arguments\elements\Asset`.
- Added `craft\gql\arguments\elements\Category`.
- Added `craft\gql\arguments\elements\Entry`.
- Added `craft\gql\arguments\elements\GlobalSet`.
- Added `craft\gql\arguments\elements\MatrixBlock`.
- Added `craft\gql\arguments\elements\Tag`.
- Added `craft\gql\arguments\elements\User`.
- Added `craft\gql\base\Arguments`.
- Added `craft\gql\base\Directive`.
- Added `craft\gql\base\ElementArguments`.
- Added `craft\gql\base\ElementResolver`.
- Added `craft\gql\base\GeneratorInterface`.
- Added `craft\gql\base\GqlTypeTrait`.
- Added `craft\gql\base\InterfaceType`.
- Added `craft\gql\base\ObjectType`.
- Added `craft\gql\base\Query`.
- Added `craft\gql\base\Resolver`.
- Added `craft\gql\base\StructureElementArguments`.
- Added `craft\gql\directives\FormatDateTime`.
- Added `craft\gql\directives\Transform`.
- Added `craft\gql\GqlEntityRegistry`.
- Added `craft\gql\interfaces\Element`.
- Added `craft\gql\interfaces\elements\Asset`.
- Added `craft\gql\interfaces\elements\Category`.
- Added `craft\gql\interfaces\elements\Entry`.
- Added `craft\gql\interfaces\elements\GlobalSet`.
- Added `craft\gql\interfaces\elements\MatrixBlock`.
- Added `craft\gql\interfaces\elements\Tag`.
- Added `craft\gql\interfaces\elements\User`.
- Added `craft\gql\interfaces\Structure`.
- Added `craft\gql\queries\Asset`.
- Added `craft\gql\queries\Category`.
- Added `craft\gql\queries\Entry`.
- Added `craft\gql\queries\GlobalSet`.
- Added `craft\gql\queries\Ping`.
- Added `craft\gql\queries\Tag`.
- Added `craft\gql\queries\User`.
- Added `craft\gql\resolvers\elements\Asset`.
- Added `craft\gql\resolvers\elements\Category`.
- Added `craft\gql\resolvers\elements\Entry`.
- Added `craft\gql\resolvers\elements\GlobalSet`.
- Added `craft\gql\resolvers\elements\MatrixBlock`.
- Added `craft\gql\resolvers\elements\Tag`.
- Added `craft\gql\resolvers\elements\User`.
- Added `craft\gql\TypeLoader`.
- Added `craft\gql\types\DateTime`.
- Added `craft\gql\types\elements\Asset`.
- Added `craft\gql\types\elements\Category`.
- Added `craft\gql\types\elements\Element`.
- Added `craft\gql\types\elements\Entry`.
- Added `craft\gql\types\elements\GlobalSet`.
- Added `craft\gql\types\elements\MatrixBlock`.
- Added `craft\gql\types\elements\Tag`.
- Added `craft\gql\types\elements\User`.
- Added `craft\gql\types\generators\AssetType`.
- Added `craft\gql\types\generators\CategoryType`.
- Added `craft\gql\types\generators\ElementType`.
- Added `craft\gql\types\generators\EntryType`.
- Added `craft\gql\types\generators\GlobalSetType`.
- Added `craft\gql\types\generators\MatrixBlockType`.
- Added `craft\gql\types\generators\TableRowType`.
- Added `craft\gql\types\generators\TagType`.
- Added `craft\gql\types\generators\UserType`.
- Added `craft\gql\types\Query`.
- Added `craft\gql\types\TableRow`.
- Added `craft\helpers\App::webResponseConfig()`.
- Added `craft\helpers\ArrayHelper::whereMultiple()`.
- Added `craft\helpers\ElementHelper::sourceElement()`.
- Added `craft\helpers\Gql`.
- Added `craft\helpers\Html::a()`.
- Added `craft\helpers\Html::actionInput()`.
- Added `craft\helpers\Html::appendToTag()`.
- Added `craft\helpers\Html::csrfInput()`.
- Added `craft\helpers\Html::modifyTagAttributes()`.
- Added `craft\helpers\Html::normalizeTagAttributes()`.
- Added `craft\helpers\Html::parseTag()`.
- Added `craft\helpers\Html::parseTagAttributes()`.
- Added `craft\helpers\Html::prependToTag()`.
- Added `craft\helpers\Html::redirectInput()`.
- Added `craft\helpers\StringHelper::afterFirst()`.
- Added `craft\helpers\StringHelper::afterLast()`.
- Added `craft\helpers\StringHelper::append()`.
- Added `craft\helpers\StringHelper::appendRandomString()`.
- Added `craft\helpers\StringHelper::appendUniqueIdentifier()`.
- Added `craft\helpers\StringHelper::at()`.
- Added `craft\helpers\StringHelper::beforeFirst()`.
- Added `craft\helpers\StringHelper::beforeLast()`.
- Added `craft\helpers\StringHelper::capitalizePersonalName()`.
- Added `craft\helpers\StringHelper::count()`.
- Added `craft\helpers\StringHelper::dasherize()`.
- Added `craft\helpers\StringHelper::endsWithAny()`.
- Added `craft\helpers\StringHelper::escape()`.
- Added `craft\helpers\StringHelper::extractText()`.
- Added `craft\helpers\StringHelper::htmlDecode()`.
- Added `craft\helpers\StringHelper::htmlEncode()`.
- Added `craft\helpers\StringHelper::humanize()`.
- Added `craft\helpers\StringHelper::is()`.
- Added `craft\helpers\StringHelper::isBase64()`.
- Added `craft\helpers\StringHelper::isBlank()`.
- Added `craft\helpers\StringHelper::isHexadecimal()`.
- Added `craft\helpers\StringHelper::isHtml()`.
- Added `craft\helpers\StringHelper::isJson()`.
- Added `craft\helpers\StringHelper::isSerialized()`.
- Added `craft\helpers\StringHelper::isUtf8()`.
- Added `craft\helpers\StringHelper::isWhitespace()`.
- Added `craft\helpers\StringHelper::lastSubstringOf()`.
- Added `craft\helpers\StringHelper::lineWrapAfterWord()`.
- Added `craft\helpers\StringHelper::pad()`.
- Added `craft\helpers\StringHelper::padBoth()`.
- Added `craft\helpers\StringHelper::padLeft()`.
- Added `craft\helpers\StringHelper::padRight()`.
- Added `craft\helpers\StringHelper::removeHtml()`.
- Added `craft\helpers\StringHelper::removeHtmlBreak()`.
- Added `craft\helpers\StringHelper::repeat()`.
- Added `craft\helpers\StringHelper::replaceAll()`.
- Added `craft\helpers\StringHelper::replaceBeginning()`.
- Added `craft\helpers\StringHelper::replaceEnding()`.
- Added `craft\helpers\StringHelper::replaceFirst()`.
- Added `craft\helpers\StringHelper::replaceLast()`.
- Added `craft\helpers\StringHelper::safeTruncate()`.
- Added `craft\helpers\StringHelper::shortenAfterWord()`.
- Added `craft\helpers\StringHelper::shuffle()`.
- Added `craft\helpers\StringHelper::slice()`.
- Added `craft\helpers\StringHelper::slugify()`.
- Added `craft\helpers\StringHelper::split()`.
- Added `craft\helpers\StringHelper::startsWithAny()`.
- Added `craft\helpers\StringHelper::stripCssMediaQueries()`.
- Added `craft\helpers\StringHelper::stripEmptyHtmlTags()`.
- Added `craft\helpers\StringHelper::stripHtml()`.
- Added `craft\helpers\StringHelper::stripWhitespace()`.
- Added `craft\helpers\StringHelper::substringOf()`.
- Added `craft\helpers\StringHelper::surround()`.
- Added `craft\helpers\StringHelper::tidy()`.
- Added `craft\helpers\StringHelper::titleizeForHumans()`.
- Added `craft\helpers\StringHelper::toBoolean()`.
- Added `craft\helpers\StringHelper::toSpaces()`.
- Added `craft\helpers\StringHelper::toTabs()`.
- Added `craft\helpers\StringHelper::toTransliterate()`.
- Added `craft\helpers\StringHelper::trimLeft()`.
- Added `craft\helpers\StringHelper::trimRight()`.
- Added `craft\helpers\StringHelper::upperCamelize()`.
- Added `craft\helpers\StringHelper::upperCaseFirst()`.
- Added `craft\helpers\Template::beginProfile()`.
- Added `craft\helpers\Template::endProfile()`.
- Added `craft\helpers\UrlHelper::buildQuery()`.
- Added `craft\model\MatrixBlockType::getField()`.
- Added `craft\models\GqlSchema`.
- Added `craft\records\GqlSchema`.
- Added `craft\services\Fields::getGroupByUid()`.
- Added `craft\services\Gql`.
- Added `craft\services\Matrix::getAllBlockTypes()`.
- Added `craft\services\Sections::getAllEntryTypes()`.
- Added `craft\web\assets\graphiql\GraphiqlAsset`.
- Added `craft\web\assets\graphiql\VendorAsset`.
- Added `craft\web\twig\nodes\ProfileNode`.
- Added `craft\web\twig\nodevisitors\Profiler`.

### Changed
- Relational fields without a specific target site will now only return related elements from the same site as the source element by default, as they did before Craft 3.2. ([#4751](https://github.com/craftcms/cms/issues/4751))
- Element arrays no longer include `hasDescendants` or `totalDescendants` keys by default. ([#4820](https://github.com/craftcms/cms/issues/4820))
- Matrix block queries no longer include blocks owned by drafts or revisions by default. ([#4790](https://github.com/craftcms/cms/issues/4790))
- Entries’ drafts and revisions are now soft-deleted and restored along with their source elements. ([#4797](https://github.com/craftcms/cms/issues/4797))
- Global set reference tags can now refer to the global set by its handle. ([#4645](https://github.com/craftcms/cms/issues/4645))
- Improved Twig template profiling to include blocks and macros.
- Twig template profiling no longer occurs when Dev Mode isn’t enabled, unless an admin user is logged in and has opted into it.
- The `actionInput()`, `csrfInput()`, and `redirectInput()` Twig functions now support an `options` argument for customizing the HTML tag attributes.
- The `_layouts/forms/field.html` template now supports `label`, `instructions`, `tip`, `warning`, and `input` blocks that can be overridden when including the template with an `{% embed %}` tag.
- Editable tables now support a `fullWidth` setting, which can be set to `false` to prevent the table from spanning the full width of the page.
- Editable tables now support `thin` column settings.
- Editable tables now support `headingHtml` column settings.
- Craft no longer overrides the base Twig template class, unless the now-deprecated `suppressTemplateErrors` config setting is enabled. ([#4755](https://github.com/craftcms/cms/issues/4755))
- Edit Entry pages now get updated preview target URLs after saving a draft, in case the URLs have changed.
- The confirmation dialog that can appear after running the Asset Indexes utility no longer will close by pressing the <kbd>Esc</kbd> key or clicking outside of the modal. ([#4795](https://github.com/craftcms/cms/issues/4795))
- Section and Matrix “Propagation Method” settings now display warnings about the potential for data loss when appropriate.
- Site group settings now display a warning about the potential for data loss.
- Control Panel subnav items can now have badge counts. ([#4756](https://github.com/craftcms/cms/issues/4756))
- Improved the performance of element duplication on multi-site installs.
- Improved the performance of `craft\web\View::renderString()` for templates that don’t contain any Twig code.
- `craft\behaviors\DraftBehavior::getCreator()` can now return `null`.
- `craft\helpers\Db::parseParam()` now has an optional `$columnType` argument. ([#4807](https://github.com/craftcms/cms/pull/4807))
- `craft\test\TestSetup::setupCraftDb()` no longer accepts a second argument. Ensure that `craft\test\Craft::$testConfig` is set before calling this function. ([#4804](https://github.com/craftcms/cms/pull/4804))
- `craft\web\Request::post()` and `getBodyParam()` will now work with posted JSON data, if the request’s content type is set to `application/json`.
- Switched from the `stringy/stringy` library to `voku/stringy`. ([#4753](https://github.com/craftcms/cms/issues/4753))

### Deprecated
- Deprecated the `suppressTemplateErrors` config setting.
- Deprecated `craft\services\Sections::isSectionTemplateValid()`.
- Deprecated `craft\web\twig\Template`.

### Removed
- Removed `craft\base\ElementInterface::getSource()`. ([#4754](https://github.com/craftcms/cms/issues/4754))
- Removed `craft\web\twig\Extension::actionInputFunction()`.
- Removed `craft\web\twig\Extension::csrfInputFunction()`.
- Removed `craft\web\twig\Extension::redirectInputFunction()`.

### Fixed
- Fixed an error that could occur if garbage collection was run while Craft 3.2 migrations were pending. ([#4720](https://github.com/craftcms/cms/issues/4720))
- Fixed a bug where the “Publish live changes for other authors’ entries” permission was being enforced when saving another author’s entry as a new entry. ([#4758](https://github.com/craftcms/cms/issues/4758))
- Fixed a bug where `craft\helpers\UrlHelper` methods would strip out array params in the query string. ([#4778](https://github.com/craftcms/cms/issues/4778))
- Fixed a SQL error that occurred when a `{% cache %}` tag was used on a page with a 4-byte character in the URI. ([#4780](https://github.com/craftcms/cms/issues/4780))
- Fixed a bug where Craft could show a nondescript error when navigating away from a Control Panel page if an Ajax request was currently in progress. ([#4796](https://github.com/craftcms/cms/issues/4796))
- Fixed an error that occurred when editing an entry with a draft that was created by a soft-deleted user. ([#4800](https://github.com/craftcms/cms/issues/4800))
- Fixed a bug where entry revisions and drafts would be deleted when the user that created them was hard-deleted.
- Fixed a SQL error that could occur when executing an element query that had custom `JOIN` and `WHERE` clauses if the `search` param was also set. ([#4788](https://github.com/craftcms/cms/issues/4788))
- Fixed a bug where default field values weren’t being applied to Matrix blocks that were autocreated per the Min Blocks setting. ([#4806](https://github.com/craftcms/cms/issues/4806))
- Fixed Plugin Store dropdowns which were not working properly with Windows Edge browsers.
- Fixed a SQL error that could occur when `:empty:` or `not :empty:` was passed to a date param on an element query when running MySQL 8. ([#4808](https://github.com/craftcms/cms/issues/4808))
- Fixed a bug where Dropdown and Multi-select fields’ Dropdown Options settings weren’t autofocussing on the first input when adding a new row with the keyboard. ([#4823](https://github.com/craftcms/cms/issues/4823))

## 3.2.10 - 2019-08-13

### Added
- Added `craft\fields\BaseRelationField::settingsTemplateVariables()`. ([#4732](https://github.com/craftcms/cms/issues/4732))
- Added `craft\services\Search::deleteOrphanedIndexes()`.
- Added `craft\validators\UriFormatValidator::$disallowTriggers`.
- Added the `Craft.startsWith()` JavaScript method.

### Changed
- Improved garbage collection performance when hard-deleting hundreds of thousands of elements. ([#4735](https://github.com/craftcms/cms/issues/4735))
- Element queries’ `title` param will now accept a value of `'0'`.
- `craft\services\Elements::deleteElementById()` now has a `$hardDelete` argument. ([#4747](https://github.com/craftcms/cms/pull/4747))
- It’s no longer possible to save routes or URI formats that begin with the `actionTrigger` or `cpTrigger` config settings. ([#4154](https://github.com/craftcms/cms/issues/4154))
- Categories fields’ selection modals now show the site menu. ([#4749](https://github.com/craftcms/cms/issues/4749))

### Removed
- Removed `craft\records\Route`.

### Fixed
- Fixed a bug where Entry fixtures wouldn’t get unloaded. ([#4663](https://github.com/craftcms/cms/issues/4663))
- Fixed a bug where entry content wouldn’t get propagated to other sites if an entry was created and then saved before Craft had finished autosaving the draft. ([#4423](https://github.com/craftcms/cms/issues/4423))
- Fixed a bug where entry forms could miss the fact that a Matrix block had been deleted. ([#4727](https://github.com/craftcms/cms/issues/4727))
- Fixed a PHP error that could occur on environments where the Intl PHP extension was installed but the `IDNA_NONTRANSITIONAL_TO_ASCII` or `INTL_IDNA_VARIANT_UTS46` constants weren’t defined. ([#4722](https://github.com/craftcms/cms/issues/4722))
- Fixed a PHP error that could occur if a plugin was configured with settings even though it didn’t support settings. ([#4706](https://github.com/craftcms/cms/issues/4706))
- Fixed an error that occurred when a validation error occurred on an entry while it was being created or updated from a draft. ([#4733](https://github.com/craftcms/cms/issues/4733))
- Fixed an infinite recursion bug that could occur when validating circular relations. ([#4482](https://github.com/craftcms/cms/issues/4482))
- Fixed a bug where elements with a title of “0” would show their ID instead of their title in element indexes and relational fields. ([#4745](https://github.com/craftcms/cms/issues/4745))
- Fixed a bug where Craft was redirecting to the Dashboard when attempting to export elements, if the `tokenParam` config setting was set to something besides `token`. ([#4737](https://github.com/craftcms/cms/issues/4737))

## 3.2.9 - 2019-08-06

### Added
- Added the `ignorePlaceholders` element query param.
- Added the `cp.entries.edit.meta` and `cp.entries.edit.settings` template hooks to the Edit Entry page.
- Added `craft\base\ElementInterface::getSource()`.
- Added `craft\base\ElementTrait::$newSiteIds`.
- Added `craft\models\Site::$dateCreated` and `$dateUpdated`. ([#4703](https://github.com/craftcms/cms/issues/4703))

### Changed
- Improved the Control Panel header styling for mobile and on pages with long titles. ([#4548](https://github.com/craftcms/cms/issues/4548))
- Element references in the Control Panel now reveal the site the element was fetched from in their tooltips, on multi-site installs. ([#4690](https://github.com/craftcms/cms/issues/4690))
- Element editor HUDs now always show a header with the element’s site name on multi-site installs, even if the element is only editable in one site. ([#4690](https://github.com/craftcms/cms/issues/4690))
- Entry preview tokens now respect the `defaultTokenDuration` config setting, rather than always expiring after 24 hours. ([#4683](https://github.com/craftcms/cms/pull/4683))
- Improved disabled select field styling. ([#4709](https://github.com/craftcms/cms/pull/4709))

### Deprecated
- Deprecated `craft\behaviors\DraftBehavior::getSource()`.
- Deprecated `craft\behaviors\RevisionBehavior::getSource()`.

### Fixed
- Fixed a bug where elements listed in a Structure view could be missing their descendant toggles even if all of their descendants were disabled. ([#4685](https://github.com/craftcms/cms/issues/4685))
- Fixed a bug where element CSV exports were limited to 50 elements if no limit was set. ([#4692](https://github.com/craftcms/cms/issues/4692))
- Fixed a 400 error that occurred when submitting an entry form that didn’t have an `entryId` param. ([#4693](https://github.com/craftcms/cms/issues/4693))
- Fixed a bug where `craft\base\Element::getDescendants()` and other structure methods could return the wrong results when called on a draft. ([#4694](https://github.com/craftcms/cms/issues/4694))
- Fixed a bug where Matrix blocks weren’t getting duplicated to newly-enabled sites for elements if the field’s Propagation Method setting wasn’t set to “Save blocks to all sites the owner element is saved in”. ([#4698](https://github.com/craftcms/cms/issues/4698))
- Fixed a bug where the Database Backup could result in a 404 error on load-balanced environments. ([#4699](https://github.com/craftcms/cms/issues/4699))
- Fixed a bug where the “Current” entry revision link wouldn’t always work. ([#4705](https://github.com/craftcms/cms/issues/4705))
- Fixed a bug where the `craft\services\Search::EVENT_AFTER_SEARCH` event wasn’t always firing. ([#4710](https://github.com/craftcms/cms/issues/4710))
- Fixed a bug where `craft\services\Users::purgeExpiredPendingUsers()` was attempting to delete already-trashed users.

### Security
- Fixed an XSS vulnerability.

## 3.2.8 - 2019-07-30

### Added
- Element indexes with unsaved drafts now show a “Drafts” option in the status menu.
- Added the `utils/fix-element-uids` command, which ensures all elements have unique UIDs. ([#4653](https://github.com/craftcms/cms/issues/4653))

### Fixed
- Fixed a bug where it wasn’t possible to create a homepage Single section if a prior entry revisions’ URI had been set to `__home__`. ([#4657](https://github.com/craftcms/cms/issues/4657))
- Fixed a bug where the user deletion confirmation dialog was including revisions and drafts when counting entries for the content summary.
- Fixed an error that occurred when deleting a user, if another user had been chosen to inherit their content. ([#4670](https://github.com/craftcms/cms/issues/4670))
- Fixed a bug where users could be warned about losing unsaved changes when updating an entry from a draft, while the draft was being autosaved. ([#4614](https://github.com/craftcms/cms/issues/4614))
- Fixed a bug where Categories fields weren’t always getting updated when a category they were related to got moved under another category. ([#4672](https://github.com/craftcms/cms/issues/4672))
- Fixed an error that occurred on the Settings → Routes page, if one of the routes didn’t have a URI pattern. ([#4676](https://github.com/craftcms/cms/issues/4676))
- Fixed some styling and behavior issues on the Settings → Routes page.

## 3.2.7 - 2019-07-25

### Fixed
- Fixed an error where it wasn’t possible to scale SVGs using only height. ([#4643](https://github.com/craftcms/cms/pull/4643))
- Fixed a bug where the content area of some Control Panel pages weren’t getting any bottom padding. ([#4644](https://github.com/craftcms/cms/issues/4644))
- Fixed a bug where installing a plugin immediately after installing Craft from the console could corrupt the project config if `useProjectConfigFile` was enabled. ([#3870](https://github.com/craftcms/cms/issues/3870))
- Fixed a bug where entry forms could overlook changes made to Categories fields. ([#4648](https://github.com/craftcms/cms/issues/4648))
- Fixed a bug where element search indexes weren’t being updated right away after an element was created or updated from an element editor HUD.
- Fixed a bug where back-end slug validation wasn’t working correctly for slugs with some Unicode characters. ([#1535](https://github.com/craftcms/cms/issues/1535))
- Fixed a bug where Craft was attempting to delete template caches even when saving a draft or revision.

## 3.2.6 - 2019-07-23

### Changed
- When enabling a new site for a Single section, Craft now uses the primary site’s content as the starting point for the new site’s content, if the section was already enabled for it.
- Swapped the position of the “Save as a Draft” and “Save Entry” buttons. ([#4622](https://github.com/craftcms/cms/issues/4622))
- `craft\helpers\DateTimeHelper::toDateTime()` now supports arrays created from `DateTime` objects. ([#4627](https://github.com/craftcms/cms/issues/4627))
- Plugin license key inputs are no longer limited to 29 characters, to make room for long environment variable names. ([#4393](https://github.com/craftcms/cms/issues/4393))
- Updated Imagine to 1.2.2.1.

### Fixed
- Fixed a bug where Craft could load the same JavaScript and CSS files multiple times when opening element editor HUDs. ([#4620](https://github.com/craftcms/cms/issues/4620))
- Fixed a bug where each animated GIF frame would still be parsed when generating a thumbnail, even if the `transformGifs` setting was set to `false`. ([#4588](https://github.com/craftcms/cms/issues/4588))
- Fixed a bug where back-end slug validation wasn’t working correctly for slugs with Unicode characters. ([#4628](https://github.com/craftcms/cms/issues/4628))
- Fixed a bug where it wasn’t possible to create new entries if the section handle matched the `pageTrigger` config setting, and the `pageTrigger` config setting had a trailing slash. ([#4631](https://github.com/craftcms/cms/issues/4631))
- Fixed a bug where the `sections.previewTargets` database column was getting created as a `varchar` instead of `text` column for new Craft installs. ([#4638](https://github.com/craftcms/cms/issues/4638))

### Security
- Fixed a bug where the `preserveExifData` config setting wasn’t being respected on image upload.

## 3.2.5.1 - 2019-07-19

### Fixed
- Fixed an error that occurred if a plugin license key was set to an environment variable, which was set to an invalid key. ([#4604](https://github.com/craftcms/cms/issues/4604))
- Fixed an error that prevented image thumbnails from generating in the Control Panel when using ImageMagick. ([#4609](https://github.com/craftcms/cms/issues/4609))

## 3.2.5 - 2019-07-19

### Added
- Added `craft\services\Elements::getPlaceholderElements()`.

### Changed
- If an invalid entry draft or revision edit URL is accessed, but the source entry does exist, Craft now redirects the browser to the source entry’s edit page. ([#4574](https://github.com/craftcms/cms/issues/4574))
- Preview requests now include the previewed entry in element queries even if the `status`, `drafts`, or `revisions` parameters are set to exclude it. ([#4581](https://github.com/craftcms/cms/issues/4581))
- Back-end slug generation now follows the same rules as JavaScript. ([#4607](https://github.com/craftcms/cms/issues/4607))
- Unsaved entry drafts now get assigned a new ID when they are fully saved, so they are treated as new elements. ([#4589](https://github.com/craftcms/cms/issues/4589))

### Fixed
- Fixed some bugs with the “Save Entry” menu options, when editing an unsaved draft. ([#4614](https://github.com/craftcms/cms/issues/4614))
- Fixed a bug where Craft could forget which site was being edited when updating an entry from a draft. ([#4615](https://github.com/craftcms/cms/issues/4615))

## 3.2.4.1 - 2019-07-17

### Fixed
- Fixed an error that occurred when attempting to share a disabled entry. ([#4596](https://github.com/craftcms/cms/issues/4596))
- Fixed a bug where new Email and URL cells in Table fields weren’t getting the correct input type. ([#4595](https://github.com/craftcms/cms/issues/4595))

## 3.2.4 - 2019-07-17

### Changed
- Brought back the “Preview” button for the Current revision of entries, which now creates a draft before activating the entry preview. ([#4584](https://github.com/craftcms/cms/issues/4584))
- The “Save as a Draft” button now creates the draft over Ajax, when it’s not the primary submit button for the page.
- When Craft isn’t able to sync incoming `project.yaml` changes due to schema version conflicts, Craft now lists which packages are conflicting.. ([#4568](https://github.com/craftcms/cms/issues/4568))

### Fixed
- Fixed a JavaScript error that could occur after uploading a file directly onto an Assets field when editing the Current revision of an entry.
- Fixed a bug where draft forms could become unresponsive if the user attempted to navigate away from the page or submit the form in the middle of an autosave. ([#4578](https://github.com/craftcms/cms/issues/4578))
- Fixed a SQL error that could occur when passing `:empty:` or `:notempty:` to a relational field’s element query param. ([#4529](https://github.com/craftcms/cms/issues/4529))
- Fixed a bug where Number fields weren’t getting set to their default values for new entries. ([#4586](https://github.com/craftcms/cms/issues/4586))
- Fixed a bug query string parameters were getting URL-encoded when applied to generated pagination URLs.
- Fixed a bug where Single entries had the option to be duplicated or deleted. ([#4590](https://github.com/craftcms/cms/issues/4590))

## 3.2.3 - 2019-07-16

### Added
- Added `craft\controllers\EntriesController::actionDuplicateEntry()`.
- Added `craft\web\UrlManager::setMatchedElement()`.

### Changed
- Craft no longer creates drafts automatically when editing entries. The user must click a “Save as a Draft” button to create one. ([#4549](https://github.com/craftcms/cms/issues/4549))
- Entries are now immediately savable, whether or not any changes were made. ([#4535](https://github.com/craftcms/cms/issues/4535))
- The “Save Entry” button now redirects the user to the Entries index page. ([#4575](https://github.com/craftcms/cms/issues/4575))
- Brought back the “Save and continue editing” and “Save and add another” options for entries.
- It’s no longer possible to preview entries’ Current revision. A draft must be created first.

### Fixed
- Fixed a bug where it wasn’t possible to delete Matrix blocks if Min Blocks and Max Blocks were set to the same value, and an element already had more than that many blocks. ([#4562](https://github.com/craftcms/cms/issues/4562))
- Fixed a bug where `craft\web\UrlManager::getMatchedElement()` could return the incorrect result on preview requests. ([#4542](https://github.com/craftcms/cms/issues/4542))
- Fixed an error that occurred on the Settings → Email page if email settings were missing from the project config. ([#4552](https://github.com/craftcms/cms/issues/4552))
- Fixed a bug where it wasn’t possible to toggle site-specific entry statuses when editing drafts. ([#4577](https://github.com/craftcms/cms/issues/4577))

## 3.2.2 - 2019-07-14

### Added
- Added `craft\helpers\ElementHelper::isTempSlug()`.
- Added `craft\helpers\ElementHelper::tempSlug()`.
- Added `craft\helpers\UrlHelper::removeParam()`.

### Changed
- Craft no longer ensures a recent revision exists before creating a draft for an element.
- Element exports are limited to CSV files now, to avoid the GD requirement imposed by the PHPSpreadsheet library. ([#4553](https://github.com/craftcms/cms/issues/4553))

### Fixed
- Fixed a bug where multi-site element queries with the `unique` and `offset` params set weren’t returning any results. ([#4560](https://github.com/craftcms/cms/issues/4560))
- Fixed an error that could occur when creating a draft. ([#4515](https://github.com/craftcms/cms/issues/4515))
- Fixed a bug where Craft wasn’t generating a new slug for entries that were saved with a blank Slug field. ([#4518](https://github.com/craftcms/cms/issues/4518))
- Fixed a bug where disabled select options could lose their disabled text styling in Firefox. ([#4526](https://github.com/craftcms/cms/issues/4526))
- Fixed a bug where entry forms could miss the fact that a file had been uploaded to an Assets field. ([#4534](https://github.com/craftcms/cms/issues/4534))
- Fixed a bug where selecting “Create a new child entry” in a Structure section on a multi-site install would result in a 404 error. ([#4541](https://github.com/craftcms/cms/issues/4541))
- Fixed a bug where it wasn’t possible to set test-specific config settings. ([#4539](https://github.com/craftcms/cms/pull/4539))
- Fixed an error that occurred when exporting elements if Limit was set to `0`. ([#4547](https://github.com/craftcms/cms/issues/4547))
- Fixed a bug where the `{% paginate %}` tag wouldn’t generate links to the first page correctly when using query string pagination. ([#4550](https://github.com/craftcms/cms/issues/4550))
- Fixed an error that occurred when indexing assets from a console request, if no volumes were defined yet. ([#2798](https://github.com/craftcms/cms/issues/2798))
- Fixed a bug where the “Delete” link could show up in the draft meta HUD for unsaved drafts. ([#4557](https://github.com/craftcms/cms/issues/4557))

## 3.2.1 - 2019-07-11

### Added
- Added `craft\console\Request::getIsPreview()`.
- Added `craft\web\Request::getIsPreview()`.

### Changed
- If a draft can’t be saved, an alert icon is now shown in the Control Panel header, which can be clicked on to reveal more information.
- Element revisions no longer store snapshot data.

### Fixed
- Fixed a bug where Feed widget items weren’t getting hyperlinked.
- Fixed a bug where the `app/migrate` controller wasn’t applying new `project.yaml` changes if there were no pending migrations.
- Fixed a SQL error that could occur when saving an entry or entry draft. ([#4508](https://github.com/craftcms/cms/issues/4508))
- Fixed a bug where Assets fields set to restrict uploads to a single folder could have empty selector modals. ([#4522](https://github.com/craftcms/cms/issues/4522))
- Fixed an error that could occur if a template was accessing the deprecated `locale` property of an element query, but `siteId` wasn’t set to an integer. ([#4531](https://github.com/craftcms/cms/issues/4531))
- Fixed a bug where users without the “Publish live changes” permission for a section weren’t able to create new entries. ([#4528](https://github.com/craftcms/cms/issues/4529))
- Fixed a PHP error that could occur when uploading files to Assets fields on the front-end. ([#4382](https://github.com/craftcms/cms/issues/4382))
- Fixed a bug where elements listed in a Structure view could show descendant toggles even if they had no descendants. ([#4504](https://github.com/craftcms/cms/issues/4504))
- Fixed a backwards compatibility issue. ([#4523](https://github.com/craftcms/cms/issues/4523))

## 3.2.0 - 2019-07-09

> {warning} If you’ve ever run the `project-config/rebuild` command, it’s highly recommended that you run it again with Craft 3.1.34.2, before updating to Craft 3.2.

> {warning} Custom login controllers must now explicitly set their `$allowAnonymous` values to include `self::ALLOW_ANONYMOUS_OFFLINE` if they wish to be available when the system is offline.

> {tip} If you have Super Table or Neo installed, you should update those **at the same time** as Craft, to avoid unnecessary search index jobs from being added to the queue.

### Added
- All element types now have the option to support drafts and revisions.
- Drafts are now autocreated when content is modified, and autosaved whenever the content changes. ([#1034](https://github.com/craftcms/cms/issues/1034))
- Drafts and revisions now store content across all sites supported by the element. ([#2669](https://github.com/craftcms/cms/issues/2669))
- Content previewing is now draft-based, and drafts are stored as specialized elements, so it’s no longer necessary to add special cases in templates for preview requests. ([#1787](https://github.com/craftcms/cms/issues/1787), [#2801](https://github.com/craftcms/cms/issues/2801))
- Sections now have a “Preview Targets” setting when running Craft Pro, which can be used to configure additional locations that entries can be previewed from. ([#1489](https://github.com/craftcms/cms/issues/1489))
- Sections now have a “Propagation Method” setting, enabling entries to only be propagated to other sites in the same site group, or with the same language. ([#3554](https://github.com/craftcms/cms/issues/3554))
- Matrix fields now have a “Propagation Method” setting, enabling blocks to only be propagated to other sites in the same site group, or with the same language. ([#3554](https://github.com/craftcms/cms/issues/3554))
- Single entries now have editable slugs. ([#3368](https://github.com/craftcms/cms/issues/3368))
- Headless content previewing is now possible by forwarding request tokens off to content API requests. ([#1231](https://github.com/craftcms/cms/issues/1231))
- Preview iframes are now created with a `src` attribute already in place, improving SPA support. ([#2120](https://github.com/craftcms/cms/issues/2120))
- Entry “Share” buttons are now visible on mobile. ([#4408](https://github.com/craftcms/cms/issues/4408))
- Added the “Temp Uploads Location” system setting (available from Settings → Assets → Settings), which makes it possible to choose the volume and path that temporary asset uploads should be stored. ([#4010](https://github.com/craftcms/cms/issues/4010))
- Added the `maxRevisions` config setting. ([#926](https://github.com/craftcms/cms/issues/926))
- Added the `purgeUnsavedDraftsDuration` config setting, which determines how long unsaved drafts should be allowed to exist before getting deleted via garbage collection.
- Added the “Edit images” permission. ([#3349](https://github.com/craftcms/cms/issues/3349))
- Added the “Impersonate users” permission. ([#3501](https://github.com/craftcms/cms/issues/3501))
- Added the `drafts`, `draftId`, `draftOf`, `draftCreator`, `revisions`, `revisionId`, `revisionOf`, and `revisionCreator` element query params.
- The `site` element query params now support passing multiple site handles, or `'*'`, to query elements across multiple sites at once. ([#2854](https://github.com/craftcms/cms/issues/2854))
- Relational fields now have a “Validate related elements” setting, which ensures that the related elements pass validation before the source element can be saved with them selected. ([#4095](https://github.com/craftcms/cms/issues/4095))
- Table fields can now have Dropdown, Email, and URL columns. ([#811](https://github.com/craftcms/cms/issues/811), [#4180](https://github.com/craftcms/cms/pull/4180))
- Dropdown and Multi-select fields can now have optgroups. ([#4236](https://github.com/craftcms/cms/issues/4236))
- Date/Time, Dropdown, Lightswitch, Number, and Radio Buttons fields are now listed as sort options in element indexes. ([#2818](https://github.com/craftcms/cms/issues/2818))
- Asset, category, entry, and user indexes can now have “UID” columns. ([#4433](https://github.com/craftcms/cms/issues/4433))
- Added the `unique` element query param, which can be used to prevent duplicate elements when querying elements across multiple sites.
- Added the `preferSites` element query param, which can be used to set the preferred sites that should be used for multi-site element queries, when the `unique` param is also enabled.
- Element index pages are now paginated for non-Structure views. ([#818](https://github.com/craftcms/cms/issues/818))
- Element index pages now have an “Export…” button that will export all of the elements in the current view (across all pages) or up to a custom limit, in either CSV, XLS, XLSX, or ODS format. ([#994](https://github.com/craftcms/cms/issues/994))
- Added the `{% dd %}` Twig tag. ([#4399](https://github.com/craftcms/cms/issues/4399))
- Added the `attr()` Twig function, which can generate a list of HTML/XML attributes. ([#4237](https://github.com/craftcms/cms/pull/4237))
- Added the `|withoutKey` Twig filter.
- Added the `resave/matrix-blocks` console command.
- The `index-assets/*` commands now support a `--create-missing-assets=0` option, which prevents Craft from creating asset records when they don’t exist yet, and offers an opportunity to fix the location of any asset records that are missing their associated files, when the filename matches one of the files missing an index.
- Added the `mailer/test` command. ([#4020](https://github.com/craftcms/cms/issues/4020))
- Added the `tests/setup` command, which generates a test suite for the current Craft project.
- Jobs can now set progress labels, which will be shown below their description and progress bar in the queue HUD. ([#1931](https://github.com/craftcms/cms/pull/1931))
- Added the `_layouts/element` template, which can be extended by element edit pages that wish to support drafts, revisions, and content previewing.
- Added the `_special/sitepicker` template.
- It’s now possible for plugins and modules to define custom actions on console controllers.
- Added a testing framework for Craft and plugins, powered by Codeception. ([#3382](https://github.com/craftcms/cms/pull/3382), [#1485](https://github.com/craftcms/cms/issues/1485), [#944](https://github.com/craftcms/cms/issues/944))
- Added `craft\base\ApplicationTrait::getInstalledSchemaVersion()`.
- Added `craft\base\BlockElementInterface`.
- Added `craft\base\Element::EVENT_AFTER_PROPAGATE`.
- Added `craft\base\Element::EVENT_REGISTER_PREVIEW_TARGETS`.
- Added `craft\base\Element::previewTargets()`.
- Added `craft\base\ElementInterface::afterPropagate()`.
- Added `craft\base\ElementInterface::getCurrentRevision()`.
- Added `craft\base\ElementInterface::getIsDraft()`.
- Added `craft\base\ElementInterface::getIsRevision()`.
- Added `craft\base\ElementInterface::getIsUnsavedDraft()`.
- Added `craft\base\ElementInterface::getPreviewTargets()`.
- Added `craft\base\ElementInterface::getSourceId()`.
- Added `craft\base\ElementInterface::getSourceUid()`.
- Added `craft\base\ElementInterface::getUiLabel()`, which is now used to define what an element will be called in the Control Panel. ([#4211](https://github.com/craftcms/cms/pull/4211))
- Added `craft\base\ElementInterface::pluralDisplayName()`, which element type classes can use to define the plural of their display name.
- Added `craft\base\ElementInterface::setRevisionCreatorId()`.
- Added `craft\base\ElementInterface::setRevisionNotes()`.
- Added `craft\base\ElementTrait::$dateDeleted`. ([#4493](https://github.com/craftcms/cms/issues/4493))
- Added `craft\base\ElementTrait::$draftId`.
- Added `craft\base\ElementTrait::$hardDelete`.
- Added `craft\base\ElementTrait::$previewing`.
- Added `craft\base\ElementTrait::$propagateAll`.
- Added `craft\base\ElementTrait::$revisionId`.
- Added `craft\base\Field::EVENT_AFTER_ELEMENT_PROPAGATE`.
- Added `craft\base\Field::getSortOption()`.
- Added `craft\base\FieldInterface::afterElementPropagate()`.
- Added `craft\base\FieldInterface::valueType()`. ([#3894](https://github.com/craftcms/cms/issues/3894))
- Added `craft\base\SortableFieldInterface`, which can be implemented by field classes that should be sortable in element indexes.
- Added `craft\behaviors\DraftBehavior`.
- Added `craft\behaviors\RevisionBehavior`.
- Added `craft\console\CallableAction`.
- Added `craft\console\Controller`.
- Added `craft\console\controllers\ResaveController::saveElements()`.
- Added `craft\console\ControllerTrait`.
- Added `craft\console\Request::getToken()`.
- Added `craft\controllers\PreviewController`.
- Added `craft\errors\MissingAssetException`.
- Added `craft\events\BatchElementActionEvent`.
- Added `craft\events\DefineConsoleActionsEvent`.
- Added `craft\events\ElementQueryEvent`.
- Added `craft\events\RegisterPreviewTargetsEvent`.
- Added `craft\events\RevisionEvent`.
- Added `craft\helpers\Component::validateComponentClass()`.
- Added `craft\helpers\ElementHelper::isDraftOrRevision()`.
- Added `craft\helpers\ElementHelper::rootElement()`.
- Added `craft\models\Section::$propagationMethod`.
- Added `craft\queue\jobs\UpdateSearchIndex`.
- Added `craft\services\Drafts`, accessible via `Craft::$app->drafts`.
- Added `craft\services\Elements::propagateElements()` along with `EVENT_BEFORE_PROPAGATE_ELEMENTS`, `EVENT_AFTER_PROPAGATE_ELEMENTS`, `EVENT_BEFORE_PROPAGATE_ELEMENT`, and `EVENT_AFTER_PROPAGATE_ELEMENT` events. ([#4139](https://github.com/craftcms/cms/issues/4139))
- Added `craft\services\Elements::resaveElements()` along with `EVENT_BEFORE_RESAVE_ELEMENTS`, `EVENT_AFTER_RESAVE_ELEMENTS`, `EVENT_BEFORE_RESAVE_ELEMENT`, and `EVENT_AFTER_RESAVE_ELEMENT` events. ([#3482](https://github.com/craftcms/cms/issues/3482))
- Added `craft\services\Matrix::duplicateBlocks()`.
- Added `craft\services\Matrix::getSupportedSiteIdsForField()`.
- Added `craft\services\Revisions`, accessible via `Craft::$app->revisions`.
- Added `craft\services\Users::canImpersonate()`.
- Added `craft\web\Request::getIsLoginRequest()` and `craft\console\Request::getIsLoginRequest()`.
- Added `craft\web\UrlManager::$checkToken`.
- Added the `Craft.isSameHost()` JavaScript method.
- Added the `Craft.parseUrl()` JavaScript method.
- Added the `Craft.randomString()` JavaScript method.
- Added the `Craft.DraftEditor` JavaScript class.
- Added the `Craft.Preview` JavaScript class.

### Changed
- Relational fields are now capable of selecting elements from multiple sites, if they haven’t been locked down to only related elements from a single site. ([#3584](https://github.com/craftcms/cms/issues/3584))
- Element selector modals now always show source headings, and list sources in the configured order. ([#4494](https://github.com/craftcms/cms/issues/4494))
- Reference tags can now specify the site to load the element from. ([#2956](https://github.com/craftcms/cms/issues/2956))
- Improved the button layout of Edit Entry pages. ([#2325](https://github.com/craftcms/cms/issues/2325))
- Improved the performance of saving elements.
- The Control Panel now shows the sidebar on screens that are at least 1,000 pixels wide. ([#4079](https://github.com/craftcms/cms/issues/4079))
- The `_layouts/cp` template now supports a `showHeader` variable that can be set to `false` to remove the header.
- The `_layouts/cp` Control Panel template now supports a `footer` block, which will be output below the main content area.
- Renamed `craft\helpers\ArrayHelper::filterByValue()` to `where()`.
- Anonymous/offline/Control Panel access validation now takes place from `craft\web\Controller::beforeAction()` rather than `craft\web\Application::handleRequest()`, giving controllers a chance to do things like set CORS headers before a `ForbiddenHttpException` or `ServiceUnavailableHttpException` is thrown. ([#4008](https://github.com/craftcms/cms/issues/4008))
- Controllers can now set `$allowAnonymous` to a combination of bitwise integers `self::ALLOW_ANONYMOUS_LIVE` and `self::ALLOW_ANONYMOUS_OFFLINE`, or an array of action ID/bitwise integer pairs, to define whether their actions should be accessible anonymously even when the system is offline.
- Improved the error message when Project Config reaches the maximum deferred event count.
- Craft now deletes expired template caches as part of its garbage collection routine.
- Craft no longer warns about losing unsaved changes when leaving the page while previewing entries, if the changes were autosaved. ([#4439](https://github.com/craftcms/cms/issues/4439))
- `fieldValues` is a now reserved field handle. ([#4453](https://github.com/craftcms/cms/issues/4453))
- Improved the reliability of `craft\helpers\UrlHelper::rootRelativeUrl()` and `cpUrl()`.
- `craft\base\ElementInterface::eagerLoadingMap()` and `craft\base\EagerLoadingFieldInterface::getEagerLoadingMap()` can now return `null` to opt out of eager-loading. ([#4220](https://github.com/craftcms/cms/pull/4220))
- `craft\db\ActiveRecord` no longer sets the `uid`, `dateCreated`, or `dateUpdated` values for new records if they were already explicitly set.
- `craft\db\ActiveRecord` no longer updates the `dateUpdated` value for existing records if nothing else changed or if `dateUpdated` had already been explicitly changed.
- `craft\helpers\UrlHelper::siteUrl()` and `url()` will now include the current request’s token in the generated URL’s query string, for site URLs.
- `craft\events\MoveElementEvent` now extends `craft\events\ElementEvent`. ([#4315](https://github.com/craftcms/cms/pull/4315))
- `craft\queue\BaseJob::setProgress()` now has a `$label` argument.
- `craft\queue\jobs\PropagateElements` no longer needs to be configured with a `siteId`, and no longer propagates elements to sites if they were updated in the target site more recently than the source site.
- `craft\queue\QueueInterface::setProgress()` now has a `$label` argument.
- `craft\services\Assets::getUserTemporaryUploadFolder()` now returns the current user’s temporary upload folder by default if no user is provided.
- `craft\services\Elements::deleteElement()` now has a `$hardDelete` argument.
- `craft\services\Elements::deleteElement()` now has a `$hardDelete` argument. ([#3392](https://github.com/craftcms/cms/issues/3392))
- `craft\services\Elements::getElementById()` now has a `$criteria` argument.
- `craft\services\Elements::propagateElement()` now has a `$siteElement` argument.
- `craft\services\Elements::saveElement()` now preserves existing elements’ current `dateUpdated` value when propagating or auto-resaving elements.
- `craft\services\Elements::saveElement()` now preserves the `uid`, `dateCreated`, and `dateUpdated` values on new elements if they were explicitly set. ([#2909](https://github.com/craftcms/cms/issues/2909))
- `craft\services\Elements::setPlaceholderElement()` now throws an exception if the element that was passed in doesn’t have an ID.
- `craft\services\Matrix::saveField()` is no longer is responsible for duplicating blocks from other elements.
- `craft\web\twig\variables\CraftVariable` no longer triggers the `defineComponents` event. ([#4416](https://github.com/craftcms/cms/issues/4416))
- `craft\web\UrlManager::setRouteParams()` now has a `$merge` argument, which can be set to `false` to completely override the route params.
- It’s now possible to pass a `behaviors` key to the `$newAttributes` argument of `craft\services\Elements::duplicateElement()`, to preattach behaviors to the cloned element before it’s saved.

### Removed
- Removed the Search Indexes utility. ([#3698](https://github.com/craftcms/cms/issues/3698))
- Removed the `--batch-size` option from `resave/*` actions.
- Removed the `craft.entryRevisions` Twig component.
- Removed `craft\controllers\EntriesController::actionPreviewEntry()`.
- Removed `craft\controllers\EntriesController::actionShareEntry()`.
- Removed `craft\controllers\EntriesController::actionViewSharedEntry()`.
- Removed `craft\events\VersionEvent`.
- Removed `craft\records\Entry::getVersions()`.
- Removed `craft\records\EntryDraft`.
- Removed `craft\records\EntryVersion`.
- Removed `craft\services\EntryRevisions::saveDraft()`.
- Removed `craft\services\EntryRevisions::publishDraft()`.
- Removed `craft\services\EntryRevisions::deleteDraft()`.
- Removed `craft\services\EntryRevisions::saveVersion()`.
- Removed `craft\services\EntryRevisions::revertEntryToVersion()`.
- Removed the `Craft.EntryDraftEditor` JavaScript class.

### Deprecated
- Deprecated the `ownerSite` and `ownerSiteId` Matrix block query params.
- Deprecated `craft\controllers\EntriesController::EVENT_PREVIEW_ENTRY`.
- Deprecated `craft\controllers\LivePreviewController`.
- Deprecated `craft\elements\MatrixBlock::$ownerSiteId`.
- Deprecated `craft\events\DefineComponentsEvent`.
- Deprecated `craft\helpers\ArrayHelper::filterByValue()`. Use `where()` instead.
- Deprecated `craft\models\BaseEntryRevisionModel`.
- Deprecated `craft\models\EntryDraft`.
- Deprecated `craft\models\EntryVersion`.
- Deprecated `craft\models\Section::$propagateEntries`. Use `$propagationMethod` instead.
- Deprecated `craft\services\Assets::getCurrentUserTemporaryUploadFolder()`.
- Deprecated `craft\services\EntryRevisions`.
- Deprecated `craft\web\Request::getIsLivePreview()`.
- Deprecated `craft\web\Request::getIsSingleActionRequest()` and `craft\console\Request::getIsSingleActionRequest()`.
- Deprecated the `Craft.LivePreview` JavaScript class.

### Fixed
- Fixed a bug where `craft\helpers\UrlHelper` methods could add duplicate query params on generated URLs.
- Fixed a bug where Matrix blocks weren’t getting duplicated for other sites when creating a new element. ([#4449](https://github.com/craftcms/cms/issues/4449))

## 3.1.34.3 - 2019-08-21

### Fixed
- Fixed a bug where the `project-config/rebuild` command wasn’t discarding unused user groups or user field layouts in the project config. ([#4781](https://github.com/craftcms/cms/pull/4781))

## 3.1.34.2 - 2019-07-23

### Fixed
- Fixed a bug where the `project-config/rebuild` command was discarding email and user settings.

## 3.1.34.1 - 2019-07-22

### Fixed
- Fixed a bug where the `project-config/rebuild` command was ignoring entry types that didn’t have a field layout. ([#4600](https://github.com/craftcms/cms/issues/4600))

## 3.1.34 - 2019-07-09

### Changed
- The `project-config/rebuild` command now rebuilds the existing project config wherever possible, instead of merging database data with the existing project config.

## 3.1.33 - 2019-07-02

### Added
- Added `craft\base\ApplicationTrait::saveInfoAfterRequest()`.

### Changed
- Craft no longer strips some punctuation symbols from slugs.
- Improved the performance of saving project config updates. ([#4459](https://github.com/craftcms/cms/issues/4459))
- Improved the performance of saving fields. ([#4459](https://github.com/craftcms/cms/issues/4459))
- The `craft update` command no longer updates Craft or plugins if not specified.

### Removed
- Removed `craft\services\ProjectConfig::saveDataAfterRequest()`.
- Removed `craft\services\ProjectConfig::preventSavingDataAfterRequest()`.

### Fixed
- Fixed a PHP error that occurred when deleting an asset transform. ([#4473](https://github.com/craftcms/cms/issues/4473))

### Security
- Fixed an XSS vulnerability.
- Fixed a path disclosure vulnerability. ([#4468](https://github.com/craftcms/cms/issues/4468))
- Added the `sameSiteCookieValue` config setting. ([#4462](https://github.com/craftcms/cms/issues/4462))

## 3.1.32.1 - 2019-06-25

### Fixed
- Fixed a couple Windows compatibility issues.

## 3.1.32 - 2019-06-25

### Changed
- Project Config now sorts arrays when all of the keys are UIDs. ([#4425](https://github.com/craftcms/cms/issues/4425))

### Fixed
- Fixed a bug where Craft might not match a domain to the proper site if it had a non-ASCII character in the host name.
- Fixed an error that could occur when using the `|filter` Twig filter. ([#4437](https://github.com/craftcms/cms/issues/4437))
- Fixed a bug where pagination URL could get repeated page params added to the query string if using query string-based pagination.

## 3.1.31 - 2019-06-18

### Added
- It’s now possible to set plugin license keys to environment variables using the `$VARIABLE_NAME` syntax. ([#4393](https://github.com/craftcms/cms/issues/4393))
- Added `craft\services\Elements::mergeElements()`. ([#4404](https://github.com/craftcms/cms/pull/4404))

### Changed
- Pagination URLs now include any query string parameters set on the current request.
- The default email template no longer sets text or background colors, so emails look better in dark mode. ([#4396](https://github.com/craftcms/cms/pull/4396))
- Improved the error message that gets logged when Craft isn’t able to finish processing project config changes, due to unresolved dependencies.
- Craft will no longer log errors and warnings arising from `yii\i18n\PhpMessageSource`. ([#4109](https://github.com/craftcms/cms/issues/4109))
- Improved the performance and reliability of user queries when the `group` param is set to a user group with a large number of users.
- Updated Yii to 2.0.21.

### Fixed
- Fixed a bug where `Craft::dd()` wouldn’t work properly if output buffering was enabled. ([#4399](https://github.com/craftcms/cms/issues/4399))
- Fixed a bug where `Craft::alias()` wasn’t working on Windows servers. ([#4405](https://github.com/craftcms/cms/issues/4405))
- Fixed a bug where Craft wasn’t parsing the `dsn` DB connection setting properly if it was supplied.

### Security
- Fixed an XSS vulnerability.

## 3.1.30 - 2019-06-11

### Changed
- Improved query performance. ([yiisoft/yii2#17344](https://github.com/yiisoft/yii2/pull/17344), [yiisoft/yii2#17345](https://github.com/yiisoft/yii2/pull/17345), [yiisoft/yii2#17348](https://github.com/yiisoft/yii2/pull/17348))
- `craft\services\Elements::saveElement()` now always propagates elements regardless of the `$propagate` argument value, when saving new elements. ([#4370](https://github.com/craftcms/cms/issues/4370))

### Fixed
- Fixed a bug where new elements weren’t assigned a UID in time if their URI format contained a `{uid}` token. ([#4364](https://github.com/craftcms/cms/issues/4364))
- Fixed a bug where Craft was modifying custom log target configs before executing queue jobs. ([#3766](https://github.com/craftcms/cms/issues/3766))
- Fixed a bug where `craft\helpers\ChartHelper::getRunChartDataFromQuery()` assumed that the value would be integers. ([craftcms/commerce#849](https://github.com/craftcms/commerce/issues/849))
- Fixed a bug where `craft\services\Security::validateData()` was returning an empty string instead of `false` when the data didn’t validate. ([#4387](https://github.com/craftcms/cms/issues/4387))
- Fixed a bug where Craft could inject unexpected JavaScript into front-end requests. ([#4390](https://github.com/craftcms/cms/issues/4390))

## 3.1.29 - 2019-06-04

### Added
- Added the `restore` command, which restores a database backup.
- Added the `Craft.escapeRegex()` JavaScript method.

### Changed
- Asset indexes now sort assets by Date Uploaded in descending order by default. ([#1153](https://github.com/craftcms/cms/issues/1153))
- `craft\db\Paginator` no longer assumes that the application’s database connection should be used.
- Updated Twig to 2.11. ([#4342](https://github.com/craftcms/cms/issues/4342))

### Fixed
- Fixed a bug where the Status menu wasn’t visible for the “All users” source on user indexes. ([#4306](https://github.com/craftcms/cms/pull/4306))
- Fixed a bug where pressing the <kbd>Esc</kbd> key in the setup wizard would close the modal window. ([#4307](https://github.com/craftcms/cms/issues/4307))
- Fixed a bug where `craft\validators\ArrayValidator::validate()` didn’t work. ([#4309](https://github.com/craftcms/cms/pull/4309))
- Fixed an error that could occur when rendering templates with a `loop.parent.loop` reference in a nested for-loop. ([#4271](https://github.com/craftcms/cms/issues/4271))
- Fixed a bug where publishing a Single entry’s draft, or reverting a Single entry to a prior version, would overwrite its title to the section name. ([#4323](https://github.com/craftcms/cms/pull/4323))
- Fixed a bug where Craft wasn’t invalidating existing asset transforms when changing the dimensions of a named transform.
- Fixed a bug where `craft\services\Fields::getFieldsByElementType()` would return duplicate results if a field was used in more than one field layout for the element type. ([#4336](https://github.com/craftcms/cms/issues/4336))
- Fixed a bug where Craft wasn’t respecting the `allowUppercaseInSlug` config setting when generating slugs in the Control Panel. ([#4330](https://github.com/craftcms/cms/issues/4330))
- Fixed a bug where Control Panel Ajax requests weren’t working if a custom `pathParam` config setting value was set. ([#4334](https://github.com/craftcms/cms/issues/4334))
- Fixed a JavaScript error that could occur when saving a new entry, if the selected entry type didn’t have a Title field. ([#4353](https://github.com/craftcms/cms/issues/4353))

## 3.1.28 - 2019-05-21

### Added
- Added the “Customize element sources” user permission. ([#4282](https://github.com/craftcms/cms/pull/4282))
- Matrix sub-fields now have a “Use this field’s values as search keywords?” setting. ([#4291](https://github.com/craftcms/cms/issues/4291))
- Added `craft\web\twig\variables\Paginate::setBasePath()`. ([#4286](https://github.com/craftcms/cms/issues/4286))

### Changed
- Craft now requires Yii 2.0.19.

### Fixed
- Fixed a bug where slugs could get double-hyphenated. ([#4266](https://github.com/craftcms/cms/issues/4266))
- Fixed an error that would occur when installing Craft if the `allowAdminChanges` config setting was disabled. ([#4267](https://github.com/craftcms/cms/issues/4267))
- Fixed a bug where Matrix fields would return the wrong set of Matrix blocks on new or duplicated elements, immediately after they were saved.
- Fixed a bug where users could not assign additional user groups to their own account if their permission to do so was granted by another user group they belonged to.
- Fixed a bug where Number fields would attempt to save non-numeric values. ([craftcms/feed-me#527](https://github.com/craftcms/feed-me/issues/527))
- Fixed a bug where it was possible to assign a Structure entry or category to a new parent, even if that would cause its descendants to violate the Max Levels setting. ([#4279](https://github.com/craftcms/cms/issues/4279))
- Fixed an error that could occur when rendering a template from a console request, if the template contained any non-global `{% cache %}` tags. ([#4284](https://github.com/craftcms/cms/pull/4284))

## 3.1.27 - 2019-05-14

### Added
- Added `craft\fields\Matrix::EVENT_SET_FIELD_BLOCK_TYPES`. ([#4252](https://github.com/craftcms/cms/issues/4252))

### Changed
- Pressing <kbd>Shift</kbd> + <kbd>Return</kbd> (or <kbd>Shift</kbd> + <kbd>Ctrl</kbd>/<kbd>Command</kbd> + <kbd>Return</kbd>) when a textual cell is focused in an editable table will now change the focus to the same cell in the previous row (after creating a new row if necessary.) ([#4259](https://github.com/craftcms/cms/issues/4259))
- Craft no longer shows the status menu for element sources that define a status. ([#4249](https://github.com/craftcms/cms/issues/4249))
- Element URI formats can now conditionally output an empty string, opting the element out of getting its own system URI. ([#4254](https://github.com/craftcms/cms/issues/4254))
- Table fields now get validation errors if any column handles are entered in the format of “colX”.
- Craft no longer clear out users’ verification codes after login. ([#4257](https://github.com/craftcms/cms/issues/4257))
- The `users/upload-user-photo` and `users/delete-user-photo` actions are now available to front-end requests. ([#3932](https://github.com/craftcms/cms/issues/3932))

### Fixed
- Fixed a bug where rebuilding the project config could set an incorrect value for the user field layout.
- Fixed a bug Craft wouldn’t allow users to edit their own photos if they didn’t have upload/remove asset permissions.
- Fixed a bug where Craft wasn’t removing newline characters when pasting text into some single-line Table column types.
- Fixed a bug where project config syncing could have inconsistent results on load-balanced environments. ([#4136](https://github.com/craftcms/cms/issues/4136))
- Fixed a bug where the Plugin Store was not able to load developer details. ([#4241](https://github.com/craftcms/cms/issues/4241))
- Fixed a bug that could occur when Craft generated URLs with multi-byte characters in the query string.
- Fixed a bug where you could get some character encoding issues in some environments when using PHP 7.3.
- Fixed a bug where Craft wasn’t attempting to set a unique URI on duplicated elements. ([#4253](https://github.com/craftcms/cms/issues/4253))
- Fixed a bug where Table fields could copy cell values to other cells if a column had a handle in the format of “colX”. ([#4200](https://github.com/craftcms/cms/issues/4200))
- Fixed an error that could occur on the Login page if a custom Login Page Logo was selected. ([#4261](https://github.com/craftcms/cms/issues/4261))

## 3.1.26 - 2019-05-08

### Changed
- The “Update all” button on the Updates utility is now shown even if the page contains some uninstallable updates. ([#4230](https://github.com/craftcms/cms/issues/4230))
- Craft now stores the Default User Group’s UID in the project config, in case the group’s ID is different across environments.
- `craft\services\Assets::EVENT_BEFORE_REPLACE_ASSET` event handlers can now change the filename of the replaced asset before it is saved.
- Improved the performance of background jobs. ([#4219](https://github.com/craftcms/cms/pull/4219))
- Improved the Plugin Store’s screenshots with arrows for navigation and pinch-to-zoom capability for touch devices.

### Fixed
- Fixed an error that could occur when saving a Single section if one of its sites had been disabled.
- Fixed an error that could occur when deleting a site.
- Fixed a PHP compile error that could occur when paginating a query. ([#4208](https://github.com/craftcms/cms/pull/4208))
- Fixed an error that could occur on the Settings → Users → Settings page if the project config was missing its `users` key. ([#4206](https://github.com/craftcms/cms/issues/4206))
- Fixed a bug where Craft wasn’t requiring email verification for new user accounts if the project config was missing its `users` key.
- Fixed a bug where Craft wasn’t eager-loading elements in the same site as the source element, if that was different than the currently requested site. ([#3954](https://github.com/craftcms/cms/issues/3954))

## 3.1.25 - 2019-04-30

### Added
- Added the `|ascii` Twig filter. ([#4193](https://github.com/craftcms/cms/issues/4193))

### Changed
- Craft now registers its project config event handlers before loading plugins. ([#3943](https://github.com/craftcms/cms/issues/3943))
- The Control Panel now uses jQuery 3.4.0. ([#4183](https://github.com/craftcms/cms/issues/4183))
- `behavior` and `behaviors` are now reserved field handles. ([#4184](https://github.com/craftcms/cms/issues/4184))
- The Updates utility no longer shows notices for expired plugins if no updates are actually available. ([#4186](https://github.com/craftcms/cms/issues/4186))

### Fixed
- Fixed an error where rebuilding the project config would not typecast the `propagateEntries` and `enableVersioning` section settings correctly. ([#3695](https://github.com/craftcms/cms/issues/3695))
- Fixed a bug where the Edit Draft HUD would include the current site name in the default Draft Name value for multi-site entries. ([#4171](https://github.com/craftcms/cms/issues/4171))
- Fixed a bug where resource requests could send a 500 response if the resource didn’t exist. ([#4197](https://github.com/craftcms/cms/pull/4197))

## 3.1.24 - 2019-04-23

### Added
- Added `craft\services\Fields::getFieldIdsByLayoutId()`.

### Changed
- Craft now correctly typecasts all core boolean and integer values saved to the project config. ([#3695](https://github.com/craftcms/cms/issues/3695))
- Craft now saves new entry versions every time an entry is saved, unless it’s being propagated or resaved.
- `users/save-user` and `users/start-elevated-session` requests now check for a `currentPassword` body param in addition to `password`, when looking for the user’s current password. ([#4169](https://github.com/craftcms/cms/issues/4169))
- `craft\services\Path::getStoragePath()` now has a `$create` argument.
- Updated Twig to 2.8.

### Fixed
- Fixed an error where re-saving a site would reset its sorting order. ([#4147](https://github.com/craftcms/cms/issues/4147))
- Fixed a SQL error that could occur when updating to Craft 3.1. ([#3663](https://github.com/craftcms/cms/issues/3663))
- Fixed an error that occurred when an SVG with `/` characters in its `id` attributes was passed to the `svg()` Twig function. ([#4155](https://github.com/craftcms/cms/issues/4155))
- Fixed a bug where passing `:empty:` or `:notempty:` to a Matrix field param on an element query could return incorrect results for fields that had soft-deleted blocks. ([#4161](https://github.com/craftcms/cms/issues/4161))
- Fixed a bug where Craft wasn’t returning a `1` exit code for console requests if the server was running under PHP 7. ([#4153](https://github.com/craftcms/cms/issues/4153))
- Fixed a “World-writable config file 'my.cnf' is ignored” warning that could occur when creating a database backup. ([#4163](https://github.com/craftcms/cms/pull/4163))
- Fixed a bug where `craft\services\Elements::duplicateElements()` would only ignore non-safe attributes passed to the `$newAttributes` argument.
- Fixed a bug where `craft\elements\db\ElementQuery::exists()` and `offsetExists()` were ignoring cached query results.

## 3.1.23 - 2019-04-16

### Added
- The `project-config/sync` command now has a `--force` option, which forces the project config to treat all preexisting config values as new. ([#4126](https://github.com/craftcms/cms/issues/4126))
- Added `craft\base\LogTargetTrait`, which can be used by custom `log` components, to gain security and privacy features provided by Craft’s built-in file target. ([#4127](https://github.com/craftcms/cms/pull/4127))

### Changed
- When creating a new site, global sets are now propagated to it before other element types. ([#3446](https://github.com/craftcms/cms/issues/3446))
- Locked Twig down to 2.7, to avoid a bug in 2.8.0. ([twigphp/Twig#2942](https://github.com/twigphp/Twig/issues/2942))

### Fixed
- Fixed an error that occurred when installing a missing plugin from the Settings → Plugins page. ([#4140](https://github.com/craftcms/cms/issues/4140))
- Fixed PHP type errors that could occur when calling some deprecated `craft.request` methods in templates. ([#4124](https://github.com/craftcms/cms/issues/4124))
- Fixed performance issues that could occur where uploading GIFs in the Control Panel. ([#4131](https://github.com/craftcms/cms/pull/4131))
- Fixed a bug where it wasn’t possible to create a new global set with the same name or handle as a soft-deleted one. ([#4091](https://github.com/craftcms/cms/issues/4091))
- Fixed a bug where pending users’ verification codes were getting deleted if they were impersonated by an admin. ([#4130](https://github.com/craftcms/cms/issues/4130))

## 3.1.22 - 2019-04-10

### Added
- Added `craft\base\ElementTrait::$resaving`, which indicates whether the element is currently being resaved via a `ResaveElements` job or a `resave` command. ([#3482](https://github.com/craftcms/cms/issues/3482))
- Added `craft\db\Paginator::setPageResults()`. ([#4120](https://github.com/craftcms/cms/issues/4120))

### Changed
- Changed the way Craft updates search indexes, to reduce the likelihood of a deadlock. ([#3197](https://github.com/craftcms/cms/issues/3197))
- Improved styles and behavior of the Plugin Store.
- The Settings → Plugins page now notes which plugins are expired, with links to renew them on [id.craftcms.com](https://id.craftcms.com).
- Improved the styling of info HUDs that contain long text or tables. ([#4107](https://github.com/craftcms/cms/pull/4107))

### Fixed
- Fixed a PHP error that could occur during asset indexing in some cases.
- Fixed a bug where entry drafts weren’t showing previous changes to Matrix fields on the draft. ([#4105](https://github.com/craftcms/cms/issues/4105))
- Fixed a bug where `project.yaml` changes weren’t always getting picked up. ([#4028](https://github.com/craftcms/cms/issues/4028))
- Fixed a bug where the `project-config/rebuild` command would restore soft-deleted components. ([#4100](https://github.com/craftcms/cms/issues/4100))
- Fixed a bug where the `project-config/sync` command was not performing schema checks.
- Fixed an error that occurred when backing up the database if the database password contained a `$` character. ([#4115](https://github.com/craftcms/cms/issues/4115))

## 3.1.21.1 - 2019-04-04

### Fixed
- Fixed a bug where underscores were getting stripped from element slugs. ([#4096](https://github.com/craftcms/cms/issues/4096))

## 3.1.21 - 2019-04-03

### Added
- Added the `backup` command, which creates a new database backup. ([#4075](https://github.com/craftcms/cms/issues/4075))
- Added the `queue/retry` command, which can be passed a failed job ID, or `all` to retry all failed jobs. ([#4072](https://github.com/craftcms/cms/issues/4072))
- Added `craft\queue\Queue::retryAll()`.
- Added `craft\services\Sections::$autoResaveEntries`, which can be set to `false` from `config/app.php` to prevent Craft from auto-resaving entries after sections and entry types are updated. ([#3482](https://github.com/craftcms/cms/issues/3482))

### Changed
- It’s now possible to double-click on asset sources to expand/collapse their subfolders. ([#4070](https://github.com/craftcms/cms/issues/4070))
- Craft no longer auto-resaves entries after saving a section or entry type if nothing changed of any significance to entries. ([#3482](https://github.com/craftcms/cms/issues/3482))
- Craft now formats filesizes using metric units (e.g. MB instead of MiB).
- The updater is now capable of handling package name changes.
- Craft now requires Yii 2.0.17.

### Fixed
- Fixed a bug where the Asset Indexes utility wasn’t logging exceptions.
- Fixed a SQL error that could occur when using the Asset Indexes utility, if any filenames contained 4+ byte characters.
- Fixed a bug where entry queries could return duplicate results for any entries that belong to a section that has soft-deleted structures associated with it. ([#4066](https://github.com/craftcms/cms/issues/4066))
- Fixed a bug where rebuilding project config would not work with Matrix fields with no block types. ([#4074](https://github.com/craftcms/cms/issues/4074)
- Fixed an error that occurred when sending emails if the `testToEmailAddress` config setting was set. ([#4076](https://github.com/craftcms/cms/issues/4076))
- Fixed a bug where it wasn’t possible to pass the `--element-id` option on `resave/*` commands.
- Fixed a bug where Matrix fields were including disabled blocks if any changes had been made to the Matrix block query params.
- Fixed SQL errors that could occur if the table prefix had ever changed.

## 3.1.20.1 - 2019-03-27

### Fixed
- Fixed an error that occurred when regenerating the project config, if there were any fields without settings. ([#4062](https://github.com/craftcms/cms/issues/4062))
- Fixed an error that occurred when loading the `_includes/forms/date` template without passing a `value` variable. ([#4063](https://github.com/craftcms/cms/issues/4063))

## 3.1.20 - 2019-03-27

### Added
- Added the `project-config/rebuild` console command.
- Added the `verifyEmailSuccessPath` config setting.
- Added the “Prefix” and “Suffix” settings for Number fields. ([#4055](https://github.com/craftcms/cms/issues/4055))
- Added the “Max Length” setting for URL fields. ([#4019](https://github.com/craftcms/cms/issues/4019))
- Added the `devMode` global Twig variable. ([#4038](https://github.com/craftcms/cms/issues/4038))
- Added `craft\config\GeneralConfig::getVerifyEmailSuccessPath()`.
- Added `craft\events\RebuildConfigEvent`.
- Added `craft\services\ProjectConfig::rebuild()`.
- Added `craft\services\Sections::pruneDeletedField()`.

### Changed
- Textareas within the Control Panel can now be manually vertically resized. ([#4030](https://github.com/craftcms/cms/issues/4030))
- The Craft Support widget now includes a “More Resources” section. ([#4058](https://github.com/craftcms/cms/issues/4058))
- The `_includes/forms/text` Control Panel template now supports `step`, `min`, and `max` attributes.
- Users without access to the Control Panel are now redirected according to the `verifyEmailSuccessPath` config setting after verifying a new email address. ([#1998](https://github.com/craftcms/cms/issues/1998))
- The `_includes/forms/text` Control Panel template now supports passing `autocorrect: false` and `autocapitalize: false`, to disable autocorrect and auto-capitalization on iOS devices.
- iOS autocorrect and auto-capitalization has been disabled for all core “Handle” and “Slug” fields in the Control Panel. ([#4009](https://github.com/craftcms/cms/issues/4009))
- Number fields now format their values for element index tables. ([#4059](https://github.com/craftcms/cms/issues/4059))
- When installing Craft using a `project.yaml`, Craft now backups the existing config to the config backup folder if there are errors. ([#4017](https://github.com/craftcms/cms/issues/4017))
- Craft now prunes entry type layouts when deleting a field.
- Craft no longer modifies the DSN string if set explicitly with the `dsn` database config setting.
- Craft no longer throws an `InvalidConfigException` when the `dsn` database config setting is set and contains an unexpected parameter.

### Fixed
- Fixed a bug where Craft wasn’t removing hyphens and other symbols from auto-generated asset titles. ([#4011](https://github.com/craftcms/cms/issues/4011))
- Fixed a PHP error that occurred when calling `craft\services\EntryRevisions::getDraftById()` or `getVersionById()` for a draft/version that belonged to a soft-deleted entry. ([#4013](https://github.com/craftcms/cms/issues/4013))
- Fixed a bug where Craft wasn’t respecting the site selection for routes defined in Settings → Routes. ([#4021](https://github.com/craftcms/cms/issues/4021))
- Fixed a bug where the `project-config/sync` command wasn’t logging exceptions. ([#4015](https://github.com/craftcms/cms/issues/4015))
- Fixed an error that occurred when attempting to use Live Preview with a pending user account. ([#4025](https://github.com/craftcms/cms/issues/4025))
- Fixed an error when displaying a date input in the Control Panel if the value passed wasn’t a `DateTime` object. ([#4041](https://github.com/craftcms/cms/issues/4041))
- Fixed a PHP error that occurred when passing an array of `craft\elements\User` objects to `craft\mail\Message::setTo()`. ([#4048](https://github.com/craftcms/cms/issues/4048))
- Fixed a bug where Craft was applying the `offset` param to both ends of the result set when paginating queries. ([#4052](https://github.com/craftcms/cms/issues/4052))
- Fixed a PHP error that occurred if `true` or `false` was passed to the third argument of `craft\db\Command::upsert()`. ([#4054](https://github.com/craftcms/cms/pull/4054))
- Fixed a bug where deleting fields via `project.yaml` could prevent other changes from being applied.
- Fixed a bug where field UIDs could be overwritten in some cases.

## 3.1.19 - 2019-03-19

### Added
- Added the `_includes/pagination` Control Panel template.
- Added `craft\db\Paginator`.
- Added `craft\web\twig\variables\Paginate::create()`.

### Changed
- The `{% paginate %}` tag now accepts any query object, not just element queries.
- The `_includes/forms/autosuggest` template now has `data` and `methods` blocks that can be overridden by sub-templates to customize the autosuggest behavior.

### Fixed
- Fixed a bug where sidebar badge counts in the Control Panel were getting formatted with two decimals if the Intl extension wasn’t loaded. ([#4002](https://github.com/craftcms/cms/issues/4002))
- Fixed a bug where entry drafts would forget that certain field values had been cleared out, and continue using the live revision’s content instead. ([#3981](https://github.com/craftcms/cms/issues/3981))
- Fixed an error that occurred if a Table field was created with a Date or Time column and no rows in the Default Values setting. ([#4005](https://github.com/craftcms/cms/issues/4005))
- Fixed a bug where Table fields would forget that they had been saved without any rows in the Default Values setting.
- Fixed a SQL error that could occur when saving non-UTF-8 characters to the project config. ([#4007](https://github.com/craftcms/cms/issues/4007))

## 3.1.18 - 2019-03-14

### Added
- Added `craft\services\Deprecator::$throwExceptions`. ([#3972](https://github.com/craftcms/cms/pull/3972))

### Changed
- `Craft::parseEnv()` will now boolean values for environment variables set to `true` or `false`. ([#3975](https://github.com/craftcms/cms/issues/3975))
- Nested project config keys are no longer sorted alphabetically.
- Craft now requires Twig 2.7+.

### Fixed
- Fixed a SQL error that occurred when using a token with a usage limit, if using PostgreSQL. ([#3969](https://github.com/craftcms/cms/issues/3969))
- Fixed a bug where the Edit User page would forget user group selection changes if there was a validation error. ([#3971](https://github.com/craftcms/cms/issues/3971))
- Fixed a bug where the updater would get an unexpected response when updating from 3.1.14 - 3.1.16 to 3.1.17+.
- Fixed a bug where it wasn’t possible to switch plugin editions when the `allowUpdates` config setting was disabled. ([#3987](https://github.com/craftcms/cms/issues/3987))
- Fixed a bug where multiple consecutive newlines in field instructions would result in multiple `<br>` tags rather than new paragraphs.
- Fixed a bug where Table fields weren’t always remembering the sort order for their Default Values settings. ([#3947](https://github.com/craftcms/cms/issues/3947))
- Fixed a bug where Table fields weren’t always remembering the sort order for their Table Columns settings. ([#3997](https://github.com/craftcms/cms/issues/3997))

## 3.1.17.2 - 2019-03-12

### Changed
- Craft now requires Twig 2.6.

## 3.1.17.1 - 2019-03-08

### Added
- Added `craft\helpers\ArrayHelper::ensureNonAssociative()`.

### Fixed
- Fixed a bug where commercial plugin editions weren’t showing up in the Plugin Store.
- Fixed a bug where installing a plugin from the Plugin Store would not respect the selected edition.
- Fixed a bug where plugins with free and commercial editions weren’t getting license key inputs on the Setting → Plugins page.
- Fixed a bug where the Setting → Plugins page wasn’t linking plugins’ edition badge to their page in the Plugin Store for plugins with free and commercial editions, if the free edition was currently active.

## 3.1.17 - 2019-03-08

### Changed
- When installing Craft using a `project.yaml`, Craft now processes all sites before installing any plugins. ([craftcms/commerce#752](https://github.com/craftcms/commerce/issues/752))
- The Plugin Store now shows “Report an issue” links on plugin screens.
- The Plugin Store now includes a “Package Name” section on plugin screens. ([#2757](https://github.com/craftcms/cms/issues/2757))
- The Plugin Store now shows discounted upgrade prices for plugins when a lower edition is already licensed.
- Craft now requires Yii 2.0.16.1.

### Fixed
- Fixed a bug where the `positionedBefore` element query param was not including direct ancestors in the results.
- Fixed a bug where HTML in plugin-supplied field instructions was getting encoded. ([#3928](https://github.com/craftcms/cms/issues/3928))
- Fixed a bug where Craft would prompt for a user’s current password when registering a new user, even if they weren’t assigning any groups or permissions to that user
- Fixed a bug where asset indexing could yield inconsistent results in some cases. ([#3450](https://github.com/craftcms/cms/issues/3450))
- Fixed a bug where the Plugin Store was showing info icons in the feature matrix of multi-edition plugins, even for features that didn’t have an extended description.
- Fixed a bug where entries weren’t getting new versions when edited from element editor HUDs. ([#3959](https://github.com/craftcms/cms/issues/3959))

## 3.1.16 - 2019-03-05

### Added
- The Plugin Store now shows Repository links on plugin screens.
- Added the `create()` Twig function. ([#3921](https://github.com/craftcms/cms/pull/3921))
- Added the `--type` option to the `resave/entries` command. ([#3939](https://github.com/craftcms/cms/issues/3939))
- Added `craft\helers\Assets::getAllowedFileKinds()`.

### Changed
- Line breaks in field instructions now get converted to `<br>` tags. ([#3928](https://github.com/craftcms/cms/issues/3928))
- Assets field settings no longer list file kinds that aren’t allowed to be uploaded, per the `allowedFileExtensions` and `extraAllowedFileExtensions` config settings. ([#3917](https://github.com/craftcms/cms/issues/3917))
- The `{% exit %}` tag now throws a more specific exception depending on the status code passed to it (e.g. `yii\web\NotFoundHttpException` for 404s). ([#3915](https://github.com/craftcms/cms/issues/3915))
- `craft\helpers\MigrationHelper::dropAllIndexesOnTable()` is no longer deprecated.
- The `--id` option on `resave/*` console commands is now named `--element-id`. ([#3940](https://github.com/craftcms/cms/issues/3940))
- The `_includes/forms/autosuggest.html` template now supports passing `disabled: true`. ([#3925](https://github.com/craftcms/cms/issues/3925))

### Fixed
- Fixed a bug where Control Panel content areas weren’t getting their bottom padding applied in Firefox. ([#3874](https://github.com/craftcms/cms/issues/3874))
- Fixed a PHP error that occurred on the front-end if two routes defined in Settings → Routes had the same URI pattern. ([#3922](https://github.com/craftcms/cms/issues/3922))
- Fixed a bug where Craft wasn’t always preselecting the correct tab on Control Panel pages if the tab name contained non-ASCII characters. ([#3923](https://github.com/craftcms/cms/issues/3923))
- Fixed a bug where the `--uid` option on `resave/*` console commands wasn’t working. ([#3941](https://github.com/craftcms/cms/issues/3941))
- Fixed a SQL error that could occur when running `resave/*` console commands.
- Fixed a PHP error that occurred when calling the deprecated `getError()` method on a model that had no errors. ([#3934](https://github.com/craftcms/cms/issues/3934))
- Fixed a bug where Craft wasn’t sanitizing new asset subfolder names. ([#3689](https://github.com/craftcms/cms/issues/3689))
- Fixed a bug where Table fields weren’t remembering the sort order for their Default Values settings. ([#3947](https://github.com/craftcms/cms/issues/3947))

## 3.1.15 - 2019-02-26

### Added
- Added the `resave/assets`, `resave/categories`, `resave/entries`, `resave/tags`, and `resave/users` console commands.

### Changed
- Craft now sends system messages authored for the same root language as the requested language, if an exact language match can’t be found. ([#3888](https://github.com/craftcms/cms/issues/3888))
- Element source definitions can now include a `badgeCount` key.
- Login requests no longer enforce CSRF validation if someone is already logged in.
- Craft now throws an `InvalidConfigException` when updating the project config if any unexpected data types are encountered.
- The `testToEmailAddress` config setting can now be set to `false`. ([#3910](https://github.com/craftcms/cms/pull/3910))

### Fixed
- Fixed a bug where the System Messages utility wouldn’t update message previews after editing a message for the primary site’s language, if the user had a different preferred language selected.
- Fixed a bug where structures weren’t getting deleted and unassigned from their sections properly after converting a Structure section to a Channel or Single. ([#3895](https://github.com/craftcms/cms/issues/3895))
- Really fixed a bug where Craft could update the `dateModified` value in the project config even when nothing had changed. ([#3792](https://github.com/craftcms/cms/issues/3792))
- Fixed a bug where the Settings → Routes page wasn’t listing routes in the user-defined order. ([#3892](https://github.com/craftcms/cms/issues/3892))
- Fixed an error that occurred when viewing trashed entries, if the “Entry Type” column was shown and one of the trashed entries’ entry types had been deleted. ([#3899](https://github.com/craftcms/cms/issues/3899))

## 3.1.14 - 2019-02-21

### Added
- Added `craft\helpers\ProjectConfig::cleanupConfig()`.
- Added `craft\web\Request::$maxPageNum`, which determines the maximum page number Craft should accept (100,000 by default). ([#3880](https://github.com/craftcms/cms/issues/3880))

### Deprecated
- Deprecated `craft\mutex\FileMutex`.

### Fixed
- Fixed a bug where Craft could update the `dateModified` value in the project config even when nothing had changed. ([#3792](https://github.com/craftcms/cms/issues/3792))
- Fixed a SQL error that occurred when running the “Localizing relations” task if using PostgreSQL. ([#3877](https://github.com/craftcms/cms/issues/3877))
- Fixed a bug where file locking wasn’t working on Windows. ([#3879](https://github.com/craftcms/cms/issues/3879))

### Security
- Fixed a bug where sensitive environment variable values weren’t getting redacted correctly.

## 3.1.13 - 2019-02-20

### Added
- Added `craft\helpers\StringHelper::replaceMb4()`.
- Added `craft\services\ProjectConfig::defer()`.

### Changed
- The `users/login` and `users/logout` actions now include a `csrfTokenValue` key in JSON responses. ([#3858](https://github.com/craftcms/cms/issues/3858))
- Craft no longer deletes search indexes when soft-deleting an element, until the element gets hard-deleted. ([#3863](https://github.com/craftcms/cms/issues/3863))
- Updated Yii to 2.0.16.

### Fixed
- Fixed a bug where Craft could auto-place the `{{ beginBody() }}` and `{{ endBody() }}` tags in the wrong places.
- Fixed a bug where Craft wasn’t storing custom volume sort orders. ([#3764](https://github.com/craftcms/cms/issues/3764))
- Fixed a SQL error that would occur when uploading a file with emojis in its name, if using MySQL. ([#3852](https://github.com/craftcms/cms/issues/3852))
- Fixed a bug where Assets fields weren’t respecting their View Mode setting when files were drag-uploaded to them. ([#3578](https://github.com/craftcms/cms/issues/3578))
- Fixed a bug where asset queries’ `kind` param wasn’t working for custom file kinds defined by the `extraFileKinds` config setting, for file extensions that were already associated with another file kind. ([#3869](https://github.com/craftcms/cms/issues/3869))
- Fixed a bug where `craft\helpers\FileHelper::sanitizeFilename()` could return inconsistent results.
- Fixed an error that could occur when syncing `project.yaml` if it introduced a new Super Table field with a nested Matrix field.

## 3.1.12 - 2019-02-15

### Fixed
- Fixed a bug where the `relatedTo` element query param could include results for elements that were related via soft-deleted Matrix blocks. ([#3846](https://github.com/craftcms/cms/issues/3846))
- Fixed a bug where some search queries were not returning results when they should, if using MySQL.
- Fixed an error that could occur when syncing `project.yaml` changes if the `allowAdminChanges` config setting was disabled. ([#3823](https://github.com/craftcms/cms/issues/3823))
- Fixed an `InvalidConfigException` that was thrown if a user’s photo was soft-deleted. ([#3849](https://github.com/craftcms/cms/issues/3849))

## 3.1.11 - 2019-02-14

### Added
- Added `craft\helpers\UrlHelper::rootRelativeUrl()`.

### Fixed
- Fixed a bug where the Plugin Store wouldn’t load if the `baseCpUrl` config setting was set to a URL with a different scheme than Craft believed the request had.
- Fixed a validation error that would occur on non-required Checkboxes and Multi-select fields if no options were selected. ([#3844](https://github.com/craftcms/cms/issues/3844))
- Fixed a validation error that would occur on Dropdown and Radio Buttons fields if the selected option’s value was `0`. ([#3842](https://github.com/craftcms/cms/issues/3842))
- Fixed a bug where the Value column for Checkboxes, Dropdown, Multi-select, and Radio Buttons fields’ Options settings weren’t auto-populating if the Option Label column was set to a number.
- Fixed an error on the Settings → Users page if `users.photoVolumeUid` was not defined in the project config. ([#3303](https://github.com/craftcms/cms/issues/3303))

## 3.1.10 - 2019-02-13

### Changed
- `craft\helpers\FileHelper::writeToFile()` now invalidates the OPcache for the file. ([#3838](https://github.com/craftcms/cms/pull/3838))
- The `serve` command now uses `@webroot` as the default `docroot` option value. ([#3770](https://github.com/craftcms/cms/pull/3770))

### Fixed
- Fixed a bug where the `users/save-user` action wasn’t deleting user photos properly.
- Fixed a bug where changes to Matrix block type fields’ settings weren’t always saving. ([#3832](https://github.com/craftcms/cms/issues/3832))
- Fixed a bug where non-searchable fields were still getting search keywords stored when using the Search Indexes utility. ([#3837](https://github.com/craftcms/cms/issues/3837))

## 3.1.9.1 - 2019-02-12

### Fixed
- Fixed a bug where `Craft::alias()` wasn’t beginning the response string with an `@` character if no `@` was passed into `Craft::setAlias()` to begin with.
- Fixed an error that could occur if there were any HTML entities in the project config.

## 3.1.9 - 2019-02-12

### Added
- Added the `disabledPlugins` config setting. ([craftcms/webhooks#4](https://github.com/craftcms/webhooks/issues/4))
- Added the `$language` argument to `craft\helpers\StringHelper::toAscii()`.
- Added `craft\validators\SlugValidator::$language`.
- Added `craft\web\twig\variables\Cp::getAsciiCharMap()`.

### Changed
- The operating system name & version are now shown in the System Report utility. ([#3784](https://github.com/craftcms/cms/issues/3784))
- Craft’s installer no longer applies the current `project.yaml` file if the installed schema version doesn’t match the one in the file. ([#3783](https://github.com/craftcms/cms/issues/3783))
- Control Panel settings no longer warn about using the `@web` alias, if it was defined by the `aliases` config setting. ([#3798](https://github.com/craftcms/cms/pull/3798))
- The `clear-caches` console command now clears CP resource files if the `@webroot` alias was defined by the `aliases` config setting. ([#3787](https://github.com/craftcms/cms/issues/3787))
- `craft\models\VolumeFolder::getVolume()` now throws an `InvalidConfigException` if its `$volumeId` property is set to an invalid volume ID, rather than returning `null`.
- Craft now checks if all files in project config mapping are valid and regenerates the map if they are not.
- Craft now auto-generates slugs using an ASCII char map based on the language of the current entry/category, rather than the logged-in user. ([#3820](https://github.com/craftcms/cms/issues/3820))

### Fixed
- Fixed a SQL error that could occur when deleting an asset. ([#3786](https://github.com/craftcms/cms/issues/3786))
- Fixed an error that occurred when customizing element indexes if the `allowAdminChanges` config setting was disabled. ([#3788](https://github.com/craftcms/cms/issues/3788))
- Fixed a bug where Checkboxes, Dropdown, Multi-select, and Radio Buttons fields wouldn’t pass validation if the selected option value was `true` or `false`.
- Fixed an error that occurred on the Settings → Plugins page, if there were any plugins in the database that weren’t Composer-installed.
- Fixed an error that could occur if an Assets field was configured to upload to a deleted volume. ([#3799](https://github.com/craftcms/cms/issues/3799))
- Fixed a bug where sections’ Default Status settings weren’t always being respected. ([#3791](https://github.com/craftcms/cms/issues/3791))
- Fixed a bug where only users with the “Edit users” user permission were allowed to upload a new user photo. ([#3735](https://github.com/craftcms/cms/issues/3735))
- Fixed a bug where renaming a Matrix block type’s handle would result in new content columns being created in the database, and existing Matrix blocks losing their content. ([#3809](https://github.com/craftcms/cms/issues/3809))
- Fixed a SQL error that could occur when updating to Craft 3.1 if any system messages contained emoji characters.
- Fixed an error that could occur when working with elements, if a site had been created earlier in the same request. ([#3824](https://github.com/craftcms/cms/issues/3824))

## 3.1.8 - 2019-02-05

### Changed
- Craft now automatically logs users in after resetting their password, if the `autoLoginAfterAccountActivation` config setting is enabled.

### Fixed
- Fixed a bug where pressing the <kbd>Return</kbd> key on editable tables with a static number of rows would add a new row. ([#3765](https://github.com/craftcms/cms/issues/3765))
- Fixed a bug where pressing the <kbd>Return</kbd> key on editable tables would select the next row’s cell even if the cell was disabled.
- Fixed a bug where pressing the <kbd>Return</kbd> key on an editable table wouldn’t move the focus to the next row’s sell if it had an `<input>` instead of a `<textarea>`.
- Fixed an error that could occur in the Control Panel if any environment variable values began with an `@` character. ([#3769](https://github.com/craftcms/cms/issues/3769))
- Fixed a bug where `craft\helpers\DateTimeHelper::toDateTime()` was mistaking year-only values for Unix timestamps. ([#3772](https://github.com/craftcms/cms/issues/3772))
- Fixed an error that occurred when a non-admin user attempted to edit a system message, or when the `allowAdminChanges` config setting was disabled. ([#3775](https://github.com/craftcms/cms/issues/3775))
- Fixed a bug where it was hard to see error notifications on pages with a licensing alert. ([#3776](https://github.com/craftcms/cms/issues/3776))
- Fixed a JavaScript error that occurred when adding a new row to a custom editable table that contained a `time` column, if no rows existed on page load. ([#3780](https://github.com/craftcms/cms/issues/3780))

## 3.1.7 - 2019-01-31

### Added
- Added all the things that came in [Craft 3.0.40](https://github.com/craftcms/cms/blob/master/CHANGELOG-v3.md#3040---2019-01-31).
- Added `craft\helpers\FileHelper::canTrustMimeType()`.
- Added `craft\web\UploadedFile::getMimeType()`.

### Changed
- The “Port” SMTP mail transport setting can now be set to an environment variable. ([#3740](https://github.com/craftcms/cms/issues/3740))
- `craft\web\Controller::requireAdmin()` now has a `$requireAdminChanges` argument, which dictates whether the `allowAdminChanges` config setting must also be enabled (`true` by default).
- The `project-config/sync` console command now creates a `project.yaml` file, if it’s missing. ([#3736](https://github.com/craftcms/cms/issues/3736))
- Querying for active users no longer excludes locked users.
- `craft\helpers\FileHelper::getMimeType()` now returns `application/x-yaml` for `.yaml` and `.yml` files.
- Updated Craft UI to 0.2.0.

### Fixed
- Fixed an error that occurred when updating to Craft 3.1 if a plugin or module was calling `craft\records\User::find()`.
- Fixed a bug where cross-domain Live Preview requests could fail due to CORS restrictions.
- Fixed a 403 error that would occur when an admin attempted to log in as another user on an environment where the `allowAdminChanges` config setting was disabled. ([#3749](https://github.com/craftcms/cms/issues/3749))
- Fixed a bug where asset index toolbar items would be misaligned when searching in a volume or folder with subfolders.
- Fixed a bug where asset indexes could show multiple view mode toggles if a different volume or subfolder was selected while at least one asset was checked. ([#3702](https://github.com/craftcms/cms/issues/3702))
- Fixed a bug where Plugin Store screenshots were not showing properly. ([#3709](https://github.com/craftcms/cms/issues/3709))
- Fixed a bug where zoomed Plugin Store screenshots would not close when hitting the browser’s Back button. ([#3754](https://github.com/craftcms/cms/issues/3754))
- Fixed a bug where the Plugin Store was not working properly when Dev Mode was enabled.

### Security
- User accounts are now locked after multiple failed password attempts in current-password modals, per the `maxInvalidLogins` config setting.
- Users are no longer signed out of active sessions when their account becomes locked.
- Database backup/restore exception messages now redact the database password when using PostgreSQL.

## 3.1.6.1 - 2019-01-29

### Fixed
- Fixed an error that occurred when creating a Table field with a Date column. ([#3748](https://github.com/craftcms/cms/issues/3748))

## 3.1.6 - 2019-01-29

### Added
- It’s now possible to update disabled plugins.

### Changed
- `craft\web\Controller::requireAdmin()` now sends a 403 (Forbidden) response if the `allowAdminChanges` config setting has been set to `false`. ([#3728](https://github.com/craftcms/cms/issues/3728))
- `craft\helpers\DateTimeHelper::toDateTime()` now supports passing an array with a `date` key set to the `YYYY-MM-DD` format, in addition to the current locale’s short date format.
- `craft\helpers\DateTimeHelper::toDateTime()` now supports passing an array with a `time` key set to the `HH:MM` format, in addition to the current locale’s short time format.
- `craft\helpers\DateTimeHelper::toDateTime()` now supports passing an array with a `datetime` key, which will be handled the same way strings passed to the method are handled (except that the `datetime` key can be paired with a `timezone` key).

### Fixed
- Fixed an error that occurred when using the `json_decode` filter. ([#3722](https://github.com/craftcms/cms/pull/3722))
- Fixed a bug a bug where plugin screenshots in the Plugin Store were not rendering correctly. ([#3709](https://github.com/craftcms/cms/issues/3709))
- Fixed an error where the `index-assets/one` and `index-assets/all` console commands were creating `.` folders in each volume.
- Fixed a bug where the Settings → Plugins page was showing extra “Missing” rows for any unlicensed plugins that were Composer-installed but not Craft-installed. ([#3726](https://github.com/craftcms/cms/issues/3726))
- Fixed an error that could occur when viewing trashed elements.
- Fixed a bug where many system message translations were missing line breaks. ([#3737](https://github.com/craftcms/cms/issues/3737))
- Fixed a bug where unparsed markdown code was present in the Control Panel error message displayed when the system was offline. ([#3746](https://github.com/craftcms/cms/issues/3746))

## 3.1.5 - 2019-01-25

### Changed
- Control Panel settings that can be set to environment variables now show a tip about that if the value is not already set to an environment variable or alias.
- Control Panel form fields can now be configured with a `tip` property, which will be displayed below the field.
- Control Panel templates can now pass `suggestEnvVars: true` and `suggestAliases: true` to autosuggest fields, rather that supplying the `suggestions` array.

### Fixed
- Fixed a bug where the “Duplicate” action wasn’t available on the Entries index page for non-admin users. ([#3705](https://github.com/craftcms/cms/issues/3705))
- Fixed a bug where it wasn’t possible to rename an asset’s filename from the Assets index page. ([#3707](https://github.com/craftcms/cms/issues/3707))
- Fixed an error that occurred when saving a user that had a first or last name set.
- Fixed a bug where it wasn’t possible to apply project config changes. ([#3713](https://github.com/craftcms/cms/issues/3713))
- Fixed a bug where the Password field on SMTP and Gmail mail transport settings could be set to an encoded and encrypted password. ([#3699](https://github.com/craftcms/cms/issues/3699))
- Fixed a bug where it was possible to remove the Primary Site status from the primary site, without offering a new primary site. ([#3720](https://github.com/craftcms/cms/issues/3720))
- Fixed an error that could occur if PHP’s `memory_limit` was set to a higher size (in bytes) than `PHP_INT_MAX`. ([#3717](https://github.com/craftcms/cms/issues/3717))

### Security
- Control Panel settings that can be set to an alias now show a warning if the current value begins with the `@web` alias.

## 3.1.4 - 2019-01-24

### Added
- Added all the things that came in [Craft 3.0.38](https://github.com/craftcms/cms/blob/master/CHANGELOG-v3.md#3038---2019-01-24).
- The System Name setting can now be set to an environment variable. ([#3529](https://github.com/craftcms/cms/issues/3529))
- Added the `index-assets/one` console command, which can now be used to index a single subfolder.
- Added `craft\base\ApplicationTrait::getSystemName()`.

### Changed
- Craft now ensures that installed schema versions match the schema versions in `project.yaml` before syncing project config changes.
- The `project-config/sync` console command now bails if there are pending Craft or plugin migrations.

### Fixed
- Fixed a bug where `site` translations were falling back to English if the translated message was identical to the source message. ([#3692](https://github.com/craftcms/cms/issues/3692))
- Fixed a bug where syncing Matrix field changes to the project config would result in new changes to the project config. ([#3695](https://github.com/craftcms/cms/issues/3695))
- Fixed an error that occurred when indexing assets in an empty volume.
- Fixed a bug where soft-deleted assets would show up as missing after indexing.
- Fixed a JavaScript error that could occur on the Settings → Plugins page.
- Fixed a bug where `Craft::parseEnv()` was throwing an `InvalidConfigException` if the given string began with `@` but was not an alias. ([#3700](https://github.com/craftcms/cms/issues/3700))

### Security
- URLs are no longer allowed in users’ first or last names.

## 3.1.3 - 2019-01-21

### Added
- Added the `|json_decode` Twig filter.  ([#3678](https://github.com/craftcms/cms/pull/3678))

### Fixed
- Fixed an error that occurred when updating to Craft 3.1 if a plugin or module was calling any soft-deletable records’ `find()` methods.
- Fixed an error that occurred when updating from Craft 2 to Craft 3.1 if there were any RichText fields. ([#3677](https://github.com/craftcms/cms/issues/3677))
- Fixed a bug where it was possible to create duplicate tags by searching for and selecting the same tag name twice in the same Tags field. ([#3676](https://github.com/craftcms/cms/issues/3676))
- Fixed a bug where system messages were getting sent with the message keys (e.g. “forgot_password_subject” and “forgot_password_body”) if Craft didn’t provide a default message translation for the site language, and the message hadn’t been translated for the user’s preferred language. ([#3673](https://github.com/craftcms/cms/issues/3673))
- Fixed a bug where `craft\web\Request::getIsLivePreview()` was returning `false` on Live Preview requests when called from an `yii\base\Controller::EVENT_BEFORE_ACTION` event handler. ([#3680](https://github.com/craftcms/cms/issues/3680))

## 3.1.2.2 - 2019-01-19

### Fixed
- Fixed an error that occurred when updating to Craft 3.1 if a plugin or module was calling any `craft\services\Sections` methods.

## 3.1.2.1 - 2019-01-19

### Fixed
- Fixed an error that occurred when updating to Craft 3.1 if there were any Matrix sub-fields that had their type set to a non-existing class. ([#3662](https://github.com/craftcms/cms/issues/3662))
- Fixed a bug where the project config could be in an unexpected state if a `project.yaml` file existed already when initially updating to Craft 3.1.

## 3.1.2 - 2019-01-18

### Added
- Added the `index-assets <volume>` and `index-assets/all` console commands. ([#3595](https://github.com/craftcms/cms/pull/3595))
- Added `craft\base\FieldTrait::$oldSettings`.
- Added `craft\helpers\Install`.
- Added `craft\services\Fields::prepFieldForSave()`.
- Added `craft\services\Path::getProjectConfigFilePath()`.
- Added `craft\services\ProjectConfig::$muteEvents`.

### Changed
- The installer now checks `project.yaml` when determining the default site name, handle, base URL, and language values. ([#3661](https://github.com/craftcms/cms/issues/3661))
- The Base URL field in the web-based installer now autouggests environment variable names and aliases.
- Craft now creates a `.gitignore` file in the `storage/config-backups/` folder, preventing any other files within it from getting tracked by Git.
- Craft no longer prevents changes in `project.yaml` from being synced if a plugins’ schema version in `project.yaml` doesn’t match up with its installed schema version, if one of them is blank.

### Deprecated
- Deprecated `craft\services\Fields::$ignoreProjectConfigChanges`.
- Deprecated `craft\services\Matrix::$ignoreProjectConfigChanges`.

### Fixed
- Fixed a PHP notice that occurred when updating to Craft 3.1 if there were any plugins installed without settings.
- Fixed a SQL error that occurred when updating to Craft 3.1 if a plugin or module was calling any `craft\services\Fields` methods. ([#3663](https://github.com/craftcms/cms/issues/3663))
- Fixed a bug where element indexes would forget their source settings after updating to Craft 3.1. ([#3659](https://github.com/craftcms/cms/issues/3659))
- Fixed a bug where commercial plugins weren’t installable from the Plugin Store.
- Fixed a bug where Matrix block type fields’ `beforeSave()` methods weren’t getting called.
- Fixed a bug where Matrix fields could forget their content table name if they were created with a non-global context.
- Fixed a bug where links to the Plugin Store from Settings → Plugins were 404ing. ([#3664](https://github.com/craftcms/cms/issues/3664))
- Fixed a bug where soft-deleted sections and entry types were still showing up in the Control Panel. ([#3648](https://github.com/craftcms/cms/issues/3648))
- Fixed a bug where an update to Craft 3.1 would fail with a database error in some scenarios.
- Fixed a bug where Plugin Store’s Try buttons would appear as disabled when they should be enabled. ([#3619](https://github.com/craftcms/cms/issues/3619))
- Fixed an error that occurred when updating to Craft 3.1 if there were any relational fields that were missing some expected settings. ([#3641](https://github.com/craftcms/cms/issues/3641))

### Security
- Fixed two XSS vulnerabilities.

## 3.1.1 - 2019-01-16

### Added
- Added support for the `CRAFT_LOG_PHP_ERRORS` PHP constant. ([#3619](https://github.com/craftcms/cms/issues/3619))
- Added `craft\web\User::generateToken()`.

### Changed
- System error message templates no longer parse exception messages as Markdown.

### Fixed
- Fixed a bug where `craft\services\Volumes::getVolumeByHandle()` wasn’t working. ([#3633](https://github.com/craftcms/cms/pull/3633))
- Fixed a bug where the `clear-caches/cp-resources` command could clear out the wrong directory if the `resourceBasePath` config setting began with `@webroot`. ([#3637](https://github.com/craftcms/cms/issues/3637))
- Fixed a bug where eager-loading Matrix blocks would come up empty. ([#3644](https://github.com/craftcms/cms/issues/3644))
- Fixed an error that occurred when updating to Craft 3.1 if there were any Matrix blocks without any sub-fields. ([#3635](https://github.com/craftcms/cms/pull/3635))
- Fixed an error that occurred when updating to Craft 3.1 if there were any Matrix block types left over from a Matrix field that had been converted to something else.
- Fixed an error that occurred when updating to Craft 3.1 if there were any Assets fields that were missing some expected field settings. ([#3641](https://github.com/craftcms/cms/issues/3641))
- Fixed an error that occurred when updating to Craft 3.1 if anything was calling `craft\services\Fields::getLayoutById()` or `getLayoutByType()` before the update was applied.
- Fixed an error that could occur when logging deprecation errors on PostgreSQL. ([#3638](https://github.com/craftcms/cms/issues/3638))
- Fixed a bug where users would get logged out while updating to Craft 3.1, causing a “User is not permitted to perform this action” error.
- Fixed a bug where “JavaScript must be enabled” and “Cookies must be enabled” messages weren’t getting positioned correctly. ([#3639](https://github.com/craftcms/cms/issues/3639))
- Fixed a “Variable "message" does not exist.” error that could occur in the Control Panel.
- Fixed a bug where free plugins weren’t installable from the Plugin Store. ([#3642](https://github.com/craftcms/cms/issues/3642))

### Security
- The Request panel in the Debug Toolbar now redacts any sensitive information. ([#3619](https://github.com/craftcms/cms/issues/3619))
- Fixed two XSS vulnerabilities.

## 3.1.0 - 2019-01-15

> {warning} This is a more complex update than usual, and failed update attempts are not uncommon. Please ensure you have a recent database backup, and we recommend you test the update on a local/staging environment before updating your production server.

### Added
- Added the Project Config, a portable and centralized configuration for system settings. ([#1429](https://github.com/craftcms/cms/issues/1429))
- Category groups, elements, entry types, field layouts, global sets, sections, sites, site groups, structures, tag groups, and volumes are now soft-deleted. ([#867](https://github.com/craftcms/cms/issues/867))
- Entries, categories, and users can now be restored within the Control Panel by selecting “Trashed” from the status menu on element index pages, and clicking the “Restore” button.
- Added the System Messages utility for editing system messages, replacing the Settings → Email → System Messages page. ([#3421](https://github.com/craftcms/cms/issues/3421))
- Some Site settings (Base URL), volume settings (Base URL and File System Path), and email settings (System Email Address, Sender Name, HTML Email Template, Username, Password, and Host Name) can now be set to environment variables using a `$VARIABLE_NAME` syntax. ([#3219](https://github.com/craftcms/cms/issues/3219))
- The installer now checks whether a `project.yaml` file exists and applies any changes in it. ([#3291](https://github.com/craftcms/cms/issues/3291))
- Control Panel settings that support environment variables now autosuggest environment variable names (and aliases when applicable) while typing.
- Control Panel settings that define a template path now autosuggest existing template files.
- Added cross-domain support for Live Preview. ([#1521](https://github.com/craftcms/cms/issues/1521))
- Plugins can now have multiple editions.
- Custom fields can now opt out of being included in elements’ search keywords. ([#2600](https://github.com/craftcms/cms/issues/2600))
- Added the `allowAdminChanges` config setting.
- Added the `softDeleteDuration` config setting.
- Added the `storeUserIps` config setting. ([#3311](https://github.com/craftcms/cms/issues/3311))
- Added the `useProjectConfigFile` config setting.
- Added the `gc` console command, which can be used to run garbage collection tasks.
- Added the `project-config/sync` console command. ([#3510](https://github.com/craftcms/cms/issues/3510))
- Added the `trashed` element query param, which can be used to query for elements that have been soft-deleted.
- Added the `expression()` Twig function, for creating new `yii\db\Expression` objects in templates. ([#3289](https://github.com/craftcms/cms/pull/3289))
- Added the `parseEnv()` Twig function.
- Added the `plugin()` Twig function.
- Added the `_includes/forms/autosuggest.html` include template for the Control Panel.
- Added `Craft::parseEnv()`.
- Added `craft\base\ApplicationTrait::getIsLive()`.
- Added `craft\base\Element::EVENT_AFTER_RESTORE`.
- Added `craft\base\Element::EVENT_BEFORE_RESTORE`.
- Added `craft\base\Element::EVENT_DEFINE_EAGER_LOADING_MAP`.
- Added `craft\base\ElementInterface::afterRestore()`.
- Added `craft\base\ElementInterface::beforeRestore()`.
- Added `craft\base\Field::EVENT_AFTER_ELEMENT_RESTORE`.
- Added `craft\base\Field::EVENT_BEFORE_ELEMENT_RESTORE`.
- Added `craft\base\FieldInterface::afterElementRestore()`.
- Added `craft\base\FieldInterface::beforeElementRestore()`.
- Added `craft\base\Model::EVENT_DEFINE_RULES`.
- Added `craft\base\Plugin::editions()`.
- Added `craft\base\Plugin::is()`.
- Added `craft\base\SavableComponentInterface::beforeApplyDelete()`.
- Added `craft\behaviors\EnvAttributeParserBehavior`.
- Added `craft\controllers\LivePreviewController`.
- Added `craft\db\ActiveRecord::prepareForDb()`.
- Added `craft\db\Command::restore()`.
- Added `craft\db\Command::softDelete()`.
- Added `craft\db\Migration::restore()`.
- Added `craft\db\Migration::softDelete()`.
- Added `craft\db\SoftDeleteTrait`, which can be used by Active Record classes that wish to support soft deletes.
- Added `craft\db\Table`.
- Added `craft\elements\actions\Restore`, which can be included in elements’ `defineActions()` methods to opt into element restoration.
- Added `craft\events\ConfigEvent`.
- Added `craft\events\DeleteElementEvent`, which provides a `$hardDelete` property that can be set to `true` to force an element to be immediately hard-deleted. ([#3403](https://github.com/craftcms/cms/pull/3403))
- Added `craft\helpers\App::editionHandle()`.
- Added `craft\helpers\App::editionIdByHandle()`.
- Added `craft\helpers\App::mailSettings()`.
- Added `craft\helpers\ArrayHelper::firstWhere()`.
- Added `craft\helpers\Db::idByUid()`.
- Added `craft\helpers\Db::idsByUids()`.
- Added `craft\helpers\Db::uidById()`.
- Added `craft\helpers\Db::uidsByIds()`.
- Added `craft\helpers\ProjectConfig`.
- Added `craft\helpers\StringHelper::toWords()`.
- Added `craft\models\FieldLayout::createFromConfig()`.
- Added `craft\models\FieldLayout::getConfig()`.
- Added `craft\models\Section::setEntryTypes()`.
- Added `craft\models\Site::getBaseUrl()`.
- Added `craft\services\AssetTransforms::getTransformByUid()`.
- Added `craft\services\AssetTransforms::EVENT_BEFORE_APPLY_TRANSFORM_DELETE`.
- Added `craft\services\Categories::getGroupByUid()`.
- Added `craft\services\Categories::EVENT_BEFORE_APPLY_GROUP_DELETE`.
- Added `craft\services\Elements::restoreElement()`.
- Added `craft\services\Elements::EVENT_AFTER_RESTORE_ELEMENT`.
- Added `craft\services\Elements::EVENT_BEFORE_RESTORE_ELEMENT`.
- Added `craft\services\Fields::applyFieldDelete()`.
- Added `craft\services\Fields::applyFieldSave()`.
- Added `craft\services\Fields::createFieldConfig()`.
- Added `craft\services\Fields::deleteFieldInternal()`.
- Added `craft\services\Fields::restoreLayoutById()`.
- Added `craft\services\Fields::saveFieldInternal()`.
- Added `craft\services\Fields::EVENT_BEFORE_APPLY_FIELD_DELETE`.
- Added `craft\services\Fields::EVENT_BEFORE_APPLY_GROUP_DELETE`.
- Added `craft\services\Gc` for handling garbage collection tasks.
- Added `craft\services\Path::getConfigBackupPath()`.
- Added `craft\services\ProjectConfig`.
- Added `craft\services\Routes::deleteRouteByUid()`
- Added `craft\services\Sections::getSectionByUid()`.
- Added `craft\services\Sections::EVENT_BEFORE_APPLY_ENTRY_TYPE_DELETE`.
- Added `craft\services\Sections::EVENT_BEFORE_APPLY_SECTION_DELETE`.
- Added `craft\services\Sites::restoreSiteById()`.
- Added `craft\services\Sites::EVENT_BEFORE_APPLY_GROUP_DELETE`.
- Added `craft\services\Sites::EVENT_BEFORE_APPLY_SITE_DELETE`.
- Added `craft\services\Tags::EVENT_BEFORE_APPLY_GROUP_DELETE`.
- Added `craft\services\UserGroups::EVENT_BEFORE_APPLY_GROUP_DELETE`.
- Added `craft\services\Volumes::EVENT_BEFORE_APPLY_VOLUME_DELETE`.
- Added `craft\validators\TemplateValidator`.
- Added `craft\web\Controller::requireCpRequest()`.
- Added `craft\web\Controller::requireSiteRequest()`.
- Added `craft\web\twig\variables\Cp::EVENT_REGISTER_CP_SETTINGS`. ([#3314](https://github.com/craftcms/cms/issues/3314))
- Added `craft\web\twig\variables\Cp::getEnvSuggestions()`.
- Added `craft\web\twig\variables\Cp::getTemplateSuggestions()`.
- Added the ActiveRecord Soft Delete Extension for Yii2.
- Added the Symfony Yaml Component.
- The bundled Vue asset bundle now includes Vue-autosuggest.

### Changed
- The `defaultWeekStartDay` config setting is now set to `1` (Monday) by default, to conform with the ISO 8601 standard.
- Renamed the `isSystemOn` config setting to `isSystemLive`.
- The `app/migrate` web action now applies pending `project.yaml` changes, if the `useProjectConfigFile` config setting is enabled.
- The `svg()` function now strips `<title>`, `<desc>`, and comments from the SVG document as part of its sanitization process.
- The `svg()` function now supports a `class` argument, which will add a class name to the root `<svg>` node. ([#3174](https://github.com/craftcms/cms/issues/3174))
- The `{% redirect %}` tag now supports `with notice` and `with error` params for setting flash messages. ([#3625](https://github.com/craftcms/cms/pull/3625))
- `info` buttons can now also have a `warning` class.
- User permission definitions can now include `info` and/or `warning` keys.
- The old “Administrate users” permission has been renamed to “Moderate users”.
- The old “Change users’ emails” permission has been renamed to “Administrate users”, and now comes with the ability to activate user accounts and reset their passwords. ([#942](https://github.com/craftcms/cms/issues/942))
- All users now have the ability to delete their own user accounts. ([#3013](https://github.com/craftcms/cms/issues/3013))
- System user permissions now reference things by their UIDs rather than IDs (e.g. `editEntries:<UID>` rather than `editEntries:<ID>`).
- Animated GIF thumbnails are no longer animated. ([#3110](https://github.com/craftcms/cms/issues/3110))
- Craft Tokens can now be sent either as a query string param (named after the `tokenParam` config setting) or an `X-Craft-Token` header.
- Element types that support Live Preview must now hash the `previewAction` value for `Craft.LivePreview`.
- Live Preview now loads each new preview into its own `<iframe>` element. ([#3366](https://github.com/craftcms/cms/issues/3366))
- Assets’ default titles now only capitalize the first word extracted from the filename, rather than all the words. ([#2339](https://github.com/craftcms/cms/issues/2339))
- All console commands besides `setup/*` and `install/craft` now output a warning if Craft isn’t installed yet. ([#3620](https://github.com/craftcms/cms/issues/3620))
- All classes that extend `craft\base\Model` now have `EVENT_INIT` and `EVENT_DEFINE_BEHAVIORS` events; not just classes that extend `craft\base\Component`.
- `craft\db\mysql\Schema::findIndexes()` and `craft\db\pgsql\Schema::findIndexes()` now return arrays with `columns` and `unique` keys.
- `craft\helpers\ArrayHelper::filterByValue()` now defaults its `$value` argument to `true`.
- `craft\helpers\MigrationHelper::doesIndexExist()` no longer has a `$foreignKey` argument, and now has an optional `$db` argument.
- `craft\mail\Mailer::send()` now swallows any exceptions that are thrown when attempting to render the email HTML body, and sends the email as plain text only. ([#3443](https://github.com/craftcms/cms/issues/3443))
- `craft\mail\Mailer::send()` now fires an `afterSend` event with `yii\mail\MailEvent::$isSuccessful` set to `false` if any exceptions were thrown when sending the email, and returns `false`. ([#3443](https://github.com/craftcms/cms/issues/3443))
- `craft\services\Routes::saveRoute()` now expects site and route UIDs instead of IDs.
- `craft\services\Routes::updateRouteOrder()` now expects route UIDs instead of IDs.
- The `craft\helpers\Assets::EVENT_SET_FILENAME` event is now fired after sanitizing the filename.

### Removed
- Removed `craft\elements\User::authData()`.
- Removed `craft\fields\Matrix::getOldContentTable()`.
- Removed `craft\services\Routes::deleteRouteById()`

### Deprecated
- Deprecated `craft\base\ApplicationTrait::getIsSystemOn()`. `getIsLive()` should be used instead.
- Deprecated `craft\helpers\MigrationHelper::dropAllIndexesOnTable()`.
- Deprecated `craft\helpers\MigrationHelper::dropAllUniqueIndexesOnTable()`.
- Deprecated `craft\helpers\MigrationHelper::dropIndex()`.
- Deprecated `craft\helpers\MigrationHelper::restoreForeignKey()`.
- Deprecated `craft\helpers\MigrationHelper::restoreIndex()`.
- Deprecated `craft\models\Info::getEdition()`. `Craft::$app->getEdition()` should be used instead.
- Deprecated `craft\models\Info::getName()`. `Craft::$app->projectConfig->get('system.name')` should be used instead.
- Deprecated `craft\models\Info::getOn()`. `Craft::$app->getIsLive()` should be used instead.
- Deprecated `craft\models\Info::getTimezone()`. `Craft::$app->getTimeZone()` should be used instead.
- Deprecated `craft\services\Routes::getDbRoutes()`. `craft\services\Routes::getProjectConfigRoutes()` should be used instead.
- Deprecated `craft\services\SystemSettings`. `craft\services\ProjectConfig` should be used instead.
- Deprecated `craft\validators\UrlValidator::$allowAlias`. `craft\behaviors\EnvAttributeParserBehavior` should be used instead.

### Fixed
- Fixed a bug where the Dashboard could rapidly switch between two column sizes at certain browser sizes. ([#2438](https://github.com/craftcms/cms/issues/2438))
- Fixed a bug where ordered and unordered lists in field instructions didn’t have numbers or bullets.
- Fixed a bug where switching an entry’s type could initially show the wrong field layout tab. ([#3600](https://github.com/craftcms/cms/issues/3600))
- Fixed an error that occurred when updating to Craft 3 if there were any Rich Text fields without any stored settings.
- Fixed a bug where Craft wasn’t saving Dashboard widget sizes properly on PostgreSQL. ([#3609](https://github.com/craftcms/cms/issues/3609))
- Fixed a PHP error that could occur if the primary site didn’t have a base URL. ([#3624](https://github.com/craftcms/cms/issues/3624))
- Fixed a bug where `craft\helpers\MigrationHelper::dropIndexIfExists()` wasn’t working if the index had an unexpected name.
- Fixed an error that could occur if a plugin attempted to register the same Twig extension twice in the same request.

### Security
- The web and CLI installers no longer suggest `@web` for the site URL, and now attempt to save the entered site URL as a `DEFAULT_SITE_URL` environment variable in `.env`. ([#3559](https://github.com/craftcms/cms/issues/3559))
- Craft now destroys all other sessions associated with a user account when a user changes their password.
- It’s no longer possible to spoof Live Preview requests.

## 3.0.41.1 - 2019-03-12

### Changed
- Craft now requires Twig 2.6.

## 3.0.41 - 2019-02-22

### Changed
- System error message templates no longer parse exception messages as Markdown.

### Security
- Database backup/restore exception messages now redact the database password when using PostgreSQL.
- URLs are no longer allowed in users’ first or last names.
- The Request panel in the Debug Toolbar now redacts any sensitive information. ([#3619](https://github.com/craftcms/cms/issues/3619))
- Fixed XSS vulnerabilities.

## 3.0.40.1 - 2019-02-21

### Fixed
- Fixed a bug where Craft wasn’t always aware of plugin licensing issues. ([#3876](https://github.com/craftcms/cms/issues/3876))

## 3.0.40 - 2019-01-31

### Added
- Added `craft\helpers\App::testIniSet()`.

### Changed
- Craft now warns if `ini_set()` is disabled and [memory_limit](http://php.net/manual/en/ini.core.php#ini.memory-limit) is less than `256M` or [max_execution_time](http://php.net/manual/en/info.configuration.php#ini.max-execution-time) is less than `120` before performing Composer operations.
- `craft\helpers\App::maxPowerCaptain()` now attempts to set the `memory_limit` to `1536M` rather than `-1`.

## 3.0.39 - 2019-01-29

### Changed
- It’s now possible to update disabled plugins.

### Fixed
- Fixed an error that could occur if PHP’s `memory_limit` was set to a higher size (in bytes) than `PHP_INT_MAX`. ([#3717](https://github.com/craftcms/cms/issues/3717))

## 3.0.38 - 2019-01-24

### Added
- Added the `update` command, which can be used to [update Craft from the terminal](https://docs.craftcms.com/v3/updating.html#updating-from-the-terminal).
- Craft now warns if PHP is running in Safe Mode with a [max_execution_time](http://php.net/manual/en/info.configuration.php#ini.max-execution-time) of less than 120 seconds, before performing Composer operations.
- Craft now stores backups of `composer.json` and `composer.lock` files in `storage/composer-backups/` before running Composer operations.
- Added `craft\db\Connection::getBackupFilePath()`.
- Added `craft\helpers\App::phpConfigValueInBytes()`.
- Added `craft\helpers\Console::isColorEnabled()`.
- Added `craft\helpers\Console::outputCommand()`.
- Added `craft\helpers\Console::outputWarning()`.
- Added `craft\helpers\FileHelper::cycle()`.
- Added `craft\services\Composer::$maxBackups`.
- Added `craft\services\Path::getComposerBackupsPath()`.

### Changed
- The `migrate/all` console command now supports a `--no-content` argument that can be passed to ignore pending content migrations.
- Craft now attempts to disable PHP’s memory and time limits before running Composer operations.
- Craft no longer respects the `phpMaxMemoryLimit` config setting if PHP’s `memory_limit` setting is already set to `-1` (no limit).
- Craft now respects Composer’s [classmap-authoritative](https://getcomposer.org/doc/06-config.md#classmap-authoritative) config setting.
- Craft now links to the [Troubleshooting Failed Updates](https://craftcms.com/guides/failed-updates) guide when an update fails.
- `craft\services\Composer::install()` can now behave like the `composer install` command, if `$requirements` is `null`.
- `craft\services\Composer::install()` now has a `$whitelist` argument, which can be set to an array of packages to whitelist, or `false` to disable the whitelist.

## 3.0.37 - 2019-01-08

### Added
- Routes defined in the Control Panel can now have a `uid` token, and URL rules defined in `config/routes.php` can now have a `{uid}` token. ([#3583](https://github.com/craftcms/cms/pull/3583))
- Added the `extraFileKinds` config setting. ([#1584](https://github.com/craftcms/cms/issues/1584))
- Added the `clear-caches` console command. ([#3588](https://github.com/craftcms/cms/pull/3588))
- Added `craft\feeds\Feeds::getFeed()`.
- Added `craft\helpers\StringHelper::UUID_PATTERN`.

### Changed
- Pressing the <kbd>Return</kbd> key (or <kbd>Ctrl</kbd>/<kbd>Command</kbd> + <kbd>Return</kbd>) when a textual cell is focused in an editable table will now change the focus to the same cell in the next row (after creating a new row if necessary.) ([#3576](https://github.com/craftcms/cms/issues/3576))
- The Password input in the web-based Craft setup wizard now has a “Show” button like other password inputs.
- The Feed widget now sets the items’ text direction based on the feed’s language.
- Matrix blocks that contain validation errors now have red titles and alert icons, to help them stand out when collapsed. ([#3599](https://github.com/craftcms/cms/issues/3599))

### Fixed
- Fixed a bug where the “Edit” button on asset editor HUDs didn’t launch the Image Editor if the asset was being edited on another element type’s index page. ([#3575](https://github.com/craftcms/cms/issues/3575))
- Fixed an exception that would be thrown when saving a user from a front-end form with a non-empty `email` or `newPassword` param, if the `password` param was missing or empty. ([#3585](https://github.com/craftcms/cms/issues/3585))
- Fixed a bug where global set, Matrix block, tag, and user queries weren’t respecting `fixedOrder` params.
- Fixed a bug where `craft\helpers\MigrationHelper::renameColumn()` was only restoring the last foreign key for each table that had multiple foreign keys referencing the table with the renamed column.
- Fixed a bug where Date/Time fields could output the wrong date in Live Preview requests. ([#3594](https://github.com/craftcms/cms/issues/3594))
- Fixed a few RTL language styling issues.
- Fixed a bug where drap-and-drop uploading would not work for custom asset selector inputs. ([#3590](https://github.com/craftcms/cms/pull/3590))
- Fixed a bug where Number fields weren’t enforcing thein Min Value and Max Value settings if set to 0. ([#3598](https://github.com/craftcms/cms/issues/3598))
- Fixed a SQL error that occurred when uploading assets with filenames that contained emoji characters, if using MySQL. ([#3601](https://github.com/craftcms/cms/issues/3601))

### Security
- Fixed a directory traversal vulnerability.
- Fixed a remote code execution vulnerability.

## 3.0.36 - 2018-12-18

### Added
- Added the `{{ actionInput() }}` global Twig function. ([#3566](https://github.com/craftcms/cms/issues/3566))

### Changed
- Suspended users are no longer shown when viewing pending or locked users. ([#3556](https://github.com/craftcms/cms/issues/3556))
- The Control Panel’s Composer installer now prevents scripts defined in `composer.json` from running. ([#3574](https://github.com/craftcms/cms/issues/3574))

### Fixed
- Fixed a bug where elements that belonged to more than one structure would be returned twice in element queries.

### Security
- Fixed a self-XSS vulnerability in the Recent Entries widget.
- Fixed a self-XSS vulnerability in the Feed widget.

## 3.0.35 - 2018-12-11

### Added
- Added `craft\models\Section::getHasMultiSiteEntries()`.

### Changed
- Field types that extend `craft\fields\BaseRelationField` now pass their `$sortable` property value to the `BaseElementSelectInput` JavaScript class by default. ([#3542](https://github.com/craftcms/cms/pull/3542))

### Fixed
- Fixed a bug where the “Disabled for Site” entry status option was visible for sections where site propagation was disabled. ([#3519](https://github.com/craftcms/cms/issues/3519))
- Fixed a bug where saving an entry that was disabled for a site would retain its site status even if site propagation had been disabled for the section.
- Fixed a SQL error that occurred when saving a field layout with 4-byte characters (like emojis) in a tab name. ([#3532](https://github.com/craftcms/cms/issues/3532))
- Fixed a bug where autogenerated Post Date values could be a few hours off when saving new entries with validation errors. ([#3528](https://github.com/craftcms/cms/issues/3528))
- Fixed a bug where plugins’ minimum version requirements could be enforced even if a development version of a plugin had been installed previously.

## 3.0.34 - 2018-12-04

### Fixed
- Fixed a bug where new Matrix blocks wouldn’t remember that they were supposed to be collapsed if “Save and continue editing” was clicked. ([#3499](https://github.com/craftcms/cms/issues/3499))
- Fixed an error that occurred on the System Report utility if any non-bootstrapped modules were configured with an array or callable rather than a string. ([#3507](https://github.com/craftcms/cms/issues/3507))
- Fixed an error that occurred on pages with date or time inputs, if the user’s preferred language was set to Arabic. ([#3509](https://github.com/craftcms/cms/issues/3509))
- Fixed a bug where new entries within sections where site propagation was disabled would show both “Enabled Globally” and “Enabled for [Site Name]” settings. ([#3519](https://github.com/craftcms/cms/issues/3519))
- Fixed a bug where Craft wasn’t reducing the size of elements’ slugs if the resulting URI was over 255 characters. ([#3514](https://github.com/craftcms/cms/issues/3514))

## 3.0.33 - 2018-11-27

### Changed
- Table fields with a fixed number of rows no longer show Delete buttons or the “Add a row” button. ([#3488](https://github.com/craftcms/cms/issues/3488))
- Table fields that are fixed to a single row no longer show the Reorder button. ([#3488](https://github.com/craftcms/cms/issues/3488))
- Setting `components.security.sensitiveKeywords` in `config/app.php` will now append keywords to the default array `craft\services\Security::$sensitiveKeywords` array, rather than completely overriding it.
- When performing an action that requires an elevated session while impersonating another user, admin must now enter their own password instead of the impersonated user’s. ([#3487](https://github.com/craftcms/cms/issues/3487))
- The System Report utility now lists any custom modules that are installed. ([#3490](https://github.com/craftcms/cms/issues/3490))
- Control Panel charts now give preference to `ar-SA` for Arabic locales, `de-DE` for German locales, `en-US` for English locales, `es-ES` for Spanish locales, or `fr-FR` for French locales, if data for the exact application locale doesn’t exist. ([#3492](https://github.com/craftcms/cms/pull/3492))
- “Create a new child entry” and “Create a new child category” element actions now open an edit page for the same site that was selected on the index page. ([#3496](https://github.com/craftcms/cms/issues/3496))
- The default `allowedFileExtensions` config setting value now includes `webp`.
- The Craft Support widget now sends `composer.json` and `composer.lock` files when contacting Craft Support.
- It’s now possible to create element select inputs that include a site selection menu by passing `showSiteMenu: true` when including the `_includes/forms/elementSelect.html` Control Panel include template. ([#3494](https://github.com/craftcms/cms/pull/3494))

### Fixed
- Fixed a bug where a Matrix fields’ block types and content table could be deleted even if something set `$isValid` to `false` on the `beforeDelete` event.
- Fixed a bug where a global sets’ field layout could be deleted even if something set `$isValid` to `false` on the `beforeDelete` event.
- Fixed a bug where after impersonating another user, the Login page would show the impersonated user’s username rather than the admin’s.
- Fixed a bug where `craft\services\Sections::getAllSections()` could return stale results if a new section had been added recently. ([#3484](https://github.com/craftcms/cms/issues/3484))
- Fixed a bug where “View entry” and “View category” element actions weren’t available when viewing a specific section or category group.
- Fixed a bug where Craft would attempt to index image transforms.
- Fixed a bug where the Asset Indexes utility could report that asset files were missing even though they weren’t. ([#3450](https://github.com/craftcms/cms/issues/3450))

### Security
- Updated jQuery File Upload to 9.28.0.

## 3.0.32 - 2018-11-20

### Added
- The `seq()` Twig function now has a `next` argument, which can be set to `false` to have it return the current number in the sequence without incrementing it. ([#3466](https://github.com/craftcms/cms/issues/3466))
- Added `craft\db\MigrationManager::truncateHistory()`.
- Added `craft\helpers\Sequence::current()`.

### Changed
- Edit Entry pages now show the entry’s site in the revision menu label so long as the section is enabled for multiple sites, even if “Propagate entries across all enabled sites?” isn’t checked. ([#3471](https://github.com/craftcms/cms/issues/3471))
- Exact-match search terms (using `::`) now disable `subLeft` and `subRight` attributes by default, regardless of the `defaultSearchTermOptions` config setting says. ([#3474](https://github.com/craftcms/cms/issues/3474))

### Deprecated
- Deprecated `craft\validators\StringValidator::$trim`. Yii’s `'trim'` validator should be used instead.

### Fixed
- Fixed an error that occurred when querying for Matrix blocks if both the `with` and `indexBy` parameters were set.
- Fixed an error that occurred when running the `migrate/fresh` console command. ([#3472](https://github.com/craftcms/cms/issues/3472))

## 3.0.31 - 2018-11-13

### Added
- Added the `seq()` Twig function, for outputting sequential numbers.
- Added `craft\helpers\Sequence`.

### Changed
- Control Panel templates can now customize `#main-form` HTML attributes by overriding the `mainFormAttributes` block. ([#1665](https://github.com/craftcms/cms/issues/1665))
- The default PostgreSQL backup command no longer includes database owner, privilege or ACL information in the backup.
- Craft now attempts to reset OPcache after installing/uninstalling things with Composer. ([#3460](https://github.com/craftcms/cms/issues/3460))
- Gmail and SMTP mail transport types now trim whitespace off of their Username, Password, and Host Name settings. ([#3459](https://github.com/craftcms/cms/issues/3459))

### Fixed
- Fixed an error that could occur when duplicating an element with a Matrix field with “Manage blocks on a per-site basis” disabled.
- Fixed a bug where Matrix blocks wouldn’t retain their content translations when an entry was duplicated from the Edit Entry page.
- Fixed a bug where system message modals could have the wrong language selected by default. ([#3440](https://github.com/craftcms/cms/issues/3440))
- Fixed a bug where an Internal Server Error would occur if a `users/login` request was missing the `loginName` or `password` parameters. ([#3458](https://github.com/craftcms/cms/issues/3458))
- Fixed a bug where `craft\validators\StringValidator` was trimming whitespace off of strings _after_ performing string length validation.
- Fixed an infinite recursion bug that could occur if `config/general.php` had any deprecated config settings, and the database connection settings were invalid.
- Fixed an error that occurred when saving a new entry or category, if its URI format referenced the `level` attribute. ([#3465](https://github.com/craftcms/cms/issues/3465))

## 3.0.30.2 - 2018-11-08

### Fixed
- Fixed an error that could occur on servers running PHP 7.0.32. ([#3453](https://github.com/craftcms/cms/issues/3453))

## 3.0.30.1 - 2018-11-07

### Fixed
- Fixed an error that occurred when saving an element with a new Matrix block, if the Matrix field was set to manage blocks on a per-site basis. ([#3445](https://github.com/craftcms/cms/issues/3445))

## 3.0.30 - 2018-11-06

### Added
- Added “Duplicate” and “Duplicate (with children)” actions to the Entries and Categories index pages. ([#1291](https://github.com/craftcms/cms/issues/1291))
- Added `craft\base\ElementAction::$elementType`, which element action classes can use to reference their associated element type.
- Added `craft\elements\actions\DeepDuplicate`.
- Added `craft\elements\actions\Duplicate`.
- Added `craft\elements\actions\SetStatus::$allowDisabledForSite`, which can be used by localizable element types to enable a “Disabled for Site” status option.

### Changed
- Entries’ “Enabled” setting is now labeled “Enabled Globally” on multi-site installs. ([#2899](https://github.com/craftcms/cms/issues/2899))
- Entries’ “Enabled for site” setting now includes the site name in its label, and only shows up if the “Enabled Globally” setting is checked. ([#2899](https://github.com/craftcms/cms/issues/2899))
- The Set Status action on the Entries index page now includes a “Disabled for Site” option. ([#2899](https://github.com/craftcms/cms/issues/2899))
- Edit Category pages now have `edit-category` and `site--<SiteHandle>` classes on the `<body>`. ([#3439](https://github.com/craftcms/cms/issues/3439))
- Edit Entry pages now have `edit-entry` and `site--<SiteHandle>` classes on the `<body>`. ([#3439](https://github.com/craftcms/cms/issues/3439))
- Edit Global Set pages now have `edit-global-set` and `site--<SiteHandle>` classes on the `<body>`. ([#3439](https://github.com/craftcms/cms/issues/3439))
- Edit User pages now have an `edit-user` class on the `<body>`. ([#3439](https://github.com/craftcms/cms/issues/3439))

### Fixed
- Fixed a bug where the Edit User page could forget which permissions were selected when saving a user with validation errors, if the Username, First Name, and Last name fields were all blank. ([#3412](https://github.com/craftcms/cms/issues/3412))
- Fixed a bug where the Edit User Group page could forget which permissions were selected when saving a user group with validation errors, if the Name field was blank.
- Fixed a bug where the `{% paginate %}` tag wasn’t factoring the `offset` element query param into its total page calculation. ([#3420](https://github.com/craftcms/cms/issues/3420))

### Security
- Fixed a bug where sensitive info could be displayed in the Craft log files if there was a problem connecting to the email server.

## 3.0.29 - 2018-10-30

### Added
- Email and URL fields now have “Placeholder Text” settings. ([#3397](https://github.com/craftcms/cms/issues/3397))

### Changed
- The default HTML Purifier configuration now allows `download` attributes in `<a>` tags. ([craftcms/redactor#86](https://github.com/craftcms/redactor/issues/86))

### Fixed
- Fixed a bug where the `ContentBehaviour` and `ElementQueryBehavior` classes could be missing some field properties. ([#3400](https://github.com/craftcms/cms/issues/3400))
- Fixed a bug where some fields within Matrix fields could lose their values after enabling the “Manage blocks on a per-site basis” setting. ([verbb/super-table#203](https://github.com/verbb/super-table/issues/203))
- Fixed a bug where HTML Purifier wasn’t being initialized with HTML 5 element support.
- Fixed a bug where it was possible to save Assets fields with the “Restrict allowed file types?” setting enabled, but no specific file types selected. ([#3410](https://github.com/craftcms/cms/issues/3410))

## 3.0.28 - 2018-10-23

### Added
- Structure sections now have the ability to disable entry propagation, like Channel sections. ([#2386](https://github.com/craftcms/cms/issues/2386))

### Changed
- `craft\base\Field::supportedTranslationMethods()` now defaults to only returning `none` if the field type doesn’t have a content column. ([#3385](https://github.com/craftcms/cms/issues/3385))
- Craft.EntryTypeSwitcher now fires a `beforeTypeChange` event before swapping the Edit Entry form tabs. ([#3375](https://github.com/craftcms/cms/pull/3375))
- Craft.MatrixInput now fires an `afterInit` event after initialization. ([#3375](https://github.com/craftcms/cms/pull/3375))
- Craft.MatrixInput now fires an `blockAdded` event after adding a new block. ([#3375](https://github.com/craftcms/cms/pull/3375))
- System messages sent from front-end requests are now sent using the current site’s language. ([#3388](https://github.com/craftcms/cms/issues/3388))

### Fixed
- Fixed an error that could occur when acquiring a lock for a file path, if the `mutex` component was swapped out with `yii\mutex\MysqlMutex`.

## 3.0.27.1 - 2018-10-12

### Fixed
- Fixed an error that occurred when deleting an entry from the Edit Entry page. ([#3372](https://github.com/craftcms/cms/issues/3372))
- Fixed an error that could occur when changing a Channel section to Structure. ([#3373](https://github.com/craftcms/cms/issues/3373))
- Fixed an error that occurred when saving Matrix content from console requests.

## 3.0.27 - 2018-10-11

### Added
- Added `craft\helpers\MigrationHelper::findForeignKey()`.
- Added the `cp.globals.edit` and `cp.globals.edit.content` template hooks to the Edit Global Set page. ([#3356](https://github.com/craftcms/cms/pull/3356))

### Changed
- It’s now possible to load a Create Entry page with a specific user preselected in the Author field, using a new `authorId` query string param. ([#3326](https://github.com/craftcms/cms/pull/3326))
- Matrix fields that are set to manage blocks on a per-site basis will now duplicate Matrix blocks across all of the owner element’s supported sites when the element is first created. ([#3082](https://github.com/craftcms/cms/issues/3082))
- Disabled Matrix blocks are no longer visible when sharing an entry draft or version. ([#3338](https://github.com/craftcms/cms/issues/3338))
- Control Panel tabs that have errors now have alert icons.
- The Debug Toolbar is no longer shown in Live Preview iframes.
- The Plugin Store now requires browsers with ES6 support.
- Updated jQuery Touch Events to 2.0.0.
- Updated Garnish to 0.1.29.

### Fixed
- Fixed a bug where enabling the “Propagate entries across all enabled sites?” setting for an existing Channel section (or converting the section to a Structure) wouldn’t update entries that had been created for the non-primary site.
- Fixed a bug where Craft wasn’t detecting and retrying queue jobs that had timed out.
- Fixed a bug where `Craft::$app->locale` could return the wrong locale during Live Preview requests. ([#3336](https://github.com/craftcms/cms/issues/3336))
- Fixed a SQL error that could occur when upgrading to Craft 3, if a foreign key had an unexpected name.
- Fixed a bug where page titles in the Control Panel could be blank when showing validation errors for things that were missing their name or title. ([#3344](https://github.com/craftcms/cms/issues/3344))
- Fixed an error that could occur if a component’s settings were stored as `null`. ([#3342](https://github.com/craftcms/cms/pull/3342))
- Fixed a bug where details panes weren’t visible on browser windows sized between 999 and 1,223 pixels wide.
- Fixed an error that occurred if a Quick Post widget contained a Matrix field that had Min Blocks set and only had one block type.
- Fixed a bug where disabled Matrix blocks were getting validated as live. ([#3354](https://github.com/craftcms/cms/issues/3354))
- Fixed a bug where the `EVENT_AFTER_ACTIVATE_USER` event wasn’t getting triggered on user registration when email verification isn’t required. ([craftcms/commerce-digital-products#18](https://github.com/craftcms/commerce-digital-products/issues/18))
- Added garbage collection for offline storage of remote assets. ([#3335](https://github.com/craftcms/cms/pull/3335))
- Fixed a bug where Twig could end up in a strange state if an error occurred when preparing to render an object template. ([#3364](https://github.com/craftcms/cms/issues/3364))

### Security
- The `svg()` Twig function no longer sanitizes SVGs or namespaces their IDs or class names by default when a file path (or alias) was passed in. ([#3337](https://github.com/craftcms/cms/issues/3337))

## 3.0.26.1 - 2018-09-29

### Changed
- Changed the `yiisoft/yii2-queue` version requirement to `2.1.0`. ([#3332](https://github.com/craftcms/cms/issues/3332))

## 3.0.26 - 2018-09-29

### Changed
- `ancestors`, `descendants`, `nextSibling`, `parent`, and `prevSibling` are now reserved field handles.
- The `svg()` Twig function namespaces class names in addition to IDs now.
- Changed the `yiisoft/yii2-queue` version requirement to `2.0.1`. ([#3332](https://github.com/craftcms/cms/issues/3332))

### Fixed
- Fixed a validation error that could occur when saving an entry as a new entry if the URI format didn’t contain a `{slug}` tag. ([#3320](https://github.com/craftcms/cms/issues/3320))
- Fixed a SQL error that could occur if a deprecation error occurred when attempting to upgrade a Craft 2 project. ([#3324](https://github.com/craftcms/cms/issues/3324))

## 3.0.25 - 2018-09-18

### Added
- Added `craft\log\FileTarget::$includeUserIp` which determines whether users’ IP addresses should be included in the logs (`false` by default). ([#3310](https://github.com/craftcms/cms/pull/3310))

### Fixed
- Fixed an error that could occur when installing or updating something within the Control Panel if `composer.json` required the `roave/security-advisories` package.
- Fixed a SQL error that could occur when searching elements on PostgreSQL installs.
- Fixed a bug where Craft would ignore the last segment of template paths that ended in `/0`. ([#3304](https://github.com/craftcms/cms/issues/3304))
- Fixed a Twig Template Loading Error that would occur when testing email settings, if a custom email template was used and an error occurred when rendering it. ([#3309](https://github.com/craftcms/cms/issues/3309))

## 3.0.24 - 2018-09-11

### Added
- Added the `extraAppLocales` config setting.

### Changed
- The `defaultCpLanguage` config setting no longer needs to be a language that Craft is translated into, as long as it is a valid locale ID.
- Resave Elements jobs that are queued up after saving an entry type now include the section name in the job description. ([#3290](https://github.com/craftcms/cms/issues/3290))
- Updated Garnish to 0.1.28.

### Fixed
- Fixed a SQL error that could occur when an element query’s `orderBy` parameter was set to `dateCreated` or `dateUpdated`.
- Fixed an error that could occur when updating to v3.0.23+ if multiple Matrix fields existed with the same handle, but they had no content tables, somehow.
- Fixed a bug where links in activation and forgot-password emails weren’t hyperlinked, leaving it up to the mail client to hopefully be smart about it. ([#3288](https://github.com/craftcms/cms/issues/3288))

## 3.0.23.1 - 2018-09-04

### Fixed
- Fixed a bug where Matrix fields would get new content tables each time they were saved.

## 3.0.23 - 2018-09-04

### Changed
- Browser-based form validation is now disabled for page forms. ([#3247](https://github.com/craftcms/cms/issues/3247))
- `craft\base\Model::hasErrors()` now supports passing an attribute name with a `.*` suffix, which will return whether any errors exist for the given attribute or any nested model attributes.
- Added `json` to the default `allowedFileExtensions` config setting value. ([#3254](https://github.com/craftcms/cms/issues/3254))
- Exception call stacks now collapse internal Twig methods by default.
- Twig exception call stacks now show all of the steps leading up to the error.
- Live Preview now reloads the preview pane automatically after an asset is saved from the Image Editor. ([#3265](https://github.com/craftcms/cms/issues/3265))

### Deprecated
- Deprecated `craft\services\Matrix::getContentTableName()`. `craft\fields\Matrix::$contentTable` should be used instead.

### Removed
- Removed `craft\services\Matrix::getParentMatrixField()`.

### Fixed
- Fixed a bug where element selection modals could be initialized without a default source selected, if some of the sources were hidden for not being available on the currently-selected site. ([#3227](https://github.com/craftcms/cms/issues/3227))
- Fixed a bug where edit pages for categories, entries, global sets, and users weren’t revealing which tab(s) had errors on it, if the errors occurred within a Matrix field. ([#3248](https://github.com/craftcms/cms/issues/3248))
- Fixed a SQL error that occurred when saving a Matrix field with new sub-fields on PostgreSQL. ([#3252](https://github.com/craftcms/cms/issues/3252))
- Fixed a bug where custom user fields weren’t showing up on the My Account page when running Craft Solo edition. ([#3228](https://github.com/craftcms/cms/issues/3228))
- Fixed a bug where multiple Matrix fields could share the same content table. ([#3249]())
- Fixed a “cache is corrupted” Twig error that could occur when editing or saving an element if it had an Assets field with an unresolvable subfolder path template. ([#3257](https://github.com/craftcms/cms/issues/3257))
- Fixed a bug where the Dev Mode indicator strip wasn’t visible on Chrome/Windows when using a scaled display. ([#3259](https://github.com/craftcms/cms/issues/3259))
- Fixed a SQL error that could occur when validating an attribute using `craft\validators\UniqueValidator`, if the target record’s `find()` method joined in another table.

## 3.0.22 - 2018-08-28

### Changed
- The “Deleting stale template caches” job now ensures all expired template caches have been deleted before it begins processing the caches.
- Text inputs’ `autocomplete` attributes now get set to `off` by default, and they will only not be added if explicitly set to `null`.
- Improved the error response when Composer is unable to perform an update due to a dependency conflict.
- Email fields in the Control Panel now have `type="email"`.
- `craft\helpers\Db::parseParam()` now has a `$caseInnensitive` argument, which can be set to `true` to force case-insensitive conditions on PostgreSQL installs.
- `craft\validators\UniqueValidator` now has a `$caseInsensitive` property, which can be set to `true` to cause the unique validation to be case-insensitive on PostgreSQL installs.
- The CLI setup wizard now detects common database connection errors that occur with MAMP, and automatically retests with adjusted settings.
- The CLI setup wizard now detects common database authentication errors, and lets the user retry the username and password settings, skipping the others.
- Updated Garnish to 0.1.27.

### Fixed
- Fixed a bug where Craft wasn’t reverting `composer.json` to its original state if something went wrong when running a Composer update.
- Fixed a bug where string casing functions in `craft\helpers\StringHelper` were adding extra hyphens to strings that came in as `Upper-Kebab-Case`.
- Fixed a bug where unique validation for element URIs, usernames, and user email address was not case-insensitive on PostgreSQL installs.
- Fixed a bug where element queries’ `uri` params, and user queries’ `firstName`, `lastName`, `username`, and `email` params, were not case-insensitive on PostgreSQL installs.
- Fixed a bug where the CLI setup wizard was allowing empty database names.
- Fixed a bug where it wasn’t possible to clear template caches if template caching was disabled by the `enableTemplateCaching` config setting. ([#3229](https://github.com/craftcms/cms/issues/3229))
- Fixed a bug where element index toolbars weren’t staying fixed to the top of the content area when scrolling down the page. ([#3233](https://github.com/craftcms/cms/issues/3233))
- Fixed an error that could occur when updating Craft if the system was reliant on the SSL certificate provided by the`composer/ca-bundle` package.

## 3.0.21 - 2018-08-21

### Added
- Most element query parameters can now be set to `['not', 'X', 'Y']`, as a shortcut for `['and', 'not X', 'not Y']`.

### Changed
- The “New Password” input on the My Account page now has a “Show” button, like other password inputs in the Control Panel.
- Plugin settings pages now redirect to the Settings index page after save. ([#3216](https://github.com/craftcms/cms/issues/3216))
- It’s now possible to set [autofill detail tokens](https://html.spec.whatwg.org/multipage/form-control-infrastructure.html#autofill-detail-tokens) on the `autocomplete` variable when including the `_includes/forms/text.html` template (e.g. `'name'`).
- Username and password inputs now have the correct `autocomplete` values, increasing the likelihood that tools like 1Password will handle the form correctly. ([#3207](https://github.com/craftcms/cms/issues/3207))

### Fixed
- Fixed a SQL error that occurred when saving a user if a `craft\elements\User::EVENT_BEFORE_SAVE` event listener was setting `$event->isValid = false`. ([#3206](https://github.com/craftcms/cms/issues/3206))
- Fixed a bug where password inputs’ jQuery data was getting erased when the “Show” button was clicked.
- Fixed an error that could occur when upgrading to Craft 3. ([#3208](https://github.com/craftcms/cms/pull/3208))
- Fixed a bug where non-image assets’ file extension icons could bleed out of the preview area within asset editor HUDs. ([#3209](https://github.com/craftcms/cms/issues/3209))
- Fixed a bug where Craft wasn’t saving a new entry version when reverting an entry to a previous version. ([#3210](https://github.com/craftcms/cms/issues/3210))
- Fixed an error that could occur when a Matrix block was saved by a queue job. ([#3217](https://github.com/craftcms/cms/pull/3217))

### Security
- External links in the Control Panel now set `rel="noopener"`. ([#3201](https://github.com/craftcms/cms/issues/3201))

## 3.0.20 - 2018-08-14

### Added
- Added `craft\services\Fields::refreshFields()`.

### Fixed
- Fixed a bug where `DateTime` model attributes were getting converted to ISO-8601 date strings for `craft\web\View::renderObjectTemplate()`. ([#3185](https://github.com/craftcms/cms/issues/3185))
- Fixed a bug where timepicker menus had a higher z-index than session expiration modal shades. ([#3186](https://github.com/craftcms/cms/issues/3186))
- Fixed a bug where users could not log in after upgrading to Craft 3, if there was a custom field named `owner`.
- Fixed a bug where it was not possible to set non-integer values on asset queries’ `width`, `height`, or `size` params. ([#3195](https://github.com/craftcms/cms/issues/3195))
- Fixed a bug where all Asset folders were being initiated at once, resulting in performance issues.

## 3.0.19 - 2018-08-07

### Added
- Added the `craft.query()` template function, for creating new database queries.
- Added `craft\services\Structures::$mutexTimeout`. ([#3148](https://github.com/craftcms/cms/issues/3148))
- Added `craft\services\Api::getComposerWhitelist()`.

### Removed
- Removed `craft\services\Api::getOptimizedComposerRequirements()`.

### Fixed
- Craft’s console commands now return the correct exit codes. ([#3175](https://github.com/craftcms/cms/issues/3175))
- Fixed the appearance of checkboxes in IE11 on element index pages. ([#3177](https://github.com/craftcms/cms/issues/3177))
- Fixed a bug where `composer.json` could end up with a bunch of extra dependencies in the `require` object after a failed update or plugin installation.
- Fixed an error that could occur when viewing an entry revision, if it had a Matrix field and one of the sub-fields within the Matrix field had been deleted. ([#3183](https://github.com/craftcms/cms/issues/3183))
- Fixed a bug where thumbnails weren’t loading in relational fields when viewing an entry version.

## 3.0.18 - 2018-07-31

### Added
- Added `craft\helpers\App::assetManagerConfig()`.
- Added `craft\helpers\App::cacheConfig()`.
- Added `craft\helpers\App::dbConfig()`.
- Added `craft\helpers\App::mailerConfig()`.
- Added `craft\helpers\App::mutexConfig()`.
- Added `craft\helpers\App::logConfig()`.
- Added `craft\helpers\App::sessionConfig()`.
- Added `craft\helpers\App::userConfig()`.
- Added `craft\helpers\App::viewConfig()`.
- Added `craft\helpers\App::webRequestConfig()`.
- Added `craft\validators\StringValidator::$trim`, which will cause leading/trailing whitespace to be stripped from model attributes.

### Changed
- User verification and password-reset emails now link them back to the same site they were on when the email was sent, if it was sent from a front-end request. ([#3029](https://github.com/craftcms/cms/issues/3029))
- Dynamic app component configs are now defined by methods on `craft\helpers\App`, making it easier to modify them from `config/app.php`. ([#3152](https://github.com/craftcms/cms/issues/3152))
- Structure operations now ensure that no other operations are being performed on the same structure, reducing the risk of corrupting the structure. ([#3148](https://github.com/craftcms/cms/issues/3148))
- The `{% js %}` tag now supports the following position params: `at POS_HEAD`, `at POS_BEGIN`, `at POS_END`, `on POS_READY`, and `on POS_LOAD` (e.g. `{% js at POS_END %}`).
- Craft once again checks for `X-Forwarded-For` headers when determining the user’s IP. ([#3036](https://github.com/craftcms/cms/issues/3036))
- Leading/trailing whitespace characters are now stripped from element titles on save. ([#3020](https://github.com/craftcms/cms/issues/3020))
- Updated svg-sanitizer to 0.9.

### Deprecated
- Deprecated `craft\db\Connection::createFromConfig()`. `craft\helpers\App::dbConfig()` should be used instead.
- Deprecated `craft\helpers\MailerHelper::createMailer()`. `craft\helpers\App::mailerConfig()` should be used instead.

### Fixed
- Fixed a bug where collapsing structure elements would only hide up to 50 of their descendants.
- Fixed a bug where Date/Time fields could lose their value if they were used in an entry type’s Title Format, and the entry’s site’s language was different than the user’s preferred language. ([#3151](https://github.com/craftcms/cms/issues/3151))
- Fixed a bug where Dropdown fields could show an incorrect selected value in limited circumstances.
- Fixed a bug where Dropdown fields on an element index view could show an incorrect selected value in limited circumstances.

## 3.0.17.1 - 2018-07-24

### Fixed
- Really fixed a PHP error that could occur if the PHP’s `set_time_limit()` was added to the php.ini `disable_functions` list.

## 3.0.17 - 2018-07-24

### Added
- The Control Panel is now translated for Norwegian Nynorsk. ([#3135](https://github.com/craftcms/cms/pull/3135))
- Added `craft\elements\db\ElementQuery::anyStatus()`, which can be called when the default `status` and `enabledForSite` filters aren’t desired. ([#3117](https://github.com/craftcms/cms/issues/3117))

### Changed
- The `addTrailingSlashesToUrls` config setting no longer applies to URLs that end with a segment that has a dot (`.`). ([#3123](https://github.com/craftcms/cms/issues/3123))
- Craft now redirects install requests back to the Dashboard if it’s already installed. ([#3143](https://github.com/craftcms/cms/issues/3143))

### Fixed
- Fixed a bug where the Settings → Email → System Messages page would show messages in the current application language rather than the primary site’s language.
- Fixed a bug where system message modals on the Settings → Email → System Messages page would initially show messages in the current application language rather than the primary site’s language, even if the application language wasn’t in use by any sites. ([#3115](https://github.com/craftcms/cms/issues/3115))
- Fixed an error that could occur if `craft\web\View::registerAssetFlashes()` was called on a console request. ([#3124](https://github.com/craftcms/cms/issues/3124))
- Fixed a PHP error that could occur if the PHP’s `set_time_limit()` was added to the php.ini `disable_functions` list.
- Fixed a bug where expanding a disabled element within a structure index view in the Control Panel wouldn’t reveal any descendants. ([#3126](https://github.com/craftcms/cms/issues/3126))
- Fixed a bug thumbnails weren’t loading for element index rows that were revealed after expanding a parent element.
- Fixed an error that occurred if an element’s `getRoute()` method returned a string. ([#3128](https://github.com/craftcms/cms/issues/3128))
- Fixed a bug where the `|without` filter wasn’t working if an object was passed in. ([#3137](https://github.com/craftcms/cms/issues/3137))
- Fixed a bug where users’ Language preference would default to Deutsch if the current application language wasn’t one of the available language options. ([#3142](https://github.com/craftcms/cms/issues/3142))

## 3.0.16.1 - 2018-07-18

### Fixed
- Fixed a bug where the `orderBy` element query param wasn’t being respected when used in conjunction with a `with` param to eager-load elements in a specific order. ([#3109](https://github.com/craftcms/cms/issues/3109))
- Fixed a bug where underscores were getting removed from slugs. ([#3111](https://github.com/craftcms/cms/issues/3111))

## 3.0.16 - 2018-07-17

### Added
- The progress bar on the Asset Indexes utility now shows how many files have been indexed, and how many there are in total. ([#2934](https://github.com/craftcms/cms/issues/2934))
- Added `craft\base\PluginInterface::beforeSaveSettings()`.
- Added `craft\base\PluginInterface::afterSaveSettings()`.
- Added `craft\base\Plugin::EVENT_AFTER_SAVE_SETTINGS`.
- Added `craft\base\Plugin::EVENT_BEFORE_SAVE_SETTINGS`.

### Changed
- Craft no longer relies on ImageMagick or GD to define the image formats that should be considered manipulatable. ([#2408](https://github.com/craftcms/cms/issues/2408))
- Removed the `showBetaUpdates` config setting as it’s no longer being used.
- When uploading a file to an Assets field, Craft will automatically sort the file list to show the latest uploads first. ([#2812](https://github.com/craftcms/cms/issues/2812))
- `dateCreated`, `dateUpdated`, `postDate`, `expiryDate`, `after`, and  `before` element query params can new be set to `DateTime` objects.
- Matrix fields now auto-focus the first text input within newly-created Matrix blocks. ([#3104](https://github.com/craftcms/cms/issues/3104))
- Updated Twig to 2.5.0.
- Updated Garnish to 0.1.26.
- Updated Selectize to 0.12.6.

### Fixed
- Fixed an error that could occur when sending emails to international domains if the Intl extension wasn’t enabled.
- Fixed an exception that was thrown if the `securityKey` config setting was changed and Craft was set to use either the SMTP or Gmail mailer transport type. ([#3083](https://github.com/craftcms/cms/issues/3083))
- Fixed a bug where Asset view was not being refreshed in some cases after using Image Editor. ([#3035](https://github.com/craftcms/cms/issues/3035))
- Fixed a bug where Craft wouldn’t warn before leaving an edit page with unsaved changes, if Live Preview was active. ([#3092](https://github.com/craftcms/cms/issues/3092))
- Fixed a bug where entries, categories, and global sets’ `getCpEditUrl()` methods could omit the site handle on multi-site installs. ([#3089](https://github.com/craftcms/cms/issues/3089))
- Fixed a JavaScript error that occurred when closing Live Preview. ([#3098](https://github.com/craftcms/cms/issues/3098))
- Fixed a bug where Dashboard widgets could be spaced incorrectly if there was only one grid column. ([#3100](https://github.com/craftcms/cms/issues/3100))
- Fixed a bug where modal windows with Field Layout Designers could cause the browser to crash. ([#3096](https://github.com/craftcms/cms/pull/3096))
- Fixed a bug where `craft\services\Fields::getAllGroups()` and `getGroupById()` could return incorrect results. ([#3102](https://github.com/craftcms/cms/issues/3102))

## 3.0.15 - 2018-07-09

### Changed
- It’s now possible to fetch only non-admin users by setting `craft\elements\db\UserQuery::$admin` to `false`.
- `Craft.EntryTypeSwitcher` now triggers a `typeChange` event after switching the entry type. ([#3067](https://github.com/craftcms/cms/pull/3067))
- Reduced the left and right padding in the Control Panel for screens less than 768 pixels wide. ([#3073](https://github.com/craftcms/cms/issues/3073))
- Removed the `useXSendFile` config setting as it’s no longer being used.
- `craft\helpers\StringHelper::toKebabCase()`, `toCamelCase()`, `toPascalCase()`, and `toSnakeCase()` now treat camelCase’d and PascalCale’d strings as multiple words. ([#3090](https://github.com/craftcms/cms/issues/3090))

### Fixed
- Fixed a bug where `craft\i18n\I18N::getPrimarySiteLocale()` and `getPrimarySiteLocaleId()` were returning locale info for the _first_ site, rather than the primary one. ([#3063](https://github.com/craftcms/cms/issues/3063))
- Fixed a bug where element index pages were loading all elements in the view, rather than waiting for the user to scroll to the bottom of the page before loading the next batch. ([#3068](https://github.com/craftcms/cms/issues/3068))
- Fixed a bug where sites listed in the Control Panel weren’t always in the correct sort order. ([#3065](https://github.com/craftcms/cms/issues/3065))
- Fixed an error that occurred when users attempted to create new entries within entry selector modals, for a section they didn’t have permission to publish peer entries in. ([#3069](https://github.com/craftcms/cms/issues/3069))
- Fixed a bug where the “Save as a new asset” button label wasn’t getting translated in the Image Editor. ([#3070](https://github.com/craftcms/cms/pull/3070))
- Fixed a bug where it was impossible to set the filename of assets when uploading them as data strings. ([#2973](https://github.com/craftcms/cms/issues/2973))
- Fixed a bug where the Field Type menu’s options within new Matrix block type settings weren’t getting sorted alphabetically. ([#3072](https://github.com/craftcms/cms/issues/3072))
- Fixed an exception that was thrown when testing email settings if the Template setting was invalid. ([#3074](https://github.com/craftcms/cms/issues/3074))
- Fixed a bug where Dropdown fields’ bottom margin could jump up a bit when an empty option was selected. ([#3075](https://github.com/craftcms/cms/issues/3075))
- Fixed a bug where main content containers in the Control Panel could become too wide in Firefox. ([#3071](https://github.com/craftcms/cms/issues/3071))

## 3.0.14 - 2018-07-03

### Changed
- `craft\events\SiteEvent` now has a `$oldPrimarySiteId` property, which will be set to the previous primary site ID (which may stil be the current site ID, if it didn’t just change).
- `craft\helpers\Search::normalizeKeywords()` now has a `$language` argument, which can be set if the character mappings should be pulled from a different language than the current app language.
- `craft\services\Sites::getEditableSiteIds()` and `getEditableSites()` now return the same things as `getAllSiteIds()` and `getAllSites()` when there’s only one site. ([#3049](https://github.com/craftcms/cms/issues/3049))

### Fixed
- Fixed a bug where user verification links could get mangled when emails were parsed as Markdown, if the verification code contained two or more underscores.
- Fixed a bug where Craft was misinterpreting `X-Forwarded-For` headers as the user’s IP instead of the server’s IP. ([#3036](https://github.com/craftcms/cms/issues/3036))
- Fixed a bug where Craft wasn’t auto-scrolling the content container when dragging items near a window edge. ([#3048](https://github.com/craftcms/cms/issues/3048))
- Fixed a PHP error that occurred when loading a Debug Toolbar panel on a page that contained serialized Checkboxes or Multi-Select field data. ([#3034](https://github.com/craftcms/cms/issues/3034))
- Fixed a bug where elements’ normalized search keywords weren’t always using the correct language-specific character mappings. ([#3046](https://github.com/craftcms/cms/issues/3046))
- Fixed a bug where the `<html lang>` attribute was hard-set to `en-US` rather than the current application language. ([#3053](https://github.com/craftcms/cms/pull/3053))
- Fixed a PHP error that occurred when entering an invalid number into a Number field that was set to have decimal digits. ([#3059](https://github.com/craftcms/cms/issues/3059))

### Security
- Craft no longer shows the installer when it can’t establish a database connection if Dev Mode isn’t enabled.

## 3.0.13.2 - 2018-06-27

### Fixed
- Fixed an error that occurred when deleting users from the Users index page.

## 3.0.13.1 - 2018-06-26

### Fixed
- Fixed a bug where Delete User modals weren’t showing the total number of entries that will be transferred/deleted.

## 3.0.13 - 2018-06-26

### Added
- Craft now includes a summary of the content that will be transferred/deleted in Delete User modals. ([#875](https://github.com/craftcms/cms/issues/875))
- `|date`, `|time`, and `|datetime` filters now support a `locale` argument, for specifying which locale’s formatter should be doing the date/time formatting. ([#3006](https://github.com/craftcms/cms/issues/3006))
- Added `craft\base\ApplicationTrait::getIsInitialized()`.
- Added `craft\base\ClonefixTrait`.
- Added `craft\controllers\AssetsController::actionThumb()`.
- Added `craft\controllers\UsersController::actionUserContentSummary()`.
- Added `craft\controllers\UsersController::EVENT_DEFINE_CONTENT_SUMMARY`.
- Added `craft\helpers\App::backtrace()`.
- Added `craft\queue\jobs\PropagateElements`.
- Added `craft\services\Elements::propagateElement()`.

### Changed
- Editable tables now submit an empty string when they have no rows.
- Reduced the overhead when adding a new site by only resaving existing assets, categories, global sets, and tags once for the newly-created site, rather than for all sites.
- Web-based queue workers now call `craft\helpers\App::maxPowerCaptain()` before running the queue. ([#3011](https://github.com/craftcms/cms/issues/3011))
- The PHP Info utility no longer displays the original values for settings and only the current environment value. ([#2990](https://github.com/craftcms/cms/issues/2990))
- Loosened up most of Craft’s Composer dependency constraints.
- Craft no longer publishes asset thumbnails to the `cpresources/` folder.
- `attributes`, `error`, `errors`, and `scenario` are now reserved field handles. ([#3032](https://github.com/craftcms/cms/issues/3032))
- Improved the look of Control Panel tabs.
- `craft\web\UrlManager::createUrl()`, `createAbsoluteUrl()`, and `getMatchedElement()` now log warnings if they’re called before Craft has been fully initialized. ([#3028](https://github.com/craftcms/cms/issues/3028))

### Deprecated
- Deprecated `craft\controllers\AssetsController::actionGenerateThumb()`.

### Fixed
- Fixed a bug where sidebar meta info on Edit User pages was bleeding over the edge of the page’s content area.
- Fixed a bug where Table fields wouldn’t remember if they had no rows in their Default Values setting. ([#2979](https://github.com/craftcms/cms/issues/2979))
- Fixed a bug where passing `timezone=false` to the `|date`, `|time`, and `|datetime` filters would not preserve the given date’s time zone.
- Fixed a bug where AM/PM strings in formatted dates weren’t respecting the casing specified by the `A`/`a` character in the date format. ([#3007](https://github.com/craftcms/cms/issues/3007))
- Fixed a bug you could get an invalid license warning in cases where web API calls returned a 500 response code.
- Fixed a bug where cloning models and queries would lose any associated behaviors. ([#2857](https://github.com/craftcms/cms/issues/2857))
- Fixed a bug where custom field params were getting forgotten when calling `getNext()` and `getPrev()`, if an element query object was passed in. ([#3019](https://github.com/craftcms/cms/issues/3019))
- Fixed a bug where datepickers were getting scrollbars.
- Fixed a bug where volumes’ field layouts weren’t getting deleted when volumes were deleted. ([#3022](https://github.com/craftcms/cms/pull/3022))
- Fixed a bug where deleting a section or an entry type wouldn’t delete any associated entries that didn’t exist in the primary site. ([#3023](https://github.com/craftcms/cms/issues/3023))
- Fixed a bug where the `svg()` Twig function could convert `id` attributes within the SVG contents to invalid IDs. ([#3025](https://github.com/craftcms/cms/issues/3025))
- Fixed a bug where asset thumbnails wouldn’t load reliably in the Control Panel on load-balanced environments. ([#3026](https://github.com/craftcms/cms/issues/3026))
- Fixed a PHP error that could occur when validating Assets fields if a file was uploaded but no longer exists at the temp location. ([#3033](https://github.com/craftcms/cms/pull/3033))

## 3.0.12 - 2018-06-18

### Added
- Added a `leaves` element query param that limits the selected elements to just the leaves in the structure (elements without children).
- Added `craft\helpers\Db::deleteIfExists()`.
- Added `craft\services\Categories::deleteGroup()`. ([#3000](https://github.com/craftcms/cms/pull/3000))
- Added `craft\services\Tags::deleteTagGroup()`. ([#3000](https://github.com/craftcms/cms/pull/3000))
- Added `craft\services\UserGroups::deleteGroup()`. ([#3000](https://github.com/craftcms/cms/pull/3000))

### Changed
- Improved Control Panel styling. ([#2883](https://github.com/craftcms/cms/issues/2883))

### Removed
- Removed `craft\services\Fields::updateFieldVersionAfterRequest()`.

### Fixed
- Fixed a caching bug where the Fields service could still think a field existed after it had been deleted. ([#2985](https://github.com/craftcms/cms/issues/2985))
- Fixed a bug where Craft would not invalidate the dynamically-generated `craft\behaviors\ContentBehavior` and `craft\behaviors\ElementQueryBehavior` after saving/deleting a custom field, if the request didn’t end normally. ([#2999](https://github.com/craftcms/cms/issues/2999))
- Fixed a PHP error that could occur when saving entries with a URI format that contained certain Twig filters. ([#2995](https://github.com/craftcms/cms/issues/2995))
- Fixed a bug where `{shorthand}` variables in templates rendered by `craft\web\View::renderObjectTemplate()` could end up referencing global variables, if the variable wasn’t a property of the object. ([#3002](https://github.com/craftcms/cms/issues/3002))
- Fixed a bug where the Find and Replace utility wasn’t updating element titles. ([#2996](https://github.com/craftcms/cms/issues/2996))
- Fixed some wonky behavior if one of the custom user profile tabs was called “Account”. ([#2998](https://github.com/craftcms/cms/issues/2998))
- Fixed a bug where dragging a folder on the Assets index page could have unexpected results. ([#2873](https://github.com/craftcms/cms/issues/2873))
- Reduced the likelihood of SQL deadlock errors when saving elements. ([#3003](https://github.com/craftcms/cms/issues/3003))

## 3.0.11 - 2018-06-12

### Changed
- Sort options defined by element types’ `sortOptions()` / `defineSortOptions()` methods can now be specified as sub-arrays with `label`, `orderBy`, and `attribute` keys.
- Entries and categories can now be sorted by their slugs.
- The “Cache remote images?” option in the Asset Indexes utility is now enabled by default. ([#2977](https://github.com/craftcms/cms/issues/2977))

### Fixed
- Fixed a bug where it was not possible to order search results by search score, if the element type didn’t specify any sort options.
- Fixed a bug where clicking on “Date Created” and “Date Updated” column headers on element indexes wouldn’t update the sort order. ([#2975](https://github.com/craftcms/cms/issues/2975))
- Fixed a bug where Edit Entry pages were listing more than the 10 most recent versions. ([#2976](https://github.com/craftcms/cms/issues/2976))
- Fixed a SQL error that occurred when upgrading from Craft 2 to 3 via the terminal. ([#1347](https://github.com/craftcms/cms/issues/1347))
- Fixed the alignment of expand/collapse toggles in asset index sidebars. ([#2981](https://github.com/craftcms/cms/issues/2981))

## 3.0.10.3 - 2018-06-07

### Fixed
- Fixed a bug where the “New Entry” menu on the Entries index page would not contain any options on single-site installs, running MySQL. ([#2961](https://github.com/craftcms/cms/issues/2961))
- Fixed a bug where the `siteName` config setting wasn’t working as expected when set to an array. ([#2968](https://github.com/craftcms/cms/issues/2968))

## 3.0.10.2 - 2018-06-07

### Changed
- Improved the output of `craft\helpers\DateTimeHelper::humanDurationFromInterval()`.
- Updated Garnish to 0.1.24.

### Fixed
- Fixed JavaScript errors that could occur in the Control Panel on pages with Ajax requests. ([#2966](https://github.com/craftcms/cms/issues/2966))
- Fixed a bug where the “New Entry” menu on the Entries index page would not contain any options on single-site installs. ([#2961](https://github.com/craftcms/cms/issues/2961))
- Fixed a bug where JavaScript files registered with `craft\web\View::registerJsFile()` would be ignored if the `depends` option was set. ([#2965](https://github.com/craftcms/cms/issues/2965))

## 3.0.10.1 - 2018-06-06

### Fixed
- Fixed a bug where Craft wasn’t converting empty strings to `null` when saving data to non-textual columns.
- Fixed a bug where Craft would show a Database Connection Error on Install requests, if it couldn’t connect to the database.
- Fixed a bug where Craft wasn’t keeping track of element queries that were executed within `{% cache %}` tags. ([#2959](https://github.com/craftcms/cms/issues/2959))

## 3.0.10 - 2018-06-05

### Added
- Added support for a `CRAFT_LICENSE_KEY` PHP constant, which can be set to the project’s license key, taking precedence over the `license.key` file.
- Added `craft\helpers\Stringy::getLangSpecificCharsArray()`.
- Added `craft\web\View::setRegisteredAssetBundles()`.
- Added `craft\web\View::setRegisteredJsFiles()`.

### Changed
- Generated site URLs now always include full host info, even if the base site URL is root/protocol-relative. ([#2919](https://github.com/craftcms/cms/issues/2919))
- Variables passed into `craft\web\View::renderObjectTemplate()` can now be referenced using the shorthand syntax (e.g. `{foo}`).
- `craft\helpers\StringHelper::asciiCharMap()` now has `$flat` and `$language` arguments.
- Craft no longer saves new versions of entries when absolutely nothing changed about them in the save request. ([#2923](https://github.com/craftcms/cms/issues/2923))
- Craft no longer enforces plugins’ `minVersionRequired` settings if the currently-installed version begins with `dev-`.
- Improved the performance of element queries when a lot of values were passed into a param, such as `id`, by using `IN()` and `NOT IN()` conditions when possible. ([#2937](https://github.com/craftcms/cms/pull/2937))
- The Asset Indexes utility no longer skips files with leading underscores. ([#2943](https://github.com/craftcms/cms/issues/2943))
- Updated Garnish to 0.1.23.

### Deprecated
- Deprecated the `customAsciiCharMappings` config setting. (Any corrections to ASCII char mappings should be submitted to [Stringy](https://github.com/danielstjules/Stringy).)

### Fixed
- Fixed a PHP error that could occur when `craft\fields\Number::normalizeValue()` was called without passing an `$element` argument. ([#2913](https://github.com/craftcms/cms/issues/2913))
- Fixed a bug where it was not possible to fetch Matrix blocks with the `relatedTo` param if a specific custom field was specified.
- Fixed a bug where `craft\helpers\UrlHelper::url()` and `siteUrl()` were not respecting the `$scheme` argument for site URLs.
- Fixed a bug where `{id}` tags within element URI formats weren’t getting parsed correctly on first save. ([#2922](https://github.com/craftcms/cms/issues/2922))
- Fixed a bug where `craft\helpers\MigrationHelper::dropAllForeignKeysToTable()` wasn’t working correctly. ([#2897](https://github.com/craftcms/cms/issues/2897))
- Fixed a “Craft is not defined” JavaScript error that could occur on the Forgot Password page in the Control Panel and Dev Toolbar requests.
- Fixed a bug where rotating the screen on iOS would change how the page was zoomed.
- Fixed a bug where `craft\helpers\StringHelper::toAscii()` and the `Craft.asciiString()` JS method weren’t using language-specific character replacements, or any custom replacements defined by the `customAsciiCharMappings` config setting.
- Fixed a bug where the number `0` would not save in a Plain Text field.
- Fixed a bug where Craft could pick the wrong current site if the primary site had a root-relative or protocol-relative URL, and another site didn’t, but was otherwise an equal match.
- Fixed a bug where Control Panel Ajax requests could cause some asset bundles and JavaScript files to be double-registered in the browser.
- Fixed a bug where the “New entry” menu on the Entries index page was including sections that weren’t available in the selected site, and they weren’t linking to Edit Entry pages for the selected site. ([#2925](https://github.com/craftcms/cms/issues/2925))
- Fixed a bug where the `|date`, `|time`, and `|datetime` filters weren’t respecting their `$timezone` arguments. ([#2926](https://github.com/craftcms/cms/issues/2926))
- Fixed a bug where element queries weren’t respecting the `asArray` param when calling `one()`. ([#2940](https://github.com/craftcms/cms/issues/2940))
- Fixed a bug where the Asset Indexes utility wouldn’t work as expected if all of a volume’s assets had been deleted from the file system. ([#2955](https://github.com/craftcms/cms/issues/2955))
- Fixed a SQL error that could occur when a `{% cache %}` tag had no body. ([#2953](https://github.com/craftcms/cms/issues/2953))

## 3.0.9 - 2018-05-22

### Added
- Added a default plugin icon to plugins without an icon in the Plugin Store.
- Added `craft\helpers\ArrayHelper::without()` and `withoutValue()`.
- Added `craft\base\FieldInterface::modifyElementIndexQuery()`.
- Added `craft\elements\db\ElementQueryInterface::andWith()`.

### Changed
- Fixed a bug where Craft was checking the file system when determining if an asset was a GIF, when it should have just been checking the file extension.
- `craft\base\Plugin` now sets the default `$controllerNamespace` value to the plugin class’ namespace + `\controllers` or `\console\controllers`, depending on whether it’s a web or console request.
- Improved the contrast of success and error notices in the Control Panel to meet WCAG AA requirements. ([#2885](https://github.com/craftcms/cms/issues/2885))
- `fieldValue` is now a protected field handle. ([#2893](https://github.com/craftcms/cms/issues/2893))
- Craft will no longer discard any preloaded elements when setting the `with` param on an element query, fixing a bug where disabled Matrix blocks could show up in Live Preview if any nested fields were getting eager-loaded. ([#1576](https://github.com/craftcms/cms/issues/1576))
- Improved memory usage when using the `{% cache %}` tag. ([#2903](https://github.com/craftcms/cms/issues/2903))

### Fixed
- Fixed a bug where the Plugin Store was listing featured plugins (e.g. “Recently Added”) in alphabetical order rather than the API-defined order. ([pixelandtonic/craftnet#83](https://github.com/pixelandtonic/craftnet/issues/83))
- Fixed a SQL error that occurred when programmatically saving a field layout, if the field’s `required` property wasn’t set.
- Fixed a JavaScript error that could occur when multiple Assets fields were present on the same page.
- Fixed an error that could occur when running the `setup` command on some environments.
- Fixed a PHP error that could occur when calling `craft\elements\db\ElementQuery::addOrderBy()` if `$columns` normalized to an empty array. ([#2896](https://github.com/craftcms/cms/issues/2896))
- Fixed a bug where it wasn’t possible to access custom field values on Matrix blocks via `matrixblock` reference tags.
- Fixed a bug where relational fields with only disabled elements selected would get empty table cells on element indexes. ([#2910](https://github.com/craftcms/cms/issues/2910))

## 3.0.8 - 2018-05-15

### Added
- Number fields now have a “Default Value” setting. ([#927](https://github.com/craftcms/cms/issues/927))
- Added the `preserveCmykColorspace` config setting, which can be set to `true` to prevent images’ color spaces from getting converted to sRGB on environments running ImageMagick.

### Changed
- Error text is now orange instead of red. ([#2885](https://github.com/craftcms/cms/issues/2885))
- Detail panes now have a lighter, more saturated background color.

### Fixed
- Fixed a bug where Craft’s default MySQL backup command would not respect the `unixSocket` database config setting. ([#2794](https://github.com/craftcms/cms/issues/2794))
- Fixed a bug where some SVG files were not recognized as SVG files.
- Fixed a bug where Table fields could add the wrong number of default rows if the Min Rows setting was set, and the Default Values setting had something other than one row. ([#2864](https://github.com/craftcms/cms/issues/2864))
- Fixed an error that could occur when parsing asset reference tags. ([craftcms/redactor#47](https://github.com/craftcms/redactor/issues/47))
- Fixed a bug where “Try” and “Buy” buttons in the Plugin Store were visible when the `allowUpdates` config setting was disabled. ([#2781](https://github.com/craftcms/cms/issues/2781))
- Fixed a bug where Number fields would forget their Min/Max Value settings if they were set to 0.
- Fixed a bug where entry versions could be displayed in the wrong order if multiple versions had the same creation date. ([#2889](https://github.com/craftcms/cms/issues/2889))
- Fixed an error that occurred when installing Craft on a domain with an active user session.
- Fixed a bug where email verification links weren’t working for publicly-registered users if the registration form contained a Password field and the default user group granted permission to access the Control Panel.

### Security
- Login errors for locked users now factor in whether the `preventUserEnumeration` config setting is enabled.

## 3.0.7 - 2018-05-10

### Added
- Added the `transformGifs` config setting, which can be set to `false` to prevent GIFs from getting transformed or cleansed. ([#2845](https://github.com/craftcms/cms/issues/2845))
- Added `craft\helpers\FileHelper::isGif()`.

### Changed
- Craft no longer logs warnings about missing translation files when Dev Mode isn’t enabled. ([#1531](https://github.com/craftcms/cms/issues/1531))
- Added `craft\services\Deprecator::$logTarget`. ([#2870](https://github.com/craftcms/cms/issues/2870))
- `craft\services\Deprecator::log()` no longer returns anything.

### Fixed
- Fixed a bug where it was impossible to upload new assets to Assets fields using base64-encoded strings. ([#2855](https://github.com/craftcms/cms/issues/2855))
- Fixed a bug where Assets fields would ignore all submitted asset IDs if any new assets were uploaded as well.
- Fixed a bug where SVG files that were using single quotes instead of double quotes would not be recognized as SVGs.
- Fixed a bug where translated versions of the “It looks like someone is currently performing a system update.” message contained an HTML-encoded `<br/>` tag.
- Fixed a bug where changing an entry’s type could skip adding the new entry type’s tabs, if the previous entry type didn’t have any tabs. ([#2859](https://github.com/craftcms/cms/issues/2859))
- Fixed warnings about missing SVG files that were logged by Control Panel requests.
- Fixed a bug where the `|date` filter would ignore date formatting characters that don’t have ICU counterparts. ([#2867](https://github.com/craftcms/cms/issues/2867))
- Fixed a bug where the global `currentUser` Twig variable could be set to `null` and global sets and could be missing some custom field values when a user was logged-in, if a plugin was loading Twig during or immediately after plugin instantiation. ([#2866](https://github.com/craftcms/cms/issues/2866))

## 3.0.6 - 2018-05-08

### Added
- Error messages about missing plugin-supplied field and volume types now show an Install button when possible.
- Added `craft\base\MissingComponentTrait::getPlaceholderHtml()`.
- Added `craft\db\Migration::EVENT_AFTER_UP` and `EVENT_AFTER_DOWN` events.
- Added `craft\elements\Asset::getContents()`.

### Changed
- Edit User pages will now warn editors when leaving the page with unsaved changes. ([#2832](https://github.com/craftcms/cms/issues/2832))
- Modules are once again loaded before plugins, so they have a chance to register Twig initialization events before a plugin initializes Twig. ([#2831](https://github.com/craftcms/cms/issues/2831))
- `craft\helpers\FileHelper::isSvg()` now returns `true` for files with an `image/svg` MIME type (missing the `+xml`). ([#2837](https://github.com/craftcms/cms/pull/2837))
- The `svg()` Twig function now accepts assets to be passed directly into it. ([#2838](https://github.com/craftcms/cms/pull/2838))
- The “Save and add another” save menu option on Edit Entry and Edit Categories pages now maintain the currently-selected site. ([#2844](https://github.com/craftcms/cms/issues/2844))
- PHP date patterns that are *only* a month name or week day name character will now format the date using the stand-alone month/week day name value. (For example, `'F'` will format a date as “Maggio” instead of “maggio”.)
- Servers without the Intl extension will now use location-agnostic locale data as a fallback if locale data for the specific locale isn’t available.
- The `|date` Twig filter always goes through `craft\i18n\Formatter::asDate()` now, unless formatting a `DateInterval` object.
- The Settings → Plugins page now shows “Buy now” buttons for any commercial plugins that don’t have a license key yet.

### Deprecated
- Deprecated `craft\helpers\DateTimeHelper::translateDate()`. `craft\i18n\Formatter::asDate()` should be used instead.

### Removed
- Removed the `translate` argument from the `|date`, `|time`, and `|datetime` Twig filters; the resulting formatted dates will always be translated now. (Use `myDate.format()` to avoid translations.)

### Fixed
- Fixed an error that could occur in the Plugin Store.
- Fixed a bug where `myDate|date('F')` was returning the short “May” translation rather than the full-length one. ([#2848](https://github.com/craftcms/cms/issues/2848))

## 3.0.5 - 2018-05-01

### Changed
- Fields’ translation icons now reveal the chosen Translation Method in their tooltip. ([#2808](https://github.com/craftcms/cms/issues/2808))
- Improved the error messages displayed when an Assets field has an invalid Upload Location setting. ([#2803](https://github.com/craftcms/cms/issues/2803))
- Craft now logs errors that occur when saving and replacing assets. ([#2814](https://github.com/craftcms/cms/issues/2814))
- Single sections’ entry types’ handles are now updated to match their section’s handle whenever the section is saved. ([#2824](https://github.com/craftcms/cms/issues/2824))
- The Control Panel background color was lightened up a bit.

### Fixed
- Fixed an error that would occur on servers without the Phar PHP extension enabled.
- Fixed an error that could occur if a Matrix block was deleted by a queue job. ([#2813](https://github.com/craftcms/cms/issues/2813))
- Fixed a bug where Twig could be configured to output times in UTC rather than the system timezone, if a bootstrapped module was loading Twig. ([#2761](https://github.com/craftcms/cms/issues/2761))
- Fixed a SQL error that could occur when upgrading from Craft 2 to Craft 3 with an active user session.
- Fixed various SQL errors that could occur when upgrading from Craft 2 to Craft 3, if there were any lingering Craft 3 database tables from a previous upgrade attempt.
- Fixed a bug where the Clear Caches tool was deleting the `.gitignore` file inside `web/cpresources/`. ([#2823](https://github.com/craftcms/cms/issues/2823))
- Fixed the vertical positioning of checkboxes in the Control Panel. ([#2825](https://github.com/craftcms/cms/issues/2825))
- Fixed a JavaScript error that could occur if an element type’s class name contained `\u`. ([#2826](https://github.com/craftcms/cms/issues/2826))

## 3.0.4 - 2018-04-24

### Added
- Added the `craft.globalSets()` template function. ([#2790](https://github.com/craftcms/cms/issues/2790))
- Added the `hasDescendants` element query param. ([#2786](https://github.com/craftcms/cms/issues/2786))
- Added `craft\elements\User::$hasDashboard`.

### Changed
- Sections and category groups now ignore posted Template settings for sites that don’t have URI Formats.
- Control Panel resources are once again eager-published. ([#2763](https://github.com/craftcms/cms/issues/2763))
- `entries/save-entries` and `categories/save-category` actions now include the `slug` for responses that accept JSON. ([#2792](https://github.com/craftcms/cms/issues/2792))
- Most `craft\services\Path` methods now have a `$create` argument, which can be set to `false` to prevent the directory from being created if it doesn’t exist yet.
- Craft no longer creates directories when it just needed to clear it. ([#2771](https://github.com/craftcms/cms/issues/2771))
- `craft\services\Config::setDotEnvVar()` now sets the environment variable for the current request, in addition to updating the `.env` file.
- Removed `craft\controllers\AssetsController::actionDownloadTempAsset()`.
- User now must be logged in to use the Asset Preview File functionality.

### Fixed
- Fixed a bug where users would regain all default Dashboard widgets if all widgets were removed. ([#2769](https://github.com/craftcms/cms/issues/2769))
- Fixed a bug where you would get a “not a valid language” error message when creating a new site using certain languages.
- Fixed a bug where database connection settings that were set by the `setup` command weren’t always taking effect in time for the CLI installer. ([#2774](https://github.com/craftcms/cms/issues/2774))
- Fixed a bug where empty Plain Text fields were getting empty string values rather than `null`.
- Fixed a bug where elements within relational fields could have two thumbnails. ([#2785](https://github.com/craftcms/cms/issues/2785))
- Fixed a bug where it was not possible to pass a `--table-prefix` argument to the `setup/db-creds` command. ([#2791](https://github.com/craftcms/cms/pull/2791))
- Fixed an error that occurred for users without permission to perform updates, if available update info wasn’t cached.
- Fixed an error that occurred when `craft\elements\Asset::sources()` was called in a console request. ([#2798](https://github.com/craftcms/cms/issues/2798))
- Fixed JavaScript errors that could occur on the front-end after deleting Matrix blocks. ([#2799](https://github.com/craftcms/cms/pull/2799))

## 3.0.3.1 - 2018-04-18

### Fixed
- Fixed an error that occurred when editing an entry if any of the entry’s revisions were created with an entry type that no longer exists.
- Fixed an error that could occur when saving an asset. ([#2764](https://github.com/craftcms/cms/issues/2764))
- Fixed a bug where Craft assumed an asset was missing if there was an error when indexing it. ([#2763](https://github.com/craftcms/cms/issues/2763))

## 3.0.3 - 2018-04-17

### Added
- Added `craft\elements\Entry::updateTitle()`.
- Added `Yii::alias()`.

### Changed
- New sites’ Base URLs now default to `@web/`.
- Textual custom fields now ensure that they don’t contain 4+ byte characters. ([#2725](https://github.com/craftcms/cms/issues/2725))
- It is no longer expected that all of the `defaultSearchTermOptions` config setting options will be set if any of the default option values need to be overridden. ([#2737](https://github.com/craftcms/cms/issues/2737))
- Control Panel panes now have at least 48 pixels of bottom padding. ([#2744](https://github.com/craftcms/cms/issues/2744))
- Craft now intercepts 404-ing resource requests, and publishes the resources on the fly.
- The Clear Caches utility now has a “Control Panel resources” option.
- The Clear Caches utility now sorts the cache options alphabetically.
- When enabling new sites for a section, the new sites’ content is now based on the primary site’s content, if the section was and still is enabled for the primary site. ([#2748](https://github.com/craftcms/cms/issues/2748))
- Improved the responsiveness of element indexes.
- `Craft.BaseElementIndexView` now has a `loadMoreElementsAction` setting. ([#2762](https://github.com/craftcms/cms/pull/2762))

### Fixed
- Fixed a bug where the Clear Caches utility was not deleting template caches. ([#2720](https://github.com/craftcms/cms/issues/2720))
- Fixed a bug where the Plugin Store was not displaying payment errors on checkout.
- Fixed a bug where Control Panel-defined routes that contained special regular expression characters weren’t working. ([#2721](https://github.com/craftcms/cms/issues/2721))
- Fixed a bug where it was not possible to save system messages in some cases.
- Fixed a bug where static translations within dynamic entry title formats were getting translated using the current site’s language, rather than the entry’s language. ([#2722](https://github.com/craftcms/cms/issues/2722))
- Fixed a bug where deprecation errors for some date formatting methods were not escaping backslashes.
- Fixed a bug where plugins’ “Last update” timestamps in the Plugin Store weren’t getting formatted correctly in Safari. ([#2733](https://github.com/craftcms/cms/issues/2733))
- Fixed references to a nonexistent `Craft.eot` file in the Control Panel CSS. ([#2740](https://github.com/craftcms/cms/issues/2740))
- Fixed a bug where the default PostgreSQL database restore command wasn’t setting the `PGPASSWORD` environment variable. ([#2741](https://github.com/craftcms/cms/pull/2741))
- Fixed an error that could occur if the system time zone was not supported by the ICU library, on environments with the Intl extension loaded.
- Fixed a bug where several administrative fields had translatable icons. ([#2742](https://github.com/craftcms/cms/issues/2742))
- Fixed a bug where `craft\controllers\PluginStoreController::actionSavePluginLicenseKeys()` was trying to set a plugin license key for plugins which were not installed.

### Security
- Fixed a bug assets were not getting cleansed on upload. ([#2709](https://github.com/craftcms/cms/issues/2709))

## 3.0.2 - 2018-04-10

### Added
- Added the `EVENT_BEFORE_DELETE_CACHES` and `EVENT_AFTER_DELETE_CACHES` events to `craft\services\TemplateCaches`.
- Added `craft\events\DeleteTemplateCachesEvent`.

### Changed
- Craft now deletes all compiled templates whenever Craft or a plugin is updated. ([#2686](https://github.com/craftcms/cms/issues/2686))
- The Plugin Store now displays commercial plugins’ renewal prices. ([#2690](https://github.com/craftcms/cms/issues/2690))
- The Plugin Store no longer shows the “Upgrade Craft CMS” link if Craft is already running (and licensed to run) the Pro edition. ([#2713](https://github.com/craftcms/cms/issues/2713))
- Matrix fields now set `$propagating` to `true` when saving Matrix blocks, if the owner element is propagating.
- `craft\helpers\ArrayHelper::toArray()` no longer throws a deprecation error when a string without commas is passed to it. ([#2711](https://github.com/craftcms/cms/issues/2711))
- Editable tables now support an `html` column type, which will output cell values directly without encoding HTML entities. ([#2716](https://github.com/craftcms/cms/pull/2716))
- `Craft.EditableTable` instances are now accessible via `.data('editable-table')` on their `<table>` element. ([#2694](https://github.com/craftcms/cms/issues/2694))
- Updated Composer to 1.6.3. ([#2707](https://github.com/craftcms/cms/issues/2707))
- Updated Garnish to 0.1.22. ([#2689](https://github.com/craftcms/cms/issues/2689))

### Fixed
- Fixed an error that could occur in the Control Panel if any plugins with licensing issues were installed. ([#2691](https://github.com/craftcms/cms/pull/2691))
- Fixed a bug on the Plugin Store’s Payment screen where the “Use a new credit card” radio option would not get selected automatically even if it was the only one available.
- Fixed a bug where `craft\web\assets\vue\VueAsset` didn’t respect the `useCompressedJs` config setting.
- Fixed an error that occurred when saving a Single entry over Ajax. ([#2687](https://github.com/craftcms/cms/issues/2687))
- Fixed an error that could occur when disabling a site on a Single section. ([#2695](https://github.com/craftcms/cms/issues/2695))
- Fixed an error that could occur on requests without a content type on the response. ([#2704](https://github.com/craftcms/cms/issues/2704))
- Fixed a bug where the `includeSubfolders` asset query param wasn’t including results in the parent folder. ([#2706](https://github.com/craftcms/cms/issues/2706))
- Fixed an error that could occur when querying for users eager-loaded with their photos, if any of the resulting users didn’t have a photo. ([#2708](https://github.com/craftcms/cms/issues/2708))
- Fixed a bug where relational fields within Matrix fields wouldn’t save relations to elements that didn’t exist on all of the sites the owner element existed on. ([#2683](https://github.com/craftcms/cms/issues/2683))
- Fixed a bug where relational fields were ignoring disabled related elements in various functions, including required field validation and value serialization.
- Fixed an error that would occur if a new custom field was created and added to an element’s field layout, and its value was accessed, all in the same request. ([#2705](https://github.com/craftcms/cms/issues/2705))
- Fixed a bug where the `id` param was ignored when used on an eager-loaded elements’ criteria. ([#2717](https://github.com/craftcms/cms/issues/2717))
- Fixed a bug where the default restore command for MySQL wouldn’t actually restore the database. ([#2714](https://github.com/craftcms/cms/issues/2714))

## 3.0.1 - 2018-04-04

### Deprecated
- Brought back and deprecated the `Craft::Personal` and `Craft::Client` constants.

### Fixed
- Fixed a bug where elements’ `getNext()` and `getPrev()` methods were modifying the element query passed into them. ([#2160](https://github.com/craftcms/cms/issues/2160))
- Fixed a bug where Table fields could be pre-populated with one too many rows. ([#2680](https://github.com/craftcms/cms/pull/2680))

### Security
- Craft no longer sends exception messages to error templates, unless the exception is an instance of `yii\base\UserException`.

## 3.0.0.2 - 2018-04-04

### Fixed
- Fixed a bug where Craft Pro installs were getting identified as Craft Solo in the Control Panel.

## 3.0.0 - 2018-04-04

### Added
- The codebase has been completely rewritten and refactored to improve performance, maintainability, and extensibility.
- Craft can now be [installed](https://docs.craftcms.com/v3/installation.html) via Composer in addition to a zip file. ([#895](https://github.com/craftcms/cms/issues/895))
- Craft’s setup wizard is now available as a CLI tool in addition to the web-based one.
- [Plugins](https://docs.craftcms.com/v3/plugin-intro.html) are now loaded as Composer dependencies, and implemented as extensions of [Yii modules](http://www.yiiframework.com/doc-2.0/guide-structure-modules.html).
- Added [multi-site](https://docs.craftcms.com/v3/sites.html) support.
- Added the Plugin Store, where plugins can be discovered, trialled, and purchased. ([#808](https://github.com/craftcms/cms/issues/808))
- Plugins can now be updated and removed from within the Control Panel.
- Asset sources are now called “volumes”, and plugins can supply their own volume types.
- Added the Image Editor, which can be used to rotate, crop, and flip images, as well as set focal points on them.
- Added asset previews, which can be triggered via a “Preview file” action on the Assets index, or with a <kbd>Shift</kbd> + <kbd>Spacebar</kbd> keyboard shortcut throughout the Control Panel.
- Asset editor HUDs now show image previews. ([#837](https://github.com/craftcms/cms/issues/837))
- Added the “Utilities” section to the Control Panel, replacing the Tools area of the Settings page.
- Added the Debug Toolbar, powered by the [Debug Extension for Yii 2](http://www.yiiframework.com/doc-2.0/guide-tool-debugger.html).
- Added support for [Content Migrations](https://docs.craftcms.com/v3/content-migrations.html).
- Added support for PostgreSQL.

### Changed
- The Control Panel has been redesigned for better usability, readability and responsiveness.
- Renamed all “URL Format” things to “URI Format”, in the Control Panel UI and in the code.
- Added the “Propagate entries across all enabled sites?” section setting. If disabled, entries will only be associated with the site they were created on. ([#2330](https://github.com/craftcms/cms/issues/2330))
- Structure sections and category groups no longer have Nested URL Format settings. (It’s still possible to achieve the same result with a single URI Format setting.)
- When an entry type is updated, Craft now re-saves all entries of that type.
- When a category is deleted, its nested categories are no longer deleted with it.
- Craft no longer re-saves *all* localizable elements after a new site is created; entries and Matrix blocks are skipped, and plugins that supply custom element types must now re-save their elements manually as well.
- The “New entry” and “New category” buttons on Entries and Categories index pages now load the Edit page for the currently-selected site. ([#2236](https://github.com/craftcms/cms/issues/2236))
- Elements now validate that custom field values will fit within their database columns, for fields with textual or numeric column types.
- User photos are now assets. ([#933](https://github.com/craftcms/cms/issues/933))
- Assets now have a “Link” table attribute option.
- Volumes’ “Base URL” settings can now begin with `@web`, which is an alias for the root URL that Craft is running from.
- Local volumes’ “File System Path” settings can now begin with `@webroot`, which is an alias for the path to the directory that `index.php` lives in.
- Global Sets’ field layouts can now have custom tabs.
- Color inputs can now be left blank.
- Color values within Table fields are now represented by `craft\fields\data\ColorData` objects.
- Element titles now get a validation error if they contain any 4+ byte characters (like emoji), on servers running MySQL. ([#2513](https://github.com/craftcms/cms/issues/2513))
- Lightswitch fields that don’t have a value yet will now be assigned the default field value, even for existing elements. ([#2404](https://github.com/craftcms/cms/issues/2404))
- The system installer now sets the initial admin account’s preferred language to the site language selected in the installation wizard. ([#2480](https://github.com/craftcms/cms/issues/2480))
- Table fields now have “Min Rows”, “Max Rows”, and “Add Row Label” settings. ([#2372](https://github.com/craftcms/cms/issues/2372))
- Table fields now have “Date”, “Time”, “Lightswitch”, and “Color” column type options.
- Color fields now return a `craft\fields\data\ColorData` object, with `hex`, `rgb`, `red`, `green`, `blue`, `r`, `g`, `b`, and `luma` properties.
- Matrix fields now have “Manage blocks on a per-site basis”, “Min Blocks”, and “Max Blocks” settings.
- Matrix fields with only one block type, and equal values for the Min Blocks and Max Blocks settings, now hide the UI for adding and deleting blocks.
- Matrix fields with only one block type will now auto-create the minimum number of blocks required by the field, per the Min Blocks setting, for new elements. ([#850](https://github.com/craftcms/cms/issues/850))
- The `migrate/up` console command will now update the appropriate schema version in the database after successfully completing all migrations. ([#1907](https://github.com/craftcms/cms/issues/1907))
- Users can now set their preferred language to any supported application language. ([#847](https://github.com/craftcms/cms/issues/847))
- Users are no longer logged out when verifying a new email address on their own account. ([#1421](https://github.com/craftcms/cms/issues/1421))
- Users no longer get an exception or error message if they click on an invalid/expired email verification link and are already logged in. Instead they’ll be redirected to wherever they would normally be taken immediately after logging in. ([#1422](https://github.com/craftcms/cms/issues/1422))
- If anything prevents a user from being deleted, any changes that were made in preparation for deleting the user are now rolled back.
- Added `webp` as a web-safe image format.
- Craft now checks if the current installation can manipulate an image instead of checking against a predefined list. ([#1648](https://github.com/craftcms/cms/issues/1648), [#1545](https://github.com/craftcms/cms/issues/1545))
- The `getCsrfInput()` global function has been renamed to `csrfInput()`. (getCsrfInput() still works but produces a deprecation error.)
- The `{% cache %}` tag no longer includes the query string when storing the cache URL.
- Added the `|timestamp` Twig filter, for formatting a date as a user-friendly timestamp.
- Added the `|datetime` Twig filter, for formatting a date with a localized date+time format.
- Added the `|time` Twig filter, for formatting a date with a localized time format.
- Added the `|multisort` Twig filter, which duplicates an array and sorts it with [craft\helpers\ArrayHelper::multisort()](http://www.yiiframework.com/doc-2.0/yii-helpers-basearrayhelper.html#multisort()-detail).
- Added the `|atom` and `|rss` Twig filters, for formatting dates in Atom and RSS date formats, respectively.
- Added the `|column` Twig filter, for capturing the key/property values of a series of arrays/objects.
- Added the `|index` Twig filter, for indexing an array of arrays/objects by one of their keys/values.
- Added the `|filterByValue` Twig filter.
- Added the `|duration` Twig filter, which converts a `DateInterval` object into a human-readable duration.
- The `t` filter now always defaults to translating the given string using the `site` category unless it is otherwise specified (e.g. `myString|t('pluginhandle')`).
- The `|date` filter can be passed `'short'`, `'medium'`, `'long'`, and `'full'`, which will format the date with a localized date format.
- It is now possibly to customize the SQL of [element queries](https://docs.craftcms.com/v3/element-queries.html), and there are more choices on how the data should be returned.
- Element queries are no longer limited to 100 results by default.
- The “Failed” message in the queue HUD in the Control Panel now shows the full error message as alt text. ([#855](https://github.com/craftcms/cms/issues/855))
- Added the `convertFilenamesToAscii` config setting.
- Added the `preserveExifData` config setting, `false` by default and requires Imagick. ([#2034](https://github.com/craftcms/cms/issues/2034))
- Added the `aliases` config setting, providing an easy way to define custom [aliases](http://www.yiiframework.com/doc-2.0/guide-concept-aliases.html).
- Removed support for automatically determining the values for the `omitScriptNameInUrls` and `usePathInfo` config settings.
- It’s now possible to override Craft’s application config via `config/app.php`.
- It’s now possible to override volume settings via `config/volumes.php`.
- It’s now possible to override all plugins’ settings via `config/<plugin-handle>.php`.
- Renamed the `runTasksAutomatically` config setting to `runQueueAutomatically`.
- The `translationDebugOutput` config setting will now wrap strings with `@` characters if the category is `app`, `$` if the category is `site`, and `%` for anything else.
- All user-defined strings in the Control Panel (e.g. section names) are now translated using the `site` category, to prevent translation conflicts with Craft’s own Control Panel translations.
- Routes can now be stored on a per-site basis, rather than per-locale.
- Web requests are now logged to `storage/logs/web.log`.
- Web requests that result in 404 errors are now logged to `storage/logs/web-404s.log`.
- Console requests are now logged to `storage/logs/console.log`.
- Queue requests are now logged to `storage/logs/queue.log`.
- Craft 3 now requires PHP 7.0.0 or later.
- Craft 3 now requires MySQL 5.5+ or PostgreSQL 9.5+.
- Craft now takes advantage of the [PHP Intl extension](http://php.net/manual/en/book.intl.php) when available.
- Craft now uses Stringy for better string processing support.
- Craft now uses Flysystem for better asset volume support.
- Craft now uses Swiftmailer for better email sending support.
- Craft now uses the [Yii 2 Queue Extension](https://github.com/yiisoft/yii2-queue) for managing background tasks.
- Craft now uses the Zend Feed library for better RSS and Atom processing support.
- Updated Yii to 2.0.15.1.
- Updated Twig to 2.4.
- Updated Guzzle to 6.3.

### Deprecated
- Many things have been deprecated. See [Changes in Craft 3](https://docs.craftcms.com/v3/changes-in-craft-3.html) for a complete list.

### Fixed
- Fixed a bug where a PHP session would be started on every template rendering request whether it was needed or not. ([#1765](https://github.com/craftcms/cms/issues/1765))

### Security
- Craft uses OpenSSL for encryption rather than mcrypt, which is far more secure and well-maintained.<|MERGE_RESOLUTION|>--- conflicted
+++ resolved
@@ -10,11 +10,8 @@
 - `craft\base\ApplicationTrait::saveInfo()` now has an `$attributeNames` argument.
 
 ### Fixed
-<<<<<<< HEAD
+- Fixed a bug where a SQL deadlock could occur if two elements’ relational field values were being saved simultaneously. ([#5745](https://github.com/craftcms/cms/pull/5745))
 - Fixed a bug where the Plugin Store was not showing validation errors during the payment process. ([#5728](https://github.com/craftcms/cms/issues/5728))
-=======
-- Fixed a bug where a SQL deadlock could occur if two elements’ relational field values were being saved simultaneously. ([#5745](https://github.com/craftcms/cms/pull/5745))
->>>>>>> e4bbb884
 
 ## 3.4.9 - 2020-02-28
 
