# Release Notes for Craft CMS 3.x

<<<<<<< HEAD
## Unreleased

### Added
- Added `craft\controllers\UsersController::actionSessionInfo()`. ([#5355](https://github.com/craftcms/cms/issues/5355))
- Added `craft\gql\types\Number`.
- Added the `Craft.ui.createDateRangePicker()` JavaScript method.

### Changed
- Number fields now return the `Number` type when queried via GraphQL, which can be an integer, a float, or null. ([#5344](https://github.com/craftcms/cms/issues/5344))
- The `loginPath` and `logoutPath` config setings can now be set to `false` to disable front-end login/logout. ([#5352](https://github.com/craftcms/cms/issues/5352))
- The `loginPath`, `logoutPath`, `setPasswordPath`, and `verifyEmailPath` config settings are now ignored when Craft is running in headless mode.
- The `__count` field when querying Elements using GraphQL has been renamed to `_count`.
- `craft\config\GeneralConfig::getLoginPath()` and `getLogoutPath()` may now return non-string values.
- Updated Garnish to 0.1.32.

### Deprecated
- Deprecated `craft\controllers\UsersController::actionGetRemainingSessionTime()`. `actionSessionInfo()` should be used instead.

### Fixed
- Fixed a bug where Lightswitch column values within Table fields weren’t returning boolean values when queried via GraphQL. ([#5344](https://github.com/craftcms/cms/issues/5344))
- Fixed a bug where asset preview modals weren’t getting sized correctly from Edit Asset pages.
- Fixed a bug where the control panel could have horizontal scrollbars. ([#5347](https://github.com/craftcms/cms/issues/5347))

## 3.4.0-beta.4 - 2019-12-17

### Added
- Assets now have their own dedicated edit pages in the control panel. ([#1249](https://github.com/craftcms/cms/issues/1249))
- Asset volumes’ field layouts can now define multiple tabs.
- Assets now keep track of which user account was logged-in when the asset was uploaded. ([#3553](https://github.com/craftcms/cms/issues/3553))
- Asset indexes can now have an “Uploaded by” column.
- It’s now possible to eager-load assets with their `uploader` value.
- Assets fields now have a “Show unpermitted volumes” setting, which determines whether the field should show volumes that the user doesn’t have permission to view (disabled by default for new fields; enabled by default for existing fields). ([#887](https://github.com/craftcms/cms/issues/887))
- It’s now possible to set a custom aspect ratio when cropping images with the image editor. ([#4359](https://github.com/craftcms/cms/issues/4359))
- It’s now possible to change the the aspect ratio orientation when cropping images with the image editor. ([#4359](https://github.com/craftcms/cms/issues/4359))
- It’s now possible to query for Matrix blocks by their field handle, via the new `field` param. ([#5218](https://github.com/craftcms/cms/issues/5218))
- It’s now possible to query for elements by their custom field values via GraphQL. ([#5208](https://github.com/craftcms/cms/issues/5208))
- Added the `__count` field to all Elements when using GraphQL that returns the total related elements for a field. ([#4847](https://github.com/craftcms/cms/issues/4847))
- Added the `upscaleImages` config setting. ([#844](https://github.com/craftcms/cms/issues/844))
- Added `craft\controllers\AssetsController::actionEditAsset()`.
- Added `craft\controllers\AssetsController::actionSaveAsset()`.
- Added `craft\elements\Asset::$uploaderId`.
- Added `craft\elements\Asset::getDimensions()`.
- Added `craft\elements\Asset::getFormattedSize()`.
- Added `craft\elements\Asset::getFormattedSizeInBytes()`.
- Added `craft\elements\Asset::getPreviewThumbImg()`.
- Added `craft\elements\Asset::getUploader()`.
- Added `craft\elements\Asset::setUploader()`.
- Added `craft\elements\db\AssetQuery::$uploaderId`.
- Added `craft\elements\db\AssetQuery::uploader()`.
- Added `craft\events\BackupEvent::$ignoreTables`. ([#5330](https://github.com/craftcms/cms/issues/5330))
- Added `craft\fields\Assets::$showUnpermittedVolumes`.
- Added `craft\models\FieldLayoutTab::elementHasErrors()`.
- Added `craft\records\Asset::getUploader()`.
- Added `craft\services\Gql::GRAPHQL_COUNT_FIELD`.
- The `_layouts/elements.html` control panel layout template can now be used for elements that don’t support drafts or revisions.

### Changed
- The Assets index page now updates the URL when the selected volume changes.
- Matrix fields now trigger a `blockDeleted` JavaScript event when a block is deleted. ([#5329](https://github.com/craftcms/cms/issues/5329))
- The old `craft\controllers\AssetsController::actionSaveAsset()` method has been renamed to `actionUpload()`.
- `craft\i18n\Formatter::asShortSize()` now capitalizes the size unit.

### Fixed
- Fixed a bug where the image editor would not immediately apply new aspect ratio selections when cropping images.
- Fixed a bug where the `maxBackups` config setting wasn’t getting applied if a custom `backupCommand` was set.
- Fixed a bug where changes to entry types would not be synced when using project config. ([#5332](https://github.com/craftcms/cms/issues/5332))
- Fix a php error where some GraphQL objects weren't extending the parent objects correctly.
- Fixed a bug where it was impossible to use aliases for matrix fields when using GraphQL. ([#5008](https://github.com/craftcms/cms/issues/5008))
- Fixed an error that occurred when renaming a site group. ([#5337](https://github.com/craftcms/cms/issues/5337))
- Fixed a bug where section names on the Settings → Sections page were linking to their entry type indexes. ([#5339](https://github.com/craftcms/cms/issues/5339))
- Fixed an error that occurred when saving a user group. ([#5348](https://github.com/craftcms/cms/issues/5348))

## 3.4.0-beta.3 - 2019-12-11

### Fixed
- Fixed a bug which prevented Craft from being installed.

## 3.4.0-beta.2 - 2019-12-11

### Fixed
- Fixed a PHP error that occurred when saving a site group. ([#5328](https://github.com/craftcms/cms/pull/5328))
- Fixed a bug which prevented Craft from being installed.

## 3.4.0-beta.1 - 2019-12-11

> {warning} If `useProjectConfigFile` is enabled and you are using the GraphQL API, restore a fresh database backup from your production environment before updating your development environment. Otherwise you may lose your GraphQL schema data when updating production.

> {tip} Element search indexing is a little smarter in Craft 3.4. It’s recommended that you resave all your entries from your terminal after updating.
>
> ```bash
> > ./craft resave/entries --update-search-index
> ```

### Added
- Improved the overall look and feel of the Control Panel. ([#2883](https://github.com/craftcms/cms/issues/2883))
- Added an overflow menu for Control Panel tabs that don’t fit into the available space. ([#3073](https://github.com/craftcms/cms/issues/3073))
- Added support for delta element updates. ([#4064](https://github.com/craftcms/cms/issues/4064))
- Elements now track which field values have changed since the element was first loaded. ([#4149](https://github.com/craftcms/cms/issues/4149))
- Entry drafts now show which fields and attributes have changed within the draft, and which are outdated.
- If an entry draft contains outdated field and attribute values, it’s now possible to merge the latest source entry values into the draft manually, and they will be automatically merged in when the draft is published. ([#4642](https://github.com/craftcms/cms/issues/4642))
- It’s now possible to see all of the elements selected by relation fields from element indexes. ([#3030](https://github.com/craftcms/cms/issues/3030))
- It’s now possible to download multiple assets at once as a zip file. ([#5259](https://github.com/craftcms/cms/issues/5259))
- It’s now possible to preview HTML and PDF assets, and plugins can add support for additional file types. ([#5136](https://github.com/craftcms/cms/pull/5136))
- Added the `utils/prune-revisions` action. ([#4851](https://github.com/craftcms/cms/issues/4851))
- Added the `verifyEmailPath` config setting.
- Added the `maxBackups` config setting. ([#2078](https://github.com/craftcms/cms/issues/2078))
- Added the `{% requireGuest %}` Twig tag, which redirects a user to the path specified by the `postLoginRedirect` config setting if they’re already logged in. ([#5015](https://github.com/craftcms/cms/pull/5015))
- Added the `|purify` Twig filter. ([#5184](https://github.com/craftcms/cms/issues/5184))
- It’s now possible to eager-load the *count* of related elements, by setting `'count' => true` on the eager-loading criteria. 
- GraphQL access tokens are now managed separately from schema definitions, making it possible to create multiple tokens for the same schema.
- GraphQL schemas are now stored in the project config (sans tokens). ([#4829]((https://github.com/craftcms/cms/issues/4829))
- Added a new “Expanded” element exporter type, which includes expanded custom field values, including Matrix and relational fields. ([#4484](https://github.com/craftcms/cms/issues/4484))
- It’s now possible to export elements as CSV, JSON, or XML files.
- Added support for plugin-supplied element exporters. ([#5090](https://github.com/craftcms/cms/issues/5090))
- Control panel pages can now implement Vue-based admin tables that support bulk actions, search, and pagination.
- Added `craft\assetpreviews\HtmlPreview`.
- Added `craft\assetpreviews\ImagePreview`.
- Added `craft\assetpreviews\NoPreview`.
- Added `craft\assetpreviews\PdfPreview`.
- Added `craft\base\AssetPreviewInterface`.
- Added `craft\base\AssetPreviewTrait`.
- Added `craft\base\AssetPreview`.
- Added `craft\base\Element::ATTR_STATUS_CONFLICTED`.
- Added `craft\base\Element::ATTR_STATUS_MODIFIED`.
- Added `craft\base\Element::ATTR_STATUS_OUTDATED`.
- Added `craft\base\Element::EVENT_REGISTER_EXPORTERS`.
- Added `craft\base\Element::defineExporters()`.
- Added `craft\base\ElementExporterInterface`.
- Added `craft\base\ElementExporter`.
- Added `craft\base\ElementInterface::exporters()`
- Added `craft\base\ElementInterface::getAttributeStatus()`.
- Added `craft\base\ElementInterface::getDirtyAttributes()`.
- Added `craft\base\ElementInterface::getDirtyFields()`.
- Added `craft\base\ElementInterface::getEagerLoadedElementCount()`.
- Added `craft\base\ElementInterface::getFieldStatus()`.
- Added `craft\base\ElementInterface::isFieldDirty()`.
- Added `craft\base\ElementInterface::markAsClean()`.
- Added `craft\base\ElementInterface::setAttributeStatus()`.
- Added `craft\base\ElementInterface::setEagerLoadedElementCount()`.
- Added `craft\base\ElementInterface::trackChanges()`.
- Added `craft\base\FieldInterface::getTranslationDescription()`.
- Added `craft\behaviors\DraftBehavior::$dateLastMerged`.
- Added `craft\behaviors\DraftBehavior::$mergingChanges`.
- Added `craft\behaviors\DraftBehavior::$trackChanges`.
- Added `craft\behaviors\DraftBehavior::getIsOutdated()`.
- Added `craft\behaviors\DraftBehavior::getOutdatedAttributes()`.
- Added `craft\behaviors\DraftBehavior::getOutdatedFields()`.
- Added `craft\behaviors\DraftBehavior::isAttributeModified()`.
- Added `craft\behaviors\DraftBehavior::isAttributeOutdated()`.
- Added `craft\behaviors\DraftBehavior::isFieldModified()`.
- Added `craft\behaviors\DraftBehavior::isFieldOutdated()`.
- Added `craft\controllers\DraftsController`.
- Added `craft\controllers\GraphqlController::actionDeleteToken()`.
- Added `craft\controllers\GraphqlController::actionEditPublicSchema()`.
- Added `craft\controllers\GraphqlController::actionEditPublicSchema()`.
- Added `craft\controllers\GraphqlController::actionEditToken()`.
- Added `craft\controllers\GraphqlController::actionSaveToken()`.
- Added `craft\controllers\GraphqlController::actionViewToken()`.
- Added `craft\db\Connection::DRIVER_MYSQL`.
- Added `craft\db\Connection::DRIVER_PGSQL`.
- Added `craft\elements\MatrixBlock::$dirty`.
- Added `craft\elements\db\ElementQuery::clearCachedResult()`.
- Added `craft\elements\db\MatrixBlockQuery::field()`.
- Added `craft\elements\exporters\Expanded`.
- Added `craft\elements\exporters\Raw`.
- Added `craft\events\AssetPreviewEvent`.
- Added `craft\events\DefineGqlTypeFieldsEvent`.
- Added `craft\events\DefineGqlValidationRulesEvent`.
- Added `craft\events\ExecuteGqlQueryEvent::$schemaId`.
- Added `craft\events\RegisterElementExportersEvent`.
- Added `craft\events\RegisterGqlPermissionsEvent`.
- Added `craft\events\TemplateEvent::$templateMode`.
- Added `craft\gql\TypeManager`.
- Added `craft\helpers\AdminTable`.
- Added `craft\helpers\ArrayHelper::append()`.
- Added `craft\helpers\ArrayHelper::prepend()`.
- Added `craft\helpers\Db::parseDsn()`.
- Added `craft\helpers\Db::url2config()`.
- Added `craft\helpers\FileHelper::writeGitignoreFile()`.
- Added `craft\helpers\ProjectConfigHelper::flattenConfigArray()`.
- Added `craft\helpers\ProjectConfigHelper::packAssociativeArray()`.
- Added `craft\helpers\ProjectConfigHelper::unpackAssociativeArray()`.
- Added `craft\models\GqlToken`.
- Added `craft\queue\jobs\UpdateSearchIndex::$fieldHandles`.
- Added `craft\records\GqlToken`.
- Added `craft\services\Assets::EVENT_GET_ASSET_PREVIEW`.
- Added `craft\services\Assets::getAssetPreview()`.
- Added `craft\services\Drafts::EVENT_AFTER_MERGE_SOURCE_CHANGES`.
- Added `craft\services\Drafts::EVENT_BEFORE_MERGE_SOURCE_CHANGES`.
- Added `craft\services\Drafts::mergeSourceChanges()`.
- Added `craft\services\Elements::createExporter()`.
- Added `craft\services\Gql::CONFIG_GQL_SCHEMAS_KEY`.
- Added `craft\services\Gql::EVENT_REGISTER_GQL_PERMISSIONS`.
- Added `craft\services\Gql::deleteSchema()`.
- Added `craft\services\Gql::deleteTokenById()`.
- Added `craft\services\Gql::getSchemaByUid()`.
- Added `craft\services\Gql::getTokenByAccessToken()`.
- Added `craft\services\Gql::getTokenById()`.
- Added `craft\services\Gql::getTokenByUid()`.
- Added `craft\services\Gql::getTokens()`.
- Added `craft\services\Gql::getValidationRules()`.
- Added `craft\services\Gql::handleChangedSchema()`.
- Added `craft\services\Gql::handleDeletedSchema()`.
- Added `craft\services\Gql::saveToken()`.
- Added `craft\services\Path::getConfigDeltaPath()`.
- Added `craft\services\Plugins::$pluginConfigs`. ([#1989](https://github.com/craftcms/cms/issues/1989))
- Added `craft\services\ProjectConfig::CONFIG_ALL_KEY`.
- Added `craft\services\ProjectConfig::CONFIG_ASSOC_KEY`.
- Added `craft\services\ProjectConfig::$maxDeltas`.
- Added `craft\services\ProjectConfig::CONFIG_DELTA_FILENAME`.
- Added `craft\services\ProjectConfig::CONFIG_DELTA_FILENAME`.
- Added `craft\services\ProjectConfig::CONFIG_DELTA_FILENAME`.
- Added `craft\services\ProjectConfig::CONFIG_DELTA_FILENAME`.
- Added `craft\services\ProjectConfig::CONFIG_DELTA_FILENAME`.
- Added `craft\services\ProjectConfig::CONFIG_DELTA_FILENAME`.
- Added `craft\services\ProjectConfig::CONFIG_DELTA_FILENAME`.
- Added `craft\services\ProjectConfig::CONFIG_DELTA_FILENAME`.
- Added `craft\web\assets\admintable\AdminTableAsset`.
- Added `craft\web\Controller::requireGuest()`.
- Added `craft\web\CsvResponseFormatter`.
- Added `craft\web\User::guestRequired()`.
- Added `craft\web\View::$minifyCss`.
- Added `craft\web\View::$minifyJs`.
- Added `craft\web\View::getDeltaNames()`.
- Added `craft\web\View::getIsDeltaRegistrationActive()`.
- Added `craft\web\View::registerDeltaName()`.
- Added `craft\web\View::setIsDeltaRegistrationActive()`.
- Added `craft\web\twig\nodes\RequireGuestNode`.
- Added `craft\web\twig\tokenparsers\RequireGuestTokenParser`.
- Added `craft\web\twig\variables\Paginate::getDynamicRangeUrls()`, making it easy to create Google-style pagination links. ([#5005](https://github.com/craftcms/cms/issues/5005))
- Added the `Craft.VueAdminTable` JavaScript class.
- Added the `cp.users.edit.prefs` template hook to the Edit User page. ([#5114](https://github.com/craftcms/cms/issues/5114))
- Added the [Interactive Shell Extension for Yii 2](https://github.com/yiisoft/yii2-shell).
- Added the Minify PHP package.

### Changed
- Control panel requests are now always set to the primary site, regardless of the URL they were accessed from.
- The control panel no longer shows the tab bar on pages with only one tab. ([#2915](https://github.com/craftcms/cms/issues/2915))
- Sections’ entry URI format settings are now shown when running Craft in headless mode. ([#4934](https://github.com/craftcms/cms/issues/4934))
- The “Primary entry page” preview target is now user-customizable alongside all other preview targets in sections’ settings. ([#4520](https://github.com/craftcms/cms/issues/4520))
- Plain Text fields can now specify a maximum size in bytes. ([#5099](https://github.com/craftcms/cms/issues/5099))
- Plain Text fields’ Column Type settings now have an “Automatic” option, which is selected by default for new fields. ([#5099](https://github.com/craftcms/cms/issues/5099))
- Matrix fields now show an accurate description of their propagation behavior in the translation icon tooltip. ([#5304](https://github.com/craftcms/cms/issues/5304))
- Local asset volumes now ensure that their folder exists on save, and if it doesn’t, a `.gitignore` file will be added automatically to it, excluding the directory from Git. ([#5237](https://github.com/craftcms/cms/issues/5237))
- Set Password and Verify Email links now use the `setPasswordPath` and `verifyEmailPath` config settings. ([#4925](https://github.com/craftcms/cms/issues/4925))
- Craft now uses the `slugWordSeparator` when generating URI formats. ([#5315](https://github.com/craftcms/cms/pull/5315))
- CSS registered with `craft\web\View::registerCss()` or the `{% css %}` tag is now minified by default. ([#5183](https://github.com/craftcms/cms/issues/5183))
- JavaScript code registered with `craft\web\registerJs()` or the `{% js %}` tag is now minified per the `useCompressedJs` config setting. ([#5183](https://github.com/craftcms/cms/issues/5183))
- `resave/*` commands now have an `--update-search-index` argument (defaults to `false`). ([#4840](https://github.com/craftcms/cms/issues/4840))
- The installer now requires `config/db.php` to be setting the `dsn` database config setting with a `DB_DSN` environment variable, if a connection can’t already be established.
- The full GraphQL schema is now always generated when Dev Mode is enabled.
- Punctuation is now removed from search keywords and search terms, rather than being replaced with a space. ([#5214](https://github.com/craftcms/cms/issues/5214))
- The `_includes/forms/field.html` template now supports `fieldAttributes`, `labelAttributes`, and `inputAttributes` variables.
- The `_includes/field.html` template now supports a `registerDeltas` variable.
- The `_layouts/cp.html` template now supports `mainAttributes` and `mainFormAttributes` variables.
- Plugins can now modify the GraphQL schema via `craft\gql\TypeManager::EVENT_DEFINE_GQL_TYPE_FIELDS`.
- Plugins can now modify the GraphQL permissions via `craft\services\Gql::EVENT_REGISTER_GQL_PERMISSIONS`.
- Renamed the`QueryParameter` GraphQL type to `QueryArgument`.
- If any elements are selected while exporting, only the selected elements will be included in the export. ([#5130](https://github.com/craftcms/cms/issues/5130))
- Craft now sorts the `project.yaml` file alphabetically by keys. ([#5147](https://github.com/craftcms/cms/issues/5147))
- The project config is now stored in its own `projectconfig` table, rather than a `config` column within the `info` table.
- Active record classes now normalize attribute values right when they are set.
- `craft\models\GqlSchema::$scope` is now read-only.
- `craft\services\Elements::resaveElements()` now has an `$updateSearchIndex` argument (defaults to `false`). ([#4840](https://github.com/craftcms/cms/issues/4840))
- `craft\services\Elements::saveElement()` now has an `$updateSearchIndex` argument (defaults to `true`). ([#4840](https://github.com/craftcms/cms/issues/4840))
- `craft\services\ProjectConfig::processConfigChanges()` now has a `$message` argument to specify the reason for config changes.
- `craft\services\ProjectConfig::remove()` now has a `$message` argument to specify the reason for config changes.
- `craft\services\ProjectConfig::set()` now has a `$message` argument to specify the reason for config changes.
- `craft\services\Search::indexElementAttributes()` now has a `$fieldHandles` argument, for specifying which custom fields’ keywords should be updated.
- `craft\web\Controller::renderTemplate()` now has a `$templateMode` argument.
- `craft\web\View::renderTemplate()`, `renderPageTemplate()`, `renderTemplateMacro()`, `doesTemplateExist()`, and `resolveTemplate()` now have `$templateMode` arguments. ([#4570](https://github.com/craftcms/cms/pull/4570))

### Deprecated
- Deprecated the `url`, `driver`, `database`, `server`, `port`, and `unixSocket` database config settings. `dsn` should be used instead.
- Deprecated `craft\config\DbConfig::DRIVER_MYSQL`.
- Deprecated `craft\config\DbConfig::DRIVER_PGSQL`.
- Deprecated `craft\config\DbConfig::updateDsn()`.
- Deprecated `craft\elements\Asset::getSupportsPreview()`. Use `craft\services\Assets::getAssetPreview()` instead.
- Deprecated `craft\events\ExecuteGqlQueryEvent::$accessToken`. Use `craft\events\ExecuteGqlQueryEvent::$schemaId` instead.
- Deprecated `craft\services\ProjectConfig::$maxBackups`. `$maxDeltas` should be used instead.
- Deprecated `craft\services\Search::indexElementFields()`.

### Removed
- Removed `craft\models\GqlSchema::PUBLIC_TOKEN`.
- Removed `craft\models\GqlSchema::$accessToken`.
- Removed `craft\models\GqlSchema::$enabled`.
- Removed `craft\models\GqlSchema::$expiryDate`.
- Removed `craft\models\GqlSchema::$lastUsed`.
- Removed `craft\models\GqlSchema::$dateCreated`.
- Removed `craft\models\GqlSchema::$isTemporary`.
- Removed `craft\models\GqlSchema::getIsPublic()`.

### Fixed
- Fixed a SQL error that could occur if the `info` table has more than one row. ([#5222](https://github.com/craftcms/cms/issues/5222))
- Fixed a layout issue where the control panel footer would be hidden if the Debug Toolbar was shown. ([#4591](https://github.com/craftcms/cms/issues/4591))
=======
## 3.3.18.4 - 2019-12-21

### Fixed
- Fixed a bug where “Updating search indexes” jobs would show inaccurate progress bars. ([#5358](https://github.com/craftcms/cms/pull/5358))
- Fixed a PHP error that could occur when using the `|attr` filter on an HTML element that had an existing attribute with an empty value. ([#5364](https://github.com/craftcms/cms/issues/5364))
- Fixed a race condition that could result in a PHP error when generating `ElementQueryBehavior.php`. ([#5361](https://github.com/craftcms/cms/issues/5361))

### Security
- Fixed a bug where Craft was renewing the identity cookie each time it checked on the user’s remaining session time. ([#3951](https://github.com/craftcms/cms/issues/3951))
>>>>>>> 69faaee8

## 3.3.18.3 - 2019-12-17

### Changed
- Slug fields’ translation icon tooltips now clarify that their values are translated for each site. ([#2064](https://github.com/craftcms/cms/issues/2064))

### Fixed
- Fixed a PHP error that could occur when `craft\services\Elements::getElementById()` was called with an element whose class didn’t exist. ([#5345](https://github.com/craftcms/cms/issues/5345))
- Fixed a PHP error that could occur when autoloading the `ContentBehavior` class in some environments.

## 3.3.18.2 - 2019-12-15

### Changed
- Autosuggest inputs now restore focus to the input field when an alias is chosen. ([#5338](https://github.com/craftcms/cms/issues/5338))
- The Guzzle requirement now excludes Guzzle 6.5.0. ([#5326](https://github.com/craftcms/cms/issues/5326))

## 3.3.18.1 - 2019-12-10

### Fixed
- Fixed a JavaScript error that could occur if Craft didn’t have a license key yet.

## 3.3.18 - 2019-12-10

### Added
- Added `craft\queue\jobs\ApplyMatrixPropagationMethod`.
- Added `craft\services\Matrix::getSupportedSiteIds()`.

### Changed
- When a Matrix field’s Propagation Method setting changes, the field’s blocks are now duplicated into any sites where their content would have otherwise been deleted. ([#5182](https://github.com/craftcms/cms/issues/5182))
- Title fields’ translation icon tooltips now clarify that their values are translated for each site. ([#2064](https://github.com/craftcms/cms/issues/2064))

### Deprecated
- Deprecated `craft\services\Matrix::getSupportedSiteIdsForField()`. `getSupportedSiteIds()` should be used instead.

### Fixed
- Fixed a bug where the page URL could change when interacting with element selection modals. ([#5254](https://github.com/craftcms/cms/issues/5254))
- Fixed a bug where entry draft changes could go unnoticed if they were made while another change was being saved. ([#5305](https://github.com/craftcms/cms/issues/5305))
- Fixed an error that could occur when using the `|group` filter, if a function name was passed in (e.g. `date`).
- Fixed a bug where `craft\helpers\FileHelper::writeToFile()` wasn’t waiting until a lock could be acquired before writing to the file.
- Fixed an issue where the Plugin Store was not creating a new cart when it was not able to retrieve an existing one. ([#5318](https://github.com/craftcms/cms/issues/5318))

## 3.3.17 - 2019-12-03

### Added
- Added `craft\base\ElementInterface::lowerDisplayName()` and `pluralLowerDisplayName()`. ([#5271](https://github.com/craftcms/cms/issues/5271))

### Changed
- Error templates now have a `statusCode` variable even if the originating exception wasn’t an instance of `yii\web\HttpException`. ([#5273](https://github.com/craftcms/cms/issues/5273))
- Number fields now normalize their numbers to integers or floats, if the value that came from the database is a numeric string. ([#5268](https://github.com/craftcms/cms/issues/5268))
- Craft no longer throws an `UnknownPropertyException` if a Local asset volume was converted to a different volume type from `config/volumes.php`. ([#5277](https://github.com/craftcms/cms/issues/5277))

### Fixed
- Fixed an issue where string encoding might not behave as expected in some environments running PHP 7.3 or greater. ([#4239](https://github.com/craftcms/cms/issues/4239))
- Fixed an error that occurred when editing an entry if one of its past revisions used an entry type that was soft-deleted. ([#5270](https://github.com/craftcms/cms/issues/5270))
- Fixed a JavaScript error that occurred when previewing assets via the “Preview file” action. ([#5272](https://github.com/craftcms/cms/pull/5272))
- Fixed a bug where it was impossible to pass `null` values to arguments on GraphQL fields. ([#5267](https://github.com/craftcms/cms/issues/5267))
- Fixed a bug where Craft wouldn’t update the search indexes for non-localized element types (like Users) when the primary site was changed. ([#5281](https://github.com/craftcms/cms/issues/5281))
- Fixed a bug where it wasn’t possible to change images’ focal points on mobile. ([#3669](https://github.com/craftcms/cms/issues/3669))
- Fixed a bug where it wasn’t possible to crop images on mobile. ([#5279](https://github.com/craftcms/cms/issues/5279))
- Fixed an error that occurred if a token route didn’t specify any params. ([#5282](https://github.com/craftcms/cms/pull/5282))
- Fixed a PHP error that occurred when calling the deprecated `craft.session.getRememberedUsername()` template method, if the `username` cookie wasn’t set. ([#5291](https://github.com/craftcms/cms/issues/5291))
- Fixed a PHP error that occurred if the path param (`p`) was set to an array. ([#5292](https://github.com/craftcms/cms/issues/5292))
- Fixed an error that occurred when viewing trashed entries, if any of them had been deleted along with a user account. ([#5287](https://github.com/craftcms/cms/issues/5287))

## 3.3.16.3 - 2019-11-26

### Fixed
- Fixed an error that occurred when an element query’s `indexBy` param was set `id`, `dateCreated`, `dateUpdated`, or `uid`.

## 3.3.16.2 - 2019-11-26

### Fixed
- Fixed a SQL error that occurred when an element query’s `indexBy` param set to a column from a table besides `elements`. ([#5216](https://github.com/craftcms/cms/issues/5216))
- Fixed an issue where the edition was not taken into account when clicking “Buy Now” buttons on Settings → Plugins.

## 3.3.16.1 - 2019-11-22

### Fixed
- Fixed an error that occurred if Stringy 5.2 was installed.

## 3.3.16 - 2019-11-22

### Added
- Added `craft\models\GqlSchema::getAllScopePairs()`.
- Added `craft\models\GqlSchema::getAllScopePairsForAction()`.
- Added `craft\web\assets\axios\AxiosAsset.php`.

### Changed
- Improved Plugin Store performance.
- Craft now makes most of its API requests from JavaScript rather than PHP, so servers with maxed-out HTTP connections won’t get hung up waiting for the API response before serving additional requests. ([#5194](https://github.com/craftcms/cms/issues/5194), [#5232](https://github.com/craftcms/cms/issues/5232))
- `errorSummary` is now a reserved field handle. ([#3032](https://github.com/craftcms/cms/issues/3032))
- Craft now only logs errors and warnings for console requests, when Dev Mode isn’t enabled. ([#5256](https://github.com/craftcms/cms/issues/5256))
- The `project-config/rebuild` command now ignores the `allowAdminChanges` config setting.
- Improved the error message when failing to sync global set. ([#5257](https://github.com/craftcms/cms/issues/5257))
- It’s now easier to send JSON requests with `Craft.postActionRequest()`, by passing `contentType: 'json'` in the `options` argument.
- Updated svg-sanitizer to 0.13.
- Updated Yii to 2.0.30.

### Deprecated
- Deprecated `craft\web\assets\graphiql\VendorAsset`.

### Fixed
- Fixed a SQL error that could occur when using PostgreSQL.
- Fixed a SQL error that could occur when calling an element query’s `ids()` method with `indexBy('id')` set on it. ([#5216](https://github.com/craftcms/cms/issues/5216))
- Fixed a layout issue with the GraphQL → Explore page on narrow browser windows. ([#5219](https://github.com/craftcms/cms/issues/5219))
- Fixed a bug where `craft\helpers\UrlHelper::buildQuery()` would remove array param index numbers. ([#5233](https://github.com/craftcms/cms/issues/5233))
- Fixed a PHP error that could occur when autoloading the `ContentBehavior` and `ElementQueryBehavior` classes in some environments.
- Fixed an error where it wasn’t possible to query by Date/Time field values via GraphQL. ([#5240](https://github.com/craftcms/cms/issues/5240))
- Fixed an error where GraphQL caches weren’t getting invalidated when an element was deleted. ([#5238](https://github.com/craftcms/cms/issues/5238))
- Fixed an error where rebuilding the project config would omit sections’ preview targets. ([#5215](https://github.com/craftcms/cms/issues/5215))
- Fixed an error that occurred whet attempting to preview an entry revision. ([#5244](https://github.com/craftcms/cms/issues/5244))
- Fixed a PHP error that could occur when the `relatedTo` param was set to an element query that would yield no results. ([#5242](https://github.com/craftcms/cms/issues/5242))
- Fixed an error that could occur when saving a Matrix field. ([#5258](https://github.com/craftcms/cms/issues/5258))
- Fixed a bug where Craft would sometimes fail to generate a correct GraphQL schema when Matrix fields were involved. ([#5255](https://github.com/craftcms/cms/issues/5255))

### Security
- Craft now requires Portable UTF-8 5.4.28 or later, fixing a security vulnerability.

## 3.3.15 - 2019-11-05

### Fixed
- Fixed a bug where it wasn’t possible to apply project config changes that removed a Matrix block type which contained a nested Super Table field, if `allowAdminChanges` was set to `false`. ([#5078](https://github.com/craftcms/cms/issues/5078))
- Fixed a bug where the nag alert that was shown when the wrong Craft edition was installed was including a “Resolve” link even if the user didn’t have access to the Plugin Store. ([#5190](https://github.com/craftcms/cms/issues/5190))
- Fixed a PHP error that could occur when saving an element, if it had a Dropdown field that had been programmatically saved with integer option values. ([#5172](https://github.com/craftcms/cms/issues/5172))
- Fixed a bug where “Updating search indexes” jobs could fail. ([#5191](https://github.com/craftcms/cms/issues/5191))
- Fixed an error that could occur if an invalid PHP interval string was passed to `craft\helpers\DateTimeHelper::isValidIntervalString()`. ([#5193](https://github.com/craftcms/cms/issues/5193))
- Fixed a bug where it wasn’t possible to access categories’ and tags’ `groupId` property via GraphQL. ([#5199](https://github.com/craftcms/cms/issues/5199))

### Security
- Fixed a bug where rows in the `sessions` table weren’t getting deleted when a user was logged out.

## 3.3.14 - 2019-10-30

### Added
- GraphQL entry queries now support an `authorGroupId` argument.
- Added `craft\gql\types\QueryArgument`.

### Changed
- It’s now possible to provide multiple values for the `height`, `width`, and `size` arguments when querying or filtering assets via GraphQL.
- It’s now possible to provide multiple values for the `expiryDate` and `postDate` arguments when querying for elements via GraphQL.
- It’s now possible to use the `not` keyword in the `id` argument when querying for elements via GraphQL.
- It’s now possible to use the `not` keyword in the `folderId` and `volumeId` arguments when querying or filtering assets via GraphQL.
- It’s now possible to use the `not` keyword in the `groupId` argument when querying or filtering tags or categories via GraphQL.
- It’s now possible to use the `not` keyword in the `sectionId`, `typeId`, and `authorId` arguments when querying or filtering entries via GraphQL.
- It’s now possible to use the `not` keyword in the `fieldId`, `ownerId`, and `typeId` when filtering Matrix blocks via GraphQL.
- Craft no longer bundles Bootstrap, as the Debug Extension now provides its own copy.
- Updated the bundled locale data based on ICU 64.1.
- Formatted dates now include two-digit months and days if that’s what’s called for by the ICU date formats. ([#5186](https://github.com/craftcms/cms/issues/5186))

### Fixed
- Fixed a bug where Edit Entry pages would often warn authors when leaving the page even if nothing had changed, if there was a Redactor field or other field that was doing its own value normalization on page load. ([craftcms/redactor#161](https://github.com/craftcms/redactor/issues/161))
- Fixed a bug where assets could remain in their temporary upload location after an entry was first published. ([#5139](https://github.com/craftcms/cms/issues/5139)
- Fixed a bug where the `update` command could run out of memory. ([#1852](https://github.com/craftcms/cms/issues/1852))
- Fixed a bug where saving a new GraphQL schema would not populate the UID property.
- Fixed a bug where Craft wasn’t clearing search keywords for custom fields that weren’t searchable anymore. ([#5168](https://github.com/craftcms/cms/issues/5168))
- Fixed a bug where `relatedTo` element query params weren’t returning elements that were related to the source element when previewing a draft or revision.
- Fixed a bug where importing project config changes would break if they contained a changed global set and orphaned Matrix block types. ([#4789](https://github.com/craftcms/cms/issues/4789)

## 3.3.13 - 2019-10-23

### Added
- It’s now possible to pass arrow functions to the `|group` filter. ([#5156](https://github.com/craftcms/cms/issues/5156))

### Changed
- Underscores are now stripped from search keywords before being saved to the database.

### Fixed
- Fixed a bug where translation message parameters weren’t getting parsed correctly if the installed ICU library was less than version 4.8. ([#4995](https://github.com/craftcms/cms/issues/4995))
- Fixed a bug where GraphQL caches were not being invalidated on element save. ([#5148](https://github.com/craftcms/cms/issues/5148))
- Fixed a bug where GraphQL type generators provided by plugins were not getting invoked when building introspection schemas. ([#5149](https://github.com/craftcms/cms/issues/5149))
- Fixed an error that occurred when using the `|json_encode` Twig filter on console requests. ([#5150](https://github.com/craftcms/cms/issues/5150))
- Fixed a bug where editable table rows could get taller than they should. ([#5159](https://github.com/craftcms/cms/issues/5159))

## 3.3.12 - 2019-10-22

### Added
- GraphQL query results are now cached.
- The GraphQL → Explore page now lists a “Full Schema” option before the Public Schema and any custom-defined schemas.
- Added the “GraphQL caches” option for the Clear Caches utility.
- Added the `gql()` Twig function, which executes a GraphQL query and returns the result.
- Added the `enableGraphQlCaching` config setting.
- Added the `transform` GraphQL parameter for asset URLs (alias of `handle`).
- Added the `url` field to the `EntryInterface` GraphQL type. ([#5113](https://github.com/craftcms/cms/issues/5113))
- Added the `relatedTo` and `relatedToAll` arguments for all GraphQL element queries. ([#5071](https://github.com/craftcms/cms/issues/5071))
- Added support for multi-site GraphQL element queries. ([#5079](https://github.com/craftcms/cms/issues/5079))
- Added `craft\helpers\Gql::createFullAccessSchema()`.
- Added `craft\models\GqlSchema::$isTemporary`.
- Added the `$invalidateCaches` argument to `craft\services\Gql::saveSchema()`.

### Changed
- Matrix blocks now maintain the same `display` style when expanded as they had before they were initially collapsed. ([#5075](https://github.com/craftcms/cms/issues/5075))
- It’s no longer necessary to register GraphQL type loaders when creating types.
- Improved the performance of downloading remote assets. ([#5134](https://github.com/craftcms/cms/pull/5134))
- The `craft\services\Gql::executeQuery()` method now expects an active schema object, instead of a GraphQL Schema object.
- The `users/save-user` action no longer copies `unverifiedEmail` validation errors over to the `email` attribute if the `email` attribute already has its own errors.
- `users/set-password` requests now respond with JSON if the request accepts a JSON response. ([#5138](https://github.com/craftcms/cms/pull/5138))

### Deprecated
- Deprecated the `$checkToken` argument for `craft\gql\base\Query::getQueries()`. `craft\helpers\Gql::getFullAccessSchema()` should be used instead to ensure all queries are returned.

### Fixed
- Fixed a bug that could occur when using plugin specific config files while running functional tests. ([#5137](https://github.com/craftcms/cms/pull/5137))
- Fixed an error that occurred when loading a relational field’s selection modal, if no sources were visible.
- Fixed a bug where required relational fields would get a validation error if only elements from other sites were selected. ([#5116](https://github.com/craftcms/cms/issues/5116))
- Fixed a bug where the “Profile Twig templates when Dev Mode is disabled” admin preference wasn’t saving. ([#5118](https://github.com/craftcms/cms/pull/5118))
- Fixed a bug where failed queue jobs were losing their `dateReserved`, `timeUpdated`, `progress`, and `progressLabel` values.
- Fixed a PHP error occurred when viewing the PHP Info utility if `register_argc_argv` was set to `On` in `php.ini`. ([#4878](https://github.com/craftcms/cms/issues/4878))
- Fixed a bug where the `craft\queue\jobs\UpdateSearchIndex` was ignorning the `siteId` property.
- Fixed a bug where Craft could attempt to perform transforms on element URLs for elements that were not Assets when using GraphQL.

### Fixed
- Fixed a bug where it was impossible to `*` as a value for `site` arguments with GraphQL. ([#5079](https://github.com/craftcms/cms/issues/5079))

## 3.3.11 - 2019-10-16

### Added
- Added `craft\events\ExecuteGqlQueryEvent`.
- Added `craft\services\Gql::EVENT_BEFORE_EXECUTE_GQL_QUERY`.
- Added `craft\services\Gql::EVENT_AFTER_EXECUTE_GQL_QUERY`.
- Added `craft\services\Gql::executeQuery()`.

### Changed
- Dropdown and Multi-select fields can now have duplicate option labels, as long as they are in different optgroups. ([#5105](https://github.com/craftcms/cms/issues/5105))

### Fixed
- Fixed a bug where user email changes were going through email verification even if someone with permission to administrate users was making the change. ([#5088](https://github.com/craftcms/cms/issues/5088))
- Fixed an error that could occur when duplicating entries with Matrix blocks. ([#5097](https://github.com/craftcms/cms/issues/5097))

## 3.3.10 - 2019-10-15

### Added
- Added the `allowOwnerDrafts` and `allowOwnerRevisions` Matrix block query params.
- Added the ability to skip refreshing the project config before running individual tests. ([#5072](https://github.com/craftcms/cms/pull/5072))
- Added `craft\test\Craft::resetProjectConfig()`.

### Fixed
- Fixed a bug where Craft wasn’t passing assets’ MIME types to cloud storage services when saving them. ([#5052](https://github.com/craftcms/cms/issues/5052))
- Fixed a bug where Assets fields’ image thumbnails weren’t getting refreshed after images were edited. ([#4212](https://github.com/craftcms/cms/issues/4212))
- Fixed a bug where the `index-assets` command would bail as soon as it came across a file with a disallowed file extension. ([#5086](https://github.com/craftcms/cms/issues/5086))
- Fixed a bug where it wasn’t possible to eager-load Matrix blocks that belong to a draft or revision. ([#5031](https://github.com/craftcms/cms/issues/5031))
- Fixed a bug where the `setup` command would think that Craft was installed when it wasn’t. ([#5093](https://github.com/craftcms/cms/issues/5093))
- Fixed an error that could occur when syncing the project config if a Matrix field had been changed to something else. ([#4015](https://github.com/craftcms/cms/issues/4015))
- Fixed a bug where Assets fields weren’t always showing the “Edit” button for images when they should. ([#4618](https://github.com/craftcms/cms/issues/4618))
- Fixed a bug where `craft\services\Elements::duplicateElement()` wasn’t ensuring that the duplicate had a valid slug on all sites. ([#5097](https://github.com/craftcms/cms/issues/5097))
- Fixed a bug where querying for elements by their Lightswitch field value could only return elements that had been saved since the Lightswitch field was added, when using PostgreSQL. ([#5073](https://github.com/craftcms/cms/issues/5073))
- Fixed a SQL error that could occur when querying for Matrix blocks.
- Fixed a bug where entries that were disabled globally would still get a green status indicator within the entry context menu on Edit Entry pages.

## 3.3.9 - 2019-10-10

### Changed
- The `project-config/sync` command now correctly returns an error code on failure. ([#4153](https://github.com/craftcms/cms/issues/4153))
- User queries now include the `unverifiedEmail` value by default. ([#5019](https://github.com/craftcms/cms/issues/5019))

### Fixed
- Fixed a bug where updating a draft might delete content on other sites in a multisite setup on certain PHP versions. ([#5048](https://github.com/craftcms/cms/issues/5048))
- Fixed an error that occurred when running console commands before Craft was installed. ([#5083](https://github.com/craftcms/cms/issues/5083))

## 3.3.8 - 2019-10-09

### Added
- Added `craft\web\Request::getNormalizedContentType()`.

### Changed
- Eliminated a `SHOW TABLES` SQL query that was getting executed on every request.
- Craft no longer routes requests based on `action` params in the request body, if the request’s content type is `application/json`.
- Added support for the `text/vtt` MIME type. ([#5052](https://github.com/craftcms/cms/issues/5052))
- Updated Twig to 2.12.

### Fixed
- Fixed a SQL error that could occur when deleting an entry or category with three or more nested levels of elements. ([#3456](https://github.com/craftcms/cms/issues/3456))
- Fixed a bug where querying for elements by their Lightswitch field value wasn’t working properly on PostgreSQL. ([#5046](https://github.com/craftcms/cms/issues/5046))
- Fixed a bug where deleting an entry or category with nested elements could leave the structure in a jumbled state.
- Fixed a bug where Assets fields would attempt to handle the same uploaded files multiple times if an element was saved multiple times in the same request. ([#5061](https://github.com/craftcms/cms/issues/5061))
- Fixed a PHP error occurred when viewing the PHP Info utility if `register_argc_argv` was set to `On` in `php.ini`. ([#4878](https://github.com/craftcms/cms/issues/4878))
- Fixed a bug where the `resave/matrix-blocks` command would wittingly resave Matrix blocks even if they hadn’t been loaded with their content, resulting in lost content. ([#5030](https://github.com/craftcms/cms/issues/5030))
- Fixed some RTL display issues. ([#5051](https://github.com/craftcms/cms/issues/5051))

### Security
- Fixed an XSS vulnerability.

## 3.3.7 - 2019-10-03

### Changed
- When saving a user, email validation errors are now copied over to the `email` attribute from the `unverifiedEmail` attribute. ([#5019](https://github.com/craftcms/cms/issues/5019))
- `craft\web\View::renderString()` and `renderObjectTemplate()` now have `$templateMode` arguments. ([#5020](https://github.com/craftcms/cms/issues/5020))

### Fixed
- Fixed a bug where the Edit User page would list a “Copy activation URL” action for publicly-registered users who already had a password set.
- Fixed a bug where the list and structure icons were missing on element index pages for RTL languages. ([#5018](https://github.com/craftcms/cms/issues/5018))
- Fixed a bug where the `prevSiblingOf` and `nextSiblingOf` element query params weren’t working reliably. ([#4997](https://github.com/craftcms/cms/issues/4997))
- Fixed a bug where the `descendantOf` element query param wasn’t working when previewing a draft or revision. ([#5021](https://github.com/craftcms/cms/issues/5021))
- Fixed a PHP error that occurred when saving a Dropdown or Multi-select field with optgroups. ([#5014](https://github.com/craftcms/cms/issues/5014))
- Fixed a bug where relational fields that were managing relations on a per-site basis would forget other sites’ relations when duplicated. ([#5038](https://github.com/craftcms/cms/issues/5038))

## 3.3.6 - 2019-09-27

### Added
- Added `craft\base\ElementInterface::getIsHomepage()`. ([#4993](https://github.com/craftcms/cms/issues/4993))
- Added `craft\base\Element::HOMEPAGE_URI`.

### Changed
- Updated Garnish to 0.1.31.

### Fixed
- Fixed a bug where some HTML in the Control Panel was getting improperly encoded. ([#5002](https://github.com/craftcms/cms/issues/5002))
- Fixed a bug where `craft\helper\UrlHelper` wasn’t encoding `+` and `&` characters in query param values.
- Fixed an error where GraphQL would sometimes not return a proper error message. ([#4999](https://github.com/craftcms/cms/issues/4999))
- Fixed a bug where HUDs could be positioned incorrectly when first opened. ([#5004](https://github.com/craftcms/cms/issues/5004))
- Fixed a bug where HUD tip images could be pointing the wrong way for RTL languages.

## 3.3.5 - 2019-09-25

### Added
- The Control Panel is now translated into Persian. ([#4969](https://github.com/craftcms/cms/pull/4969))
- Added `craft\test\fixtures\elements\ElementFixture::$unload`.

### Changed
- All users with permission to register users can now choose to not have an activation email sent immediately, when registering a new user. ([#4981](https://github.com/craftcms/cms/pull/4981))
- Craft now shows validation errors when attempting to save a Dropdown, Radio Buttons, Checkboxes, or Multi-select field with duplicate option labels or values. ([#4983](https://github.com/craftcms/cms/issues/4983))
- Live Preview requests now have an `x-craft-live-preview` query string param, rather than `x-craft-preview`. ([#4950](https://github.com/craftcms/cms/issues/4950))
- The `_includes/pagination.html` template can now be passed `itemLabel` and `itemsLabel` variables.
- Any migrations applied during testing are now recorded as content migrations.
- Added the option to automatically apply all content migrations when setting up the test environment. ([#4904](https://github.com/craftcms/cms/issues/4904))
- `craft\helpers\Html::parseTagAttributes()` now has a `$decode` argument.
- `craft\test\fixtures\elements\GlobalSetFixture` now has the option to load the active record instance. ([#4947](https://github.com/craftcms/cms/pull/4947))

### Fixed
- Fixed a bug where checkbox inputs were positioned incorrectly for RTL languages.
- Fixed a bug where the updater and `project.yaml` sync pages weren’t always handling error responses correctly. ([#4988](https://github.com/craftcms/cms/issues/4988))
- Fixed an error that could occur when syncing the project config, if a volume was being deleted that didn’t exist in the database to begin with. ([#4990](https://github.com/craftcms/cms/pull/4990))
- Fixed an error that could occur if a project config value changed from scalar to an array. ([#4932](https://github.com/craftcms/cms/issues/4932))
- Fixed a bug where Craft would not recognize certain block types when using the GraphQL API. ([#4961](https://github.com/craftcms/cms/issues/4961))
- Fixed a bug where `craft\helpers\Html::renderTagAttributes()` was double-encoding preexisting attributes. ([#4984](https://github.com/craftcms/cms/issues/4984))

## 3.3.4.1 - 2019-09-17

### Fixed
- Fixed a bug where elements with enabled Lightswitch fields weren’t getting returned in element queries. ([#4951](https://github.com/craftcms/cms/issues/4951))

## 3.3.4 - 2019-09-17

### Changed
- It’s now possible to run the `migrate/create install` command for uninstalled plugins.
- Improved the button labels in the confirmation dialog that can appear after running the Asset Indexes utility. ([#4943](https://github.com/craftcms/cms/issues/4943))

### Fixed
- Fixed a bug where asset queries’ `withTransforms` param wasn’t working for eager-loaded assets. ([#4931](https://github.com/craftcms/cms/issues/4931))
- Fixed a bug where the “Edit Image” asset action could be missing even if the user had the required permissions. ([#3349](https://github.com/craftcms/cms/issues/3349))
- Fixed a bug where querying for elements by their Lightswitch field value could only return elements that had been saved since the Lightswitch field was added. ([#4939](https://github.com/craftcms/cms/issues/4939))
- Fixed a bug where the Updates utility wasn’t showing the “Update all” button when multiple updates were available. ([#4938](https://github.com/craftcms/cms/issues/4938))
- Fixed a bug where the “Updating search indexes” job could fail when updating search indexes for a Matrix block that contained a relational field.
- Fixed a bug where category groups’ site settings weren’t being added to the project config when a new site was created.
- Fixed a bug where the Translation Method setting wasn’t immediately shown for Matrix sub-fields, if the field type was changed from one that didn’t have multiple translation methods to one that does. ([#4949](https://github.com/craftcms/cms/issues/4949))
- Fixed a bug where it wasn’t possible to query for entries by author ID using the GraphQL API.
- Fixed a bug where it wasn’t possible to query for Matrix blocks directly using the GraphQL API.

## 3.3.3 - 2019-09-12

### Changed
- The GraphQL API now prebuilds the schema for all introspection queries, regardless of whether Dev Mode is enabled.

### Fixed
- Fixed a bug where Craft was ignoring the `invalidUserTokenPath` request when it was set to an empty string. ([#1998](https://github.com/craftcms/cms/issues/1998))
- Fixed a bug where the `invalidUserTokenPath` was affecting Control Panel requests.
- Fixed a bug where revisions weren’t being sorted correctly in Structure sections.
- Fixed a bug where Edit Entry pages weren’t working with certain versions of PHP if the user’s preferred language was set to French. ([#4930](https://github.com/craftcms/cms/issues/4930))

## 3.3.2 - 2019-09-11

### Added
- Added the `graphql/dump-schema` and `graphql/print-schema` commands. ([#4834](https://github.com/craftcms/cms/pull/4834))
- It’s now possible to access a `parent` field on entries and categories when querying the GraphQL API. ([#4880](https://github.com/craftcms/cms/issues/4880))
- It’s now possible to apply transforms to assets via `url` field arguments when querying the GraphQL API.

### Changed
- Craft now resets the `dateCreated` attribute when duplicating elements. ([#4906](https://github.com/craftcms/cms/issues/4906))
- It’s no longer possible to access the `author` field for entries when querying the GraphQL API, if the schema doesn’t include user data.
- It’s no longer possible to access the `photo` field for users when querying the GraphQL API, if the schema doesn’t include the user photo volume.

### Fixed
- Fixed a bug where Lightswitch fields weren’t returning a boolean value for the GraphQL API.
- Fixed a bug where `craft\web\View::renderString()` and `renderObjectTemplate()` could leave Craft set to the `site` template mode if an error occurred when preparing or rendering the template. ([#4912](https://github.com/craftcms/cms/issues/4912))
- Fixed a bug where the Plugin Store wasn’t applying edition upgrade pricing for plugins if the higher edition was already installed as a trial.

## 3.3.1.2 - 2019-09-08

### Fixed
- Fixed an error that occurred after saving an element with a validation error. ([#4898](https://github.com/craftcms/cms/issues/4898))

## 3.3.1.1 - 2019-09-06

### Changed
- `graphql/api` preflight responses now explicitly allow `Authorization` headers. ([#4830](https://github.com/craftcms/cms/issues/4830))
- Updated Garnish to 0.1.30.

### Fixed
- Fixed a bug where selecting Matrix blocks would cause the content container to scroll. ([#3762](https://github.com/craftcms/cms/issues/3762))
- Fixed an error that occurred if Stringy 5.2 was installed.

## 3.3.1 - 2019-09-06

### Added
- Added support for setting `offset` and `limit` params to individual paths’ criteria when eager-loading elements.
- Added the `enableGql` config setting. ([#4836](https://github.com/craftcms/cms/issues/4836))
- Added the `children` field to the `EntryInterface` and `CategoryInterface` GraphQL types. ([#4843](https://github.com/craftcms/cms/issues/4843))
- Added the `markdown` GraphQL directive. ([#4832](https://github.com/craftcms/cms/issues/4832))

### Changed
- Preview target URIs can now be set to environment variables (e.g. `$NEWS_INDEX`) or URLs that begin with an alias (e.g. `@rootUrl/news` or `@rootUrl/news/{slug}`).
- Templates passed to `craft\web\View::renderString()` and `renderObjectTemplate()` can now include front-end templates.
- Element queries with the `revisions` param set will now return revisions ordered by `num DESC` by default. ([#4825](https://github.com/craftcms/cms/issues/4825))
- `graphql/api` responses now set the `Access-Control-Allow-Headers: Content-Type` header for preflight requests.
- Craft no longer forces preview target URLs to use `https` if the current request is over SSL. ([#4867](https://github.com/craftcms/cms/issues/4867))

### Removed
- Removed `craft\elements\MatrixBlock::getField()`. ([#4882](https://github.com/craftcms/cms/issues/4882))

### Fixed
- Fixed a bug where Number fields weren’t showing validation errors when non-numeric values were entered. ([#4849](https://github.com/craftcms/cms/issues/4849))
- Fixed an error that occurred when accessing the GraphQL section in the Control Panel if the `allowAdminChanges` config setting was disabled. ([#4884](https://github.com/craftcms/cms/issues/4884))
- Fixed an error that could occur when executing a GraphQL query if a Matrix field had been converted to a different field type. ([#4848](https://github.com/craftcms/cms/issues/4848))
- Fixed a deprecation warning when running tests in PhpStorm. ([#4772](https://github.com/craftcms/cms/pull/4772))
- Fixed an SQL error that occurred when eager-loading children for an element that wasn’t in a structure.
- Fixed a bug that could cause queue jobs to fail when they were run automatically by Craft, if the `enableCsrfProtection` config setting was disabled. ([#4854](https://github.com/craftcms/cms/issues/4854))
- Fixed an error that could occur if the `select` clause had been completely overridden on an element query, but the `asArray` param wasn’t enabled. ([#4886](https://github.com/craftcms/cms/issues/4886))
- Fixed a bug where Craft wasn’t always respecting the site-specific status when saving new entries. ([#4892](https://github.com/craftcms/cms/issues/4892))

## 3.3.0.1 - 2019-08-27

### Changed
- `graphql/api` responses now send CORS headers to allow crossdomain requests. ([#4830](https://github.com/craftcms/cms/issues/4830))

### Fixed
- Fixed a PHP error that could occur when editing an existing GraphQL schema. ([#4827](https://github.com/craftcms/cms/issues/4827))
- Fixed a PHP error that could occur when using PostgreSQL. ([#4828](https://github.com/craftcms/cms/issues/4828))

## 3.3.0 - 2019-08-27

### Added
- Added a built-in, autogenerated GraphQL API for content (Craft Pro only). ([#4540](https://github.com/craftcms/cms/pull/4540)) 
- Added “Headless Mode”, which optimizes the system and Control Panel for headless CMS implementations.
- It’s now possible to create Single sections without URLs. ([#3883](https://github.com/craftcms/cms/issues/3883))
- Added the `hiddenInput()` Twig function, which generates a hidden input tag.
- Added the `input()` Twig function, which generates an input tag.
- Added the `tag()` Twig function, which generates an HTML tag.
- Added the `|attr` Twig filter, which modifies the attributes on an HTML tag. ([#4660](https://github.com/craftcms/cms/issues/4660))
- Added the `|append` and `|prepend` Twig filters, which add new HTML elements as children of an HTML tag. ([#3937](https://github.com/craftcms/cms/issues/3937))
- Added the `headlessMode` config setting.
- Added the `purgeStaleUserSessionDuration` config setting.
- Admin users can now opt into getting the full stack trace view when an uncaught exception occurs when Dev Mode isn’t enabled. ([#4765](https://github.com/craftcms/cms/issues/4765))
- Admin users can now opt into having Twig templates profiled when Dev Mode isn’t enabled.
- Added the `graphql/api` controller action.
- Added `craft\base\ApplicationTrait::getGql()`.
- Added `craft\base\EagerLoadingFieldInterface::getEagerLoadingGqlConditions()`.
- Added `craft\base\ElementInterface::getGqlTypeName()`.
- Added `craft\base\ElementInterface::gqlScopesByContext()`.
- Added `craft\base\ElementInterface::gqlTypeNameByContext()`.
- Added `craft\base\Field::getEagerLoadingGqlConditions()`.
- Added `craft\base\FieldInterface::getContentGqlType()`.
- Added `craft\base\GqlInlineFragmentFieldInterface`.
- Added `craft\base\GqlInlineFragmentInterface`.
- Added `craft\controllers\GraphqlController`.
- Added `craft\errors\GqlException`.
- Added `craft\events\RegisterGqlDirectivesEvent`.
- Added `craft\events\RegisterGqlQueriesEvent`.
- Added `craft\events\RegisterGqlTypesEvent`.
- Added `craft\gql\arguments\elements\Asset`.
- Added `craft\gql\arguments\elements\Category`.
- Added `craft\gql\arguments\elements\Entry`.
- Added `craft\gql\arguments\elements\GlobalSet`.
- Added `craft\gql\arguments\elements\MatrixBlock`.
- Added `craft\gql\arguments\elements\Tag`.
- Added `craft\gql\arguments\elements\User`.
- Added `craft\gql\base\Arguments`.
- Added `craft\gql\base\Directive`.
- Added `craft\gql\base\ElementArguments`.
- Added `craft\gql\base\ElementResolver`.
- Added `craft\gql\base\GeneratorInterface`.
- Added `craft\gql\base\GqlTypeTrait`.
- Added `craft\gql\base\InterfaceType`.
- Added `craft\gql\base\ObjectType`.
- Added `craft\gql\base\Query`.
- Added `craft\gql\base\Resolver`.
- Added `craft\gql\base\StructureElementArguments`.
- Added `craft\gql\directives\FormatDateTime`.
- Added `craft\gql\directives\Transform`.
- Added `craft\gql\GqlEntityRegistry`.
- Added `craft\gql\interfaces\Element`.
- Added `craft\gql\interfaces\elements\Asset`.
- Added `craft\gql\interfaces\elements\Category`.
- Added `craft\gql\interfaces\elements\Entry`.
- Added `craft\gql\interfaces\elements\GlobalSet`.
- Added `craft\gql\interfaces\elements\MatrixBlock`.
- Added `craft\gql\interfaces\elements\Tag`.
- Added `craft\gql\interfaces\elements\User`.
- Added `craft\gql\interfaces\Structure`.
- Added `craft\gql\queries\Asset`.
- Added `craft\gql\queries\Category`.
- Added `craft\gql\queries\Entry`.
- Added `craft\gql\queries\GlobalSet`.
- Added `craft\gql\queries\Ping`.
- Added `craft\gql\queries\Tag`.
- Added `craft\gql\queries\User`.
- Added `craft\gql\resolvers\elements\Asset`.
- Added `craft\gql\resolvers\elements\Category`.
- Added `craft\gql\resolvers\elements\Entry`.
- Added `craft\gql\resolvers\elements\GlobalSet`.
- Added `craft\gql\resolvers\elements\MatrixBlock`.
- Added `craft\gql\resolvers\elements\Tag`.
- Added `craft\gql\resolvers\elements\User`.
- Added `craft\gql\TypeLoader`.
- Added `craft\gql\types\DateTime`.
- Added `craft\gql\types\elements\Asset`.
- Added `craft\gql\types\elements\Category`.
- Added `craft\gql\types\elements\Element`.
- Added `craft\gql\types\elements\Entry`.
- Added `craft\gql\types\elements\GlobalSet`.
- Added `craft\gql\types\elements\MatrixBlock`.
- Added `craft\gql\types\elements\Tag`.
- Added `craft\gql\types\elements\User`.
- Added `craft\gql\types\generators\AssetType`.
- Added `craft\gql\types\generators\CategoryType`.
- Added `craft\gql\types\generators\ElementType`.
- Added `craft\gql\types\generators\EntryType`.
- Added `craft\gql\types\generators\GlobalSetType`.
- Added `craft\gql\types\generators\MatrixBlockType`.
- Added `craft\gql\types\generators\TableRowType`.
- Added `craft\gql\types\generators\TagType`.
- Added `craft\gql\types\generators\UserType`.
- Added `craft\gql\types\Query`.
- Added `craft\gql\types\TableRow`.
- Added `craft\helpers\App::webResponseConfig()`.
- Added `craft\helpers\ArrayHelper::whereMultiple()`.
- Added `craft\helpers\ElementHelper::sourceElement()`.
- Added `craft\helpers\Gql`.
- Added `craft\helpers\Html::a()`.
- Added `craft\helpers\Html::actionInput()`.
- Added `craft\helpers\Html::appendToTag()`.
- Added `craft\helpers\Html::csrfInput()`.
- Added `craft\helpers\Html::modifyTagAttributes()`.
- Added `craft\helpers\Html::normalizeTagAttributes()`.
- Added `craft\helpers\Html::parseTag()`.
- Added `craft\helpers\Html::parseTagAttributes()`.
- Added `craft\helpers\Html::prependToTag()`.
- Added `craft\helpers\Html::redirectInput()`.
- Added `craft\helpers\StringHelper::afterFirst()`.
- Added `craft\helpers\StringHelper::afterLast()`.
- Added `craft\helpers\StringHelper::append()`.
- Added `craft\helpers\StringHelper::appendRandomString()`.
- Added `craft\helpers\StringHelper::appendUniqueIdentifier()`.
- Added `craft\helpers\StringHelper::at()`.
- Added `craft\helpers\StringHelper::beforeFirst()`.
- Added `craft\helpers\StringHelper::beforeLast()`.
- Added `craft\helpers\StringHelper::capitalizePersonalName()`.
- Added `craft\helpers\StringHelper::count()`.
- Added `craft\helpers\StringHelper::dasherize()`.
- Added `craft\helpers\StringHelper::endsWithAny()`.
- Added `craft\helpers\StringHelper::escape()`.
- Added `craft\helpers\StringHelper::extractText()`.
- Added `craft\helpers\StringHelper::htmlDecode()`.
- Added `craft\helpers\StringHelper::htmlEncode()`.
- Added `craft\helpers\StringHelper::humanize()`.
- Added `craft\helpers\StringHelper::is()`.
- Added `craft\helpers\StringHelper::isBase64()`.
- Added `craft\helpers\StringHelper::isBlank()`.
- Added `craft\helpers\StringHelper::isHexadecimal()`.
- Added `craft\helpers\StringHelper::isHtml()`.
- Added `craft\helpers\StringHelper::isJson()`.
- Added `craft\helpers\StringHelper::isSerialized()`.
- Added `craft\helpers\StringHelper::isUtf8()`.
- Added `craft\helpers\StringHelper::isWhitespace()`.
- Added `craft\helpers\StringHelper::lastSubstringOf()`.
- Added `craft\helpers\StringHelper::lineWrapAfterWord()`.
- Added `craft\helpers\StringHelper::pad()`.
- Added `craft\helpers\StringHelper::padBoth()`.
- Added `craft\helpers\StringHelper::padLeft()`.
- Added `craft\helpers\StringHelper::padRight()`.
- Added `craft\helpers\StringHelper::removeHtml()`.
- Added `craft\helpers\StringHelper::removeHtmlBreak()`.
- Added `craft\helpers\StringHelper::repeat()`.
- Added `craft\helpers\StringHelper::replaceAll()`.
- Added `craft\helpers\StringHelper::replaceBeginning()`.
- Added `craft\helpers\StringHelper::replaceEnding()`.
- Added `craft\helpers\StringHelper::replaceFirst()`.
- Added `craft\helpers\StringHelper::replaceLast()`.
- Added `craft\helpers\StringHelper::safeTruncate()`.
- Added `craft\helpers\StringHelper::shortenAfterWord()`.
- Added `craft\helpers\StringHelper::shuffle()`.
- Added `craft\helpers\StringHelper::slice()`.
- Added `craft\helpers\StringHelper::slugify()`.
- Added `craft\helpers\StringHelper::split()`.
- Added `craft\helpers\StringHelper::startsWithAny()`.
- Added `craft\helpers\StringHelper::stripCssMediaQueries()`.
- Added `craft\helpers\StringHelper::stripEmptyHtmlTags()`.
- Added `craft\helpers\StringHelper::stripHtml()`.
- Added `craft\helpers\StringHelper::stripWhitespace()`.
- Added `craft\helpers\StringHelper::substringOf()`.
- Added `craft\helpers\StringHelper::surround()`.
- Added `craft\helpers\StringHelper::tidy()`.
- Added `craft\helpers\StringHelper::titleizeForHumans()`.
- Added `craft\helpers\StringHelper::toBoolean()`.
- Added `craft\helpers\StringHelper::toSpaces()`.
- Added `craft\helpers\StringHelper::toTabs()`.
- Added `craft\helpers\StringHelper::toTransliterate()`.
- Added `craft\helpers\StringHelper::trimLeft()`.
- Added `craft\helpers\StringHelper::trimRight()`.
- Added `craft\helpers\StringHelper::upperCamelize()`.
- Added `craft\helpers\StringHelper::upperCaseFirst()`.
- Added `craft\helpers\Template::beginProfile()`.
- Added `craft\helpers\Template::endProfile()`.
- Added `craft\helpers\UrlHelper::buildQuery()`.
- Added `craft\model\MatrixBlockType::getField()`.
- Added `craft\models\GqlSchema`.
- Added `craft\records\GqlSchema`.
- Added `craft\services\Fields::getGroupByUid()`.
- Added `craft\services\Gql`.
- Added `craft\services\Matrix::getAllBlockTypes()`.
- Added `craft\services\Sections::getAllEntryTypes()`.
- Added `craft\web\assets\graphiql\GraphiqlAsset`.
- Added `craft\web\assets\graphiql\VendorAsset`.
- Added `craft\web\twig\nodes\ProfileNode`.
- Added `craft\web\twig\nodevisitors\Profiler`.

### Changed
- Relational fields without a specific target site will now only return related elements from the same site as the source element by default, as they did before Craft 3.2. ([#4751](https://github.com/craftcms/cms/issues/4751))
- Element arrays no longer include `hasDescendants` or `totalDescendants` keys by default. ([#4820](https://github.com/craftcms/cms/issues/4820))
- Matrix block queries no longer include blocks owned by drafts or revisions by default. ([#4790](https://github.com/craftcms/cms/issues/4790))
- Entries’ drafts and revisions are now soft-deleted and restored along with their source elements. ([#4797](https://github.com/craftcms/cms/issues/4797))
- Global set reference tags can now refer to the global set by its handle. ([#4645](https://github.com/craftcms/cms/issues/4645))
- Improved Twig template profiling to include blocks and macros.
- Twig template profiling no longer occurs when Dev Mode isn’t enabled, unless an admin user is logged in and has opted into it.
- The `actionInput()`, `csrfInput()`, and `redirectInput()` Twig functions now support an `options` argument for customizing the HTML tag attributes.
- The `_layouts/forms/field.html` template now supports `label`, `instructions`, `tip`, `warning`, and `input` blocks that can be overridden when including the template with an `{% embed %}` tag.
- Editable tables now support a `fullWidth` setting, which can be set to `false` to prevent the table from spanning the full width of the page.
- Editable tables now support `thin` column settings.
- Editable tables now support `headingHtml` column settings.
- Craft no longer overrides the base Twig template class, unless the now-deprecated `suppressTemplateErrors` config setting is enabled. ([#4755](https://github.com/craftcms/cms/issues/4755))
- Edit Entry pages now get updated preview target URLs after saving a draft, in case the URLs have changed.
- The confirmation dialog that can appear after running the Asset Indexes utility no longer will close by pressing the <kbd>Esc</kbd> key or clicking outside of the modal. ([#4795](https://github.com/craftcms/cms/issues/4795))
- Section and Matrix “Propagation Method” settings now display warnings about the potential for data loss when appropriate.
- Site group settings now display a warning about the potential for data loss.
- Control Panel subnav items can now have badge counts. ([#4756](https://github.com/craftcms/cms/issues/4756))
- Improved the performance of element duplication on multi-site installs.
- Improved the performance of `craft\web\View::renderString()` for templates that don’t contain any Twig code.
- `craft\behaviors\DraftBehavior::getCreator()` can now return `null`.
- `craft\helpers\Db::parseParam()` now has an optional `$columnType` argument. ([#4807](https://github.com/craftcms/cms/pull/4807))
- `craft\test\TestSetup::setupCraftDb()` no longer accepts a second argument. Ensure that `craft\test\Craft::$testConfig` is set before calling this function. ([#4804](https://github.com/craftcms/cms/pull/4804))
- `craft\web\Request::post()` and `getBodyParam()` will now work with posted JSON data, if the request’s content type is set to `application/json`.
- Switched from the `stringy/stringy` library to `voku/stringy`. ([#4753](https://github.com/craftcms/cms/issues/4753))

### Deprecated
- Deprecated the `suppressTemplateErrors` config setting.
- Deprecated `craft\services\Sections::isSectionTemplateValid()`.
- Deprecated `craft\web\twig\Template`.

### Removed
- Removed `craft\base\ElementInterface::getSource()`. ([#4754](https://github.com/craftcms/cms/issues/4754))
- Removed `craft\web\twig\Extension::actionInputFunction()`.
- Removed `craft\web\twig\Extension::csrfInputFunction()`.
- Removed `craft\web\twig\Extension::redirectInputFunction()`.

### Fixed
- Fixed an error that could occur if garbage collection was run while Craft 3.2 migrations were pending. ([#4720](https://github.com/craftcms/cms/issues/4720))
- Fixed a validation error that occurred when duplicating an entry, if the URI format was based on a custom field value. ([#4759](https://github.com/craftcms/cms/issues/4759))
- Fixed a bug where the “Publish live changes for other authors’ entries” permission was being enforced when saving another author’s entry as a new entry. ([#4758](https://github.com/craftcms/cms/issues/4758))
- Fixed a bug where `craft\helpers\UrlHelper` methods would strip out array params in the query string. ([#4778](https://github.com/craftcms/cms/issues/4778))
- Fixed a SQL error that occurred when a `{% cache %}` tag was used on a page with a 4-byte character in the URI. ([#4780](https://github.com/craftcms/cms/issues/4780))
- Fixed a bug where Craft could show a nondescript error when navigating away from a Control Panel page if an Ajax request was currently in progress. ([#4796](https://github.com/craftcms/cms/issues/4796))
- Fixed an error that occurred when editing an entry with a draft that was created by a soft-deleted user. ([#4800](https://github.com/craftcms/cms/issues/4800))
- Fixed a bug where entry revisions and drafts would be deleted when the user that created them was hard-deleted.
- Fixed a SQL error that could occur when executing an element query that had custom `JOIN` and `WHERE` clauses if the `search` param was also set. ([#4788](https://github.com/craftcms/cms/issues/4788))
- Fixed a bug where default field values weren’t being applied to Matrix blocks that were autocreated per the Min Blocks setting. ([#4806](https://github.com/craftcms/cms/issues/4806))
- Fixed Plugin Store dropdowns which were not working properly with Windows Edge browsers.
- Fixed a SQL error that could occur when `:empty:` or `not :empty:` was passed to a date param on an element query when running MySQL 8. ([#4808](https://github.com/craftcms/cms/issues/4808))
- Fixed a bug where Dropdown and Multi-select fields’ Dropdown Options settings weren’t autofocussing on the first input when adding a new row with the keyboard. ([#4823](https://github.com/craftcms/cms/issues/4823))

## 3.2.10 - 2019-08-13

### Added
- Added `craft\fields\BaseRelationField::settingsTemplateVariables()`. ([#4732](https://github.com/craftcms/cms/issues/4732))
- Added `craft\services\Search::deleteOrphanedIndexes()`.
- Added `craft\validators\UriFormatValidator::$disallowTriggers`.
- Added the `Craft.startsWith()` JavaScript method.

### Changed
- Improved garbage collection performance when hard-deleting hundreds of thousands of elements. ([#4735](https://github.com/craftcms/cms/issues/4735))
- Element queries’ `title` param will now accept a value of `'0'`.
- `craft\services\Elements::deleteElementById()` now has a `$hardDelete` argument. ([#4747](https://github.com/craftcms/cms/pull/4747))
- It’s no longer possible to save routes or URI formats that begin with the `actionTrigger` or `cpTrigger` config settings. ([#4154](https://github.com/craftcms/cms/issues/4154))
- Categories fields’ selection modals now show the site menu. ([#4749](https://github.com/craftcms/cms/issues/4749))

### Removed
- Removed `craft\records\Route`.

### Fixed
- Fixed a bug where Entry fixtures wouldn’t get unloaded. ([#4663](https://github.com/craftcms/cms/issues/4663))
- Fixed a bug where entry content wouldn’t get propagated to other sites if an entry was created and then saved before Craft had finished autosaving the draft. ([#4423](https://github.com/craftcms/cms/issues/4423))
- Fixed a bug where entry forms could miss the fact that a Matrix block had been deleted. ([#4727](https://github.com/craftcms/cms/issues/4727))
- Fixed a PHP error that could occur on environments where the Intl PHP extension was installed but the `IDNA_NONTRANSITIONAL_TO_ASCII` or `INTL_IDNA_VARIANT_UTS46` constants weren’t defined. ([#4722](https://github.com/craftcms/cms/issues/4722))
- Fixed a PHP error that could occur if a plugin was configured with settings even though it didn’t support settings. ([#4706](https://github.com/craftcms/cms/issues/4706))
- Fixed an error that occurred when a validation error occurred on an entry while it was being created or updated from a draft. ([#4733](https://github.com/craftcms/cms/issues/4733))
- Fixed an infinite recursion bug that could occur when validating circular relations. ([#4482](https://github.com/craftcms/cms/issues/4482))
- Fixed a bug where elements with a title of “0” would show their ID instead of their title in element indexes and relational fields. ([#4745](https://github.com/craftcms/cms/issues/4745))
- Fixed a bug where Craft was redirecting to the Dashboard when attempting to export elements, if the `tokenParam` config setting was set to something besides `token`. ([#4737](https://github.com/craftcms/cms/issues/4737))

## 3.2.9 - 2019-08-06

### Added
- Added the `ignorePlaceholders` element query param.
- Added the `cp.entries.edit.meta` and `cp.entries.edit.settings` template hooks to the Edit Entry page.
- Added `craft\base\ElementInterface::getSource()`.
- Added `craft\base\ElementTrait::$newSiteIds`.
- Added `craft\models\Site::$dateCreated` and `$dateUpdated`. ([#4703](https://github.com/craftcms/cms/issues/4703))

### Changed
- Improved the Control Panel header styling for mobile and on pages with long titles. ([#4548](https://github.com/craftcms/cms/issues/4548))
- Element references in the Control Panel now reveal the site the element was fetched from in their tooltips, on multi-site installs. ([#4690](https://github.com/craftcms/cms/issues/4690))
- Element editor HUDs now always show a header with the element’s site name on multi-site installs, even if the element is only editable in one site. ([#4690](https://github.com/craftcms/cms/issues/4690))
- Entry preview tokens now respect the `defaultTokenDuration` config setting, rather than always expiring after 24 hours. ([#4683](https://github.com/craftcms/cms/pull/4683))
- Improved disabled select field styling. ([#4709](https://github.com/craftcms/cms/pull/4709))

### Deprecated
- Deprecated `craft\behaviors\DraftBehavior::getSource()`.
- Deprecated `craft\behaviors\RevisionBehavior::getSource()`.

### Fixed
- Fixed a bug where elements listed in a Structure view could be missing their descendant toggles even if all of their descendants were disabled. ([#4685](https://github.com/craftcms/cms/issues/4685))
- Fixed a bug where element CSV exports were limited to 50 elements if no limit was set. ([#4692](https://github.com/craftcms/cms/issues/4692))
- Fixed a 400 error that occurred when submitting an entry form that didn’t have an `entryId` param. ([#4693](https://github.com/craftcms/cms/issues/4693))
- Fixed a bug where `craft\base\Element::getDescendants()` and other structure methods could return the wrong results when called on a draft. ([#4694](https://github.com/craftcms/cms/issues/4694))
- Fixed a bug where Matrix blocks weren’t getting duplicated to newly-enabled sites for elements if the field’s Propagation Method setting wasn’t set to “Save blocks to all sites the owner element is saved in”. ([#4698](https://github.com/craftcms/cms/issues/4698))
- Fixed a bug where the Database Backup could result in a 404 error on load-balanced environments. ([#4699](https://github.com/craftcms/cms/issues/4699))
- Fixed a bug where the “Current” entry revision link wouldn’t always work. ([#4705](https://github.com/craftcms/cms/issues/4705))
- Fixed a bug where the `craft\services\Search::EVENT_AFTER_SEARCH` event wasn’t always firing. ([#4710](https://github.com/craftcms/cms/issues/4710))
- Fixed a bug where `craft\services\Users::purgeExpiredPendingUsers()` was attempting to delete already-trashed users.

### Security
- Fixed an XSS vulnerability.

## 3.2.8 - 2019-07-30

### Added
- Element indexes with unsaved drafts now show a “Drafts” option in the status menu.
- Added the `utils/fix-element-uids` command, which ensures all elements have unique UIDs. ([#4653](https://github.com/craftcms/cms/issues/4653))

### Fixed
- Fixed a bug where it wasn’t possible to create a homepage Single section if a prior entry revisions’ URI had been set to `__home__`. ([#4657](https://github.com/craftcms/cms/issues/4657))
- Fixed a bug where the user deletion confirmation dialog was including revisions and drafts when counting entries for the content summary.
- Fixed an error that occurred when deleting a user, if another user had been chosen to inherit their content. ([#4670](https://github.com/craftcms/cms/issues/4670))
- Fixed a bug where users could be warned about losing unsaved changes when updating an entry from a draft, while the draft was being autosaved. ([#4614](https://github.com/craftcms/cms/issues/4614))
- Fixed a bug where Categories fields weren’t always getting updated when a category they were related to got moved under another category. ([#4672](https://github.com/craftcms/cms/issues/4672))
- Fixed an error that occurred on the Settings → Routes page, if one of the routes didn’t have a URI pattern. ([#4676](https://github.com/craftcms/cms/issues/4676))
- Fixed some styling and behavior issues on the Settings → Routes page.

## 3.2.7 - 2019-07-25

### Fixed
- Fixed an error where it wasn’t possible to scale SVGs using only height. ([#4643](https://github.com/craftcms/cms/pull/4643))
- Fixed a bug where the content area of some Control Panel pages weren’t getting any bottom padding. ([#4644](https://github.com/craftcms/cms/issues/4644))
- Fixed a bug where installing a plugin immediately after installing Craft from the console could corrupt the project config if `useProjectConfigFile` was enabled. ([#3870](https://github.com/craftcms/cms/issues/3870))
- Fixed a bug where entry forms could overlook changes made to Categories fields. ([#4648](https://github.com/craftcms/cms/issues/4648))
- Fixed a bug where element search indexes weren’t being updated right away after an element was created or updated from an element editor HUD.
- Fixed a bug where back-end slug validation wasn’t working correctly for slugs with some Unicode characters. ([#1535](https://github.com/craftcms/cms/issues/1535))
- Fixed a bug where Craft was attempting to delete template caches even when saving a draft or revision.

## 3.2.6 - 2019-07-23

### Changed
- When enabling a new site for a Single section, Craft now uses the primary site’s content as the starting point for the new site’s content, if the section was already enabled for it.
- Swapped the position of the “Save as a Draft” and “Save Entry” buttons. ([#4622](https://github.com/craftcms/cms/issues/4622))
- `craft\helpers\DateTimeHelper::toDateTime()` now supports arrays created from `DateTime` objects. ([#4627](https://github.com/craftcms/cms/issues/4627))
- Plugin license key inputs are no longer limited to 29 characters, to make room for long environment variable names. ([#4393](https://github.com/craftcms/cms/issues/4393))
- Updated Imagine to 1.2.2.1.

### Fixed
- Fixed a bug where Craft could load the same JavaScript and CSS files multiple times when opening element editor HUDs. ([#4620](https://github.com/craftcms/cms/issues/4620))
- Fixed a bug where each animated GIF frame would still be parsed when generating a thumbnail, even if the `transformGifs` setting was set to `false`. ([#4588](https://github.com/craftcms/cms/issues/4588))
- Fixed a bug where back-end slug validation wasn’t working correctly for slugs with Unicode characters. ([#4628](https://github.com/craftcms/cms/issues/4628))
- Fixed a bug where it wasn’t possible to create new entries if the section handle matched the `pageTrigger` config setting, and the `pageTrigger` config setting had a trailing slash. ([#4631](https://github.com/craftcms/cms/issues/4631))
- Fixed a bug where the `sections.previewTargets` database column was getting created as a `varchar` instead of `text` column for new Craft installs. ([#4638](https://github.com/craftcms/cms/issues/4638))

### Security
- Fixed a bug where the `preserveExifData` config setting wasn’t being respected on image upload.

## 3.2.5.1 - 2019-07-19

### Fixed
- Fixed an error that occurred if a plugin license key was set to an environment variable, which was set to an invalid key. ([#4604](https://github.com/craftcms/cms/issues/4604))
- Fixed an error that prevented image thumbnails from generating in the Control Panel when using ImageMagick. ([#4609](https://github.com/craftcms/cms/issues/4609))

## 3.2.5 - 2019-07-19

### Added
- Added `craft\services\Elements::getPlaceholderElements()`.

### Changed
- If an invalid entry draft or revision edit URL is accessed, but the source entry does exist, Craft now redirects the browser to the source entry’s edit page. ([#4574](https://github.com/craftcms/cms/issues/4574))
- Preview requests now include the previewed entry in element queries even if the `status`, `drafts`, or `revisions` parameters are set to exclude it. ([#4581](https://github.com/craftcms/cms/issues/4581))
- Back-end slug generation now follows the same rules as JavaScript. ([#4607](https://github.com/craftcms/cms/issues/4607))
- Unsaved entry drafts now get assigned a new ID when they are fully saved, so they are treated as new elements. ([#4589](https://github.com/craftcms/cms/issues/4589))

### Fixed
- Fixed some bugs with the “Save Entry” menu options, when editing an unsaved draft. ([#4614](https://github.com/craftcms/cms/issues/4614))
- Fixed a bug where Craft could forget which site was being edited when updating an entry from a draft. ([#4615](https://github.com/craftcms/cms/issues/4615))

## 3.2.4.1 - 2019-07-17

### Fixed
- Fixed an error that occurred when attempting to share a disabled entry. ([#4596](https://github.com/craftcms/cms/issues/4596))
- Fixed a bug where new Email and URL cells in Table fields weren’t getting the correct input type. ([#4595](https://github.com/craftcms/cms/issues/4595))

## 3.2.4 - 2019-07-17

### Changed
- Brought back the “Preview” button for the Current revision of entries, which now creates a draft before activating the entry preview. ([#4584](https://github.com/craftcms/cms/issues/4584))
- The “Save as a Draft” button now creates the draft over Ajax, when it’s not the primary submit button for the page.
- When Craft isn’t able to sync incoming `project.yaml` changes due to schema version conflicts, Craft now lists which packages are conflicting.. ([#4568](https://github.com/craftcms/cms/issues/4568))

### Fixed
- Fixed a JavaScript error that could occur after uploading a file directly onto an Assets field when editing the Current revision of an entry.
- Fixed a bug where draft forms could become unresponsive if the user attempted to navigate away from the page or submit the form in the middle of an autosave. ([#4578](https://github.com/craftcms/cms/issues/4578))
- Fixed a SQL error that could occur when passing `:empty:` or `:notempty:` to a relational field’s element query param. ([#4529](https://github.com/craftcms/cms/issues/4529))
- Fixed a bug where Number fields weren’t getting set to their default values for new entries. ([#4586](https://github.com/craftcms/cms/issues/4586))
- Fixed a bug query string parameters were getting URL-encoded when applied to generated pagination URLs.
- Fixed a bug where Single entries had the option to be duplicated or deleted. ([#4590](https://github.com/craftcms/cms/issues/4590))

## 3.2.3 - 2019-07-16

### Added
- Added `craft\controllers\EntriesController::actionDuplicateEntry()`.
- Added `craft\web\UrlManager::setMatchedElement()`.

### Changed
- Craft no longer creates drafts automatically when editing entries. The user must click a “Save as a Draft” button to create one. ([#4549](https://github.com/craftcms/cms/issues/4549))
- Entries are now immediately savable, whether or not any changes were made. ([#4535](https://github.com/craftcms/cms/issues/4535))
- The “Save Entry” button now redirects the user to the Entries index page. ([#4575](https://github.com/craftcms/cms/issues/4575))
- Brought back the “Save and continue editing” and “Save and add another” options for entries.
- It’s no longer possible to preview entries’ Current revision. A draft must be created first.

### Fixed
- Fixed a bug where it wasn’t possible to delete Matrix blocks if Min Blocks and Max Blocks were set to the same value, and an element already had more than that many blocks. ([#4562](https://github.com/craftcms/cms/issues/4562))
- Fixed a bug where `craft\web\UrlManager::getMatchedElement()` could return the incorrect result on preview requests. ([#4542](https://github.com/craftcms/cms/issues/4542))
- Fixed an error that occurred on the Settings → Email page if email settings were missing from the project config. ([#4552](https://github.com/craftcms/cms/issues/4552))
- Fixed a bug where it wasn’t possible to toggle site-specific entry statuses when editing drafts. ([#4577](https://github.com/craftcms/cms/issues/4577))

## 3.2.2 - 2019-07-14

### Added
- Added `craft\helpers\ElementHelper::isTempSlug()`.
- Added `craft\helpers\ElementHelper::tempSlug()`.
- Added `craft\helpers\UrlHelper::removeParam()`.

### Changed
- Craft no longer ensures a recent revision exists before creating a draft for an element.
- Element exports are limited to CSV files now, to avoid the GD requirement imposed by the PHPSpreadsheet library. ([#4553](https://github.com/craftcms/cms/issues/4553))

### Fixed
- Fixed a bug where multi-site element queries with the `unique` and `offset` params set weren’t returning any results. ([#4560](https://github.com/craftcms/cms/issues/4560))
- Fixed an error that could occur when creating a draft. ([#4515](https://github.com/craftcms/cms/issues/4515))
- Fixed a bug where Craft wasn’t generating a new slug for entries that were saved with a blank Slug field. ([#4518](https://github.com/craftcms/cms/issues/4518))
- Fixed a bug where disabled select options could lose their disabled text styling in Firefox. ([#4526](https://github.com/craftcms/cms/issues/4526))
- Fixed a bug where entry forms could miss the fact that a file had been uploaded to an Assets field. ([#4534](https://github.com/craftcms/cms/issues/4534))
- Fixed a bug where selecting “Create a new child entry” in a Structure section on a multi-site install would result in a 404 error. ([#4541](https://github.com/craftcms/cms/issues/4541))
- Fixed a bug where it wasn’t possible to set test-specific config settings. ([#4539](https://github.com/craftcms/cms/pull/4539))
- Fixed an error that occurred when exporting elements if Limit was set to `0`. ([#4547](https://github.com/craftcms/cms/issues/4547))
- Fixed a bug where the `{% paginate %}` tag wouldn’t generate links to the first page correctly when using query string pagination. ([#4550](https://github.com/craftcms/cms/issues/4550))
- Fixed an error that occurred when indexing assets from a console request, if no volumes were defined yet. ([#2798](https://github.com/craftcms/cms/issues/2798))
- Fixed a bug where the “Delete” link could show up in the draft meta HUD for unsaved drafts. ([#4557](https://github.com/craftcms/cms/issues/4557))

## 3.2.1 - 2019-07-11

### Added
- Added `craft\console\Request::getIsPreview()`.
- Added `craft\web\Request::getIsPreview()`.

### Changed
- If a draft can’t be saved, an alert icon is now shown in the Control Panel header, which can be clicked on to reveal more information.
- Element revisions no longer store snapshot data.

### Fixed
- Fixed a bug where Feed widget items weren’t getting hyperlinked.
- Fixed a bug where the `app/migrate` controller wasn’t applying new `project.yaml` changes if there were no pending migrations.
- Fixed a SQL error that could occur when saving an entry or entry draft. ([#4508](https://github.com/craftcms/cms/issues/4508))
- Fixed a bug where Assets fields set to restrict uploads to a single folder could have empty selector modals. ([#4522](https://github.com/craftcms/cms/issues/4522))
- Fixed an error that could occur if a template was accessing the deprecated `locale` property of an element query, but `siteId` wasn’t set to an integer. ([#4531](https://github.com/craftcms/cms/issues/4531))
- Fixed a bug where users without the “Publish live changes” permission for a section weren’t able to create new entries. ([#4528](https://github.com/craftcms/cms/issues/4529))
- Fixed a PHP error that could occur when uploading files to Assets fields on the front-end. ([#4382](https://github.com/craftcms/cms/issues/4382))
- Fixed a bug where elements listed in a Structure view could show descendant toggles even if they had no descendants. ([#4504](https://github.com/craftcms/cms/issues/4504))
- Fixed a backwards compatibility issue. ([#4523](https://github.com/craftcms/cms/issues/4523))

## 3.2.0 - 2019-07-09

> {warning} If you’ve ever run the `project-config/rebuild` command, it’s highly recommended that you run it again with Craft 3.1.34.2, before updating to Craft 3.2.

> {warning} Custom login controllers must now explicitly set their `$allowAnonymous` values to include `self::ALLOW_ANONYMOUS_OFFLINE` if they wish to be available when the system is offline.

> {tip} If you have Super Table or Neo installed, you should update those **at the same time** as Craft, to avoid unnecessary search index jobs from being added to the queue.

### Added
- All element types now have the option to support drafts and revisions.
- Drafts are now autocreated when content is modified, and autosaved whenever the content changes. ([#1034](https://github.com/craftcms/cms/issues/1034))
- Drafts and revisions now store content across all sites supported by the element. ([#2669](https://github.com/craftcms/cms/issues/2669))
- Content previewing is now draft-based, and drafts are stored as specialized elements, so it’s no longer necessary to add special cases in templates for preview requests. ([#1787](https://github.com/craftcms/cms/issues/1787), [#2801](https://github.com/craftcms/cms/issues/2801))
- Sections now have a “Preview Targets” setting when running Craft Pro, which can be used to configure additional locations that entries can be previewed from. ([#1489](https://github.com/craftcms/cms/issues/1489))
- Sections now have a “Propagation Method” setting, enabling entries to only be propagated to other sites in the same site group, or with the same language. ([#3554](https://github.com/craftcms/cms/issues/3554))
- Matrix fields now have a “Propagation Method” setting, enabling blocks to only be propagated to other sites in the same site group, or with the same language. ([#3554](https://github.com/craftcms/cms/issues/3554))
- Single entries now have editable slugs. ([#3368](https://github.com/craftcms/cms/issues/3368))
- Headless content previewing is now possible by forwarding request tokens off to content API requests. ([#1231](https://github.com/craftcms/cms/issues/1231))
- Preview iframes are now created with a `src` attribute already in place, improving SPA support. ([#2120](https://github.com/craftcms/cms/issues/2120))
- Entry “Share” buttons are now visible on mobile. ([#4408](https://github.com/craftcms/cms/issues/4408))
- Added the “Temp Uploads Location” system setting (available from Settings → Assets → Settings), which makes it possible to choose the volume and path that temporary asset uploads should be stored. ([#4010](https://github.com/craftcms/cms/issues/4010))
- Added the `maxRevisions` config setting. ([#926](https://github.com/craftcms/cms/issues/926))
- Added the `purgeUnsavedDraftsDuration` config setting, which determines how long unsaved drafts should be allowed to exist before getting deleted via garbage collection.
- Added the “Edit images” permission. ([#3349](https://github.com/craftcms/cms/issues/3349))
- Added the “Impersonate users” permission. ([#3501](https://github.com/craftcms/cms/issues/3501))
- Added the `drafts`, `draftId`, `draftOf`, `draftCreator`, `revisions`, `revisionId`, `revisionOf`, and `revisionCreator` element query params.
- The `site` element query params now support passing multiple site handles, or `'*'`, to query elements across multiple sites at once. ([#2854](https://github.com/craftcms/cms/issues/2854))
- Relational fields now have a “Validate related elements” setting, which ensures that the related elements pass validation before the source element can be saved with them selected. ([#4095](https://github.com/craftcms/cms/issues/4095))
- Table fields can now have Dropdown, Email, and URL columns. ([#811](https://github.com/craftcms/cms/issues/811), [#4180](https://github.com/craftcms/cms/pull/4180))
- Dropdown and Multi-select fields can now have optgroups. ([#4236](https://github.com/craftcms/cms/issues/4236))
- Date/Time, Dropdown, Lightswitch, Number, and Radio Buttons fields are now listed as sort options in element indexes. ([#2818](https://github.com/craftcms/cms/issues/2818))
- Asset, category, entry, and user indexes can now have “UID” columns. ([#4433](https://github.com/craftcms/cms/issues/4433))
- Added the `unique` element query param, which can be used to prevent duplicate elements when querying elements across multiple sites.
- Added the `preferSites` element query param, which can be used to set the preferred sites that should be used for multi-site element queries, when the `unique` param is also enabled.
- Element index pages are now paginated for non-Structure views. ([#818](https://github.com/craftcms/cms/issues/818))
- Element index pages now have an “Export…” button that will export all of the elements in the current view (across all pages) or up to a custom limit, in either CSV, XLS, XLSX, or ODS format. ([#994](https://github.com/craftcms/cms/issues/994))
- Added the `{% dd %}` Twig tag. ([#4399](https://github.com/craftcms/cms/issues/4399))
- Added the `attr()` Twig function, which can generate a list of HTML/XML attributes. ([#4237](https://github.com/craftcms/cms/pull/4237))
- Added the `|withoutKey` Twig filter.
- Added the `resave/matrix-blocks` console command.
- The `index-assets/*` commands now support a `--create-missing-assets=0` option, which prevents Craft from creating asset records when they don’t exist yet, and offers an opportunity to fix the location of any asset records that are missing their associated files, when the filename matches one of the files missing an index.
- Added the `mailer/test` command. ([#4020](https://github.com/craftcms/cms/issues/4020))
- Added the `tests/setup` command, which generates a test suite for the current Craft project.
- Jobs can now set progress labels, which will be shown below their description and progress bar in the queue HUD. ([#1931](https://github.com/craftcms/cms/pull/1931))
- Added the `_layouts/element` template, which can be extended by element edit pages that wish to support drafts, revisions, and content previewing.
- Added the `_special/sitepicker` template.
- It’s now possible for plugins and modules to define custom actions on console controllers.
- Added a testing framework for Craft and plugins, powered by Codeception. ([#3382](https://github.com/craftcms/cms/pull/3382), [#1485](https://github.com/craftcms/cms/issues/1485), [#944](https://github.com/craftcms/cms/issues/944))
- Added `craft\base\ApplicationTrait::getInstalledSchemaVersion()`.
- Added `craft\base\BlockElementInterface`.
- Added `craft\base\Element::EVENT_AFTER_PROPAGATE`.
- Added `craft\base\Element::EVENT_REGISTER_PREVIEW_TARGETS`.
- Added `craft\base\Element::previewTargets()`.
- Added `craft\base\ElementInterface::afterPropagate()`.
- Added `craft\base\ElementInterface::getCurrentRevision()`.
- Added `craft\base\ElementInterface::getIsDraft()`.
- Added `craft\base\ElementInterface::getIsRevision()`.
- Added `craft\base\ElementInterface::getIsUnsavedDraft()`.
- Added `craft\base\ElementInterface::getPreviewTargets()`.
- Added `craft\base\ElementInterface::getSourceId()`.
- Added `craft\base\ElementInterface::getSourceUid()`.
- Added `craft\base\ElementInterface::getUiLabel()`, which is now used to define what an element will be called in the Control Panel. ([#4211](https://github.com/craftcms/cms/pull/4211))
- Added `craft\base\ElementInterface::pluralDisplayName()`, which element type classes can use to define the plural of their display name.
- Added `craft\base\ElementInterface::setRevisionCreatorId()`.
- Added `craft\base\ElementInterface::setRevisionNotes()`.
- Added `craft\base\ElementTrait::$dateDeleted`. ([#4493](https://github.com/craftcms/cms/issues/4493))
- Added `craft\base\ElementTrait::$draftId`.
- Added `craft\base\ElementTrait::$hardDelete`.
- Added `craft\base\ElementTrait::$previewing`.
- Added `craft\base\ElementTrait::$propagateAll`.
- Added `craft\base\ElementTrait::$revisionId`.
- Added `craft\base\Field::EVENT_AFTER_ELEMENT_PROPAGATE`.
- Added `craft\base\Field::getSortOption()`.
- Added `craft\base\FieldInterface::afterElementPropagate()`.
- Added `craft\base\FieldInterface::valueType()`. ([#3894](https://github.com/craftcms/cms/issues/3894))
- Added `craft\base\SortableFieldInterface`, which can be implemented by field classes that should be sortable in element indexes.
- Added `craft\behaviors\DraftBehavior`.
- Added `craft\behaviors\RevisionBehavior`.
- Added `craft\console\CallableAction`.
- Added `craft\console\Controller`.
- Added `craft\console\controllers\ResaveController::saveElements()`.
- Added `craft\console\ControllerTrait`.
- Added `craft\console\Request::getToken()`.
- Added `craft\controllers\PreviewController`.
- Added `craft\errors\MissingAssetException`.
- Added `craft\events\BatchElementActionEvent`.
- Added `craft\events\DefineConsoleActionsEvent`.
- Added `craft\events\ElementQueryEvent`.
- Added `craft\events\RegisterPreviewTargetsEvent`.
- Added `craft\events\RevisionEvent`.
- Added `craft\helpers\Component::validateComponentClass()`.
- Added `craft\helpers\ElementHelper::isDraftOrRevision()`.
- Added `craft\helpers\ElementHelper::rootElement()`.
- Added `craft\models\Section::$propagationMethod`.
- Added `craft\queue\jobs\UpdateSearchIndex`.
- Added `craft\services\Drafts`, accessible via `Craft::$app->drafts`.
- Added `craft\services\Elements::propagateElements()` along with `EVENT_BEFORE_PROPAGATE_ELEMENTS`, `EVENT_AFTER_PROPAGATE_ELEMENTS`, `EVENT_BEFORE_PROPAGATE_ELEMENT`, and `EVENT_AFTER_PROPAGATE_ELEMENT` events. ([#4139](https://github.com/craftcms/cms/issues/4139))
- Added `craft\services\Elements::resaveElements()` along with `EVENT_BEFORE_RESAVE_ELEMENTS`, `EVENT_AFTER_RESAVE_ELEMENTS`, `EVENT_BEFORE_RESAVE_ELEMENT`, and `EVENT_AFTER_RESAVE_ELEMENT` events. ([#3482](https://github.com/craftcms/cms/issues/3482))
- Added `craft\services\Matrix::duplicateBlocks()`.
- Added `craft\services\Matrix::getSupportedSiteIdsForField()`.
- Added `craft\services\Revisions`, accessible via `Craft::$app->revisions`.
- Added `craft\services\Users::canImpersonate()`.
- Added `craft\web\Request::getIsLoginRequest()` and `craft\console\Request::getIsLoginRequest()`.
- Added `craft\web\UrlManager::$checkToken`.
- Added the `Craft.isSameHost()` JavaScript method.
- Added the `Craft.parseUrl()` JavaScript method.
- Added the `Craft.randomString()` JavaScript method.
- Added the `Craft.DraftEditor` JavaScript class.
- Added the `Craft.Preview` JavaScript class.

### Changed
- Relational fields are now capable of selecting elements from multiple sites, if they haven’t been locked down to only related elements from a single site. ([#3584](https://github.com/craftcms/cms/issues/3584))
- Element selector modals now always show source headings, and list sources in the configured order. ([#4494](https://github.com/craftcms/cms/issues/4494))
- Reference tags can now specify the site to load the element from. ([#2956](https://github.com/craftcms/cms/issues/2956))
- Improved the button layout of Edit Entry pages. ([#2325](https://github.com/craftcms/cms/issues/2325))
- Improved the performance of saving elements.
- The Control Panel now shows the sidebar on screens that are at least 1,000 pixels wide. ([#4079](https://github.com/craftcms/cms/issues/4079))
- The `_layouts/cp` template now supports a `showHeader` variable that can be set to `false` to remove the header.
- The `_layouts/cp` Control Panel template now supports a `footer` block, which will be output below the main content area.
- Renamed `craft\helpers\ArrayHelper::filterByValue()` to `where()`.
- Anonymous/offline/Control Panel access validation now takes place from `craft\web\Controller::beforeAction()` rather than `craft\web\Application::handleRequest()`, giving controllers a chance to do things like set CORS headers before a `ForbiddenHttpException` or `ServiceUnavailableHttpException` is thrown. ([#4008](https://github.com/craftcms/cms/issues/4008))
- Controllers can now set `$allowAnonymous` to a combination of bitwise integers `self::ALLOW_ANONYMOUS_LIVE` and `self::ALLOW_ANONYMOUS_OFFLINE`, or an array of action ID/bitwise integer pairs, to define whether their actions should be accessible anonymously even when the system is offline.
- Improved the error message when Project Config reaches the maximum deferred event count.
- Craft now deletes expired template caches as part of its garbage collection routine.
- Craft no longer warns about losing unsaved changes when leaving the page while previewing entries, if the changes were autosaved. ([#4439](https://github.com/craftcms/cms/issues/4439))
- `fieldValues` is a now reserved field handle. ([#4453](https://github.com/craftcms/cms/issues/4453))
- Improved the reliability of `craft\helpers\UrlHelper::rootRelativeUrl()` and `cpUrl()`.
- `craft\base\ElementInterface::eagerLoadingMap()` and `craft\base\EagerLoadingFieldInterface::getEagerLoadingMap()` can now return `null` to opt out of eager-loading. ([#4220](https://github.com/craftcms/cms/pull/4220))
- `craft\db\ActiveRecord` no longer sets the `uid`, `dateCreated`, or `dateUpdated` values for new records if they were already explicitly set.
- `craft\db\ActiveRecord` no longer updates the `dateUpdated` value for existing records if nothing else changed or if `dateUpdated` had already been explicitly changed.
- `craft\helpers\UrlHelper::siteUrl()` and `url()` will now include the current request’s token in the generated URL’s query string, for site URLs.
- `craft\events\MoveElementEvent` now extends `craft\events\ElementEvent`. ([#4315](https://github.com/craftcms/cms/pull/4315))
- `craft\queue\BaseJob::setProgress()` now has a `$label` argument.
- `craft\queue\jobs\PropagateElements` no longer needs to be configured with a `siteId`, and no longer propagates elements to sites if they were updated in the target site more recently than the source site.
- `craft\queue\QueueInterface::setProgress()` now has a `$label` argument.
- `craft\services\Assets::getUserTemporaryUploadFolder()` now returns the current user’s temporary upload folder by default if no user is provided.
- `craft\services\Elements::deleteElement()` now has a `$hardDelete` argument.
- `craft\services\Elements::deleteElement()` now has a `$hardDelete` argument. ([#3392](https://github.com/craftcms/cms/issues/3392))
- `craft\services\Elements::getElementById()` now has a `$criteria` argument.
- `craft\services\Elements::propagateElement()` now has a `$siteElement` argument.
- `craft\services\Elements::saveElement()` now preserves existing elements’ current `dateUpdated` value when propagating or auto-resaving elements.
- `craft\services\Elements::saveElement()` now preserves the `uid`, `dateCreated`, and `dateUpdated` values on new elements if they were explicitly set. ([#2909](https://github.com/craftcms/cms/issues/2909))
- `craft\services\Elements::setPlaceholderElement()` now throws an exception if the element that was passed in doesn’t have an ID.
- `craft\services\Matrix::saveField()` is no longer is responsible for duplicating blocks from other elements.
- `craft\web\twig\variables\CraftVariable` no longer triggers the `defineComponents` event. ([#4416](https://github.com/craftcms/cms/issues/4416))
- `craft\web\UrlManager::setRouteParams()` now has a `$merge` argument, which can be set to `false` to completely override the route params.
- It’s now possible to pass a `behaviors` key to the `$newAttributes` argument of `craft\services\Elements::duplicateElement()`, to preattach behaviors to the cloned element before it’s saved.

### Removed
- Removed the Search Indexes utility. ([#3698](https://github.com/craftcms/cms/issues/3698))
- Removed the `--batch-size` option from `resave/*` actions.
- Removed the `craft.entryRevisions` Twig component.
- Removed `craft\controllers\EntriesController::actionPreviewEntry()`.
- Removed `craft\controllers\EntriesController::actionShareEntry()`.
- Removed `craft\controllers\EntriesController::actionViewSharedEntry()`.
- Removed `craft\events\VersionEvent`.
- Removed `craft\records\Entry::getVersions()`.
- Removed `craft\records\EntryDraft`.
- Removed `craft\records\EntryVersion`.
- Removed `craft\services\EntryRevisions::saveDraft()`.
- Removed `craft\services\EntryRevisions::publishDraft()`.
- Removed `craft\services\EntryRevisions::deleteDraft()`.
- Removed `craft\services\EntryRevisions::saveVersion()`.
- Removed `craft\services\EntryRevisions::revertEntryToVersion()`.
- Removed the `Craft.EntryDraftEditor` JavaScript class.

### Deprecated
- Deprecated the `ownerSite` and `ownerSiteId` Matrix block query params.
- Deprecated `craft\controllers\EntriesController::EVENT_PREVIEW_ENTRY`.
- Deprecated `craft\controllers\LivePreviewController`.
- Deprecated `craft\elements\MatrixBlock::$ownerSiteId`.
- Deprecated `craft\events\DefineComponentsEvent`.
- Deprecated `craft\helpers\ArrayHelper::filterByValue()`. Use `where()` instead.
- Deprecated `craft\models\BaseEntryRevisionModel`.
- Deprecated `craft\models\EntryDraft`.
- Deprecated `craft\models\EntryVersion`.
- Deprecated `craft\models\Section::$propagateEntries`. Use `$propagationMethod` instead.
- Deprecated `craft\services\Assets::getCurrentUserTemporaryUploadFolder()`.
- Deprecated `craft\services\EntryRevisions`.
- Deprecated `craft\web\Request::getIsLivePreview()`.
- Deprecated `craft\web\Request::getIsSingleActionRequest()` and `craft\console\Request::getIsSingleActionRequest()`.
- Deprecated the `Craft.LivePreview` JavaScript class.

### Fixed
- Fixed a bug where `craft\helpers\UrlHelper` methods could add duplicate query params on generated URLs.
- Fixed a bug where Matrix blocks weren’t getting duplicated for other sites when creating a new element. ([#4449](https://github.com/craftcms/cms/issues/4449))

## 3.1.34.3 - 2019-08-21

### Fixed
- Fixed a bug where the `project-config/rebuild` command wasn’t discarding unused user groups or user field layouts in the project config. ([#4781](https://github.com/craftcms/cms/pull/4781))

## 3.1.34.2 - 2019-07-23

### Fixed
- Fixed a bug where the `project-config/rebuild` command was discarding email and user settings.

## 3.1.34.1 - 2019-07-22

### Fixed
- Fixed a bug where the `project-config/rebuild` command was ignoring entry types that didn’t have a field layout. ([#4600](https://github.com/craftcms/cms/issues/4600))

## 3.1.34 - 2019-07-09

### Changed
- The `project-config/rebuild` command now rebuilds the existing project config wherever possible, instead of merging database data with the existing project config.

## 3.1.33 - 2019-07-02

### Added
- Added `craft\base\ApplicationTrait::saveInfoAfterRequest()`.

### Changed
- Craft no longer strips some punctuation symbols from slugs.
- Improved the performance of saving project config updates. ([#4459](https://github.com/craftcms/cms/issues/4459))
- Improved the performance of saving fields. ([#4459](https://github.com/craftcms/cms/issues/4459))
- The `craft update` command no longer updates Craft or plugins if not specified.

### Removed
- Removed `craft\services\ProjectConfig::saveDataAfterRequest()`.
- Removed `craft\services\ProjectConfig::preventSavingDataAfterRequest()`.

### Fixed
- Fixed a PHP error that occurred when deleting an asset transform. ([#4473](https://github.com/craftcms/cms/issues/4473))

### Security
- Fixed an XSS vulnerability.
- Fixed a path disclosure vulnerability. ([#4468](https://github.com/craftcms/cms/issues/4468))
- Added the `sameSiteCookieValue` config setting. ([#4462](https://github.com/craftcms/cms/issues/4462))

## 3.1.32.1 - 2019-06-25

### Fixed
- Fixed a couple Windows compatibility issues.

## 3.1.32 - 2019-06-25

### Changed
- Project Config now sorts arrays when all of the keys are UIDs. ([#4425](https://github.com/craftcms/cms/issues/4425))

### Fixed
- Fixed a bug where Craft might not match a domain to the proper site if it had a non-ASCII character in the host name.
- Fixed an error that could occur when using the `|filter` Twig filter. ([#4437](https://github.com/craftcms/cms/issues/4437))
- Fixed a bug where pagination URL could get repeated page params added to the query string if using query string-based pagination.

## 3.1.31 - 2019-06-18

### Added
- It’s now possible to set plugin license keys to environment variables using the `$VARIABLE_NAME` syntax. ([#4393](https://github.com/craftcms/cms/issues/4393))
- Added `craft\services\Elements::mergeElements()`. ([#4404](https://github.com/craftcms/cms/pull/4404))

### Changed
- Pagination URLs now include any query string parameters set on the current request.
- The default email template no longer sets text or background colors, so emails look better in dark mode. ([#4396](https://github.com/craftcms/cms/pull/4396))
- Improved the error message that gets logged when Craft isn’t able to finish processing project config changes, due to unresolved dependencies.
- Craft will no longer log errors and warnings arising from `yii\i18n\PhpMessageSource`. ([#4109](https://github.com/craftcms/cms/issues/4109))
- Improved the performance and reliability of user queries when the `group` param is set to a user group with a large number of users.
- Updated Yii to 2.0.21.

### Fixed
- Fixed a bug where `Craft::dd()` wouldn’t work properly if output buffering was enabled. ([#4399](https://github.com/craftcms/cms/issues/4399))
- Fixed a bug where `Craft::alias()` wasn’t working on Windows servers. ([#4405](https://github.com/craftcms/cms/issues/4405))
- Fixed a bug where Craft wasn’t parsing the `dsn` DB connection setting properly if it was supplied.

### Security
- Fixed an XSS vulnerability.

## 3.1.30 - 2019-06-11

### Changed
- Improved query performance. ([yiisoft/yii2#17344](https://github.com/yiisoft/yii2/pull/17344), [yiisoft/yii2#17345](https://github.com/yiisoft/yii2/pull/17345), [yiisoft/yii2#17348](https://github.com/yiisoft/yii2/pull/17348))
- `craft\services\Elements::saveElement()` now always propagates elements regardless of the `$propagate` argument value, when saving new elements. ([#4370](https://github.com/craftcms/cms/issues/4370))

### Fixed
- Fixed a bug where new elements weren’t assigned a UID in time if their URI format contained a `{uid}` token. ([#4364](https://github.com/craftcms/cms/issues/4364))
- Fixed a bug where Craft was modifying custom log target configs before executing queue jobs. ([#3766](https://github.com/craftcms/cms/issues/3766))
- Fixed a bug where `craft\helpers\ChartHelper::getRunChartDataFromQuery()` assumed that the value would be integers. ([craftcms/commerce#849](https://github.com/craftcms/commerce/issues/849))
- Fixed a bug where `craft\services\Security::validateData()` was returning an empty string instead of `false` when the data didn’t validate. ([#4387](https://github.com/craftcms/cms/issues/4387))
- Fixed a bug where Craft could inject unexpected JavaScript into front-end requests. ([#4390](https://github.com/craftcms/cms/issues/4390))

## 3.1.29 - 2019-06-04

### Added
- Added the `restore` command, which restores a database backup.
- Added the `Craft.escapeRegex()` JavaScript method.

### Changed
- Asset indexes now sort assets by Date Uploaded in descending order by default. ([#1153](https://github.com/craftcms/cms/issues/1153))
- `craft\db\Paginator` no longer assumes that the application’s database connection should be used.
- Updated Twig to 2.11. ([#4342](https://github.com/craftcms/cms/issues/4342))

### Fixed
- Fixed a bug where the Status menu wasn’t visible for the “All users” source on user indexes. ([#4306](https://github.com/craftcms/cms/pull/4306))
- Fixed a bug where pressing the <kbd>Esc</kbd> key in the setup wizard would close the modal window. ([#4307](https://github.com/craftcms/cms/issues/4307))
- Fixed a bug where `craft\validators\ArrayValidator::validate()` didn’t work. ([#4309](https://github.com/craftcms/cms/pull/4309))
- Fixed an error that could occur when rendering templates with a `loop.parent.loop` reference in a nested for-loop. ([#4271](https://github.com/craftcms/cms/issues/4271))
- Fixed a bug where publishing a Single entry’s draft, or reverting a Single entry to a prior version, would overwrite its title to the section name. ([#4323](https://github.com/craftcms/cms/pull/4323))
- Fixed a bug where Craft wasn’t invalidating existing asset transforms when changing the dimensions of a named transform.
- Fixed a bug where `craft\services\Fields::getFieldsByElementType()` would return duplicate results if a field was used in more than one field layout for the element type. ([#4336](https://github.com/craftcms/cms/issues/4336))
- Fixed a bug where Craft wasn’t respecting the `allowUppercaseInSlug` config setting when generating slugs in the Control Panel. ([#4330](https://github.com/craftcms/cms/issues/4330))
- Fixed a bug where Control Panel Ajax requests weren’t working if a custom `pathParam` config setting value was set. ([#4334](https://github.com/craftcms/cms/issues/4334))
- Fixed a JavaScript error that could occur when saving a new entry, if the selected entry type didn’t have a Title field. ([#4353](https://github.com/craftcms/cms/issues/4353))

## 3.1.28 - 2019-05-21

### Added
- Added the “Customize element sources” user permission. ([#4282](https://github.com/craftcms/cms/pull/4282))
- Matrix sub-fields now have a “Use this field’s values as search keywords?” setting. ([#4291](https://github.com/craftcms/cms/issues/4291))
- Added `craft\web\twig\variables\Paginate::setBasePath()`. ([#4286](https://github.com/craftcms/cms/issues/4286))

### Changed
- Craft now requires Yii 2.0.19.

### Fixed
- Fixed a bug where slugs could get double-hyphenated. ([#4266](https://github.com/craftcms/cms/issues/4266))
- Fixed an error that would occur when installing Craft if the `allowAdminChanges` config setting was disabled. ([#4267](https://github.com/craftcms/cms/issues/4267))
- Fixed a bug where Matrix fields would return the wrong set of Matrix blocks on new or duplicated elements, immediately after they were saved.
- Fixed a bug where users could not assign additional user groups to their own account if their permission to do so was granted by another user group they belonged to.
- Fixed a bug where Number fields would attempt to save non-numeric values. ([craftcms/feed-me#527](https://github.com/craftcms/feed-me/issues/527))
- Fixed a bug where it was possible to assign a Structure entry or category to a new parent, even if that would cause its descendants to violate the Max Levels setting. ([#4279](https://github.com/craftcms/cms/issues/4279))
- Fixed an error that could occur when rendering a template from a console request, if the template contained any non-global `{% cache %}` tags. ([#4284](https://github.com/craftcms/cms/pull/4284))

## 3.1.27 - 2019-05-14

### Added
- Added `craft\fields\Matrix::EVENT_SET_FIELD_BLOCK_TYPES`. ([#4252](https://github.com/craftcms/cms/issues/4252))

### Changed
- Pressing <kbd>Shift</kbd> + <kbd>Return</kbd> (or <kbd>Shift</kbd> + <kbd>Ctrl</kbd>/<kbd>Command</kbd> + <kbd>Return</kbd>) when a textual cell is focused in an editable table will now change the focus to the same cell in the previous row (after creating a new row if necessary.) ([#4259](https://github.com/craftcms/cms/issues/4259))
- Craft no longer shows the status menu for element sources that define a status. ([#4249](https://github.com/craftcms/cms/issues/4249))
- Element URI formats can now conditionally output an empty string, opting the element out of getting its own system URI. ([#4254](https://github.com/craftcms/cms/issues/4254))
- Table fields now get validation errors if any column handles are entered in the format of “colX”.
- Craft no longer clear out users’ verification codes after login. ([#4257](https://github.com/craftcms/cms/issues/4257))
- The `users/upload-user-photo` and `users/delete-user-photo` actions are now available to front-end requests. ([#3932](https://github.com/craftcms/cms/issues/3932))

### Fixed
- Fixed a bug where rebuilding the project config could set an incorrect value for the user field layout.
- Fixed a bug Craft wouldn’t allow users to edit their own photos if they didn’t have upload/remove asset permissions.
- Fixed a bug where Craft wasn’t removing newline characters when pasting text into some single-line Table column types.
- Fixed a bug where project config syncing could have inconsistent results on load-balanced environments. ([#4136](https://github.com/craftcms/cms/issues/4136))
- Fixed a bug where the Plugin Store was not able to load developer details. ([#4241](https://github.com/craftcms/cms/issues/4241))
- Fixed a bug that could occur when Craft generated URLs with multi-byte characters in the query string.
- Fixed a bug where you could get some character encoding issues in some environments when using PHP 7.3.
- Fixed a bug where Craft wasn’t attempting to set a unique URI on duplicated elements. ([#4253](https://github.com/craftcms/cms/issues/4253))
- Fixed a bug where Table fields could copy cell values to other cells if a column had a handle in the format of “colX”. ([#4200](https://github.com/craftcms/cms/issues/4200))
- Fixed an error that could occur on the Login page if a custom Login Page Logo was selected. ([#4261](https://github.com/craftcms/cms/issues/4261))

## 3.1.26 - 2019-05-08

### Changed
- The “Update all” button on the Updates utility is now shown even if the page contains some uninstallable updates. ([#4230](https://github.com/craftcms/cms/issues/4230))
- Craft now stores the Default User Group’s UID in the project config, in case the group’s ID is different across environments.
- `craft\services\Assets::EVENT_BEFORE_REPLACE_ASSET` event handlers can now change the filename of the replaced asset before it is saved.
- Improved the performance of background jobs. ([#4219](https://github.com/craftcms/cms/pull/4219))
- Improved the Plugin Store’s screenshots with arrows for navigation and pinch-to-zoom capability for touch devices.

### Fixed
- Fixed an error that could occur when saving a Single section if one of its sites had been disabled.
- Fixed an error that could occur when deleting a site.
- Fixed a PHP compile error that could occur when paginating a query. ([#4208](https://github.com/craftcms/cms/pull/4208))
- Fixed an error that could occur on the Settings → Users → Settings page if the project config was missing its `users` key. ([#4206](https://github.com/craftcms/cms/issues/4206))
- Fixed a bug where Craft wasn’t requiring email verification for new user accounts if the project config was missing its `users` key.
- Fixed a bug where Craft wasn’t eager-loading elements in the same site as the source element, if that was different than the currently requested site. ([#3954](https://github.com/craftcms/cms/issues/3954))

## 3.1.25 - 2019-04-30

### Added
- Added the `|ascii` Twig filter. ([#4193](https://github.com/craftcms/cms/issues/4193))

### Changed
- Craft now registers its project config event handlers before loading plugins. ([#3943](https://github.com/craftcms/cms/issues/3943))
- The Control Panel now uses jQuery 3.4.0. ([#4183](https://github.com/craftcms/cms/issues/4183))
- `behavior` and `behaviors` are now reserved field handles. ([#4184](https://github.com/craftcms/cms/issues/4184))
- The Updates utility no longer shows notices for expired plugins if no updates are actually available. ([#4186](https://github.com/craftcms/cms/issues/4186))

### Fixed
- Fixed an error where rebuilding the project config would not typecast the `propagateEntries` and `enableVersioning` section settings correctly. ([#3695](https://github.com/craftcms/cms/issues/3695))
- Fixed a bug where the Edit Draft HUD would include the current site name in the default Draft Name value for multi-site entries. ([#4171](https://github.com/craftcms/cms/issues/4171))
- Fixed a bug where resource requests could send a 500 response if the resource didn’t exist. ([#4197](https://github.com/craftcms/cms/pull/4197))

## 3.1.24 - 2019-04-23

### Added
- Added `craft\services\Fields::getFieldIdsByLayoutId()`.

### Changed
- Craft now correctly typecasts all core boolean and integer values saved to the project config. ([#3695](https://github.com/craftcms/cms/issues/3695))
- Craft now saves new entry versions every time an entry is saved, unless it’s being propagated or resaved.
- `users/save-user` and `users/start-elevated-session` requests now check for a `currentPassword` body param in addition to `password`, when looking for the user’s current password. ([#4169](https://github.com/craftcms/cms/issues/4169))
- `craft\services\Path::getStoragePath()` now has a `$create` argument.
- Updated Twig to 2.8.

### Fixed
- Fixed an error where re-saving a site would reset its sorting order. ([#4147](https://github.com/craftcms/cms/issues/4147))
- Fixed a SQL error that could occur when updating to Craft 3.1. ([#3663](https://github.com/craftcms/cms/issues/3663))
- Fixed an error that occurred when an SVG with `/` characters in its `id` attributes was passed to the `svg()` Twig function. ([#4155](https://github.com/craftcms/cms/issues/4155))
- Fixed a bug where passing `:empty:` or `:notempty:` to a Matrix field param on an element query could return incorrect results for fields that had soft-deleted blocks. ([#4161](https://github.com/craftcms/cms/issues/4161))
- Fixed a bug where Craft wasn’t returning a `1` exit code for console requests if the server was running under PHP 7. ([#4153](https://github.com/craftcms/cms/issues/4153))
- Fixed a “World-writable config file 'my.cnf' is ignored” warning that could occur when creating a database backup. ([#4163](https://github.com/craftcms/cms/pull/4163))
- Fixed a bug where `craft\services\Elements::duplicateElements()` would only ignore non-safe attributes passed to the `$newAttributes` argument.
- Fixed a bug where `craft\elements\db\ElementQuery::exists()` and `offsetExists()` were ignoring cached query results.

## 3.1.23 - 2019-04-16

### Added
- The `project-config/sync` command now has a `--force` option, which forces the project config to treat all preexisting config values as new. ([#4126](https://github.com/craftcms/cms/issues/4126))
- Added `craft\base\LogTargetTrait`, which can be used by custom `log` components, to gain security and privacy features provided by Craft’s built-in file target. ([#4127](https://github.com/craftcms/cms/pull/4127))

### Changed
- When creating a new site, global sets are now propagated to it before other element types. ([#3446](https://github.com/craftcms/cms/issues/3446))
- Locked Twig down to 2.7, to avoid a bug in 2.8.0. ([twigphp/Twig#2942](https://github.com/twigphp/Twig/issues/2942))

### Fixed
- Fixed an error that occurred when installing a missing plugin from the Settings → Plugins page. ([#4140](https://github.com/craftcms/cms/issues/4140))
- Fixed PHP type errors that could occur when calling some deprecated `craft.request` methods in templates. ([#4124](https://github.com/craftcms/cms/issues/4124))
- Fixed performance issues that could occur where uploading GIFs in the Control Panel. ([#4131](https://github.com/craftcms/cms/pull/4131))
- Fixed a bug where it wasn’t possible to create a new global set with the same name or handle as a soft-deleted one. ([#4091](https://github.com/craftcms/cms/issues/4091))
- Fixed a bug where pending users’ verification codes were getting deleted if they were impersonated by an admin. ([#4130](https://github.com/craftcms/cms/issues/4130))

## 3.1.22 - 2019-04-10

### Added
- Added `craft\base\ElementTrait::$resaving`, which indicates whether the element is currently being resaved via a `ResaveElements` job or a `resave` command. ([#3482](https://github.com/craftcms/cms/issues/3482))
- Added `craft\db\Paginator::setPageResults()`. ([#4120](https://github.com/craftcms/cms/issues/4120))

### Changed
- Changed the way Craft updates search indexes, to reduce the likelihood of a deadlock. ([#3197](https://github.com/craftcms/cms/issues/3197))
- Improved styles and behavior of the Plugin Store.
- The Settings → Plugins page now notes which plugins are expired, with links to renew them on [id.craftcms.com](https://id.craftcms.com).
- Improved the styling of info HUDs that contain long text or tables. ([#4107](https://github.com/craftcms/cms/pull/4107))

### Fixed
- Fixed a PHP error that could occur during asset indexing in some cases.
- Fixed a bug where entry drafts weren’t showing previous changes to Matrix fields on the draft. ([#4105](https://github.com/craftcms/cms/issues/4105))
- Fixed a bug where `project.yaml` changes weren’t always getting picked up. ([#4028](https://github.com/craftcms/cms/issues/4028))
- Fixed a bug where the `project-config/rebuild` command would restore soft-deleted components. ([#4100](https://github.com/craftcms/cms/issues/4100))
- Fixed a bug where the `project-config/sync` command was not performing schema checks.
- Fixed an error that occurred when backing up the database if the database password contained a `$` character. ([#4115](https://github.com/craftcms/cms/issues/4115))

## 3.1.21.1 - 2019-04-04

### Fixed
- Fixed a bug where underscores were getting stripped from element slugs. ([#4096](https://github.com/craftcms/cms/issues/4096))

## 3.1.21 - 2019-04-03

### Added
- Added the `backup` command, which creates a new database backup. ([#4075](https://github.com/craftcms/cms/issues/4075))
- Added the `queue/retry` command, which can be passed a failed job ID, or `all` to retry all failed jobs. ([#4072](https://github.com/craftcms/cms/issues/4072))
- Added `craft\queue\Queue::retryAll()`.
- Added `craft\services\Sections::$autoResaveEntries`, which can be set to `false` from `config/app.php` to prevent Craft from auto-resaving entries after sections and entry types are updated. ([#3482](https://github.com/craftcms/cms/issues/3482))

### Changed
- It’s now possible to double-click on asset sources to expand/collapse their subfolders. ([#4070](https://github.com/craftcms/cms/issues/4070))
- Craft no longer auto-resaves entries after saving a section or entry type if nothing changed of any significance to entries. ([#3482](https://github.com/craftcms/cms/issues/3482))
- Craft now formats filesizes using metric units (e.g. MB instead of MiB).
- The updater is now capable of handling package name changes.
- Craft now requires Yii 2.0.17.

### Fixed
- Fixed a bug where the Asset Indexes utility wasn’t logging exceptions.
- Fixed a SQL error that could occur when using the Asset Indexes utility, if any filenames contained 4+ byte characters.
- Fixed a bug where entry queries could return duplicate results for any entries that belong to a section that has soft-deleted structures associated with it. ([#4066](https://github.com/craftcms/cms/issues/4066))
- Fixed a bug where rebuilding project config would not work with Matrix fields with no block types. ([#4074](https://github.com/craftcms/cms/issues/4074)
- Fixed an error that occurred when sending emails if the `testToEmailAddress` config setting was set. ([#4076](https://github.com/craftcms/cms/issues/4076))
- Fixed a bug where it wasn’t possible to pass the `--element-id` option on `resave/*` commands.
- Fixed a bug where Matrix fields were including disabled blocks if any changes had been made to the Matrix block query params.
- Fixed SQL errors that could occur if the table prefix had ever changed.

## 3.1.20.1 - 2019-03-27

### Fixed
- Fixed an error that occurred when regenerating the project config, if there were any fields without settings. ([#4062](https://github.com/craftcms/cms/issues/4062))
- Fixed an error that occurred when loading the `_includes/forms/date` template without passing a `value` variable. ([#4063](https://github.com/craftcms/cms/issues/4063))

## 3.1.20 - 2019-03-27

### Added
- Added the `project-config/rebuild` console command.
- Added the `verifyEmailSuccessPath` config setting.
- Added the “Prefix” and “Suffix” settings for Number fields. ([#4055](https://github.com/craftcms/cms/issues/4055))
- Added the “Max Length” setting for URL fields. ([#4019](https://github.com/craftcms/cms/issues/4019))
- Added the `devMode` global Twig variable. ([#4038](https://github.com/craftcms/cms/issues/4038))
- Added `craft\config\GeneralConfig::getVerifyEmailSuccessPath()`.
- Added `craft\events\RebuildConfigEvent`.
- Added `craft\services\ProjectConfig::rebuild()`.
- Added `craft\services\Sections::pruneDeletedField()`.

### Changed
- Textareas within the Control Panel can now be manually vertically resized. ([#4030](https://github.com/craftcms/cms/issues/4030))
- The Craft Support widget now includes a “More Resources” section. ([#4058](https://github.com/craftcms/cms/issues/4058))
- The `_includes/forms/text` Control Panel template now supports `step`, `min`, and `max` attributes.
- Users without access to the Control Panel are now redirected according to the `verifyEmailSuccessPath` config setting after verifying a new email address. ([#1998](https://github.com/craftcms/cms/issues/1998))
- The `_includes/forms/text` Control Panel template now supports passing `autocorrect: false` and `autocapitalize: false`, to disable autocorrect and auto-capitalization on iOS devices.
- iOS autocorrect and auto-capitalization has been disabled for all core “Handle” and “Slug” fields in the Control Panel. ([#4009](https://github.com/craftcms/cms/issues/4009))
- Number fields now format their values for element index tables. ([#4059](https://github.com/craftcms/cms/issues/4059))
- When installing Craft using a `project.yaml`, Craft now backups the existing config to the config backup folder if there are errors. ([#4017](https://github.com/craftcms/cms/issues/4017))
- Craft now prunes entry type layouts when deleting a field.
- Craft no longer modifies the DSN string if set explicitly with the `dsn` database config setting.
- Craft no longer throws an `InvalidConfigException` when the `dsn` database config setting is set and contains an unexpected parameter.

### Fixed
- Fixed a bug where Craft wasn’t removing hyphens and other symbols from auto-generated asset titles. ([#4011](https://github.com/craftcms/cms/issues/4011))
- Fixed a PHP error that occurred when calling `craft\services\EntryRevisions::getDraftById()` or `getVersionById()` for a draft/version that belonged to a soft-deleted entry. ([#4013](https://github.com/craftcms/cms/issues/4013))
- Fixed a bug where Craft wasn’t respecting the site selection for routes defined in Settings → Routes. ([#4021](https://github.com/craftcms/cms/issues/4021))
- Fixed a bug where the `project-config/sync` command wasn’t logging exceptions. ([#4015](https://github.com/craftcms/cms/issues/4015))
- Fixed an error that occurred when attempting to use Live Preview with a pending user account. ([#4025](https://github.com/craftcms/cms/issues/4025))
- Fixed an error when displaying a date input in the Control Panel if the value passed wasn’t a `DateTime` object. ([#4041](https://github.com/craftcms/cms/issues/4041))
- Fixed a PHP error that occurred when passing an array of `craft\elements\User` objects to `craft\mail\Message::setTo()`. ([#4048](https://github.com/craftcms/cms/issues/4048))
- Fixed a bug where Craft was applying the `offset` param to both ends of the result set when paginating queries. ([#4052](https://github.com/craftcms/cms/issues/4052))
- Fixed a PHP error that occurred if `true` or `false` was passed to the third argument of `craft\db\Command::upsert()`. ([#4054](https://github.com/craftcms/cms/pull/4054))
- Fixed a bug where deleting fields via `project.yaml` could prevent other changes from being applied.
- Fixed a bug where field UIDs could be overwritten in some cases.

## 3.1.19 - 2019-03-19

### Added
- Added the `_includes/pagination` Control Panel template.
- Added `craft\db\Paginator`.
- Added `craft\web\twig\variables\Paginate::create()`.

### Changed
- The `{% paginate %}` tag now accepts any query object, not just element queries.
- The `_includes/forms/autosuggest` template now has `data` and `methods` blocks that can be overridden by sub-templates to customize the autosuggest behavior.

### Fixed
- Fixed a bug where sidebar badge counts in the Control Panel were getting formatted with two decimals if the Intl extension wasn’t loaded. ([#4002](https://github.com/craftcms/cms/issues/4002))
- Fixed a bug where entry drafts would forget that certain field values had been cleared out, and continue using the live revision’s content instead. ([#3981](https://github.com/craftcms/cms/issues/3981))
- Fixed an error that occurred if a Table field was created with a Date or Time column and no rows in the Default Values setting. ([#4005](https://github.com/craftcms/cms/issues/4005))
- Fixed a bug where Table fields would forget that they had been saved without any rows in the Default Values setting.
- Fixed a SQL error that could occur when saving non-UTF-8 characters to the project config. ([#4007](https://github.com/craftcms/cms/issues/4007))

## 3.1.18 - 2019-03-14

### Added
- Added `craft\services\Deprecator::$throwExceptions`. ([#3972](https://github.com/craftcms/cms/pull/3972))

### Changed
- `Craft::parseEnv()` will now boolean values for environment variables set to `true` or `false`. ([#3975](https://github.com/craftcms/cms/issues/3975))
- Nested project config keys are no longer sorted alphabetically.
- Craft now requires Twig 2.7+.

### Fixed
- Fixed a SQL error that occurred when using a token with a usage limit, if using PostgreSQL. ([#3969](https://github.com/craftcms/cms/issues/3969))
- Fixed a bug where the Edit User page would forget user group selection changes if there was a validation error. ([#3971](https://github.com/craftcms/cms/issues/3971))
- Fixed a bug where the updater would get an unexpected response when updating from 3.1.14 - 3.1.16 to 3.1.17+.
- Fixed a bug where it wasn’t possible to switch plugin editions when the `allowUpdates` config setting was disabled. ([#3987](https://github.com/craftcms/cms/issues/3987))
- Fixed a bug where multiple consecutive newlines in field instructions would result in multiple `<br>` tags rather than new paragraphs.
- Fixed a bug where Table fields weren’t always remembering the sort order for their Default Values settings. ([#3947](https://github.com/craftcms/cms/issues/3947))
- Fixed a bug where Table fields weren’t always remembering the sort order for their Table Columns settings. ([#3997](https://github.com/craftcms/cms/issues/3997))

## 3.1.17.2 - 2019-03-12

### Changed
- Craft now requires Twig 2.6.

## 3.1.17.1 - 2019-03-08

### Added
- Added `craft\helpers\ArrayHelper::ensureNonAssociative()`.

### Fixed
- Fixed a bug where commercial plugin editions weren’t showing up in the Plugin Store.
- Fixed a bug where installing a plugin from the Plugin Store would not respect the selected edition.
- Fixed a bug where plugins with free and commercial editions weren’t getting license key inputs on the Setting → Plugins page.
- Fixed a bug where the Setting → Plugins page wasn’t linking plugins’ edition badge to their page in the Plugin Store for plugins with free and commercial editions, if the free edition was currently active.

## 3.1.17 - 2019-03-08

### Changed
- When installing Craft using a `project.yaml`, Craft now processes all sites before installing any plugins. ([craftcms/commerce#752](https://github.com/craftcms/commerce/issues/752))
- The Plugin Store now shows “Report an issue” links on plugin screens.
- The Plugin Store now includes a “Package Name” section on plugin screens. ([#2757](https://github.com/craftcms/cms/issues/2757))
- The Plugin Store now shows discounted upgrade prices for plugins when a lower edition is already licensed.
- Craft now requires Yii 2.0.16.1.

### Fixed
- Fixed a bug where the `positionedBefore` element query param was not including direct ancestors in the results.
- Fixed a bug where HTML in plugin-supplied field instructions was getting encoded. ([#3928](https://github.com/craftcms/cms/issues/3928))
- Fixed a bug where Craft would prompt for a user’s current password when registering a new user, even if they weren’t assigning any groups or permissions to that user
- Fixed a bug where asset indexing could yield inconsistent results in some cases. ([#3450](https://github.com/craftcms/cms/issues/3450))
- Fixed a bug where the Plugin Store was showing info icons in the feature matrix of multi-edition plugins, even for features that didn’t have an extended description.
- Fixed a bug where entries weren’t getting new versions when edited from element editor HUDs. ([#3959](https://github.com/craftcms/cms/issues/3959))

## 3.1.16 - 2019-03-05

### Added
- The Plugin Store now shows Repository links on plugin screens.
- Added the `create()` Twig function. ([#3921](https://github.com/craftcms/cms/pull/3921))
- Added the `--type` option to the `resave/entries` command. ([#3939](https://github.com/craftcms/cms/issues/3939))
- Added `craft\helers\Assets::getAllowedFileKinds()`.

### Changed
- Line breaks in field instructions now get converted to `<br>` tags. ([#3928](https://github.com/craftcms/cms/issues/3928))
- Assets field settings no longer list file kinds that aren’t allowed to be uploaded, per the `allowedFileExtensions` and `extraAllowedFileExtensions` config settings. ([#3917](https://github.com/craftcms/cms/issues/3917))
- The `{% exit %}` tag now throws a more specific exception depending on the status code passed to it (e.g. `yii\web\NotFoundHttpException` for 404s). ([#3915](https://github.com/craftcms/cms/issues/3915))
- `craft\helpers\MigrationHelper::dropAllIndexesOnTable()` is no longer deprecated.
- The `--id` option on `resave/*` console commands is now named `--element-id`. ([#3940](https://github.com/craftcms/cms/issues/3940))
- The `_includes/forms/autosuggest.html` template now supports passing `disabled: true`. ([#3925](https://github.com/craftcms/cms/issues/3925))

### Fixed
- Fixed a bug where Control Panel content areas weren’t getting their bottom padding applied in Firefox. ([#3874](https://github.com/craftcms/cms/issues/3874))
- Fixed a PHP error that occurred on the front-end if two routes defined in Settings → Routes had the same URI pattern. ([#3922](https://github.com/craftcms/cms/issues/3922))
- Fixed a bug where Craft wasn’t always preselecting the correct tab on Control Panel pages if the tab name contained non-ASCII characters. ([#3923](https://github.com/craftcms/cms/issues/3923))
- Fixed a bug where the `--uid` option on `resave/*` console commands wasn’t working. ([#3941](https://github.com/craftcms/cms/issues/3941))
- Fixed a SQL error that could occur when running `resave/*` console commands.
- Fixed a PHP error that occurred when calling the deprecated `getError()` method on a model that had no errors. ([#3934](https://github.com/craftcms/cms/issues/3934))
- Fixed a bug where Craft wasn’t sanitizing new asset subfolder names. ([#3689](https://github.com/craftcms/cms/issues/3689))
- Fixed a bug where Table fields weren’t remembering the sort order for their Default Values settings. ([#3947](https://github.com/craftcms/cms/issues/3947))

## 3.1.15 - 2019-02-26

### Added
- Added the `resave/assets`, `resave/categories`, `resave/entries`, `resave/tags`, and `resave/users` console commands.

### Changed
- Craft now sends system messages authored for the same root language as the requested language, if an exact language match can’t be found. ([#3888](https://github.com/craftcms/cms/issues/3888))
- Element source definitions can now include a `badgeCount` key.
- Login requests no longer enforce CSRF validation if someone is already logged in.
- Craft now throws an `InvalidConfigException` when updating the project config if any unexpected data types are encountered.
- The `testToEmailAddress` config setting can now be set to `false`. ([#3910](https://github.com/craftcms/cms/pull/3910))

### Fixed
- Fixed a bug where the System Messages utility wouldn’t update message previews after editing a message for the primary site’s language, if the user had a different preferred language selected.
- Fixed a bug where structures weren’t getting deleted and unassigned from their sections properly after converting a Structure section to a Channel or Single. ([#3895](https://github.com/craftcms/cms/issues/3895))
- Really fixed a bug where Craft could update the `dateModified` value in the project config even when nothing had changed. ([#3792](https://github.com/craftcms/cms/issues/3792))
- Fixed a bug where the Settings → Routes page wasn’t listing routes in the user-defined order. ([#3892](https://github.com/craftcms/cms/issues/3892))
- Fixed an error that occurred when viewing trashed entries, if the “Entry Type” column was shown and one of the trashed entries’ entry types had been deleted. ([#3899](https://github.com/craftcms/cms/issues/3899))

## 3.1.14 - 2019-02-21

### Added
- Added `craft\helpers\ProjectConfig::cleanupConfig()`.
- Added `craft\web\Request::$maxPageNum`, which determines the maximum page number Craft should accept (100,000 by default). ([#3880](https://github.com/craftcms/cms/issues/3880))

### Deprecated
- Deprecated `craft\mutex\FileMutex`.

### Fixed
- Fixed a bug where Craft could update the `dateModified` value in the project config even when nothing had changed. ([#3792](https://github.com/craftcms/cms/issues/3792))
- Fixed a SQL error that occurred when running the “Localizing relations” task if using PostgreSQL. ([#3877](https://github.com/craftcms/cms/issues/3877))
- Fixed a bug where file locking wasn’t working on Windows. ([#3879](https://github.com/craftcms/cms/issues/3879))

### Security
- Fixed a bug where sensitive environment variable values weren’t getting redacted correctly.

## 3.1.13 - 2019-02-20

### Added
- Added `craft\helpers\StringHelper::replaceMb4()`.
- Added `craft\services\ProjectConfig::defer()`.

### Changed
- The `users/login` and `users/logout` actions now include a `csrfTokenValue` key in JSON responses. ([#3858](https://github.com/craftcms/cms/issues/3858))
- Craft no longer deletes search indexes when soft-deleting an element, until the element gets hard-deleted. ([#3863](https://github.com/craftcms/cms/issues/3863))
- Updated Yii to 2.0.16.

### Fixed
- Fixed a bug where Craft could auto-place the `{{ beginBody() }}` and `{{ endBody() }}` tags in the wrong places.
- Fixed a bug where Craft wasn’t storing custom volume sort orders. ([#3764](https://github.com/craftcms/cms/issues/3764))
- Fixed a SQL error that would occur when uploading a file with emojis in its name, if using MySQL. ([#3852](https://github.com/craftcms/cms/issues/3852))
- Fixed a bug where Assets fields weren’t respecting their View Mode setting when files were drag-uploaded to them. ([#3578](https://github.com/craftcms/cms/issues/3578))
- Fixed a bug where asset queries’ `kind` param wasn’t working for custom file kinds defined by the `extraFileKinds` config setting, for file extensions that were already associated with another file kind. ([#3869](https://github.com/craftcms/cms/issues/3869))
- Fixed a bug where `craft\helpers\FileHelper::sanitizeFilename()` could return inconsistent results.
- Fixed an error that could occur when syncing `project.yaml` if it introduced a new Super Table field with a nested Matrix field.

## 3.1.12 - 2019-02-15

### Fixed
- Fixed a bug where the `relatedTo` element query param could include results for elements that were related via soft-deleted Matrix blocks. ([#3846](https://github.com/craftcms/cms/issues/3846))
- Fixed a bug where some search queries were not returning results when they should, if using MySQL.
- Fixed an error that could occur when syncing `project.yaml` changes if the `allowAdminChanges` config setting was disabled. ([#3823](https://github.com/craftcms/cms/issues/3823))
- Fixed an `InvalidConfigException` that was thrown if a user’s photo was soft-deleted. ([#3849](https://github.com/craftcms/cms/issues/3849))

## 3.1.11 - 2019-02-14

### Added
- Added `craft\helpers\UrlHelper::rootRelativeUrl()`.

### Fixed
- Fixed a bug where the Plugin Store wouldn’t load if the `baseCpUrl` config setting was set to a URL with a different scheme than Craft believed the request had.
- Fixed a validation error that would occur on non-required Checkboxes and Multi-select fields if no options were selected. ([#3844](https://github.com/craftcms/cms/issues/3844))
- Fixed a validation error that would occur on Dropdown and Radio Buttons fields if the selected option’s value was `0`. ([#3842](https://github.com/craftcms/cms/issues/3842))
- Fixed a bug where the Value column for Checkboxes, Dropdown, Multi-select, and Radio Buttons fields’ Options settings weren’t auto-populating if the Option Label column was set to a number.
- Fixed an error on the Settings → Users page if `users.photoVolumeUid` was not defined in the project config. ([#3303](https://github.com/craftcms/cms/issues/3303))

## 3.1.10 - 2019-02-13

### Changed
- `craft\helpers\FileHelper::writeToFile()` now invalidates the OPcache for the file. ([#3838](https://github.com/craftcms/cms/pull/3838))
- The `serve` command now uses `@webroot` as the default `docroot` option value. ([#3770](https://github.com/craftcms/cms/pull/3770))

### Fixed
- Fixed a bug where the `users/save-user` action wasn’t deleting user photos properly.
- Fixed a bug where changes to Matrix block type fields’ settings weren’t always saving. ([#3832](https://github.com/craftcms/cms/issues/3832))
- Fixed a bug where non-searchable fields were still getting search keywords stored when using the Search Indexes utility. ([#3837](https://github.com/craftcms/cms/issues/3837))

## 3.1.9.1 - 2019-02-12

### Fixed
- Fixed a bug where `Craft::alias()` wasn’t beginning the response string with an `@` character if no `@` was passed into `Craft::setAlias()` to begin with.
- Fixed an error that could occur if there were any HTML entities in the project config.

## 3.1.9 - 2019-02-12

### Added
- Added the `disabledPlugins` config setting. ([craftcms/webhooks#4](https://github.com/craftcms/webhooks/issues/4))
- Added the `$language` argument to `craft\helpers\StringHelper::toAscii()`.
- Added `craft\validators\SlugValidator::$language`.
- Added `craft\web\twig\variables\Cp::getAsciiCharMap()`.

### Changed
- The operating system name & version are now shown in the System Report utility. ([#3784](https://github.com/craftcms/cms/issues/3784))
- Craft’s installer no longer applies the current `project.yaml` file if the installed schema version doesn’t match the one in the file. ([#3783](https://github.com/craftcms/cms/issues/3783))
- Control Panel settings no longer warn about using the `@web` alias, if it was defined by the `aliases` config setting. ([#3798](https://github.com/craftcms/cms/pull/3798))
- The `clear-caches` console command now clears CP resource files if the `@webroot` alias was defined by the `aliases` config setting. ([#3787](https://github.com/craftcms/cms/issues/3787))
- `craft\models\VolumeFolder::getVolume()` now throws an `InvalidConfigException` if its `$volumeId` property is set to an invalid volume ID, rather than returning `null`.
- Craft now checks if all files in project config mapping are valid and regenerates the map if they are not.
- Craft now auto-generates slugs using an ASCII char map based on the language of the current entry/category, rather than the logged-in user. ([#3820](https://github.com/craftcms/cms/issues/3820))

### Fixed
- Fixed a SQL error that could occur when deleting an asset. ([#3786](https://github.com/craftcms/cms/issues/3786))
- Fixed an error that occurred when customizing element indexes if the `allowAdminChanges` config setting was disabled. ([#3788](https://github.com/craftcms/cms/issues/3788))
- Fixed a bug where Checkboxes, Dropdown, Multi-select, and Radio Buttons fields wouldn’t pass validation if the selected option value was `true` or `false`.
- Fixed an error that occurred on the Settings → Plugins page, if there were any plugins in the database that weren’t Composer-installed.
- Fixed an error that could occur if an Assets field was configured to upload to a deleted volume. ([#3799](https://github.com/craftcms/cms/issues/3799))
- Fixed a bug where sections’ Default Status settings weren’t always being respected. ([#3791](https://github.com/craftcms/cms/issues/3791))
- Fixed a bug where only users with the “Edit users” user permission were allowed to upload a new user photo. ([#3735](https://github.com/craftcms/cms/issues/3735))
- Fixed a bug where renaming a Matrix block type’s handle would result in new content columns being created in the database, and existing Matrix blocks losing their content. ([#3809](https://github.com/craftcms/cms/issues/3809))
- Fixed a SQL error that could occur when updating to Craft 3.1 if any system messages contained emoji characters.
- Fixed an error that could occur when working with elements, if a site had been created earlier in the same request. ([#3824](https://github.com/craftcms/cms/issues/3824))

## 3.1.8 - 2019-02-05

### Changed
- Craft now automatically logs users in after resetting their password, if the `autoLoginAfterAccountActivation` config setting is enabled.

### Fixed
- Fixed a bug where pressing the <kbd>Return</kbd> key on editable tables with a static number of rows would add a new row. ([#3765](https://github.com/craftcms/cms/issues/3765))
- Fixed a bug where pressing the <kbd>Return</kbd> key on editable tables would select the next row’s cell even if the cell was disabled.
- Fixed a bug where pressing the <kbd>Return</kbd> key on an editable table wouldn’t move the focus to the next row’s sell if it had an `<input>` instead of a `<textarea>`.
- Fixed an error that could occur in the Control Panel if any environment variable values began with an `@` character. ([#3769](https://github.com/craftcms/cms/issues/3769))
- Fixed a bug where `craft\helpers\DateTimeHelper::toDateTime()` was mistaking year-only values for Unix timestamps. ([#3772](https://github.com/craftcms/cms/issues/3772))
- Fixed an error that occurred when a non-admin user attempted to edit a system message, or when the `allowAdminChanges` config setting was disabled. ([#3775](https://github.com/craftcms/cms/issues/3775))
- Fixed a bug where it was hard to see error notifications on pages with a licensing alert. ([#3776](https://github.com/craftcms/cms/issues/3776))
- Fixed a JavaScript error that occurred when adding a new row to a custom editable table that contained a `time` column, if no rows existed on page load. ([#3780](https://github.com/craftcms/cms/issues/3780))

## 3.1.7 - 2019-01-31

### Added
- Added all the things that came in [Craft 3.0.40](https://github.com/craftcms/cms/blob/master/CHANGELOG-v3.md#3040---2019-01-31).
- Added `craft\helpers\FileHelper::canTrustMimeType()`.
- Added `craft\web\UploadedFile::getMimeType()`.

### Changed
- The “Port” SMTP mail transport setting can now be set to an environment variable. ([#3740](https://github.com/craftcms/cms/issues/3740))
- `craft\web\Controller::requireAdmin()` now has a `$requireAdminChanges` argument, which dictates whether the `allowAdminChanges` config setting must also be enabled (`true` by default).
- The `project-config/sync` console command now creates a `project.yaml` file, if it’s missing. ([#3736](https://github.com/craftcms/cms/issues/3736))
- Querying for active users no longer excludes locked users.
- `craft\helpers\FileHelper::getMimeType()` now returns `application/x-yaml` for `.yaml` and `.yml` files.
- Updated Craft UI to 0.2.0.

### Fixed
- Fixed an error that occurred when updating to Craft 3.1 if a plugin or module was calling `craft\records\User::find()`.
- Fixed a bug where cross-domain Live Preview requests could fail due to CORS restrictions.
- Fixed a 403 error that would occur when an admin attempted to log in as another user on an environment where the `allowAdminChanges` config setting was disabled. ([#3749](https://github.com/craftcms/cms/issues/3749))
- Fixed a bug where asset index toolbar items would be misaligned when searching in a volume or folder with subfolders.
- Fixed a bug where asset indexes could show multiple view mode toggles if a different volume or subfolder was selected while at least one asset was checked. ([#3702](https://github.com/craftcms/cms/issues/3702))
- Fixed a bug where Plugin Store screenshots were not showing properly. ([#3709](https://github.com/craftcms/cms/issues/3709))
- Fixed a bug where zoomed Plugin Store screenshots would not close when hitting the browser’s Back button. ([#3754](https://github.com/craftcms/cms/issues/3754))
- Fixed a bug where the Plugin Store was not working properly when Dev Mode was enabled.

### Security
- User accounts are now locked after multiple failed password attempts in current-password modals, per the `maxInvalidLogins` config setting.
- Users are no longer signed out of active sessions when their account becomes locked.
- Database backup/restore exception messages now redact the database password when using PostgreSQL.

## 3.1.6.1 - 2019-01-29

### Fixed
- Fixed an error that occurred when creating a Table field with a Date column. ([#3748](https://github.com/craftcms/cms/issues/3748))

## 3.1.6 - 2019-01-29

### Added
- It’s now possible to update disabled plugins.

### Changed
- `craft\web\Controller::requireAdmin()` now sends a 403 (Forbidden) response if the `allowAdminChanges` config setting has been set to `false`. ([#3728](https://github.com/craftcms/cms/issues/3728))
- `craft\helpers\DateTimeHelper::toDateTime()` now supports passing an array with a `date` key set to the `YYYY-MM-DD` format, in addition to the current locale’s short date format.
- `craft\helpers\DateTimeHelper::toDateTime()` now supports passing an array with a `time` key set to the `HH:MM` format, in addition to the current locale’s short time format.
- `craft\helpers\DateTimeHelper::toDateTime()` now supports passing an array with a `datetime` key, which will be handled the same way strings passed to the method are handled (except that the `datetime` key can be paired with a `timezone` key).

### Fixed
- Fixed an error that occurred when using the `json_decode` filter. ([#3722](https://github.com/craftcms/cms/pull/3722))
- Fixed a bug a bug where plugin screenshots in the Plugin Store were not rendering correctly. ([#3709](https://github.com/craftcms/cms/issues/3709))
- Fixed an error where the `index-assets/one` and `index-assets/all` console commands were creating `.` folders in each volume.
- Fixed a bug where the Settings → Plugins page was showing extra “Missing” rows for any unlicensed plugins that were Composer-installed but not Craft-installed. ([#3726](https://github.com/craftcms/cms/issues/3726))
- Fixed an error that could occur when viewing trashed elements.
- Fixed a bug where many system message translations were missing line breaks. ([#3737](https://github.com/craftcms/cms/issues/3737))
- Fixed a bug where unparsed markdown code was present in the Control Panel error message displayed when the system was offline. ([#3746](https://github.com/craftcms/cms/issues/3746))

## 3.1.5 - 2019-01-25

### Changed
- Control Panel settings that can be set to environment variables now show a tip about that if the value is not already set to an environment variable or alias.
- Control Panel form fields can now be configured with a `tip` property, which will be displayed below the field.
- Control Panel templates can now pass `suggestEnvVars: true` and `suggestAliases: true` to autosuggest fields, rather that supplying the `suggestions` array.

### Fixed
- Fixed a bug where the “Duplicate” action wasn’t available on the Entries index page for non-admin users. ([#3705](https://github.com/craftcms/cms/issues/3705))
- Fixed a bug where it wasn’t possible to rename an asset’s filename from the Assets index page. ([#3707](https://github.com/craftcms/cms/issues/3707))
- Fixed an error that occurred when saving a user that had a first or last name set.
- Fixed a bug where it wasn’t possible to apply project config changes. ([#3713](https://github.com/craftcms/cms/issues/3713))
- Fixed a bug where the Password field on SMTP and Gmail mail transport settings could be set to an encoded and encrypted password. ([#3699](https://github.com/craftcms/cms/issues/3699))
- Fixed a bug where it was possible to remove the Primary Site status from the primary site, without offering a new primary site. ([#3720](https://github.com/craftcms/cms/issues/3720))
- Fixed an error that could occur if PHP’s `memory_limit` was set to a higher size (in bytes) than `PHP_INT_MAX`. ([#3717](https://github.com/craftcms/cms/issues/3717))

### Security
- Control Panel settings that can be set to an alias now show a warning if the current value begins with the `@web` alias.

## 3.1.4 - 2019-01-24

### Added
- Added all the things that came in [Craft 3.0.38](https://github.com/craftcms/cms/blob/master/CHANGELOG-v3.md#3038---2019-01-24).
- The System Name setting can now be set to an environment variable. ([#3529](https://github.com/craftcms/cms/issues/3529))
- Added the `index-assets/one` console command, which can now be used to index a single subfolder.
- Added `craft\base\ApplicationTrait::getSystemName()`.

### Changed
- Craft now ensures that installed schema versions match the schema versions in `project.yaml` before syncing project config changes.
- The `project-config/sync` console command now bails if there are pending Craft or plugin migrations.

### Fixed
- Fixed a bug where `site` translations were falling back to English if the translated message was identical to the source message. ([#3692](https://github.com/craftcms/cms/issues/3692))
- Fixed a bug where syncing Matrix field changes to the project config would result in new changes to the project config. ([#3695](https://github.com/craftcms/cms/issues/3695))
- Fixed an error that occurred when indexing assets in an empty volume.
- Fixed a bug where soft-deleted assets would show up as missing after indexing.
- Fixed a JavaScript error that could occur on the Settings → Plugins page.
- Fixed a bug where `Craft::parseEnv()` was throwing an `InvalidConfigException` if the given string began with `@` but was not an alias. ([#3700](https://github.com/craftcms/cms/issues/3700))

### Security
- URLs are no longer allowed in users’ first or last names.

## 3.1.3 - 2019-01-21

### Added
- Added the `|json_decode` Twig filter.  ([#3678](https://github.com/craftcms/cms/pull/3678))

### Fixed
- Fixed an error that occurred when updating to Craft 3.1 if a plugin or module was calling any soft-deletable records’ `find()` methods.
- Fixed an error that occurred when updating from Craft 2 to Craft 3.1 if there were any RichText fields. ([#3677](https://github.com/craftcms/cms/issues/3677))
- Fixed a bug where it was possible to create duplicate tags by searching for and selecting the same tag name twice in the same Tags field. ([#3676](https://github.com/craftcms/cms/issues/3676))
- Fixed a bug where system messages were getting sent with the message keys (e.g. “forgot_password_subject” and “forgot_password_body”) if Craft didn’t provide a default message translation for the site language, and the message hadn’t been translated for the user’s preferred language. ([#3673](https://github.com/craftcms/cms/issues/3673))
- Fixed a bug where `craft\web\Request::getIsLivePreview()` was returning `false` on Live Preview requests when called from an `yii\base\Controller::EVENT_BEFORE_ACTION` event handler. ([#3680](https://github.com/craftcms/cms/issues/3680))

## 3.1.2.2 - 2019-01-19

### Fixed
- Fixed an error that occurred when updating to Craft 3.1 if a plugin or module was calling any `craft\services\Sections` methods.

## 3.1.2.1 - 2019-01-19

### Fixed
- Fixed an error that occurred when updating to Craft 3.1 if there were any Matrix sub-fields that had their type set to a non-existing class. ([#3662](https://github.com/craftcms/cms/issues/3662))
- Fixed a bug where the project config could be in an unexpected state if a `project.yaml` file existed already when initially updating to Craft 3.1.

## 3.1.2 - 2019-01-18

### Added
- Added the `index-assets <volume>` and `index-assets/all` console commands. ([#3595](https://github.com/craftcms/cms/pull/3595))
- Added `craft\base\FieldTrait::$oldSettings`.
- Added `craft\helpers\Install`.
- Added `craft\services\Fields::prepFieldForSave()`.
- Added `craft\services\Path::getProjectConfigFilePath()`.
- Added `craft\services\ProjectConfig::$muteEvents`.

### Changed
- The installer now checks `project.yaml` when determining the default site name, handle, base URL, and language values. ([#3661](https://github.com/craftcms/cms/issues/3661))
- The Base URL field in the web-based installer now autouggests environment variable names and aliases.
- Craft now creates a `.gitignore` file in the `storage/config-backups/` folder, preventing any other files within it from getting tracked by Git.
- Craft no longer prevents changes in `project.yaml` from being synced if a plugins’ schema version in `project.yaml` doesn’t match up with its installed schema version, if one of them is blank.

### Deprecated
- Deprecated `craft\services\Fields::$ignoreProjectConfigChanges`.
- Deprecated `craft\services\Matrix::$ignoreProjectConfigChanges`.

### Fixed
- Fixed a PHP notice that occurred when updating to Craft 3.1 if there were any plugins installed without settings.
- Fixed a SQL error that occurred when updating to Craft 3.1 if a plugin or module was calling any `craft\services\Fields` methods. ([#3663](https://github.com/craftcms/cms/issues/3663))
- Fixed a bug where element indexes would forget their source settings after updating to Craft 3.1. ([#3659](https://github.com/craftcms/cms/issues/3659))
- Fixed a bug where commercial plugins weren’t installable from the Plugin Store.
- Fixed a bug where Matrix block type fields’ `beforeSave()` methods weren’t getting called.
- Fixed a bug where Matrix fields could forget their content table name if they were created with a non-global context.
- Fixed a bug where links to the Plugin Store from Settings → Plugins were 404ing. ([#3664](https://github.com/craftcms/cms/issues/3664))
- Fixed a bug where soft-deleted sections and entry types were still showing up in the Control Panel. ([#3648](https://github.com/craftcms/cms/issues/3648))
- Fixed a bug where an update to Craft 3.1 would fail with a database error in some scenarios.
- Fixed a bug where Plugin Store’s Try buttons would appear as disabled when they should be enabled. ([#3619](https://github.com/craftcms/cms/issues/3619))
- Fixed an error that occurred when updating to Craft 3.1 if there were any relational fields that were missing some expected settings. ([#3641](https://github.com/craftcms/cms/issues/3641))

### Security
- Fixed two XSS vulnerabilities.

## 3.1.1 - 2019-01-16

### Added
- Added support for the `CRAFT_LOG_PHP_ERRORS` PHP constant. ([#3619](https://github.com/craftcms/cms/issues/3619))
- Added `craft\web\User::generateToken()`.

### Changed
- System error message templates no longer parse exception messages as Markdown.

### Fixed
- Fixed a bug where `craft\services\Volumes::getVolumeByHandle()` wasn’t working. ([#3633](https://github.com/craftcms/cms/pull/3633))
- Fixed a bug where the `clear-caches/cp-resources` command could clear out the wrong directory if the `resourceBasePath` config setting began with `@webroot`. ([#3637](https://github.com/craftcms/cms/issues/3637))
- Fixed a bug where eager-loading Matrix blocks would come up empty. ([#3644](https://github.com/craftcms/cms/issues/3644))
- Fixed an error that occurred when updating to Craft 3.1 if there were any Matrix blocks without any sub-fields. ([#3635](https://github.com/craftcms/cms/pull/3635))
- Fixed an error that occurred when updating to Craft 3.1 if there were any Matrix block types left over from a Matrix field that had been converted to something else.
- Fixed an error that occurred when updating to Craft 3.1 if there were any Assets fields that were missing some expected field settings. ([#3641](https://github.com/craftcms/cms/issues/3641))
- Fixed an error that occurred when updating to Craft 3.1 if anything was calling `craft\services\Fields::getLayoutById()` or `getLayoutByType()` before the update was applied.
- Fixed an error that could occur when logging deprecation errors on PostgreSQL. ([#3638](https://github.com/craftcms/cms/issues/3638))
- Fixed a bug where users would get logged out while updating to Craft 3.1, causing a “User is not permitted to perform this action” error.
- Fixed a bug where “JavaScript must be enabled” and “Cookies must be enabled” messages weren’t getting positioned correctly. ([#3639](https://github.com/craftcms/cms/issues/3639))
- Fixed a “Variable "message" does not exist.” error that could occur in the Control Panel.
- Fixed a bug where free plugins weren’t installable from the Plugin Store. ([#3642](https://github.com/craftcms/cms/issues/3642))

### Security
- The Request panel in the Debug Toolbar now redacts any sensitive information. ([#3619](https://github.com/craftcms/cms/issues/3619))
- Fixed two XSS vulnerabilities.

## 3.1.0 - 2019-01-15

> {warning} This is a more complex update than usual, and failed update attempts are not uncommon. Please ensure you have a recent database backup, and we recommend you test the update on a local/staging environment before updating your production server.

### Added
- Added the Project Config, a portable and centralized configuration for system settings. ([#1429](https://github.com/craftcms/cms/issues/1429)) 
- Category groups, elements, entry types, field layouts, global sets, sections, sites, site groups, structures, tag groups, and volumes are now soft-deleted. ([#867](https://github.com/craftcms/cms/issues/867))
- Entries, categories, and users can now be restored within the Control Panel by selecting “Trashed” from the status menu on element index pages, and clicking the “Restore” button.
- Added the System Messages utility for editing system messages, replacing the Settings → Email → System Messages page. ([#3421](https://github.com/craftcms/cms/issues/3421))
- Some Site settings (Base URL), volume settings (Base URL and File System Path), and email settings (System Email Address, Sender Name, HTML Email Template, Username, Password, and Host Name) can now be set to environment variables using a `$VARIABLE_NAME` syntax. ([#3219](https://github.com/craftcms/cms/issues/3219))
- The installer now checks whether a `project.yaml` file exists and applies any changes in it. ([#3291](https://github.com/craftcms/cms/issues/3291))
- Control Panel settings that support environment variables now autosuggest environment variable names (and aliases when applicable) while typing.
- Control Panel settings that define a template path now autosuggest existing template files.
- Added cross-domain support for Live Preview. ([#1521](https://github.com/craftcms/cms/issues/1521))
- Plugins can now have multiple editions.
- Custom fields can now opt out of being included in elements’ search keywords. ([#2600](https://github.com/craftcms/cms/issues/2600))
- Added the `allowAdminChanges` config setting.
- Added the `softDeleteDuration` config setting.
- Added the `storeUserIps` config setting. ([#3311](https://github.com/craftcms/cms/issues/3311))
- Added the `useProjectConfigFile` config setting.
- Added the `gc` console command, which can be used to run garbage collection tasks.
- Added the `project-config/sync` console command. ([#3510](https://github.com/craftcms/cms/issues/3510))
- Added the `trashed` element query param, which can be used to query for elements that have been soft-deleted.
- Added the `expression()` Twig function, for creating new `yii\db\Expression` objects in templates. ([#3289](https://github.com/craftcms/cms/pull/3289))
- Added the `parseEnv()` Twig function.
- Added the `plugin()` Twig function.
- Added the `_includes/forms/autosuggest.html` include template for the Control Panel. 
- Added `Craft::parseEnv()`.
- Added `craft\base\ApplicationTrait::getIsLive()`.
- Added `craft\base\Element::EVENT_AFTER_RESTORE`.
- Added `craft\base\Element::EVENT_BEFORE_RESTORE`.
- Added `craft\base\Element::EVENT_DEFINE_EAGER_LOADING_MAP`.
- Added `craft\base\ElementInterface::afterRestore()`.
- Added `craft\base\ElementInterface::beforeRestore()`.
- Added `craft\base\Field::EVENT_AFTER_ELEMENT_RESTORE`.
- Added `craft\base\Field::EVENT_BEFORE_ELEMENT_RESTORE`.
- Added `craft\base\FieldInterface::afterElementRestore()`.
- Added `craft\base\FieldInterface::beforeElementRestore()`.
- Added `craft\base\Model::EVENT_DEFINE_RULES`.
- Added `craft\base\Plugin::editions()`.
- Added `craft\base\Plugin::is()`.
- Added `craft\base\SavableComponentInterface::beforeApplyDelete()`.
- Added `craft\behaviors\EnvAttributeParserBehavior`.
- Added `craft\controllers\LivePreviewController`.
- Added `craft\db\ActiveRecord::prepareForDb()`.
- Added `craft\db\Command::restore()`.
- Added `craft\db\Command::softDelete()`.
- Added `craft\db\Migration::restore()`.
- Added `craft\db\Migration::softDelete()`.
- Added `craft\db\SoftDeleteTrait`, which can be used by Active Record classes that wish to support soft deletes.
- Added `craft\db\Table`.
- Added `craft\elements\actions\Restore`, which can be included in elements’ `defineActions()` methods to opt into element restoration.
- Added `craft\events\ConfigEvent`.
- Added `craft\events\DeleteElementEvent`, which provides a `$hardDelete` property that can be set to `true` to force an element to be immediately hard-deleted. ([#3403](https://github.com/craftcms/cms/pull/3403))
- Added `craft\helpers\App::editionHandle()`.
- Added `craft\helpers\App::editionIdByHandle()`.
- Added `craft\helpers\App::mailSettings()`.
- Added `craft\helpers\ArrayHelper::firstWhere()`.
- Added `craft\helpers\Db::idByUid()`.
- Added `craft\helpers\Db::idsByUids()`.
- Added `craft\helpers\Db::uidById()`.
- Added `craft\helpers\Db::uidsByIds()`.
- Added `craft\helpers\ProjectConfig`.
- Added `craft\helpers\StringHelper::toWords()`.
- Added `craft\models\FieldLayout::createFromConfig()`.
- Added `craft\models\FieldLayout::getConfig()`.
- Added `craft\models\Section::setEntryTypes()`.
- Added `craft\models\Site::getBaseUrl()`.
- Added `craft\services\AssetTransforms::getTransformByUid()`.
- Added `craft\services\AssetTransforms::EVENT_BEFORE_APPLY_TRANSFORM_DELETE`.
- Added `craft\services\Categories::getGroupByUid()`.
- Added `craft\services\Categories::EVENT_BEFORE_APPLY_GROUP_DELETE`.
- Added `craft\services\Elements::restoreElement()`.
- Added `craft\services\Elements::EVENT_AFTER_RESTORE_ELEMENT`.
- Added `craft\services\Elements::EVENT_BEFORE_RESTORE_ELEMENT`.
- Added `craft\services\Fields::applyFieldDelete()`.
- Added `craft\services\Fields::applyFieldSave()`.
- Added `craft\services\Fields::createFieldConfig()`.
- Added `craft\services\Fields::deleteFieldInternal()`.
- Added `craft\services\Fields::restoreLayoutById()`.
- Added `craft\services\Fields::saveFieldInternal()`.
- Added `craft\services\Fields::EVENT_BEFORE_APPLY_FIELD_DELETE`.
- Added `craft\services\Fields::EVENT_BEFORE_APPLY_GROUP_DELETE`.
- Added `craft\services\Gc` for handling garbage collection tasks.
- Added `craft\services\Path::getConfigBackupPath()`.
- Added `craft\services\ProjectConfig`.
- Added `craft\services\Routes::deleteRouteByUid()`
- Added `craft\services\Sections::getSectionByUid()`.
- Added `craft\services\Sections::EVENT_BEFORE_APPLY_ENTRY_TYPE_DELETE`.
- Added `craft\services\Sections::EVENT_BEFORE_APPLY_SECTION_DELETE`.
- Added `craft\services\Sites::restoreSiteById()`.
- Added `craft\services\Sites::EVENT_BEFORE_APPLY_GROUP_DELETE`.
- Added `craft\services\Sites::EVENT_BEFORE_APPLY_SITE_DELETE`.
- Added `craft\services\Tags::EVENT_BEFORE_APPLY_GROUP_DELETE`.
- Added `craft\services\UserGroups::EVENT_BEFORE_APPLY_GROUP_DELETE`.
- Added `craft\services\Volumes::EVENT_BEFORE_APPLY_VOLUME_DELETE`.
- Added `craft\validators\TemplateValidator`.
- Added `craft\web\Controller::requireCpRequest()`.
- Added `craft\web\Controller::requireSiteRequest()`.
- Added `craft\web\twig\variables\Cp::EVENT_REGISTER_CP_SETTINGS`. ([#3314](https://github.com/craftcms/cms/issues/3314))
- Added `craft\web\twig\variables\Cp::getEnvSuggestions()`.
- Added `craft\web\twig\variables\Cp::getTemplateSuggestions()`.
- Added the ActiveRecord Soft Delete Extension for Yii2.
- Added the Symfony Yaml Component.
- The bundled Vue asset bundle now includes Vue-autosuggest.

### Changed
- The `defaultWeekStartDay` config setting is now set to `1` (Monday) by default, to conform with the ISO 8601 standard.
- Renamed the `isSystemOn` config setting to `isSystemLive`.
- The `app/migrate` web action now applies pending `project.yaml` changes, if the `useProjectConfigFile` config setting is enabled.
- The `svg()` function now strips `<title>`, `<desc>`, and comments from the SVG document as part of its sanitization process.
- The `svg()` function now supports a `class` argument, which will add a class name to the root `<svg>` node. ([#3174](https://github.com/craftcms/cms/issues/3174))
- The `{% redirect %}` tag now supports `with notice` and `with error` params for setting flash messages. ([#3625](https://github.com/craftcms/cms/pull/3625))
- `info` buttons can now also have a `warning` class.
- User permission definitions can now include `info` and/or `warning` keys.
- The old “Administrate users” permission has been renamed to “Moderate users”.
- The old “Change users’ emails” permission has been renamed to “Administrate users”, and now comes with the ability to activate user accounts and reset their passwords. ([#942](https://github.com/craftcms/cms/issues/942))  
- All users now have the ability to delete their own user accounts. ([#3013](https://github.com/craftcms/cms/issues/3013))
- System user permissions now reference things by their UIDs rather than IDs (e.g. `editEntries:<UID>` rather than `editEntries:<ID>`).
- Animated GIF thumbnails are no longer animated. ([#3110](https://github.com/craftcms/cms/issues/3110))
- Craft Tokens can now be sent either as a query string param (named after the `tokenParam` config setting) or an `X-Craft-Token` header.
- Element types that support Live Preview must now hash the `previewAction` value for `Craft.LivePreview`.
- Live Preview now loads each new preview into its own `<iframe>` element. ([#3366](https://github.com/craftcms/cms/issues/3366))
- Assets’ default titles now only capitalize the first word extracted from the filename, rather than all the words. ([#2339](https://github.com/craftcms/cms/issues/2339))
- All console commands besides `setup/*` and `install/craft` now output a warning if Craft isn’t installed yet. ([#3620](https://github.com/craftcms/cms/issues/3620))
- All classes that extend `craft\base\Model` now have `EVENT_INIT` and `EVENT_DEFINE_BEHAVIORS` events; not just classes that extend `craft\base\Component`.
- `craft\db\mysql\Schema::findIndexes()` and `craft\db\pgsql\Schema::findIndexes()` now return arrays with `columns` and `unique` keys.
- `craft\helpers\ArrayHelper::filterByValue()` now defaults its `$value` argument to `true`.
- `craft\helpers\MigrationHelper::doesIndexExist()` no longer has a `$foreignKey` argument, and now has an optional `$db` argument.
- `craft\mail\Mailer::send()` now swallows any exceptions that are thrown when attempting to render the email HTML body, and sends the email as plain text only. ([#3443](https://github.com/craftcms/cms/issues/3443))
- `craft\mail\Mailer::send()` now fires an `afterSend` event with `yii\mail\MailEvent::$isSuccessful` set to `false` if any exceptions were thrown when sending the email, and returns `false`. ([#3443](https://github.com/craftcms/cms/issues/3443))
- `craft\services\Routes::saveRoute()` now expects site and route UIDs instead of IDs.
- `craft\services\Routes::updateRouteOrder()` now expects route UIDs instead of IDs.
- The `craft\helpers\Assets::EVENT_SET_FILENAME` event is now fired after sanitizing the filename.

### Removed
- Removed `craft\elements\User::authData()`.
- Removed `craft\fields\Matrix::getOldContentTable()`.
- Removed `craft\services\Routes::deleteRouteById()`

### Deprecated
- Deprecated `craft\base\ApplicationTrait::getIsSystemOn()`. `getIsLive()` should be used instead.
- Deprecated `craft\helpers\MigrationHelper::dropAllIndexesOnTable()`.
- Deprecated `craft\helpers\MigrationHelper::dropAllUniqueIndexesOnTable()`.
- Deprecated `craft\helpers\MigrationHelper::dropIndex()`.
- Deprecated `craft\helpers\MigrationHelper::restoreForeignKey()`.
- Deprecated `craft\helpers\MigrationHelper::restoreIndex()`.
- Deprecated `craft\models\Info::getEdition()`. `Craft::$app->getEdition()` should be used instead.
- Deprecated `craft\models\Info::getName()`. `Craft::$app->projectConfig->get('system.name')` should be used instead.
- Deprecated `craft\models\Info::getOn()`. `Craft::$app->getIsLive()` should be used instead.
- Deprecated `craft\models\Info::getTimezone()`. `Craft::$app->getTimeZone()` should be used instead.
- Deprecated `craft\services\Routes::getDbRoutes()`. `craft\services\Routes::getProjectConfigRoutes()` should be used instead.
- Deprecated `craft\services\SystemSettings`. `craft\services\ProjectConfig` should be used instead.
- Deprecated `craft\validators\UrlValidator::$allowAlias`. `craft\behaviors\EnvAttributeParserBehavior` should be used instead.

### Fixed
- Fixed a bug where the Dashboard could rapidly switch between two column sizes at certain browser sizes. ([#2438](https://github.com/craftcms/cms/issues/2438))
- Fixed a bug where ordered and unordered lists in field instructions didn’t have numbers or bullets.
- Fixed a bug where switching an entry’s type could initially show the wrong field layout tab. ([#3600](https://github.com/craftcms/cms/issues/3600))
- Fixed an error that occurred when updating to Craft 3 if there were any Rich Text fields without any stored settings.
- Fixed a bug where Craft wasn’t saving Dashboard widget sizes properly on PostgreSQL. ([#3609](https://github.com/craftcms/cms/issues/3609))
- Fixed a PHP error that could occur if the primary site didn’t have a base URL. ([#3624](https://github.com/craftcms/cms/issues/3624))
- Fixed a bug where `craft\helpers\MigrationHelper::dropIndexIfExists()` wasn’t working if the index had an unexpected name.
- Fixed an error that could occur if a plugin attempted to register the same Twig extension twice in the same request.

### Security
- The web and CLI installers no longer suggest `@web` for the site URL, and now attempt to save the entered site URL as a `DEFAULT_SITE_URL` environment variable in `.env`. ([#3559](https://github.com/craftcms/cms/issues/3559))
- Craft now destroys all other sessions associated with a user account when a user changes their password.
- It’s no longer possible to spoof Live Preview requests.

## 3.0.41.1 - 2019-03-12

### Changed
- Craft now requires Twig 2.6.

## 3.0.41 - 2019-02-22

### Changed
- System error message templates no longer parse exception messages as Markdown.

### Security
- Database backup/restore exception messages now redact the database password when using PostgreSQL.
- URLs are no longer allowed in users’ first or last names.
- The Request panel in the Debug Toolbar now redacts any sensitive information. ([#3619](https://github.com/craftcms/cms/issues/3619))
- Fixed XSS vulnerabilities.

## 3.0.40.1 - 2019-02-21

### Fixed
- Fixed a bug where Craft wasn’t always aware of plugin licensing issues. ([#3876](https://github.com/craftcms/cms/issues/3876))

## 3.0.40 - 2019-01-31

### Added
- Added `craft\helpers\App::testIniSet()`.

### Changed
- Craft now warns if `ini_set()` is disabled and [memory_limit](http://php.net/manual/en/ini.core.php#ini.memory-limit) is less than `256M` or [max_execution_time](http://php.net/manual/en/info.configuration.php#ini.max-execution-time) is less than `120` before performing Composer operations.
- `craft\helpers\App::maxPowerCaptain()` now attempts to set the `memory_limit` to `1536M` rather than `-1`.

## 3.0.39 - 2019-01-29

### Changed
- It’s now possible to update disabled plugins.

### Fixed
- Fixed an error that could occur if PHP’s `memory_limit` was set to a higher size (in bytes) than `PHP_INT_MAX`. ([#3717](https://github.com/craftcms/cms/issues/3717))

## 3.0.38 - 2019-01-24

### Added
- Added the `update` command, which can be used to [update Craft from the terminal](https://docs.craftcms.com/v3/updating.html#updating-from-the-terminal).
- Craft now warns if PHP is running in Safe Mode with a [max_execution_time](http://php.net/manual/en/info.configuration.php#ini.max-execution-time) of less than 120 seconds, before performing Composer operations.
- Craft now stores backups of `composer.json` and `composer.lock` files in `storage/composer-backups/` before running Composer operations.
- Added `craft\db\Connection::getBackupFilePath()`.
- Added `craft\helpers\App::phpConfigValueInBytes()`.
- Added `craft\helpers\Console::isColorEnabled()`.
- Added `craft\helpers\Console::outputCommand()`.
- Added `craft\helpers\Console::outputWarning()`.
- Added `craft\helpers\FileHelper::cycle()`.
- Added `craft\services\Composer::$maxBackups`.
- Added `craft\services\Path::getComposerBackupsPath()`.

### Changed
- The `migrate/all` console command now supports a `--no-content` argument that can be passed to ignore pending content migrations.
- Craft now attempts to disable PHP’s memory and time limits before running Composer operations.
- Craft no longer respects the `phpMaxMemoryLimit` config setting if PHP’s `memory_limit` setting is already set to `-1` (no limit).
- Craft now respects Composer’s [classmap-authoritative](https://getcomposer.org/doc/06-config.md#classmap-authoritative) config setting.
- Craft now links to the [Troubleshooting Failed Updates](https://craftcms.com/guides/failed-updates) guide when an update fails.
- `craft\services\Composer::install()` can now behave like the `composer install` command, if `$requirements` is `null`.
- `craft\services\Composer::install()` now has a `$whitelist` argument, which can be set to an array of packages to whitelist, or `false` to disable the whitelist.

## 3.0.37 - 2019-01-08

### Added
- Routes defined in the Control Panel can now have a `uid` token, and URL rules defined in `config/routes.php` can now have a `{uid}` token. ([#3583](https://github.com/craftcms/cms/pull/3583))
- Added the `extraFileKinds` config setting. ([#1584](https://github.com/craftcms/cms/issues/1584))
- Added the `clear-caches` console command. ([#3588](https://github.com/craftcms/cms/pull/3588))
- Added `craft\feeds\Feeds::getFeed()`.
- Added `craft\helpers\StringHelper::UUID_PATTERN`.

### Changed
- Pressing the <kbd>Return</kbd> key (or <kbd>Ctrl</kbd>/<kbd>Command</kbd> + <kbd>Return</kbd>) when a textual cell is focused in an editable table will now change the focus to the same cell in the next row (after creating a new row if necessary.) ([#3576](https://github.com/craftcms/cms/issues/3576))
- The Password input in the web-based Craft setup wizard now has a “Show” button like other password inputs.
- The Feed widget now sets the items’ text direction based on the feed’s language.
- Matrix blocks that contain validation errors now have red titles and alert icons, to help them stand out when collapsed. ([#3599](https://github.com/craftcms/cms/issues/3599))

### Fixed
- Fixed a bug where the “Edit” button on asset editor HUDs didn’t launch the Image Editor if the asset was being edited on another element type’s index page. ([#3575](https://github.com/craftcms/cms/issues/3575))
- Fixed an exception that would be thrown when saving a user from a front-end form with a non-empty `email` or `newPassword` param, if the `password` param was missing or empty. ([#3585](https://github.com/craftcms/cms/issues/3585))
- Fixed a bug where global set, Matrix block, tag, and user queries weren’t respecting `fixedOrder` params.
- Fixed a bug where `craft\helpers\MigrationHelper::renameColumn()` was only restoring the last foreign key for each table that had multiple foreign keys referencing the table with the renamed column.
- Fixed a bug where Date/Time fields could output the wrong date in Live Preview requests. ([#3594](https://github.com/craftcms/cms/issues/3594))
- Fixed a few RTL language styling issues.
- Fixed a bug where drap-and-drop uploading would not work for custom asset selector inputs. ([#3590](https://github.com/craftcms/cms/pull/3590))
- Fixed a bug where Number fields weren’t enforcing thein Min Value and Max Value settings if set to 0. ([#3598](https://github.com/craftcms/cms/issues/3598))
- Fixed a SQL error that occurred when uploading assets with filenames that contained emoji characters, if using MySQL. ([#3601](https://github.com/craftcms/cms/issues/3601))

### Security
- Fixed a directory traversal vulnerability.
- Fixed a remote code execution vulnerability.

## 3.0.36 - 2018-12-18

### Added
- Added the `{{ actionInput() }}` global Twig function. ([#3566](https://github.com/craftcms/cms/issues/3566))

### Changed
- Suspended users are no longer shown when viewing pending or locked users. ([#3556](https://github.com/craftcms/cms/issues/3556))
- The Control Panel’s Composer installer now prevents scripts defined in `composer.json` from running. ([#3574](https://github.com/craftcms/cms/issues/3574))

### Fixed
- Fixed a bug where elements that belonged to more than one structure would be returned twice in element queries.

### Security
- Fixed a self-XSS vulnerability in the Recent Entries widget.
- Fixed a self-XSS vulnerability in the Feed widget.

## 3.0.35 - 2018-12-11

### Added
- Added `craft\models\Section::getHasMultiSiteEntries()`.

### Changed
- Field types that extend `craft\fields\BaseRelationField` now pass their `$sortable` property value to the `BaseElementSelectInput` JavaScript class by default. ([#3542](https://github.com/craftcms/cms/pull/3542))

### Fixed
- Fixed a bug where the “Disabled for Site” entry status option was visible for sections where site propagation was disabled. ([#3519](https://github.com/craftcms/cms/issues/3519))
- Fixed a bug where saving an entry that was disabled for a site would retain its site status even if site propagation had been disabled for the section.
- Fixed a SQL error that occurred when saving a field layout with 4-byte characters (like emojis) in a tab name. ([#3532](https://github.com/craftcms/cms/issues/3532))
- Fixed a bug where autogenerated Post Date values could be a few hours off when saving new entries with validation errors. ([#3528](https://github.com/craftcms/cms/issues/3528))
- Fixed a bug where plugins’ minimum version requirements could be enforced even if a development version of a plugin had been installed previously.

## 3.0.34 - 2018-12-04

### Fixed
- Fixed a bug where new Matrix blocks wouldn’t remember that they were supposed to be collapsed if “Save and continue editing” was clicked. ([#3499](https://github.com/craftcms/cms/issues/3499))
- Fixed an error that occurred on the System Report utility if any non-bootstrapped modules were configured with an array or callable rather than a string. ([#3507](https://github.com/craftcms/cms/issues/3507))
- Fixed an error that occurred on pages with date or time inputs, if the user’s preferred language was set to Arabic. ([#3509](https://github.com/craftcms/cms/issues/3509))
- Fixed a bug where new entries within sections where site propagation was disabled would show both “Enabled Globally” and “Enabled for [Site Name]” settings. ([#3519](https://github.com/craftcms/cms/issues/3519))
- Fixed a bug where Craft wasn’t reducing the size of elements’ slugs if the resulting URI was over 255 characters. ([#3514](https://github.com/craftcms/cms/issues/3514))

## 3.0.33 - 2018-11-27

### Changed
- Table fields with a fixed number of rows no longer show Delete buttons or the “Add a row” button. ([#3488](https://github.com/craftcms/cms/issues/3488))
- Table fields that are fixed to a single row no longer show the Reorder button. ([#3488](https://github.com/craftcms/cms/issues/3488))
- Setting `components.security.sensitiveKeywords` in `config/app.php` will now append keywords to the default array `craft\services\Security::$sensitiveKeywords` array, rather than completely overriding it.
- When performing an action that requires an elevated session while impersonating another user, admin must now enter their own password instead of the impersonated user’s. ([#3487](https://github.com/craftcms/cms/issues/3487))
- The System Report utility now lists any custom modules that are installed. ([#3490](https://github.com/craftcms/cms/issues/3490))
- Control Panel charts now give preference to `ar-SA` for Arabic locales, `de-DE` for German locales, `en-US` for English locales, `es-ES` for Spanish locales, or `fr-FR` for French locales, if data for the exact application locale doesn’t exist. ([#3492](https://github.com/craftcms/cms/pull/3492))
- “Create a new child entry” and “Create a new child category” element actions now open an edit page for the same site that was selected on the index page. ([#3496](https://github.com/craftcms/cms/issues/3496))
- The default `allowedFileExtensions` config setting value now includes `webp`.
- The Craft Support widget now sends `composer.json` and `composer.lock` files when contacting Craft Support.
- It’s now possible to create element select inputs that include a site selection menu by passing `showSiteMenu: true` when including the `_includes/forms/elementSelect.html` Control Panel include template. ([#3494](https://github.com/craftcms/cms/pull/3494))

### Fixed
- Fixed a bug where a Matrix fields’ block types and content table could be deleted even if something set `$isValid` to `false` on the `beforeDelete` event.
- Fixed a bug where a global sets’ field layout could be deleted even if something set `$isValid` to `false` on the `beforeDelete` event.
- Fixed a bug where after impersonating another user, the Login page would show the impersonated user’s username rather than the admin’s.
- Fixed a bug where `craft\services\Sections::getAllSections()` could return stale results if a new section had been added recently. ([#3484](https://github.com/craftcms/cms/issues/3484))
- Fixed a bug where “View entry” and “View category” element actions weren’t available when viewing a specific section or category group.
- Fixed a bug where Craft would attempt to index image transforms.
- Fixed a bug where the Asset Indexes utility could report that asset files were missing even though they weren’t. ([#3450](https://github.com/craftcms/cms/issues/3450))

### Security
- Updated jQuery File Upload to 9.28.0.

## 3.0.32 - 2018-11-20

### Added
- The `seq()` Twig function now has a `next` argument, which can be set to `false` to have it return the current number in the sequence without incrementing it. ([#3466](https://github.com/craftcms/cms/issues/3466))
- Added `craft\db\MigrationManager::truncateHistory()`.
- Added `craft\helpers\Sequence::current()`.

### Changed
- Edit Entry pages now show the entry’s site in the revision menu label so long as the section is enabled for multiple sites, even if “Propagate entries across all enabled sites?” isn’t checked. ([#3471](https://github.com/craftcms/cms/issues/3471))
- Exact-match search terms (using `::`) now disable `subLeft` and `subRight` attributes by default, regardless of the `defaultSearchTermOptions` config setting says. ([#3474](https://github.com/craftcms/cms/issues/3474))

### Deprecated
- Deprecated `craft\validators\StringValidator::$trim`. Yii’s `'trim'` validator should be used instead.

### Fixed
- Fixed an error that occurred when querying for Matrix blocks if both the `with` and `indexBy` parameters were set.
- Fixed an error that occurred when running the `migrate/fresh` console command. ([#3472](https://github.com/craftcms/cms/issues/3472))

## 3.0.31 - 2018-11-13

### Added
- Added the `seq()` Twig function, for outputting sequential numbers.
- Added `craft\helpers\Sequence`.

### Changed
- Control Panel templates can now customize `#main-form` HTML attributes by overriding the `mainFormAttributes` block. ([#1665](https://github.com/craftcms/cms/issues/1665))
- The default PostgreSQL backup command no longer includes database owner, privilege or ACL information in the backup.
- Craft now attempts to reset OPcache after installing/uninstalling things with Composer. ([#3460](https://github.com/craftcms/cms/issues/3460))
- Gmail and SMTP mail transport types now trim whitespace off of their Username, Password, and Host Name settings. ([#3459](https://github.com/craftcms/cms/issues/3459))

### Fixed
- Fixed an error that could occur when duplicating an element with a Matrix field with “Manage blocks on a per-site basis” disabled.
- Fixed a bug where Matrix blocks wouldn’t retain their content translations when an entry was duplicated from the Edit Entry page.
- Fixed a bug where system message modals could have the wrong language selected by default. ([#3440](https://github.com/craftcms/cms/issues/3440))
- Fixed a bug where an Internal Server Error would occur if a `users/login` request was missing the `loginName` or `password` parameters. ([#3458](https://github.com/craftcms/cms/issues/3458))
- Fixed a bug where `craft\validators\StringValidator` was trimming whitespace off of strings _after_ performing string length validation.
- Fixed an infinite recursion bug that could occur if `config/general.php` had any deprecated config settings, and the database connection settings were invalid.
- Fixed an error that occurred when saving a new entry or category, if its URI format referenced the `level` attribute. ([#3465](https://github.com/craftcms/cms/issues/3465))

## 3.0.30.2 - 2018-11-08

### Fixed
- Fixed an error that could occur on servers running PHP 7.0.32. ([#3453](https://github.com/craftcms/cms/issues/3453))

## 3.0.30.1 - 2018-11-07

### Fixed
- Fixed an error that occurred when saving an element with a new Matrix block, if the Matrix field was set to manage blocks on a per-site basis. ([#3445](https://github.com/craftcms/cms/issues/3445))

## 3.0.30 - 2018-11-06

### Added
- Added “Duplicate” and “Duplicate (with children)” actions to the Entries and Categories index pages. ([#1291](https://github.com/craftcms/cms/issues/1291))
- Added `craft\base\ElementAction::$elementType`, which element action classes can use to reference their associated element type.
- Added `craft\elements\actions\DeepDuplicate`.
- Added `craft\elements\actions\Duplicate`.
- Added `craft\elements\actions\SetStatus::$allowDisabledForSite`, which can be used by localizable element types to enable a “Disabled for Site” status option.

### Changed
- Entries’ “Enabled” setting is now labeled “Enabled Globally” on multi-site installs. ([#2899](https://github.com/craftcms/cms/issues/2899))
- Entries’ “Enabled for site” setting now includes the site name in its label, and only shows up if the “Enabled Globally” setting is checked. ([#2899](https://github.com/craftcms/cms/issues/2899))
- The Set Status action on the Entries index page now includes a “Disabled for Site” option. ([#2899](https://github.com/craftcms/cms/issues/2899))
- Edit Category pages now have `edit-category` and `site--<SiteHandle>` classes on the `<body>`. ([#3439](https://github.com/craftcms/cms/issues/3439))
- Edit Entry pages now have `edit-entry` and `site--<SiteHandle>` classes on the `<body>`. ([#3439](https://github.com/craftcms/cms/issues/3439))
- Edit Global Set pages now have `edit-global-set` and `site--<SiteHandle>` classes on the `<body>`. ([#3439](https://github.com/craftcms/cms/issues/3439))
- Edit User pages now have an `edit-user` class on the `<body>`. ([#3439](https://github.com/craftcms/cms/issues/3439))

### Fixed
- Fixed a bug where the Edit User page could forget which permissions were selected when saving a user with validation errors, if the Username, First Name, and Last name fields were all blank. ([#3412](https://github.com/craftcms/cms/issues/3412))
- Fixed a bug where the Edit User Group page could forget which permissions were selected when saving a user group with validation errors, if the Name field was blank.
- Fixed a bug where the `{% paginate %}` tag wasn’t factoring the `offset` element query param into its total page calculation. ([#3420](https://github.com/craftcms/cms/issues/3420))

### Security
- Fixed a bug where sensitive info could be displayed in the Craft log files if there was a problem connecting to the email server.

## 3.0.29 - 2018-10-30

### Added
- Email and URL fields now have “Placeholder Text” settings. ([#3397](https://github.com/craftcms/cms/issues/3397))

### Changed
- The default HTML Purifier configuration now allows `download` attributes in `<a>` tags. ([craftcms/redactor#86](https://github.com/craftcms/redactor/issues/86))

### Fixed
- Fixed a bug where the `ContentBehaviour` and `ElementQueryBehavior` classes could be missing some field properties. ([#3400](https://github.com/craftcms/cms/issues/3400))
- Fixed a bug where some fields within Matrix fields could lose their values after enabling the “Manage blocks on a per-site basis” setting. ([verbb/super-table#203](https://github.com/verbb/super-table/issues/203))
- Fixed a bug where HTML Purifier wasn’t being initialized with HTML 5 element support.
- Fixed a bug where it was possible to save Assets fields with the “Restrict allowed file types?” setting enabled, but no specific file types selected. ([#3410](https://github.com/craftcms/cms/issues/3410))

## 3.0.28 - 2018-10-23

### Added
- Structure sections now have the ability to disable entry propagation, like Channel sections. ([#2386](https://github.com/craftcms/cms/issues/2386))

### Changed
- `craft\base\Field::supportedTranslationMethods()` now defaults to only returning `none` if the field type doesn’t have a content column. ([#3385](https://github.com/craftcms/cms/issues/3385))
- Craft.EntryTypeSwitcher now fires a `beforeTypeChange` event before swapping the Edit Entry form tabs. ([#3375](https://github.com/craftcms/cms/pull/3375))
- Craft.MatrixInput now fires an `afterInit` event after initialization. ([#3375](https://github.com/craftcms/cms/pull/3375))
- Craft.MatrixInput now fires an `blockAdded` event after adding a new block. ([#3375](https://github.com/craftcms/cms/pull/3375))
- System messages sent from front-end requests are now sent using the current site’s language. ([#3388](https://github.com/craftcms/cms/issues/3388))

### Fixed
- Fixed an error that could occur when acquiring a lock for a file path, if the `mutex` component was swapped out with `yii\mutex\MysqlMutex`.

## 3.0.27.1 - 2018-10-12

### Fixed
- Fixed an error that occurred when deleting an entry from the Edit Entry page. ([#3372](https://github.com/craftcms/cms/issues/3372))
- Fixed an error that could occur when changing a Channel section to Structure. ([#3373](https://github.com/craftcms/cms/issues/3373))
- Fixed an error that occurred when saving Matrix content from console requests.

## 3.0.27 - 2018-10-11

### Added
- Added `craft\helpers\MigrationHelper::findForeignKey()`.
- Added the `cp.globals.edit` and `cp.globals.edit.content` template hooks to the Edit Global Set page. ([#3356](https://github.com/craftcms/cms/pull/3356))

### Changed
- It’s now possible to load a Create Entry page with a specific user preselected in the Author field, using a new `authorId` query string param. ([#3326](https://github.com/craftcms/cms/pull/3326))
- Matrix fields that are set to manage blocks on a per-site basis will now duplicate Matrix blocks across all of the owner element’s supported sites when the element is first created. ([#3082](https://github.com/craftcms/cms/issues/3082))
- Disabled Matrix blocks are no longer visible when sharing an entry draft or version. ([#3338](https://github.com/craftcms/cms/issues/3338))
- Control Panel tabs that have errors now have alert icons.
- The Debug Toolbar is no longer shown in Live Preview iframes.
- The Plugin Store now requires browsers with ES6 support.
- Updated jQuery Touch Events to 2.0.0.
- Updated Garnish to 0.1.29.

### Fixed
- Fixed a bug where enabling the “Propagate entries across all enabled sites?” setting for an existing Channel section (or converting the section to a Structure) wouldn’t update entries that had been created for the non-primary site.
- Fixed a bug where Craft wasn’t detecting and retrying queue jobs that had timed out.
- Fixed a bug where `Craft::$app->locale` could return the wrong locale during Live Preview requests. ([#3336](https://github.com/craftcms/cms/issues/3336))
- Fixed a SQL error that could occur when upgrading to Craft 3, if a foreign key had an unexpected name.
- Fixed a bug where page titles in the Control Panel could be blank when showing validation errors for things that were missing their name or title. ([#3344](https://github.com/craftcms/cms/issues/3344))
- Fixed an error that could occur if a component’s settings were stored as `null`. ([#3342](https://github.com/craftcms/cms/pull/3342))
- Fixed a bug where details panes weren’t visible on browser windows sized between 999 and 1,223 pixels wide.
- Fixed an error that occurred if a Quick Post widget contained a Matrix field that had Min Blocks set and only had one block type.
- Fixed a bug where disabled Matrix blocks were getting validated as live. ([#3354](https://github.com/craftcms/cms/issues/3354))
- Fixed a bug where the `EVENT_AFTER_ACTIVATE_USER` event wasn’t getting triggered on user registration when email verification isn’t required. ([craftcms/commerce-digital-products#18](https://github.com/craftcms/commerce-digital-products/issues/18))
- Added garbage collection for offline storage of remote assets. ([#3335](https://github.com/craftcms/cms/pull/3335))
- Fixed a bug where Twig could end up in a strange state if an error occurred when preparing to render an object template. ([#3364](https://github.com/craftcms/cms/issues/3364))

### Security
- The `svg()` Twig function no longer sanitizes SVGs or namespaces their IDs or class names by default when a file path (or alias) was passed in. ([#3337](https://github.com/craftcms/cms/issues/3337))

## 3.0.26.1 - 2018-09-29

### Changed
- Changed the `yiisoft/yii2-queue` version requirement to `2.1.0`. ([#3332](https://github.com/craftcms/cms/issues/3332))

## 3.0.26 - 2018-09-29

### Changed
- `ancestors`, `descendants`, `nextSibling`, `parent`, and `prevSibling` are now reserved field handles.
- The `svg()` Twig function namespaces class names in addition to IDs now.
- Changed the `yiisoft/yii2-queue` version requirement to `2.0.1`. ([#3332](https://github.com/craftcms/cms/issues/3332))

### Fixed
- Fixed a validation error that could occur when saving an entry as a new entry if the URI format didn’t contain a `{slug}` tag. ([#3320](https://github.com/craftcms/cms/issues/3320))
- Fixed a SQL error that could occur if a deprecation error occurred when attempting to upgrade a Craft 2 project. ([#3324](https://github.com/craftcms/cms/issues/3324))

## 3.0.25 - 2018-09-18

### Added
- Added `craft\log\FileTarget::$includeUserIp` which determines whether users’ IP addresses should be included in the logs (`false` by default). ([#3310](https://github.com/craftcms/cms/pull/3310))

### Fixed
- Fixed an error that could occur when installing or updating something within the Control Panel if `composer.json` required the `roave/security-advisories` package.
- Fixed a SQL error that could occur when searching elements on PostgreSQL installs.
- Fixed a bug where Craft would ignore the last segment of template paths that ended in `/0`. ([#3304](https://github.com/craftcms/cms/issues/3304))
- Fixed a Twig Template Loading Error that would occur when testing email settings, if a custom email template was used and an error occurred when rendering it. ([#3309](https://github.com/craftcms/cms/issues/3309))

## 3.0.24 - 2018-09-11

### Added
- Added the `extraAppLocales` config setting.

### Changed
- The `defaultCpLanguage` config setting no longer needs to be a language that Craft is translated into, as long as it is a valid locale ID.
- Resave Elements jobs that are queued up after saving an entry type now include the section name in the job description. ([#3290](https://github.com/craftcms/cms/issues/3290))
- Updated Garnish to 0.1.28.

### Fixed
- Fixed a SQL error that could occur when an element query’s `orderBy` parameter was set to `dateCreated` or `dateUpdated`.
- Fixed an error that could occur when updating to v3.0.23+ if multiple Matrix fields existed with the same handle, but they had no content tables, somehow.
- Fixed a bug where links in activation and forgot-password emails weren’t hyperlinked, leaving it up to the mail client to hopefully be smart about it. ([#3288](https://github.com/craftcms/cms/issues/3288))

## 3.0.23.1 - 2018-09-04

### Fixed
- Fixed a bug where Matrix fields would get new content tables each time they were saved.

## 3.0.23 - 2018-09-04

### Changed
- Browser-based form validation is now disabled for page forms. ([#3247](https://github.com/craftcms/cms/issues/3247))
- `craft\base\Model::hasErrors()` now supports passing an attribute name with a `.*` suffix, which will return whether any errors exist for the given attribute or any nested model attributes.
- Added `json` to the default `allowedFileExtensions` config setting value. ([#3254](https://github.com/craftcms/cms/issues/3254))
- Exception call stacks now collapse internal Twig methods by default.
- Twig exception call stacks now show all of the steps leading up to the error.
- Live Preview now reloads the preview pane automatically after an asset is saved from the Image Editor. ([#3265](https://github.com/craftcms/cms/issues/3265))

### Deprecated
- Deprecated `craft\services\Matrix::getContentTableName()`. `craft\fields\Matrix::$contentTable` should be used instead.

### Removed
- Removed `craft\services\Matrix::getParentMatrixField()`.

### Fixed
- Fixed a bug where element selection modals could be initialized without a default source selected, if some of the sources were hidden for not being available on the currently-selected site. ([#3227](https://github.com/craftcms/cms/issues/3227))
- Fixed a bug where edit pages for categories, entries, global sets, and users weren’t revealing which tab(s) had errors on it, if the errors occurred within a Matrix field. ([#3248](https://github.com/craftcms/cms/issues/3248))
- Fixed a SQL error that occurred when saving a Matrix field with new sub-fields on PostgreSQL. ([#3252](https://github.com/craftcms/cms/issues/3252))
- Fixed a bug where custom user fields weren’t showing up on the My Account page when running Craft Solo edition. ([#3228](https://github.com/craftcms/cms/issues/3228))
- Fixed a bug where multiple Matrix fields could share the same content table. ([#3249]())
- Fixed a “cache is corrupted” Twig error that could occur when editing or saving an element if it had an Assets field with an unresolvable subfolder path template. ([#3257](https://github.com/craftcms/cms/issues/3257))
- Fixed a bug where the Dev Mode indicator strip wasn’t visible on Chrome/Windows when using a scaled display. ([#3259](https://github.com/craftcms/cms/issues/3259))
- Fixed a SQL error that could occur when validating an attribute using `craft\validators\UniqueValidator`, if the target record’s `find()` method joined in another table.

## 3.0.22 - 2018-08-28

### Changed
- The “Deleting stale template caches” job now ensures all expired template caches have been deleted before it begins processing the caches.
- Text inputs’ `autocomplete` attributes now get set to `off` by default, and they will only not be added if explicitly set to `null`.
- Improved the error response when Composer is unable to perform an update due to a dependency conflict.
- Email fields in the Control Panel now have `type="email"`.
- `craft\helpers\Db::parseParam()` now has a `$caseInnensitive` argument, which can be set to `true` to force case-insensitive conditions on PostgreSQL installs.
- `craft\validators\UniqueValidator` now has a `$caseInsensitive` property, which can be set to `true` to cause the unique validation to be case-insensitive on PostgreSQL installs.
- The CLI setup wizard now detects common database connection errors that occur with MAMP, and automatically retests with adjusted settings.
- The CLI setup wizard now detects common database authentication errors, and lets the user retry the username and password settings, skipping the others.
- Updated Garnish to 0.1.27.

### Fixed
- Fixed a bug where Craft wasn’t reverting `composer.json` to its original state if something went wrong when running a Composer update.
- Fixed a bug where string casing functions in `craft\helpers\StringHelper` were adding extra hyphens to strings that came in as `Upper-Kebab-Case`.
- Fixed a bug where unique validation for element URIs, usernames, and user email address was not case-insensitive on PostgreSQL installs.
- Fixed a bug where element queries’ `uri` params, and user queries’ `firstName`, `lastName`, `username`, and `email` params, were not case-insensitive on PostgreSQL installs.
- Fixed a bug where the CLI setup wizard was allowing empty database names.
- Fixed a bug where it wasn’t possible to clear template caches if template caching was disabled by the `enableTemplateCaching` config setting. ([#3229](https://github.com/craftcms/cms/issues/3229))
- Fixed a bug where element index toolbars weren’t staying fixed to the top of the content area when scrolling down the page. ([#3233](https://github.com/craftcms/cms/issues/3233))
- Fixed an error that could occur when updating Craft if the system was reliant on the SSL certificate provided by the`composer/ca-bundle` package.

## 3.0.21 - 2018-08-21

### Added
- Most element query parameters can now be set to `['not', 'X', 'Y']`, as a shortcut for `['and', 'not X', 'not Y']`.

### Changed
- The “New Password” input on the My Account page now has a “Show” button, like other password inputs in the Control Panel.
- Plugin settings pages now redirect to the Settings index page after save. ([#3216](https://github.com/craftcms/cms/issues/3216))
- It’s now possible to set [autofill detail tokens](https://html.spec.whatwg.org/multipage/form-control-infrastructure.html#autofill-detail-tokens) on the `autocomplete` variable when including the `_includes/forms/text.html` template (e.g. `'name'`).
- Username and password inputs now have the correct `autocomplete` values, increasing the likelihood that tools like 1Password will handle the form correctly. ([#3207](https://github.com/craftcms/cms/issues/3207))

### Fixed
- Fixed a SQL error that occurred when saving a user if a `craft\elements\User::EVENT_BEFORE_SAVE` event listener was setting `$event->isValid = false`. ([#3206](https://github.com/craftcms/cms/issues/3206))
- Fixed a bug where password inputs’ jQuery data was getting erased when the “Show” button was clicked.
- Fixed an error that could occur when upgrading to Craft 3. ([#3208](https://github.com/craftcms/cms/pull/3208))
- Fixed a bug where non-image assets’ file extension icons could bleed out of the preview area within asset editor HUDs. ([#3209](https://github.com/craftcms/cms/issues/3209))
- Fixed a bug where Craft wasn’t saving a new entry version when reverting an entry to a previous version. ([#3210](https://github.com/craftcms/cms/issues/3210))
- Fixed an error that could occur when a Matrix block was saved by a queue job. ([#3217](https://github.com/craftcms/cms/pull/3217))

### Security
- External links in the Control Panel now set `rel="noopener"`. ([#3201](https://github.com/craftcms/cms/issues/3201))

## 3.0.20 - 2018-08-14

### Added
- Added `craft\services\Fields::refreshFields()`.

### Fixed
- Fixed a bug where `DateTime` model attributes were getting converted to ISO-8601 date strings for `craft\web\View::renderObjectTemplate()`. ([#3185](https://github.com/craftcms/cms/issues/3185))
- Fixed a bug where timepicker menus had a higher z-index than session expiration modal shades. ([#3186](https://github.com/craftcms/cms/issues/3186))
- Fixed a bug where users could not log in after upgrading to Craft 3, if there was a custom field named `owner`.
- Fixed a bug where it was not possible to set non-integer values on asset queries’ `width`, `height`, or `size` params. ([#3195](https://github.com/craftcms/cms/issues/3195))
- Fixed a bug where all Asset folders were being initiated at once, resulting in performance issues.

## 3.0.19 - 2018-08-07

### Added
- Added the `craft.query()` template function, for creating new database queries.
- Added `craft\services\Structures::$mutexTimeout`. ([#3148](https://github.com/craftcms/cms/issues/3148))
- Added `craft\services\Api::getComposerWhitelist()`.

### Removed
- Removed `craft\services\Api::getOptimizedComposerRequirements()`.

### Fixed
- Craft’s console commands now return the correct exit codes. ([#3175](https://github.com/craftcms/cms/issues/3175))
- Fixed the appearance of checkboxes in IE11 on element index pages. ([#3177](https://github.com/craftcms/cms/issues/3177))
- Fixed a bug where `composer.json` could end up with a bunch of extra dependencies in the `require` object after a failed update or plugin installation.
- Fixed an error that could occur when viewing an entry revision, if it had a Matrix field and one of the sub-fields within the Matrix field had been deleted. ([#3183](https://github.com/craftcms/cms/issues/3183))
- Fixed a bug where thumbnails weren’t loading in relational fields when viewing an entry version.

## 3.0.18 - 2018-07-31

### Added
- Added `craft\helpers\App::assetManagerConfig()`.
- Added `craft\helpers\App::cacheConfig()`.
- Added `craft\helpers\App::dbConfig()`.
- Added `craft\helpers\App::mailerConfig()`.
- Added `craft\helpers\App::mutexConfig()`.
- Added `craft\helpers\App::logConfig()`.
- Added `craft\helpers\App::sessionConfig()`.
- Added `craft\helpers\App::userConfig()`.
- Added `craft\helpers\App::viewConfig()`.
- Added `craft\helpers\App::webRequestConfig()`.
- Added `craft\validators\StringValidator::$trim`, which will cause leading/trailing whitespace to be stripped from model attributes.

### Changed
- User verification and password-reset emails now link them back to the same site they were on when the email was sent, if it was sent from a front-end request. ([#3029](https://github.com/craftcms/cms/issues/3029))
- Dynamic app component configs are now defined by methods on `craft\helpers\App`, making it easier to modify them from `config/app.php`. ([#3152](https://github.com/craftcms/cms/issues/3152))
- Structure operations now ensure that no other operations are being performed on the same structure, reducing the risk of corrupting the structure. ([#3148](https://github.com/craftcms/cms/issues/3148))
- The `{% js %}` tag now supports the following position params: `at POS_HEAD`, `at POS_BEGIN`, `at POS_END`, `on POS_READY`, and `on POS_LOAD` (e.g. `{% js at POS_END %}`).
- Craft once again checks for `X-Forwarded-For` headers when determining the user’s IP. ([#3036](https://github.com/craftcms/cms/issues/3036))
- Leading/trailing whitespace characters are now stripped from element titles on save. ([#3020](https://github.com/craftcms/cms/issues/3020))
- Updated svg-sanitizer to 0.9.

### Deprecated
- Deprecated `craft\db\Connection::createFromConfig()`. `craft\helpers\App::dbConfig()` should be used instead.
- Deprecated `craft\helpers\MailerHelper::createMailer()`. `craft\helpers\App::mailerConfig()` should be used instead.

### Fixed
- Fixed a bug where collapsing structure elements would only hide up to 50 of their descendants.
- Fixed a bug where Date/Time fields could lose their value if they were used in an entry type’s Title Format, and the entry’s site’s language was different than the user’s preferred language. ([#3151](https://github.com/craftcms/cms/issues/3151))
- Fixed a bug where Dropdown fields could show an incorrect selected value in limited circumstances.
- Fixed a bug where Dropdown fields on an element index view could show an incorrect selected value in limited circumstances.

## 3.0.17.1 - 2018-07-24

### Fixed
- Really fixed a PHP error that could occur if the PHP’s `set_time_limit()` was added to the php.ini `disable_functions` list.

## 3.0.17 - 2018-07-24

### Added
- The Control Panel is now translated for Norwegian Nynorsk. ([#3135](https://github.com/craftcms/cms/pull/3135))
- Added `craft\elements\db\ElementQuery::anyStatus()`, which can be called when the default `status` and `enabledForSite` filters aren’t desired. ([#3117](https://github.com/craftcms/cms/issues/3117))

### Changed
- The `addTrailingSlashesToUrls` config setting no longer applies to URLs that end with a segment that has a dot (`.`). ([#3123](https://github.com/craftcms/cms/issues/3123))
- Craft now redirects install requests back to the Dashboard if it’s already installed. ([#3143](https://github.com/craftcms/cms/issues/3143))

### Fixed
- Fixed a bug where the Settings → Email → System Messages page would show messages in the current application language rather than the primary site’s language.
- Fixed a bug where system message modals on the Settings → Email → System Messages page would initially show messages in the current application language rather than the primary site’s language, even if the application language wasn’t in use by any sites. ([#3115](https://github.com/craftcms/cms/issues/3115))
- Fixed an error that could occur if `craft\web\View::registerAssetFlashes()` was called on a console request. ([#3124](https://github.com/craftcms/cms/issues/3124))
- Fixed a PHP error that could occur if the PHP’s `set_time_limit()` was added to the php.ini `disable_functions` list.
- Fixed a bug where expanding a disabled element within a structure index view in the Control Panel wouldn’t reveal any descendants. ([#3126](https://github.com/craftcms/cms/issues/3126))
- Fixed a bug thumbnails weren’t loading for element index rows that were revealed after expanding a parent element.
- Fixed an error that occurred if an element’s `getRoute()` method returned a string. ([#3128](https://github.com/craftcms/cms/issues/3128))
- Fixed a bug where the `|without` filter wasn’t working if an object was passed in. ([#3137](https://github.com/craftcms/cms/issues/3137))
- Fixed a bug where users’ Language preference would default to Deutsch if the current application language wasn’t one of the available language options. ([#3142](https://github.com/craftcms/cms/issues/3142))

## 3.0.16.1 - 2018-07-18

### Fixed
- Fixed a bug where the `orderBy` element query param wasn’t being respected when used in conjunction with a `with` param to eager-load elements in a specific order. ([#3109](https://github.com/craftcms/cms/issues/3109))
- Fixed a bug where underscores were getting removed from slugs. ([#3111](https://github.com/craftcms/cms/issues/3111))

## 3.0.16 - 2018-07-17

### Added
- The progress bar on the Asset Indexes utility now shows how many files have been indexed, and how many there are in total. ([#2934](https://github.com/craftcms/cms/issues/2934))
- Added `craft\base\PluginInterface::beforeSaveSettings()`.
- Added `craft\base\PluginInterface::afterSaveSettings()`.
- Added `craft\base\Plugin::EVENT_AFTER_SAVE_SETTINGS`.
- Added `craft\base\Plugin::EVENT_BEFORE_SAVE_SETTINGS`.

### Changed
- Craft no longer relies on ImageMagick or GD to define the image formats that should be considered manipulatable. ([#2408](https://github.com/craftcms/cms/issues/2408))
- Removed the `showBetaUpdates` config setting as it’s no longer being used.
- When uploading a file to an Assets field, Craft will automatically sort the file list to show the latest uploads first. ([#2812](https://github.com/craftcms/cms/issues/2812))
- `dateCreated`, `dateUpdated`, `postDate`, `expiryDate`, `after`, and  `before` element query params can new be set to `DateTime` objects.
- Matrix fields now auto-focus the first text input within newly-created Matrix blocks. ([#3104](https://github.com/craftcms/cms/issues/3104))
- Updated Twig to 2.5.0.
- Updated Garnish to 0.1.26.
- Updated Selectize to 0.12.6.

### Fixed
- Fixed an error that could occur when sending emails to international domains if the Intl extension wasn’t enabled.
- Fixed an exception that was thrown if the `securityKey` config setting was changed and Craft was set to use either the SMTP or Gmail mailer transport type. ([#3083](https://github.com/craftcms/cms/issues/3083))
- Fixed a bug where Asset view was not being refreshed in some cases after using Image Editor. ([#3035](https://github.com/craftcms/cms/issues/3035))
- Fixed a bug where Craft wouldn’t warn before leaving an edit page with unsaved changes, if Live Preview was active. ([#3092](https://github.com/craftcms/cms/issues/3092))
- Fixed a bug where entries, categories, and global sets’ `getCpEditUrl()` methods could omit the site handle on multi-site installs. ([#3089](https://github.com/craftcms/cms/issues/3089))
- Fixed a JavaScript error that occurred when closing Live Preview. ([#3098](https://github.com/craftcms/cms/issues/3098))
- Fixed a bug where Dashboard widgets could be spaced incorrectly if there was only one grid column. ([#3100](https://github.com/craftcms/cms/issues/3100))
- Fixed a bug where modal windows with Field Layout Designers could cause the browser to crash. ([#3096](https://github.com/craftcms/cms/pull/3096))
- Fixed a bug where `craft\services\Fields::getAllGroups()` and `getGroupById()` could return incorrect results. ([#3102](https://github.com/craftcms/cms/issues/3102))

## 3.0.15 - 2018-07-09

### Changed
- It’s now possible to fetch only non-admin users by setting `craft\elements\db\UserQuery::$admin` to `false`.
- `Craft.EntryTypeSwitcher` now triggers a `typeChange` event after switching the entry type. ([#3067](https://github.com/craftcms/cms/pull/3067))
- Reduced the left and right padding in the Control Panel for screens less than 768 pixels wide. ([#3073](https://github.com/craftcms/cms/issues/3073))
- Removed the `useXSendFile` config setting as it’s no longer being used.
- `craft\helpers\StringHelper::toKebabCase()`, `toCamelCase()`, `toPascalCase()`, and `toSnakeCase()` now treat camelCase’d and PascalCale’d strings as multiple words. ([#3090](https://github.com/craftcms/cms/issues/3090))

### Fixed
- Fixed a bug where `craft\i18n\I18N::getPrimarySiteLocale()` and `getPrimarySiteLocaleId()` were returning locale info for the _first_ site, rather than the primary one. ([#3063](https://github.com/craftcms/cms/issues/3063))
- Fixed a bug where element index pages were loading all elements in the view, rather than waiting for the user to scroll to the bottom of the page before loading the next batch. ([#3068](https://github.com/craftcms/cms/issues/3068))
- Fixed a bug where sites listed in the Control Panel weren’t always in the correct sort order. ([#3065](https://github.com/craftcms/cms/issues/3065))
- Fixed an error that occurred when users attempted to create new entries within entry selector modals, for a section they didn’t have permission to publish peer entries in. ([#3069](https://github.com/craftcms/cms/issues/3069))
- Fixed a bug where the “Save as a new asset” button label wasn’t getting translated in the Image Editor. ([#3070](https://github.com/craftcms/cms/pull/3070))
- Fixed a bug where it was impossible to set the filename of assets when uploading them as data strings. ([#2973](https://github.com/craftcms/cms/issues/2973))
- Fixed a bug where the Field Type menu’s options within new Matrix block type settings weren’t getting sorted alphabetically. ([#3072](https://github.com/craftcms/cms/issues/3072))
- Fixed an exception that was thrown when testing email settings if the Template setting was invalid. ([#3074](https://github.com/craftcms/cms/issues/3074))
- Fixed a bug where Dropdown fields’ bottom margin could jump up a bit when an empty option was selected. ([#3075](https://github.com/craftcms/cms/issues/3075))
- Fixed a bug where main content containers in the Control Panel could become too wide in Firefox. ([#3071](https://github.com/craftcms/cms/issues/3071))

## 3.0.14 - 2018-07-03

### Changed
- `craft\events\SiteEvent` now has a `$oldPrimarySiteId` property, which will be set to the previous primary site ID (which may stil be the current site ID, if it didn’t just change).
- `craft\helpers\Search::normalizeKeywords()` now has a `$language` argument, which can be set if the character mappings should be pulled from a different language than the current app language.
- `craft\services\Sites::getEditableSiteIds()` and `getEditableSites()` now return the same things as `getAllSiteIds()` and `getAllSites()` when there’s only one site. ([#3049](https://github.com/craftcms/cms/issues/3049))

### Fixed
- Fixed a bug where user verification links could get mangled when emails were parsed as Markdown, if the verification code contained two or more underscores.
- Fixed a bug where Craft was misinterpreting `X-Forwarded-For` headers as the user’s IP instead of the server’s IP. ([#3036](https://github.com/craftcms/cms/issues/3036))
- Fixed a bug where Craft wasn’t auto-scrolling the content container when dragging items near a window edge. ([#3048](https://github.com/craftcms/cms/issues/3048))
- Fixed a PHP error that occurred when loading a Debug Toolbar panel on a page that contained serialized Checkboxes or Multi-Select field data. ([#3034](https://github.com/craftcms/cms/issues/3034))
- Fixed a bug where elements’ normalized search keywords weren’t always using the correct language-specific character mappings. ([#3046](https://github.com/craftcms/cms/issues/3046))
- Fixed a bug where the `<html lang>` attribute was hard-set to `en-US` rather than the current application language. ([#3053](https://github.com/craftcms/cms/pull/3053))
- Fixed a PHP error that occurred when entering an invalid number into a Number field that was set to have decimal digits. ([#3059](https://github.com/craftcms/cms/issues/3059))

### Security
- Craft no longer shows the installer when it can’t establish a database connection if Dev Mode isn’t enabled.

## 3.0.13.2 - 2018-06-27

### Fixed
- Fixed an error that occurred when deleting users from the Users index page.

## 3.0.13.1 - 2018-06-26

### Fixed
- Fixed a bug where Delete User modals weren’t showing the total number of entries that will be transferred/deleted.

## 3.0.13 - 2018-06-26

### Added
- Craft now includes a summary of the content that will be transferred/deleted in Delete User modals. ([#875](https://github.com/craftcms/cms/issues/875))
- `|date`, `|time`, and `|datetime` filters now support a `locale` argument, for specifying which locale’s formatter should be doing the date/time formatting. ([#3006](https://github.com/craftcms/cms/issues/3006))
- Added `craft\base\ApplicationTrait::getIsInitialized()`.
- Added `craft\base\ClonefixTrait`.
- Added `craft\controllers\AssetsController::actionThumb()`.
- Added `craft\controllers\UsersController::actionUserContentSummary()`.
- Added `craft\controllers\UsersController::EVENT_DEFINE_CONTENT_SUMMARY`.
- Added `craft\helpers\App::backtrace()`.
- Added `craft\queue\jobs\PropagateElements`.
- Added `craft\services\Elements::propagateElement()`.

### Changed
- Editable tables now submit an empty string when they have no rows.
- Reduced the overhead when adding a new site by only resaving existing assets, categories, global sets, and tags once for the newly-created site, rather than for all sites.
- Web-based queue workers now call `craft\helpers\App::maxPowerCaptain()` before running the queue. ([#3011](https://github.com/craftcms/cms/issues/3011))
- The PHP Info utility no longer displays the original values for settings and only the current environment value. ([#2990](https://github.com/craftcms/cms/issues/2990))
- Loosened up most of Craft’s Composer dependency constraints.
- Craft no longer publishes asset thumbnails to the `cpresources/` folder.
- `attributes`, `error`, `errors`, and `scenario` are now reserved field handles. ([#3032](https://github.com/craftcms/cms/issues/3032))
- Improved the look of Control Panel tabs.
- `craft\web\UrlManager::createUrl()`, `createAbsoluteUrl()`, and `getMatchedElement()` now log warnings if they’re called before Craft has been fully initialized. ([#3028](https://github.com/craftcms/cms/issues/3028))

### Deprecated
- Deprecated `craft\controllers\AssetsController::actionGenerateThumb()`.

### Fixed
- Fixed a bug where sidebar meta info on Edit User pages was bleeding over the edge of the page’s content area.
- Fixed a bug where Table fields wouldn’t remember if they had no rows in their Default Values setting. ([#2979](https://github.com/craftcms/cms/issues/2979))
- Fixed a bug where passing `timezone=false` to the `|date`, `|time`, and `|datetime` filters would not preserve the given date’s time zone.
- Fixed a bug where AM/PM strings in formatted dates weren’t respecting the casing specified by the `A`/`a` character in the date format. ([#3007](https://github.com/craftcms/cms/issues/3007))
- Fixed a bug you could get an invalid license warning in cases where web API calls returned a 500 response code.
- Fixed a bug where cloning models and queries would lose any associated behaviors. ([#2857](https://github.com/craftcms/cms/issues/2857))
- Fixed a bug where custom field params were getting forgotten when calling `getNext()` and `getPrev()`, if an element query object was passed in. ([#3019](https://github.com/craftcms/cms/issues/3019))
- Fixed a bug where datepickers were getting scrollbars.
- Fixed a bug where volumes’ field layouts weren’t getting deleted when volumes were deleted. ([#3022](https://github.com/craftcms/cms/pull/3022))
- Fixed a bug where deleting a section or an entry type wouldn’t delete any associated entries that didn’t exist in the primary site. ([#3023](https://github.com/craftcms/cms/issues/3023))
- Fixed a bug where the `svg()` Twig function could convert `id` attributes within the SVG contents to invalid IDs. ([#3025](https://github.com/craftcms/cms/issues/3025))
- Fixed a bug where asset thumbnails wouldn’t load reliably in the Control Panel on load-balanced environments. ([#3026](https://github.com/craftcms/cms/issues/3026))
- Fixed a PHP error that could occur when validating Assets fields if a file was uploaded but no longer exists at the temp location. ([#3033](https://github.com/craftcms/cms/pull/3033))

## 3.0.12 - 2018-06-18

### Added
- Added a `leaves` element query param that limits the selected elements to just the leaves in the structure (elements without children).
- Added `craft\helpers\Db::deleteIfExists()`.
- Added `craft\services\Categories::deleteGroup()`. ([#3000](https://github.com/craftcms/cms/pull/3000))
- Added `craft\services\Tags::deleteTagGroup()`. ([#3000](https://github.com/craftcms/cms/pull/3000))
- Added `craft\services\UserGroups::deleteGroup()`. ([#3000](https://github.com/craftcms/cms/pull/3000))

### Changed
- Improved Control Panel styling. ([#2883](https://github.com/craftcms/cms/issues/2883))

### Removed
- Removed `craft\services\Fields::updateFieldVersionAfterRequest()`.

### Fixed
- Fixed a caching bug where the Fields service could still think a field existed after it had been deleted. ([#2985](https://github.com/craftcms/cms/issues/2985))
- Fixed a bug where Craft would not invalidate the dynamically-generated `craft\behaviors\ContentBehavior` and `craft\behaviors\ElementQueryBehavior` after saving/deleting a custom field, if the request didn’t end normally. ([#2999](https://github.com/craftcms/cms/issues/2999))
- Fixed a PHP error that could occur when saving entries with a URI format that contained certain Twig filters. ([#2995](https://github.com/craftcms/cms/issues/2995))
- Fixed a bug where `{shorthand}` variables in templates rendered by `craft\web\View::renderObjectTemplate()` could end up referencing global variables, if the variable wasn’t a property of the object. ([#3002](https://github.com/craftcms/cms/issues/3002))
- Fixed a bug where the Find and Replace utility wasn’t updating element titles. ([#2996](https://github.com/craftcms/cms/issues/2996))
- Fixed some wonky behavior if one of the custom user profile tabs was called “Account”. ([#2998](https://github.com/craftcms/cms/issues/2998))
- Fixed a bug where dragging a folder on the Assets index page could have unexpected results. ([#2873](https://github.com/craftcms/cms/issues/2873))
- Reduced the likelihood of SQL deadlock errors when saving elements. ([#3003](https://github.com/craftcms/cms/issues/3003))

## 3.0.11 - 2018-06-12

### Changed
- Sort options defined by element types’ `sortOptions()` / `defineSortOptions()` methods can now be specified as sub-arrays with `label`, `orderBy`, and `attribute` keys.
- Entries and categories can now be sorted by their slugs.
- The “Cache remote images?” option in the Asset Indexes utility is now enabled by default. ([#2977](https://github.com/craftcms/cms/issues/2977))

### Fixed
- Fixed a bug where it was not possible to order search results by search score, if the element type didn’t specify any sort options.
- Fixed a bug where clicking on “Date Created” and “Date Updated” column headers on element indexes wouldn’t update the sort order. ([#2975](https://github.com/craftcms/cms/issues/2975))
- Fixed a bug where Edit Entry pages were listing more than the 10 most recent versions. ([#2976](https://github.com/craftcms/cms/issues/2976))
- Fixed a SQL error that occurred when upgrading from Craft 2 to 3 via the terminal. ([#1347](https://github.com/craftcms/cms/issues/1347))
- Fixed the alignment of expand/collapse toggles in asset index sidebars. ([#2981](https://github.com/craftcms/cms/issues/2981))

## 3.0.10.3 - 2018-06-07

### Fixed
- Fixed a bug where the “New Entry” menu on the Entries index page would not contain any options on single-site installs, running MySQL. ([#2961](https://github.com/craftcms/cms/issues/2961))
- Fixed a bug where the `siteName` config setting wasn’t working as expected when set to an array. ([#2968](https://github.com/craftcms/cms/issues/2968))

## 3.0.10.2 - 2018-06-07

### Changed
- Improved the output of `craft\helpers\DateTimeHelper::humanDurationFromInterval()`.
- Updated Garnish to 0.1.24.

### Fixed
- Fixed JavaScript errors that could occur in the Control Panel on pages with Ajax requests. ([#2966](https://github.com/craftcms/cms/issues/2966))
- Fixed a bug where the “New Entry” menu on the Entries index page would not contain any options on single-site installs. ([#2961](https://github.com/craftcms/cms/issues/2961))
- Fixed a bug where JavaScript files registered with `craft\web\View::registerJsFile()` would be ignored if the `depends` option was set. ([#2965](https://github.com/craftcms/cms/issues/2965))

## 3.0.10.1 - 2018-06-06

### Fixed
- Fixed a bug where Craft wasn’t converting empty strings to `null` when saving data to non-textual columns.
- Fixed a bug where Craft would show a Database Connection Error on Install requests, if it couldn’t connect to the database.
- Fixed a bug where Craft wasn’t keeping track of element queries that were executed within `{% cache %}` tags. ([#2959](https://github.com/craftcms/cms/issues/2959))

## 3.0.10 - 2018-06-05

### Added
- Added support for a `CRAFT_LICENSE_KEY` PHP constant, which can be set to the project’s license key, taking precedence over the `license.key` file.
- Added `craft\helpers\Stringy::getLangSpecificCharsArray()`.
- Added `craft\web\View::setRegisteredAssetBundles()`.
- Added `craft\web\View::setRegisteredJsFiles()`.

### Changed
- Generated site URLs now always include full host info, even if the base site URL is root/protocol-relative. ([#2919](https://github.com/craftcms/cms/issues/2919))
- Variables passed into `craft\web\View::renderObjectTemplate()` can now be referenced using the shorthand syntax (e.g. `{foo}`).
- `craft\helpers\StringHelper::asciiCharMap()` now has `$flat` and `$language` arguments.
- Craft no longer saves new versions of entries when absolutely nothing changed about them in the save request. ([#2923](https://github.com/craftcms/cms/issues/2923))
- Craft no longer enforces plugins’ `minVersionRequired` settings if the currently-installed version begins with `dev-`.
- Improved the performance of element queries when a lot of values were passed into a param, such as `id`, by using `IN()` and `NOT IN()` conditions when possible. ([#2937](https://github.com/craftcms/cms/pull/2937))
- The Asset Indexes utility no longer skips files with leading underscores. ([#2943](https://github.com/craftcms/cms/issues/2943))
- Updated Garnish to 0.1.23.

### Deprecated
- Deprecated the `customAsciiCharMappings` config setting. (Any corrections to ASCII char mappings should be submitted to [Stringy](https://github.com/danielstjules/Stringy).)

### Fixed
- Fixed a PHP error that could occur when `craft\fields\Number::normalizeValue()` was called without passing an `$element` argument. ([#2913](https://github.com/craftcms/cms/issues/2913))
- Fixed a bug where it was not possible to fetch Matrix blocks with the `relatedTo` param if a specific custom field was specified.
- Fixed a bug where `craft\helpers\UrlHelper::url()` and `siteUrl()` were not respecting the `$scheme` argument for site URLs.
- Fixed a bug where `{id}` tags within element URI formats weren’t getting parsed correctly on first save. ([#2922](https://github.com/craftcms/cms/issues/2922))
- Fixed a bug where `craft\helpers\MigrationHelper::dropAllForeignKeysToTable()` wasn’t working correctly. ([#2897](https://github.com/craftcms/cms/issues/2897))
- Fixed a “Craft is not defined” JavaScript error that could occur on the Forgot Password page in the Control Panel and Dev Toolbar requests.
- Fixed a bug where rotating the screen on iOS would change how the page was zoomed.
- Fixed a bug where `craft\helpers\StringHelper::toAscii()` and the `Craft.asciiString()` JS method weren’t using language-specific character replacements, or any custom replacements defined by the `customAsciiCharMappings` config setting.
- Fixed a bug where the number `0` would not save in a Plain Text field.
- Fixed a bug where Craft could pick the wrong current site if the primary site had a root-relative or protocol-relative URL, and another site didn’t, but was otherwise an equal match.
- Fixed a bug where Control Panel Ajax requests could cause some asset bundles and JavaScript files to be double-registered in the browser.
- Fixed a bug where the “New entry” menu on the Entries index page was including sections that weren’t available in the selected site, and they weren’t linking to Edit Entry pages for the selected site. ([#2925](https://github.com/craftcms/cms/issues/2925))
- Fixed a bug where the `|date`, `|time`, and `|datetime` filters weren’t respecting their `$timezone` arguments. ([#2926](https://github.com/craftcms/cms/issues/2926))
- Fixed a bug where element queries weren’t respecting the `asArray` param when calling `one()`. ([#2940](https://github.com/craftcms/cms/issues/2940))
- Fixed a bug where the Asset Indexes utility wouldn’t work as expected if all of a volume’s assets had been deleted from the file system. ([#2955](https://github.com/craftcms/cms/issues/2955))
- Fixed a SQL error that could occur when a `{% cache %}` tag had no body. ([#2953](https://github.com/craftcms/cms/issues/2953))

## 3.0.9 - 2018-05-22

### Added
- Added a default plugin icon to plugins without an icon in the Plugin Store.
- Added `craft\helpers\ArrayHelper::without()` and `withoutValue()`.
- Added `craft\base\FieldInterface::modifyElementIndexQuery()`.
- Added `craft\elements\db\ElementQueryInterface::andWith()`.

### Changed
- Fixed a bug where Craft was checking the file system when determining if an asset was a GIF, when it should have just been checking the file extension.
- `craft\base\Plugin` now sets the default `$controllerNamespace` value to the plugin class’ namespace + `\controllers` or `\console\controllers`, depending on whether it’s a web or console request.
- Improved the contrast of success and error notices in the Control Panel to meet WCAG AA requirements. ([#2885](https://github.com/craftcms/cms/issues/2885))
- `fieldValue` is now a protected field handle. ([#2893](https://github.com/craftcms/cms/issues/2893))
- Craft will no longer discard any preloaded elements when setting the `with` param on an element query, fixing a bug where disabled Matrix blocks could show up in Live Preview if any nested fields were getting eager-loaded. ([#1576](https://github.com/craftcms/cms/issues/1576))
- Improved memory usage when using the `{% cache %}` tag. ([#2903](https://github.com/craftcms/cms/issues/2903))

### Fixed
- Fixed a bug where the Plugin Store was listing featured plugins (e.g. “Recently Added”) in alphabetical order rather than the API-defined order. ([pixelandtonic/craftnet#83](https://github.com/pixelandtonic/craftnet/issues/83))
- Fixed a SQL error that occurred when programmatically saving a field layout, if the field’s `required` property wasn’t set.
- Fixed a JavaScript error that could occur when multiple Assets fields were present on the same page.
- Fixed an error that could occur when running the `setup` command on some environments.
- Fixed a PHP error that could occur when calling `craft\elements\db\ElementQuery::addOrderBy()` if `$columns` normalized to an empty array. ([#2896](https://github.com/craftcms/cms/issues/2896))
- Fixed a bug where it wasn’t possible to access custom field values on Matrix blocks via `matrixblock` reference tags.
- Fixed a bug where relational fields with only disabled elements selected would get empty table cells on element indexes. ([#2910](https://github.com/craftcms/cms/issues/2910))

## 3.0.8 - 2018-05-15

### Added
- Number fields now have a “Default Value” setting. ([#927](https://github.com/craftcms/cms/issues/927))
- Added the `preserveCmykColorspace` config setting, which can be set to `true` to prevent images’ color spaces from getting converted to sRGB on environments running ImageMagick.

### Changed
- Error text is now orange instead of red. ([#2885](https://github.com/craftcms/cms/issues/2885))
- Detail panes now have a lighter, more saturated background color.

### Fixed
- Fixed a bug where Craft’s default MySQL backup command would not respect the `unixSocket` database config setting. ([#2794](https://github.com/craftcms/cms/issues/2794))
- Fixed a bug where some SVG files were not recognized as SVG files.
- Fixed a bug where Table fields could add the wrong number of default rows if the Min Rows setting was set, and the Default Values setting had something other than one row. ([#2864](https://github.com/craftcms/cms/issues/2864))
- Fixed an error that could occur when parsing asset reference tags. ([craftcms/redactor#47](https://github.com/craftcms/redactor/issues/47))
- Fixed a bug where “Try” and “Buy” buttons in the Plugin Store were visible when the `allowUpdates` config setting was disabled. ([#2781](https://github.com/craftcms/cms/issues/2781))
- Fixed a bug where Number fields would forget their Min/Max Value settings if they were set to 0.
- Fixed a bug where entry versions could be displayed in the wrong order if multiple versions had the same creation date. ([#2889](https://github.com/craftcms/cms/issues/2889))
- Fixed an error that occurred when installing Craft on a domain with an active user session.
- Fixed a bug where email verification links weren’t working for publicly-registered users if the registration form contained a Password field and the default user group granted permission to access the Control Panel.

### Security
- Login errors for locked users now factor in whether the `preventUserEnumeration` config setting is enabled.

## 3.0.7 - 2018-05-10

### Added
- Added the `transformGifs` config setting, which can be set to `false` to prevent GIFs from getting transformed or cleansed. ([#2845](https://github.com/craftcms/cms/issues/2845))
- Added `craft\helpers\FileHelper::isGif()`.

### Changed
- Craft no longer logs warnings about missing translation files when Dev Mode isn’t enabled. ([#1531](https://github.com/craftcms/cms/issues/1531))
- Added `craft\services\Deprecator::$logTarget`. ([#2870](https://github.com/craftcms/cms/issues/2870))
- `craft\services\Deprecator::log()` no longer returns anything.

### Fixed
- Fixed a bug where it was impossible to upload new assets to Assets fields using base64-encoded strings. ([#2855](https://github.com/craftcms/cms/issues/2855))
- Fixed a bug where Assets fields would ignore all submitted asset IDs if any new assets were uploaded as well.
- Fixed a bug where SVG files that were using single quotes instead of double quotes would not be recognized as SVGs.
- Fixed a bug where translated versions of the “It looks like someone is currently performing a system update.” message contained an HTML-encoded `<br/>` tag.
- Fixed a bug where changing an entry’s type could skip adding the new entry type’s tabs, if the previous entry type didn’t have any tabs. ([#2859](https://github.com/craftcms/cms/issues/2859))
- Fixed warnings about missing SVG files that were logged by Control Panel requests.
- Fixed a bug where the `|date` filter would ignore date formatting characters that don’t have ICU counterparts. ([#2867](https://github.com/craftcms/cms/issues/2867))
- Fixed a bug where the global `currentUser` Twig variable could be set to `null` and global sets and could be missing some custom field values when a user was logged-in, if a plugin was loading Twig during or immediately after plugin instantiation. ([#2866](https://github.com/craftcms/cms/issues/2866))

## 3.0.6 - 2018-05-08

### Added
- Error messages about missing plugin-supplied field and volume types now show an Install button when possible.
- Added `craft\base\MissingComponentTrait::getPlaceholderHtml()`.
- Added `craft\db\Migration::EVENT_AFTER_UP` and `EVENT_AFTER_DOWN` events.
- Added `craft\elements\Asset::getContents()`.

### Changed
- Edit User pages will now warn editors when leaving the page with unsaved changes. ([#2832](https://github.com/craftcms/cms/issues/2832))
- Modules are once again loaded before plugins, so they have a chance to register Twig initialization events before a plugin initializes Twig. ([#2831](https://github.com/craftcms/cms/issues/2831))
- `craft\helpers\FileHelper::isSvg()` now returns `true` for files with an `image/svg` MIME type (missing the `+xml`). ([#2837](https://github.com/craftcms/cms/pull/2837))
- The `svg()` Twig function now accepts assets to be passed directly into it. ([#2838](https://github.com/craftcms/cms/pull/2838))
- The “Save and add another” save menu option on Edit Entry and Edit Categories pages now maintain the currently-selected site. ([#2844](https://github.com/craftcms/cms/issues/2844))
- PHP date patterns that are *only* a month name or week day name character will now format the date using the stand-alone month/week day name value. (For example, `'F'` will format a date as “Maggio” instead of “maggio”.)
- Servers without the Intl extension will now use location-agnostic locale data as a fallback if locale data for the specific locale isn’t available.
- The `|date` Twig filter always goes through `craft\i18n\Formatter::asDate()` now, unless formatting a `DateInterval` object.
- The Settings → Plugins page now shows “Buy now” buttons for any commercial plugins that don’t have a license key yet.

### Deprecated
- Deprecated `craft\helpers\DateTimeHelper::translateDate()`. `craft\i18n\Formatter::asDate()` should be used instead.

### Removed
- Removed the `translate` argument from the `|date`, `|time`, and `|datetime` Twig filters; the resulting formatted dates will always be translated now. (Use `myDate.format()` to avoid translations.)

### Fixed
- Fixed an error that could occur in the Plugin Store.
- Fixed a bug where `myDate|date('F')` was returning the short “May” translation rather than the full-length one. ([#2848](https://github.com/craftcms/cms/issues/2848))

## 3.0.5 - 2018-05-01

### Changed
- Fields’ translation icons now reveal the chosen Translation Method in their tooltip. ([#2808](https://github.com/craftcms/cms/issues/2808))
- Improved the error messages displayed when an Assets field has an invalid Upload Location setting. ([#2803](https://github.com/craftcms/cms/issues/2803))
- Craft now logs errors that occur when saving and replacing assets. ([#2814](https://github.com/craftcms/cms/issues/2814))
- Single sections’ entry types’ handles are now updated to match their section’s handle whenever the section is saved. ([#2824](https://github.com/craftcms/cms/issues/2824))
- The Control Panel background color was lightened up a bit.

### Fixed
- Fixed an error that would occur on servers without the Phar PHP extension enabled.
- Fixed an error that could occur if a Matrix block was deleted by a queue job. ([#2813](https://github.com/craftcms/cms/issues/2813))
- Fixed a bug where Twig could be configured to output times in UTC rather than the system timezone, if a bootstrapped module was loading Twig. ([#2761](https://github.com/craftcms/cms/issues/2761))
- Fixed a SQL error that could occur when upgrading from Craft 2 to Craft 3 with an active user session.
- Fixed various SQL errors that could occur when upgrading from Craft 2 to Craft 3, if there were any lingering Craft 3 database tables from a previous upgrade attempt.
- Fixed a bug where the Clear Caches tool was deleting the `.gitignore` file inside `web/cpresources/`. ([#2823](https://github.com/craftcms/cms/issues/2823))
- Fixed the vertical positioning of checkboxes in the Control Panel. ([#2825](https://github.com/craftcms/cms/issues/2825))
- Fixed a JavaScript error that could occur if an element type’s class name contained `\u`. ([#2826](https://github.com/craftcms/cms/issues/2826))

## 3.0.4 - 2018-04-24

### Added
- Added the `craft.globalSets()` template function. ([#2790](https://github.com/craftcms/cms/issues/2790))
- Added the `hasDescendants` element query param. ([#2786](https://github.com/craftcms/cms/issues/2786))
- Added `craft\elements\User::$hasDashboard`.

### Changed
- Sections and category groups now ignore posted Template settings for sites that don’t have URI Formats.
- Control Panel resources are once again eager-published. ([#2763](https://github.com/craftcms/cms/issues/2763))
- `entries/save-entries` and `categories/save-category` actions now include the `slug` for responses that accept JSON. ([#2792](https://github.com/craftcms/cms/issues/2792))
- Most `craft\services\Path` methods now have a `$create` argument, which can be set to `false` to prevent the directory from being created if it doesn’t exist yet.
- Craft no longer creates directories when it just needed to clear it. ([#2771](https://github.com/craftcms/cms/issues/2771))
- `craft\services\Config::setDotEnvVar()` now sets the environment variable for the current request, in addition to updating the `.env` file.
- Removed `craft\controllers\AssetsController::actionDownloadTempAsset()`.
- User now must be logged in to use the Asset Preview File functionality.

### Fixed
- Fixed a bug where users would regain all default Dashboard widgets if all widgets were removed. ([#2769](https://github.com/craftcms/cms/issues/2769))
- Fixed a bug where you would get a “not a valid language” error message when creating a new site using certain languages.
- Fixed a bug where database connection settings that were set by the `setup` command weren’t always taking effect in time for the CLI installer. ([#2774](https://github.com/craftcms/cms/issues/2774))
- Fixed a bug where empty Plain Text fields were getting empty string values rather than `null`.
- Fixed a bug where elements within relational fields could have two thumbnails. ([#2785](https://github.com/craftcms/cms/issues/2785))
- Fixed a bug where it was not possible to pass a `--table-prefix` argument to the `setup/db-creds` command. ([#2791](https://github.com/craftcms/cms/pull/2791))
- Fixed an error that occurred for users without permission to perform updates, if available update info wasn’t cached.
- Fixed an error that occurred when `craft\elements\Asset::sources()` was called in a console request. ([#2798](https://github.com/craftcms/cms/issues/2798))
- Fixed JavaScript errors that could occur on the front-end after deleting Matrix blocks. ([#2799](https://github.com/craftcms/cms/pull/2799))

## 3.0.3.1 - 2018-04-18

### Fixed
- Fixed an error that occurred when editing an entry if any of the entry’s revisions were created with an entry type that no longer exists.
- Fixed an error that could occur when saving an asset. ([#2764](https://github.com/craftcms/cms/issues/2764))
- Fixed a bug where Craft assumed an asset was missing if there was an error when indexing it. ([#2763](https://github.com/craftcms/cms/issues/2763))

## 3.0.3 - 2018-04-17

### Added
- Added `craft\elements\Entry::updateTitle()`.
- Added `Yii::alias()`.

### Changed
- New sites’ Base URLs now default to `@web/`.
- Textual custom fields now ensure that they don’t contain 4+ byte characters. ([#2725](https://github.com/craftcms/cms/issues/2725))
- It is no longer expected that all of the `defaultSearchTermOptions` config setting options will be set if any of the default option values need to be overridden. ([#2737](https://github.com/craftcms/cms/issues/2737))
- Control Panel panes now have at least 48 pixels of bottom padding. ([#2744](https://github.com/craftcms/cms/issues/2744))
- Craft now intercepts 404-ing resource requests, and publishes the resources on the fly.
- The Clear Caches utility now has a “Control Panel resources” option.
- The Clear Caches utility now sorts the cache options alphabetically.
- When enabling new sites for a section, the new sites’ content is now based on the primary site’s content, if the section was and still is enabled for the primary site. ([#2748](https://github.com/craftcms/cms/issues/2748))
- Improved the responsiveness of element indexes.
- `Craft.BaseElementIndexView` now has a `loadMoreElementsAction` setting. ([#2762](https://github.com/craftcms/cms/pull/2762))

### Fixed
- Fixed a bug where the Clear Caches utility was not deleting template caches. ([#2720](https://github.com/craftcms/cms/issues/2720))
- Fixed a bug where the Plugin Store was not displaying payment errors on checkout.
- Fixed a bug where Control Panel-defined routes that contained special regular expression characters weren’t working. ([#2721](https://github.com/craftcms/cms/issues/2721))
- Fixed a bug where it was not possible to save system messages in some cases.
- Fixed a bug where static translations within dynamic entry title formats were getting translated using the current site’s language, rather than the entry’s language. ([#2722](https://github.com/craftcms/cms/issues/2722))
- Fixed a bug where deprecation errors for some date formatting methods were not escaping backslashes.
- Fixed a bug where plugins’ “Last update” timestamps in the Plugin Store weren’t getting formatted correctly in Safari. ([#2733](https://github.com/craftcms/cms/issues/2733))
- Fixed references to a nonexistent `Craft.eot` file in the Control Panel CSS. ([#2740](https://github.com/craftcms/cms/issues/2740))
- Fixed a bug where the default PostgreSQL database restore command wasn’t setting the `PGPASSWORD` environment variable. ([#2741](https://github.com/craftcms/cms/pull/2741))
- Fixed an error that could occur if the system time zone was not supported by the ICU library, on environments with the Intl extension loaded.
- Fixed a bug where several administrative fields had translatable icons. ([#2742](https://github.com/craftcms/cms/issues/2742))
- Fixed a bug where `craft\controllers\PluginStoreController::actionSavePluginLicenseKeys()` was trying to set a plugin license key for plugins which were not installed.

### Security
- Fixed a bug assets were not getting cleansed on upload. ([#2709](https://github.com/craftcms/cms/issues/2709))

## 3.0.2 - 2018-04-10

### Added
- Added the `EVENT_BEFORE_DELETE_CACHES` and `EVENT_AFTER_DELETE_CACHES` events to `craft\services\TemplateCaches`.
- Added `craft\events\DeleteTemplateCachesEvent`.

### Changed
- Craft now deletes all compiled templates whenever Craft or a plugin is updated. ([#2686](https://github.com/craftcms/cms/issues/2686))
- The Plugin Store now displays commercial plugins’ renewal prices. ([#2690](https://github.com/craftcms/cms/issues/2690))
- The Plugin Store no longer shows the “Upgrade Craft CMS” link if Craft is already running (and licensed to run) the Pro edition. ([#2713](https://github.com/craftcms/cms/issues/2713))
- Matrix fields now set `$propagating` to `true` when saving Matrix blocks, if the owner element is propagating.
- `craft\helpers\ArrayHelper::toArray()` no longer throws a deprecation error when a string without commas is passed to it. ([#2711](https://github.com/craftcms/cms/issues/2711))
- Editable tables now support an `html` column type, which will output cell values directly without encoding HTML entities. ([#2716](https://github.com/craftcms/cms/pull/2716))
- `Craft.EditableTable` instances are now accessible via `.data('editable-table')` on their `<table>` element. ([#2694](https://github.com/craftcms/cms/issues/2694))
- Updated Composer to 1.6.3. ([#2707](https://github.com/craftcms/cms/issues/2707))
- Updated Garnish to 0.1.22. ([#2689](https://github.com/craftcms/cms/issues/2689))

### Fixed
- Fixed an error that could occur in the Control Panel if any plugins with licensing issues were installed. ([#2691](https://github.com/craftcms/cms/pull/2691))
- Fixed a bug on the Plugin Store’s Payment screen where the “Use a new credit card” radio option would not get selected automatically even if it was the only one available.
- Fixed a bug where `craft\web\assets\vue\VueAsset` didn’t respect the `useCompressedJs` config setting.
- Fixed an error that occurred when saving a Single entry over Ajax. ([#2687](https://github.com/craftcms/cms/issues/2687))
- Fixed an error that could occur when disabling a site on a Single section. ([#2695](https://github.com/craftcms/cms/issues/2695))
- Fixed an error that could occur on requests without a content type on the response. ([#2704](https://github.com/craftcms/cms/issues/2704))
- Fixed a bug where the `includeSubfolders` asset query param wasn’t including results in the parent folder. ([#2706](https://github.com/craftcms/cms/issues/2706))
- Fixed an error that could occur when querying for users eager-loaded with their photos, if any of the resulting users didn’t have a photo. ([#2708](https://github.com/craftcms/cms/issues/2708))
- Fixed a bug where relational fields within Matrix fields wouldn’t save relations to elements that didn’t exist on all of the sites the owner element existed on. ([#2683](https://github.com/craftcms/cms/issues/2683))
- Fixed a bug where relational fields were ignoring disabled related elements in various functions, including required field validation and value serialization.
- Fixed an error that would occur if a new custom field was created and added to an element’s field layout, and its value was accessed, all in the same request. ([#2705](https://github.com/craftcms/cms/issues/2705))
- Fixed a bug where the `id` param was ignored when used on an eager-loaded elements’ criteria. ([#2717](https://github.com/craftcms/cms/issues/2717))
- Fixed a bug where the default restore command for MySQL wouldn’t actually restore the database. ([#2714](https://github.com/craftcms/cms/issues/2714))

## 3.0.1 - 2018-04-04

### Deprecated
- Brought back and deprecated the `Craft::Personal` and `Craft::Client` constants.

### Fixed
- Fixed a bug where elements’ `getNext()` and `getPrev()` methods were modifying the element query passed into them. ([#2160](https://github.com/craftcms/cms/issues/2160))
- Fixed a bug where Table fields could be pre-populated with one too many rows. ([#2680](https://github.com/craftcms/cms/pull/2680))

### Security
- Craft no longer sends exception messages to error templates, unless the exception is an instance of `yii\base\UserException`.

## 3.0.0.2 - 2018-04-04

### Fixed
- Fixed a bug where Craft Pro installs were getting identified as Craft Solo in the Control Panel.

## 3.0.0 - 2018-04-04

### Added
- The codebase has been completely rewritten and refactored to improve performance, maintainability, and extensibility.
- Craft can now be [installed](https://docs.craftcms.com/v3/installation.html) via Composer in addition to a zip file. ([#895](https://github.com/craftcms/cms/issues/895))
- Craft’s setup wizard is now available as a CLI tool in addition to the web-based one.
- [Plugins](https://docs.craftcms.com/v3/plugin-intro.html) are now loaded as Composer dependencies, and implemented as extensions of [Yii modules](http://www.yiiframework.com/doc-2.0/guide-structure-modules.html).
- Added [multi-site](https://docs.craftcms.com/v3/sites.html) support.
- Added the Plugin Store, where plugins can be discovered, trialled, and purchased. ([#808](https://github.com/craftcms/cms/issues/808))
- Plugins can now be updated and removed from within the Control Panel.
- Asset sources are now called “volumes”, and plugins can supply their own volume types.
- Added the Image Editor, which can be used to rotate, crop, and flip images, as well as set focal points on them.
- Added asset previews, which can be triggered via a “Preview file” action on the Assets index, or with a <kbd>Shift</kbd> + <kbd>Spacebar</kbd> keyboard shortcut throughout the Control Panel.
- Asset editor HUDs now show image previews. ([#837](https://github.com/craftcms/cms/issues/837))
- Added the “Utilities” section to the Control Panel, replacing the Tools area of the Settings page.
- Added the Debug Toolbar, powered by the [Debug Extension for Yii 2](http://www.yiiframework.com/doc-2.0/guide-tool-debugger.html).
- Added support for [Content Migrations](https://docs.craftcms.com/v3/content-migrations.html).
- Added support for PostgreSQL.

### Changed
- The Control Panel has been redesigned for better usability, readability and responsiveness.
- Renamed all “URL Format” things to “URI Format”, in the Control Panel UI and in the code.
- Added the “Propagate entries across all enabled sites?” section setting. If disabled, entries will only be associated with the site they were created on. ([#2330](https://github.com/craftcms/cms/issues/2330))
- Structure sections and category groups no longer have Nested URL Format settings. (It’s still possible to achieve the same result with a single URI Format setting.)
- When an entry type is updated, Craft now re-saves all entries of that type.
- When a category is deleted, its nested categories are no longer deleted with it.
- Craft no longer re-saves *all* localizable elements after a new site is created; entries and Matrix blocks are skipped, and plugins that supply custom element types must now re-save their elements manually as well.
- The “New entry” and “New category” buttons on Entries and Categories index pages now load the Edit page for the currently-selected site. ([#2236](https://github.com/craftcms/cms/issues/2236))
- Elements now validate that custom field values will fit within their database columns, for fields with textual or numeric column types.
- User photos are now assets. ([#933](https://github.com/craftcms/cms/issues/933))
- Assets now have a “Link” table attribute option.
- Volumes’ “Base URL” settings can now begin with `@web`, which is an alias for the root URL that Craft is running from.
- Local volumes’ “File System Path” settings can now begin with `@webroot`, which is an alias for the path to the directory that `index.php` lives in.
- Global Sets’ field layouts can now have custom tabs.
- Color inputs can now be left blank.
- Color values within Table fields are now represented by `craft\fields\data\ColorData` objects.
- Element titles now get a validation error if they contain any 4+ byte characters (like emoji), on servers running MySQL. ([#2513](https://github.com/craftcms/cms/issues/2513))
- Lightswitch fields that don’t have a value yet will now be assigned the default field value, even for existing elements. ([#2404](https://github.com/craftcms/cms/issues/2404))
- The system installer now sets the initial admin account’s preferred language to the site language selected in the installation wizard. ([#2480](https://github.com/craftcms/cms/issues/2480))
- Table fields now have “Min Rows”, “Max Rows”, and “Add Row Label” settings. ([#2372](https://github.com/craftcms/cms/issues/2372))
- Table fields now have “Date”, “Time”, “Lightswitch”, and “Color” column type options.
- Color fields now return a `craft\fields\data\ColorData` object, with `hex`, `rgb`, `red`, `green`, `blue`, `r`, `g`, `b`, and `luma` properties.
- Matrix fields now have “Manage blocks on a per-site basis”, “Min Blocks”, and “Max Blocks” settings.
- Matrix fields with only one block type, and equal values for the Min Blocks and Max Blocks settings, now hide the UI for adding and deleting blocks.
- Matrix fields with only one block type will now auto-create the minimum number of blocks required by the field, per the Min Blocks setting, for new elements. ([#850](https://github.com/craftcms/cms/issues/850))
- The `migrate/up` console command will now update the appropriate schema version in the database after successfully completing all migrations. ([#1907](https://github.com/craftcms/cms/issues/1907))
- Users can now set their preferred language to any supported application language. ([#847](https://github.com/craftcms/cms/issues/847))
- Users are no longer logged out when verifying a new email address on their own account. ([#1421](https://github.com/craftcms/cms/issues/1421))
- Users no longer get an exception or error message if they click on an invalid/expired email verification link and are already logged in. Instead they’ll be redirected to wherever they would normally be taken immediately after logging in. ([#1422](https://github.com/craftcms/cms/issues/1422))
- If anything prevents a user from being deleted, any changes that were made in preparation for deleting the user are now rolled back.
- Added `webp` as a web-safe image format.
- Craft now checks if the current installation can manipulate an image instead of checking against a predefined list. ([#1648](https://github.com/craftcms/cms/issues/1648), [#1545](https://github.com/craftcms/cms/issues/1545))
- The `getCsrfInput()` global function has been renamed to `csrfInput()`. (getCsrfInput() still works but produces a deprecation error.)
- The `{% cache %}` tag no longer includes the query string when storing the cache URL.
- Added the `|timestamp` Twig filter, for formatting a date as a user-friendly timestamp.
- Added the `|datetime` Twig filter, for formatting a date with a localized date+time format.
- Added the `|time` Twig filter, for formatting a date with a localized time format.
- Added the `|multisort` Twig filter, which duplicates an array and sorts it with [craft\helpers\ArrayHelper::multisort()](http://www.yiiframework.com/doc-2.0/yii-helpers-basearrayhelper.html#multisort()-detail).
- Added the `|atom` and `|rss` Twig filters, for formatting dates in Atom and RSS date formats, respectively.
- Added the `|column` Twig filter, for capturing the key/property values of a series of arrays/objects.
- Added the `|index` Twig filter, for indexing an array of arrays/objects by one of their keys/values.
- Added the `|filterByValue` Twig filter.
- Added the `|duration` Twig filter, which converts a `DateInterval` object into a human-readable duration.
- The `t` filter now always defaults to translating the given string using the `site` category unless it is otherwise specified (e.g. `myString|t('pluginhandle')`).
- The `|date` filter can be passed `'short'`, `'medium'`, `'long'`, and `'full'`, which will format the date with a localized date format.
- It is now possibly to customize the SQL of [element queries](https://docs.craftcms.com/v3/element-queries.html), and there are more choices on how the data should be returned.
- Element queries are no longer limited to 100 results by default.
- The “Failed” message in the queue HUD in the Control Panel now shows the full error message as alt text. ([#855](https://github.com/craftcms/cms/issues/855))
- Added the `convertFilenamesToAscii` config setting.
- Added the `preserveExifData` config setting, `false` by default and requires Imagick. ([#2034](https://github.com/craftcms/cms/issues/2034))
- Added the `aliases` config setting, providing an easy way to define custom [aliases](http://www.yiiframework.com/doc-2.0/guide-concept-aliases.html).
- Removed support for automatically determining the values for the `omitScriptNameInUrls` and `usePathInfo` config settings.
- It’s now possible to override Craft’s application config via `config/app.php`.
- It’s now possible to override volume settings via `config/volumes.php`.
- It’s now possible to override all plugins’ settings via `config/<plugin-handle>.php`.
- Renamed the `runTasksAutomatically` config setting to `runQueueAutomatically`.
- The `translationDebugOutput` config setting will now wrap strings with `@` characters if the category is `app`, `$` if the category is `site`, and `%` for anything else.
- All user-defined strings in the Control Panel (e.g. section names) are now translated using the `site` category, to prevent translation conflicts with Craft’s own Control Panel translations.
- Routes can now be stored on a per-site basis, rather than per-locale.
- Web requests are now logged to `storage/logs/web.log`.
- Web requests that result in 404 errors are now logged to `storage/logs/web-404s.log`.
- Console requests are now logged to `storage/logs/console.log`.
- Queue requests are now logged to `storage/logs/queue.log`.
- Craft 3 now requires PHP 7.0.0 or later.
- Craft 3 now requires MySQL 5.5+ or PostgreSQL 9.5+.
- Craft now takes advantage of the [PHP Intl extension](http://php.net/manual/en/book.intl.php) when available.
- Craft now uses Stringy for better string processing support.
- Craft now uses Flysystem for better asset volume support.
- Craft now uses Swiftmailer for better email sending support.
- Craft now uses the [Yii 2 Queue Extension](https://github.com/yiisoft/yii2-queue) for managing background tasks.
- Craft now uses the Zend Feed library for better RSS and Atom processing support.
- Updated Yii to 2.0.15.1.
- Updated Twig to 2.4.
- Updated Guzzle to 6.3.

### Deprecated
- Many things have been deprecated. See [Changes in Craft 3](https://docs.craftcms.com/v3/changes-in-craft-3.html) for a complete list.

### Fixed
- Fixed a bug where a PHP session would be started on every template rendering request whether it was needed or not. ([#1765](https://github.com/craftcms/cms/issues/1765))

### Security
- Craft uses OpenSSL for encryption rather than mcrypt, which is far more secure and well-maintained.<|MERGE_RESOLUTION|>--- conflicted
+++ resolved
@@ -1,6 +1,5 @@
 # Release Notes for Craft CMS 3.x
 
-<<<<<<< HEAD
 ## Unreleased
 
 ### Added
@@ -296,7 +295,7 @@
 ### Fixed
 - Fixed a SQL error that could occur if the `info` table has more than one row. ([#5222](https://github.com/craftcms/cms/issues/5222))
 - Fixed a layout issue where the control panel footer would be hidden if the Debug Toolbar was shown. ([#4591](https://github.com/craftcms/cms/issues/4591))
-=======
+
 ## 3.3.18.4 - 2019-12-21
 
 ### Fixed
@@ -306,7 +305,6 @@
 
 ### Security
 - Fixed a bug where Craft was renewing the identity cookie each time it checked on the user’s remaining session time. ([#3951](https://github.com/craftcms/cms/issues/3951))
->>>>>>> 69faaee8
 
 ## 3.3.18.3 - 2019-12-17
 
