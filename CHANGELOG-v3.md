--- conflicted
+++ resolved
@@ -1,6 +1,5 @@
 # Release Notes for Craft CMS 3.x
 
-<<<<<<< HEAD
 ## Unreleased (3.5.0)
 
 ### Added
@@ -388,8 +387,8 @@
 
 ### Security
 - The `_includes/forms/checkbox.html`, `checkboxGroup.html`, and `checkboxSelect.html` control panel templates now HTML-encode checkbox labels by default, preventing possible XSS vulnerabilities. If HTML code was desired, it must be passed through the new `raw()` function first.
-=======
-## Unreleased
+
+## Unreleased (3.4.x)
 
 ### Added
 - Added `craft\controllers\FieldsController::actionRenderSettings()`.
@@ -402,7 +401,6 @@
 
 ### Deprecated
 - Deprecated `craft\web\assets\positionselect\PositionSelectAsset`.
->>>>>>> 79b3bf07
 
 ## 3.4.21 - 2020-05-28
 
