# Release Notes for Craft CMS 3.x

## Unreleased

### Added
- Added `craft\helpers\FileHelper::canTrustMimeType()`.
- Added `craft\web\UploadedFile::getMimeType()`.

### Changed
- The “Port” SMTP mail transport setting can now be set to an environment variable. ([#3740](https://github.com/craftcms/cms/issues/3740))
- `craft\web\Controller::requireAdmin()` now has a `$requireAdminChanges` argument, which dictates whether the `allowAdminChanges` config setting must also be enabled (`true` by default).
- The `project-config/sync` console command now creates a `project.yaml` file, if it's missing. ([#3736](https://github.com/craftcms/cms/issues/3736))
- Querying for active users no longer excludes locked users.
- `craft\helpers\FileHelper::getMimeType()` now returns `application/x-yaml` for `.yaml` and `.yml` files.

### Fixed
- Fixed an error that occurred when updating to Craft 3.1 if a plugin or module was calling `craft\records\User::find()`.
- Fixed a bug where cross-domain Live Preview requests could fail due to CORS restrictions.
- Fixed a 403 error that would occur when an admin attempted to log in as another user on an environment where the `allowAdminChanges` config setting was disabled. ([#3749](https://github.com/craftcms/cms/issues/3749))
- Fixed a bug where asset index toolbar items would be misaligned when searching in a volume or folder with subfolders.
- Fixed a bug where asset indexes could show multiple view mode toggles if a different volume or subfolder was selected while at least one asset was checked. ([#3702](https://github.com/craftcms/cms/issues/3702))

### Security
- User accounts are now locked after multiple failed password attempts in current-password modals, per the `maxInvalidLogins` config setting.
- Users are no longer signed out of active sessions when their account becomes locked.
- Database backup/restore exception messages now redact the database password when using PostgreSQL.

## 3.1.6.1 - 2019-01-29

### Fixed
<<<<<<< HEAD
- Fixed a bug where Plugin Store screenshots were not showing properly. ([#3709](https://github.com/craftcms/cms/issues/3709))
- Fixed a bug where the Plugin Store was not working properly with `devMode` set to `true`.
=======
- Fixed an error that occurred when creating a Table field with a Date column. ([#3748](https://github.com/craftcms/cms/issues/3748))

## 3.1.6 - 2019-01-29

### Added
- It’s now possible to update disabled plugins.

### Changed
- `craft\web\Controller::requireAdmin()` now sends a 403 (Forbidden) response if the `allowAdminChanges` config setting has been set to `false`. ([#3728](https://github.com/craftcms/cms/issues/3728))
- `craft\helpers\DateTimeHelper::toDateTime()` now supports passing an array with a `date` key set to the `YYYY-MM-DD` format, in addition to the current locale’s short date format.
- `craft\helpers\DateTimeHelper::toDateTime()` now supports passing an array with a `time` key set to the `HH:MM` format, in addition to the current locale’s short time format.
- `craft\helpers\DateTimeHelper::toDateTime()` now supports passing an array with a `datetime` key, which will be handled the same way strings passed to the method are handled (except that the `datetime` key can be paired with a `timezone` key).

### Fixed
- Fixed an error that occurred when using the `json_decode` filter. ([#3722](https://github.com/craftcms/cms/pull/3722))
- Fixed a bug a bug where plugin screenshots in the Plugin Store were not rendering correctly. ([#3709](https://github.com/craftcms/cms/issues/3709))
- Fixed an error where the `index-assets/one` and `index-assets/all` console commands were creating `.` folders in each volume.
- Fixed a bug where the Settings → Plugins page was showing extra “Missing” rows for any unlicensed plugins that were Composer-installed but not Craft-installed. ([#3726](https://github.com/craftcms/cms/issues/3726))
- Fixed an error that could occur when viewing trashed elements.
- Fixed a bug where many system message translations were missing line breaks. ([#3737](https://github.com/craftcms/cms/issues/3737))
- Fixed a bug where unparsed markdown code was present in the Control Panel error message displayed when the system was offline. ([#3746](https://github.com/craftcms/cms/issues/3746))
>>>>>>> bf50ceb1

## 3.1.5 - 2019-01-25

### Changed
- Control Panel settings that can be set to environment variables now show a tip about that if the value is not already set to an environment variable or alias.
- Control Panel form fields can now be configured with a `tip` property, which will be displayed below the field.
- Control Panel templates can now pass `suggestEnvVars: true` and `suggestAliases: true` to autosuggest fields, rather that supplying the `suggestions` array.

### Fixed
- Fixed a bug where the “Duplicate” action wasn’t available on the Entries index page for non-admin users. ([#3705](https://github.com/craftcms/cms/issues/3705))
- Fixed a bug where it wasn’t possible to rename an asset’s filename from the Assets index page. ([#3707](https://github.com/craftcms/cms/issues/3707))
- Fixed an error that occurred when saving a user that had a first or last name set.
- Fixed a bug where it wasn’t possible to apply project config changes. ([#3713](https://github.com/craftcms/cms/issues/3713))
- Fixed a bug where the Password field on SMTP and Gmail mail transport settings could be set to an encoded and encrypted password. ([#3699](https://github.com/craftcms/cms/issues/3699))
- Fixed a bug where it was possible to remove the Primary Site status from the primary site, without offering a new primary site. ([#3720](https://github.com/craftcms/cms/issues/3720))
- Fixed an error that could occur if PHP’s `memory_limit` was set to a higher size (in bytes) than `PHP_INT_MAX`. ([#3717](https://github.com/craftcms/cms/issues/3717))

### Security
- Control Panel settings that can be set to an alias now show a warning if the current value begins with the `@web` alias.

## 3.1.4 - 2019-01-24

### Added
- Added all the things that came in [Craft 3.0.38](https://github.com/craftcms/cms/blob/master/CHANGELOG-v3.md#3038---2019-01-24).
- The System Name setting can now be set to an environment variable. ([#3529](https://github.com/craftcms/cms/issues/3529))
- Added the `index-assets/one` console command, which can now be used to index a single subfolder.
- Added `craft\base\ApplicationTrait::getSystemName()`.

### Changed
- Craft now ensures that installed schema versions match the schema versions in `project.yaml` before syncing project config changes.
- The `project-config/sync` console command now bails if there are pending Craft or plugin migrations.

### Fixed
- Fixed a bug where `site` translations were falling back to English if the translated message was identical to the source message. ([#3692](https://github.com/craftcms/cms/issues/3692))
- Fixed a bug where syncing Matrix field changes to the project config would result in new changes to the project config. ([#3695](https://github.com/craftcms/cms/issues/3695))
- Fixed an error that occurred when indexing assets in an empty volume.
- Fixed a bug where soft-deleted assets would show up as missing after indexing.
- Fixed a JavaScript error that could occur on the Settings → Plugins page.
- Fixed a bug where `Craft::parseEnv()` was throwing an `InvalidConfigException` if the given string began with `@` but was not an alias. ([#3700](https://github.com/craftcms/cms/issues/3700))

### Security
- URLs are no longer allowed in users’ first or last names.

## 3.1.3 - 2019-01-21

### Added
- Added the `|json_decode` Twig filter.  ([#3678](https://github.com/craftcms/cms/pull/3678))

### Fixed
- Fixed an error that occurred when updating to Craft 3.1 if a plugin or module was calling any soft-deletable records’ `find()` methods.
- Fixed an error that occurred when updating from Craft 2 to Craft 3.1 if there were any RichText fields. ([#3677](https://github.com/craftcms/cms/issues/3677))
- Fixed a bug where it was possible to create duplicate tags by searching for and selecting the same tag name twice in the same Tags field. ([#3676](https://github.com/craftcms/cms/issues/3676))
- Fixed a bug where system messages were getting sent with the message keys (e.g. “forgot_password_subject” and “forgot_password_body”) if Craft didn’t provide a default message translation for the site language, and the message hadn’t been translated for the user’s preferred language. ([#3673](https://github.com/craftcms/cms/issues/3673))
- Fixed a bug where `craft\web\Request::getIsLivePreview()` was returning `false` on Live Preview requests when called from an `yii\base\Controller::EVENT_BEFORE_ACTION` event handler. ([#3680](https://github.com/craftcms/cms/issues/3680))

## 3.1.2.2 - 2019-01-19

### Fixed
- Fixed an error that occurred when updating to Craft 3.1 if a plugin or module was calling any `craft\services\Sections` methods.

## 3.1.2.1 - 2019-01-19

### Fixed
- Fixed an error that occurred when updating to Craft 3.1 if there were any Matrix sub-fields that had their type set to a non-existing class. ([#3662](https://github.com/craftcms/cms/issues/3662))
- Fixed a bug where the project config could be in an unexpected state if a `project.yaml` file existed already when initially updating to Craft 3.1.

## 3.1.2 - 2019-01-18

### Added
- Added the `index-assets <volume>` and `index-assets/all` console commands. ([#3595](https://github.com/craftcms/cms/pull/3595))
- Added `craft\base\FieldTrait::$oldSettings`.
- Added `craft\helpers\Install`.
- Added `craft\services\Fields::prepFieldForSave()`.
- Added `craft\services\Path::getProjectConfigFilePath()`.
- Added `craft\services\ProjectConfig::$muteEvents`.

### Changed
- The installer now checks `project.yaml` when determining the default site name, handle, base URL, and language values. ([#3661](https://github.com/craftcms/cms/issues/3661))
- The Base URL field in the web-based installer now autouggests environment variable names and aliases.
- Craft now creates a `.gitignore` file in the `storage/config-backups/` folder, preventing any other files within it from getting tracked by Git.
- Craft no longer prevents changes in `project.yaml` from being synced if a plugins’ schema version in `project.yaml` doesn’t match up with its installed schema version, if one of them is blank.

### Deprecated
- Deprecated `craft\services\Fields::$ignoreProjectConfigChanges`.
- Deprecated `craft\services\Matrix::$ignoreProjectConfigChanges`.

### Fixed
- Fixed a PHP notice that occurred when updating to Craft 3.1 if there were any plugins installed without settings.
- Fixed a SQL error that occurred when updating to Craft 3.1 if a plugin or module was calling any `craft\services\Fields` methods. ([#3663](https://github.com/craftcms/cms/issues/3663))
- Fixed a bug where element indexes would forget their source settings after updating to Craft 3.1. ([#3659](https://github.com/craftcms/cms/issues/3659))
- Fixed a bug where commercial plugins weren’t installable from the Plugin Store.
- Fixed a bug where Matrix block type fields’ `beforeSave()` methods weren’t getting called.
- Fixed a bug where Matrix fields could forget their content table name if they were created with a non-global context.
- Fixed a bug where links to the Plugin Store from Settings → Plugins were 404ing. ([#3664](https://github.com/craftcms/cms/issues/3664))
- Fixed a bug where soft-deleted sections and entry types were still showing up in the Control Panel. ([#3648](https://github.com/craftcms/cms/issues/3648))
- Fixed a bug where an update to Craft 3.1 would fail with a database error in some scenarios.
- Fixed a bug where Plugin Store’s Try buttons would appear as disabled when they should be enabled. ([#3619](https://github.com/craftcms/cms/issues/3619))
- Fixed an error that occurred when updating to Craft 3.1 if there were any relational fields that were missing some expected settings. ([#3641](https://github.com/craftcms/cms/issues/3641))

### Security
- Fixed two XSS vulnerabilities.

## 3.1.1 - 2019-01-16

### Added
- Added support for the `CRAFT_LOG_PHP_ERRORS` PHP constant. ([#3619](https://github.com/craftcms/cms/issues/3619))
- Added `craft\web\User::generateToken()`.

### Changed
- System error message templates no longer parse exception messages as Markdown.

### Fixed
- Fixed a bug where `craft\services\Volumes::getVolumeByHandle()` wasn’t working. ([#3633](https://github.com/craftcms/cms/pull/3633))
- Fixed a bug where the `clear-caches/cp-resources` command could clear out the wrong directory if the `resourceBasePath` config setting began with `@webroot`. ([#3637](https://github.com/craftcms/cms/issues/3637))
- Fixed a bug where eager-loading Matrix blocks would come up empty. ([#3644](https://github.com/craftcms/cms/issues/3644))
- Fixed an error that occurred when updating to Craft 3.1 if there were any Matrix blocks without any sub-fields. ([#3635](https://github.com/craftcms/cms/pull/3635))
- Fixed an error that occurred when updating to Craft 3.1 if there were any Matrix block types left over from a Matrix field that had been converted to something else.
- Fixed an error that occurred when updating to Craft 3.1 if there were any Assets fields that were missing some expected field settings. ([#3641](https://github.com/craftcms/cms/issues/3641))
- Fixed an error that occurred when updating to Craft 3.1 if anything was calling `craft\services\Fields::getLayoutById()` or `getLayoutByType()` before the update was applied.
- Fixed an error that could occur when logging deprecation errors on PostgreSQL. ([#3638](https://github.com/craftcms/cms/issues/3638))
- Fixed a bug where users would get logged out while updating to Craft 3.1, causing a “User is not permitted to perform this action” error.
- Fixed a bug where “JavaScript must be enabled” and “Cookies must be enabled” messages weren’t getting positioned correctly. ([#3639](https://github.com/craftcms/cms/issues/3639))
- Fixed a “Variable "message" does not exist.” error that could occur in the Control Panel.
- Fixed a bug where free plugins weren’t installable from the Plugin Store. ([#3642](https://github.com/craftcms/cms/issues/3642))

### Security
- The Request panel in the Debug Toolbar now redacts any sensitive information. ([#3619](https://github.com/craftcms/cms/issues/3619))
- Fixed two XSS vulnerabilities.

## 3.1.0 - 2019-01-15

> {warning} This is a more complex update than usual, and failed update attempts are not uncommon. Please ensure you have a recent database backup, and we recommend you test the update on a local/staging environment before updating your production server.

### Added
- Added the Project Config, a portable and centralized configuration for system settings. ([#1429](https://github.com/craftcms/cms/issues/1429)) 
- Category groups, elements, entry types, field layouts, global sets, sections, sites, site groups, structures, tag groups, and volumes are now soft-deleted. ([#867](https://github.com/craftcms/cms/issues/867))
- Entries, categories, and users can now be restored within the Control Panel by selecting “Trashed” from the status menu on element index pages, and clicking the “Restore” button.
- Added the System Messages utility for editing system messages, replacing the Settings → Email → System Messages page. ([#3421](https://github.com/craftcms/cms/issues/3421))
- Some Site settings (Base URL), volume settings (Base URL and File System Path), and email settings (System Email Address, Sender Name, HTML Email Template, Username, Password, and Host Name) can now be set to environment variables using a `$VARIABLE_NAME` syntax. ([#3219](https://github.com/craftcms/cms/issues/3219))
- The installer now checks whether a `project.yaml` file exists and applies any changes in it. ([#3291](https://github.com/craftcms/cms/issues/3291))
- Control Panel settings that support environment variables now autosuggest environment variable names (and aliases when applicable) while typing.
- Control Panel settings that define a template path now autosuggest existing template files.
- Added cross-domain support for Live Preview. ([#1521](https://github.com/craftcms/cms/issues/1521))
- Plugins can now have multiple editions.
- Custom fields can now opt out of being included in elements’ search keywords. ([#2600](https://github.com/craftcms/cms/issues/2600))
- Added the `allowAdminChanges` config setting.
- Added the `softDeleteDuration` config setting.
- Added the `storeUserIps` config setting. ([#3311](https://github.com/craftcms/cms/issues/3311))
- Added the `useProjectConfigFile` config setting.
- Added the `gc` console command, which can be used to run garbage collection tasks.
- Added the `project-config/sync` console command. ([#3510](https://github.com/craftcms/cms/issues/3510))
- Added the `trashed` element query param, which can be used to query for elements that have been soft-deleted.
- Added the `expression()` Twig function, for creating new `yii\db\Expression` objects in templates. ([#3289](https://github.com/craftcms/cms/pull/3289))
- Added the `parseEnv()` Twig function.
- Added the `plugin()` Twig function.
- Added the `_includes/forms/autosuggest.html` include template for the Control Panel. 
- Added `Craft::parseEnv()`.
- Added `craft\base\ApplicationTrait::getIsLive()`.
- Added `craft\base\Element::EVENT_AFTER_RESTORE`.
- Added `craft\base\Element::EVENT_BEFORE_RESTORE`.
- Added `craft\base\Element::EVENT_DEFINE_EAGER_LOADING_MAP`.
- Added `craft\base\ElementInterface::afterRestore()`.
- Added `craft\base\ElementInterface::beforeRestore()`.
- Added `craft\base\Field::EVENT_AFTER_ELEMENT_RESTORE`.
- Added `craft\base\Field::EVENT_BEFORE_ELEMENT_RESTORE`.
- Added `craft\base\FieldInterface::afterElementRestore()`.
- Added `craft\base\FieldInterface::beforeElementRestore()`.
- Added `craft\base\Model::EVENT_DEFINE_RULES`.
- Added `craft\base\Plugin::editions()`.
- Added `craft\base\Plugin::is()`.
- Added `craft\base\SavableComponentInterface::beforeApplyDelete()`.
- Added `craft\behaviors\EnvAttributeParserBehavior`.
- Added `craft\controllers\LivePreviewController`.
- Added `craft\db\ActiveRecord::prepareForDb()`.
- Added `craft\db\Command::restore()`.
- Added `craft\db\Command::softDelete()`.
- Added `craft\db\Migration::restore()`.
- Added `craft\db\Migration::softDelete()`.
- Added `craft\db\SoftDeleteTrait`, which can be used by Active Record classes that wish to support soft deletes.
- Added `craft\db\Table`.
- Added `craft\elements\actions\Restore`, which can be included in elements’ `defineActions()` methods to opt into element restoration.
- Added `craft\events\ConfigEvent`.
- Added `craft\events\DeleteElementEvent`, which provides a `$hardDelete` property that can be set to `true` to force an element to be immediately hard-deleted. ([#3403](https://github.com/craftcms/cms/pull/3403))
- Added `craft\helpers\App::editionHandle()`.
- Added `craft\helpers\App::editionIdByHandle()`.
- Added `craft\helpers\App::mailSettings()`.
- Added `craft\helpers\ArrayHelper::firstWhere()`.
- Added `craft\helpers\Db::idByUid()`.
- Added `craft\helpers\Db::idsByUids()`.
- Added `craft\helpers\Db::uidById()`.
- Added `craft\helpers\Db::uidsByIds()`.
- Added `craft\helpers\ProjectConfig`.
- Added `craft\helpers\StringHelper::toWords()`.
- Added `craft\models\FieldLayout::createFromConfig()`.
- Added `craft\models\FieldLayout::getConfig()`.
- Added `craft\models\Section::setEntryTypes()`.
- Added `craft\models\Site::getBaseUrl()`.
- Added `craft\services\AssetTransforms::getTransformByUid()`.
- Added `craft\services\AssetTransforms::EVENT_BEFORE_APPLY_TRANSFORM_DELETE`.
- Added `craft\services\Categories::getGroupByUid()`.
- Added `craft\services\Categories::EVENT_BEFORE_APPLY_GROUP_DELETE`.
- Added `craft\services\Elements::restoreElement()`.
- Added `craft\services\Elements::EVENT_AFTER_RESTORE_ELEMENT`.
- Added `craft\services\Elements::EVENT_BEFORE_RESTORE_ELEMENT`.
- Added `craft\services\Fields::applyFieldDelete()`.
- Added `craft\services\Fields::applyFieldSave()`.
- Added `craft\services\Fields::createFieldConfig()`.
- Added `craft\services\Fields::deleteFieldInternal()`.
- Added `craft\services\Fields::restoreLayoutById()`.
- Added `craft\services\Fields::saveFieldInternal()`.
- Added `craft\services\Fields::EVENT_BEFORE_APPLY_FIELD_DELETE`.
- Added `craft\services\Fields::EVENT_BEFORE_APPLY_GROUP_DELETE`.
- Added `craft\services\Gc` for handling garbage collection tasks.
- Added `craft\services\Path::getConfigBackupPath()`.
- Added `craft\services\ProjectConfig`.
- Added `craft\services\Routes::deleteRouteByUid()`
- Added `craft\services\Sections::getSectionByUid()`.
- Added `craft\services\Sections::EVENT_BEFORE_APPLY_ENTRY_TYPE_DELETE`.
- Added `craft\services\Sections::EVENT_BEFORE_APPLY_SECTION_DELETE`.
- Added `craft\services\Sites::restoreSiteById()`.
- Added `craft\services\Sites::EVENT_BEFORE_APPLY_GROUP_DELETE`.
- Added `craft\services\Sites::EVENT_BEFORE_APPLY_SITE_DELETE`.
- Added `craft\services\Tags::EVENT_BEFORE_APPLY_GROUP_DELETE`.
- Added `craft\services\UserGroups::EVENT_BEFORE_APPLY_GROUP_DELETE`.
- Added `craft\services\Volumes::EVENT_BEFORE_APPLY_VOLUME_DELETE`.
- Added `craft\validators\TemplateValidator`.
- Added `craft\web\Controller::requireCpRequest()`.
- Added `craft\web\Controller::requireSiteRequest()`.
- Added `craft\web\twig\variables\Cp::EVENT_REGISTER_CP_SETTINGS`. ([#3314](https://github.com/craftcms/cms/issues/3314))
- Added `craft\web\twig\variables\Cp::getEnvSuggestions()`.
- Added `craft\web\twig\variables\Cp::getTemplateSuggestions()`.
- Added the ActiveRecord Soft Delete Extension for Yii2.
- Added the Symfony Yaml Component.
- The bundled Vue asset bundle now includes Vue-autosuggest.

### Changed
- The `defaultWeekStartDay` config setting is now set to `1` (Monday) by default, to conform with the ISO 8601 standard.
- Renamed the `isSystemOn` config setting to `isSystemLive`.
- The `app/migrate` web action now applies pending `project.yaml` changes, if the `useProjectConfigFile` config setting is enabled.
- The `svg()` function now strips `<title>`, `<desc>`, and comments from the SVG document as part of its sanitization process.
- The `svg()` function now supports a `class` argument, which will add a class name to the root `<svg>` node. ([#3174](https://github.com/craftcms/cms/issues/3174))
- The `{% redirect %}` tag now supports `with notice` and `with error` params for setting flash messages. ([#3625](https://github.com/craftcms/cms/pull/3625))
- `info` buttons can now also have a `warning` class.
- User permission definitions can now include `info` and/or `warning` keys.
- The old “Administrate users” permission has been renamed to “Moderate users”.
- The old “Change users’ emails” permission has been renamed to “Administrate users”, and now comes with the ability to activate user accounts and reset their passwords. ([#942](https://github.com/craftcms/cms/issues/942))  
- All users now have the ability to delete their own user accounts. ([#3013](https://github.com/craftcms/cms/issues/3013))
- System user permissions now reference things by their UIDs rather than IDs (e.g. `editEntries:<UID>` rather than `editEntries:<ID>`).
- Animated gif thumbnails are no longer animated. ([#3110](https://github.com/craftcms/cms/issues/3110))
- Craft Tokens can now be sent either as a query string param (named after the `tokenParam` config setting) or an `X-Craft-Token` header.
- Element types that support Live Preview must now hash the `previewAction` value for `Craft.LivePreview`.
- Live Preview now loads each new preview into its own `<iframe>` element. ([#3366](https://github.com/craftcms/cms/issues/3366))
- Assets’ default titles now only capitalize the first word extracted from the filename, rather than all the words. ([#2339](https://github.com/craftcms/cms/issues/2339))
- All console commands besides `setup/*` and `install/craft` now output a warning if Craft isn’t installed yet. ([#3620](https://github.com/craftcms/cms/issues/3620))
- All classes that extend `craft\base\Model` now have `EVENT_INIT` and `EVENT_DEFINE_BEHAVIORS` events; not just classes that extend `craft\base\Component`.
- `craft\db\mysql\Schema::findIndexes()` and `craft\db\pgsql\Schema::findIndexes()` now return arrays with `columns` and `unique` keys.
- `craft\helpers\ArrayHelper::filterByValue()` now defaults its `$value` argument to `true`.
- `craft\helpers\MigrationHelper::doesIndexExist()` no longer has a `$foreignKey` argument, and now has an optional `$db` argument.
- `craft\mail\Mailer::send()` now swallows any exceptions that are thrown when attempting to render the email HTML body, and sends the email as plain text only. ([#3443](https://github.com/craftcms/cms/issues/3443))
- `craft\mail\Mailer::send()` now fires an `afterSend` event with `yii\mail\MailEvent::$isSuccessful` set to `false` if any exceptions were thrown when sending the email, and returns `false`. ([#3443](https://github.com/craftcms/cms/issues/3443))
- `craft\services\Routes::saveRoute()` now expects site and route UIDs instead of IDs.
- `craft\services\Routes::updateRouteOrder()` now expects route UIDs instead of IDs.
- The `craft\helpers\Assets::EVENT_SET_FILENAME` event is now fired after sanitizing the filename.

### Removed
- Removed `craft\elements\User::authData()`.
- Removed `craft\fields\Matrix::getOldContentTable()`.
- Removed `craft\services\Routes::deleteRouteById()`

### Deprecated
- Deprecated `craft\base\ApplicationTrait::getIsSystemOn()`. `getIsLive()` should be used instead.
- Deprecated `craft\helpers\MigrationHelper::dropAllIndexesOnTable()`.
- Deprecated `craft\helpers\MigrationHelper::dropAllUniqueIndexesOnTable()`.
- Deprecated `craft\helpers\MigrationHelper::dropIndex()`.
- Deprecated `craft\helpers\MigrationHelper::restoreForeignKey()`.
- Deprecated `craft\helpers\MigrationHelper::restoreIndex()`.
- Deprecated `craft\models\Info::getEdition()`. `Craft::$app->getEdition()` should be used instead.
- Deprecated `craft\models\Info::getName()`. `Craft::$app->projectConfig->get('system.name')` should be used instead.
- Deprecated `craft\models\Info::getOn()`. `Craft::$app->getIsLive()` should be used instead.
- Deprecated `craft\models\Info::getTimezone()`. `Craft::$app->getTimeZone()` should be used instead.
- Deprecated `craft\services\Routes::getDbRoutes()`. `craft\services\Routes::getProjectConfigRoutes()` should be used instead.
- Deprecated `craft\services\SystemSettings`. `craft\services\ProjectConfig` should be used instead.
- Deprecated `craft\validators\UrlValidator::$allowAlias`. `craft\behaviors\EnvAttributeParserBehavior` should be used instead.

### Fixed
- Fixed a bug where the Dashboard could rapidly switch between two column sizes at certain browser sizes. ([#2438](https://github.com/craftcms/cms/issues/2438))
- Fixed a bug where ordered and unordered lists in field instructions didn’t have numbers or bullets.
- Fixed a bug where switching an entry’s type could initially show the wrong field layout tab. ([#3600](https://github.com/craftcms/cms/issues/3600))
- Fixed an error that occurred when updating to Craft 3 if there were any Rich Text fields without any stored settings.
- Fixed a bug where Craft wasn’t saving Dashboard widget sizes properly on PostgreSQL. ([#3609](https://github.com/craftcms/cms/issues/3609))
- Fixed a PHP error that could occur if the primary site didn’t have a base URL. ([#3624](https://github.com/craftcms/cms/issues/3624))
- Fixed a bug where `craft\helpers\MigrationHelper::dropIndexIfExists()` wasn’t working if the index had an unexpected name.
- Fixed an error that could occur if a plugin attempted to register the same Twig extension twice in the same request.

### Security
- The web and CLI installers no longer suggest `@web` for the site URL, and now attempt to save the entered site URL as a `DEFAULT_SITE_URL` environment variable in `.env`. ([#3559](https://github.com/craftcms/cms/issues/3559))
- Craft now destroys all other sessions associated with a user account when a user changes their password.
- It’s no longer possible to spoof Live Preview requests.

## 3.0.39 - 2019-01-29

### Changed
- It’s now possible to update disabled plugins.

### Fixed
- Fixed an error that could occur if PHP’s `memory_limit` was set to a higher size (in bytes) than `PHP_INT_MAX`. ([#3717](https://github.com/craftcms/cms/issues/3717))

## 3.0.38 - 2019-01-24

### Added
- Added the `update` command, which can be used to [update Craft from the terminal](https://docs.craftcms.com/v3/updating.html#updating-from-the-terminal).
- Craft now warns if PHP is running in Safe Mode with a [max_execution_time](http://php.net/manual/en/info.configuration.php#ini.max-execution-time) of less than 120 seconds, before performing Composer operations.
- Craft now stores backups of `composer.json` and `composer.lock` files in `storage/composer-backups/` before running Composer operations.
- Added `craft\db\Connection::getBackupFilePath()`.
- Added `craft\helpers\App::phpConfigValueInBytes()`.
- Added `craft\helpers\Console::isColorEnabled()`.
- Added `craft\helpers\Console::outputCommand()`.
- Added `craft\helpers\Console::outputWarning()`.
- Added `craft\helpers\FileHelper::cycle()`.
- Added `craft\services\Composer::$maxBackups`.
- Added `craft\services\Path::getComposerBackupsPath()`.

### Changed
- The `migrate/all` console command now supports a `--no-content` argument that can be passed to ignore pending content migrations.
- Craft now attempts to disable PHP’s memory and time limits before running Composer operations.
- Craft no longer respects the `phpMaxMemoryLimit` config setting if PHP’s `memory_limit` setting is already set to `-1` (no limit).
- Craft now respects Composer’s [classmap-authoritative](https://getcomposer.org/doc/06-config.md#classmap-authoritative) config setting.
- Craft now links to the [Troubleshooting Failed Updates](https://craftcms.com/guides/failed-updates) guide when an update fails.
- `craft\services\Composer::install()` can now behave like the `composer install` command, if `$requirements` is `null`.
- `craft\services\Composer::install()` now has a `$whitelist` argument, which can be set to an array of packages to whitelist, or `false` to disable the whitelist.

## 3.0.37 - 2019-01-08

### Added
- Routes defined in the Control Panel can now have a `uid` token, and URL rules defined in `config/routes.php` can now have a `{uid}` token. ([#3583](https://github.com/craftcms/cms/pull/3583))
- Added the `extraFileKinds` config setting. ([#1584](https://github.com/craftcms/cms/issues/1584))
- Added the `clear-caches` console command. ([#3588](https://github.com/craftcms/cms/pull/3588))
- Added `craft\feeds\Feeds::getFeed()`.
- Added `craft\helpers\StringHelper::UUID_PATTERN`.

### Changed
- Pressing the <kbd>Return</kbd> key (or <kbd>Ctrl</kbd>/<kbd>Command</kbd> + <kbd>Return</kbd>) when a textual cell is focused in an editable table will now change the focus to the same cell in the next row (after creating a new row if necessary.) ([#3576](https://github.com/craftcms/cms/issues/3576))
- The Password input in the web-based Craft setup wizard now has a “Show” button like other password inputs.
- The Feed widget now sets the items’ text direction based on the feed’s language.
- Matrix blocks that contain validation errors now have red titles and alert icons, to help them stand out when collapsed. ([#3599](https://github.com/craftcms/cms/issues/3599))

### Fixed
- Fixed a bug where the “Edit” button on asset editor HUDs didn’t launch the Image Editor if the asset was being edited on another element type’s index page. ([#3575](https://github.com/craftcms/cms/issues/3575))
- Fixed an exception that would be thrown when saving a user from a front-end form with a non-empty `email` or `newPassword` param, if the `password` param was missing or empty. ([#3585](https://github.com/craftcms/cms/issues/3585))
- Fixed a bug where global set, Matrix block, tag, and user queries weren’t respecting `fixedOrder` params.
- Fixed a bug where `craft\helpers\MigrationHelper::renameColumn()` was only restoring the last foreign key for each table that had multiple foreign keys referencing the table with the renamed column.
- Fixed a bug where Date/Time fields could output the wrong date in Live Preview requests. ([#3594](https://github.com/craftcms/cms/issues/3594))
- Fixed a few RTL language styling issues.
- Fixed a bug where drap-and-drop uploading would not work for custom asset selector inputs. ([#3590](https://github.com/craftcms/cms/pull/3590))
- Fixed a bug where Number fields weren’t enforcing thein Min Value and Max Value settings if set to 0. ([#3598](https://github.com/craftcms/cms/issues/3598))
- Fixed a SQL error that occurred when uploading assets with filenames that contained emoji characters, if using MySQL. ([#3601](https://github.com/craftcms/cms/issues/3601))

### Security
- Fixed a directory traversal vulnerability.
- Fixed a remote code execution vulnerability.

## 3.0.36 - 2018-12-18

### Added
- Added the `{{ actionInput() }}` global Twig function. ([#3566](https://github.com/craftcms/cms/issues/3566))

### Changed
- Suspended users are no longer shown when viewing pending or locked users. ([#3556](https://github.com/craftcms/cms/issues/3556))
- The Control Panel’s Composer installer now prevents scripts defined in `composer.json` from running. ([#3574](https://github.com/craftcms/cms/issues/3574))

### Fixed
- Fixed a bug where elements that belonged to more than one structure would be returned twice in element queries.

### Security
- Fixed a self-XSS vulnerability in the Recent Entries widget.
- Fixed a self-XSS vulnerability in the Feed widget.

## 3.0.35 - 2018-12-11

### Added
- Added `craft\models\Section::getHasMultiSiteEntries()`.

### Changed
- Field types that extend `craft\fields\BaseRelationField` now pass their `$sortable` property value to the `BaseElementSelectInput` JavaScript class by default. ([#3542](https://github.com/craftcms/cms/pull/3542))

### Fixed
- Fixed a bug where the “Disabled for Site” entry status option was visible for sections where site propagation was disabled. ([#3519](https://github.com/craftcms/cms/issues/3519))
- Fixed a bug where saving an entry that was disabled for a site would retain its site status even if site propagation had been disabled for the section.
- Fixed a SQL error that occurred when saving a field layout with 4-byte characters (like emojis) in a tab name. ([#3532](https://github.com/craftcms/cms/issues/3532))
- Fixed a bug where autogenerated Post Date values could be a few hours off when saving new entries with validation errors. ([#3528](https://github.com/craftcms/cms/issues/3528))
- Fixed a bug where plugins’ minimum version requirements could be enforced even if a development version of a plugin had been installed previously.

## 3.0.34 - 2018-12-04

### Fixed
- Fixed a bug where new Matrix blocks wouldn’t remember that they were supposed to be collapsed if “Save and continue editing” was clicked. ([#3499](https://github.com/craftcms/cms/issues/3499))
- Fixed an error that occurred on the System Report utility if any non-bootstrapped modules were configured with an array or callable rather than a string. ([#3507](https://github.com/craftcms/cms/issues/3507))
- Fixed an error that occurred on pages with date or time inputs, if the user’s preferred language was set to Arabic. ([#3509](https://github.com/craftcms/cms/issues/3509))
- Fixed a bug where new entries within sections where site propagation was disabled would show both “Enabled Globally” and “Enabled for [Site Name]” settings. ([#3519](https://github.com/craftcms/cms/issues/3519))
- Fixed a bug where Craft wasn’t reducing the size of elements’ slugs if the resulting URI was over 255 characters. ([#3514](https://github.com/craftcms/cms/issues/3514))

## 3.0.33 - 2018-11-27

### Changed
- Table fields with a fixed number of rows no longer show Delete buttons or the “Add a row” button. ([#3488](https://github.com/craftcms/cms/issues/3488))
- Table fields that are fixed to a single row no longer show the Reorder button. ([#3488](https://github.com/craftcms/cms/issues/3488))
- Setting `components.security.sensitiveKeywords` in `config/app.php` will now append keywords to the default array `craft\services\Security::$sensitiveKeywords` array, rather than completely overriding it.
- When performing an action that requires an elevated session while impersonating another user, admin must now enter their own password instead of the impersonated user’s. ([#3487](https://github.com/craftcms/cms/issues/3487))
- The System Report utility now lists any custom modules that are installed. ([#3490](https://github.com/craftcms/cms/issues/3490))
- Control Panel charts now give preference to `ar-SA` for Arabic locales, `de-DE` for German locales, `en-US` for English locales, `es-ES` for Spanish locales, or `fr-FR` for French locales, if data for the exact application locale doesn’t exist. ([#3492](https://github.com/craftcms/cms/pull/3492))
- “Create a new child entry” and “Create a new child category” element actions now open an edit page for the same site that was selected on the index page. ([#3496](https://github.com/craftcms/cms/issues/3496))
- The default `allowedFileExtensions` config setting value now includes `webp`.
- The Craft Support widget now sends `composer.json` and `composer.lock` files when contacting Craft Support.
- It’s now possible to create element select inputs that include a site selection menu by passing `showSiteMenu: true` when including the `_includes/forms/elementSelect.html` Control Panel include template. ([#3494](https://github.com/craftcms/cms/pull/3494))

### Fixed
- Fixed a bug where a Matrix fields’ block types and content table could be deleted even if something set `$isValid` to `false` on the `beforeDelete` event.
- Fixed a bug where a global sets’ field layout could be deleted even if something set `$isValid` to `false` on the `beforeDelete` event.
- Fixed a bug where after impersonating another user, the Login page would show the impersonated user’s username rather than the admin’s.
- Fixed a bug where `craft\services\Sections::getAllSections()` could return stale results if a new section had been added recently. ([#3484](https://github.com/craftcms/cms/issues/3484))
- Fixed a bug where “View entry” and “View category” element actions weren’t available when viewing a specific section or category group.
- Fixed a bug where Craft would attempt to index image transforms.
- Fixed a bug where the Asset Indexes utility could report that asset files were missing even though they weren’t. ([#3450](https://github.com/craftcms/cms/issues/3450))

### Security
- Updated jQuery File Upload to 9.28.0.

## 3.0.32 - 2018-11-20

### Added
- The `seq()` Twig function now has a `next` argument, which can be set to `false` to have it return the current number in the sequence without incrementing it. ([#3466](https://github.com/craftcms/cms/issues/3466))
- Added `craft\db\MigrationManager::truncateHistory()`.
- Added `craft\helpers\Sequence::current()`.

### Changed
- Edit Entry pages now show the entry’s site in the revision menu label so long as the section is enabled for multiple sites, even if “Propagate entries across all enabled sites?” isn’t checked. ([#3471](https://github.com/craftcms/cms/issues/3471))
- Exact-match search terms (using `::`) now disable `subLeft` and `subRight` attributes by default, regardless of the `defaultSearchTermOptions` config setting says. ([#3474](https://github.com/craftcms/cms/issues/3474))

### Deprecated
- Deprecated `craft\validators\StringValidator::$trim`. Yii’s `'trim'` validator should be used instead.

### Fixed
- Fixed an error that occurred when querying for Matrix blocks if both the `with` and `indexBy` parameters were set.
- Fixed an error that occurred when running the `migrate/fresh` console command. ([#3472](https://github.com/craftcms/cms/issues/3472))

## 3.0.31 - 2018-11-13

### Added
- Added the `seq()` Twig function, for outputting sequential numbers.
- Added `craft\helpers\Sequence`.

### Changed
- Control Panel templates can now customize `#main-form` HTML attributes by overriding the `mainFormAttributes` block. ([#1665](https://github.com/craftcms/cms/issues/1665))
- The default PostgreSQL backup command no longer includes database owner, privilege or ACL information in the backup.
- Craft now attempts to reset OPcache after installing/uninstalling things with Composer. ([#3460](https://github.com/craftcms/cms/issues/3460))
- Gmail and SMTP mail transport types now trim whitespace off of their Username, Password, and Host Name settings. ([#3459](https://github.com/craftcms/cms/issues/3459))

### Fixed
- Fixed an error that could occur when duplicating an element with a Matrix field with “Manage blocks on a per-site basis” disabled.
- Fixed a bug where Matrix blocks wouldn’t retain their content translations when an entry was duplicated from the Edit Entry page.
- Fixed a bug where system message modals could have the wrong language selected by default. ([#3440](https://github.com/craftcms/cms/issues/3440))
- Fixed a bug where an Internal Server Error would occur if a `users/login` request was missing the `loginName` or `password` parameters. ([#3458](https://github.com/craftcms/cms/issues/3458))
- Fixed a bug where `craft\validators\StringValidator` was trimming whitespace off of strings _after_ performing string length validation.
- Fixed an infinite recursion bug that could occur if `config/general.php` had any deprecated config settings, and the database connection settings were invalid.
- Fixed an error that occurred when saving a new entry or category, if its URI format referenced the `level` attribute. ([#3465](https://github.com/craftcms/cms/issues/3465))

## 3.0.30.2 - 2018-11-08

### Fixed
- Fixed an error that could occur on servers running PHP 7.0.32. ([#3453](https://github.com/craftcms/cms/issues/3453))

## 3.0.30.1 - 2018-11-07

### Fixed
- Fixed an error that occurred when saving an element with a new Matrix block, if the Matrix field was set to manage blocks on a per-site basis. ([#3445](https://github.com/craftcms/cms/issues/3445))

## 3.0.30 - 2018-11-06

### Added
- Added “Duplicate” and “Duplicate (with children)” actions to the Entries and Categories index pages. ([#1291](https://github.com/craftcms/cms/issues/1291))
- Added `craft\base\ElementAction::$elementType`, which element action classes can use to reference their associated element type.
- Added `craft\elements\actions\DeepDuplicate`.
- Added `craft\elements\actions\Duplicate`.
- Added `craft\elements\actions\SetStatus::$allowDisabledForSite`, which can be used by localizable element types to enable a “Disabled for Site” status option.

### Changed
- Entries’ “Enabled” setting is now labeled “Enabled Globally” on multi-site installs. ([#2899](https://github.com/craftcms/cms/issues/2899))
- Entries’ “Enabled for site” setting now includes the site name in its label, and only shows up if the “Enabled Globally” setting is checked. ([#2899](https://github.com/craftcms/cms/issues/2899))
- The Set Status action on the Entries index page now includes a “Disabled for Site” option. ([#2899](https://github.com/craftcms/cms/issues/2899))
- Edit Category pages now have `edit-category` and `site--<SiteHandle>` classes on the `<body>`. ([#3439](https://github.com/craftcms/cms/issues/3439))
- Edit Entry pages now have `edit-entry` and `site--<SiteHandle>` classes on the `<body>`. ([#3439](https://github.com/craftcms/cms/issues/3439))
- Edit Global Set pages now have `edit-global-set` and `site--<SiteHandle>` classes on the `<body>`. ([#3439](https://github.com/craftcms/cms/issues/3439))
- Edit User pages now have an `edit-user` class on the `<body>`. ([#3439](https://github.com/craftcms/cms/issues/3439))

### Fixed
- Fixed a bug where the Edit User page could forget which permissions were selected when saving a user with validation errors, if the Username, First Name, and Last name fields were all blank. ([#3412](https://github.com/craftcms/cms/issues/3412))
- Fixed a bug where the Edit User Group page could forget which permissions were selected when saving a user group with validation errors, if the Name field was blank.
- Fixed a bug where the `{% paginate %}` tag wasn’t factoring the `offset` element query param into its total page calculation. ([#3420](https://github.com/craftcms/cms/issues/3420))

### Security
- Fixed a bug where sensitive info could be displayed in the Craft log files if there was a problem connecting to the email server.

## 3.0.29 - 2018-10-30

### Added
- Email and URL fields now have “Placeholder Text” settings. ([#3397](https://github.com/craftcms/cms/issues/3397))

### Changed
- The default HTML Purifier configuration now allows `download` attributes in `<a>` tags. ([craftcms/redactor#86](https://github.com/craftcms/redactor/issues/86))

### Fixed
- Fixed a bug where the `ContentBehaviour` and `ElementQueryBehavior` classes could be missing some field properties. ([#3400](https://github.com/craftcms/cms/issues/3400))
- Fixed a bug where some fields within Matrix fields could lose their values after enabling the “Manage blocks on a per-site basis” setting. ([verbb/super-table#203](https://github.com/verbb/super-table/issues/203))
- Fixed a bug where HTML Purifier wasn’t being initialized with HTML 5 element support.
- Fixed a bug where it was possible to save Assets fields with the “Restrict allowed file types?” setting enabled, but no specific file types selected. ([#3410](https://github.com/craftcms/cms/issues/3410))

## 3.0.28 - 2018-10-23

### Added
- Structure sections now have the ability to disable entry propagation, like Channel sections. ([#2386](https://github.com/craftcms/cms/issues/2386))

### Changed
- `craft\base\Field::supportedTranslationMethods()` now defaults to only returning `none` if the field type doesn’t have a content column. ([#3385](https://github.com/craftcms/cms/issues/3385))
- Craft.EntryTypeSwitcher now fires a `beforeTypeChange` event before swapping the Edit Entry form tabs. ([#3375](https://github.com/craftcms/cms/pull/3375))
- Craft.MatrixInput now fires an `afterInit` event after initialization. ([#3375](https://github.com/craftcms/cms/pull/3375))
- Craft.MatrixInput now fires an `blockAdded` event after adding a new block. ([#3375](https://github.com/craftcms/cms/pull/3375))
- System messages sent from front-end requests are now sent using the current site’s language. ([#3388](https://github.com/craftcms/cms/issues/3388))

### Fixed
- Fixed an error that could occur when acquiring a lock for a file path, if the `mutex` component was swapped out with `yii\mutex\MysqlMutex`.

## 3.0.27.1 - 2018-10-12

### Fixed
- Fixed an error that occurred when deleting an entry from the Edit Entry page. ([#3372](https://github.com/craftcms/cms/issues/3372))
- Fixed an error that could occur when changing a Channel section to Structure. ([#3373](https://github.com/craftcms/cms/issues/3373))
- Fixed an error that occurred when saving Matrix content from console requests.

## 3.0.27 - 2018-10-11

### Added
- Added `craft\helpers\MigrationHelper::findForeignKey()`.
- Added the `cp.globals.edit` and `cp.globals.edit.content` template hooks to the Edit Global Set page. ([#3356](https://github.com/craftcms/cms/pull/3356))

### Changed
- It’s now possible to load a Create Entry page with a specific user preselected in the Author field, using a new `authorId` query string param. ([#3326](https://github.com/craftcms/cms/pull/3326))
- Matrix fields that are set to manage blocks on a per-site basis will now duplicate Matrix blocks across all of the owner element’s supported sites when the element is first created. ([#3082](https://github.com/craftcms/cms/issues/3082))
- Disabled Matrix blocks are no longer visible when sharing an entry draft or version. ([#3338](https://github.com/craftcms/cms/issues/3338))
- Control Panel tabs that have errors now have alert icons.
- The Debug Toolbar is no longer shown in Live Preview iframes.
- The Plugin Store now requires browsers with ES6 support.
- Updated jQuery Touch Events to 2.0.0.
- Updated Garnish to 0.1.29.

### Fixed
- Fixed a bug where enabling the “Propagate entries across all enabled sites?” setting for an existing Channel section (or converting the section to a Structure) wouldn’t update entries that had been created for the non-primary site.
- Fixed a bug where Craft wasn’t detecting and retrying queue jobs that had timed out.
- Fixed a bug where `Craft::$app->locale` could return the wrong locale during Live Preview requests. ([#3336](https://github.com/craftcms/cms/issues/3336))
- Fixed a SQL error that could occur when upgrading to Craft 3, if a foreign key had an unexpected name.
- Fixed a bug where page titles in the Control Panel could be blank when showing validation errors for things that were missing their name or title. ([#3344](https://github.com/craftcms/cms/issues/3344))
- Fixed an error that could occur if a component’s settings were stored as `null`. ([#3342](https://github.com/craftcms/cms/pull/3342))
- Fixed a bug where details panes weren’t visible on browser windows sized between 999 and 1,223 pixels wide.
- Fixed an error that occurred if a Quick Post widget contained a Matrix field that had Min Blocks set and only had one block type.
- Fixed a bug where disabled Matrix blocks were getting validated as live. ([#3354](https://github.com/craftcms/cms/issues/3354))
- Fixed a bug where the `EVENT_AFTER_ACTIVATE_USER` event wasn’t getting triggered on user registration when email verification isn’t required. ([craftcms/commerce-digital-products#18](https://github.com/craftcms/commerce-digital-products/issues/18))
- Added garbage collection for offline storage of remote assets. ([#3335](https://github.com/craftcms/cms/pull/3335))
- Fixed a bug where Twig could end up in a strange state if an error occurred when preparing to render an object template. ([#3364](https://github.com/craftcms/cms/issues/3364))

### Security
- The `svg()` Twig function no longer sanitizes SVGs or namespaces their IDs or class names by default when a file path (or alias) was passed in. ([#3337](https://github.com/craftcms/cms/issues/3337))

## 3.0.26.1 - 2018-09-29

### Changed
- Changed the `yiisoft/yii2-queue` version requirement to `2.1.0`. ([#3332](https://github.com/craftcms/cms/issues/3332))

## 3.0.26 - 2018-09-29

### Changed
- `ancestors`, `descendants`, `nextSibling`, `parent`, and `prevSibling` are now reserved field handles.
- The `svg()` Twig function namespaces class names in addition to IDs now.
- Changed the `yiisoft/yii2-queue` version requirement to `2.0.1`. ([#3332](https://github.com/craftcms/cms/issues/3332))

### Fixed
- Fixed a validation error that could occur when saving an entry as a new entry if the URI format didn’t contain a `{slug}` tag. ([#3320](https://github.com/craftcms/cms/issues/3320))
- Fixed a SQL error that could occur if a deprecation error occurred when attempting to upgrade a Craft 2 project. ([#3324](https://github.com/craftcms/cms/issues/3324))

## 3.0.25 - 2018-09-18

### Added
- Added `craft\log\FileTarget::$includeUserIp` which determines whether users’ IP addresses should be included in the logs (`false` by default). ([#3310](https://github.com/craftcms/cms/pull/3310))

### Fixed
- Fixed an error that could occur when installing or updating something within the Control Panel if `composer.json` required the `roave/security-advisories` package.
- Fixed a SQL error that could occur when searching elements on PostgreSQL installs.
- Fixed a bug where Craft would ignore the last segment of template paths that ended in `/0`. ([#3304](https://github.com/craftcms/cms/issues/3304))
- Fixed a Twig Template Loading Error that would occur when testing email settings, if a custom email template was used and an error occurred when rendering it. ([#3309](https://github.com/craftcms/cms/issues/3309))

## 3.0.24 - 2018-09-11

### Added
- Added the `extraAppLocales` config setting.

### Changed
- The `defaultCpLanguage` config setting no longer needs to be a language that Craft is translated into, as long as it is a valid locale ID.
- Resave Elements jobs that are queued up after saving an entry type now include the section name in the job description. ([#3290](https://github.com/craftcms/cms/issues/3290))
- Updated Garnish to 0.1.28.

### Fixed
- Fixed a SQL error that could occur when an element query’s `orderBy` parameter was set to `dateCreated` or `dateUpdated`.
- Fixed an error that could occur when updating to v3.0.23+ if multiple Matrix fields existed with the same handle, but they had no content tables, somehow.
- Fixed a bug where links in activation and forgot-password emails weren’t hyperlinked, leaving it up to the mail client to hopefully be smart about it. ([#3288](https://github.com/craftcms/cms/issues/3288))

## 3.0.23.1 - 2018-09-04

### Fixed
- Fixed a bug where Matrix fields would get new content tables each time they were saved.

## 3.0.23 - 2018-09-04

### Changed
- Browser-based form validation is now disabled for page forms. ([#3247](https://github.com/craftcms/cms/issues/3247))
- `craft\base\Model::hasErrors()` now supports passing an attribute name with a `.*` suffix, which will return whether any errors exist for the given attribute or any nested model attributes.
- Added `json` to the default `allowedFileExtensions` config setting value. ([#3254](https://github.com/craftcms/cms/issues/3254))
- Exception call stacks now collapse internal Twig methods by default.
- Twig exception call stacks now show all of the steps leading up to the error.
- Live Preview now reloads the preview pane automatically after an asset is saved from the Image Editor. ([#3265](https://github.com/craftcms/cms/issues/3265))

### Deprecated
- Deprecated `craft\services\Matrix::getContentTableName()`. `craft\fields\Matrix::$contentTable` should be used instead.

### Removed
- Removed `craft\services\Matrix::getParentMatrixField()`.

### Fixed
- Fixed a bug where element selection modals could be initialized without a default source selected, if some of the sources were hidden for not being available on the currently-selected site. ([#3227](https://github.com/craftcms/cms/issues/3227))
- Fixed a bug where edit pages for categories, entries, global sets, and users weren’t revealing which tab(s) had errors on it, if the errors occurred within a Matrix field. ([#3248](https://github.com/craftcms/cms/issues/3248))
- Fixed a SQL error that occurred when saving a Matrix field with new sub-fields on PostgreSQL. ([#3252](https://github.com/craftcms/cms/issues/3252))
- Fixed a bug where custom user fields weren’t showing up on the My Account page when running Craft Solo edition. ([#3228](https://github.com/craftcms/cms/issues/3228))
- Fixed a bug where multiple Matrix fields could share the same content table. ([#3249]())
- Fixed a “cache is corrupted” Twig error that could occur when editing or saving an element if it had an Assets field with an unresolvable subfolder path template. ([#3257](https://github.com/craftcms/cms/issues/3257))
- Fixed a bug where the Dev Mode indicator strip wasn’t visible on Chrome/Windows when using a scaled display. ([#3259](https://github.com/craftcms/cms/issues/3259))
- Fixed a SQL error that could occur when validating an attribute using `craft\validators\UniqueValidator`, if the target record’s `find()` method joined in another table.

## 3.0.22 - 2018-08-28

### Changed
- The “Deleting stale template caches” job now ensures all expired template caches have been deleted before it begins processing the caches.
- Text inputs’ `autocomplete` attributes now get set to `off` by default, and they will only not be added if explicitly set to `null`.
- Improved the error response when Composer is unable to perform an update due to a dependency conflict.
- Email fields in the Control Panel now have `type="email"`.
- `craft\helpers\Db::parseParam()` now has a `$caseInnensitive` argument, which can be set to `true` to force case-insensitive conditions on PostgreSQL installs.
- `craft\validators\UniqueValidator` now has a `$caseInsensitive` property, which can be set to `true` to cause the unique validation to be case-insensitive on PostgreSQL installs.
- The CLI setup wizard now detects common database connection errors that occur with MAMP, and automatically retests with adjusted settings.
- The CLI setup wizard now detects common database authentication errors, and lets the user retry the username and password settings, skipping the others.
- Updated Garnish to 0.1.27.

### Fixed
- Fixed a bug where Craft wasn’t reverting `composer.json` to its original state if something went wrong when running a Composer update.
- Fixed a bug where string casing functions in `craft\helpers\StringHelper` were adding extra hyphens to strings that came in as `Upper-Kebab-Case`.
- Fixed a bug where unique validation for element URIs, usernames, and user email address was not case-insensitive on PostgreSQL installs.
- Fixed a bug where element queries’ `uri` params, and user queries’ `firstName`, `lastName`, `username`, and `email` params, were not case-insensitive on PostgreSQL installs.
- Fixed a bug where the CLI setup wizard was allowing empty database names.
- Fixed a bug where it wasn’t possible to clear template caches if template caching was disabled by the `enableTemplateCaching` config setting. ([#3229](https://github.com/craftcms/cms/issues/3229))
- Fixed a bug where element index toolbars weren’t staying fixed to the top of the content area when scrolling down the page. ([#3233](https://github.com/craftcms/cms/issues/3233))
- Fixed an error that could occur when updating Craft if the system was reliant on the SSL certificate provided by the`composer/ca-bundle` package.

## 3.0.21 - 2018-08-21

### Added
- Most element query parameters can now be set to `['not', 'X', 'Y']`, as a shortcut for `['and', 'not X', 'not Y']`.

### Changed
- The “New Password” input on the My Account page now has a “Show” button, like other password inputs in the Control Panel.
- Plugin settings pages now redirect to the Settings index page after save. ([#3216](https://github.com/craftcms/cms/issues/3216))
- It’s now possible to set [autofill detail tokens](https://html.spec.whatwg.org/multipage/form-control-infrastructure.html#autofill-detail-tokens) on the `autocomplete` variable when including the `_includes/forms/text.html` template (e.g. `'name'`).
- Username and password inputs now have the correct `autocomplete` values, increasing the likelihood that tools like 1Password will handle the form correctly. ([#3207](https://github.com/craftcms/cms/issues/3207))

### Fixed
- Fixed a SQL error that occurred when saving a user if a `craft\elements\User::EVENT_BEFORE_SAVE` event listener was setting `$event->isValid = false`. ([#3206](https://github.com/craftcms/cms/issues/3206))
- Fixed a bug where password inputs’ jQuery data was getting erased when the “Show” button was clicked.
- Fixed an error that could occur when upgrading to Craft 3. ([#3208](https://github.com/craftcms/cms/pull/3208))
- Fixed a bug where non-image assets’ file extension icons could bleed out of the preview area within asset editor HUDs. ([#3209](https://github.com/craftcms/cms/issues/3209))
- Fixed a bug where Craft wasn’t saving a new entry version when reverting an entry to a previous version. ([#3210](https://github.com/craftcms/cms/issues/3210))
- Fixed an error that could occur when a Matrix block was saved by a queue job. ([#3217](https://github.com/craftcms/cms/pull/3217))

### Security
- External links in the Control Panel now set `rel="noopener"`. ([#3201](https://github.com/craftcms/cms/issues/3201))

## 3.0.20 - 2018-08-14

### Added
- Added `craft\services\Fields::refreshFields()`.

### Fixed
- Fixed a bug where `DateTime` model attributes were getting converted to ISO-8601 date strings for `craft\web\View::renderObjectTemplate()`. ([#3185](https://github.com/craftcms/cms/issues/3185))
- Fixed a bug where timepicker menus had a higher z-index than session expiration modal shades. ([#3186](https://github.com/craftcms/cms/issues/3186))
- Fixed a bug where users could not log in after upgrading to Craft 3, if there was a custom field named `owner`.
- Fixed a bug where it was not possible to set non-integer values on asset queries’ `width`, `height`, or `size` params. ([#3195](https://github.com/craftcms/cms/issues/3195))
- Fixed a bug where all Asset folders were being initiated at once, resulting in performance issues.

## 3.0.19 - 2018-08-07

### Added
- Added the `craft.query()` template function, for creating new database queries.
- Added `craft\services\Structures::mutexTimeout`. ([#3148](https://github.com/craftcms/cms/issues/3148))
- Added `craft\services\Api::getComposerWhitelist()`.

### Removed
- Removed `craft\services\Api::getOptimizedComposerRequirements()`.

### Fixed
- Craft’s console commands now return the correct exit codes. ([#3175](https://github.com/craftcms/cms/issues/3175))
- Fixed the appearance of checkboxes in IE11 on element index pages. ([#3177](https://github.com/craftcms/cms/issues/3177))
- Fixed a bug where `composer.json` could end up with a bunch of extra dependencies in the `require` object after a failed update or plugin installation.
- Fixed an error that could occur when viewing an entry revision, if it had a Matrix field and one of the sub-fields within the Matrix field had been deleted. ([#3183](https://github.com/craftcms/cms/issues/3183))
- Fixed a bug where thumbnails weren’t loading in relational fields when viewing an entry version.

## 3.0.18 - 2018-07-31

### Added
- Added `craft\helpers\App::assetManagerConfig()`.
- Added `craft\helpers\App::cacheConfig()`.
- Added `craft\helpers\App::dbConfig()`.
- Added `craft\helpers\App::mailerConfig()`.
- Added `craft\helpers\App::mutexConfig()`.
- Added `craft\helpers\App::logConfig()`.
- Added `craft\helpers\App::sessionConfig()`.
- Added `craft\helpers\App::userConfig()`.
- Added `craft\helpers\App::viewConfig()`.
- Added `craft\helpers\App::webRequestConfig()`.
- Added `craft\validators\StringValidator::$trim`, which will cause leading/trailing whitespace to be stripped from model attributes.

### Changed
- User verification and password-reset emails now link them back to the same site they were on when the email was sent, if it was sent from a front-end request. ([#3029](https://github.com/craftcms/cms/issues/3029))
- Dynamic app component configs are now defined by methods on `craft\helpers\App`, making it easier to modify them from `config/app.php`. ([#3152](https://github.com/craftcms/cms/issues/3152))
- Structure operations now ensure that no other operations are being performed on the same structure, reducing the risk of corrupting the structure. ([#3148](https://github.com/craftcms/cms/issues/3148))
- The `{% js %}` tag now supports the following position params: `at POS_HEAD`, `at POS_BEGIN`, `at POS_END`, `on POS_READY`, and `on POS_LOAD` (e.g. `{% js at POS_END %}`).
- Craft once again checks for `X-Forwarded-For` headers when determining the user’s IP. ([#3036](https://github.com/craftcms/cms/issues/3036))
- Leading/trailing whitespace characters are now stripped from element titles on save. ([#3020](https://github.com/craftcms/cms/issues/3020))
- Updated svg-sanitize to ~0.9.0.

### Deprecated
- Deprecated `craft\db\Connection::createFromConfig()`. `craft\helpers\App::dbConfig()` should be used instead.
- Deprecated `craft\helpers\MailerHelper::createMailer()`. `craft\helpers\App::mailerConfig()` should be used instead.

### Fixed
- Fixed a bug where collapsing structure elements would only hide up to 50 of their descendants.
- Fixed a bug where Date/Time fields could lose their value if they were used in an entry type’s Title Format, and the entry’s site’s language was different than the user’s preferred language. ([#3151](https://github.com/craftcms/cms/issues/3151))
- Fixed a bug where Dropdown fields could show an incorrect selected value in limited circumstances.
- Fixed a bug where Dropdown fields on an element index view could show an incorrect selected value in limited circumstances.

## 3.0.17.1 - 2018-07-24

### Fixed
- Really fixed a PHP error that could occur if the PHP’s `set_time_limit()` was added to the php.ini `disable_functions` list.

## 3.0.17 - 2018-07-24

### Added
- The Control Panel is now translated for Norwegian Nynorsk. ([#3135](https://github.com/craftcms/cms/pull/3135))
- Added `craft\elements\db\ElementQuery::anyStatus()`, which can be called when the default `status` and `enabledForSite` filters aren’t desired. ([#3117](https://github.com/craftcms/cms/issues/3117))

### Changed
- The `addTrailingSlashesToUrls` config setting no longer applies to URLs that end with a segment that has a dot (`.`). ([#3123](https://github.com/craftcms/cms/issues/3123))
- Craft now redirects install requests back to the Dashboard if it’s already installed. ([#3143](https://github.com/craftcms/cms/issues/3143))

### Fixed
- Fixed a bug where the Settings → Email → System Messages page would show messages in the current application language rather than the primary site’s language.
- Fixed a bug where system message modals on the Settings → Email → System Messages page would initially show messages in the current application language rather than the primary site’s language, even if the application language wasn’t in use by any sites. ([#3115](https://github.com/craftcms/cms/issues/3115))
- Fixed an error that could occur if `craft\web\View::registerAssetFlashes()` was called on a console request. ([#3124](https://github.com/craftcms/cms/issues/3124))
- Fixed a PHP error that could occur if the PHP’s `set_time_limit()` was added to the php.ini `disable_functions` list.
- Fixed a bug where expanding a disabled element within a structure index view in the Control Panel wouldn’t reveal any descendants. ([#3126](https://github.com/craftcms/cms/issues/3126))
- Fixed a bug thumbnails weren’t loading for element index rows that were revealed after expanding a parent element.
- Fixed an error that occurred if an element’s `getRoute()` method returned a string. ([#3128](https://github.com/craftcms/cms/issues/3128))
- Fixed a bug where the `|without` filter wasn’t working if an object was passed in. ([#3137](https://github.com/craftcms/cms/issues/3137))
- Fixed a bug where users’ Language preference would default to Deutsch if the current application language wasn’t one of the available language options. ([#3142](https://github.com/craftcms/cms/issues/3142))

## 3.0.16.1 - 2018-07-18

### Fixed
- Fixed a bug where the `orderBy` element query param wasn’t being respected when used in conjunction with a `with` param to eager-load elements in a specific order. ([#3109](https://github.com/craftcms/cms/issues/3109))
- Fixed a bug where underscores were getting removed from slugs. ([#3111](https://github.com/craftcms/cms/issues/3111))

## 3.0.16 - 2018-07-17

### Added
- The progress bar on the Asset Indexes utility now shows how many files have been indexed, and how many there are in total. ([#2934](https://github.com/craftcms/cms/issues/2934))
- Added `craft\base\PluginInterface::beforeSaveSettings()`.
- Added `craft\base\PluginInterface::afterSaveSettings()`.
- Added `craft\base\Plugin::EVENT_AFTER_SAVE_SETTINGS`.
- Added `craft\base\Plugin::EVENT_BEFORE_SAVE_SETTINGS`.

### Changed
- Craft no longer relies on ImageMagick or GD to define the image formats that should be considered manipulatable. ([#2408](https://github.com/craftcms/cms/issues/2408))
- Removed the `showBetaUpdates` config setting as it’s no longer being used.
- When uploading a file to an Assets field, Craft will automatically sort the file list to show the latest uploads first. ([#2812](https://github.com/craftcms/cms/issues/2812))
- `dateCreated`, `dateUpdated`, `postDate`, `expiryDate`, `after`, and  `before` element query params can new be set to `DateTime` objects.
- Matrix fields now auto-focus the first text input within newly-created Matrix blocks. ([#3104](https://github.com/craftcms/cms/issues/3104))
- Updated Twig to 2.5.0.
- Updated Garnish to 0.1.26.
- Updated Selectize to 0.12.6.

### Fixed
- Fixed an error that could occur when sending emails to international domains if the Intl extension wasn’t enabled.
- Fixed an exception that was thrown if the `securityKey` config setting was changed and Craft was set to use either the SMTP or Gmail mailer transport type. ([#3083](https://github.com/craftcms/cms/issues/3083))
- Fixed a bug where Asset view was not being refreshed in some cases after using Image Editor. ([#3035](https://github.com/craftcms/cms/issues/3035))
- Fixed a bug where Craft wouldn’t warn before leaving an edit page with unsaved changes, if Live Preview was active. ([#3092](https://github.com/craftcms/cms/issues/3092))
- Fixed a bug where entries, categories, and global sets’ `getCpEditUrl()` methods could omit the site handle on multi-site installs. ([#3089](https://github.com/craftcms/cms/issues/3089))
- Fixed a JavaScript error that occurred when closing Live Preview. ([#3098](https://github.com/craftcms/cms/issues/3098))
- Fixed a bug where Dashboard widgets could be spaced incorrectly if there was only one grid column. ([#3100](https://github.com/craftcms/cms/issues/3100))
- Fixed a bug where modal windows with Field Layout Designers could cause the browser to crash. ([#3096](https://github.com/craftcms/cms/pull/3096))
- Fixed a bug where `craft\services\Fields::getAllGroups()` and `getGroupById()` could return incorrect results. ([#3102](https://github.com/craftcms/cms/issues/3102))

## 3.0.15 - 2018-07-09

### Changed
- It’s now possible to fetch only non-admin users by setting `craft\elements\db\UserQuery::$admin` to `false`.
- `Craft.EntryTypeSwitcher` now triggers a `typeChange` event after switching the entry type. ([#3067](https://github.com/craftcms/cms/pull/3067))
- Reduced the left and right padding in the Control Panel for screens less than 768 pixels wide. ([#3073](https://github.com/craftcms/cms/issues/3073))
- Removed the `useXSendFile` config setting as it’s no longer being used.
- `craft\helpers\StringHelper::toKebabCase()`, `toCamelCase()`, `toPascalCase()`, and `toSnakeCase()` now treat camelCase’d and PascalCale’d strings as multiple words. ([#3090](https://github.com/craftcms/cms/issues/3090))

### Fixed
- Fixed a bug where `craft\i18n\I18N::getPrimarySiteLocale()` and `getPrimarySiteLocaleId()` were returning locale info for the _first_ site, rather than the primary one. ([#3063](https://github.com/craftcms/cms/issues/3063))
- Fixed a bug where element index pages were loading all elements in the view, rather than waiting for the user to scroll to the bottom of the page before loading the next batch. ([#3068](https://github.com/craftcms/cms/issues/3068))
- Fixed a bug where sites listed in the Control Panel weren’t always in the correct sort order. ([#3065](https://github.com/craftcms/cms/issues/3065))
- Fixed an error that occurred when users attempted to create new entries within entry selector modals, for a section they didn’t have permission to publish peer entries in. ([#3069](https://github.com/craftcms/cms/issues/3069))
- Fixed a bug where the “Save as a new asset” button label wasn’t getting translated in the Image Editor. ([#3070](https://github.com/craftcms/cms/pull/3070))
- Fixed a bug where it was impossible to set the filename of assets when uploading them as data strings. ([#2973](https://github.com/craftcms/cms/issues/2973))
- Fixed a bug where the Field Type menu’s options within new Matrix block type settings weren’t getting sorted alphabetically. ([#3072](https://github.com/craftcms/cms/issues/3072))
- Fixed an exception that was thrown when testing email settings if the Template setting was invalid. ([#3074](https://github.com/craftcms/cms/issues/3074))
- Fixed a bug where Dropdown fields’ bottom margin could jump up a bit when an empty option was selected. ([#3075](https://github.com/craftcms/cms/issues/3075))
- Fixed a bug where main content containers in the Control Panel could become too wide in Firefox. ([#3071](https://github.com/craftcms/cms/issues/3071))

## 3.0.14 - 2018-07-03

### Changed
- `craft\events\SiteEvent` now has a `$oldPrimarySiteId` property, which will be set to the previous primary site ID (which may stil be the current site ID, if it didn’t just change).
- `craft\helpers\Search::normalizeKeywords()` now has a `$language` argument, which can be set if the character mappings should be pulled from a different language than the current app language.
- `craft\services\Sites::getEditableSiteIds()` and `getEditableSites()` now return the same things as `getAllSiteIds()` and `getAllSites()` when there’s only one site. ([#3049](https://github.com/craftcms/cms/issues/3049))

### Fixed
- Fixed a bug where user verification links could get mangled when emails were parsed as Markdown, if the verification code contained two or more underscores.
- Fixed a bug where Craft was misinterpreting `X-Forwarded-For` headers as the user’s IP instead of the server’s IP. ([#3036](https://github.com/craftcms/cms/issues/3036))
- Fixed a bug where Craft wasn’t auto-scrolling the content container when dragging items near a window edge. ([#3048](https://github.com/craftcms/cms/issues/3048))
- Fixed a PHP error that occurred when loading a Debug Toolbar panel on a page that contained serialized Checkboxes or Multi-Select field data. ([#3034](https://github.com/craftcms/cms/issues/3034))
- Fixed a bug where elements’ normalized search keywords weren’t always using the correct language-specific character mappings. ([#3046](https://github.com/craftcms/cms/issues/3046))
- Fixed a bug where the `<html lang>` attribute was hard-set to `en-US` rather than the current application language. ([#3053](https://github.com/craftcms/cms/pull/3053))
- Fixed a PHP error that occurred when entering an invalid number into a Number field that was set to have decimal digits. ([#3059](https://github.com/craftcms/cms/issues/3059))

### Security
- Craft no longer shows the installer when it can’t establish a database connection if Dev Mode isn’t enabled.

## 3.0.13.2 - 2018-06-27

### Fixed
- Fixed an error that occurred when deleting users from the Users index page.

## 3.0.13.1 - 2018-06-26

### Fixed
- Fixed a bug where Delete User modals weren’t showing the total number of entries that will be transferred/deleted.

## 3.0.13 - 2018-06-26

### Added
- Craft now includes a summary of the content that will be transferred/deleted in Delete User modals. ([#875](https://github.com/craftcms/cms/issues/875))
- `|date`, `|time`, and `|datetime` filters now support a `locale` argument, for specifying which locale’s formatter should be doing the date/time formatting. ([#3006](https://github.com/craftcms/cms/issues/3006))
- Added `craft\base\ApplicationTrait::getIsInitialized()`.
- Added `craft\base\ClonefixTrait`.
- Added `craft\controllers\AssetsController::actionThumb()`.
- Added `craft\controllers\UsersController::actionUserContentSummary()`.
- Added `craft\controllers\UsersController::EVENT_DEFINE_CONTENT_SUMMARY`.
- Added `craft\helpers\App::backtrace()`.
- Added `craft\queue\jobs\PropagateElements`.
- Added `craft\services\Elements::propagateElement()`.

### Changed
- Editable tables now submit an empty string when they have no rows.
- Reduced the overhead when adding a new site by only resaving existing assets, categories, global sets, and tags once for the newly-created site, rather than for all sites.
- Web-based queue workers now call `craft\helpers\App::maxPowerCaptain()` before running the queue. ([#3011](https://github.com/craftcms/cms/issues/3011))
- The PHP Info utility no longer displays the original values for settings and only the current environment value. ([#2990](https://github.com/craftcms/cms/issues/2990))
- Loosened up most of Craft’s Composer dependency constraints.
- Craft no longer publishes asset thumbnails to the `cpresources/` folder.
- `attributes`, `error`, `errors`, and `scenario` are now reserved field handles. ([#3032](https://github.com/craftcms/cms/issues/3032))
- Improved the look of Control Panel tabs.
- `craft\web\UrlManager::createUrl()`, `createAbsoluteUrl()`, and `getMatchedElement()` now log warnings if they’re called before Craft has been fully initialized. ([#3028](https://github.com/craftcms/cms/issues/3028))

### Deprecated
- Deprecated `craft\controllers\AssetsController::actionGenerateThumb()`.

### Fixed
- Fixed a bug where sidebar meta info on Edit User pages was bleeding over the edge of the page’s content area.
- Fixed a bug where Table fields wouldn’t remember if they had no rows in their Default Values setting. ([#2979](https://github.com/craftcms/cms/issues/2979))
- Fixed a bug where passing `timezone=false` to the `|date`, `|time`, and `|datetime` filters would not preserve the given date’s time zone.
- Fixed a bug where AM/PM strings in formatted dates weren’t respecting the casing specified by the `A`/`a` character in the date format. ([#3007](https://github.com/craftcms/cms/issues/3007))
- Fixed a bug you could get an invalid license warning in cases where web API calls returned a 500 response code.
- Fixed a bug where cloning models and queries would lose any associated behaviors. ([#2857](https://github.com/craftcms/cms/issues/2857))
- Fixed a bug where custom field params were getting forgotten when calling `getNext()` and `getPrev()`, if an element query object was passed in. ([#3019](https://github.com/craftcms/cms/issues/3019))
- Fixed a bug where datepickers were getting scrollbars.
- Fixed a bug where volumes’ field layouts weren’t getting deleted when volumes were deleted. ([#3022](https://github.com/craftcms/cms/pull/3022))
- Fixed a bug where deleting a section or an entry type wouldn’t delete any associated entries that didn’t exist in the primary site. ([#3023](https://github.com/craftcms/cms/issues/3023))
- Fixed a bug where the `svg()` Twig function could convert `id` attributes within the SVG contents to invalid IDs. ([#3025](https://github.com/craftcms/cms/issues/3025))
- Fixed a bug where asset thumbnails wouldn’t load reliably in the Control Panel on load-balanced environments. ([#3026](https://github.com/craftcms/cms/issues/3026))
- Fixed a PHP error that could occur when validating Assets fields if a file was uploaded but no longer exists at the temp location. ([#3033](https://github.com/craftcms/cms/pull/3033))

## 3.0.12 - 2018-06-18

### Added
- Added a `leaves` element query param that limits the selected elements to just the leaves in the structure (elements without children).
- Added `craft\helpers\Db::deleteIfExists()`.
- Added `craft\services\Categories::deleteGroup()`. ([#3000](https://github.com/craftcms/cms/pull/3000))
- Added `craft\services\Tags::deleteTagGroup()`. ([#3000](https://github.com/craftcms/cms/pull/3000))
- Added `craft\services\UserGroups::deleteGroup()`. ([#3000](https://github.com/craftcms/cms/pull/3000))

### Changed
- Improved Control Panel styling. ([#2883](https://github.com/craftcms/cms/issues/2883))

### Removed
- Removed `craft\services\Fields::updateFieldVersionAfterRequest()`.

### Fixed
- Fixed a caching bug where the Fields service could still think a field existed after it had been deleted. ([#2985](https://github.com/craftcms/cms/issues/2985))
- Fixed a bug where Craft would not invalidate the dynamically-generated `craft\behaviors\ContentBehavior` and `craft\behaviors\ElementQueryBehavior` after saving/deleting a custom field, if the request didn’t end normally. ([#2999](https://github.com/craftcms/cms/issues/2999))
- Fixed a PHP error that could occur when saving entries with a URI format that contained certain Twig filters. ([#2995](https://github.com/craftcms/cms/issues/2995))
- Fixed a bug where `{shorthand}` variables in templates rendered by `craft\web\View::renderObjectTemplate()` could end up referencing global variables, if the variable wasn’t a property of the object. ([#3002](https://github.com/craftcms/cms/issues/3002))
- Fixed a bug where the Find and Replace utility wasn’t updating element titles. ([#2996](https://github.com/craftcms/cms/issues/2996))
- Fixed some wonky behavior if one of the custom user profile tabs was called “Account”. ([#2998](https://github.com/craftcms/cms/issues/2998))
- Fixed a bug where dragging a folder on the Assets index page could have unexpected results. ([#2873](https://github.com/craftcms/cms/issues/2873))
- Reduced the likelihood of SQL deadlock errors when saving elements. ([#3003](https://github.com/craftcms/cms/issues/3003))

## 3.0.11 - 2018-06-12

### Changed
- Sort options defined by element types’ `sortOptions()` / `defineSortOptions()` methods can now be specified as sub-arrays with `label`, `orderBy`, and `attribute` keys.
- Entries and categories can now be sorted by their slugs.
- The “Cache remote images?” option in the Asset Indexes utility is now enabled by default. ([#2977](https://github.com/craftcms/cms/issues/2977))

### Fixed
- Fixed a bug where it was not possible to order search results by search score, if the element type didn’t specify any sort options.
- Fixed a bug where clicking on “Date Created” and “Date Updated” column headers on element indexes wouldn’t update the sort order. ([#2975](https://github.com/craftcms/cms/issues/2975))
- Fixed a bug where Edit Entry pages were listing more than the 10 most recent versions. ([#2976](https://github.com/craftcms/cms/issues/2976))
- Fixed a SQL error that occurred when upgrading from Craft 2 to 3 via the terminal. ([#1347](https://github.com/craftcms/cms/issues/1347))
- Fixed the alignment of expand/collapse toggles in asset index sidebars. ([#2981](https://github.com/craftcms/cms/issues/2981))

## 3.0.10.3 - 2018-06-07

### Fixed
- Fixed a bug where the “New Entry” menu on the Entries index page would not contain any options on single-site installs, running MySQL. ([#2961](https://github.com/craftcms/cms/issues/2961))
- Fixed a bug where the `siteName` config setting wasn’t working as expected when set to an array. ([#2968](https://github.com/craftcms/cms/issues/2968))

## 3.0.10.2 - 2018-06-07

### Changed
- Improved the output of `craft\helpers\DateTimeHelper::humanDurationFromInterval()`.
- Updated Garnish to 0.1.24.

### Fixed
- Fixed JavaScript errors that could occur in the Control Panel on pages with Ajax requests. ([#2966](https://github.com/craftcms/cms/issues/2966))
- Fixed a bug where the “New Entry” menu on the Entries index page would not contain any options on single-site installs. ([#2961](https://github.com/craftcms/cms/issues/2961))
- Fixed a bug where JavaScript files registered with `craft\web\View::registerJsFile()` would be ignored if the `depends` option was set. ([#2965](https://github.com/craftcms/cms/issues/2965))

## 3.0.10.1 - 2018-06-06

### Fixed
- Fixed a bug where Craft wasn’t converting empty strings to `null` when saving data to non-textual columns.
- Fixed a bug where Craft would show a Database Connection Error on Install requests, if it couldn’t connect to the database.
- Fixed a bug where Craft wasn’t keeping track of element queries that were executed within `{% cache %}` tags. ([#2959](https://github.com/craftcms/cms/issues/2959))

## 3.0.10 - 2018-06-05

### Added
- Added support for a `CRAFT_LICENSE_KEY` PHP constant, which can be set to the project’s license key, taking precedence over the `license.key` file.
- Added `craft\helpers\Stringy::getLangSpecificCharsArray()`.
- Added `craft\web\View::setRegisteredAssetBundles()`.
- Added `craft\web\View::setRegisteredJsFiles()`.

### Changed
- Generated site URLs now always include full host info, even if the base site URL is root/protocol-relative. ([#2919](https://github.com/craftcms/cms/issues/2919))
- Variables passed into `craft\web\View::renderObjectTemplate()` can now be referenced using the shorthand syntax (e.g. `{foo}`).
- `craft\helpers\StringHelper::asciiCharMap()` now has `$flat` and `$language` arguments.
- Craft no longer saves new versions of entries when absolutely nothing changed about them in the save request. ([#2923](https://github.com/craftcms/cms/issues/2923))
- Craft no longer enforces plugins’ `minVersionRequired` settings if the currently-installed version begins with `
- 
- dev-`.
- Improved the performance of element queries when a lot of values were passed into a param, such as `id`, by using `IN()` and `NOT IN()` conditions when possible. ([#2937](https://github.com/craftcms/cms/pull/2937))
- The Asset Indexes utility no longer skips files with leading underscores. ([#2943](https://github.com/craftcms/cms/issues/2943))
- Updated Garnish to 0.1.23.

### Deprecated
- Deprecated the `customAsciiCharMappings` config setting. (Any corrections to ASCII char mappings should be submitted to [Stringy](https://github.com/danielstjules/Stringy).)

### Fixed
- Fixed a PHP error that could occur when `craft\fields\Number::normalizeValue()` was called without passing an `$element` argument. ([#2913](https://github.com/craftcms/cms/issues/2913))
- Fixed a bug where it was not possible to fetch Matrix blocks with the `relatedTo` param if a specific custom field was specified.
- Fixed a bug where `craft\helpers\UrlHelper::url()` and `siteUrl()` were not respecting the `$scheme` argument for site URLs.
- Fixed a bug where `{id}` tags within element URI formats weren’t getting parsed correctly on first save. ([#2922](https://github.com/craftcms/cms/issues/2922))
- Fixed a bug where `craft\helpers\MigrationHelper::dropAllForeignKeysToTable()` wasn’t working correctly. ([#2897](https://github.com/craftcms/cms/issues/2897))
- Fixed a “Craft is not defined” JavaScript error that could occur on the Forgot Password page in the Control Panel and Dev Toolbar requests.
- Fixed a bug where rotating the screen on iOS would change how the page was zoomed.
- Fixed a bug where `craft\helpers\StringHelper::toAscii()` and the `Craft.asciiString()` JS method weren’t using language-specific character replacements, or any custom replacements defined by the `customAsciiCharMappings` config setting.
- Fixed a bug where the number `0` would not save in a Plain Text field.
- Fixed a bug where Craft could pick the wrong current site if the primary site had a root-relative or protocol-relative URL, and another site didn’t, but was otherwise an equal match.
- Fixed a bug where Control Panel Ajax requests could cause some asset bundles and JavaScript files to be double-registered in the browser.
- Fixed a bug where the “New entry” menu on the Entries index page was including sections that weren’t available in the selected site, and they weren’t linking to Edit Entry pages for the selected site. ([#2925](https://github.com/craftcms/cms/issues/2925))
- Fixed a bug where the `|date`, `|time`, and `|datetime` filters weren’t respecting their `$timezone` arguments. ([#2926](https://github.com/craftcms/cms/issues/2926))
- Fixed a bug where element queries weren’t respecting the `asArray` param when calling `one()`. ([#2940](https://github.com/craftcms/cms/issues/2940))
- Fixed a bug where the Asset Indexes utility wouldn’t work as expected if all of a volume’s assets had been deleted from the file system. ([#2955](https://github.com/craftcms/cms/issues/2955))
- Fixed a SQL error that could occur when a `{% cache %}` tag had no body. ([#2953](https://github.com/craftcms/cms/issues/2953))

## 3.0.9 - 2018-05-22

### Added
- Added a default plugin icon to plugins without an icon in the Plugin Store.
- Added `craft\helpers\ArrayHelper::without()` and `withoutValue()`.
- Added `craft\base\FieldInterface::modifyElementIndexQuery()`.
- Added `craft\elements\db\ElementQueryInterface::andWith()`.

### Changed
- Fixed a bug where Craft was checking the file system when determining if an asset was a GIF, when it should have just been checking the file extension.
- `craft\base\Plugin` now sets the default `$controllerNamespace` value to the plugin class’ namespace + `\controllers` or `\console\controllers`, depending on whether it’s a web or console request.
- Improved the contrast of success and error notices in the Control Panel to meet WCAG AA requirements. ([#2885](https://github.com/craftcms/cms/issues/2885))
- `fieldValue` is now a protected field handle. ([#2893](https://github.com/craftcms/cms/issues/2893))
- Craft will no longer discard any preloaded elements when setting the `with` param on an element query, fixing a bug where disabled Matrix blocks could show up in Live Preview if any nested fields were getting eager-loaded. ([#1576](https://github.com/craftcms/cms/issues/1576))
- Improved memory usage when using the `{% cache %}` tag. ([#2903](https://github.com/craftcms/cms/issues/2903))

### Fixed
- Fixed a bug where the Plugin Store was listing featured plugins (e.g. “Recently Added”) in alphabetical order rather than the API-defined order. ([pixelandtonic/craftnet#83](https://github.com/pixelandtonic/craftnet/issues/83))
- Fixed a SQL error that occurred when programmatically saving a field layout, if the field’s `required` property wasn’t set.
- Fixed a JavaScript error that could occur when multiple Assets fields were present on the same page.
- Fixed an error that could occur when running the `setup` command on some environments.
- Fixed a PHP error that could occur when calling `craft\elements\db\ElementQuery::addOrderBy()` if `$columns` normalized to an empty array. ([#2896](https://github.com/craftcms/cms/issues/2896))
- Fixed a bug where it wasn’t possible to access custom field values on Matrix blocks via `matrixblock` reference tags.
- Fixed a bug where relational fields with only disabled elements selected would get empty table cells on element indexes. ([#2910](https://github.com/craftcms/cms/issues/2910))

## 3.0.8 - 2018-05-15

### Added
- Number fields now have a “Default Value” setting. ([#927](https://github.com/craftcms/cms/issues/927))
- Added the `preserveCmykColorspace` config setting, which can be set to `true` to prevent images’ color spaces from getting converted to sRGB on environments running ImageMagick.

### Changed
- Error text is now orange instead of red. ([#2885](https://github.com/craftcms/cms/issues/2885))
- Detail panes now have a lighter, more saturated background color.

### Fixed
- Fixed a bug where Craft’s default MySQL backup command would not respect the `unixSocket` database config setting. ([#2794](https://github.com/craftcms/cms/issues/2794))
- Fixed a bug where some SVG files were not recognized as SVG files.
- Fixed a bug where Table fields could add the wrong number of default rows if the Min Rows setting was set, and the Default Values setting had something other than one row. ([#2864](https://github.com/craftcms/cms/issues/2864))
- Fixed an error that could occur when parsing asset reference tags. ([craftcms/redactor#47](https://github.com/craftcms/redactor/issues/47))
- Fixed a bug where “Try” and “Buy” buttons in the Plugin Store were visible when the `allowUpdates` config setting was disabled. ([#2781](https://github.com/craftcms/cms/issues/2781))
- Fixed a bug where Number fields would forget their Min/Max Value settings if they were set to 0.
- Fixed a bug where entry versions could be displayed in the wrong order if multiple versions had the same creation date. ([#2889](https://github.com/craftcms/cms/issues/2889))
- Fixed an error that occurred when installing Craft on a domain with an active user session.
- Fixed a bug where email verification links weren’t working for publicly-registered users if the registration form contained a Password field and the default user group granted permission to access the Control Panel.

### Security
- Login errors for locked users now factor in whether the `preventUserEnumeration` config setting is enabled.

## 3.0.7 - 2018-05-10

### Added
- Added the `transformGifs` config setting, which can be set to `false` to prevent GIFs from getting transformed or cleansed. ([#2845](https://github.com/craftcms/cms/issues/2845))
- Added `craft\helpers\FileHelper::isGif()`.

### Changed
- Craft no longer logs warnings about missing translation files when Dev Mode isn’t enabled. ([#1531](https://github.com/craftcms/cms/issues/1531))
- Added `craft\services\Deprecator::$logTarget`. ([#2870](https://github.com/craftcms/cms/issues/2870))
- `craft\services\Deprecator::log()` no longer returns anything.

### Fixed
- Fixed a bug where it was impossible to upload new assets to Assets fields using base64-encoded strings. ([#2855](https://github.com/craftcms/cms/issues/2855))
- Fixed a bug where Assets fields would ignore all submitted asset IDs if any new assets were uploaded as well.
- Fixed a bug where SVG files that were using single quotes instead of double quotes would not be recognized as SVGs.
- Fixed a bug where translated versions of the “It looks like someone is currently performing a system update.” message contained an HTML-encoded `<br/>` tag.
- Fixed a bug where changing an entry’s type could skip adding the new entry type’s tabs, if the previous entry type didn’t have any tabs. ([#2859](https://github.com/craftcms/cms/issues/2859))
- Fixed warnings about missing SVG files that were logged by Control Panel requests.
- Fixed a bug where the `|date` filter would ignore date formatting characters that don’t have ICU counterparts. ([#2867](https://github.com/craftcms/cms/issues/2867))
- Fixed a bug where the global `currentUser` Twig variable could be set to `null` and global sets and could be missing some custom field values when a user was logged-in, if a plugin was loading Twig during or immediately after plugin instantiation. ([#2866](https://github.com/craftcms/cms/issues/2866))

## 3.0.6 - 2018-05-08

### Added
- Error messages about missing plugin-supplied field and volume types now show an Install button when possible.
- Added `craft\base\MissingComponentTrait::getPlaceholderHtml()`.
- Added `craft\db\Migration::EVENT_AFTER_UP` and `EVENT_AFTER_DOWN` events.
- Added `craft\elements\Asset::getContents()`.

### Changed
- Edit User pages will now warn editors when leaving the page with unsaved changes. ([#2832](https://github.com/craftcms/cms/issues/2832))
- Modules are once again loaded before plugins, so they have a chance to register Twig initialization events before a plugin initializes Twig. ([#2831](https://github.com/craftcms/cms/issues/2831))
- `craft\helpers\FileHelper::isSvg()` now returns `true` for files with an `image/svg` MIME type (missing the `+xml`). ([#2837](https://github.com/craftcms/cms/pull/2837))
- The `svg()` Twig function now accepts assets to be passed directly into it. ([#2838](https://github.com/craftcms/cms/pull/2838))
- The “Save and add another” save menu option on Edit Entry and Edit Categories pages now maintain the currently-selected site. ([#2844](https://github.com/craftcms/cms/issues/2844))
- PHP date patterns that are *only* a month name or week day name character will now format the date using the stand-alone month/week day name value. (For example, `'F'` will format a date as “Maggio” instead of “maggio”.)
- Servers without the Intl extension will now use location-agnostic locale data as a fallback if locale data for the specific locale isn’t available.
- The `|date` Twig filter always goes through `craft\i18n\Formatter::asDate()` now, unless formatting a `DateInterval` object.
- The Settings → Plugins page now shows “Buy now” buttons for any commercial plugins that don’t have a license key yet.

### Deprecated
- Deprecated `craft\helpers\DateTimeHelper::translateDate()`. `craft\i18n\Formatter::asDate()` should be used instead.

### Removed
- Removed the `translate` argument from the `|date`, `|time`, and `|datetime` Twig filters; the resulting formatted dates will always be translated now. (Use `myDate.format()` to avoid translations.)

### Fixed
- Fixed an error that could occur in the Plugin Store.
- Fixed a bug where `myDate|date('F')` was returning the short “May” translation rather than the full-length one. ([#2848](https://github.com/craftcms/cms/issues/2848))

## 3.0.5 - 2018-05-01

### Changed
- Fields’ translation icons now reveal the chosen Translation Method in their tooltip. ([#2808](https://github.com/craftcms/cms/issues/2808))
- Improved the error messages displayed when an Assets field has an invalid Upload Location setting. ([#2803](https://github.com/craftcms/cms/issues/2803))
- Craft now logs errors that occur when saving and replacing assets. ([#2814](https://github.com/craftcms/cms/issues/2814))
- Single sections’ entry types’ handles are now updated to match their section’s handle whenever the section is saved. ([#2824](https://github.com/craftcms/cms/issues/2824))
- The Control Panel background color was lightened up a bit.

### Fixed
- Fixed an error that would occur on servers without the Phar PHP extension enabled.
- Fixed an error that could occur if a Matrix block was deleted by a queue job. ([#2813](https://github.com/craftcms/cms/issues/2813))
- Fixed a bug where Twig could be configured to output times in UTC rather than the system timezone, if a bootstrapped module was loading Twig. ([#2761](https://github.com/craftcms/cms/issues/2761))
- Fixed a SQL error that could occur when upgrading from Craft 2 to Craft 3 with an active user session.
- Fixed various SQL errors that could occur when upgrading from Craft 2 to Craft 3, if there were any lingering Craft 3 database tables from a previous upgrade attempt.
- Fixed a bug where the Clear Caches tool was deleting the `.gitignore` file inside `web/cpresources/`. ([#2823](https://github.com/craftcms/cms/issues/2823))
- Fixed the vertical positioning of checkboxes in the Control Panel. ([#2825](https://github.com/craftcms/cms/issues/2825))
- Fixed a JavaScript error that could occur if an element type’s class name contained `\u`. ([#2826](https://github.com/craftcms/cms/issues/2826))

## 3.0.4 - 2018-04-24

### Added
- Added the `craft.globalSets()` template function. ([#2790](https://github.com/craftcms/cms/issues/2790))
- Added the `hasDescendants` element query param. ([#2786](https://github.com/craftcms/cms/issues/2786))
- Added `craft\elements\User::hasDashboard`.

### Changed
- Sections and category groups now ignore posted Template settings for sites that don’t have URI Formats.
- Control Panel resources are once again eager-published. ([#2763](https://github.com/craftcms/cms/issues/2763))
- `entries/save-entries` and `categories/save-category` actions now include the `slug` for responses that accept JSON. ([#2792](https://github.com/craftcms/cms/issues/2792))
- Most `craft\services\Path` methods now have a `$create` argument, which can be set to `false` to prevent the directory from being created if it doesn’t exist yet.
- Craft no longer creates directories when it just needed to clear it. ([#2771](https://github.com/craftcms/cms/issues/2771))
- `craft\services\Config::setDotEnvVar()` now sets the environment variable for the current request, in addition to updating the `.env` file.
- Removed `craft\controllers\AssetsController::actionDownloadTempAsset()`.
- User now must be logged in to use the Asset Preview File functionality.

### Fixed
- Fixed a bug where users would regain all default Dashboard widgets if all widgets were removed. ([#2769](https://github.com/craftcms/cms/issues/2769))
- Fixed a bug where you would get a “not a valid language” error message when creating a new site using certain languages.
- Fixed a bug where database connection settings that were set by the `setup` command weren’t always taking effect in time for the CLI installer. ([#2774](https://github.com/craftcms/cms/issues/2774))
- Fixed a bug where empty Plain Text fields were getting empty string values rather than `null`.
- Fixed a bug where elements within relational fields could have two thumbnails. ([#2785](https://github.com/craftcms/cms/issues/2785))
- Fixed a bug where it was not possible to pass a `--table-prefix` argument to the `setup/db-creds` command. ([#2791](https://github.com/craftcms/cms/pull/2791))
- Fixed an error that occurred for users without permission to perform updates, if available update info wasn’t cached.
- Fixed an error that occurred when `craft\elements\Asset::sources()` was called in a console request. ([#2798](https://github.com/craftcms/cms/issues/2798))
- Fixed JavaScript errors that could occur on the front-end after deleting Matrix blocks. ([#2799](https://github.com/craftcms/cms/pull/2799))

## 3.0.3.1 - 2018-04-18

### Fixed
- Fixed an error that occurred when editing an entry if any of the entry’s revisions were created with an entry type that no longer exists.
- Fixed an error that could occur when saving an asset. ([#2764](https://github.com/craftcms/cms/issues/2764))
- Fixed a bug where Craft assumed an asset was missing if there was an error when indexing it. ([#2763](https://github.com/craftcms/cms/issues/2763))

## 3.0.3 - 2018-04-17

### Added
- Added `craft\elements\Entry::updateTitle()`.
- Added `Yii::alias()`.

### Changed
- New sites’ Base URLs now default to `@web/`.
- Textual custom fields now ensure that they don’t contain 4+ byte characters. ([#2725](https://github.com/craftcms/cms/issues/2725))
- It is no longer expected that all of the `defaultSearchTermOptions` config setting options will be set if any of the default option values need to be overridden. ([#2737](https://github.com/craftcms/cms/issues/2737))
- Control Panel panes now have at least 48 pixels of bottom padding. ([#2744](https://github.com/craftcms/cms/issues/2744))
- Craft now intercepts 404-ing resource requests, and publishes the resources on the fly.
- The Clear Caches utility now has a “Control Panel resources” option.
- The Clear Caches utility now sorts the cache options alphabetically.
- When enabling new sites for a section, the new sites’ content is now based on the primary site’s content, if the section was and still is enabled for the primary site. ([#2748](https://github.com/craftcms/cms/issues/2748))
- Improved the responsiveness of element indexes.
- `Craft.BaseElementIndexView` now has a `loadMoreElementsAction` setting. ([#2762](https://github.com/craftcms/cms/pull/2762))

### Fixed
- Fixed a bug where the Clear Caches utility was not deleting template caches. ([#2720](https://github.com/craftcms/cms/issues/2720))
- Fixed a bug where the Plugin Store was not displaying payment errors on checkout.
- Fixed a bug where Control Panel-defined routes that contained special regular expression characters weren’t working. ([#2721](https://github.com/craftcms/cms/issues/2721))
- Fixed a bug where it was not possible to save system messages in some cases.
- Fixed a bug where static translations within dynamic entry title formats were getting translated using the current site’s language, rather than the entry’s language. ([#2722](https://github.com/craftcms/cms/issues/2722))
- Fixed a bug where deprecation errors for some date formatting methods were not escaping backslashes.
- Fixed a bug where plugins’ “Last update” timestamps in the Plugin Store weren’t getting formatted correctly in Safari. ([#2733](https://github.com/craftcms/cms/issues/2733))
- Fixed references to a nonexistent `Craft.eot` file in the Control Panel CSS. ([#2740](https://github.com/craftcms/cms/issues/2740))
- Fixed a bug where the default PostgreSQL database restore command wasn’t setting the `PGPASSWORD` environment variable. ([#2741](https://github.com/craftcms/cms/pull/2741))
- Fixed an error that could occur if the system time zone was not supported by the ICU library, on environments with the Intl extension loaded.
- Fixed a bug where several administrative fields had translatable icons. ([#2742](https://github.com/craftcms/cms/issues/2742))
- Fixed a bug where `craft\controllers\PluginStoreController::actionSavePluginLicenseKeys()` was trying to set a plugin license key for plugins which were not installed.

### Security
- Fixed a bug assets were not getting cleansed on upload. ([#2709](https://github.com/craftcms/cms/issues/2709))

## 3.0.2 - 2018-04-10

### Added
- Added the `EVENT_BEFORE_DELETE_CACHES` and `EVENT_AFTER_DELETE_CACHES` events to `craft\services\TemplateCaches`.
- Added `craft\events\DeleteTemplateCachesEvent`.

### Changed
- Craft now deletes all compiled templates whenever Craft or a plugin is updated. ([#2686](https://github.com/craftcms/cms/issues/2686))
- The Plugin Store now displays commercial plugins’ renewal prices. ([#2690](https://github.com/craftcms/cms/issues/2690))
- The Plugin Store no longer shows the “Upgrade Craft CMS” link if Craft is already running (and licensed to run) the Pro edition. ([#2713](https://github.com/craftcms/cms/issues/2713))
- Matrix fields now set `$propagating` to `true` when saving Matrix blocks, if the owner element is propagating.
- `craft\helpers\ArrayHelper::toArray()` no longer throws a deprecation error when a string without commas is passed to it. ([#2711](https://github.com/craftcms/cms/issues/2711))
- Editable tables now support an `html` column type, which will output cell values directly without encoding HTML entities. ([#2716](https://github.com/craftcms/cms/pull/2716))
- `Craft.EditableTable` instances are now accessible via `.data('editable-table')` on their `<table>` element. ([#2694](https://github.com/craftcms/cms/issues/2694))
- Updated Composer to 1.6.3. ([#2707](https://github.com/craftcms/cms/issues/2707))
- Updated Garnish to 0.1.22. ([#2689](https://github.com/craftcms/cms/issues/2689))

### Fixed
- Fixed an error that could occur in the Control Panel if any plugins with licensing issues were installed. ([#2691](https://github.com/craftcms/cms/pull/2691))
- Fixed a bug on the Plugin Store’s Payment screen where the “Use a new credit card” radio option would not get selected automatically even if it was the only one available.
- Fixed a bug where `craft\web\assets\vue\VueAsset` didn’t respect the `useCompressedJs` config setting.
- Fixed an error that occurred when saving a Single entry over Ajax. ([#2687](https://github.com/craftcms/cms/issues/2687))
- Fixed an error that could occur when disabling a site on a Single section. ([#2695](https://github.com/craftcms/cms/issues/2695))
- Fixed an error that could occur on requests without a content type on the response. ([#2704](https://github.com/craftcms/cms/issues/2704))
- Fixed a bug where the `includeSubfolders` asset query param wasn’t including results in the parent folder. ([#2706](https://github.com/craftcms/cms/issues/2706))
- Fixed an error that could occur when querying for users eager-loaded with their photos, if any of the resulting users didn’t have a photo. ([#2708](https://github.com/craftcms/cms/issues/2708))
- Fixed a bug where relational fields within Matrix fields wouldn’t save relations to elements that didn’t exist on all of the sites the owner element existed on. ([#2683](https://github.com/craftcms/cms/issues/2683))
- Fixed a bug where relational fields were ignoring disabled related elements in various functions, including required field validation and value serialization.
- Fixed an error that would occur if a new custom field was created and added to an element’s field layout, and its value was accessed, all in the same request. ([#2705](https://github.com/craftcms/cms/issues/2705))
- Fixed a bug where the `id` param was ignored when used on an eager-loaded elements’ criteria. ([#2717](https://github.com/craftcms/cms/issues/2717))
- Fixed a bug where the default restore command for MySQL wouldn’t actually restore the database. ([#2714](https://github.com/craftcms/cms/issues/2714))

## 3.0.1 - 2018-04-04

### Deprecated
- Brought back and deprecated the `Craft::Personal` and `Craft::Client` constants.

### Fixed
- Fixed a bug where elements’ `getNext()` and `getPrev()` methods were modifying the element query passed into them. ([#2160](https://github.com/craftcms/cms/issues/2160))
- Fixed a bug where Table fields could be pre-populated with one too many rows. ([#2680](https://github.com/craftcms/cms/pull/2680))

### Security
- Craft no longer sends exception messages to error templates, unless the exception is an instance of `yii\base\UserException`.

## 3.0.0.2 - 2018-04-04

### Fixed
- Fixed a bug where Craft Pro installs were getting identified as Craft Solo in the Control Panel.

## 3.0.0 - 2018-04-04

### Added
- The codebase has been completely rewritten and refactored to improve performance, maintainability, and extensibility.
- Craft can now be [installed](https://docs.craftcms.com/v3/installation.html) via Composer in addition to a zip file. ([#895](https://github.com/craftcms/cms/issues/895))
- Craft’s setup wizard is now available as a CLI tool in addition to the web-based one.
- [Plugins](https://docs.craftcms.com/v3/plugin-intro.html) are now loaded as Composer dependencies, and implemented as extensions of [Yii modules](http://www.yiiframework.com/doc-2.0/guide-structure-modules.html).
- Added [multi-site](https://docs.craftcms.com/v3/sites.html) support.
- Added the Plugin Store, where plugins can be discovered, trialled, and purchased. ([#808](https://github.com/craftcms/cms/issues/808))
- Plugins can now be updated and removed from within the Control Panel.
- Asset sources are now called “volumes”, and plugins can supply their own volume types.
- Added the Image Editor, which can be used to rotate, crop, and flip images, as well as set focal points on them.
- Added asset previews, which can be triggered via a “Preview file” action on the Assets index, or with a `shift` + `spacebar` keyboard shortcut throughout the Control Panel.
- Asset editor HUDs now show image previews. ([#837](https://github.com/craftcms/cms/issues/837))
- Added the “Utilities” section to the Control Panel, replacing the Tools area of the Settings page.
- Added the Debug Toolbar, powered by the [Debug Extension for Yii 2](http://www.yiiframework.com/doc-2.0/guide-tool-debugger.html).
- Added support for [Content Migrations](https://docs.craftcms.com/v3/content-migrations.html).
- Added support for PostgreSQL.

### Changed
- The Control Panel has been redesigned for better usability, readability and responsiveness.
- Renamed all “URL Format” things to “URI Format”, in the Control Panel UI and in the code.
- Added the “Propagate entries across all enabled sites?” section setting. If disabled, entries will only be associated with the site they were created on. ([#2330](https://github.com/craftcms/cms/issues/2330))
- Structure sections and category groups no longer have Nested URL Format settings. (It’s still possible to achieve the same result with a single URI Format setting.)
- When an entry type is updated, Craft now re-saves all entries of that type.
- When a category is deleted, its nested categories are no longer deleted with it.
- Craft no longer re-saves *all* localizable elements after a new site is created; entries and Matrix blocks are skipped, and plugins that supply custom element types must now re-save their elements manually as well.
- The “New entry” and “New category” buttons on Entries and Categories index pages now load the Edit page for the currently-selected site. ([#2236](https://github.com/craftcms/cms/issues/2236))
- Elements now validate that custom field values will fit within their database columns, for fields with textual or numeric column types.
- User photos are now assets. ([#933](https://github.com/craftcms/cms/issues/933))
- Assets now have a “Link” table attribute option.
- Volumes’ “Base URL” settings can now begin with `@web`, which is an alias for the root URL that Craft is running from.
- Local volumes’ “File System Path” settings can now begin with `@webroot`, which is an alias for the path to the directory that `index.php` lives in.
- Global Sets’ field layouts can now have custom tabs.
- Color inputs can now be left blank.
- Color values within Table fields are now represented by `craft\fields\data\ColorData` objects.
- Element titles now get a validation error if they contain any 4+ byte characters (like emoji), on servers running MySQL. ([#2513](https://github.com/craftcms/cms/issues/2513))
- Lightswitch fields that don’t have a value yet will now be assigned the default field value, even for existing elements. ([#2404](https://github.com/craftcms/cms/issues/2404))
- The system installer now sets the initial admin account’s preferred language to the site language selected in the installation wizard. ([#2480](https://github.com/craftcms/cms/issues/2480))
- Table fields now have “Min Rows”, “Max Rows”, and “Add Row Label” settings. ([#2372](https://github.com/craftcms/cms/issues/2372))
- Table fields now have “Date”, “Time”, “Lightswitch”, and “Color” column type options.
- Color fields now return a `craft\fields\data\ColorData` object, with `hex`, `rgb`, `red`, `green`, `blue`, `r`, `g`, `b`, and `luma` properties.
- Matrix fields now have “Manage blocks on a per-site basis”, “Min Blocks”, and “Max Blocks” settings.
- Matrix fields with only one block type, and equal values for the Min Blocks and Max Blocks settings, now hide the UI for adding and deleting blocks.
- Matrix fields with only one block type will now auto-create the minimum number of blocks required by the field, per the Min Blocks setting, for new elements. ([#850](https://github.com/craftcms/cms/issues/850))
- The `migrate/up` console command will now update the appropriate schema version in the database after successfully completing all migrations. ([#1907](https://github.com/craftcms/cms/issues/1907))
- Users can now set their preferred language to any supported application language. ([#847](https://github.com/craftcms/cms/issues/847))
- Users are no longer logged out when verifying a new email address on their own account. ([#1421](https://github.com/craftcms/cms/issues/1421))
- Users no longer get an exception or error message if they click on an invalid/expired email verification link and are already logged in. Instead they’ll be redirected to wherever they would normally be taken immediately after logging in. ([#1422](https://github.com/craftcms/cms/issues/1422))
- If anything prevents a user from being deleted, any changes that were made in preparation for deleting the user are now rolled back.
- Added `webp` as a web-safe image format.
- Craft now checks if the current installation can manipulate an image instead of checking against a predefined list. ([#1648](https://github.com/craftcms/cms/issues/1648), [#1545](https://github.com/craftcms/cms/issues/1545))
- The `getCsrfInput()` global function has been renamed to `csrfInput()`. (getCsrfInput() still works but produces a deprecation error.)
- The `{% cache %}` tag no longer includes the query string when storing the cache URL.
- Added the `|timestamp` Twig filter, for formatting a date as a user-friendly timestamp.
- Added the `|datetime` Twig filter, for formatting a date with a localized date+time format.
- Added the `|time` Twig filter, for formatting a date with a localized time format.
- Added the `|multisort` Twig filter, which duplicates an array and sorts it with [craft\helpers\ArrayHelper::multisort()](http://www.yiiframework.com/doc-2.0/yii-helpers-basearrayhelper.html#multisort()-detail).
- Added the `|atom` and `|rss` Twig filters, for formatting dates in Atom and RSS date formats, respectively.
- Added the `|column` Twig filter, for capturing the key/property values of a series of arrays/objects.
- Added the `|index` Twig filter, for indexing an array of arrays/objects by one of their keys/values.
- Added the `|filterByValue` Twig filter.
- Added the `|duration` Twig filter, which converts a `DateInterval` object into a human-readable duration.
- The `t` filter now always defaults to translating the given string using the `site` category unless it is otherwise specified (e.g. `myString|t('pluginhandle')`).
- The `|date` filter can be passed `'short'`, `'medium'`, `'long'`, and `'full'`, which will format the date with a localized date format.
- It is now possibly to customize the SQL of [element queries](https://docs.craftcms.com/v3/element-queries.html), and there are more choices on how the data should be returned.
- Element queries are no longer limited to 100 results by default.
- The “Failed” message in the queue HUD in the Control Panel now shows the full error message as alt text. ([#855](https://github.com/craftcms/cms/issues/855))
- Added the `convertFilenamesToAscii` config setting.
- Added the `preserveExifData` config setting, `false` by default and requires Imagick. ([#2034](https://github.com/craftcms/cms/issues/2034))
- Added the `aliases` config setting, providing an easy way to define custom [aliases](http://www.yiiframework.com/doc-2.0/guide-concept-aliases.html).
- Removed support for automatically determining the values for the `omitScriptNameInUrls` and `usePathInfo` config settings.
- It’s now possible to override Craft’s application config via `config/app.php`.
- It’s now possible to override volume settings via `config/volumes.php`.
- It’s now possible to override all plugins’ settings via `config/<plugin-handle>.php`.
- Renamed the `runTasksAutomatically` config setting to `runQueueAutomatically`.
- The `translationDebugOutput` config setting will now wrap strings with `@` characters if the category is `app`, `$` if the category is `site`, and `%` for anything else.
- All user-defined strings in the Control Panel (e.g. section names) are now translated using the `site` category, to prevent translation conflicts with Craft’s own Control Panel translations.
- Routes can now be stored on a per-site basis, rather than per-locale.
- Web requests are now logged to `storage/logs/web.log`.
- Web requests that result in 404 errors are now logged to `storage/logs/web-404s.log`.
- Console requests are now logged to `storage/logs/console.log`.
- Queue requests are now logged to `storage/logs/queue.log`.
- Craft 3 now requires PHP 7.0.0 or later.
- Craft 3 now requires MySQL 5.5+ or PostgreSQL 9.5+.
- Craft now takes advantage of the [PHP Intl extension](http://php.net/manual/en/book.intl.php) when available.
- Craft now uses Stringy for better string processing support.
- Craft now uses Flysystem for better asset volume support.
- Craft now uses Swiftmailer for better email sending support.
- Craft now uses the [Yii 2 Queue Extension](https://github.com/yiisoft/yii2-queue) for managing background tasks.
- Craft now uses the Zend Feed library for better RSS and Atom processing support.
- Updated Yii to 2.0.15.1.
- Updated Twig to 2.4.
- Updated Guzzle to 6.3.

### Deprecated
- Many things have been deprecated. See [Changes in Craft 3](https://docs.craftcms.com/v3/changes-in-craft-3.html) for a complete list.

### Fixed
- Fixed a bug where a PHP session would be started on every template rendering request whether it was needed or not. ([#1765](https://github.com/craftcms/cms/issues/1765))

### Security
- Craft uses OpenSSL for encryption rather than mcrypt, which is far more secure and well-maintained.<|MERGE_RESOLUTION|>--- conflicted
+++ resolved
@@ -12,6 +12,7 @@
 - The `project-config/sync` console command now creates a `project.yaml` file, if it's missing. ([#3736](https://github.com/craftcms/cms/issues/3736))
 - Querying for active users no longer excludes locked users.
 - `craft\helpers\FileHelper::getMimeType()` now returns `application/x-yaml` for `.yaml` and `.yml` files.
+- Updated Craft UI to 0.2.0.
 
 ### Fixed
 - Fixed an error that occurred when updating to Craft 3.1 if a plugin or module was calling `craft\records\User::find()`.
@@ -19,6 +20,8 @@
 - Fixed a 403 error that would occur when an admin attempted to log in as another user on an environment where the `allowAdminChanges` config setting was disabled. ([#3749](https://github.com/craftcms/cms/issues/3749))
 - Fixed a bug where asset index toolbar items would be misaligned when searching in a volume or folder with subfolders.
 - Fixed a bug where asset indexes could show multiple view mode toggles if a different volume or subfolder was selected while at least one asset was checked. ([#3702](https://github.com/craftcms/cms/issues/3702))
+- Fixed a bug where Plugin Store screenshots were not showing properly. ([#3709](https://github.com/craftcms/cms/issues/3709))
+- Fixed a bug where the Plugin Store was not working properly with `devMode` set to `true`.
 
 ### Security
 - User accounts are now locked after multiple failed password attempts in current-password modals, per the `maxInvalidLogins` config setting.
@@ -28,10 +31,6 @@
 ## 3.1.6.1 - 2019-01-29
 
 ### Fixed
-<<<<<<< HEAD
-- Fixed a bug where Plugin Store screenshots were not showing properly. ([#3709](https://github.com/craftcms/cms/issues/3709))
-- Fixed a bug where the Plugin Store was not working properly with `devMode` set to `true`.
-=======
 - Fixed an error that occurred when creating a Table field with a Date column. ([#3748](https://github.com/craftcms/cms/issues/3748))
 
 ## 3.1.6 - 2019-01-29
@@ -53,7 +52,6 @@
 - Fixed an error that could occur when viewing trashed elements.
 - Fixed a bug where many system message translations were missing line breaks. ([#3737](https://github.com/craftcms/cms/issues/3737))
 - Fixed a bug where unparsed markdown code was present in the Control Panel error message displayed when the system was offline. ([#3746](https://github.com/craftcms/cms/issues/3746))
->>>>>>> bf50ceb1
 
 ## 3.1.5 - 2019-01-25
 
