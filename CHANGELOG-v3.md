# Release Notes for Craft CMS 3.x

<<<<<<< HEAD
## 3.5.0-beta.1 - 2020-04-20

> {warning} If you have the `baseCpUrl` config setting set, Craft 3.5 will **only** allow the control panel to be accessed from that URL.

### Added
- Added the “Show rounded icons” user preference. ([#5518](https://github.com/craftcms/cms/issues/5518))
- Added the “Use shapes to represent statuses” user preference. ([#3293](https://github.com/craftcms/cms/issues/3293))
- Added the “Suspend by default” user registration setting. ([#5830](https://github.com/craftcms/cms/issues/5830))
- Added the ability to disable sites on the front end. ([#3005](https://github.com/craftcms/cms/issues/3005))
- Soft-deleted elements now have a “Delete permanently” element action. ([#4420](https://github.com/craftcms/cms/issues/4420))
- Assets now have a “Copy URL” element action. ([#2944](https://github.com/craftcms/cms/issues/2944))
- Entry indexes can now show “Revision Notes” and “Last Edited By” columns. ([#5907](https://github.com/craftcms/cms/issues/5907))
- It’s now possible to set a custom route that handles Set Password requests. ([#5722](https://github.com/craftcms/cms/issues/5722))
- Field labels now reveal their handles when the <kbd>Option</kbd>/<kbd>ALT</kbd> key is pressed. ([#5833](https://github.com/craftcms/cms/issues/5833))
- Added the `allowedGraphqlOrigins` config setting. ([#5933](https://github.com/craftcms/cms/issues/5933))
- Added the `brokenImagePath` config setting. ([#5877](https://github.com/craftcms/cms/issues/5877))
- Added the `siteToken` config setting.
- Added the `install/check` command. ([#5810](https://github.com/craftcms/cms/issues/5810))
- Added the `plugin/install`, `plugin/uninstall`, `plugin/enable`, and `plugin/disable` commands. ([#5817](https://github.com/craftcms/cms/issues/5817))
- Added the `|explodeClass` Twig filter, which converts class names into an array.
- Added the `|explodeStyle` Twig filter, which converts CSS styles into an array of property/value pairs.
- Added the `|push` Twig filter, which returns a new array with one or more items appended to it.
- Added the `|unshift` Twig filter, which returns a new array with one or more items prepended to it.
- Added the `raw()` Twig function, which wraps the given string in a `Twig\Markup` object to prevent it from getting HTML-encoded.
- Added support for eager-loading elements’ current revisions, via `currentRevision`.
- Added support for eager-loading drafts’ and revisions’ creators, via `draftCreator` and `revisionCreator`.
- Added support for the `CRAFT_CP` PHP constant. ([#5122](https://github.com/craftcms/cms/issues/5122))
- Added support for [GraphQL mutations](https://docs.craftcms.com/v3/graphql.html#mutations). ([#4835](https://github.com/craftcms/cms/issues/4835))
- Added the `drafts`, `draftOf`, `draftId`, `draftCreator`, `revisions`, `revisionOf`, `revisionId` and `revisionCreator` arguments to element queries using GraphQL API. ([#5580](https://github.com/craftcms/cms/issues/5580)) 
- Added the `isDraft`, `isRevision`, `sourceId`, `sourceUid`, and `isUnsavedDraft` fields to elements when using GraphPQL API. ([#5580](https://github.com/craftcms/cms/issues/5580))
- Added the `assetCount`, `categoryCount`, `entryCount`, `tagCount`, and `userCount` queries for fetching the element counts to the GraphPQL API. ([#4847](https://github.com/craftcms/cms/issues/4847))
- Added the `locale` argument to the `formatDateTime` GraphQL directive. ([#5593](https://github.com/craftcms/cms/issues/5593))
- Added support for specifying a transform on assets’ `width` and `height` fields via GraphQL.
- Added `craft\base\Element::EVENT_SET_EAGER_LOADED_ELEMENTS`.
- Added `craft\base\ElementInterface::getIconUrl()`.
- Added `craft\base\ElementInterface::gqlMutationNameByContext()`.
- Added `craft\behaviors\BaseRevisionBehavior`.
- Added `craft\base\FieldInterface::getContentGqlMutationArgumentType()`.
- Added `craft\base\FieldInterface::getContentGqlQueryArgumentType()`.
- Added `craft\config\GeneralConfig::getTestToEmailAddress()`.
- Added `craft\console\controllers\MailerController::$to`.
- Added `craft\controllers\AppController::actionBrokenImage()`.
- Added `craft\elements\actions\CopyUrl`.
- Added `craft\elements\actions\Delete::$hard`.
- Added `craft\elements\Asset::getSrcset()`. ([#5774](https://github.com/craftcms/cms/issues/5774))
- Added `craft\events\RegisterGqlMutationsEvent`.
- Added `craft\events\RegisterGqlSchemaComponentsEvent`.
- Added `craft\events\SetEagerLoadedElementsEvent`.
- Added `craft\gql\arguments\mutations\Asset`.
- Added `craft\gql\arguments\mutations\Draft`.
- Added `craft\gql\arguments\mutations\Entry`.
- Added `craft\gql\arguments\mutations\Structure`.
- Added `craft\gql\base\ElementMutationArguments`.
- Added `craft\gql\base\MutationArguments`.
- Added `craft\gql\base\SingleGeneratorInterface`.
- Added `craft\gql\base\StructureMutationTrait`.
- Added `craft\gql\ElementQueryConditionBuilder`.
- Added `craft\gql\Mutation`.
- Added `craft\gql\mutations\Category`.
- Added `craft\gql\mutations\Entry`.
- Added `craft\gql\mutations\GlobalSet`.
- Added `craft\gql\mutations\Ping`.
- Added `craft\gql\mutations\Tag`.
- Added `craft\gql\resolvers\mutations\CreateDraft`.
- Added `craft\gql\resolvers\mutations\DeleteAsset`.
- Added `craft\gql\resolvers\mutations\DeleteCategory`.
- Added `craft\gql\resolvers\mutations\DeleteEntry`.
- Added `craft\gql\resolvers\mutations\DeleteTag`.
- Added `craft\gql\resolvers\mutations\PublishDraft`.
- Added `craft\gql\resolvers\mutations\SaveAsset`.
- Added `craft\gql\resolvers\mutations\SaveDraft`.
- Added `craft\gql\resolvers\mutations\SaveCategory`.
- Added `craft\gql\resolvers\mutations\SaveEntry`.
- Added `craft\gql\resolvers\mutations\SaveGlobalSet`.
- Added `craft\gql\resolvers\mutations\SaveTag`.
- Added `craft\gql\types\input\File`.
- Added `craft\gql\types\input\Matrix`.
- Added `craft\gql\types\Mutation`.
- Added `craft\gql\types\TableRow::prepareRowFieldDefinition()`.
- Added `craft\helpers\Assets::parseSrcsetSize()`.
- Added `craft\helpers\Assets::scaledDimensions()`.
- Added `craft\helpers\Console::ensureProjectConfigFileExists()`.
- Added `craft\helpers\Db::batchInsert()`.
- Added `craft\helpers\Db::delete()`.
- Added `craft\helpers\Db::insert()`.
- Added `craft\helpers\Db::replace()`.
- Added `craft\helpers\Db::update()`.
- Added `craft\helpers\Db::upsert()`.
- Added `craft\helpers\Gql::canMutateAssets()`.
- Added `craft\helpers\Gql::canMutateCategories()`.
- Added `craft\helpers\Gql::canMutateEntries()`.
- Added `craft\helpers\Gql::canMutateGlobalSets()`.
- Added `craft\helpers\Gql::canMutateTags()`.
- Added `craft\helpers\Gql::extractEntityAllowedActions()`.
- Added `craft\helpers\FileHelper::addFilesToZip()`.
- Added `craft\helpers\FileHelper::zip()`.
- Added `craft\helpers\Html::explodeClass()`.
- Added `craft\helpers\Html::explodeStyle()`.
- Added `craft\helpers\Html::id()`.
- Added `craft\helpers\Html::namespaceAttributes()`.
- Added `craft\helpers\Html::namespaceHtml()`.
- Added `craft\helpers\Html::namespaceId()`.
- Added `craft\helpers\Html::namespaceInputName()`.
- Added `craft\helpers\Html::namespaceInputs()`.
- Added `craft\helpers\MailerHelper::normalizeEmails()`.
- Added `craft\helpers\MailerHelper::settingsReport()`.
- Added `craft\helpers\Queue`.
- Added `craft\models\Site::$enabled`.
- Added `craft\services\Composer::handleError()`.
- Added `craft\services\Composer::run()`.
- Added `craft\services\Gql::getAllSchemaComponents()`.
- Added `craft\queue\jobs\PruneRevisions`.
- Added `craft\web\AssetBundle\ContentWindowAsset`.
- Added `craft\web\AssetBundle\IframeResizerAsset`.
- Added `craft\web\Request::getAcceptsImage()`.
- Added `craft\web\Request::getFullUri()`.
- Added the `_includes/forms/password.html` control panel template.
- Added the `_includes/forms/copytext.html` control panel template.
- Added the `copytext` and `copytextField` macros to the `_includes/forms.html` control panel template.
- Added the `Craft.ui.createCopyTextInput()`, `createCopyTextField()`, and `createCopyTextPrompt()` JavaScript methods.
- Added the [iFrame Resizer](http://davidjbradshaw.github.io/iframe-resizer/) library.

### Changed
- User registration forms in the control panel now give users the option to send an activation email, even if email verification isn’t required. ([#5836](https://github.com/craftcms/cms/issues/5836)) 
- Activation emails are now sent automatically on public registration if the `deferPublicRegistrationPassword` config setting is enabled, even if email verification isn’t required. ([#5836](https://github.com/craftcms/cms/issues/5836))
- Large asset thumbnails now use the same aspect ratio as the source image. ([#5515](https://github.com/craftcms/cms/issues/5515))
- Preview frames now maintain their scroll position across refreshes, even for cross-origin preview targets.
- Preview targets that aren’t directly rendered by Craft must now include `lib/iframe-resizer-cw/iframeResizer.contentWindow.js` in order to maintain scroll position across refreshes.
- The preview frame header no longer hides the top 54px of the preview frame when it’s scrolled all the way to the top. ([#5547](https://github.com/craftcms/cms/issues/5547))
- Modal backdrops no longer blur the page content. ([#5651](https://github.com/craftcms/cms/issues/5651))
- Element editor HUDs now warn before switching to another site, if there are any unsaved content changes. ([#2512](https://github.com/craftcms/cms/issues/2512))
- Improved the styling of password inputs in the control panel.
- Improved the UI for copying user activation URLs, asset reference tags, and GraphQL tokens’ authentication headers.
- Improved the wording of the meta info displayed in entry revision menus. ([#5889](https://github.com/craftcms/cms/issues/5889))
- Plain Text fields are now sortable in the control panel. ([#5819](https://github.com/craftcms/cms/issues/5819))
- Extra entry revisions (per the `maxRevisions` config setting) are now pruned via a background job. ([#5902](https://github.com/craftcms/cms/issues/5902))  
- Database backups created by the Database Backup utility are now saved as zip files. ([#5822](https://github.com/craftcms/cms/issues/5822))
- It’s now possible to specify aliases when eager-loading elements via the `with` param. ([#5793](https://github.com/craftcms/cms/issues/5793)) 
- The `cpTrigger` config setting can now be set to `null`. ([#5122](https://github.com/craftcms/cms/issues/5122))
- The `pathParam` config setting can now be set to `null`. ([#5676](https://github.com/craftcms/cms/issues/5676))
- If the `baseCpUrl` config setting is set, Craft will no longer treat any other base URLs as control panel requests, even if they contain the correct trigger segment. ([#5860](https://github.com/craftcms/cms/issues/5860))  
- The `mailer/test` command now only supports testing the current email settings.
- Reference tags can now provide a fallback value to be used if the reference can’t be resolved. ([#5589](https://github.com/craftcms/cms/issues/5589))
- It’s no longer necessary to append the `|raw` filter after the `|namespace` filter.
- The `|namespace` Twig filter now namespaces ID selectors within `<style>` tags. ([#5921](https://github.com/craftcms/cms/issues/5921))
- The `|namespace` Twig filter now has a `withClasses` argument, which if set to `true` causes `class` attributes and class name CSS selectors within `<style>` tags to be namespaced. ([#5921](https://github.com/craftcms/cms/issues/5921))
- The `{% namespace %}` Twig tag can now have a `withClasses` flag, which causes `class` attributes and class name CSS selectors within `<style>` tags to be namespaced. ([#5921](https://github.com/craftcms/cms/issues/5921))
- The `withTransforms` asset query param can now include `srcset`-style sizes (e.g. `100w` or `2x`), following a normal transform definition.
- The `QueryArgument` GraphQL type now also allows boolean values.
- Improved transform eager-loading support when using GraphQL API.
- `craft\db\ActiveRecord` now unsets any empty primary key values when saving new records, to avoid a SQL error on PostgreSQL. ([#5814](https://github.com/craftcms/cms/pull/5814))
- `craft\elements\Asset::getImg()` now has a `$sizes` argument. ([#5774](https://github.com/craftcms/cms/issues/5774))
- `craft\helpers\StringHelper::randomString()` no longer includes capital letters or numbers by default.
- `craft\i18n\Formatter::asTimestamp()` now has a `$withPreposition` argument.
- `craft\services\Gql` now fires a `registerGqlMutations` event that allows for plugins to register their own GraphQL mutations.
- `craft\services\Sites::getAllSiteIds()`, `getSiteByUid()`, `getAllSites()`, `getSitesByGroupId()`, `getSiteById()`, and `getSiteByHandle()` now have `$withDisabled` arguments.
- Improved `data`/`aria` tag normalization via `craft\helpers\Html::parseTagAttributes()` and `normalizeTagAttributes()`.
- Control panel form input macros and templates that accept a `class` variable can now pass it as an array of class names.
- Updated Composer to 1.10.5. ([#5925](https://github.com/craftcms/cms/pull/5925))

### Deprecated
- Deprecated the `install/plugin` command. The new `plugin/install` command should be used instead.
- Deprecated the `|ucwords` Twig filter. Use the `|title` filter instead.
- Deprecated `craft\gql\base\Resolver::extractEagerLoadCondition()` in favor of the new `ElementQueryConditionBuilder` class.
- Deprecated `craft\web\View::formatInputId()`. `craft\helpers\Html::namespaceHtml()` should be used instead.
- Deprecated `craft\events\RegisterGqlPermissionsEvent` in favor of the new `craft\events\RegisterGqlSchemaComponentsEvent` event.
- Deprecated `craft\services\Gql::getAllPermissions()` in favor of the new `craft\services\Gql::getAllSchemaComponents()` method.

### Removed
- Removed the [Interactive Shell Extension for Yii 2](https://github.com/yiisoft/yii2-shell), as it’s now a dev dependency of the `craftcms/craft` project instead. ([#5783](https://github.com/craftcms/cms/issues/5783))
- Removed `craft\controllers\UtilitiesController::actionDbBackupPerformAction()`.

### Fixed
- Fixed a bug where the `mailer/test` command wasn’t factoring in custom `mailer` configurations in its settings report. ([#5763](https://github.com/craftcms/cms/issues/5763))
- Fixed a bug where some characters were getting double-encoded in Assets fields’ “Default Upload Location”/“Upload Location” setting. ([#5885](https://github.com/craftcms/cms/issues/5885))
- Fixed a bug where the `svg()` Twig function wasn’t namespacing ID and class name CSS selectors that didn’t have any matching `id`/`class` attribute values. ([#5922](https://github.com/craftcms/cms/issues/5922)) 
- Fixed a bug where `users/set-password` and `users/verify-email` requests weren’t responding with JSON when requested, if an invalid verification code was passed. ([#5210](https://github.com/craftcms/cms/issues/5210))
- Fixed a bug where it was impossible to filter elements using a Lightswitch field using the GraphQL API. ([#5930](https://github.com/craftcms/cms/issues/5930))
- Fixed a bug where Project Config would remain cached when switching database configuration.

### Security
- The `_includes/forms/checkbox.html`, `checkboxGroup.html`, and `checkboxSelect.html` control panel templates now HTML-encode checkbox labels by default, preventing possible XSS vulnerabilities. If HTML code was desired, it must be passed through the new `raw()` function first.
=======
## Unreleased

### Changed
- Craft now fully logs migration exceptions.
>>>>>>> aa83e7ae

## 3.4.16 - 2020-04-20

### Added
- Added `craft\events\ElementCriteriaEvent`.
- Added `craft\fields\BaseRelationField::EVENT_DEFINE_SELECTION_CRITERIA`. ([#4299](https://github.com/craftcms/cms/issues/4299))
- Added `craft\helpers\FileHelper::unlink()`, ensuring that it always returns `false` rather than throwing unexpected exceptions.

### Changed
- Improved Plugin Store performance.
- Asset indexes now show the “Link” column by default. ([#5910](https://github.com/craftcms/cms/pull/5910))
- Element editors no longer close automatically when the <kbd>Esc</kbd> key is pressed or the shade is clicked on.
- Element editors now support <kbd>Ctrl</kbd>/<kbd>Command</kbd> + <kbd>S</kbd> save shortcuts.
- Static element views now show custom fields’ instructions. ([#5928](https://github.com/craftcms/cms/issues/5928))
- When upgrading to Craft 3, sites now maintain the same UIDs as the Craft 2 locales they replace. ([#5914](https://github.com/craftcms/cms/issues/5914))
- Craft now sets the `access-control-allow-origin` header to `*` rather than the incoming request’s origin, for `graphql/api` and `live-preview/preview` requests. ([#4830](https://github.com/craftcms/cms/issues/4830))
- Updated Garnish to 0.1.36.

### Fixed
- Fixed a bug where users weren’t getting activated after verifying their email address, if a password was already set on their account. ([#5911](https://github.com/craftcms/cms/issues/5911))
- Fixed an error that could occur when syncing a `project.yaml` file that restored a soft-deleted global set. ([#5915](https://github.com/craftcms/cms/issues/5915))
- Fixed a bug where the `app/get-plugin-license-info` action was not parsing license key environment variables.
- Fixed a bug where PHP would get itself into an infinite loop when minifying CSS with an unclosed block. ([#5912](https://github.com/craftcms/cms/issues/5912))
- Fixed a bug where <kbd>Ctrl</kbd>/<kbd>Command</kbd> + <kbd>S</kbd> save shortcuts would apply even if a modal or HUD was currently visible, potentially resulting in lost content changes. ([#5916](https://github.com/craftcms/cms/issues/5916))
- Fixed an error that occurred when a user without permission to publish live entries attempted to create a new entry within an Entries field. ([#5917](https://github.com/craftcms/cms/issues/5917))
- Fixed a bug where `craft\services\Assets::getFolderTreeByFolderId()` would ignore children folders. ([#5939](https://github.com/craftcms/cms/issues/5939))
- Fixed a bug where it wasn’t clear when a GraphQL token didn’t have a selected schema, if its previous schema had been deleted. ([#5942](https://github.com/craftcms/cms/issues/5942))
- Fixed a bug where the Plugin Store was not showing checkout errors.

## 3.4.15 - 2020-04-09

### Added
- Categories now have a `url` field when queried via GraphQL.

### Changed
- Entry revision menus now list drafts sorted by date updated in descending order, and show the drafts’ update timestamps. ([#5889](https://github.com/craftcms/cms/issues/5889))

### Fixed
- Fixed a bug where `craft\i18n\Formatter::asTimestamp()` and the `|timestamp` filter weren’t returning weekday names for dates within the past 3-7 days.
- Fixed a bug where `craft\base\Element::getCurrentRevision()` would return `null` when called on a draft or revision.
- Fixed a bug where entry revision menus could list revisions out of order.

## 3.4.14 - 2020-04-06

### Added
- Added the `setup/db-cache-table` command.
- Added `craft\cache\DbCache`, which should be used instead of `yii\caching\DbCache` if storing data caches in the database. ([#5884](https://github.com/craftcms/cms/issues/5884))
- Added `craft\db\Table::CACHE`.
- Added `craft\helpers\Db::parseBooleanParam()`.

### Changed
- Craft now disables read/write splitting before applying new `project.yaml` changes. ([#5802](https://github.com/craftcms/cms/issues/5802))

### Fixed
- Fixed a PHP error that occurred when running the `project-config/rebuild` command, if no `project.yaml` file existed yet. ([#5888](https://github.com/craftcms/cms/pull/5888))
- Fixed a bug where passing `'not 1'` or `:empty:` to a Lightswitch field’s element query param would have the opposite effect that was intended. ([#5896](https://github.com/craftcms/cms/issues/5896))

## 3.4.13 - 2020-04-02

### Added
- Added `craft\models\GqlToken::getIsValid()`.

### Changed
- Improved the 400 response messages returned by the `graphql/api` controller action, if the bearer token was missing or invalid.
- Ajax requests sent with `Craft.sendActionRequest()` now have an `X-Requested-With: XMLHttpRequest` header. ([#5868](https://github.com/craftcms/cms/issues/5868))
- `craft\helpers\Db::parseParam()` no longer assumes that `null` values within boolean columns should equate to `false`.

### Fixed
- Fixed a bug where Lightswitch element query params were filtering out entries that hadn’t been saved since the Lightswitch field was added, if the field’s default value was enabled. ([#5866](https://github.com/craftcms/cms/issues/5866))
- Fixed an error that could occur if the `graphql/api` controller action wasn’t able to determine which GraphQL schema to use.
- Fixed an error that could occur when transforming images to exactly the same size. ([#5772](https://github.com/craftcms/cms/issues/5772))
- Fixed an error that occurred when adding “Updating search indexes” jobs to the queue, if the queue didn’t support custom push priorities. ([#5876](https://github.com/craftcms/cms/issues/5876))

## 3.4.12 - 2020-03-31

### Added
- Added the `utils/ascii-filenames` command, which converts all non-ASCII asset filenames to ASCII.
- Added `craft\services\Deprecator::storeLogs()`.

### Changed
- “Updating search indexes” jobs now get a lower priority than other jobs.
- `craft\base\ApplicationTrait::getIsConnectionValid()` now logs exceptions thrown by `craft\db\Connection::open()`.
- `craft\base\ApplicationTrait::getIsInstalled()` now logs exceptions thrown by `getInfo()`.
- The `$siteId` argument of `craft\services\Elements::getElementById()` now accepts the same value types as element query `siteId` params. ([#5861](https://github.com/craftcms/cms/pull/5861))
- It’s no longer necessary to manually apply `craft\behaviors\SessionBehavior` to custom-defined `session` components, if using `craft\helpers\App::sessionConfig()` as a starting point.

### Fixed
- Fixed a bug where the `relatedTo` element query param wasn’t filtering out relations that belonged to disabled Matrix blocks. ([#5849](https://github.com/craftcms/cms/issues/5849))
- Fixed a bug where Craft wasn’t ensuring that a `project.yaml` file exists before rebuilding the project config.
- Fixed a bug where it was possible to create multiple tags with the same title. ([#5865](https://github.com/craftcms/cms/issues/5865))
- Fixed a PHP error that occurred if any deprecated config settings were set.
- Fixed a bug where the debug toolbar wasn’t showing deprecation warnings if `craft\services\Deprecator::$logTarget` was set to `'logs'`.

## 3.4.11 - 2020-03-26

### Changed
- Updated Yii to 2.0.34.

### Fixed
- Fixed an error that could occur during garbage collection if there were any unsaved drafts due to be purged, whose entry type had been deleted. ([#5820](https://github.com/craftcms/cms/issues/5820))
- Fixed a bug where `craft\helpers\Console::outputWarning()` was mangling its output if the input text contained a line break.
- Fixed a bug where activation emails were getting sent after user registration regardless of the “Send an activation email now?” setting, if the logged-in user didn’t have permission to administrate users.
- Fixed a bug where removing two elements from a relation field in rapid succession could trigger an element editor HUD. ([#5831](https://github.com/craftcms/cms/issues/5831))
- Fixed a bug where setting a field’s translation method to “Translate for each site group” wouldn’t work if the field type was changed at the same time. ([#5832](https://github.com/craftcms/cms/issues/5832))
- Fixed a SQL error that could occur when installing Craft via the `craft setup` command, if using PostgreSQL. ([#5757](https://github.com/craftcms/cms/issues/5757))
- Fixed a bug where content wasn’t getting transferred correctly when deleting a user from the Users index page. ([#5838](https://github.com/craftcms/cms/issues/5838))

## 3.4.10.1 - 2020-03-18

### Fixed
- Fixed an error that could occur when saving an asset. ([#5801](https://github.com/craftcms/cms/issues/5801))
- Fixed a bug where field types’ `afterSave()` methods weren’t getting called if no top-level field settings had changed. ([#5803](https://github.com/craftcms/cms/issues/5803))

## 3.4.10 - 2020-03-17

### Added
- Added `craft\base\Elements::markAsDirty()`.
- Added `craft\services\Search::$useFullText`. ([#5696](https://github.com/craftcms/cms/issues/5696))

### Changed
- Category groups’ category URI format settings are now shown when running Craft in headless mode. ([#5786](https://github.com/craftcms/cms/issues/5786))
- Reduced the likelihood of a race condition that can result in a PHP error, if a request comes in between the time a field is saved with a new field handle, and the `info.fieldVersion` value is updated in the database. ([#5742](https://github.com/craftcms/cms/issues/5742))
- `craft\base\ApplicationTrait::getIsInstalled()` now has a `$refresh` argument.
- `craft\base\ApplicationTrait::saveInfo()` now has an `$attributeNames` argument.
- The `$siteElement` argument of `craft\services\Elements::propagateElement()` can now be set to `false` to indicate that the element is known to not exist for the target site yet.
- XML element exports now call all generic nodes `<item>`, instead of being named after the element type that is getting exported.
- Updated Garnish to 0.1.34.

### Fixed
- Fixed a bug where a SQL deadlock could occur if two elements’ relational field values were being saved simultaneously. ([#5745](https://github.com/craftcms/cms/pull/5745))
- Fixed a bug where the Plugin Store was not showing validation errors during the payment process. ([#5728](https://github.com/craftcms/cms/issues/5728))
- Fixed an error that could occur when processing project config changes that included newly created sites. ([#5790](https://github.com/craftcms/cms/issues/5790))
- Fixed a bug where table cells with the `thin` class were wrapping. ([#5746](https://github.com/craftcms/cms/pull/5746))
- Fixed a bug where Craft could think it was already installed after running the `setup` command, if it had been installed at the beginning of the request.
- Fixed an error where applying changes to Matrix fields from the `project.yaml` file could result in the file being re-saved.
- Fixed a bug where GraphQL cache was not invalidated when structured elements were rearranged. ([#5761](https://github.com/craftcms/cms/issues/5761))
- Fixed a bug where lightswitch inputs would be unresponsive if they had been configured with `disabled` set to an empty, non-boolean value.
- Fixed a bug where Edit Entry pages would often create a draft when clicking the “Preview” button even if nothing had changed, if there was a Redactor field or other field that was doing its own value normalization on page load.
- Fixed a bug where Redactor fields weren’t getting autofocused when a new Matrix block was added. ([#5773](https://github.com/craftcms/cms/issues/5773))
- Fixed a “Division by zero” error that occurred if an image didn’t have a width or height.
- Fixed a bug where Matrix and relational fields weren’t getting propagated correctly for global sets, assets, categories, and tags, when a new site was added. ([#5775](https://github.com/craftcms/cms/issues/5775))
- Fixed a bug where the `request` component could be loaded recursively in the event that a fatal error occurred during its initialization. ([#5788](https://github.com/craftcms/cms/issues/5788), [#5791](https://github.com/craftcms/cms/issues/5791))
- Fixed a bug where it was possible to delete an autocreated Matrix block if the Min Blocks and Max Blocks settings were both set to the same value, and there was only one block type. ([#5781](https://github.com/craftcms/cms/issues/5781))
- Fixed a bug where elements weren’t styled correctly while dragging.

## 3.4.9 - 2020-02-28

### Fixed
- Fixed a bug where relational fields weren’t validating that their Limit setting was set to an integer. ([#5709](https://github.com/craftcms/cms/issues/5709))
- Fixed a bug where structure data was getting joined into entry queries even if the `section` param was set to a non-Structure section. ([#5707](https://github.com/craftcms/cms/issues/5707))
- Fixed a JavaScript error that occurred when attempting to set the cropping constraint using the image editor. ([#5718](https://github.com/craftcms/cms/issues/5718))
- Fixed a SQL error that occurred when running the `utils/prune-revisions` command when using PostgreSQL. ([#5712](https://github.com/craftcms/cms/issues/5712))
- Fixed a bug where root-level classes weren’t properly namespaced in `CustomFieldBehavior.php` docblocks. ([#5716](https://github.com/craftcms/cms/issues/5716))
- Fixed an error that could occur while installing Craft with an existing `project.yaml` file. ([#5697](https://github.com/craftcms/cms/issues/5697))
- Fixed an error that could occur if a deprecation warning was logged with a message longer than 255 characters. ([#5738](https://github.com/craftcms/cms/issues/5738))

## 3.4.8 - 2020-02-21

### Added
- Added the `withTransforms` argument to asset GraphQL queries, which can be used to specify image transforms that should be eager-loaded.
- Added `craft\controllers\AssetsController::asBrokenImage()`. ([#5702](https://github.com/craftcms/cms/issues/5702))
- Added `craft\controllers\AssetsController::requirePeerVolumePermissionByAsset()`. ([#5702](https://github.com/craftcms/cms/issues/5702))
- Added `craft\controllers\AssetsController::requireVolumePermission()`. ([#5702](https://github.com/craftcms/cms/issues/5702))
- Added `craft\controllers\AssetsController::requireVolumePermissionByAsset()`. ([#5702](https://github.com/craftcms/cms/issues/5702))
- Added `craft\controllers\AssetsController::requireVolumePermissionByFolder()`. ([#5702](https://github.com/craftcms/cms/issues/5702))
- Added `craft\queue\jobs\ApplyNewPropagationMethod`.

### Changed
- When a section’s Propagation Method setting changes, the section’s entries are now duplicated into any sites where their content would have otherwise been deleted.
- Craft now sends `X-Robots-Tag: none` headers back for all tokenized requests. ([#5698](https://github.com/craftcms/cms/issues/5698))

### Deprecated
- Deprecated `craft\queue\jobs\ApplyMatrixPropagationMethod`.

### Fixed
- Fixed a bug where Craft could get itself in an unrecoverable state if a custom field’s handle *and* type were changed at the same time, but the new field type’s content column was incompatible with the existing field data.
- Fixed a JavaScript error that occurred when displaying some charts in the control panel.

## 3.4.7.1 - 2020-02-20

### Fixed
- Fixed an error that could occur on the Dashboard if there was a Quick Post widget that contained a Matrix field which contained an Assets field.

## 3.4.7 - 2020-02-20

### Added
- Plugins can now modify GraphQL query variables and the operation name using the `craft\services\Gql::EVENT_BEFORE_EXECUTE_GQL_QUERY` event.

### Changed
- Improved the look of Matrix fields. ([#5652](https://github.com/craftcms/cms/issues/5652))

### Fixed
- Fixed an error that could occur in some cases when updating Craft from a previous 3.4.x version.
- Fixed an error where the `dateModified` key would be missing from the project config when installing from scratch.
- Fixed a bug where it wasn’t possible to use GraphQL variables in sub-queries. ([#5645](https://github.com/craftcms/cms/issues/5645))
- Fixed a bug where scalar database queries weren’t reverting the query’s `select`, `orderBy`, `limit`, and `offset` params back to their original values if an exception was thrown. ([#5690](https://github.com/craftcms/cms/issues/5690))
- Fixed a bug where element titles within table views weren’t wrapping. ([#5681](https://github.com/craftcms/cms/issues/5681))
- Fixed a bug where element queries could return duplicate results on single-site installs that had a soft-deleted site. ([#5678](https://github.com/craftcms/cms/issues/5678))
- Fixed an error that could occur during garbage collection if any unsaved entry drafts were missing their row in the `entries` table. ([#5684](https://github.com/craftcms/cms/issues/5684))
- Fixed JavaScript errors that occurred in Safari 9 and 10. ([#5671](https://github.com/craftcms/cms/issues/5671))
- Fixed a bug where some fields’ default values weren’t getting saved when creating new entries. ([#5455](https://github.com/craftcms/cms/issues/5455))

## 3.4.6.1 - 2020-02-18

### Fixed
- Fixed an error that could occur when updating Craft on a server that had already applied the same update before.

## 3.4.6 - 2020-02-18

### Added
- Added `craft\controllers\ElementIndexesController::actionCountElements()`.
- Added `craft\gql\arguments\OptionField`.
- Added `craft\gql\resolvers\OptionField`.
- Added `craft\web\View::getInitialDeltaValue()`.
- Added `craft\web\View::setInitialDeltaValue()`.
- Added the boolean `label` argument to the Checkbox, Dropdown, and Multi-select GraphQL API fields which can be used to specify the label(s) of selected option(s) should be returned instead. ([#5514](https://github.com/craftcms/cms/issues/5514))
- Added the `nextSiblingOf`, `prevSiblingOf`, `positionedAfter`, and `positionedBefore` arguments to Entry and Category GraphQL queries. ([#5627](https://github.com/craftcms/cms/issues/5627))
- Added the `Craft.sendActionRequest()` JavaScript method, which is a Promise-based, cancelable alternative to `Craft.postActionRequest()`.

### Changed
- Improved the performance of element indexes.
- Element indexes now cancel current Ajax requests before sending new ones. ([#5655](https://github.com/craftcms/cms/issues/5655))
- Improved the performance of element queries on single-site installs.
- Improved the performance of loading the stored project config data. ([#5630](https://github.com/craftcms/cms/issues/5630))
- Relational fields’ element selection modals now default to the source element’s site. ([#5643](https://github.com/craftcms/cms/issues/5643))
- The Edit Entry page now has a “Create” button rather than “Save”, if the entry has never been fully saved. ([#5661](https://github.com/craftcms/cms/issues/5661))
- Assets, categories, entries, and users can now be sorted by their IDs in the control panel.
- Element URIs are now longer required to be unique for disabled elements.
- Duplicated elements are now automatically saved as disabled, if a unique URI cannot be generated for them. ([#5510](https://github.com/craftcms/cms/issues/5510))
- It’s now possible to query for elements by their Checkboxes/Multi-select field values using a simplified query param syntax. ([#5639](https://github.com/craftcms/cms/issues/5639))
- The `_includes/forms/text.html` template now supports an `inputAttributes` variable.
- `craft\base\ApplicationTrait::getIsMultiSite()` now has a `$withTrashed` argument.

### Deprecated
- Deprecated `craft\controllers\ElementIndexesController::$paginated`.
- Deprecated the `Craft.postActionRequest()` JavaScript method.

### Fixed
- Fixed a bug where content would not be loaded correctly for some parts of queries when using GraphQL API in some instances. ([#5548](https://github.com/craftcms/cms/issues/5548))
- Fixed a bug where the built-in GraphQL client would not work on some environments.
- Fixed a bug where text cells weren’t wrapping in static editable tables. ([#5611](https://github.com/craftcms/cms/issues/5611))
- Fixed a bug where header cells weren’t wrapping in editable tables. ([#5656](https://github.com/craftcms/cms/issues/5656))
- Fixed a bug where search keywords weren’t being extracted from HTML field values properly. ([#5631](https://github.com/craftcms/cms/issues/5631))
- Fixed an error that could occur after updating to Craft 3.4. ([#5633](https://github.com/craftcms/cms/issues/5633))
- Fixed a bug where Dropdown field values weren’t getting saved if the first option was selected. ([#5632](https://github.com/craftcms/cms/issues/5632))
- Fixed a bug where sections’ preview targets weren’t getting saved in the user-defined order. ([#5634](https://github.com/craftcms/cms/issues/5634))
- Fixed a bug where querying for Matrix blocks on a newly-created element’s Matrix field value would yield no results. ([#5618](https://github.com/craftcms/cms/issues/5618))
- Fixed a bug where changing the focal point on an Asset would not invalidate its cached transforms. ([#3685](https://github.com/craftcms/cms/issues/3685))
- Fixed a migration error that could occur when updating from prior to Craft 3.2.6.
- Fixed a bug where element labels could wrap multiple lines in the control panel. ([#5646](https://github.com/craftcms/cms/issues/5646))
- Fixed a bug where meta field labels weren’t aligned with their values. ([#5647](https://github.com/craftcms/cms/issues/5647))
- Fixed a bug where saving an asset from an Edit Asset page would save the content for the primary site, regardless of which site was selected. ([#5659](https://github.com/craftcms/cms/issues/5659))
- Fixed a validation error that occurred when duplicating an entry, if the URI format was based on a custom field value. ([#4759](https://github.com/craftcms/cms/issues/4759))
- Fixed a deprecation warning when accessing the `children` field using GraphQL in some cases. ([#5642](https://github.com/craftcms/cms/issues/5642))
- Fixed a bug where element search indexes weren’t getting updated for propagated saves. ([#5654](https://github.com/craftcms/cms/issues/5654))

## 3.4.5 - 2020-02-07

### Added
- Added `craft\models\GqlToken::getIsExpired()`.

### Changed
- `craft\services\Gql::getPublicSchema()` now returns `null` if the public schema doesn’t exist yet and `allowAdminChanges` is disabled.
- Tightened up the horizontal padding on text inputs. ([#5608](https://github.com/craftcms/cms/issues/5608))
- Improved the look of Matrix blocks.
- Improved the look of editable tables. ([#5615](https://github.com/craftcms/cms/issues/5615))
- URL and Email fields now trim leading/trailing whitespace from their values before validating. ([#5614](https://github.com/craftcms/cms/issues/5614))
- Table fields now trim leading/trailing whitespace from textual cell values before validating.
- Improved GraphQL API performance. ([#5607](https://github.com/craftcms/cms/issues/5607))
- Updated Garnish to 0.1.33.

### Deprecated
- Deprecated `craft\gql\base\Arguments::buildContentArguments()`.

### Fixed
- Fixed an error that occurred when working with GraphQL on an environment with `allowAdminChanges` disabled, if the public schema didn’t exist yet. ([#5588](https://github.com/craftcms/cms/issues/5588))
- Fixed a bug where static Matrix blocks weren’t getting any top padding. ([#5609](https://github.com/craftcms/cms/issues/5609))
- Fixed a bug where static text cells within editable tables were getting cut off. ([#5611](https://github.com/craftcms/cms/issues/5611))
- Fixed an error that occurred when saving an element with an Assets field set to restrict files to a single folder, if any of the selected assets’ files didn’t exist.
- Fixed an error that occurred when attempting to export elements. ([#5617](https://github.com/craftcms/cms/issues/5617))
- Fixed a bug where HTTP exceptions were getting lost if triggered from a template via an `{% exit %}` tag.

## 3.4.4.1 - 2020-02-06

### Changed
- Plugins can now modify the params sent with element index Ajax requests by hooking into the new `registerViewParams` event triggered by `Craft.BaseElementIndex`.

### Fixed
- Fixed an error that occurred when searching for elements from element indexes. ([#5599](https://github.com/craftcms/cms/issues/5599))

## 3.4.4 - 2020-02-05

### Added
- Added the ability to limit multiple selections in admin tables.
- Added an event to admin tables when selections are changed.
- Added an event to admin tables to retrieve currently visible data.
- Added `craft\controllers\ElementIndexesController::actionExport()`.
- Added the `Craft.downloadFromUrl()` JavaScript method.

### Deprecated
- Deprecated `craft\controllers\ElementIndexesController::actionCreateExportToken()`.
- Deprecated `craft\controllers\ExportController`.

### Fixed
- Fixed a bug where data tables weren’t getting horizontal scrollbars in Firefox. ([#5574](https://github.com/craftcms/cms/issues/5574))
- Fixed a bug where HTML was being escaped twice in some admin tables. ([#5532](https://github.com/craftcms/cms/issues/5532))
- Fixed a 404 error that would occur when attempting to preview a PDF file in a volume that didn’t have a base URL. ([#5581](https://github.com/craftcms/cms/issues/5581))
- Fixed a bug where the Asset Indexes utility could leave the progress bar visible after it was done.
- Fixed a bug where the `_count` field would sometimes not work correctly when using GraphQL. ([#4847](https://github.com/craftcms/cms/issues/4847))
- Fixed a bug where assets that had been drag-uploaded to an Assets field would be hyperlinked. ([#5584](https://github.com/craftcms/cms/issues/5584))
- Fixed a bug where `CustomFieldBehavior.php` was getting created with restricted permissions. ([#5570](https://github.com/craftcms/cms/issues/5570))
- Fixed a bug where element exporting would redirect the browser window if the export request didn’t immediately return the export data. ([#5558](https://github.com/craftcms/cms/issues/5558))
- Fixed a “Division by zero” error that occurred if an image transform didn’t specify a width or a height. ([#5590](https://github.com/craftcms/cms/issues/5590))
- Fixed a bug where elements weren’t always retaining their positions in element indexes between pages.

## 3.4.3 - 2020-02-03

### Added
- It’s now possible to preview video files. ([#5565](https://github.com/craftcms/cms/pull/5565))
- Added the `--no-backup` option to the `migrate/all` command.

### Changed
- Craft now logs full exception reports when an exception is thrown from a queue job.

### Fixed
- Fixed a bug where the `update` command was backing up the database twice.
- Fixed a bug where the “Duplicate” element action was available for users who didn’t have permission to create new entries in the section. ([#5566](https://github.com/craftcms/cms/issues/5566))
- Fixed a bug where using directives in GraphQL could make the field return unexpected results. ([#5569](https://github.com/craftcms/cms/issues/5569))
- Fixed a bug where the active queue job could be missing from the global sidebar and Queue Manager if there were 50 or more pending jobs with higher priorities. ([#5506](https://github.com/craftcms/cms/issues/5506))
- Fixed a bug where Craft wouldn’t detect requests to non-primary sites if their base URL only contained one extra character than the primary site. ([#5575](https://github.com/craftcms/cms/issues/5575))

## 3.4.2 - 2020-01-31

### Added
- Added the ability to pass a custom failure message to the delete action on admin tables. ([#5507](https://github.com/craftcms/cms/issues/5507))
- `craft\services\ProjectConfig::processConfigChanges()` now has a `$force` argument that defaults to `false`.
- Added the ability for admin table actions to restrict usage if multiple items are selected.
- Edit Asset pages now have `cp.assets.edit`, `cp.assets.edit.details`, `cp.assets.edit.settings`, and `cp.assets.edit.meta` template hooks. ([#5560](https://github.com/craftcms/cms/pull/5560))
- Added `craft\queue\jobs\ResaveElements::$updateSearchIndex`.

### Changed
- Edit Asset pages now show a “View” button for image, PDF, and text assets. ([#5555](https://github.com/craftcms/cms/issues/5555))
- Edit Asset pages now show the asset’s location in the meta pane.
- The `generateTransformsBeforePageLoad` config setting is now automatically enabled for GraphQL API requests. ([#5553](https://github.com/craftcms/cms/issues/5553))
- Brought back the `_elements/indexcontainer.html` template (though it is deprecated). ([Dolphiq/craft3-plugin-redirect#108](https://github.com/Dolphiq/craft3-plugin-redirect/issues/108))

### Fixed
- Fixed a couple errors that could have occurred when updating to Craft 3.4. ([#5527](https://github.com/craftcms/cms/issues/5527))
- Fixed a bug where HTML was being escaped twice in some admin tables. ([#5532](https://github.com/craftcms/cms/issues/5532))
- Fixed an error that could occur when processing new Project Config values.
- Fixed an error that could occur when saving Project Config values that contained 4+ byte characters.
- Fixed a bug where asset previews weren’t working on Craft Solo. ([#5517](https://github.com/craftcms/cms/issues/5517))
- Fixed a bug where Matrix fields weren’t always showing validation errors.
- Fixed a bug where unsaved Matrix blocks could be lost if an entry was saved with validation errors, and any unsaved Matrix blocks weren’t modified before reattempting to save the entry. ([#5544](https://github.com/craftcms/cms/issues/5544))
- Fixed a bug where Table fields weren’t getting initialized properly unless they were located on the initially-selected content tab. ([#5549](https://github.com/craftcms/cms/issues/5549))
- Fixed a bug where the control panel’s login form was off-center vertically when a login page logo was used. ([#5552](https://github.com/craftcms/cms/issues/5552))
- Fixed a bug where it was impossible to use GraphQL variables in directive arguments. ([#5543](https://github.com/craftcms/cms/issues/5543))
- Fixed a bug where users with permission to create entries would get a 403 error when attempting to save a new entry.
- Fixed a styling issue on the Login page if the `rememberedUserSessionDuration` config setting was set to `0`. ([#5556](https://github.com/craftcms/cms/issues/5556))
- Fixed an error that occurred when viewing trashed elements in an element index and then changing the selected source. ([#5559](https://github.com/craftcms/cms/issues/5559))
- Fixed a bug where Craft would update the search index for Matrix blocks and other nested elements, even if the owner element was saved with `$updateSearchIndex = false`.

## 3.4.1 - 2020-01-29

### Changed
- Craft now only logs errors and warnings for console requests, when Dev Mode isn’t enabled. ([#5256](https://github.com/craftcms/cms/issues/5256))
- Improved the styling of the system name in the global sidebar. ([#5524](https://github.com/craftcms/cms/issues/5524))
- The default MySQL backup command will now set the `--default-character-set` argument to the value of the `charset` database config setting. ([#5529](https://github.com/craftcms/cms/issues/5529))

### Fixed
- Fixed a bug where plugin settings would get mangled when installing Craft using an existing `project.yaml` file.
- Fixed a bug where Assets fields’ selection modals could be blank if the Default Upload Location setting specified an unpermitted volume. ([#5520](https://github.com/craftcms/cms/issues/5520))
- Fixed a bug where users’ Week Start Day preference was being ignored if set to Sunday. ([#5513](https://github.com/craftcms/cms/issues/5513))

## 3.4.0.2 - 2020-01-28

### Fixed
- Fixed a bug where installing Craft from the terminal wasn’t setting the `DB_DSN` environment variable in `.env`.
- Fixed a bug where sections could lose their preview targets when updating to Craft 3.4. ([#5519](https://github.com/craftcms/cms/issues/5519))
- Fixed a bug where preview target URLs weren’t being normalized to site URLs. ([#5519](https://github.com/craftcms/cms/issues/5519))

## 3.4.0.1 - 2020-01-28

### Fixed
- Fixed an error that could occur when updating to Craft 3.4.
- Fixed a bug where Assets fields’ selection modals could be blank if limited to a single folder. ([#5516](https://github.com/craftcms/cms/issues/5516))

## 3.4.0 - 2020-01-28

> {warning} If `useProjectConfigFile` is enabled and you are using the GraphQL API, restore a fresh database backup from your production environment before updating your development environment. Otherwise you may lose your GraphQL schema data when updating production.

> {warning} There have been some changes in behavior that plugin developers should be aware of! See [Updating Plugins for Craft 3.4](https://craftcms.com/guides/updating-plugins-for-craft-34) for details.

> {tip} Element search indexing is a little smarter in Craft 3.4. It’s recommended that you resave all your entries from your terminal **after** you’ve finished updating.
>
> ```bash
> > ./craft resave/entries --update-search-index
> ```

### Added
- Improved the overall look and feel of the Control Panel. ([#2883](https://github.com/craftcms/cms/issues/2883))
- Added an overflow menu for Control Panel tabs that don’t fit into the available space. ([#3073](https://github.com/craftcms/cms/issues/3073))
- Added support for delta element updates. ([#4064](https://github.com/craftcms/cms/issues/4064))
- Elements now track which field values have changed since the element was first loaded. ([#4149](https://github.com/craftcms/cms/issues/4149))
- Entry drafts now show which fields and attributes have changed within the draft, and which are outdated.
- If an entry draft contains outdated field and attribute values, it’s now possible to merge the latest source entry values into the draft manually, and they will be automatically merged in when the draft is published. ([#4642](https://github.com/craftcms/cms/issues/4642))
- “Set Status” element actions no longer have the option to disable multi-site elements globally; only for the currently selected site. ([#2817](https://github.com/craftcms/cms/issues/2817), [#2899](https://github.com/craftcms/cms/issues/2899))
- Multi-site entries’ edit pages no longer have the option to set the entry’s global status. Instead, only the current site’s status is shown by default, and that setting can be expanded to show all sites that the user has permission to edit, for bulk-editing the entry’s status across multiple sites. ([#2817](https://github.com/craftcms/cms/issues/2817), [#2899](https://github.com/craftcms/cms/issues/2899))
- It’s now possible to see all of the elements selected by relation fields from element indexes. ([#3030](https://github.com/craftcms/cms/issues/3030))
- Assets now have their own dedicated edit pages in the control panel. ([#1249](https://github.com/craftcms/cms/issues/1249))
- Asset volumes’ field layouts can now define multiple tabs.
- Assets now keep track of which user account was logged-in when the asset was uploaded. ([#3553](https://github.com/craftcms/cms/issues/3553))
- Asset indexes can now have an “Uploaded by” column.
- It’s now possible to eager-load assets with their `uploader` value.
- Added new “View files uploaded by other users”, “Edit files uploaded by other users”, “Replace files uploaded by other users”, “Remove files uploaded by other users”, and “Edit images uploaded by other users” user permissions.
- Assets fields now have a “Show unpermitted volumes” setting, which determines whether the field should show volumes that the user doesn’t have permission to view (disabled by default for new fields; enabled by default for existing fields). ([#887](https://github.com/craftcms/cms/issues/887))
- Assets fields now have a “Show unpermitted files setting, which determines whether the field should show files that the user doesn’t have permission to view per the new “View files uploaded by other users” permission.
- It’s now possible to download multiple assets at once as a zip file. ([#5259](https://github.com/craftcms/cms/issues/5259))
- It’s now possible to preview text and PDF assets, and plugins can add support for additional file types. ([#5136](https://github.com/craftcms/cms/pull/5136))
- It’s now possible to set a custom aspect ratio when cropping images with the image editor. ([#4359](https://github.com/craftcms/cms/issues/4359))
- It’s now possible to change the the aspect ratio orientation when cropping images with the image editor. ([#4359](https://github.com/craftcms/cms/issues/4359))
- Added the Queue Manager utility. ([#2753](https://github.com/craftcms/cms/issues/2753), [#3489](https://github.com/craftcms/cms/issues/3489))
- It’s now possible to define additional queues using `craft\queue\Queue`, with custom `channel` values. ([#5492](https://github.com/craftcms/cms/issues/5492))
- Added the `queue/release` action. ([#4777](https://github.com/craftcms/cms/issues/4777))
- Added the `utils/prune-revisions` action. ([#4851](https://github.com/craftcms/cms/issues/4851))
- Added the `verifyEmailPath` config setting.
- Added the `maxBackups` config setting. ([#2078](https://github.com/craftcms/cms/issues/2078))
- Added the `upscaleImages` config setting. ([#844](https://github.com/craftcms/cms/issues/844))
- Added the “Reply-To Address” email setting. ([#5498](https://github.com/craftcms/cms/issues/5498))
- Added the `{% requireGuest %}` Twig tag, which redirects a user to the path specified by the `postLoginRedirect` config setting if they’re already logged in. ([#5015](https://github.com/craftcms/cms/pull/5015))
- Added the `combine()` Twig function.
- Added the `|contains` Twig filter.
- Added the `|purify` Twig filter. ([#5184](https://github.com/craftcms/cms/issues/5184))
- Public registration forms can now customize the flash notice displayed on successful registration by passing a `userRegisteredNotice` param. ([#5213](https://github.com/craftcms/cms/issues/5213))
- It’s now possible to query for Matrix blocks by their field handle, via the new `field` param. ([#5218](https://github.com/craftcms/cms/issues/5218))
- It’s now possible to filter element query results by their related elements using relational fields’ element query params (e.g. `publisher(100)` rather than `relatedTo({targetElement: 100, field: 'publisher'})`). ([#5200](https://github.com/craftcms/cms/issues/5200))
- It’s now possible to query for elements by their custom field values via GraphQL. ([#5208](https://github.com/craftcms/cms/issues/5208))
- It’s now possible to eager-load the *count* of related elements, by setting `'count' => true` on the eager-loading criteria.
- GraphQL access tokens are now managed separately from schema definitions, making it possible to create multiple tokens for the same schema.
- GraphQL schemas are now stored in the project config (sans tokens). ([#4829]((https://github.com/craftcms/cms/issues/4829))
- Added a new “Expanded” element exporter type, which includes expanded custom field values, including Matrix and relational fields. ([#4484](https://github.com/craftcms/cms/issues/4484))
- It’s now possible to export elements as CSV, JSON, or XML files.
- Added support for plugin-supplied element exporters. ([#5090](https://github.com/craftcms/cms/issues/5090))
- Control panel pages can now implement Vue-based admin tables that support bulk actions, search, and pagination.
- Elements now have a `_count` field when queried via GraphQL, which returns the total number of related elements for a given relational field handle.
- It’s now possible to filter users by their groups when querying for them via GraphQL. ([#5374](https://github.com/craftcms/cms/issues/5374))
- Added the `asset`, `category`, `entry`, `globalSet`, `tag`, and `user` queries to fetch single elements via GraphQL. ([#5363](https://github.com/craftcms/cms/issues/5363))
- It’s now possible to apply the `transform` GraphQL directive to entire assets. ([#5425](https://github.com/craftcms/cms/issues/5425))
- The Image Editor now displays the resulting image size when cropping. ([#4551](https://github.com/craftcms/cms/issues/4551))
- Improved the crop behavior when dragging along the edges of an image in the Image Editor.
- The Sendmail mailer transport now has a “Sendmail Command” setting. ([#5445](https://github.com/craftcms/cms/pull/5445))
- Added support for the `CRAFT_EPHEMERAL` PHP constant, which can be defined as `true` when Craft is running on an environment with ephemeral storage.
- Added the `setup/php-session-table` command for creating a database table to store PHP sessions.
- Added `craft\assetpreviews\Image`.
- Added `craft\assetpreviews\Pdf`.
- Added `craft\assetpreviews\Text`.
- Added `craft\base\AssetPreviewHandler`.
- Added `craft\base\AssetPreviewHandlerInterface`.
- Added `craft\base\Element::ATTR_STATUS_CONFLICTED`.
- Added `craft\base\Element::ATTR_STATUS_MODIFIED`.
- Added `craft\base\Element::ATTR_STATUS_OUTDATED`.
- Added `craft\base\Element::defineExporters()`.
- Added `craft\base\Element::EVENT_REGISTER_EXPORTERS`.
- Added `craft\base\ElementExporter`.
- Added `craft\base\ElementExporterInterface`.
- Added `craft\base\ElementInterface::exporters()`
- Added `craft\base\ElementInterface::getAttributeStatus()`.
- Added `craft\base\ElementInterface::getDirtyAttributes()`.
- Added `craft\base\ElementInterface::getDirtyFields()`.
- Added `craft\base\ElementInterface::getEagerLoadedElementCount()`.
- Added `craft\base\ElementInterface::getEnabledForSite()`.
- Added `craft\base\ElementInterface::getFieldStatus()`.
- Added `craft\base\ElementInterface::isFieldDirty()`.
- Added `craft\base\ElementInterface::markAsClean()`.
- Added `craft\base\ElementInterface::setAttributeStatus()`.
- Added `craft\base\ElementInterface::setEagerLoadedElementCount()`.
- Added `craft\base\ElementInterface::setEnabledForSite()`.
- Added `craft\base\ElementInterface::trackChanges()`.
- Added `craft\base\FieldInterface::getTranslationDescription()`.
- Added `craft\base\Model::defineRules()`. Models that define a `rules()` method should use `defineRules()` instead, so `EVENT_DEFINE_RULES` event handlers have a chance to modify them.
- Added `craft\base\UtilityInterface::footerHtml()`.
- Added `craft\base\UtilityInterface::toolbarHtml()`.
- Added `craft\base\WidgetInterface::getSubtitle()`.
- Added `craft\behaviors\DraftBehavior::$dateLastMerged`.
- Added `craft\behaviors\DraftBehavior::$mergingChanges`.
- Added `craft\behaviors\DraftBehavior::$trackChanges`.
- Added `craft\behaviors\DraftBehavior::getIsOutdated()`.
- Added `craft\behaviors\DraftBehavior::getOutdatedAttributes()`.
- Added `craft\behaviors\DraftBehavior::getOutdatedFields()`.
- Added `craft\behaviors\DraftBehavior::isAttributeModified()`.
- Added `craft\behaviors\DraftBehavior::isAttributeOutdated()`.
- Added `craft\behaviors\DraftBehavior::isFieldModified()`.
- Added `craft\behaviors\DraftBehavior::isFieldOutdated()`.
- Added `craft\controllers\AssetsController::actionEditAsset()`.
- Added `craft\controllers\AssetsController::actionSaveAsset()`.
- Added `craft\controllers\DraftsController`.
- Added `craft\controllers\GraphqlController::actionDeleteToken()`.
- Added `craft\controllers\GraphqlController::actionEditPublicSchema()`.
- Added `craft\controllers\GraphqlController::actionEditPublicSchema()`.
- Added `craft\controllers\GraphqlController::actionEditToken()`.
- Added `craft\controllers\GraphqlController::actionSaveToken()`.
- Added `craft\controllers\GraphqlController::actionViewToken()`.
- Added `craft\controllers\UsersController::actionSessionInfo()`. ([#5355](https://github.com/craftcms/cms/issues/5355))
- Added `craft\db\ActiveRecord::behaviors()`, which now gives plugins a chance to define their own behaviors.
- Added `craft\db\ActiveRecord::EVENT_DEFINE_BEHAVIORS`.
- Added `craft\db\Connection::DRIVER_MYSQL`.
- Added `craft\db\Connection::DRIVER_PGSQL`.
- Added `craft\elements\Asset::$uploaderId`.
- Added `craft\elements\Asset::getDimensions()`.
- Added `craft\elements\Asset::getFormattedSize()`.
- Added `craft\elements\Asset::getFormattedSizeInBytes()`.
- Added `craft\elements\Asset::getPreviewThumbImg()`.
- Added `craft\elements\Asset::getUploader()`.
- Added `craft\elements\Asset::setUploader()`.
- Added `craft\elements\db\AssetQuery::$uploaderId`.
- Added `craft\elements\db\AssetQuery::uploader()`.
- Added `craft\elements\db\ElementQuery::clearCachedResult()`.
- Added `craft\elements\db\MatrixBlockQuery::field()`.
- Added `craft\elements\exporters\Expanded`.
- Added `craft\elements\exporters\Raw`.
- Added `craft\elements\MatrixBlock::$dirty`.
- Added `craft\events\AssetPreviewEvent`.
- Added `craft\events\BackupEvent::$ignoreTables`. ([#5330](https://github.com/craftcms/cms/issues/5330))
- Added `craft\events\DefineGqlTypeFieldsEvent`.
- Added `craft\events\DefineGqlValidationRulesEvent`.
- Added `craft\events\ExecuteGqlQueryEvent::$schemaId`.
- Added `craft\events\RegisterElementExportersEvent`.
- Added `craft\events\RegisterGqlPermissionsEvent`.
- Added `craft\events\TemplateEvent::$templateMode`.
- Added `craft\fields\Assets::$showUnpermittedVolumes`.
- Added `craft\gql\TypeManager`.
- Added `craft\gql\types\Number`.
- Added `craft\helpers\AdminTable`.
- Added `craft\helpers\App::isEphemeral()`.
- Added `craft\helpers\ArrayHelper::append()`.
- Added `craft\helpers\ArrayHelper::contains()`.
- Added `craft\helpers\ArrayHelper::isOrdered()`.
- Added `craft\helpers\ArrayHelper::prepend()`.
- Added `craft\helpers\Db::parseDsn()`.
- Added `craft\helpers\Db::url2config()`.
- Added `craft\helpers\FileHelper::invalidate()`.
- Added `craft\helpers\FileHelper::writeGitignoreFile()`.
- Added `craft\helpers\ProjectConfigHelper::flattenConfigArray()`.
- Added `craft\helpers\ProjectConfigHelper::packAssociativeArray()`.
- Added `craft\helpers\ProjectConfigHelper::packAssociativeArrays()`.
- Added `craft\helpers\ProjectConfigHelper::unpackAssociativeArray()`.
- Added `craft\helpers\ProjectConfigHelper::unpackAssociativeArrays()`.
- Added `craft\mail\Mailer::$replyTo`.
- Added `craft\migrations\CreatePhpSessionTable`.
- Added `craft\models\FieldLayoutTab::elementHasErrors()`.
- Added `craft\models\GqlToken`.
- Added `craft\models\MailSettings::$replyToEmail`.
- Added `craft\queue\Command::actionRelease()`.
- Added `craft\queue\jobs\UpdateSearchIndex::$fieldHandles`.
- Added `craft\queue\Queue::$channel`.
- Added `craft\queue\Queue::$db`.
- Added `craft\queue\Queue::$mutex`.
- Added `craft\queue\Queue::$tableName`.
- Added `craft\queue\QueueInterface::getJobDetails()`.
- Added `craft\queue\QueueInterface::getTotalJobs()`.
- Added `craft\queue\QueueInterface::releaseAll()`.
- Added `craft\queue\QueueInterface::retryAll()`.
- Added `craft\records\Asset::getUploader()`.
- Added `craft\records\GqlToken`.
- Added `craft\services\Assets::EVENT_REGISTER_PREVIEW_HANDLER`.
- Added `craft\services\Assets::getAssetPreviewHandler()`.
- Added `craft\services\Drafts::EVENT_AFTER_MERGE_SOURCE_CHANGES`.
- Added `craft\services\Drafts::EVENT_BEFORE_MERGE_SOURCE_CHANGES`.
- Added `craft\services\Drafts::mergeSourceChanges()`.
- Added `craft\services\Elements::createExporter()`.
- Added `craft\services\Gql::CONFIG_GQL_SCHEMAS_KEY`.
- Added `craft\services\Gql::deleteSchema()`.
- Added `craft\services\Gql::deleteTokenById()`.
- Added `craft\services\Gql::EVENT_REGISTER_GQL_PERMISSIONS`.
- Added `craft\services\Gql::getSchemaByUid()`.
- Added `craft\services\Gql::getTokenByAccessToken()`.
- Added `craft\services\Gql::getTokenById()`.
- Added `craft\services\Gql::getTokenByName()`.
- Added `craft\services\Gql::getTokenByUid()`.
- Added `craft\services\Gql::getTokens()`.
- Added `craft\services\Gql::getValidationRules()`.
- Added `craft\services\Gql::GRAPHQL_COUNT_FIELD`.
- Added `craft\services\Gql::handleChangedSchema()`.
- Added `craft\services\Gql::handleDeletedSchema()`.
- Added `craft\services\Gql::saveToken()`.
- Added `craft\services\Path::getConfigDeltaPath()`.
- Added `craft\services\Plugins::$pluginConfigs`. ([#1989](https://github.com/craftcms/cms/issues/1989))
- Added `craft\services\ProjectConfig::$maxDeltas`.
- Added `craft\services\ProjectConfig::CONFIG_ALL_KEY`.
- Added `craft\services\ProjectConfig::CONFIG_ASSOC_KEY`.
- Added `craft\services\ProjectConfig::CONFIG_DELTA_FILENAME`.
- Added `craft\services\ProjectConfig::CONFIG_DELTA_FILENAME`.
- Added `craft\services\ProjectConfig::CONFIG_DELTA_FILENAME`.
- Added `craft\services\ProjectConfig::CONFIG_DELTA_FILENAME`.
- Added `craft\services\ProjectConfig::CONFIG_DELTA_FILENAME`.
- Added `craft\services\ProjectConfig::CONFIG_DELTA_FILENAME`.
- Added `craft\services\ProjectConfig::CONFIG_DELTA_FILENAME`.
- Added `craft\services\ProjectConfig::CONFIG_DELTA_FILENAME`.
- Added `craft\utilities\QueueManager`.
- Added `craft\web\assets\admintable\AdminTableAsset`.
- Added `craft\web\assets\queuemanager\QueueManagerAsset`.
- Added `craft\web\Controller::requireGuest()`.
- Added `craft\web\CsvResponseFormatter`.
- Added `craft\web\twig\nodes\RequireGuestNode`.
- Added `craft\web\twig\tokenparsers\RequireGuestTokenParser`.
- Added `craft\web\twig\variables\Paginate::getDynamicRangeUrls()`, making it easy to create Google-style pagination links. ([#5005](https://github.com/craftcms/cms/issues/5005))
- Added `craft\web\User::guestRequired()`.
- Added `craft\web\View::$minifyCss`.
- Added `craft\web\View::$minifyJs`.
- Added `craft\web\View::getDeltaNames()`.
- Added `craft\web\View::getIsDeltaRegistrationActive()`.
- Added `craft\web\View::registerDeltaName()`.
- Added `craft\web\View::setIsDeltaRegistrationActive()`.
- Added the `Craft.ui.createDateRangePicker()` JavaScript method.
- Added the `Craft.VueAdminTable` JavaScript class.
- Added the `beforeUpdateIframe` and `switchTarget` events to the `Craft.Preview` JavaScript class. ([#5359](https://github.com/craftcms/cms/issues/5359))
- The `Craft.t()` JavaScript method is now capable of parsing `number` and `plural` formatted params (e.g. `{num, plural, =1{item} other{items}}`).
- Added the `cp.users.edit.prefs` template hook to the Edit User page. ([#5114](https://github.com/craftcms/cms/issues/5114))
- The `_layouts/elements.html` control panel layout template can now be used for elements that don’t support drafts or revisions.
- Added the [Interactive Shell Extension for Yii 2](https://github.com/yiisoft/yii2-shell). ([#5228](https://github.com/craftcms/cms/issues/5228))
- Added the Minify PHP package.

### Changed
- Control panel requests are now always set to the primary site, regardless of the URL they were accessed from.
- The control panel no longer shows the tab bar on pages with only one tab. ([#2915](https://github.com/craftcms/cms/issues/2915))
- The queue info in the global sidebar no longer shows an HUD with job details when clicked; the user is now brought to the new Queue Manager utility, if they have permission to view it. ([#4040](https://github.com/craftcms/cms/issues/4040))
- Element indexes now load up to 100 elements per page/batch, rather than 50. ([#4555](https://github.com/craftcms/cms/issues/4555))
- The Assets index page now updates the URL when the selected volume changes.
- Sections’ entry URI format settings are now shown when running Craft in headless mode. ([#4934](https://github.com/craftcms/cms/issues/4934))
- The “Primary entry page” preview target is now user-customizable alongside all other preview targets in sections’ settings. ([#4520](https://github.com/craftcms/cms/issues/4520))
- Sections’ “Preview Targets” setting now has a “Refresh” checkbox column, which can be unchecked to prevent preview frames from being refreshed automatically when content changes. ([#5359](https://github.com/craftcms/cms/issues/5359))
- Entry drafts are no longer auto-created when the “Preview” button is clicked, unless/until the content has changed. ([#5201](https://github.com/craftcms/cms/issues/5201))
- Unsaved entries’ URIs are now updated on each autosave. ([#4581](https://github.com/craftcms/cms/issues/4581))
- Edit Entry pages now show the entry’s status in the meta pane.
- Plain Text fields can now specify a maximum size in bytes. ([#5099](https://github.com/craftcms/cms/issues/5099))
- Plain Text fields’ Column Type settings now have an “Automatic” option, which is selected by default for new fields. ([#5099](https://github.com/craftcms/cms/issues/5099))
- Matrix fields now show an accurate description of their propagation behavior in the translation icon tooltip. ([#5304](https://github.com/craftcms/cms/issues/5304))
- The Clear Caches utility now has info icons next to most cache options with more details about what the cache option refers to. ([#5418](https://github.com/craftcms/cms/issues/5418))
- The `users/login` action no longer sets a “Logged in.” flash notice. ([#5383](https://github.com/craftcms/cms/issues/5383))
- Local asset volumes now ensure that their folder exists on save, and if it doesn’t, a `.gitignore` file will be added automatically to it, excluding the directory from Git. ([#5237](https://github.com/craftcms/cms/issues/5237))
- Set Password and Verify Email links now use the `setPasswordPath` and `verifyEmailPath` config settings. ([#4925](https://github.com/craftcms/cms/issues/4925))
- Craft now uses the `slugWordSeparator` when generating URI formats. ([#5315](https://github.com/craftcms/cms/pull/5315))
- The `loginPath` and `logoutPath` config setings can now be set to `false` to disable front-end login/logout. ([#5352](https://github.com/craftcms/cms/issues/5352))
- The `loginPath`, `logoutPath`, `setPasswordPath`, and `verifyEmailPath` config settings are now ignored when Craft is running in headless mode.
- ImageMagick is no longer used when the `imageDriver` config setting is set to `auto`, if `Imagick::queryFormats()` returns an empty array. ([#5435](https://github.com/craftcms/cms/issues/5435))
- CSS registered with `craft\web\View::registerCss()` or the `{% css %}` tag is now minified by default. ([#5183](https://github.com/craftcms/cms/issues/5183))
- JavaScript code registered with `craft\web\registerJs()` or the `{% js %}` tag is now minified per the `useCompressedJs` config setting. ([#5183](https://github.com/craftcms/cms/issues/5183))
- `resave/*` commands now have an `--update-search-index` argument (defaults to `false`). ([#4840](https://github.com/craftcms/cms/issues/4840))
- The installer now requires `config/db.php` to be setting the `dsn` database config setting with a `DB_DSN` environment variable, if a connection can’t already be established.
- The full GraphQL schema is now always generated when Dev Mode is enabled.
- Punctuation is now removed from search keywords and search terms, rather than being replaced with a space. ([#5214](https://github.com/craftcms/cms/issues/5214))
- The `_includes/forms/field.html` template now supports `fieldAttributes`, `labelAttributes`, and `inputAttributes` variables.
- The `_includes/field.html` template now supports a `registerDeltas` variable.
- The `_layouts/cp.html` template now supports `mainAttributes` and `mainFormAttributes` variables.
- Plugins can now modify the GraphQL schema via `craft\gql\TypeManager::EVENT_DEFINE_GQL_TYPE_FIELDS`.
- Plugins can now modify the GraphQL permissions via `craft\services\Gql::EVENT_REGISTER_GQL_PERMISSIONS`.
- Number fields now return the `Number` type when queried via GraphQL, which can be an integer, a float, or null. ([#5344](https://github.com/craftcms/cms/issues/5344))
- Renamed the`QueryParameter` GraphQL type to `QueryArgument`.
- If any elements are selected while exporting, only the selected elements will be included in the export. ([#5130](https://github.com/craftcms/cms/issues/5130))
- Craft now sorts the `project.yaml` file alphabetically by keys. ([#5147](https://github.com/craftcms/cms/issues/5147))
- The project config is now stored in its own `projectconfig` table, rather than a `config` column within the `info` table.
- Project config event handlers are now triggered in order of specificity (from least-to-most specific).
- Active record classes now normalize attribute values right when they are set.
- Entry queries no longer factor in seconds when looking for currently live entries. ([#5389](https://github.com/craftcms/cms/issues/5389))
- Editable tables now set existing row’s cell values to their column’s default value, if the cell is missing from the row data.
- Preview targets can now opt out of being automatically refreshed when content changes, by setting `refresh` to `false` on their target definition. ([#5359](https://github.com/craftcms/cms/issues/5359))
- The old `craft\controllers\AssetsController::actionSaveAsset()` method has been renamed to `actionUpload()`.
- Assets fields now open their asset selection modals to the field's Default Upload Location, if it exists. ([#2778](https://github.com/craftcms/cms/issues/2778)
- `craft\config\GeneralConfig::getLoginPath()` and `getLogoutPath()` may now return non-string values.
- `craft\elements\Asset::getImg()` now has an optional `$transform` argument. ([#3563](https://github.com/craftcms/cms/issues/3563))
- `craft\helpers\Db::prepDateForDb()` now has a `$stripSeconds` argument (defaults to `false`).
- `craft\i18n\Formatter::asShortSize()` now capitalizes the size unit.
- `craft\mail\Message::setReplyTo()` can now be set to a `craft\elements\User` object, or an array of them.
- `craft\models\GqlSchema::$scope` is now read-only.
- `craft\services\Elements::resaveElements()` now has an `$updateSearchIndex` argument (defaults to `false`). ([#4840](https://github.com/craftcms/cms/issues/4840))
- `craft\services\Elements::saveElement()` now has an `$updateSearchIndex` argument (defaults to `true`). ([#4840](https://github.com/craftcms/cms/issues/4840))
- `craft\services\ProjectConfig::areChangesPending()` will now return `true` if the path was updated but not processed yet.
- `craft\services\ProjectConfig::processConfigChanges()` now has a `$message` argument to specify the reason for config changes.
- `craft\services\ProjectConfig::remove()` now has a `$message` argument to specify the reason for config changes.
- `craft\services\ProjectConfig::set()` now has a `$message` argument to specify the reason for config changes.
- `craft\services\Search::indexElementAttributes()` now has a `$fieldHandles` argument, for specifying which custom fields’ keywords should be updated.
- `craft\web\Controller::renderTemplate()` now has a `$templateMode` argument.
- `craft\web\View::renderTemplate()`, `renderPageTemplate()`, `renderTemplateMacro()`, `doesTemplateExist()`, and `resolveTemplate()` now have `$templateMode` arguments. ([#4570](https://github.com/craftcms/cms/pull/4570))
- The `ContentBehavior` and `ElementQueryBehavior` behavior classes have been replaced by a single `CustomFieldBehavior` class.
- Matrix fields now trigger a `blockDeleted` JavaScript event when a block is deleted. ([#5329](https://github.com/craftcms/cms/issues/5329))
- The `afterUpdateIframe` event fired by the `Craft.Preview` JavaScript class now includes `target` and `$iframe` data properties.
- Replaced the deprecated zend-feed library with laminas-feed. ([#5400](https://github.com/craftcms/cms/issues/5400))
- The `index-assets/*` commands now have a `--deleteMissingAssets` option, which deletes the records of Assets that are missing their files after indexing. ([#4928](https://github.com/craftcms/cms/issues/4928))
- Updated Yii to 2.0.32.
- Updated yii2-queue to 2.3.
- Updated Garnish to 0.1.32.

### Deprecated
- Deprecated the `url`, `driver`, `database`, `server`, `port`, and `unixSocket` database config settings. `dsn` should be used instead.
- Deprecated `craft\config\DbConfig::DRIVER_MYSQL`.
- Deprecated `craft\config\DbConfig::DRIVER_PGSQL`.
- Deprecated `craft\config\DbConfig::updateDsn()`.
- Deprecated `craft\controllers\UsersController::actionGetRemainingSessionTime()`. `actionSessionInfo()` should be used instead.
- Deprecated `craft\elements\Asset::getSupportsPreview()`. Use `craft\services\Assets::getAssetPreviewHandler()` instead.
- Deprecated `craft\events\ExecuteGqlQueryEvent::$accessToken`. Use `craft\events\ExecuteGqlQueryEvent::$schemaId` instead.
- Deprecated `craft\services\ProjectConfig::$maxBackups`. `$maxDeltas` should be used instead.
- Deprecated `craft\services\Search::indexElementFields()`.

### Removed
- Removed `craft\events\SetStatusEvent`.
- Removed `craft\models\GqlSchema::PUBLIC_TOKEN`.
- Removed `craft\models\GqlSchema::$accessToken`.
- Removed `craft\models\GqlSchema::$enabled`.
- Removed `craft\models\GqlSchema::$expiryDate`.
- Removed `craft\models\GqlSchema::$lastUsed`.
- Removed `craft\models\GqlSchema::$dateCreated`.
- Removed `craft\models\GqlSchema::$isTemporary`.
- Removed `craft\models\GqlSchema::getIsPublic()`.

### Fixed
- Fixed a SQL error that could occur if the `info` table has more than one row. ([#5222](https://github.com/craftcms/cms/issues/5222))
- Fixed a bug where the control panel UI could come to a grinding halt if a large number of jobs were in the queue. ([#4533](https://github.com/craftcms/cms/issues/4533))
- Fixed a layout issue where the control panel footer would be hidden if the Debug Toolbar was shown. ([#4591](https://github.com/craftcms/cms/issues/4591))
- Fixed a bug where the image editor would not immediately apply new aspect ratio selections when cropping images.
- Fixed a bug where the `maxBackups` config setting wasn’t getting applied if a custom `backupCommand` was set.
- Fixed a bug where it wasn’t possible to use aliases for Matrix fields when querying via GraphQL. ([#5008](https://github.com/craftcms/cms/issues/5008))
- Fixed a bug where Lightswitch column values within Table fields weren’t returning boolean values when queried via GraphQL. ([#5344](https://github.com/craftcms/cms/issues/5344))
- Fixed a bug where deactivating the Crop tool in the Image Editor would not set the image zoom correctly for straightened images.
- Fixed a PHP error that could occur when running jobs from the queue in some PostgreSQL installations. ([#2715](https://github.com/craftcms/cms/issues/2715))
- Fixed a bug where some classes didn’t support `EVENT_DEFINE_BEHAVIORS`.
- Fixed a bug where directives applied to object fields would be ignored when using GraphQL.
- Fixed a SQL error that could occur when merging an element that belonged to a structure into another element that didn’t. ([#5450](https://github.com/craftcms/cms/issues/5450))
- Fixed a bug where eager-loaded relational fields would fetch elements from other sites by default. ([#5451](https://github.com/craftcms/cms/issues/5451))
- Fixed a bug where Project Config event handlers weren’t getting triggered if a parent config path had been updated in the same request. ([#5440](https://github.com/craftcms/cms/issues/5440))
- Fixed a SQL error that could occur when searching for elements, if MySQL was used and the `searchindex` table was using InnoDB. ([#3862](https://github.com/craftcms/cms/issues/5440))
- Fixed a PHP error that occurred when a dynamically generated class was loaded before it was finished being written. ([#5434](https://github.com/craftcms/cms/issues/5434))
- Fixed an error that occurred after disabling a section for the primary site, while its existing entries were being resaved. ([#5489](https://github.com/craftcms/cms/issues/5489))
- Fixed a bug where radio buttons within radio groups were getting `id` attributes even if no `id` was passed. ([#5508](https://github.com/craftcms/cms/issues/5508))

## 3.3.20.1 - 2020-01-14

### Fixed
- Fixed a PHP error that would occur when running console commands. ([#5436](https://github.com/craftcms/cms/issues/5436))

## 3.3.20 - 2020-01-14

### Changed
- The control panel will now display an alert if `useProjectConfigFile` is enabled, but the `project.yaml` file isn’t writable. ([#4319](https://github.com/craftcms/cms/issues/4319))
- Browser-based form validation is now disabled for element editor HUDs. ([#5433](https://github.com/craftcms/cms/issues/5433))

### Fixed
- Fixed a bug where entry revision menus could list sites that the entry didn’t support. ([#5387](https://github.com/craftcms/cms/issues/5387))
- Fixed a PHP warning that occurred when creating a new database backup. ([#5393](https://github.com/craftcms/cms/issues/5393))
- Fixed an error that could occur when saving a Table field. ([#5398](https://github.com/craftcms/cms/issues/5398))
- Fixed a bug where an unknown error was displayed when attempting to create an Asset folder without proper permissions. ([#5223](https://github.com/craftcms/cms/issues/5223))
- Fixed a PHP warning that occurred sometimes when Craft was attempting to list resized versions of asset images. ([#5399](https://github.com/craftcms/cms/issues/5399))
- Fixed a bug where preview target URLs weren’t getting generated correctly if they contained an anchor. ([#5404](https://github.com/craftcms/cms/issues/5404))
- Fixed couple bugs related to entry preview frames maintaining their scroll position between refreshes. ([#5404](https://github.com/craftcms/cms/issues/5404))
- Fixed a bug where Matrix blocks weren’t getting updated correctly when their field’s Propagation Method setting was changed via `project.yaml`. ([#5295](https://github.com/craftcms/cms/issues/5295))
- Fixed an error that could occur when syncing the project config if a Matrix field had been changed to something else. ([#5419](https://github.com/craftcms/cms/issues/5419))
- Fixed a bug where changes to an entry draft’s name or notes weren’t getting saved until the next draft autosave. ([#5432](https://github.com/craftcms/cms/issues/5432))

### Security
- Fixed XSS vulnerabilities.

## 3.3.19 - 2019-12-30

### Changed
- Improved the performance of `craft\helpers\StringHelper::containsMb4()`. ([#5366](https://github.com/craftcms/cms/issues/5366))
- Updated Yii to 2.0.31.

### Security
- Fixed an information exposure vulnerability.

## 3.3.18.4 - 2019-12-21

### Fixed
- Fixed a bug where “Updating search indexes” jobs would show inaccurate progress bars. ([#5358](https://github.com/craftcms/cms/pull/5358))
- Fixed a PHP error that could occur when using the `|attr` filter on an HTML element that had an existing attribute with an empty value. ([#5364](https://github.com/craftcms/cms/issues/5364))
- Fixed a race condition that could result in a PHP error when generating `ElementQueryBehavior.php`. ([#5361](https://github.com/craftcms/cms/issues/5361))

### Security
- Fixed a bug where Craft was renewing the identity cookie each time it checked on the user’s remaining session time. ([#3951](https://github.com/craftcms/cms/issues/3951))

## 3.3.18.3 - 2019-12-17

### Changed
- Slug fields’ translation icon tooltips now clarify that their values are translated for each site. ([#2064](https://github.com/craftcms/cms/issues/2064))

### Fixed
- Fixed a PHP error that could occur when `craft\services\Elements::getElementById()` was called with an element whose class didn’t exist. ([#5345](https://github.com/craftcms/cms/issues/5345))
- Fixed a PHP error that could occur when autoloading the `ContentBehavior` class in some environments.

## 3.3.18.2 - 2019-12-15

### Changed
- Autosuggest inputs now restore focus to the input field when an alias is chosen. ([#5338](https://github.com/craftcms/cms/issues/5338))
- The Guzzle requirement now excludes Guzzle 6.5.0. ([#5326](https://github.com/craftcms/cms/issues/5326))

## 3.3.18.1 - 2019-12-10

### Fixed
- Fixed a JavaScript error that could occur if Craft didn’t have a license key yet.

## 3.3.18 - 2019-12-10

### Added
- Added `craft\queue\jobs\ApplyMatrixPropagationMethod`.
- Added `craft\services\Matrix::getSupportedSiteIds()`.

### Changed
- When a Matrix field’s Propagation Method setting changes, the field’s blocks are now duplicated into any sites where their content would have otherwise been deleted. ([#5182](https://github.com/craftcms/cms/issues/5182))
- Title fields’ translation icon tooltips now clarify that their values are translated for each site. ([#2064](https://github.com/craftcms/cms/issues/2064))

### Deprecated
- Deprecated `craft\services\Matrix::getSupportedSiteIdsForField()`. `getSupportedSiteIds()` should be used instead.

### Fixed
- Fixed a bug where the page URL could change when interacting with element selection modals. ([#5254](https://github.com/craftcms/cms/issues/5254))
- Fixed a bug where entry draft changes could go unnoticed if they were made while another change was being saved. ([#5305](https://github.com/craftcms/cms/issues/5305))
- Fixed an error that could occur when using the `|group` filter, if a function name was passed in (e.g. `date`).
- Fixed a bug where `craft\helpers\FileHelper::writeToFile()` wasn’t waiting until a lock could be acquired before writing to the file.
- Fixed an issue where the Plugin Store was not creating a new cart when it was not able to retrieve an existing one. ([#5318](https://github.com/craftcms/cms/issues/5318))

## 3.3.17 - 2019-12-03

### Added
- Added `craft\base\ElementInterface::lowerDisplayName()` and `pluralLowerDisplayName()`. ([#5271](https://github.com/craftcms/cms/issues/5271))

### Changed
- Error templates now have a `statusCode` variable even if the originating exception wasn’t an instance of `yii\web\HttpException`. ([#5273](https://github.com/craftcms/cms/issues/5273))
- Number fields now normalize their numbers to integers or floats, if the value that came from the database is a numeric string. ([#5268](https://github.com/craftcms/cms/issues/5268))
- Craft no longer throws an `UnknownPropertyException` if a Local asset volume was converted to a different volume type from `config/volumes.php`. ([#5277](https://github.com/craftcms/cms/issues/5277))

### Fixed
- Fixed an issue where string encoding might not behave as expected in some environments running PHP 7.3 or greater. ([#4239](https://github.com/craftcms/cms/issues/4239))
- Fixed an error that occurred when editing an entry if one of its past revisions used an entry type that was soft-deleted. ([#5270](https://github.com/craftcms/cms/issues/5270))
- Fixed a JavaScript error that occurred when previewing assets via the “Preview file” action. ([#5272](https://github.com/craftcms/cms/pull/5272))
- Fixed a bug where it was impossible to pass `null` values to arguments on GraphQL fields. ([#5267](https://github.com/craftcms/cms/issues/5267))
- Fixed a bug where Craft wouldn’t update the search indexes for non-localized element types (like Users) when the primary site was changed. ([#5281](https://github.com/craftcms/cms/issues/5281))
- Fixed a bug where it wasn’t possible to change images’ focal points on mobile. ([#3669](https://github.com/craftcms/cms/issues/3669))
- Fixed a bug where it wasn’t possible to crop images on mobile. ([#5279](https://github.com/craftcms/cms/issues/5279))
- Fixed an error that occurred if a token route didn’t specify any params. ([#5282](https://github.com/craftcms/cms/pull/5282))
- Fixed a PHP error that occurred when calling the deprecated `craft.session.getRememberedUsername()` template method, if the `username` cookie wasn’t set. ([#5291](https://github.com/craftcms/cms/issues/5291))
- Fixed a PHP error that occurred if the path param (`p`) was set to an array. ([#5292](https://github.com/craftcms/cms/issues/5292))
- Fixed an error that occurred when viewing trashed entries, if any of them had been deleted along with a user account. ([#5287](https://github.com/craftcms/cms/issues/5287))

## 3.3.16.3 - 2019-11-26

### Fixed
- Fixed an error that occurred when an element query’s `indexBy` param was set `id`, `dateCreated`, `dateUpdated`, or `uid`.

## 3.3.16.2 - 2019-11-26

### Fixed
- Fixed a SQL error that occurred when an element query’s `indexBy` param set to a column from a table besides `elements`. ([#5216](https://github.com/craftcms/cms/issues/5216))
- Fixed an issue where the edition was not taken into account when clicking “Buy Now” buttons on Settings → Plugins.

## 3.3.16.1 - 2019-11-22

### Fixed
- Fixed an error that occurred if Stringy 5.2 was installed.

## 3.3.16 - 2019-11-22

### Added
- Added `craft\models\GqlSchema::getAllScopePairs()`.
- Added `craft\models\GqlSchema::getAllScopePairsForAction()`.
- Added `craft\web\assets\axios\AxiosAsset.php`.

### Changed
- Improved Plugin Store performance.
- Craft now makes most of its API requests from JavaScript rather than PHP, so servers with maxed-out HTTP connections won’t get hung up waiting for the API response before serving additional requests. ([#5194](https://github.com/craftcms/cms/issues/5194), [#5232](https://github.com/craftcms/cms/issues/5232))
- `errorSummary` is now a reserved field handle. ([#3032](https://github.com/craftcms/cms/issues/3032))
- The `project-config/rebuild` command now ignores the `allowAdminChanges` config setting.
- Improved the error message when failing to sync global set. ([#5257](https://github.com/craftcms/cms/issues/5257))
- It’s now easier to send JSON requests with `Craft.postActionRequest()`, by passing `contentType: 'json'` in the `options` argument.
- Updated svg-sanitizer to 0.13.
- Updated Yii to 2.0.30.

### Deprecated
- Deprecated `craft\web\assets\graphiql\VendorAsset`.

### Fixed
- Fixed a SQL error that could occur when using PostgreSQL.
- Fixed a SQL error that could occur when calling an element query’s `ids()` method with `indexBy('id')` set on it. ([#5216](https://github.com/craftcms/cms/issues/5216))
- Fixed a layout issue with the GraphQL → Explore page on narrow browser windows. ([#5219](https://github.com/craftcms/cms/issues/5219))
- Fixed a bug where `craft\helpers\UrlHelper::buildQuery()` would remove array param index numbers. ([#5233](https://github.com/craftcms/cms/issues/5233))
- Fixed a PHP error that could occur when autoloading the `ContentBehavior` and `ElementQueryBehavior` classes in some environments.
- Fixed an error where it wasn’t possible to query by Date/Time field values via GraphQL. ([#5240](https://github.com/craftcms/cms/issues/5240))
- Fixed an error where GraphQL caches weren’t getting invalidated when an element was deleted. ([#5238](https://github.com/craftcms/cms/issues/5238))
- Fixed an error where rebuilding the project config would omit sections’ preview targets. ([#5215](https://github.com/craftcms/cms/issues/5215))
- Fixed an error that occurred whet attempting to preview an entry revision. ([#5244](https://github.com/craftcms/cms/issues/5244))
- Fixed a PHP error that could occur when the `relatedTo` param was set to an element query that would yield no results. ([#5242](https://github.com/craftcms/cms/issues/5242))
- Fixed an error that could occur when saving a Matrix field. ([#5258](https://github.com/craftcms/cms/issues/5258))
- Fixed a bug where Craft would sometimes fail to generate a correct GraphQL schema when Matrix fields were involved. ([#5255](https://github.com/craftcms/cms/issues/5255))

### Security
- Craft now requires Portable UTF-8 5.4.28 or later, fixing a security vulnerability.

## 3.3.15 - 2019-11-05

### Fixed
- Fixed a bug where it wasn’t possible to apply project config changes that removed a Matrix block type which contained a nested Super Table field, if `allowAdminChanges` was set to `false`. ([#5078](https://github.com/craftcms/cms/issues/5078))
- Fixed a bug where the nag alert that was shown when the wrong Craft edition was installed was including a “Resolve” link even if the user didn’t have access to the Plugin Store. ([#5190](https://github.com/craftcms/cms/issues/5190))
- Fixed a PHP error that could occur when saving an element, if it had a Dropdown field that had been programmatically saved with integer option values. ([#5172](https://github.com/craftcms/cms/issues/5172))
- Fixed a bug where “Updating search indexes” jobs could fail. ([#5191](https://github.com/craftcms/cms/issues/5191))
- Fixed an error that could occur if an invalid PHP interval string was passed to `craft\helpers\DateTimeHelper::isValidIntervalString()`. ([#5193](https://github.com/craftcms/cms/issues/5193))
- Fixed a bug where it wasn’t possible to access categories’ and tags’ `groupId` property via GraphQL. ([#5199](https://github.com/craftcms/cms/issues/5199))

### Security
- Fixed a bug where rows in the `sessions` table weren’t getting deleted when a user was logged out.

## 3.3.14 - 2019-10-30

### Added
- GraphQL entry queries now support an `authorGroupId` argument.
- Added `craft\gql\types\QueryArgument`.

### Changed
- It’s now possible to provide multiple values for the `height`, `width`, and `size` arguments when querying or filtering assets via GraphQL.
- It’s now possible to provide multiple values for the `expiryDate` and `postDate` arguments when querying for elements via GraphQL.
- It’s now possible to use the `not` keyword in the `id` argument when querying for elements via GraphQL.
- It’s now possible to use the `not` keyword in the `folderId` and `volumeId` arguments when querying or filtering assets via GraphQL.
- It’s now possible to use the `not` keyword in the `groupId` argument when querying or filtering tags or categories via GraphQL.
- It’s now possible to use the `not` keyword in the `sectionId`, `typeId`, and `authorId` arguments when querying or filtering entries via GraphQL.
- It’s now possible to use the `not` keyword in the `fieldId`, `ownerId`, and `typeId` when filtering Matrix blocks via GraphQL.
- Craft no longer bundles Bootstrap, as the Debug Extension now provides its own copy.
- Updated the bundled locale data based on ICU 64.1.
- Formatted dates now include two-digit months and days if that’s what’s called for by the ICU date formats. ([#5186](https://github.com/craftcms/cms/issues/5186))

### Fixed
- Fixed a bug where Edit Entry pages would often warn authors when leaving the page even if nothing had changed, if there was a Redactor field or other field that was doing its own value normalization on page load. ([craftcms/redactor#161](https://github.com/craftcms/redactor/issues/161))
- Fixed a bug where assets could remain in their temporary upload location after an entry was first published. ([#5139](https://github.com/craftcms/cms/issues/5139)
- Fixed a bug where the `update` command could run out of memory. ([#1852](https://github.com/craftcms/cms/issues/1852))
- Fixed a bug where saving a new GraphQL schema would not populate the UID property.
- Fixed a bug where Craft wasn’t clearing search keywords for custom fields that weren’t searchable anymore. ([#5168](https://github.com/craftcms/cms/issues/5168))
- Fixed a bug where `relatedTo` element query params weren’t returning elements that were related to the source element when previewing a draft or revision.
- Fixed a bug where importing project config changes would break if they contained a changed global set and orphaned Matrix block types. ([#4789](https://github.com/craftcms/cms/issues/4789)

## 3.3.13 - 2019-10-23

### Added
- It’s now possible to pass arrow functions to the `|group` filter. ([#5156](https://github.com/craftcms/cms/issues/5156))

### Changed
- Underscores are now stripped from search keywords before being saved to the database.

### Fixed
- Fixed a bug where translation message parameters weren’t getting parsed correctly if the installed ICU library was less than version 4.8. ([#4995](https://github.com/craftcms/cms/issues/4995))
- Fixed a bug where GraphQL caches were not being invalidated on element save. ([#5148](https://github.com/craftcms/cms/issues/5148))
- Fixed a bug where GraphQL type generators provided by plugins were not getting invoked when building introspection schemas. ([#5149](https://github.com/craftcms/cms/issues/5149))
- Fixed an error that occurred when using the `|json_encode` Twig filter on console requests. ([#5150](https://github.com/craftcms/cms/issues/5150))
- Fixed a bug where editable table rows could get taller than they should. ([#5159](https://github.com/craftcms/cms/issues/5159))

## 3.3.12 - 2019-10-22

### Added
- GraphQL query results are now cached.
- The GraphQL → Explore page now lists a “Full Schema” option before the Public Schema and any custom-defined schemas.
- Added the “GraphQL caches” option for the Clear Caches utility.
- Added the `gql()` Twig function, which executes a GraphQL query and returns the result.
- Added the `enableGraphQlCaching` config setting.
- Added the `transform` GraphQL parameter for asset URLs (alias of `handle`).
- Added the `url` field to the `EntryInterface` GraphQL type. ([#5113](https://github.com/craftcms/cms/issues/5113))
- Added the `relatedTo` and `relatedToAll` arguments for all GraphQL element queries. ([#5071](https://github.com/craftcms/cms/issues/5071))
- Added support for multi-site GraphQL element queries. ([#5079](https://github.com/craftcms/cms/issues/5079))
- Added `craft\helpers\Gql::createFullAccessSchema()`.
- Added `craft\models\GqlSchema::$isTemporary`.
- Added the `$invalidateCaches` argument to `craft\services\Gql::saveSchema()`.

### Changed
- Matrix blocks now maintain the same `display` style when expanded as they had before they were initially collapsed. ([#5075](https://github.com/craftcms/cms/issues/5075))
- It’s no longer necessary to register GraphQL type loaders when creating types.
- Improved the performance of downloading remote assets. ([#5134](https://github.com/craftcms/cms/pull/5134))
- The `craft\services\Gql::executeQuery()` method now expects an active schema object, instead of a GraphQL Schema object.
- The `users/save-user` action no longer copies `unverifiedEmail` validation errors over to the `email` attribute if the `email` attribute already has its own errors.
- `users/set-password` requests now respond with JSON if the request accepts a JSON response. ([#5138](https://github.com/craftcms/cms/pull/5138))

### Deprecated
- Deprecated the `$checkToken` argument for `craft\gql\base\Query::getQueries()`. `craft\helpers\Gql::getFullAccessSchema()` should be used instead to ensure all queries are returned.

### Fixed
- Fixed a bug that could occur when using plugin specific config files while running functional tests. ([#5137](https://github.com/craftcms/cms/pull/5137))
- Fixed an error that occurred when loading a relational field’s selection modal, if no sources were visible.
- Fixed a bug where required relational fields would get a validation error if only elements from other sites were selected. ([#5116](https://github.com/craftcms/cms/issues/5116))
- Fixed a bug where the “Profile Twig templates when Dev Mode is disabled” admin preference wasn’t saving. ([#5118](https://github.com/craftcms/cms/pull/5118))
- Fixed a bug where failed queue jobs were losing their `dateReserved`, `timeUpdated`, `progress`, and `progressLabel` values.
- Fixed a PHP error occurred when viewing the PHP Info utility if `register_argc_argv` was set to `On` in `php.ini`. ([#4878](https://github.com/craftcms/cms/issues/4878))
- Fixed a bug where the `craft\queue\jobs\UpdateSearchIndex` was ignorning the `siteId` property.
- Fixed a bug where Craft could attempt to perform transforms on element URLs for elements that were not Assets when using GraphQL.

### Fixed
- Fixed a bug where it was impossible to `*` as a value for `site` arguments with GraphQL. ([#5079](https://github.com/craftcms/cms/issues/5079))

## 3.3.11 - 2019-10-16

### Added
- Added `craft\events\ExecuteGqlQueryEvent`.
- Added `craft\services\Gql::EVENT_BEFORE_EXECUTE_GQL_QUERY`.
- Added `craft\services\Gql::EVENT_AFTER_EXECUTE_GQL_QUERY`.
- Added `craft\services\Gql::executeQuery()`.

### Changed
- Dropdown and Multi-select fields can now have duplicate option labels, as long as they are in different optgroups. ([#5105](https://github.com/craftcms/cms/issues/5105))

### Fixed
- Fixed a bug where user email changes were going through email verification even if someone with permission to administrate users was making the change. ([#5088](https://github.com/craftcms/cms/issues/5088))
- Fixed an error that could occur when duplicating entries with Matrix blocks. ([#5097](https://github.com/craftcms/cms/issues/5097))

## 3.3.10 - 2019-10-15

### Added
- Added the `allowOwnerDrafts` and `allowOwnerRevisions` Matrix block query params.
- Added the ability to skip refreshing the project config before running individual tests. ([#5072](https://github.com/craftcms/cms/pull/5072))
- Added `craft\test\Craft::resetProjectConfig()`.

### Fixed
- Fixed a bug where Craft wasn’t passing assets’ MIME types to cloud storage services when saving them. ([#5052](https://github.com/craftcms/cms/issues/5052))
- Fixed a bug where Assets fields’ image thumbnails weren’t getting refreshed after images were edited. ([#4212](https://github.com/craftcms/cms/issues/4212))
- Fixed a bug where the `index-assets` command would bail as soon as it came across a file with a disallowed file extension. ([#5086](https://github.com/craftcms/cms/issues/5086))
- Fixed a bug where it wasn’t possible to eager-load Matrix blocks that belong to a draft or revision. ([#5031](https://github.com/craftcms/cms/issues/5031))
- Fixed a bug where the `setup` command would think that Craft was installed when it wasn’t. ([#5093](https://github.com/craftcms/cms/issues/5093))
- Fixed an error that could occur when syncing the project config if a Matrix field had been changed to something else. ([#4015](https://github.com/craftcms/cms/issues/4015))
- Fixed a bug where Assets fields weren’t always showing the “Edit” button for images when they should. ([#4618](https://github.com/craftcms/cms/issues/4618))
- Fixed a bug where `craft\services\Elements::duplicateElement()` wasn’t ensuring that the duplicate had a valid slug on all sites. ([#5097](https://github.com/craftcms/cms/issues/5097))
- Fixed a bug where querying for elements by their Lightswitch field value could only return elements that had been saved since the Lightswitch field was added, when using PostgreSQL. ([#5073](https://github.com/craftcms/cms/issues/5073))
- Fixed a SQL error that could occur when querying for Matrix blocks.
- Fixed a bug where entries that were disabled globally would still get a green status indicator within the entry context menu on Edit Entry pages.

## 3.3.9 - 2019-10-10

### Changed
- The `project-config/sync` command now correctly returns an error code on failure. ([#4153](https://github.com/craftcms/cms/issues/4153))
- User queries now include the `unverifiedEmail` value by default. ([#5019](https://github.com/craftcms/cms/issues/5019))

### Fixed
- Fixed a bug where updating a draft might delete content on other sites in a multisite setup on certain PHP versions. ([#5048](https://github.com/craftcms/cms/issues/5048))
- Fixed an error that occurred when running console commands before Craft was installed. ([#5083](https://github.com/craftcms/cms/issues/5083))

## 3.3.8 - 2019-10-09

### Added
- Added `craft\web\Request::getNormalizedContentType()`.

### Changed
- Eliminated a `SHOW TABLES` SQL query that was getting executed on every request.
- Craft no longer routes requests based on `action` params in the request body, if the request’s content type is `application/json`.
- Added support for the `text/vtt` MIME type. ([#5052](https://github.com/craftcms/cms/issues/5052))
- Updated Twig to 2.12.

### Fixed
- Fixed a SQL error that could occur when deleting an entry or category with three or more nested levels of elements. ([#3456](https://github.com/craftcms/cms/issues/3456))
- Fixed a bug where querying for elements by their Lightswitch field value wasn’t working properly on PostgreSQL. ([#5046](https://github.com/craftcms/cms/issues/5046))
- Fixed a bug where deleting an entry or category with nested elements could leave the structure in a jumbled state.
- Fixed a bug where Assets fields would attempt to handle the same uploaded files multiple times if an element was saved multiple times in the same request. ([#5061](https://github.com/craftcms/cms/issues/5061))
- Fixed a PHP error occurred when viewing the PHP Info utility if `register_argc_argv` was set to `On` in `php.ini`. ([#4878](https://github.com/craftcms/cms/issues/4878))
- Fixed a bug where the `resave/matrix-blocks` command would wittingly resave Matrix blocks even if they hadn’t been loaded with their content, resulting in lost content. ([#5030](https://github.com/craftcms/cms/issues/5030))
- Fixed some RTL display issues. ([#5051](https://github.com/craftcms/cms/issues/5051))

### Security
- Fixed an XSS vulnerability.

## 3.3.7 - 2019-10-03

### Changed
- When saving a user, email validation errors are now copied over to the `email` attribute from the `unverifiedEmail` attribute. ([#5019](https://github.com/craftcms/cms/issues/5019))
- `craft\web\View::renderString()` and `renderObjectTemplate()` now have `$templateMode` arguments. ([#5020](https://github.com/craftcms/cms/issues/5020))

### Fixed
- Fixed a bug where the Edit User page would list a “Copy activation URL” action for publicly-registered users who already had a password set.
- Fixed a bug where the list and structure icons were missing on element index pages for RTL languages. ([#5018](https://github.com/craftcms/cms/issues/5018))
- Fixed a bug where the `prevSiblingOf` and `nextSiblingOf` element query params weren’t working reliably. ([#4997](https://github.com/craftcms/cms/issues/4997))
- Fixed a bug where the `descendantOf` element query param wasn’t working when previewing a draft or revision. ([#5021](https://github.com/craftcms/cms/issues/5021))
- Fixed a PHP error that occurred when saving a Dropdown or Multi-select field with optgroups. ([#5014](https://github.com/craftcms/cms/issues/5014))
- Fixed a bug where relational fields that were managing relations on a per-site basis would forget other sites’ relations when duplicated. ([#5038](https://github.com/craftcms/cms/issues/5038))

## 3.3.6 - 2019-09-27

### Added
- Added `craft\base\ElementInterface::getIsHomepage()`. ([#4993](https://github.com/craftcms/cms/issues/4993))
- Added `craft\base\Element::HOMEPAGE_URI`.

### Changed
- Updated Garnish to 0.1.31.

### Fixed
- Fixed a bug where some HTML in the Control Panel was getting improperly encoded. ([#5002](https://github.com/craftcms/cms/issues/5002))
- Fixed a bug where `craft\helper\UrlHelper` wasn’t encoding `+` and `&` characters in query param values.
- Fixed an error where GraphQL would sometimes not return a proper error message. ([#4999](https://github.com/craftcms/cms/issues/4999))
- Fixed a bug where HUDs could be positioned incorrectly when first opened. ([#5004](https://github.com/craftcms/cms/issues/5004))
- Fixed a bug where HUD tip images could be pointing the wrong way for RTL languages.

## 3.3.5 - 2019-09-25

### Added
- The Control Panel is now translated into Persian. ([#4969](https://github.com/craftcms/cms/pull/4969))
- Added `craft\test\fixtures\elements\ElementFixture::$unload`.

### Changed
- All users with permission to register users can now choose to not have an activation email sent immediately, when registering a new user. ([#4981](https://github.com/craftcms/cms/pull/4981))
- Craft now shows validation errors when attempting to save a Dropdown, Radio Buttons, Checkboxes, or Multi-select field with duplicate option labels or values. ([#4983](https://github.com/craftcms/cms/issues/4983))
- Live Preview requests now have an `x-craft-live-preview` query string param, rather than `x-craft-preview`. ([#4950](https://github.com/craftcms/cms/issues/4950))
- The `_includes/pagination.html` template can now be passed `itemLabel` and `itemsLabel` variables.
- Any migrations applied during testing are now recorded as content migrations.
- Added the option to automatically apply all content migrations when setting up the test environment. ([#4904](https://github.com/craftcms/cms/issues/4904))
- `craft\helpers\Html::parseTagAttributes()` now has a `$decode` argument.
- `craft\test\fixtures\elements\GlobalSetFixture` now has the option to load the active record instance. ([#4947](https://github.com/craftcms/cms/pull/4947))

### Fixed
- Fixed a bug where checkbox inputs were positioned incorrectly for RTL languages.
- Fixed a bug where the updater and `project.yaml` sync pages weren’t always handling error responses correctly. ([#4988](https://github.com/craftcms/cms/issues/4988))
- Fixed an error that could occur when syncing the project config, if a volume was being deleted that didn’t exist in the database to begin with. ([#4990](https://github.com/craftcms/cms/pull/4990))
- Fixed an error that could occur if a project config value changed from scalar to an array. ([#4932](https://github.com/craftcms/cms/issues/4932))
- Fixed a bug where Craft would not recognize certain block types when using the GraphQL API. ([#4961](https://github.com/craftcms/cms/issues/4961))
- Fixed a bug where `craft\helpers\Html::renderTagAttributes()` was double-encoding preexisting attributes. ([#4984](https://github.com/craftcms/cms/issues/4984))

## 3.3.4.1 - 2019-09-17

### Fixed
- Fixed a bug where elements with enabled Lightswitch fields weren’t getting returned in element queries. ([#4951](https://github.com/craftcms/cms/issues/4951))

## 3.3.4 - 2019-09-17

### Changed
- It’s now possible to run the `migrate/create install` command for uninstalled plugins.
- Improved the button labels in the confirmation dialog that can appear after running the Asset Indexes utility. ([#4943](https://github.com/craftcms/cms/issues/4943))

### Fixed
- Fixed a bug where asset queries’ `withTransforms` param wasn’t working for eager-loaded assets. ([#4931](https://github.com/craftcms/cms/issues/4931))
- Fixed a bug where the “Edit Image” asset action could be missing even if the user had the required permissions. ([#3349](https://github.com/craftcms/cms/issues/3349))
- Fixed a bug where querying for elements by their Lightswitch field value could only return elements that had been saved since the Lightswitch field was added. ([#4939](https://github.com/craftcms/cms/issues/4939))
- Fixed a bug where the Updates utility wasn’t showing the “Update all” button when multiple updates were available. ([#4938](https://github.com/craftcms/cms/issues/4938))
- Fixed a bug where the “Updating search indexes” job could fail when updating search indexes for a Matrix block that contained a relational field.
- Fixed a bug where category groups’ site settings weren’t being added to the project config when a new site was created.
- Fixed a bug where the Translation Method setting wasn’t immediately shown for Matrix sub-fields, if the field type was changed from one that didn’t have multiple translation methods to one that does. ([#4949](https://github.com/craftcms/cms/issues/4949))
- Fixed a bug where it wasn’t possible to query for entries by author ID using the GraphQL API.
- Fixed a bug where it wasn’t possible to query for Matrix blocks directly using the GraphQL API.

## 3.3.3 - 2019-09-12

### Changed
- The GraphQL API now prebuilds the schema for all introspection queries, regardless of whether Dev Mode is enabled.

### Fixed
- Fixed a bug where Craft was ignoring the `invalidUserTokenPath` request when it was set to an empty string. ([#1998](https://github.com/craftcms/cms/issues/1998))
- Fixed a bug where the `invalidUserTokenPath` was affecting Control Panel requests.
- Fixed a bug where revisions weren’t being sorted correctly in Structure sections.
- Fixed a bug where Edit Entry pages weren’t working with certain versions of PHP if the user’s preferred language was set to French. ([#4930](https://github.com/craftcms/cms/issues/4930))

## 3.3.2 - 2019-09-11

### Added
- Added the `graphql/dump-schema` and `graphql/print-schema` commands. ([#4834](https://github.com/craftcms/cms/pull/4834))
- It’s now possible to access a `parent` field on entries and categories when querying the GraphQL API. ([#4880](https://github.com/craftcms/cms/issues/4880))
- It’s now possible to apply transforms to assets via `url` field arguments when querying the GraphQL API.

### Changed
- Craft now resets the `dateCreated` attribute when duplicating elements. ([#4906](https://github.com/craftcms/cms/issues/4906))
- It’s no longer possible to access the `author` field for entries when querying the GraphQL API, if the schema doesn’t include user data.
- It’s no longer possible to access the `photo` field for users when querying the GraphQL API, if the schema doesn’t include the user photo volume.

### Fixed
- Fixed a bug where Lightswitch fields weren’t returning a boolean value for the GraphQL API.
- Fixed a bug where `craft\web\View::renderString()` and `renderObjectTemplate()` could leave Craft set to the `site` template mode if an error occurred when preparing or rendering the template. ([#4912](https://github.com/craftcms/cms/issues/4912))
- Fixed a bug where the Plugin Store wasn’t applying edition upgrade pricing for plugins if the higher edition was already installed as a trial.

## 3.3.1.2 - 2019-09-08

### Fixed
- Fixed an error that occurred after saving an element with a validation error. ([#4898](https://github.com/craftcms/cms/issues/4898))

## 3.3.1.1 - 2019-09-06

### Changed
- `graphql/api` preflight responses now explicitly allow `Authorization` headers. ([#4830](https://github.com/craftcms/cms/issues/4830))
- Updated Garnish to 0.1.30.

### Fixed
- Fixed a bug where selecting Matrix blocks would cause the content container to scroll. ([#3762](https://github.com/craftcms/cms/issues/3762))
- Fixed an error that occurred if Stringy 5.2 was installed.

## 3.3.1 - 2019-09-06

### Added
- Added support for setting `offset` and `limit` params to individual paths’ criteria when eager-loading elements.
- Added the `enableGql` config setting. ([#4836](https://github.com/craftcms/cms/issues/4836))
- Added the `children` field to the `EntryInterface` and `CategoryInterface` GraphQL types. ([#4843](https://github.com/craftcms/cms/issues/4843))
- Added the `markdown` GraphQL directive. ([#4832](https://github.com/craftcms/cms/issues/4832))

### Changed
- Preview target URIs can now be set to environment variables (e.g. `$NEWS_INDEX`) or URLs that begin with an alias (e.g. `@rootUrl/news` or `@rootUrl/news/{slug}`).
- Templates passed to `craft\web\View::renderString()` and `renderObjectTemplate()` can now include front-end templates.
- Element queries with the `revisions` param set will now return revisions ordered by `num DESC` by default. ([#4825](https://github.com/craftcms/cms/issues/4825))
- `graphql/api` responses now set the `Access-Control-Allow-Headers: Content-Type` header for preflight requests.
- Craft no longer forces preview target URLs to use `https` if the current request is over SSL. ([#4867](https://github.com/craftcms/cms/issues/4867))

### Removed
- Removed `craft\elements\MatrixBlock::getField()`. ([#4882](https://github.com/craftcms/cms/issues/4882))

### Fixed
- Fixed a bug where Number fields weren’t showing validation errors when non-numeric values were entered. ([#4849](https://github.com/craftcms/cms/issues/4849))
- Fixed an error that occurred when accessing the GraphQL section in the Control Panel if the `allowAdminChanges` config setting was disabled. ([#4884](https://github.com/craftcms/cms/issues/4884))
- Fixed an error that could occur when executing a GraphQL query if a Matrix field had been converted to a different field type. ([#4848](https://github.com/craftcms/cms/issues/4848))
- Fixed a deprecation warning when running tests in PhpStorm. ([#4772](https://github.com/craftcms/cms/pull/4772))
- Fixed an SQL error that occurred when eager-loading children for an element that wasn’t in a structure.
- Fixed a bug that could cause queue jobs to fail when they were run automatically by Craft, if the `enableCsrfProtection` config setting was disabled. ([#4854](https://github.com/craftcms/cms/issues/4854))
- Fixed an error that could occur if the `select` clause had been completely overridden on an element query, but the `asArray` param wasn’t enabled. ([#4886](https://github.com/craftcms/cms/issues/4886))
- Fixed a bug where Craft wasn’t always respecting the site-specific status when saving new entries. ([#4892](https://github.com/craftcms/cms/issues/4892))

## 3.3.0.1 - 2019-08-27

### Changed
- `graphql/api` responses now send CORS headers to allow crossdomain requests. ([#4830](https://github.com/craftcms/cms/issues/4830))

### Fixed
- Fixed a PHP error that could occur when editing an existing GraphQL schema. ([#4827](https://github.com/craftcms/cms/issues/4827))
- Fixed a PHP error that could occur when using PostgreSQL. ([#4828](https://github.com/craftcms/cms/issues/4828))

## 3.3.0 - 2019-08-27

### Added
- Added a built-in, autogenerated GraphQL API for content (Craft Pro only). ([#4540](https://github.com/craftcms/cms/pull/4540))
- Added “Headless Mode”, which optimizes the system and Control Panel for headless CMS implementations.
- It’s now possible to create Single sections without URLs. ([#3883](https://github.com/craftcms/cms/issues/3883))
- Added the `hiddenInput()` Twig function, which generates a hidden input tag.
- Added the `input()` Twig function, which generates an input tag.
- Added the `tag()` Twig function, which generates an HTML tag.
- Added the `|attr` Twig filter, which modifies the attributes on an HTML tag. ([#4660](https://github.com/craftcms/cms/issues/4660))
- Added the `|append` and `|prepend` Twig filters, which add new HTML elements as children of an HTML tag. ([#3937](https://github.com/craftcms/cms/issues/3937))
- Added the `headlessMode` config setting.
- Added the `purgeStaleUserSessionDuration` config setting.
- Admin users can now opt into getting the full stack trace view when an uncaught exception occurs when Dev Mode isn’t enabled. ([#4765](https://github.com/craftcms/cms/issues/4765))
- Admin users can now opt into having Twig templates profiled when Dev Mode isn’t enabled.
- Added the `graphql/api` controller action.
- Added `craft\base\ApplicationTrait::getGql()`.
- Added `craft\base\EagerLoadingFieldInterface::getEagerLoadingGqlConditions()`.
- Added `craft\base\ElementInterface::getGqlTypeName()`.
- Added `craft\base\ElementInterface::gqlScopesByContext()`.
- Added `craft\base\ElementInterface::gqlTypeNameByContext()`.
- Added `craft\base\Field::getEagerLoadingGqlConditions()`.
- Added `craft\base\FieldInterface::getContentGqlType()`.
- Added `craft\base\GqlInlineFragmentFieldInterface`.
- Added `craft\base\GqlInlineFragmentInterface`.
- Added `craft\controllers\GraphqlController`.
- Added `craft\errors\GqlException`.
- Added `craft\events\RegisterGqlDirectivesEvent`.
- Added `craft\events\RegisterGqlQueriesEvent`.
- Added `craft\events\RegisterGqlTypesEvent`.
- Added `craft\gql\arguments\elements\Asset`.
- Added `craft\gql\arguments\elements\Category`.
- Added `craft\gql\arguments\elements\Entry`.
- Added `craft\gql\arguments\elements\GlobalSet`.
- Added `craft\gql\arguments\elements\MatrixBlock`.
- Added `craft\gql\arguments\elements\Tag`.
- Added `craft\gql\arguments\elements\User`.
- Added `craft\gql\base\Arguments`.
- Added `craft\gql\base\Directive`.
- Added `craft\gql\base\ElementArguments`.
- Added `craft\gql\base\ElementResolver`.
- Added `craft\gql\base\GeneratorInterface`.
- Added `craft\gql\base\GqlTypeTrait`.
- Added `craft\gql\base\InterfaceType`.
- Added `craft\gql\base\ObjectType`.
- Added `craft\gql\base\Query`.
- Added `craft\gql\base\Resolver`.
- Added `craft\gql\base\StructureElementArguments`.
- Added `craft\gql\directives\FormatDateTime`.
- Added `craft\gql\directives\Transform`.
- Added `craft\gql\GqlEntityRegistry`.
- Added `craft\gql\interfaces\Element`.
- Added `craft\gql\interfaces\elements\Asset`.
- Added `craft\gql\interfaces\elements\Category`.
- Added `craft\gql\interfaces\elements\Entry`.
- Added `craft\gql\interfaces\elements\GlobalSet`.
- Added `craft\gql\interfaces\elements\MatrixBlock`.
- Added `craft\gql\interfaces\elements\Tag`.
- Added `craft\gql\interfaces\elements\User`.
- Added `craft\gql\interfaces\Structure`.
- Added `craft\gql\queries\Asset`.
- Added `craft\gql\queries\Category`.
- Added `craft\gql\queries\Entry`.
- Added `craft\gql\queries\GlobalSet`.
- Added `craft\gql\queries\Ping`.
- Added `craft\gql\queries\Tag`.
- Added `craft\gql\queries\User`.
- Added `craft\gql\resolvers\elements\Asset`.
- Added `craft\gql\resolvers\elements\Category`.
- Added `craft\gql\resolvers\elements\Entry`.
- Added `craft\gql\resolvers\elements\GlobalSet`.
- Added `craft\gql\resolvers\elements\MatrixBlock`.
- Added `craft\gql\resolvers\elements\Tag`.
- Added `craft\gql\resolvers\elements\User`.
- Added `craft\gql\TypeLoader`.
- Added `craft\gql\types\DateTime`.
- Added `craft\gql\types\elements\Asset`.
- Added `craft\gql\types\elements\Category`.
- Added `craft\gql\types\elements\Element`.
- Added `craft\gql\types\elements\Entry`.
- Added `craft\gql\types\elements\GlobalSet`.
- Added `craft\gql\types\elements\MatrixBlock`.
- Added `craft\gql\types\elements\Tag`.
- Added `craft\gql\types\elements\User`.
- Added `craft\gql\types\generators\AssetType`.
- Added `craft\gql\types\generators\CategoryType`.
- Added `craft\gql\types\generators\ElementType`.
- Added `craft\gql\types\generators\EntryType`.
- Added `craft\gql\types\generators\GlobalSetType`.
- Added `craft\gql\types\generators\MatrixBlockType`.
- Added `craft\gql\types\generators\TableRowType`.
- Added `craft\gql\types\generators\TagType`.
- Added `craft\gql\types\generators\UserType`.
- Added `craft\gql\types\Query`.
- Added `craft\gql\types\TableRow`.
- Added `craft\helpers\App::webResponseConfig()`.
- Added `craft\helpers\ArrayHelper::whereMultiple()`.
- Added `craft\helpers\ElementHelper::sourceElement()`.
- Added `craft\helpers\Gql`.
- Added `craft\helpers\Html::a()`.
- Added `craft\helpers\Html::actionInput()`.
- Added `craft\helpers\Html::appendToTag()`.
- Added `craft\helpers\Html::csrfInput()`.
- Added `craft\helpers\Html::modifyTagAttributes()`.
- Added `craft\helpers\Html::normalizeTagAttributes()`.
- Added `craft\helpers\Html::parseTag()`.
- Added `craft\helpers\Html::parseTagAttributes()`.
- Added `craft\helpers\Html::prependToTag()`.
- Added `craft\helpers\Html::redirectInput()`.
- Added `craft\helpers\StringHelper::afterFirst()`.
- Added `craft\helpers\StringHelper::afterLast()`.
- Added `craft\helpers\StringHelper::append()`.
- Added `craft\helpers\StringHelper::appendRandomString()`.
- Added `craft\helpers\StringHelper::appendUniqueIdentifier()`.
- Added `craft\helpers\StringHelper::at()`.
- Added `craft\helpers\StringHelper::beforeFirst()`.
- Added `craft\helpers\StringHelper::beforeLast()`.
- Added `craft\helpers\StringHelper::capitalizePersonalName()`.
- Added `craft\helpers\StringHelper::count()`.
- Added `craft\helpers\StringHelper::dasherize()`.
- Added `craft\helpers\StringHelper::endsWithAny()`.
- Added `craft\helpers\StringHelper::escape()`.
- Added `craft\helpers\StringHelper::extractText()`.
- Added `craft\helpers\StringHelper::htmlDecode()`.
- Added `craft\helpers\StringHelper::htmlEncode()`.
- Added `craft\helpers\StringHelper::humanize()`.
- Added `craft\helpers\StringHelper::is()`.
- Added `craft\helpers\StringHelper::isBase64()`.
- Added `craft\helpers\StringHelper::isBlank()`.
- Added `craft\helpers\StringHelper::isHexadecimal()`.
- Added `craft\helpers\StringHelper::isHtml()`.
- Added `craft\helpers\StringHelper::isJson()`.
- Added `craft\helpers\StringHelper::isSerialized()`.
- Added `craft\helpers\StringHelper::isUtf8()`.
- Added `craft\helpers\StringHelper::isWhitespace()`.
- Added `craft\helpers\StringHelper::lastSubstringOf()`.
- Added `craft\helpers\StringHelper::lineWrapAfterWord()`.
- Added `craft\helpers\StringHelper::pad()`.
- Added `craft\helpers\StringHelper::padBoth()`.
- Added `craft\helpers\StringHelper::padLeft()`.
- Added `craft\helpers\StringHelper::padRight()`.
- Added `craft\helpers\StringHelper::removeHtml()`.
- Added `craft\helpers\StringHelper::removeHtmlBreak()`.
- Added `craft\helpers\StringHelper::repeat()`.
- Added `craft\helpers\StringHelper::replaceAll()`.
- Added `craft\helpers\StringHelper::replaceBeginning()`.
- Added `craft\helpers\StringHelper::replaceEnding()`.
- Added `craft\helpers\StringHelper::replaceFirst()`.
- Added `craft\helpers\StringHelper::replaceLast()`.
- Added `craft\helpers\StringHelper::safeTruncate()`.
- Added `craft\helpers\StringHelper::shortenAfterWord()`.
- Added `craft\helpers\StringHelper::shuffle()`.
- Added `craft\helpers\StringHelper::slice()`.
- Added `craft\helpers\StringHelper::slugify()`.
- Added `craft\helpers\StringHelper::split()`.
- Added `craft\helpers\StringHelper::startsWithAny()`.
- Added `craft\helpers\StringHelper::stripCssMediaQueries()`.
- Added `craft\helpers\StringHelper::stripEmptyHtmlTags()`.
- Added `craft\helpers\StringHelper::stripHtml()`.
- Added `craft\helpers\StringHelper::stripWhitespace()`.
- Added `craft\helpers\StringHelper::substringOf()`.
- Added `craft\helpers\StringHelper::surround()`.
- Added `craft\helpers\StringHelper::tidy()`.
- Added `craft\helpers\StringHelper::titleizeForHumans()`.
- Added `craft\helpers\StringHelper::toBoolean()`.
- Added `craft\helpers\StringHelper::toSpaces()`.
- Added `craft\helpers\StringHelper::toTabs()`.
- Added `craft\helpers\StringHelper::toTransliterate()`.
- Added `craft\helpers\StringHelper::trimLeft()`.
- Added `craft\helpers\StringHelper::trimRight()`.
- Added `craft\helpers\StringHelper::upperCamelize()`.
- Added `craft\helpers\StringHelper::upperCaseFirst()`.
- Added `craft\helpers\Template::beginProfile()`.
- Added `craft\helpers\Template::endProfile()`.
- Added `craft\helpers\UrlHelper::buildQuery()`.
- Added `craft\model\MatrixBlockType::getField()`.
- Added `craft\models\GqlSchema`.
- Added `craft\records\GqlSchema`.
- Added `craft\services\Fields::getGroupByUid()`.
- Added `craft\services\Gql`.
- Added `craft\services\Matrix::getAllBlockTypes()`.
- Added `craft\services\Sections::getAllEntryTypes()`.
- Added `craft\web\assets\graphiql\GraphiqlAsset`.
- Added `craft\web\assets\graphiql\VendorAsset`.
- Added `craft\web\twig\nodes\ProfileNode`.
- Added `craft\web\twig\nodevisitors\Profiler`.

### Changed
- Relational fields without a specific target site will now only return related elements from the same site as the source element by default, as they did before Craft 3.2. ([#4751](https://github.com/craftcms/cms/issues/4751))
- Element arrays no longer include `hasDescendants` or `totalDescendants` keys by default. ([#4820](https://github.com/craftcms/cms/issues/4820))
- Matrix block queries no longer include blocks owned by drafts or revisions by default. ([#4790](https://github.com/craftcms/cms/issues/4790))
- Entries’ drafts and revisions are now soft-deleted and restored along with their source elements. ([#4797](https://github.com/craftcms/cms/issues/4797))
- Global set reference tags can now refer to the global set by its handle. ([#4645](https://github.com/craftcms/cms/issues/4645))
- Improved Twig template profiling to include blocks and macros.
- Twig template profiling no longer occurs when Dev Mode isn’t enabled, unless an admin user is logged in and has opted into it.
- The `actionInput()`, `csrfInput()`, and `redirectInput()` Twig functions now support an `options` argument for customizing the HTML tag attributes.
- The `_layouts/forms/field.html` template now supports `label`, `instructions`, `tip`, `warning`, and `input` blocks that can be overridden when including the template with an `{% embed %}` tag.
- Editable tables now support a `fullWidth` setting, which can be set to `false` to prevent the table from spanning the full width of the page.
- Editable tables now support `thin` column settings.
- Editable tables now support `headingHtml` column settings.
- Craft no longer overrides the base Twig template class, unless the now-deprecated `suppressTemplateErrors` config setting is enabled. ([#4755](https://github.com/craftcms/cms/issues/4755))
- Edit Entry pages now get updated preview target URLs after saving a draft, in case the URLs have changed.
- The confirmation dialog that can appear after running the Asset Indexes utility no longer will close by pressing the <kbd>Esc</kbd> key or clicking outside of the modal. ([#4795](https://github.com/craftcms/cms/issues/4795))
- Section and Matrix “Propagation Method” settings now display warnings about the potential for data loss when appropriate.
- Site group settings now display a warning about the potential for data loss.
- Control Panel subnav items can now have badge counts. ([#4756](https://github.com/craftcms/cms/issues/4756))
- Improved the performance of element duplication on multi-site installs.
- Improved the performance of `craft\web\View::renderString()` for templates that don’t contain any Twig code.
- `craft\behaviors\DraftBehavior::getCreator()` can now return `null`.
- `craft\helpers\Db::parseParam()` now has an optional `$columnType` argument. ([#4807](https://github.com/craftcms/cms/pull/4807))
- `craft\test\TestSetup::setupCraftDb()` no longer accepts a second argument. Ensure that `craft\test\Craft::$testConfig` is set before calling this function. ([#4804](https://github.com/craftcms/cms/pull/4804))
- `craft\web\Request::post()` and `getBodyParam()` will now work with posted JSON data, if the request’s content type is set to `application/json`.
- Switched from the `stringy/stringy` library to `voku/stringy`. ([#4753](https://github.com/craftcms/cms/issues/4753))

### Deprecated
- Deprecated the `suppressTemplateErrors` config setting.
- Deprecated `craft\services\Sections::isSectionTemplateValid()`.
- Deprecated `craft\web\twig\Template`.

### Removed
- Removed `craft\base\ElementInterface::getSource()`. ([#4754](https://github.com/craftcms/cms/issues/4754))
- Removed `craft\web\twig\Extension::actionInputFunction()`.
- Removed `craft\web\twig\Extension::csrfInputFunction()`.
- Removed `craft\web\twig\Extension::redirectInputFunction()`.

### Fixed
- Fixed an error that could occur if garbage collection was run while Craft 3.2 migrations were pending. ([#4720](https://github.com/craftcms/cms/issues/4720))
- Fixed a bug where the “Publish live changes for other authors’ entries” permission was being enforced when saving another author’s entry as a new entry. ([#4758](https://github.com/craftcms/cms/issues/4758))
- Fixed a bug where `craft\helpers\UrlHelper` methods would strip out array params in the query string. ([#4778](https://github.com/craftcms/cms/issues/4778))
- Fixed a SQL error that occurred when a `{% cache %}` tag was used on a page with a 4-byte character in the URI. ([#4780](https://github.com/craftcms/cms/issues/4780))
- Fixed a bug where Craft could show a nondescript error when navigating away from a Control Panel page if an Ajax request was currently in progress. ([#4796](https://github.com/craftcms/cms/issues/4796))
- Fixed an error that occurred when editing an entry with a draft that was created by a soft-deleted user. ([#4800](https://github.com/craftcms/cms/issues/4800))
- Fixed a bug where entry revisions and drafts would be deleted when the user that created them was hard-deleted.
- Fixed a SQL error that could occur when executing an element query that had custom `JOIN` and `WHERE` clauses if the `search` param was also set. ([#4788](https://github.com/craftcms/cms/issues/4788))
- Fixed a bug where default field values weren’t being applied to Matrix blocks that were autocreated per the Min Blocks setting. ([#4806](https://github.com/craftcms/cms/issues/4806))
- Fixed Plugin Store dropdowns which were not working properly with Windows Edge browsers.
- Fixed a SQL error that could occur when `:empty:` or `not :empty:` was passed to a date param on an element query when running MySQL 8. ([#4808](https://github.com/craftcms/cms/issues/4808))
- Fixed a bug where Dropdown and Multi-select fields’ Dropdown Options settings weren’t autofocusing on the first input when adding a new row with the keyboard. ([#4823](https://github.com/craftcms/cms/issues/4823))

## 3.2.10 - 2019-08-13

### Added
- Added `craft\fields\BaseRelationField::settingsTemplateVariables()`. ([#4732](https://github.com/craftcms/cms/issues/4732))
- Added `craft\services\Search::deleteOrphanedIndexes()`.
- Added `craft\validators\UriFormatValidator::$disallowTriggers`.
- Added the `Craft.startsWith()` JavaScript method.

### Changed
- Improved garbage collection performance when hard-deleting hundreds of thousands of elements. ([#4735](https://github.com/craftcms/cms/issues/4735))
- Element queries’ `title` param will now accept a value of `'0'`.
- `craft\services\Elements::deleteElementById()` now has a `$hardDelete` argument. ([#4747](https://github.com/craftcms/cms/pull/4747))
- It’s no longer possible to save routes or URI formats that begin with the `actionTrigger` or `cpTrigger` config settings. ([#4154](https://github.com/craftcms/cms/issues/4154))
- Categories fields’ selection modals now show the site menu. ([#4749](https://github.com/craftcms/cms/issues/4749))

### Removed
- Removed `craft\records\Route`.

### Fixed
- Fixed a bug where Entry fixtures wouldn’t get unloaded. ([#4663](https://github.com/craftcms/cms/issues/4663))
- Fixed a bug where entry content wouldn’t get propagated to other sites if an entry was created and then saved before Craft had finished autosaving the draft. ([#4423](https://github.com/craftcms/cms/issues/4423))
- Fixed a bug where entry forms could miss the fact that a Matrix block had been deleted. ([#4727](https://github.com/craftcms/cms/issues/4727))
- Fixed a PHP error that could occur on environments where the Intl PHP extension was installed but the `IDNA_NONTRANSITIONAL_TO_ASCII` or `INTL_IDNA_VARIANT_UTS46` constants weren’t defined. ([#4722](https://github.com/craftcms/cms/issues/4722))
- Fixed a PHP error that could occur if a plugin was configured with settings even though it didn’t support settings. ([#4706](https://github.com/craftcms/cms/issues/4706))
- Fixed an error that occurred when a validation error occurred on an entry while it was being created or updated from a draft. ([#4733](https://github.com/craftcms/cms/issues/4733))
- Fixed an infinite recursion bug that could occur when validating circular relations. ([#4482](https://github.com/craftcms/cms/issues/4482))
- Fixed a bug where elements with a title of “0” would show their ID instead of their title in element indexes and relational fields. ([#4745](https://github.com/craftcms/cms/issues/4745))
- Fixed a bug where Craft was redirecting to the Dashboard when attempting to export elements, if the `tokenParam` config setting was set to something besides `token`. ([#4737](https://github.com/craftcms/cms/issues/4737))

## 3.2.9 - 2019-08-06

### Added
- Added the `ignorePlaceholders` element query param.
- Added the `cp.entries.edit.meta` and `cp.entries.edit.settings` template hooks to the Edit Entry page.
- Added `craft\base\ElementInterface::getSource()`.
- Added `craft\base\ElementTrait::$newSiteIds`.
- Added `craft\models\Site::$dateCreated` and `$dateUpdated`. ([#4703](https://github.com/craftcms/cms/issues/4703))

### Changed
- Improved the Control Panel header styling for mobile and on pages with long titles. ([#4548](https://github.com/craftcms/cms/issues/4548))
- Element references in the Control Panel now reveal the site the element was fetched from in their tooltips, on multi-site installs. ([#4690](https://github.com/craftcms/cms/issues/4690))
- Element editor HUDs now always show a header with the element’s site name on multi-site installs, even if the element is only editable in one site. ([#4690](https://github.com/craftcms/cms/issues/4690))
- Entry preview tokens now respect the `defaultTokenDuration` config setting, rather than always expiring after 24 hours. ([#4683](https://github.com/craftcms/cms/pull/4683))
- Improved disabled select field styling. ([#4709](https://github.com/craftcms/cms/pull/4709))

### Deprecated
- Deprecated `craft\behaviors\DraftBehavior::getSource()`.
- Deprecated `craft\behaviors\RevisionBehavior::getSource()`.

### Fixed
- Fixed a bug where elements listed in a Structure view could be missing their descendant toggles even if all of their descendants were disabled. ([#4685](https://github.com/craftcms/cms/issues/4685))
- Fixed a bug where element CSV exports were limited to 50 elements if no limit was set. ([#4692](https://github.com/craftcms/cms/issues/4692))
- Fixed a 400 error that occurred when submitting an entry form that didn’t have an `entryId` param. ([#4693](https://github.com/craftcms/cms/issues/4693))
- Fixed a bug where `craft\base\Element::getDescendants()` and other structure methods could return the wrong results when called on a draft. ([#4694](https://github.com/craftcms/cms/issues/4694))
- Fixed a bug where Matrix blocks weren’t getting duplicated to newly-enabled sites for elements if the field’s Propagation Method setting wasn’t set to “Save blocks to all sites the owner element is saved in”. ([#4698](https://github.com/craftcms/cms/issues/4698))
- Fixed a bug where the Database Backup could result in a 404 error on load-balanced environments. ([#4699](https://github.com/craftcms/cms/issues/4699))
- Fixed a bug where the “Current” entry revision link wouldn’t always work. ([#4705](https://github.com/craftcms/cms/issues/4705))
- Fixed a bug where the `craft\services\Search::EVENT_AFTER_SEARCH` event wasn’t always firing. ([#4710](https://github.com/craftcms/cms/issues/4710))
- Fixed a bug where `craft\services\Users::purgeExpiredPendingUsers()` was attempting to delete already-trashed users.

### Security
- Fixed an XSS vulnerability.

## 3.2.8 - 2019-07-30

### Added
- Element indexes with unsaved drafts now show a “Drafts” option in the status menu.
- Added the `utils/fix-element-uids` command, which ensures all elements have unique UIDs. ([#4653](https://github.com/craftcms/cms/issues/4653))

### Fixed
- Fixed a bug where it wasn’t possible to create a homepage Single section if a prior entry revisions’ URI had been set to `__home__`. ([#4657](https://github.com/craftcms/cms/issues/4657))
- Fixed a bug where the user deletion confirmation dialog was including revisions and drafts when counting entries for the content summary.
- Fixed an error that occurred when deleting a user, if another user had been chosen to inherit their content. ([#4670](https://github.com/craftcms/cms/issues/4670))
- Fixed a bug where users could be warned about losing unsaved changes when updating an entry from a draft, while the draft was being autosaved. ([#4614](https://github.com/craftcms/cms/issues/4614))
- Fixed a bug where Categories fields weren’t always getting updated when a category they were related to got moved under another category. ([#4672](https://github.com/craftcms/cms/issues/4672))
- Fixed an error that occurred on the Settings → Routes page, if one of the routes didn’t have a URI pattern. ([#4676](https://github.com/craftcms/cms/issues/4676))
- Fixed some styling and behavior issues on the Settings → Routes page.

## 3.2.7 - 2019-07-25

### Fixed
- Fixed an error where it wasn’t possible to scale SVGs using only height. ([#4643](https://github.com/craftcms/cms/pull/4643))
- Fixed a bug where the content area of some Control Panel pages weren’t getting any bottom padding. ([#4644](https://github.com/craftcms/cms/issues/4644))
- Fixed a bug where installing a plugin immediately after installing Craft from the console could corrupt the project config if `useProjectConfigFile` was enabled. ([#3870](https://github.com/craftcms/cms/issues/3870))
- Fixed a bug where entry forms could overlook changes made to Categories fields. ([#4648](https://github.com/craftcms/cms/issues/4648))
- Fixed a bug where element search indexes weren’t being updated right away after an element was created or updated from an element editor HUD.
- Fixed a bug where back-end slug validation wasn’t working correctly for slugs with some Unicode characters. ([#1535](https://github.com/craftcms/cms/issues/1535))
- Fixed a bug where Craft was attempting to delete template caches even when saving a draft or revision.

## 3.2.6 - 2019-07-23

### Changed
- When enabling a new site for a Single section, Craft now uses the primary site’s content as the starting point for the new site’s content, if the section was already enabled for it.
- Swapped the position of the “Save as a Draft” and “Save Entry” buttons. ([#4622](https://github.com/craftcms/cms/issues/4622))
- `craft\helpers\DateTimeHelper::toDateTime()` now supports arrays created from `DateTime` objects. ([#4627](https://github.com/craftcms/cms/issues/4627))
- Plugin license key inputs are no longer limited to 29 characters, to make room for long environment variable names. ([#4393](https://github.com/craftcms/cms/issues/4393))
- Updated Imagine to 1.2.2.1.

### Fixed
- Fixed a bug where Craft could load the same JavaScript and CSS files multiple times when opening element editor HUDs. ([#4620](https://github.com/craftcms/cms/issues/4620))
- Fixed a bug where each animated GIF frame would still be parsed when generating a thumbnail, even if the `transformGifs` setting was set to `false`. ([#4588](https://github.com/craftcms/cms/issues/4588))
- Fixed a bug where back-end slug validation wasn’t working correctly for slugs with Unicode characters. ([#4628](https://github.com/craftcms/cms/issues/4628))
- Fixed a bug where it wasn’t possible to create new entries if the section handle matched the `pageTrigger` config setting, and the `pageTrigger` config setting had a trailing slash. ([#4631](https://github.com/craftcms/cms/issues/4631))
- Fixed a bug where the `sections.previewTargets` database column was getting created as a `varchar` instead of `text` column for new Craft installs. ([#4638](https://github.com/craftcms/cms/issues/4638))

### Security
- Fixed a bug where the `preserveExifData` config setting wasn’t being respected on image upload.

## 3.2.5.1 - 2019-07-19

### Fixed
- Fixed an error that occurred if a plugin license key was set to an environment variable, which was set to an invalid key. ([#4604](https://github.com/craftcms/cms/issues/4604))
- Fixed an error that prevented image thumbnails from generating in the Control Panel when using ImageMagick. ([#4609](https://github.com/craftcms/cms/issues/4609))

## 3.2.5 - 2019-07-19

### Added
- Added `craft\services\Elements::getPlaceholderElements()`.

### Changed
- If an invalid entry draft or revision edit URL is accessed, but the source entry does exist, Craft now redirects the browser to the source entry’s edit page. ([#4574](https://github.com/craftcms/cms/issues/4574))
- Preview requests now include the previewed entry in element queries even if the `status`, `drafts`, or `revisions` parameters are set to exclude it. ([#4581](https://github.com/craftcms/cms/issues/4581))
- Back-end slug generation now follows the same rules as JavaScript. ([#4607](https://github.com/craftcms/cms/issues/4607))
- Unsaved entry drafts now get assigned a new ID when they are fully saved, so they are treated as new elements. ([#4589](https://github.com/craftcms/cms/issues/4589))

### Fixed
- Fixed some bugs with the “Save Entry” menu options, when editing an unsaved draft. ([#4614](https://github.com/craftcms/cms/issues/4614))
- Fixed a bug where Craft could forget which site was being edited when updating an entry from a draft. ([#4615](https://github.com/craftcms/cms/issues/4615))

## 3.2.4.1 - 2019-07-17

### Fixed
- Fixed an error that occurred when attempting to share a disabled entry. ([#4596](https://github.com/craftcms/cms/issues/4596))
- Fixed a bug where new Email and URL cells in Table fields weren’t getting the correct input type. ([#4595](https://github.com/craftcms/cms/issues/4595))

## 3.2.4 - 2019-07-17

### Changed
- Brought back the “Preview” button for the Current revision of entries, which now creates a draft before activating the entry preview. ([#4584](https://github.com/craftcms/cms/issues/4584))
- The “Save as a Draft” button now creates the draft over Ajax, when it’s not the primary submit button for the page.
- When Craft isn’t able to sync incoming `project.yaml` changes due to schema version conflicts, Craft now lists which packages are conflicting.. ([#4568](https://github.com/craftcms/cms/issues/4568))

### Fixed
- Fixed a JavaScript error that could occur after uploading a file directly onto an Assets field when editing the Current revision of an entry.
- Fixed a bug where draft forms could become unresponsive if the user attempted to navigate away from the page or submit the form in the middle of an autosave. ([#4578](https://github.com/craftcms/cms/issues/4578))
- Fixed a SQL error that could occur when passing `:empty:` or `:notempty:` to a relational field’s element query param. ([#4529](https://github.com/craftcms/cms/issues/4529))
- Fixed a bug where Number fields weren’t getting set to their default values for new entries. ([#4586](https://github.com/craftcms/cms/issues/4586))
- Fixed a bug query string parameters were getting URL-encoded when applied to generated pagination URLs.
- Fixed a bug where Single entries had the option to be duplicated or deleted. ([#4590](https://github.com/craftcms/cms/issues/4590))

## 3.2.3 - 2019-07-16

### Added
- Added `craft\controllers\EntriesController::actionDuplicateEntry()`.
- Added `craft\web\UrlManager::setMatchedElement()`.

### Changed
- Craft no longer creates drafts automatically when editing entries. The user must click a “Save as a Draft” button to create one. ([#4549](https://github.com/craftcms/cms/issues/4549))
- Entries are now immediately savable, whether or not any changes were made. ([#4535](https://github.com/craftcms/cms/issues/4535))
- The “Save Entry” button now redirects the user to the Entries index page. ([#4575](https://github.com/craftcms/cms/issues/4575))
- Brought back the “Save and continue editing” and “Save and add another” options for entries.
- It’s no longer possible to preview entries’ Current revision. A draft must be created first.

### Fixed
- Fixed a bug where it wasn’t possible to delete Matrix blocks if Min Blocks and Max Blocks were set to the same value, and an element already had more than that many blocks. ([#4562](https://github.com/craftcms/cms/issues/4562))
- Fixed a bug where `craft\web\UrlManager::getMatchedElement()` could return the incorrect result on preview requests. ([#4542](https://github.com/craftcms/cms/issues/4542))
- Fixed an error that occurred on the Settings → Email page if email settings were missing from the project config. ([#4552](https://github.com/craftcms/cms/issues/4552))
- Fixed a bug where it wasn’t possible to toggle site-specific entry statuses when editing drafts. ([#4577](https://github.com/craftcms/cms/issues/4577))

## 3.2.2 - 2019-07-14

### Added
- Added `craft\helpers\ElementHelper::isTempSlug()`.
- Added `craft\helpers\ElementHelper::tempSlug()`.
- Added `craft\helpers\UrlHelper::removeParam()`.

### Changed
- Craft no longer ensures a recent revision exists before creating a draft for an element.
- Element exports are limited to CSV files now, to avoid the GD requirement imposed by the PHPSpreadsheet library. ([#4553](https://github.com/craftcms/cms/issues/4553))

### Fixed
- Fixed a bug where multi-site element queries with the `unique` and `offset` params set weren’t returning any results. ([#4560](https://github.com/craftcms/cms/issues/4560))
- Fixed an error that could occur when creating a draft. ([#4515](https://github.com/craftcms/cms/issues/4515))
- Fixed a bug where Craft wasn’t generating a new slug for entries that were saved with a blank Slug field. ([#4518](https://github.com/craftcms/cms/issues/4518))
- Fixed a bug where disabled select options could lose their disabled text styling in Firefox. ([#4526](https://github.com/craftcms/cms/issues/4526))
- Fixed a bug where entry forms could miss the fact that a file had been uploaded to an Assets field. ([#4534](https://github.com/craftcms/cms/issues/4534))
- Fixed a bug where selecting “Create a new child entry” in a Structure section on a multi-site install would result in a 404 error. ([#4541](https://github.com/craftcms/cms/issues/4541))
- Fixed a bug where it wasn’t possible to set test-specific config settings. ([#4539](https://github.com/craftcms/cms/pull/4539))
- Fixed an error that occurred when exporting elements if Limit was set to `0`. ([#4547](https://github.com/craftcms/cms/issues/4547))
- Fixed a bug where the `{% paginate %}` tag wouldn’t generate links to the first page correctly when using query string pagination. ([#4550](https://github.com/craftcms/cms/issues/4550))
- Fixed an error that occurred when indexing assets from a console request, if no volumes were defined yet. ([#2798](https://github.com/craftcms/cms/issues/2798))
- Fixed a bug where the “Delete” link could show up in the draft meta HUD for unsaved drafts. ([#4557](https://github.com/craftcms/cms/issues/4557))

## 3.2.1 - 2019-07-11

### Added
- Added `craft\console\Request::getIsPreview()`.
- Added `craft\web\Request::getIsPreview()`.

### Changed
- If a draft can’t be saved, an alert icon is now shown in the Control Panel header, which can be clicked on to reveal more information.
- Element revisions no longer store snapshot data.

### Fixed
- Fixed a bug where Feed widget items weren’t getting hyperlinked.
- Fixed a bug where the `app/migrate` controller wasn’t applying new `project.yaml` changes if there were no pending migrations.
- Fixed a SQL error that could occur when saving an entry or entry draft. ([#4508](https://github.com/craftcms/cms/issues/4508))
- Fixed a bug where Assets fields set to restrict uploads to a single folder could have empty selector modals. ([#4522](https://github.com/craftcms/cms/issues/4522))
- Fixed an error that could occur if a template was accessing the deprecated `locale` property of an element query, but `siteId` wasn’t set to an integer. ([#4531](https://github.com/craftcms/cms/issues/4531))
- Fixed a bug where users without the “Publish live changes” permission for a section weren’t able to create new entries. ([#4528](https://github.com/craftcms/cms/issues/4529))
- Fixed a PHP error that could occur when uploading files to Assets fields on the front-end. ([#4382](https://github.com/craftcms/cms/issues/4382))
- Fixed a bug where elements listed in a Structure view could show descendant toggles even if they had no descendants. ([#4504](https://github.com/craftcms/cms/issues/4504))
- Fixed a backwards compatibility issue. ([#4523](https://github.com/craftcms/cms/issues/4523))

## 3.2.0 - 2019-07-09

> {warning} If you’ve ever run the `project-config/rebuild` command, it’s highly recommended that you run it again with Craft 3.1.34.2, before updating to Craft 3.2.

> {warning} Custom login controllers must now explicitly set their `$allowAnonymous` values to include `self::ALLOW_ANONYMOUS_OFFLINE` if they wish to be available when the system is offline.

> {tip} If you have Super Table or Neo installed, you should update those **at the same time** as Craft, to avoid unnecessary search index jobs from being added to the queue.

### Added
- All element types now have the option to support drafts and revisions.
- Drafts are now autocreated when content is modified, and autosaved whenever the content changes. ([#1034](https://github.com/craftcms/cms/issues/1034))
- Drafts and revisions now store content across all sites supported by the element. ([#2669](https://github.com/craftcms/cms/issues/2669))
- Content previewing is now draft-based, and drafts are stored as specialized elements, so it’s no longer necessary to add special cases in templates for preview requests. ([#1787](https://github.com/craftcms/cms/issues/1787), [#2801](https://github.com/craftcms/cms/issues/2801))
- Sections now have a “Preview Targets” setting when running Craft Pro, which can be used to configure additional locations that entries can be previewed from. ([#1489](https://github.com/craftcms/cms/issues/1489))
- Sections now have a “Propagation Method” setting, enabling entries to only be propagated to other sites in the same site group, or with the same language. ([#3554](https://github.com/craftcms/cms/issues/3554))
- Matrix fields now have a “Propagation Method” setting, enabling blocks to only be propagated to other sites in the same site group, or with the same language. ([#3554](https://github.com/craftcms/cms/issues/3554))
- Single entries now have editable slugs. ([#3368](https://github.com/craftcms/cms/issues/3368))
- Headless content previewing is now possible by forwarding request tokens off to content API requests. ([#1231](https://github.com/craftcms/cms/issues/1231))
- Preview iframes are now created with a `src` attribute already in place, improving SPA support. ([#2120](https://github.com/craftcms/cms/issues/2120))
- Entry “Share” buttons are now visible on mobile. ([#4408](https://github.com/craftcms/cms/issues/4408))
- Added the “Temp Uploads Location” system setting (available from Settings → Assets → Settings), which makes it possible to choose the volume and path that temporary asset uploads should be stored. ([#4010](https://github.com/craftcms/cms/issues/4010))
- Added the `maxRevisions` config setting. ([#926](https://github.com/craftcms/cms/issues/926))
- Added the `purgeUnsavedDraftsDuration` config setting, which determines how long unsaved drafts should be allowed to exist before getting deleted via garbage collection.
- Added the “Edit images” permission. ([#3349](https://github.com/craftcms/cms/issues/3349))
- Added the “Impersonate users” permission. ([#3501](https://github.com/craftcms/cms/issues/3501))
- Added the `drafts`, `draftId`, `draftOf`, `draftCreator`, `revisions`, `revisionId`, `revisionOf`, and `revisionCreator` element query params.
- The `site` element query params now support passing multiple site handles, or `'*'`, to query elements across multiple sites at once. ([#2854](https://github.com/craftcms/cms/issues/2854))
- Relational fields now have a “Validate related elements” setting, which ensures that the related elements pass validation before the source element can be saved with them selected. ([#4095](https://github.com/craftcms/cms/issues/4095))
- Table fields can now have Dropdown, Email, and URL columns. ([#811](https://github.com/craftcms/cms/issues/811), [#4180](https://github.com/craftcms/cms/pull/4180))
- Dropdown and Multi-select fields can now have optgroups. ([#4236](https://github.com/craftcms/cms/issues/4236))
- Date/Time, Dropdown, Lightswitch, Number, and Radio Buttons fields are now listed as sort options in element indexes. ([#2818](https://github.com/craftcms/cms/issues/2818))
- Asset, category, entry, and user indexes can now have “UID” columns. ([#4433](https://github.com/craftcms/cms/issues/4433))
- Added the `unique` element query param, which can be used to prevent duplicate elements when querying elements across multiple sites.
- Added the `preferSites` element query param, which can be used to set the preferred sites that should be used for multi-site element queries, when the `unique` param is also enabled.
- Element index pages are now paginated for non-Structure views. ([#818](https://github.com/craftcms/cms/issues/818))
- Element index pages now have an “Export…” button that will export all of the elements in the current view (across all pages) or up to a custom limit, in either CSV, XLS, XLSX, or ODS format. ([#994](https://github.com/craftcms/cms/issues/994))
- Added the `{% dd %}` Twig tag. ([#4399](https://github.com/craftcms/cms/issues/4399))
- Added the `attr()` Twig function, which can generate a list of HTML/XML attributes. ([#4237](https://github.com/craftcms/cms/pull/4237))
- Added the `|withoutKey` Twig filter.
- Added the `resave/matrix-blocks` console command.
- The `index-assets/*` commands now support a `--create-missing-assets=0` option, which prevents Craft from creating asset records when they don’t exist yet, and offers an opportunity to fix the location of any asset records that are missing their associated files, when the filename matches one of the files missing an index.
- Added the `mailer/test` command. ([#4020](https://github.com/craftcms/cms/issues/4020))
- Added the `tests/setup` command, which generates a test suite for the current Craft project.
- Jobs can now set progress labels, which will be shown below their description and progress bar in the queue HUD. ([#1931](https://github.com/craftcms/cms/pull/1931))
- Added the `_layouts/element` template, which can be extended by element edit pages that wish to support drafts, revisions, and content previewing.
- Added the `_special/sitepicker` template.
- It’s now possible for plugins and modules to define custom actions on console controllers.
- Added a testing framework for Craft and plugins, powered by Codeception. ([#3382](https://github.com/craftcms/cms/pull/3382), [#1485](https://github.com/craftcms/cms/issues/1485), [#944](https://github.com/craftcms/cms/issues/944))
- Added `craft\base\ApplicationTrait::getInstalledSchemaVersion()`.
- Added `craft\base\BlockElementInterface`.
- Added `craft\base\Element::EVENT_AFTER_PROPAGATE`.
- Added `craft\base\Element::EVENT_REGISTER_PREVIEW_TARGETS`.
- Added `craft\base\Element::previewTargets()`.
- Added `craft\base\ElementInterface::afterPropagate()`.
- Added `craft\base\ElementInterface::getCurrentRevision()`.
- Added `craft\base\ElementInterface::getIsDraft()`.
- Added `craft\base\ElementInterface::getIsRevision()`.
- Added `craft\base\ElementInterface::getIsUnsavedDraft()`.
- Added `craft\base\ElementInterface::getPreviewTargets()`.
- Added `craft\base\ElementInterface::getSourceId()`.
- Added `craft\base\ElementInterface::getSourceUid()`.
- Added `craft\base\ElementInterface::getUiLabel()`, which is now used to define what an element will be called in the Control Panel. ([#4211](https://github.com/craftcms/cms/pull/4211))
- Added `craft\base\ElementInterface::pluralDisplayName()`, which element type classes can use to define the plural of their display name.
- Added `craft\base\ElementInterface::setRevisionCreatorId()`.
- Added `craft\base\ElementInterface::setRevisionNotes()`.
- Added `craft\base\ElementTrait::$dateDeleted`. ([#4493](https://github.com/craftcms/cms/issues/4493))
- Added `craft\base\ElementTrait::$draftId`.
- Added `craft\base\ElementTrait::$hardDelete`.
- Added `craft\base\ElementTrait::$previewing`.
- Added `craft\base\ElementTrait::$propagateAll`.
- Added `craft\base\ElementTrait::$revisionId`.
- Added `craft\base\Field::EVENT_AFTER_ELEMENT_PROPAGATE`.
- Added `craft\base\Field::getSortOption()`.
- Added `craft\base\FieldInterface::afterElementPropagate()`.
- Added `craft\base\FieldInterface::valueType()`. ([#3894](https://github.com/craftcms/cms/issues/3894))
- Added `craft\base\SortableFieldInterface`, which can be implemented by field classes that should be sortable in element indexes.
- Added `craft\behaviors\DraftBehavior`.
- Added `craft\behaviors\RevisionBehavior`.
- Added `craft\console\CallableAction`.
- Added `craft\console\Controller`.
- Added `craft\console\controllers\ResaveController::saveElements()`.
- Added `craft\console\ControllerTrait`.
- Added `craft\console\Request::getToken()`.
- Added `craft\controllers\PreviewController`.
- Added `craft\errors\MissingAssetException`.
- Added `craft\events\BatchElementActionEvent`.
- Added `craft\events\DefineConsoleActionsEvent`.
- Added `craft\events\ElementQueryEvent`.
- Added `craft\events\RegisterPreviewTargetsEvent`.
- Added `craft\events\RevisionEvent`.
- Added `craft\helpers\Component::validateComponentClass()`.
- Added `craft\helpers\ElementHelper::isDraftOrRevision()`.
- Added `craft\helpers\ElementHelper::rootElement()`.
- Added `craft\models\Section::$propagationMethod`.
- Added `craft\queue\jobs\UpdateSearchIndex`.
- Added `craft\services\Drafts`, accessible via `Craft::$app->drafts`.
- Added `craft\services\Elements::propagateElements()` along with `EVENT_BEFORE_PROPAGATE_ELEMENTS`, `EVENT_AFTER_PROPAGATE_ELEMENTS`, `EVENT_BEFORE_PROPAGATE_ELEMENT`, and `EVENT_AFTER_PROPAGATE_ELEMENT` events. ([#4139](https://github.com/craftcms/cms/issues/4139))
- Added `craft\services\Elements::resaveElements()` along with `EVENT_BEFORE_RESAVE_ELEMENTS`, `EVENT_AFTER_RESAVE_ELEMENTS`, `EVENT_BEFORE_RESAVE_ELEMENT`, and `EVENT_AFTER_RESAVE_ELEMENT` events. ([#3482](https://github.com/craftcms/cms/issues/3482))
- Added `craft\services\Matrix::duplicateBlocks()`.
- Added `craft\services\Matrix::getSupportedSiteIdsForField()`.
- Added `craft\services\Revisions`, accessible via `Craft::$app->revisions`.
- Added `craft\services\Users::canImpersonate()`.
- Added `craft\web\Request::getIsLoginRequest()` and `craft\console\Request::getIsLoginRequest()`.
- Added `craft\web\UrlManager::$checkToken`.
- Added the `Craft.isSameHost()` JavaScript method.
- Added the `Craft.parseUrl()` JavaScript method.
- Added the `Craft.randomString()` JavaScript method.
- Added the `Craft.DraftEditor` JavaScript class.
- Added the `Craft.Preview` JavaScript class.

### Changed
- Relational fields are now capable of selecting elements from multiple sites, if they haven’t been locked down to only related elements from a single site. ([#3584](https://github.com/craftcms/cms/issues/3584))
- Element selector modals now always show source headings, and list sources in the configured order. ([#4494](https://github.com/craftcms/cms/issues/4494))
- Reference tags can now specify the site to load the element from. ([#2956](https://github.com/craftcms/cms/issues/2956))
- Improved the button layout of Edit Entry pages. ([#2325](https://github.com/craftcms/cms/issues/2325))
- Improved the performance of saving elements.
- The Control Panel now shows the sidebar on screens that are at least 1,000 pixels wide. ([#4079](https://github.com/craftcms/cms/issues/4079))
- The `_layouts/cp` template now supports a `showHeader` variable that can be set to `false` to remove the header.
- The `_layouts/cp` Control Panel template now supports a `footer` block, which will be output below the main content area.
- Renamed `craft\helpers\ArrayHelper::filterByValue()` to `where()`.
- Anonymous/offline/Control Panel access validation now takes place from `craft\web\Controller::beforeAction()` rather than `craft\web\Application::handleRequest()`, giving controllers a chance to do things like set CORS headers before a `ForbiddenHttpException` or `ServiceUnavailableHttpException` is thrown. ([#4008](https://github.com/craftcms/cms/issues/4008))
- Controllers can now set `$allowAnonymous` to a combination of bitwise integers `self::ALLOW_ANONYMOUS_LIVE` and `self::ALLOW_ANONYMOUS_OFFLINE`, or an array of action ID/bitwise integer pairs, to define whether their actions should be accessible anonymously even when the system is offline.
- Improved the error message when Project Config reaches the maximum deferred event count.
- Craft now deletes expired template caches as part of its garbage collection routine.
- Craft no longer warns about losing unsaved changes when leaving the page while previewing entries, if the changes were autosaved. ([#4439](https://github.com/craftcms/cms/issues/4439))
- `fieldValues` is a now reserved field handle. ([#4453](https://github.com/craftcms/cms/issues/4453))
- Improved the reliability of `craft\helpers\UrlHelper::rootRelativeUrl()` and `cpUrl()`.
- `craft\base\ElementInterface::eagerLoadingMap()` and `craft\base\EagerLoadingFieldInterface::getEagerLoadingMap()` can now return `null` to opt out of eager-loading. ([#4220](https://github.com/craftcms/cms/pull/4220))
- `craft\db\ActiveRecord` no longer sets the `uid`, `dateCreated`, or `dateUpdated` values for new records if they were already explicitly set.
- `craft\db\ActiveRecord` no longer updates the `dateUpdated` value for existing records if nothing else changed or if `dateUpdated` had already been explicitly changed.
- `craft\helpers\UrlHelper::siteUrl()` and `url()` will now include the current request’s token in the generated URL’s query string, for site URLs.
- `craft\events\MoveElementEvent` now extends `craft\events\ElementEvent`. ([#4315](https://github.com/craftcms/cms/pull/4315))
- `craft\queue\BaseJob::setProgress()` now has a `$label` argument.
- `craft\queue\jobs\PropagateElements` no longer needs to be configured with a `siteId`, and no longer propagates elements to sites if they were updated in the target site more recently than the source site.
- `craft\queue\QueueInterface::setProgress()` now has a `$label` argument.
- `craft\services\Assets::getUserTemporaryUploadFolder()` now returns the current user’s temporary upload folder by default if no user is provided.
- `craft\services\Elements::deleteElement()` now has a `$hardDelete` argument.
- `craft\services\Elements::deleteElement()` now has a `$hardDelete` argument. ([#3392](https://github.com/craftcms/cms/issues/3392))
- `craft\services\Elements::getElementById()` now has a `$criteria` argument.
- `craft\services\Elements::propagateElement()` now has a `$siteElement` argument.
- `craft\services\Elements::saveElement()` now preserves existing elements’ current `dateUpdated` value when propagating or auto-resaving elements.
- `craft\services\Elements::saveElement()` now preserves the `uid`, `dateCreated`, and `dateUpdated` values on new elements if they were explicitly set. ([#2909](https://github.com/craftcms/cms/issues/2909))
- `craft\services\Elements::setPlaceholderElement()` now throws an exception if the element that was passed in doesn’t have an ID.
- `craft\services\Matrix::saveField()` is no longer is responsible for duplicating blocks from other elements.
- `craft\web\twig\variables\CraftVariable` no longer triggers the `defineComponents` event. ([#4416](https://github.com/craftcms/cms/issues/4416))
- `craft\web\UrlManager::setRouteParams()` now has a `$merge` argument, which can be set to `false` to completely override the route params.
- It’s now possible to pass a `behaviors` key to the `$newAttributes` argument of `craft\services\Elements::duplicateElement()`, to preattach behaviors to the cloned element before it’s saved.

### Removed
- Removed the Search Indexes utility. ([#3698](https://github.com/craftcms/cms/issues/3698))
- Removed the `--batch-size` option from `resave/*` actions.
- Removed the `craft.entryRevisions` Twig component.
- Removed `craft\controllers\EntriesController::actionPreviewEntry()`.
- Removed `craft\controllers\EntriesController::actionShareEntry()`.
- Removed `craft\controllers\EntriesController::actionViewSharedEntry()`.
- Removed `craft\events\VersionEvent`.
- Removed `craft\records\Entry::getVersions()`.
- Removed `craft\records\EntryDraft`.
- Removed `craft\records\EntryVersion`.
- Removed `craft\services\EntryRevisions::saveDraft()`.
- Removed `craft\services\EntryRevisions::publishDraft()`.
- Removed `craft\services\EntryRevisions::deleteDraft()`.
- Removed `craft\services\EntryRevisions::saveVersion()`.
- Removed `craft\services\EntryRevisions::revertEntryToVersion()`.
- Removed the `Craft.EntryDraftEditor` JavaScript class.

### Deprecated
- Deprecated the `ownerSite` and `ownerSiteId` Matrix block query params.
- Deprecated `craft\controllers\EntriesController::EVENT_PREVIEW_ENTRY`.
- Deprecated `craft\controllers\LivePreviewController`.
- Deprecated `craft\elements\MatrixBlock::$ownerSiteId`.
- Deprecated `craft\events\DefineComponentsEvent`.
- Deprecated `craft\helpers\ArrayHelper::filterByValue()`. Use `where()` instead.
- Deprecated `craft\models\BaseEntryRevisionModel`.
- Deprecated `craft\models\EntryDraft`.
- Deprecated `craft\models\EntryVersion`.
- Deprecated `craft\models\Section::$propagateEntries`. Use `$propagationMethod` instead.
- Deprecated `craft\services\Assets::getCurrentUserTemporaryUploadFolder()`.
- Deprecated `craft\services\EntryRevisions`.
- Deprecated `craft\web\Request::getIsLivePreview()`.
- Deprecated `craft\web\Request::getIsSingleActionRequest()` and `craft\console\Request::getIsSingleActionRequest()`.
- Deprecated the `Craft.LivePreview` JavaScript class.

### Fixed
- Fixed a bug where `craft\helpers\UrlHelper` methods could add duplicate query params on generated URLs.
- Fixed a bug where Matrix blocks weren’t getting duplicated for other sites when creating a new element. ([#4449](https://github.com/craftcms/cms/issues/4449))

## 3.1.34.3 - 2019-08-21

### Fixed
- Fixed a bug where the `project-config/rebuild` command wasn’t discarding unused user groups or user field layouts in the project config. ([#4781](https://github.com/craftcms/cms/pull/4781))

## 3.1.34.2 - 2019-07-23

### Fixed
- Fixed a bug where the `project-config/rebuild` command was discarding email and user settings.

## 3.1.34.1 - 2019-07-22

### Fixed
- Fixed a bug where the `project-config/rebuild` command was ignoring entry types that didn’t have a field layout. ([#4600](https://github.com/craftcms/cms/issues/4600))

## 3.1.34 - 2019-07-09

### Changed
- The `project-config/rebuild` command now rebuilds the existing project config wherever possible, instead of merging database data with the existing project config.

## 3.1.33 - 2019-07-02

### Added
- Added `craft\base\ApplicationTrait::saveInfoAfterRequest()`.

### Changed
- Craft no longer strips some punctuation symbols from slugs.
- Improved the performance of saving project config updates. ([#4459](https://github.com/craftcms/cms/issues/4459))
- Improved the performance of saving fields. ([#4459](https://github.com/craftcms/cms/issues/4459))
- The `craft update` command no longer updates Craft or plugins if not specified.

### Removed
- Removed `craft\services\ProjectConfig::saveDataAfterRequest()`.
- Removed `craft\services\ProjectConfig::preventSavingDataAfterRequest()`.

### Fixed
- Fixed a PHP error that occurred when deleting an asset transform. ([#4473](https://github.com/craftcms/cms/issues/4473))

### Security
- Fixed an XSS vulnerability.
- Fixed a path disclosure vulnerability. ([#4468](https://github.com/craftcms/cms/issues/4468))
- Added the `sameSiteCookieValue` config setting. ([#4462](https://github.com/craftcms/cms/issues/4462))

## 3.1.32.1 - 2019-06-25

### Fixed
- Fixed a couple Windows compatibility issues.

## 3.1.32 - 2019-06-25

### Changed
- Project Config now sorts arrays when all of the keys are UIDs. ([#4425](https://github.com/craftcms/cms/issues/4425))

### Fixed
- Fixed a bug where Craft might not match a domain to the proper site if it had a non-ASCII character in the host name.
- Fixed an error that could occur when using the `|filter` Twig filter. ([#4437](https://github.com/craftcms/cms/issues/4437))
- Fixed a bug where pagination URL could get repeated page params added to the query string if using query string-based pagination.

## 3.1.31 - 2019-06-18

### Added
- It’s now possible to set plugin license keys to environment variables using the `$VARIABLE_NAME` syntax. ([#4393](https://github.com/craftcms/cms/issues/4393))
- Added `craft\services\Elements::mergeElements()`. ([#4404](https://github.com/craftcms/cms/pull/4404))

### Changed
- Pagination URLs now include any query string parameters set on the current request.
- The default email template no longer sets text or background colors, so emails look better in dark mode. ([#4396](https://github.com/craftcms/cms/pull/4396))
- Improved the error message that gets logged when Craft isn’t able to finish processing project config changes, due to unresolved dependencies.
- Craft will no longer log errors and warnings arising from `yii\i18n\PhpMessageSource`. ([#4109](https://github.com/craftcms/cms/issues/4109))
- Improved the performance and reliability of user queries when the `group` param is set to a user group with a large number of users.
- Updated Yii to 2.0.21.

### Fixed
- Fixed a bug where `Craft::dd()` wouldn’t work properly if output buffering was enabled. ([#4399](https://github.com/craftcms/cms/issues/4399))
- Fixed a bug where `Craft::alias()` wasn’t working on Windows servers. ([#4405](https://github.com/craftcms/cms/issues/4405))
- Fixed a bug where Craft wasn’t parsing the `dsn` DB connection setting properly if it was supplied.

### Security
- Fixed an XSS vulnerability.

## 3.1.30 - 2019-06-11

### Changed
- Improved query performance. ([yiisoft/yii2#17344](https://github.com/yiisoft/yii2/pull/17344), [yiisoft/yii2#17345](https://github.com/yiisoft/yii2/pull/17345), [yiisoft/yii2#17348](https://github.com/yiisoft/yii2/pull/17348))
- `craft\services\Elements::saveElement()` now always propagates elements regardless of the `$propagate` argument value, when saving new elements. ([#4370](https://github.com/craftcms/cms/issues/4370))

### Fixed
- Fixed a bug where new elements weren’t assigned a UID in time if their URI format contained a `{uid}` token. ([#4364](https://github.com/craftcms/cms/issues/4364))
- Fixed a bug where Craft was modifying custom log target configs before executing queue jobs. ([#3766](https://github.com/craftcms/cms/issues/3766))
- Fixed a bug where `craft\helpers\ChartHelper::getRunChartDataFromQuery()` assumed that the value would be integers. ([craftcms/commerce#849](https://github.com/craftcms/commerce/issues/849))
- Fixed a bug where `craft\services\Security::validateData()` was returning an empty string instead of `false` when the data didn’t validate. ([#4387](https://github.com/craftcms/cms/issues/4387))
- Fixed a bug where Craft could inject unexpected JavaScript into front-end requests. ([#4390](https://github.com/craftcms/cms/issues/4390))

## 3.1.29 - 2019-06-04

### Added
- Added the `restore` command, which restores a database backup.
- Added the `Craft.escapeRegex()` JavaScript method.

### Changed
- Asset indexes now sort assets by Date Uploaded in descending order by default. ([#1153](https://github.com/craftcms/cms/issues/1153))
- `craft\db\Paginator` no longer assumes that the application’s database connection should be used.
- Updated Twig to 2.11. ([#4342](https://github.com/craftcms/cms/issues/4342))

### Fixed
- Fixed a bug where the Status menu wasn’t visible for the “All users” source on user indexes. ([#4306](https://github.com/craftcms/cms/pull/4306))
- Fixed a bug where pressing the <kbd>Esc</kbd> key in the setup wizard would close the modal window. ([#4307](https://github.com/craftcms/cms/issues/4307))
- Fixed a bug where `craft\validators\ArrayValidator::validate()` didn’t work. ([#4309](https://github.com/craftcms/cms/pull/4309))
- Fixed an error that could occur when rendering templates with a `loop.parent.loop` reference in a nested for-loop. ([#4271](https://github.com/craftcms/cms/issues/4271))
- Fixed a bug where publishing a Single entry’s draft, or reverting a Single entry to a prior version, would overwrite its title to the section name. ([#4323](https://github.com/craftcms/cms/pull/4323))
- Fixed a bug where Craft wasn’t invalidating existing asset transforms when changing the dimensions of a named transform.
- Fixed a bug where `craft\services\Fields::getFieldsByElementType()` would return duplicate results if a field was used in more than one field layout for the element type. ([#4336](https://github.com/craftcms/cms/issues/4336))
- Fixed a bug where Craft wasn’t respecting the `allowUppercaseInSlug` config setting when generating slugs in the Control Panel. ([#4330](https://github.com/craftcms/cms/issues/4330))
- Fixed a bug where Control Panel Ajax requests weren’t working if a custom `pathParam` config setting value was set. ([#4334](https://github.com/craftcms/cms/issues/4334))
- Fixed a JavaScript error that could occur when saving a new entry, if the selected entry type didn’t have a Title field. ([#4353](https://github.com/craftcms/cms/issues/4353))

## 3.1.28 - 2019-05-21

### Added
- Added the “Customize element sources” user permission. ([#4282](https://github.com/craftcms/cms/pull/4282))
- Matrix sub-fields now have a “Use this field’s values as search keywords?” setting. ([#4291](https://github.com/craftcms/cms/issues/4291))
- Added `craft\web\twig\variables\Paginate::setBasePath()`. ([#4286](https://github.com/craftcms/cms/issues/4286))

### Changed
- Craft now requires Yii 2.0.19.

### Fixed
- Fixed a bug where slugs could get double-hyphenated. ([#4266](https://github.com/craftcms/cms/issues/4266))
- Fixed an error that would occur when installing Craft if the `allowAdminChanges` config setting was disabled. ([#4267](https://github.com/craftcms/cms/issues/4267))
- Fixed a bug where Matrix fields would return the wrong set of Matrix blocks on new or duplicated elements, immediately after they were saved.
- Fixed a bug where users could not assign additional user groups to their own account if their permission to do so was granted by another user group they belonged to.
- Fixed a bug where Number fields would attempt to save non-numeric values. ([craftcms/feed-me#527](https://github.com/craftcms/feed-me/issues/527))
- Fixed a bug where it was possible to assign a Structure entry or category to a new parent, even if that would cause its descendants to violate the Max Levels setting. ([#4279](https://github.com/craftcms/cms/issues/4279))
- Fixed an error that could occur when rendering a template from a console request, if the template contained any non-global `{% cache %}` tags. ([#4284](https://github.com/craftcms/cms/pull/4284))

## 3.1.27 - 2019-05-14

### Added
- Added `craft\fields\Matrix::EVENT_SET_FIELD_BLOCK_TYPES`. ([#4252](https://github.com/craftcms/cms/issues/4252))

### Changed
- Pressing <kbd>Shift</kbd> + <kbd>Return</kbd> (or <kbd>Shift</kbd> + <kbd>Ctrl</kbd>/<kbd>Command</kbd> + <kbd>Return</kbd>) when a textual cell is focused in an editable table will now change the focus to the same cell in the previous row (after creating a new row if necessary.) ([#4259](https://github.com/craftcms/cms/issues/4259))
- Craft no longer shows the status menu for element sources that define a status. ([#4249](https://github.com/craftcms/cms/issues/4249))
- Element URI formats can now conditionally output an empty string, opting the element out of getting its own system URI. ([#4254](https://github.com/craftcms/cms/issues/4254))
- Table fields now get validation errors if any column handles are entered in the format of “colX”.
- Craft no longer clear out users’ verification codes after login. ([#4257](https://github.com/craftcms/cms/issues/4257))
- The `users/upload-user-photo` and `users/delete-user-photo` actions are now available to front-end requests. ([#3932](https://github.com/craftcms/cms/issues/3932))

### Fixed
- Fixed a bug where rebuilding the project config could set an incorrect value for the user field layout.
- Fixed a bug Craft wouldn’t allow users to edit their own photos if they didn’t have upload/remove asset permissions.
- Fixed a bug where Craft wasn’t removing newline characters when pasting text into some single-line Table column types.
- Fixed a bug where project config syncing could have inconsistent results on load-balanced environments. ([#4136](https://github.com/craftcms/cms/issues/4136))
- Fixed a bug where the Plugin Store was not able to load developer details. ([#4241](https://github.com/craftcms/cms/issues/4241))
- Fixed a bug that could occur when Craft generated URLs with multi-byte characters in the query string.
- Fixed a bug where you could get some character encoding issues in some environments when using PHP 7.3.
- Fixed a bug where Craft wasn’t attempting to set a unique URI on duplicated elements. ([#4253](https://github.com/craftcms/cms/issues/4253))
- Fixed a bug where Table fields could copy cell values to other cells if a column had a handle in the format of “colX”. ([#4200](https://github.com/craftcms/cms/issues/4200))
- Fixed an error that could occur on the Login page if a custom Login Page Logo was selected. ([#4261](https://github.com/craftcms/cms/issues/4261))

## 3.1.26 - 2019-05-08

### Changed
- The “Update all” button on the Updates utility is now shown even if the page contains some uninstallable updates. ([#4230](https://github.com/craftcms/cms/issues/4230))
- Craft now stores the Default User Group’s UID in the project config, in case the group’s ID is different across environments.
- `craft\services\Assets::EVENT_BEFORE_REPLACE_ASSET` event handlers can now change the filename of the replaced asset before it is saved.
- Improved the performance of background jobs. ([#4219](https://github.com/craftcms/cms/pull/4219))
- Improved the Plugin Store’s screenshots with arrows for navigation and pinch-to-zoom capability for touch devices.

### Fixed
- Fixed an error that could occur when saving a Single section if one of its sites had been disabled.
- Fixed an error that could occur when deleting a site.
- Fixed a PHP compile error that could occur when paginating a query. ([#4208](https://github.com/craftcms/cms/pull/4208))
- Fixed an error that could occur on the Settings → Users → Settings page if the project config was missing its `users` key. ([#4206](https://github.com/craftcms/cms/issues/4206))
- Fixed a bug where Craft wasn’t requiring email verification for new user accounts if the project config was missing its `users` key.
- Fixed a bug where Craft wasn’t eager-loading elements in the same site as the source element, if that was different than the currently requested site. ([#3954](https://github.com/craftcms/cms/issues/3954))

## 3.1.25 - 2019-04-30

### Added
- Added the `|ascii` Twig filter. ([#4193](https://github.com/craftcms/cms/issues/4193))

### Changed
- Craft now registers its project config event handlers before loading plugins. ([#3943](https://github.com/craftcms/cms/issues/3943))
- The Control Panel now uses jQuery 3.4.0. ([#4183](https://github.com/craftcms/cms/issues/4183))
- `behavior` and `behaviors` are now reserved field handles. ([#4184](https://github.com/craftcms/cms/issues/4184))
- The Updates utility no longer shows notices for expired plugins if no updates are actually available. ([#4186](https://github.com/craftcms/cms/issues/4186))

### Fixed
- Fixed an error where rebuilding the project config would not typecast the `propagateEntries` and `enableVersioning` section settings correctly. ([#3695](https://github.com/craftcms/cms/issues/3695))
- Fixed a bug where the Edit Draft HUD would include the current site name in the default Draft Name value for multi-site entries. ([#4171](https://github.com/craftcms/cms/issues/4171))
- Fixed a bug where resource requests could send a 500 response if the resource didn’t exist. ([#4197](https://github.com/craftcms/cms/pull/4197))

## 3.1.24 - 2019-04-23

### Added
- Added `craft\services\Fields::getFieldIdsByLayoutId()`.

### Changed
- Craft now correctly typecasts all core boolean and integer values saved to the project config. ([#3695](https://github.com/craftcms/cms/issues/3695))
- Craft now saves new entry versions every time an entry is saved, unless it’s being propagated or resaved.
- `users/save-user` and `users/start-elevated-session` requests now check for a `currentPassword` body param in addition to `password`, when looking for the user’s current password. ([#4169](https://github.com/craftcms/cms/issues/4169))
- `craft\services\Path::getStoragePath()` now has a `$create` argument.
- Updated Twig to 2.8.

### Fixed
- Fixed an error where re-saving a site would reset its sorting order. ([#4147](https://github.com/craftcms/cms/issues/4147))
- Fixed a SQL error that could occur when updating to Craft 3.1. ([#3663](https://github.com/craftcms/cms/issues/3663))
- Fixed an error that occurred when an SVG with `/` characters in its `id` attributes was passed to the `svg()` Twig function. ([#4155](https://github.com/craftcms/cms/issues/4155))
- Fixed a bug where passing `:empty:` or `:notempty:` to a Matrix field param on an element query could return incorrect results for fields that had soft-deleted blocks. ([#4161](https://github.com/craftcms/cms/issues/4161))
- Fixed a bug where Craft wasn’t returning a `1` exit code for console requests if the server was running under PHP 7. ([#4153](https://github.com/craftcms/cms/issues/4153))
- Fixed a “World-writable config file 'my.cnf' is ignored” warning that could occur when creating a database backup. ([#4163](https://github.com/craftcms/cms/pull/4163))
- Fixed a bug where `craft\services\Elements::duplicateElements()` would only ignore non-safe attributes passed to the `$newAttributes` argument.
- Fixed a bug where `craft\elements\db\ElementQuery::exists()` and `offsetExists()` were ignoring cached query results.

## 3.1.23 - 2019-04-16

### Added
- The `project-config/sync` command now has a `--force` option, which forces the project config to treat all preexisting config values as new. ([#4126](https://github.com/craftcms/cms/issues/4126))
- Added `craft\base\LogTargetTrait`, which can be used by custom `log` components, to gain security and privacy features provided by Craft’s built-in file target. ([#4127](https://github.com/craftcms/cms/pull/4127))

### Changed
- When creating a new site, global sets are now propagated to it before other element types. ([#3446](https://github.com/craftcms/cms/issues/3446))
- Locked Twig down to 2.7, to avoid a bug in 2.8.0. ([twigphp/Twig#2942](https://github.com/twigphp/Twig/issues/2942))

### Fixed
- Fixed an error that occurred when installing a missing plugin from the Settings → Plugins page. ([#4140](https://github.com/craftcms/cms/issues/4140))
- Fixed PHP type errors that could occur when calling some deprecated `craft.request` methods in templates. ([#4124](https://github.com/craftcms/cms/issues/4124))
- Fixed performance issues that could occur where uploading GIFs in the Control Panel. ([#4131](https://github.com/craftcms/cms/pull/4131))
- Fixed a bug where it wasn’t possible to create a new global set with the same name or handle as a soft-deleted one. ([#4091](https://github.com/craftcms/cms/issues/4091))
- Fixed a bug where pending users’ verification codes were getting deleted if they were impersonated by an admin. ([#4130](https://github.com/craftcms/cms/issues/4130))

## 3.1.22 - 2019-04-10

### Added
- Added `craft\base\ElementTrait::$resaving`, which indicates whether the element is currently being resaved via a `ResaveElements` job or a `resave` command. ([#3482](https://github.com/craftcms/cms/issues/3482))
- Added `craft\db\Paginator::setPageResults()`. ([#4120](https://github.com/craftcms/cms/issues/4120))

### Changed
- Changed the way Craft updates search indexes, to reduce the likelihood of a deadlock. ([#3197](https://github.com/craftcms/cms/issues/3197))
- Improved styles and behavior of the Plugin Store.
- The Settings → Plugins page now notes which plugins are expired, with links to renew them on [id.craftcms.com](https://id.craftcms.com).
- Improved the styling of info HUDs that contain long text or tables. ([#4107](https://github.com/craftcms/cms/pull/4107))

### Fixed
- Fixed a PHP error that could occur during asset indexing in some cases.
- Fixed a bug where entry drafts weren’t showing previous changes to Matrix fields on the draft. ([#4105](https://github.com/craftcms/cms/issues/4105))
- Fixed a bug where `project.yaml` changes weren’t always getting picked up. ([#4028](https://github.com/craftcms/cms/issues/4028))
- Fixed a bug where the `project-config/rebuild` command would restore soft-deleted components. ([#4100](https://github.com/craftcms/cms/issues/4100))
- Fixed a bug where the `project-config/sync` command was not performing schema checks.
- Fixed an error that occurred when backing up the database if the database password contained a `$` character. ([#4115](https://github.com/craftcms/cms/issues/4115))

## 3.1.21.1 - 2019-04-04

### Fixed
- Fixed a bug where underscores were getting stripped from element slugs. ([#4096](https://github.com/craftcms/cms/issues/4096))

## 3.1.21 - 2019-04-03

### Added
- Added the `backup` command, which creates a new database backup. ([#4075](https://github.com/craftcms/cms/issues/4075))
- Added the `queue/retry` command, which can be passed a failed job ID, or `all` to retry all failed jobs. ([#4072](https://github.com/craftcms/cms/issues/4072))
- Added `craft\queue\Queue::retryAll()`.
- Added `craft\services\Sections::$autoResaveEntries`, which can be set to `false` from `config/app.php` to prevent Craft from auto-resaving entries after sections and entry types are updated. ([#3482](https://github.com/craftcms/cms/issues/3482))

### Changed
- It’s now possible to double-click on asset sources to expand/collapse their subfolders. ([#4070](https://github.com/craftcms/cms/issues/4070))
- Craft no longer auto-resaves entries after saving a section or entry type if nothing changed of any significance to entries. ([#3482](https://github.com/craftcms/cms/issues/3482))
- Craft now formats filesizes using metric units (e.g. MB instead of MiB).
- The updater is now capable of handling package name changes.
- Craft now requires Yii 2.0.17.

### Fixed
- Fixed a bug where the Asset Indexes utility wasn’t logging exceptions.
- Fixed a SQL error that could occur when using the Asset Indexes utility, if any filenames contained 4+ byte characters.
- Fixed a bug where entry queries could return duplicate results for any entries that belong to a section that has soft-deleted structures associated with it. ([#4066](https://github.com/craftcms/cms/issues/4066))
- Fixed a bug where rebuilding project config would not work with Matrix fields with no block types. ([#4074](https://github.com/craftcms/cms/issues/4074)
- Fixed an error that occurred when sending emails if the `testToEmailAddress` config setting was set. ([#4076](https://github.com/craftcms/cms/issues/4076))
- Fixed a bug where it wasn’t possible to pass the `--element-id` option on `resave/*` commands.
- Fixed a bug where Matrix fields were including disabled blocks if any changes had been made to the Matrix block query params.
- Fixed SQL errors that could occur if the table prefix had ever changed.

## 3.1.20.1 - 2019-03-27

### Fixed
- Fixed an error that occurred when regenerating the project config, if there were any fields without settings. ([#4062](https://github.com/craftcms/cms/issues/4062))
- Fixed an error that occurred when loading the `_includes/forms/date` template without passing a `value` variable. ([#4063](https://github.com/craftcms/cms/issues/4063))

## 3.1.20 - 2019-03-27

### Added
- Added the `project-config/rebuild` console command.
- Added the `verifyEmailSuccessPath` config setting.
- Added the “Prefix” and “Suffix” settings for Number fields. ([#4055](https://github.com/craftcms/cms/issues/4055))
- Added the “Max Length” setting for URL fields. ([#4019](https://github.com/craftcms/cms/issues/4019))
- Added the `devMode` global Twig variable. ([#4038](https://github.com/craftcms/cms/issues/4038))
- Added `craft\config\GeneralConfig::getVerifyEmailSuccessPath()`.
- Added `craft\events\RebuildConfigEvent`.
- Added `craft\services\ProjectConfig::rebuild()`.
- Added `craft\services\Sections::pruneDeletedField()`.

### Changed
- Textareas within the Control Panel can now be manually vertically resized. ([#4030](https://github.com/craftcms/cms/issues/4030))
- The Craft Support widget now includes a “More Resources” section. ([#4058](https://github.com/craftcms/cms/issues/4058))
- The `_includes/forms/text` Control Panel template now supports `step`, `min`, and `max` attributes.
- Users without access to the Control Panel are now redirected according to the `verifyEmailSuccessPath` config setting after verifying a new email address. ([#1998](https://github.com/craftcms/cms/issues/1998))
- The `_includes/forms/text` Control Panel template now supports passing `autocorrect: false` and `autocapitalize: false`, to disable autocorrect and auto-capitalization on iOS devices.
- iOS autocorrect and auto-capitalization has been disabled for all core “Handle” and “Slug” fields in the Control Panel. ([#4009](https://github.com/craftcms/cms/issues/4009))
- Number fields now format their values for element index tables. ([#4059](https://github.com/craftcms/cms/issues/4059))
- When installing Craft using a `project.yaml`, Craft now backups the existing config to the config backup folder if there are errors. ([#4017](https://github.com/craftcms/cms/issues/4017))
- Craft now prunes entry type layouts when deleting a field.
- Craft no longer modifies the DSN string if set explicitly with the `dsn` database config setting.
- Craft no longer throws an `InvalidConfigException` when the `dsn` database config setting is set and contains an unexpected parameter.

### Fixed
- Fixed a bug where Craft wasn’t removing hyphens and other symbols from auto-generated asset titles. ([#4011](https://github.com/craftcms/cms/issues/4011))
- Fixed a PHP error that occurred when calling `craft\services\EntryRevisions::getDraftById()` or `getVersionById()` for a draft/version that belonged to a soft-deleted entry. ([#4013](https://github.com/craftcms/cms/issues/4013))
- Fixed a bug where Craft wasn’t respecting the site selection for routes defined in Settings → Routes. ([#4021](https://github.com/craftcms/cms/issues/4021))
- Fixed a bug where the `project-config/sync` command wasn’t logging exceptions. ([#4015](https://github.com/craftcms/cms/issues/4015))
- Fixed an error that occurred when attempting to use Live Preview with a pending user account. ([#4025](https://github.com/craftcms/cms/issues/4025))
- Fixed an error when displaying a date input in the Control Panel if the value passed wasn’t a `DateTime` object. ([#4041](https://github.com/craftcms/cms/issues/4041))
- Fixed a PHP error that occurred when passing an array of `craft\elements\User` objects to `craft\mail\Message::setTo()`. ([#4048](https://github.com/craftcms/cms/issues/4048))
- Fixed a bug where Craft was applying the `offset` param to both ends of the result set when paginating queries. ([#4052](https://github.com/craftcms/cms/issues/4052))
- Fixed a PHP error that occurred if `true` or `false` was passed to the third argument of `craft\db\Command::upsert()`. ([#4054](https://github.com/craftcms/cms/pull/4054))
- Fixed a bug where deleting fields via `project.yaml` could prevent other changes from being applied.
- Fixed a bug where field UIDs could be overwritten in some cases.

## 3.1.19 - 2019-03-19

### Added
- Added the `_includes/pagination` Control Panel template.
- Added `craft\db\Paginator`.
- Added `craft\web\twig\variables\Paginate::create()`.

### Changed
- The `{% paginate %}` tag now accepts any query object, not just element queries.
- The `_includes/forms/autosuggest` template now has `data` and `methods` blocks that can be overridden by sub-templates to customize the autosuggest behavior.

### Fixed
- Fixed a bug where sidebar badge counts in the Control Panel were getting formatted with two decimals if the Intl extension wasn’t loaded. ([#4002](https://github.com/craftcms/cms/issues/4002))
- Fixed a bug where entry drafts would forget that certain field values had been cleared out, and continue using the live revision’s content instead. ([#3981](https://github.com/craftcms/cms/issues/3981))
- Fixed an error that occurred if a Table field was created with a Date or Time column and no rows in the Default Values setting. ([#4005](https://github.com/craftcms/cms/issues/4005))
- Fixed a bug where Table fields would forget that they had been saved without any rows in the Default Values setting.
- Fixed a SQL error that could occur when saving non-UTF-8 characters to the project config. ([#4007](https://github.com/craftcms/cms/issues/4007))

## 3.1.18 - 2019-03-14

### Added
- Added `craft\services\Deprecator::$throwExceptions`. ([#3972](https://github.com/craftcms/cms/pull/3972))

### Changed
- `Craft::parseEnv()` will now boolean values for environment variables set to `true` or `false`. ([#3975](https://github.com/craftcms/cms/issues/3975))
- Nested project config keys are no longer sorted alphabetically.
- Craft now requires Twig 2.7+.

### Fixed
- Fixed a SQL error that occurred when using a token with a usage limit, if using PostgreSQL. ([#3969](https://github.com/craftcms/cms/issues/3969))
- Fixed a bug where the Edit User page would forget user group selection changes if there was a validation error. ([#3971](https://github.com/craftcms/cms/issues/3971))
- Fixed a bug where the updater would get an unexpected response when updating from 3.1.14 - 3.1.16 to 3.1.17+.
- Fixed a bug where it wasn’t possible to switch plugin editions when the `allowUpdates` config setting was disabled. ([#3987](https://github.com/craftcms/cms/issues/3987))
- Fixed a bug where multiple consecutive newlines in field instructions would result in multiple `<br>` tags rather than new paragraphs.
- Fixed a bug where Table fields weren’t always remembering the sort order for their Default Values settings. ([#3947](https://github.com/craftcms/cms/issues/3947))
- Fixed a bug where Table fields weren’t always remembering the sort order for their Table Columns settings. ([#3997](https://github.com/craftcms/cms/issues/3997))

## 3.1.17.2 - 2019-03-12

### Changed
- Craft now requires Twig 2.6.

## 3.1.17.1 - 2019-03-08

### Added
- Added `craft\helpers\ArrayHelper::ensureNonAssociative()`.

### Fixed
- Fixed a bug where commercial plugin editions weren’t showing up in the Plugin Store.
- Fixed a bug where installing a plugin from the Plugin Store would not respect the selected edition.
- Fixed a bug where plugins with free and commercial editions weren’t getting license key inputs on the Setting → Plugins page.
- Fixed a bug where the Setting → Plugins page wasn’t linking plugins’ edition badge to their page in the Plugin Store for plugins with free and commercial editions, if the free edition was currently active.

## 3.1.17 - 2019-03-08

### Changed
- When installing Craft using a `project.yaml`, Craft now processes all sites before installing any plugins. ([craftcms/commerce#752](https://github.com/craftcms/commerce/issues/752))
- The Plugin Store now shows “Report an issue” links on plugin screens.
- The Plugin Store now includes a “Package Name” section on plugin screens. ([#2757](https://github.com/craftcms/cms/issues/2757))
- The Plugin Store now shows discounted upgrade prices for plugins when a lower edition is already licensed.
- Craft now requires Yii 2.0.16.1.

### Fixed
- Fixed a bug where the `positionedBefore` element query param was not including direct ancestors in the results.
- Fixed a bug where HTML in plugin-supplied field instructions was getting encoded. ([#3928](https://github.com/craftcms/cms/issues/3928))
- Fixed a bug where Craft would prompt for a user’s current password when registering a new user, even if they weren’t assigning any groups or permissions to that user
- Fixed a bug where asset indexing could yield inconsistent results in some cases. ([#3450](https://github.com/craftcms/cms/issues/3450))
- Fixed a bug where the Plugin Store was showing info icons in the feature matrix of multi-edition plugins, even for features that didn’t have an extended description.
- Fixed a bug where entries weren’t getting new versions when edited from element editor HUDs. ([#3959](https://github.com/craftcms/cms/issues/3959))

## 3.1.16 - 2019-03-05

### Added
- The Plugin Store now shows Repository links on plugin screens.
- Added the `create()` Twig function. ([#3921](https://github.com/craftcms/cms/pull/3921))
- Added the `--type` option to the `resave/entries` command. ([#3939](https://github.com/craftcms/cms/issues/3939))
- Added `craft\helers\Assets::getAllowedFileKinds()`.

### Changed
- Line breaks in field instructions now get converted to `<br>` tags. ([#3928](https://github.com/craftcms/cms/issues/3928))
- Assets field settings no longer list file kinds that aren’t allowed to be uploaded, per the `allowedFileExtensions` and `extraAllowedFileExtensions` config settings. ([#3917](https://github.com/craftcms/cms/issues/3917))
- The `{% exit %}` tag now throws a more specific exception depending on the status code passed to it (e.g. `yii\web\NotFoundHttpException` for 404s). ([#3915](https://github.com/craftcms/cms/issues/3915))
- `craft\helpers\MigrationHelper::dropAllIndexesOnTable()` is no longer deprecated.
- The `--id` option on `resave/*` console commands is now named `--element-id`. ([#3940](https://github.com/craftcms/cms/issues/3940))
- The `_includes/forms/autosuggest.html` template now supports passing `disabled: true`. ([#3925](https://github.com/craftcms/cms/issues/3925))

### Fixed
- Fixed a bug where Control Panel content areas weren’t getting their bottom padding applied in Firefox. ([#3874](https://github.com/craftcms/cms/issues/3874))
- Fixed a PHP error that occurred on the front-end if two routes defined in Settings → Routes had the same URI pattern. ([#3922](https://github.com/craftcms/cms/issues/3922))
- Fixed a bug where Craft wasn’t always preselecting the correct tab on Control Panel pages if the tab name contained non-ASCII characters. ([#3923](https://github.com/craftcms/cms/issues/3923))
- Fixed a bug where the `--uid` option on `resave/*` console commands wasn’t working. ([#3941](https://github.com/craftcms/cms/issues/3941))
- Fixed a SQL error that could occur when running `resave/*` console commands.
- Fixed a PHP error that occurred when calling the deprecated `getError()` method on a model that had no errors. ([#3934](https://github.com/craftcms/cms/issues/3934))
- Fixed a bug where Craft wasn’t sanitizing new asset subfolder names. ([#3689](https://github.com/craftcms/cms/issues/3689))
- Fixed a bug where Table fields weren’t remembering the sort order for their Default Values settings. ([#3947](https://github.com/craftcms/cms/issues/3947))

## 3.1.15 - 2019-02-26

### Added
- Added the `resave/assets`, `resave/categories`, `resave/entries`, `resave/tags`, and `resave/users` console commands.

### Changed
- Craft now sends system messages authored for the same root language as the requested language, if an exact language match can’t be found. ([#3888](https://github.com/craftcms/cms/issues/3888))
- Element source definitions can now include a `badgeCount` key.
- Login requests no longer enforce CSRF validation if someone is already logged in.
- Craft now throws an `InvalidConfigException` when updating the project config if any unexpected data types are encountered.
- The `testToEmailAddress` config setting can now be set to `false`. ([#3910](https://github.com/craftcms/cms/pull/3910))

### Fixed
- Fixed a bug where the System Messages utility wouldn’t update message previews after editing a message for the primary site’s language, if the user had a different preferred language selected.
- Fixed a bug where structures weren’t getting deleted and unassigned from their sections properly after converting a Structure section to a Channel or Single. ([#3895](https://github.com/craftcms/cms/issues/3895))
- Really fixed a bug where Craft could update the `dateModified` value in the project config even when nothing had changed. ([#3792](https://github.com/craftcms/cms/issues/3792))
- Fixed a bug where the Settings → Routes page wasn’t listing routes in the user-defined order. ([#3892](https://github.com/craftcms/cms/issues/3892))
- Fixed an error that occurred when viewing trashed entries, if the “Entry Type” column was shown and one of the trashed entries’ entry types had been deleted. ([#3899](https://github.com/craftcms/cms/issues/3899))

## 3.1.14 - 2019-02-21

### Added
- Added `craft\helpers\ProjectConfig::cleanupConfig()`.
- Added `craft\web\Request::$maxPageNum`, which determines the maximum page number Craft should accept (100,000 by default). ([#3880](https://github.com/craftcms/cms/issues/3880))

### Deprecated
- Deprecated `craft\mutex\FileMutex`.

### Fixed
- Fixed a bug where Craft could update the `dateModified` value in the project config even when nothing had changed. ([#3792](https://github.com/craftcms/cms/issues/3792))
- Fixed a SQL error that occurred when running the “Localizing relations” task if using PostgreSQL. ([#3877](https://github.com/craftcms/cms/issues/3877))
- Fixed a bug where file locking wasn’t working on Windows. ([#3879](https://github.com/craftcms/cms/issues/3879))

### Security
- Fixed a bug where sensitive environment variable values weren’t getting redacted correctly.

## 3.1.13 - 2019-02-20

### Added
- Added `craft\helpers\StringHelper::replaceMb4()`.
- Added `craft\services\ProjectConfig::defer()`.

### Changed
- The `users/login` and `users/logout` actions now include a `csrfTokenValue` key in JSON responses. ([#3858](https://github.com/craftcms/cms/issues/3858))
- Craft no longer deletes search indexes when soft-deleting an element, until the element gets hard-deleted. ([#3863](https://github.com/craftcms/cms/issues/3863))
- Updated Yii to 2.0.16.

### Fixed
- Fixed a bug where Craft could auto-place the `{{ beginBody() }}` and `{{ endBody() }}` tags in the wrong places.
- Fixed a bug where Craft wasn’t storing custom volume sort orders. ([#3764](https://github.com/craftcms/cms/issues/3764))
- Fixed a SQL error that would occur when uploading a file with emojis in its name, if using MySQL. ([#3852](https://github.com/craftcms/cms/issues/3852))
- Fixed a bug where Assets fields weren’t respecting their View Mode setting when files were drag-uploaded to them. ([#3578](https://github.com/craftcms/cms/issues/3578))
- Fixed a bug where asset queries’ `kind` param wasn’t working for custom file kinds defined by the `extraFileKinds` config setting, for file extensions that were already associated with another file kind. ([#3869](https://github.com/craftcms/cms/issues/3869))
- Fixed a bug where `craft\helpers\FileHelper::sanitizeFilename()` could return inconsistent results.
- Fixed an error that could occur when syncing `project.yaml` if it introduced a new Super Table field with a nested Matrix field.

## 3.1.12 - 2019-02-15

### Fixed
- Fixed a bug where the `relatedTo` element query param could include results for elements that were related via soft-deleted Matrix blocks. ([#3846](https://github.com/craftcms/cms/issues/3846))
- Fixed a bug where some search queries were not returning results when they should, if using MySQL.
- Fixed an error that could occur when syncing `project.yaml` changes if the `allowAdminChanges` config setting was disabled. ([#3823](https://github.com/craftcms/cms/issues/3823))
- Fixed an `InvalidConfigException` that was thrown if a user’s photo was soft-deleted. ([#3849](https://github.com/craftcms/cms/issues/3849))

## 3.1.11 - 2019-02-14

### Added
- Added `craft\helpers\UrlHelper::rootRelativeUrl()`.

### Fixed
- Fixed a bug where the Plugin Store wouldn’t load if the `baseCpUrl` config setting was set to a URL with a different scheme than Craft believed the request had.
- Fixed a validation error that would occur on non-required Checkboxes and Multi-select fields if no options were selected. ([#3844](https://github.com/craftcms/cms/issues/3844))
- Fixed a validation error that would occur on Dropdown and Radio Buttons fields if the selected option’s value was `0`. ([#3842](https://github.com/craftcms/cms/issues/3842))
- Fixed a bug where the Value column for Checkboxes, Dropdown, Multi-select, and Radio Buttons fields’ Options settings weren’t auto-populating if the Option Label column was set to a number.
- Fixed an error on the Settings → Users page if `users.photoVolumeUid` was not defined in the project config. ([#3303](https://github.com/craftcms/cms/issues/3303))

## 3.1.10 - 2019-02-13

### Changed
- `craft\helpers\FileHelper::writeToFile()` now invalidates the OPcache for the file. ([#3838](https://github.com/craftcms/cms/pull/3838))
- The `serve` command now uses `@webroot` as the default `docroot` option value. ([#3770](https://github.com/craftcms/cms/pull/3770))

### Fixed
- Fixed a bug where the `users/save-user` action wasn’t deleting user photos properly.
- Fixed a bug where changes to Matrix block type fields’ settings weren’t always saving. ([#3832](https://github.com/craftcms/cms/issues/3832))
- Fixed a bug where non-searchable fields were still getting search keywords stored when using the Search Indexes utility. ([#3837](https://github.com/craftcms/cms/issues/3837))

## 3.1.9.1 - 2019-02-12

### Fixed
- Fixed a bug where `Craft::alias()` wasn’t beginning the response string with an `@` character if no `@` was passed into `Craft::setAlias()` to begin with.
- Fixed an error that could occur if there were any HTML entities in the project config.

## 3.1.9 - 2019-02-12

### Added
- Added the `disabledPlugins` config setting. ([craftcms/webhooks#4](https://github.com/craftcms/webhooks/issues/4))
- Added the `$language` argument to `craft\helpers\StringHelper::toAscii()`.
- Added `craft\validators\SlugValidator::$language`.
- Added `craft\web\twig\variables\Cp::getAsciiCharMap()`.

### Changed
- The operating system name & version are now shown in the System Report utility. ([#3784](https://github.com/craftcms/cms/issues/3784))
- Craft’s installer no longer applies the current `project.yaml` file if the installed schema version doesn’t match the one in the file. ([#3783](https://github.com/craftcms/cms/issues/3783))
- Control Panel settings no longer warn about using the `@web` alias, if it was defined by the `aliases` config setting. ([#3798](https://github.com/craftcms/cms/pull/3798))
- The `clear-caches` console command now clears CP resource files if the `@webroot` alias was defined by the `aliases` config setting. ([#3787](https://github.com/craftcms/cms/issues/3787))
- `craft\models\VolumeFolder::getVolume()` now throws an `InvalidConfigException` if its `$volumeId` property is set to an invalid volume ID, rather than returning `null`.
- Craft now checks if all files in project config mapping are valid and regenerates the map if they are not.
- Craft now auto-generates slugs using an ASCII char map based on the language of the current entry/category, rather than the logged-in user. ([#3820](https://github.com/craftcms/cms/issues/3820))

### Fixed
- Fixed a SQL error that could occur when deleting an asset. ([#3786](https://github.com/craftcms/cms/issues/3786))
- Fixed an error that occurred when customizing element indexes if the `allowAdminChanges` config setting was disabled. ([#3788](https://github.com/craftcms/cms/issues/3788))
- Fixed a bug where Checkboxes, Dropdown, Multi-select, and Radio Buttons fields wouldn’t pass validation if the selected option value was `true` or `false`.
- Fixed an error that occurred on the Settings → Plugins page, if there were any plugins in the database that weren’t Composer-installed.
- Fixed an error that could occur if an Assets field was configured to upload to a deleted volume. ([#3799](https://github.com/craftcms/cms/issues/3799))
- Fixed a bug where sections’ Default Status settings weren’t always being respected. ([#3791](https://github.com/craftcms/cms/issues/3791))
- Fixed a bug where only users with the “Edit users” user permission were allowed to upload a new user photo. ([#3735](https://github.com/craftcms/cms/issues/3735))
- Fixed a bug where renaming a Matrix block type’s handle would result in new content columns being created in the database, and existing Matrix blocks losing their content. ([#3809](https://github.com/craftcms/cms/issues/3809))
- Fixed a SQL error that could occur when updating to Craft 3.1 if any system messages contained emoji characters.
- Fixed an error that could occur when working with elements, if a site had been created earlier in the same request. ([#3824](https://github.com/craftcms/cms/issues/3824))

## 3.1.8 - 2019-02-05

### Changed
- Craft now automatically logs users in after resetting their password, if the `autoLoginAfterAccountActivation` config setting is enabled. ([#1025](https://github.com/craftcms/cms/issues/1025))

### Fixed
- Fixed a bug where pressing the <kbd>Return</kbd> key on editable tables with a static number of rows would add a new row. ([#3765](https://github.com/craftcms/cms/issues/3765))
- Fixed a bug where pressing the <kbd>Return</kbd> key on editable tables would select the next row’s cell even if the cell was disabled.
- Fixed a bug where pressing the <kbd>Return</kbd> key on an editable table wouldn’t move the focus to the next row’s sell if it had an `<input>` instead of a `<textarea>`.
- Fixed an error that could occur in the Control Panel if any environment variable values began with an `@` character. ([#3769](https://github.com/craftcms/cms/issues/3769))
- Fixed a bug where `craft\helpers\DateTimeHelper::toDateTime()` was mistaking year-only values for Unix timestamps. ([#3772](https://github.com/craftcms/cms/issues/3772))
- Fixed an error that occurred when a non-admin user attempted to edit a system message, or when the `allowAdminChanges` config setting was disabled. ([#3775](https://github.com/craftcms/cms/issues/3775))
- Fixed a bug where it was hard to see error notifications on pages with a licensing alert. ([#3776](https://github.com/craftcms/cms/issues/3776))
- Fixed a JavaScript error that occurred when adding a new row to a custom editable table that contained a `time` column, if no rows existed on page load. ([#3780](https://github.com/craftcms/cms/issues/3780))

## 3.1.7 - 2019-01-31

### Added
- Added all the things that came in [Craft 3.0.40](https://github.com/craftcms/cms/blob/master/CHANGELOG-v3.md#3040---2019-01-31).
- Added `craft\helpers\FileHelper::canTrustMimeType()`.
- Added `craft\web\UploadedFile::getMimeType()`.

### Changed
- The “Port” SMTP mail transport setting can now be set to an environment variable. ([#3740](https://github.com/craftcms/cms/issues/3740))
- `craft\web\Controller::requireAdmin()` now has a `$requireAdminChanges` argument, which dictates whether the `allowAdminChanges` config setting must also be enabled (`true` by default).
- The `project-config/sync` console command now creates a `project.yaml` file, if it’s missing. ([#3736](https://github.com/craftcms/cms/issues/3736))
- Querying for active users no longer excludes locked users.
- `craft\helpers\FileHelper::getMimeType()` now returns `application/x-yaml` for `.yaml` and `.yml` files.
- Updated Craft UI to 0.2.0.

### Fixed
- Fixed an error that occurred when updating to Craft 3.1 if a plugin or module was calling `craft\records\User::find()`.
- Fixed a bug where cross-domain Live Preview requests could fail due to CORS restrictions.
- Fixed a 403 error that would occur when an admin attempted to log in as another user on an environment where the `allowAdminChanges` config setting was disabled. ([#3749](https://github.com/craftcms/cms/issues/3749))
- Fixed a bug where asset index toolbar items would be misaligned when searching in a volume or folder with subfolders.
- Fixed a bug where asset indexes could show multiple view mode toggles if a different volume or subfolder was selected while at least one asset was checked. ([#3702](https://github.com/craftcms/cms/issues/3702))
- Fixed a bug where Plugin Store screenshots were not showing properly. ([#3709](https://github.com/craftcms/cms/issues/3709))
- Fixed a bug where zoomed Plugin Store screenshots would not close when hitting the browser’s Back button. ([#3754](https://github.com/craftcms/cms/issues/3754))
- Fixed a bug where the Plugin Store was not working properly when Dev Mode was enabled.

### Security
- User accounts are now locked after multiple failed password attempts in current-password modals, per the `maxInvalidLogins` config setting.
- Users are no longer signed out of active sessions when their account becomes locked.
- Database backup/restore exception messages now redact the database password when using PostgreSQL.

## 3.1.6.1 - 2019-01-29

### Fixed
- Fixed an error that occurred when creating a Table field with a Date column. ([#3748](https://github.com/craftcms/cms/issues/3748))

## 3.1.6 - 2019-01-29

### Added
- It’s now possible to update disabled plugins.

### Changed
- `craft\web\Controller::requireAdmin()` now sends a 403 (Forbidden) response if the `allowAdminChanges` config setting has been set to `false`. ([#3728](https://github.com/craftcms/cms/issues/3728))
- `craft\helpers\DateTimeHelper::toDateTime()` now supports passing an array with a `date` key set to the `YYYY-MM-DD` format, in addition to the current locale’s short date format.
- `craft\helpers\DateTimeHelper::toDateTime()` now supports passing an array with a `time` key set to the `HH:MM` format, in addition to the current locale’s short time format.
- `craft\helpers\DateTimeHelper::toDateTime()` now supports passing an array with a `datetime` key, which will be handled the same way strings passed to the method are handled (except that the `datetime` key can be paired with a `timezone` key).

### Fixed
- Fixed an error that occurred when using the `json_decode` filter. ([#3722](https://github.com/craftcms/cms/pull/3722))
- Fixed a bug a bug where plugin screenshots in the Plugin Store were not rendering correctly. ([#3709](https://github.com/craftcms/cms/issues/3709))
- Fixed an error where the `index-assets/one` and `index-assets/all` console commands were creating `.` folders in each volume.
- Fixed a bug where the Settings → Plugins page was showing extra “Missing” rows for any unlicensed plugins that were Composer-installed but not Craft-installed. ([#3726](https://github.com/craftcms/cms/issues/3726))
- Fixed an error that could occur when viewing trashed elements.
- Fixed a bug where many system message translations were missing line breaks. ([#3737](https://github.com/craftcms/cms/issues/3737))
- Fixed a bug where unparsed markdown code was present in the Control Panel error message displayed when the system was offline. ([#3746](https://github.com/craftcms/cms/issues/3746))

## 3.1.5 - 2019-01-25

### Changed
- Control Panel settings that can be set to environment variables now show a tip about that if the value is not already set to an environment variable or alias.
- Control Panel form fields can now be configured with a `tip` property, which will be displayed below the field.
- Control Panel templates can now pass `suggestEnvVars: true` and `suggestAliases: true` to autosuggest fields, rather that supplying the `suggestions` array.

### Fixed
- Fixed a bug where the “Duplicate” action wasn’t available on the Entries index page for non-admin users. ([#3705](https://github.com/craftcms/cms/issues/3705))
- Fixed a bug where it wasn’t possible to rename an asset’s filename from the Assets index page. ([#3707](https://github.com/craftcms/cms/issues/3707))
- Fixed an error that occurred when saving a user that had a first or last name set.
- Fixed a bug where it wasn’t possible to apply project config changes. ([#3713](https://github.com/craftcms/cms/issues/3713))
- Fixed a bug where the Password field on SMTP and Gmail mail transport settings could be set to an encoded and encrypted password. ([#3699](https://github.com/craftcms/cms/issues/3699))
- Fixed a bug where it was possible to remove the Primary Site status from the primary site, without offering a new primary site. ([#3720](https://github.com/craftcms/cms/issues/3720))
- Fixed an error that could occur if PHP’s `memory_limit` was set to a higher size (in bytes) than `PHP_INT_MAX`. ([#3717](https://github.com/craftcms/cms/issues/3717))

### Security
- Control Panel settings that can be set to an alias now show a warning if the current value begins with the `@web` alias.

## 3.1.4 - 2019-01-24

### Added
- Added all the things that came in [Craft 3.0.38](https://github.com/craftcms/cms/blob/master/CHANGELOG-v3.md#3038---2019-01-24).
- The System Name setting can now be set to an environment variable. ([#3529](https://github.com/craftcms/cms/issues/3529))
- Added the `index-assets/one` console command, which can now be used to index a single subfolder.
- Added `craft\base\ApplicationTrait::getSystemName()`.

### Changed
- Craft now ensures that installed schema versions match the schema versions in `project.yaml` before syncing project config changes.
- The `project-config/sync` console command now bails if there are pending Craft or plugin migrations.

### Fixed
- Fixed a bug where `site` translations were falling back to English if the translated message was identical to the source message. ([#3692](https://github.com/craftcms/cms/issues/3692))
- Fixed a bug where syncing Matrix field changes to the project config would result in new changes to the project config. ([#3695](https://github.com/craftcms/cms/issues/3695))
- Fixed an error that occurred when indexing assets in an empty volume.
- Fixed a bug where soft-deleted assets would show up as missing after indexing.
- Fixed a JavaScript error that could occur on the Settings → Plugins page.
- Fixed a bug where `Craft::parseEnv()` was throwing an `InvalidConfigException` if the given string began with `@` but was not an alias. ([#3700](https://github.com/craftcms/cms/issues/3700))

### Security
- URLs are no longer allowed in users’ first or last names.

## 3.1.3 - 2019-01-21

### Added
- Added the `|json_decode` Twig filter.  ([#3678](https://github.com/craftcms/cms/pull/3678))

### Fixed
- Fixed an error that occurred when updating to Craft 3.1 if a plugin or module was calling any soft-deletable records’ `find()` methods.
- Fixed an error that occurred when updating from Craft 2 to Craft 3.1 if there were any RichText fields. ([#3677](https://github.com/craftcms/cms/issues/3677))
- Fixed a bug where it was possible to create duplicate tags by searching for and selecting the same tag name twice in the same Tags field. ([#3676](https://github.com/craftcms/cms/issues/3676))
- Fixed a bug where system messages were getting sent with the message keys (e.g. “forgot_password_subject” and “forgot_password_body”) if Craft didn’t provide a default message translation for the site language, and the message hadn’t been translated for the user’s preferred language. ([#3673](https://github.com/craftcms/cms/issues/3673))
- Fixed a bug where `craft\web\Request::getIsLivePreview()` was returning `false` on Live Preview requests when called from an `yii\base\Controller::EVENT_BEFORE_ACTION` event handler. ([#3680](https://github.com/craftcms/cms/issues/3680))

## 3.1.2.2 - 2019-01-19

### Fixed
- Fixed an error that occurred when updating to Craft 3.1 if a plugin or module was calling any `craft\services\Sections` methods.

## 3.1.2.1 - 2019-01-19

### Fixed
- Fixed an error that occurred when updating to Craft 3.1 if there were any Matrix sub-fields that had their type set to a non-existing class. ([#3662](https://github.com/craftcms/cms/issues/3662))
- Fixed a bug where the project config could be in an unexpected state if a `project.yaml` file existed already when initially updating to Craft 3.1.

## 3.1.2 - 2019-01-18

### Added
- Added the `index-assets <volume>` and `index-assets/all` console commands. ([#3595](https://github.com/craftcms/cms/pull/3595))
- Added `craft\base\FieldTrait::$oldSettings`.
- Added `craft\helpers\Install`.
- Added `craft\services\Fields::prepFieldForSave()`.
- Added `craft\services\Path::getProjectConfigFilePath()`.
- Added `craft\services\ProjectConfig::$muteEvents`.

### Changed
- The installer now checks `project.yaml` when determining the default site name, handle, base URL, and language values. ([#3661](https://github.com/craftcms/cms/issues/3661))
- The Base URL field in the web-based installer now autouggests environment variable names and aliases.
- Craft now creates a `.gitignore` file in the `storage/config-backups/` folder, preventing any other files within it from getting tracked by Git.
- Craft no longer prevents changes in `project.yaml` from being synced if a plugins’ schema version in `project.yaml` doesn’t match up with its installed schema version, if one of them is blank.

### Deprecated
- Deprecated `craft\services\Fields::$ignoreProjectConfigChanges`.
- Deprecated `craft\services\Matrix::$ignoreProjectConfigChanges`.

### Fixed
- Fixed a PHP notice that occurred when updating to Craft 3.1 if there were any plugins installed without settings.
- Fixed a SQL error that occurred when updating to Craft 3.1 if a plugin or module was calling any `craft\services\Fields` methods. ([#3663](https://github.com/craftcms/cms/issues/3663))
- Fixed a bug where element indexes would forget their source settings after updating to Craft 3.1. ([#3659](https://github.com/craftcms/cms/issues/3659))
- Fixed a bug where commercial plugins weren’t installable from the Plugin Store.
- Fixed a bug where Matrix block type fields’ `beforeSave()` methods weren’t getting called.
- Fixed a bug where Matrix fields could forget their content table name if they were created with a non-global context.
- Fixed a bug where links to the Plugin Store from Settings → Plugins were 404ing. ([#3664](https://github.com/craftcms/cms/issues/3664))
- Fixed a bug where soft-deleted sections and entry types were still showing up in the Control Panel. ([#3648](https://github.com/craftcms/cms/issues/3648))
- Fixed a bug where an update to Craft 3.1 would fail with a database error in some scenarios.
- Fixed a bug where Plugin Store’s Try buttons would appear as disabled when they should be enabled. ([#3619](https://github.com/craftcms/cms/issues/3619))
- Fixed an error that occurred when updating to Craft 3.1 if there were any relational fields that were missing some expected settings. ([#3641](https://github.com/craftcms/cms/issues/3641))

### Security
- Fixed two XSS vulnerabilities.

## 3.1.1 - 2019-01-16

### Added
- Added support for the `CRAFT_LOG_PHP_ERRORS` PHP constant. ([#3619](https://github.com/craftcms/cms/issues/3619))
- Added `craft\web\User::generateToken()`.

### Changed
- System error message templates no longer parse exception messages as Markdown.

### Fixed
- Fixed a bug where `craft\services\Volumes::getVolumeByHandle()` wasn’t working. ([#3633](https://github.com/craftcms/cms/pull/3633))
- Fixed a bug where the `clear-caches/cp-resources` command could clear out the wrong directory if the `resourceBasePath` config setting began with `@webroot`. ([#3637](https://github.com/craftcms/cms/issues/3637))
- Fixed a bug where eager-loading Matrix blocks would come up empty. ([#3644](https://github.com/craftcms/cms/issues/3644))
- Fixed an error that occurred when updating to Craft 3.1 if there were any Matrix blocks without any sub-fields. ([#3635](https://github.com/craftcms/cms/pull/3635))
- Fixed an error that occurred when updating to Craft 3.1 if there were any Matrix block types left over from a Matrix field that had been converted to something else.
- Fixed an error that occurred when updating to Craft 3.1 if there were any Assets fields that were missing some expected field settings. ([#3641](https://github.com/craftcms/cms/issues/3641))
- Fixed an error that occurred when updating to Craft 3.1 if anything was calling `craft\services\Fields::getLayoutById()` or `getLayoutByType()` before the update was applied.
- Fixed an error that could occur when logging deprecation errors on PostgreSQL. ([#3638](https://github.com/craftcms/cms/issues/3638))
- Fixed a bug where users would get logged out while updating to Craft 3.1, causing a “User is not permitted to perform this action” error.
- Fixed a bug where “JavaScript must be enabled” and “Cookies must be enabled” messages weren’t getting positioned correctly. ([#3639](https://github.com/craftcms/cms/issues/3639))
- Fixed a “Variable "message" does not exist.” error that could occur in the Control Panel.
- Fixed a bug where free plugins weren’t installable from the Plugin Store. ([#3642](https://github.com/craftcms/cms/issues/3642))

### Security
- The Request panel in the Debug Toolbar now redacts any sensitive information. ([#3619](https://github.com/craftcms/cms/issues/3619))
- Fixed two XSS vulnerabilities.

## 3.1.0 - 2019-01-15

> {warning} This is a more complex update than usual, and failed update attempts are not uncommon. Please ensure you have a recent database backup, and we recommend you test the update on a local/staging environment before updating your production server.

### Added
- Added the Project Config, a portable and centralized configuration for system settings. ([#1429](https://github.com/craftcms/cms/issues/1429))
- Category groups, elements, entry types, field layouts, global sets, sections, sites, site groups, structures, tag groups, and volumes are now soft-deleted. ([#867](https://github.com/craftcms/cms/issues/867))
- Entries, categories, and users can now be restored within the Control Panel by selecting “Trashed” from the status menu on element index pages, and clicking the “Restore” button.
- Added the System Messages utility for editing system messages, replacing the Settings → Email → System Messages page. ([#3421](https://github.com/craftcms/cms/issues/3421))
- Some Site settings (Base URL), volume settings (Base URL and File System Path), and email settings (System Email Address, Sender Name, HTML Email Template, Username, Password, and Host Name) can now be set to environment variables using a `$VARIABLE_NAME` syntax. ([#3219](https://github.com/craftcms/cms/issues/3219))
- The installer now checks whether a `project.yaml` file exists and applies any changes in it. ([#3291](https://github.com/craftcms/cms/issues/3291))
- Control Panel settings that support environment variables now autosuggest environment variable names (and aliases when applicable) while typing.
- Control Panel settings that define a template path now autosuggest existing template files.
- Added cross-domain support for Live Preview. ([#1521](https://github.com/craftcms/cms/issues/1521))
- Plugins can now have multiple editions.
- Custom fields can now opt out of being included in elements’ search keywords. ([#2600](https://github.com/craftcms/cms/issues/2600))
- Added the `allowAdminChanges` config setting.
- Added the `softDeleteDuration` config setting.
- Added the `storeUserIps` config setting. ([#3311](https://github.com/craftcms/cms/issues/3311))
- Added the `useProjectConfigFile` config setting.
- Added the `gc` console command, which can be used to run garbage collection tasks.
- Added the `project-config/sync` console command. ([#3510](https://github.com/craftcms/cms/issues/3510))
- Added the `trashed` element query param, which can be used to query for elements that have been soft-deleted.
- Added the `expression()` Twig function, for creating new `yii\db\Expression` objects in templates. ([#3289](https://github.com/craftcms/cms/pull/3289))
- Added the `parseEnv()` Twig function.
- Added the `plugin()` Twig function.
- Added the `_includes/forms/autosuggest.html` include template for the Control Panel.
- Added `Craft::parseEnv()`.
- Added `craft\base\ApplicationTrait::getIsLive()`.
- Added `craft\base\Element::EVENT_AFTER_RESTORE`.
- Added `craft\base\Element::EVENT_BEFORE_RESTORE`.
- Added `craft\base\Element::EVENT_DEFINE_EAGER_LOADING_MAP`.
- Added `craft\base\ElementInterface::afterRestore()`.
- Added `craft\base\ElementInterface::beforeRestore()`.
- Added `craft\base\Field::EVENT_AFTER_ELEMENT_RESTORE`.
- Added `craft\base\Field::EVENT_BEFORE_ELEMENT_RESTORE`.
- Added `craft\base\FieldInterface::afterElementRestore()`.
- Added `craft\base\FieldInterface::beforeElementRestore()`.
- Added `craft\base\Model::EVENT_DEFINE_RULES`.
- Added `craft\base\Plugin::editions()`.
- Added `craft\base\Plugin::is()`.
- Added `craft\base\SavableComponentInterface::beforeApplyDelete()`.
- Added `craft\behaviors\EnvAttributeParserBehavior`.
- Added `craft\controllers\LivePreviewController`.
- Added `craft\db\ActiveRecord::prepareForDb()`.
- Added `craft\db\Command::restore()`.
- Added `craft\db\Command::softDelete()`.
- Added `craft\db\Migration::restore()`.
- Added `craft\db\Migration::softDelete()`.
- Added `craft\db\SoftDeleteTrait`, which can be used by Active Record classes that wish to support soft deletes.
- Added `craft\db\Table`.
- Added `craft\elements\actions\Restore`, which can be included in elements’ `defineActions()` methods to opt into element restoration.
- Added `craft\events\ConfigEvent`.
- Added `craft\events\DeleteElementEvent`, which provides a `$hardDelete` property that can be set to `true` to force an element to be immediately hard-deleted. ([#3403](https://github.com/craftcms/cms/pull/3403))
- Added `craft\helpers\App::editionHandle()`.
- Added `craft\helpers\App::editionIdByHandle()`.
- Added `craft\helpers\App::mailSettings()`.
- Added `craft\helpers\ArrayHelper::firstWhere()`.
- Added `craft\helpers\Db::idByUid()`.
- Added `craft\helpers\Db::idsByUids()`.
- Added `craft\helpers\Db::uidById()`.
- Added `craft\helpers\Db::uidsByIds()`.
- Added `craft\helpers\ProjectConfig`.
- Added `craft\helpers\StringHelper::toWords()`.
- Added `craft\models\FieldLayout::createFromConfig()`.
- Added `craft\models\FieldLayout::getConfig()`.
- Added `craft\models\Section::setEntryTypes()`.
- Added `craft\models\Site::getBaseUrl()`.
- Added `craft\services\AssetTransforms::getTransformByUid()`.
- Added `craft\services\AssetTransforms::EVENT_BEFORE_APPLY_TRANSFORM_DELETE`.
- Added `craft\services\Categories::getGroupByUid()`.
- Added `craft\services\Categories::EVENT_BEFORE_APPLY_GROUP_DELETE`.
- Added `craft\services\Elements::restoreElement()`.
- Added `craft\services\Elements::EVENT_AFTER_RESTORE_ELEMENT`.
- Added `craft\services\Elements::EVENT_BEFORE_RESTORE_ELEMENT`.
- Added `craft\services\Fields::applyFieldDelete()`.
- Added `craft\services\Fields::applyFieldSave()`.
- Added `craft\services\Fields::createFieldConfig()`.
- Added `craft\services\Fields::deleteFieldInternal()`.
- Added `craft\services\Fields::restoreLayoutById()`.
- Added `craft\services\Fields::saveFieldInternal()`.
- Added `craft\services\Fields::EVENT_BEFORE_APPLY_FIELD_DELETE`.
- Added `craft\services\Fields::EVENT_BEFORE_APPLY_GROUP_DELETE`.
- Added `craft\services\Gc` for handling garbage collection tasks.
- Added `craft\services\Path::getConfigBackupPath()`.
- Added `craft\services\ProjectConfig`.
- Added `craft\services\Routes::deleteRouteByUid()`
- Added `craft\services\Sections::getSectionByUid()`.
- Added `craft\services\Sections::EVENT_BEFORE_APPLY_ENTRY_TYPE_DELETE`.
- Added `craft\services\Sections::EVENT_BEFORE_APPLY_SECTION_DELETE`.
- Added `craft\services\Sites::restoreSiteById()`.
- Added `craft\services\Sites::EVENT_BEFORE_APPLY_GROUP_DELETE`.
- Added `craft\services\Sites::EVENT_BEFORE_APPLY_SITE_DELETE`.
- Added `craft\services\Tags::EVENT_BEFORE_APPLY_GROUP_DELETE`.
- Added `craft\services\UserGroups::EVENT_BEFORE_APPLY_GROUP_DELETE`.
- Added `craft\services\Volumes::EVENT_BEFORE_APPLY_VOLUME_DELETE`.
- Added `craft\validators\TemplateValidator`.
- Added `craft\web\Controller::requireCpRequest()`.
- Added `craft\web\Controller::requireSiteRequest()`.
- Added `craft\web\twig\variables\Cp::EVENT_REGISTER_CP_SETTINGS`. ([#3314](https://github.com/craftcms/cms/issues/3314))
- Added `craft\web\twig\variables\Cp::getEnvSuggestions()`.
- Added `craft\web\twig\variables\Cp::getTemplateSuggestions()`.
- Added the ActiveRecord Soft Delete Extension for Yii2.
- Added the Symfony Yaml Component.
- The bundled Vue asset bundle now includes Vue-autosuggest.

### Changed
- The `defaultWeekStartDay` config setting is now set to `1` (Monday) by default, to conform with the ISO 8601 standard.
- Renamed the `isSystemOn` config setting to `isSystemLive`.
- The `app/migrate` web action now applies pending `project.yaml` changes, if the `useProjectConfigFile` config setting is enabled.
- The `svg()` function now strips `<title>`, `<desc>`, and comments from the SVG document as part of its sanitization process.
- The `svg()` function now supports a `class` argument, which will add a class name to the root `<svg>` node. ([#3174](https://github.com/craftcms/cms/issues/3174))
- The `{% redirect %}` tag now supports `with notice` and `with error` params for setting flash messages. ([#3625](https://github.com/craftcms/cms/pull/3625))
- `info` buttons can now also have a `warning` class.
- User permission definitions can now include `info` and/or `warning` keys.
- The old “Administrate users” permission has been renamed to “Moderate users”.
- The old “Change users’ emails” permission has been renamed to “Administrate users”, and now comes with the ability to activate user accounts and reset their passwords. ([#942](https://github.com/craftcms/cms/issues/942))
- All users now have the ability to delete their own user accounts. ([#3013](https://github.com/craftcms/cms/issues/3013))
- System user permissions now reference things by their UIDs rather than IDs (e.g. `editEntries:<UID>` rather than `editEntries:<ID>`).
- Animated GIF thumbnails are no longer animated. ([#3110](https://github.com/craftcms/cms/issues/3110))
- Craft Tokens can now be sent either as a query string param (named after the `tokenParam` config setting) or an `X-Craft-Token` header.
- Element types that support Live Preview must now hash the `previewAction` value for `Craft.LivePreview`.
- Live Preview now loads each new preview into its own `<iframe>` element. ([#3366](https://github.com/craftcms/cms/issues/3366))
- Assets’ default titles now only capitalize the first word extracted from the filename, rather than all the words. ([#2339](https://github.com/craftcms/cms/issues/2339))
- All console commands besides `setup/*` and `install/craft` now output a warning if Craft isn’t installed yet. ([#3620](https://github.com/craftcms/cms/issues/3620))
- All classes that extend `craft\base\Model` now have `EVENT_INIT` and `EVENT_DEFINE_BEHAVIORS` events; not just classes that extend `craft\base\Component`.
- `craft\db\mysql\Schema::findIndexes()` and `craft\db\pgsql\Schema::findIndexes()` now return arrays with `columns` and `unique` keys.
- `craft\helpers\ArrayHelper::filterByValue()` now defaults its `$value` argument to `true`.
- `craft\helpers\MigrationHelper::doesIndexExist()` no longer has a `$foreignKey` argument, and now has an optional `$db` argument.
- `craft\mail\Mailer::send()` now swallows any exceptions that are thrown when attempting to render the email HTML body, and sends the email as plain text only. ([#3443](https://github.com/craftcms/cms/issues/3443))
- `craft\mail\Mailer::send()` now fires an `afterSend` event with `yii\mail\MailEvent::$isSuccessful` set to `false` if any exceptions were thrown when sending the email, and returns `false`. ([#3443](https://github.com/craftcms/cms/issues/3443))
- `craft\services\Routes::saveRoute()` now expects site and route UIDs instead of IDs.
- `craft\services\Routes::updateRouteOrder()` now expects route UIDs instead of IDs.
- The `craft\helpers\Assets::EVENT_SET_FILENAME` event is now fired after sanitizing the filename.

### Removed
- Removed `craft\elements\User::authData()`.
- Removed `craft\fields\Matrix::getOldContentTable()`.
- Removed `craft\services\Routes::deleteRouteById()`

### Deprecated
- Deprecated `craft\base\ApplicationTrait::getIsSystemOn()`. `getIsLive()` should be used instead.
- Deprecated `craft\helpers\MigrationHelper::dropAllIndexesOnTable()`.
- Deprecated `craft\helpers\MigrationHelper::dropAllUniqueIndexesOnTable()`.
- Deprecated `craft\helpers\MigrationHelper::dropIndex()`.
- Deprecated `craft\helpers\MigrationHelper::restoreForeignKey()`.
- Deprecated `craft\helpers\MigrationHelper::restoreIndex()`.
- Deprecated `craft\models\Info::getEdition()`. `Craft::$app->getEdition()` should be used instead.
- Deprecated `craft\models\Info::getName()`. `Craft::$app->projectConfig->get('system.name')` should be used instead.
- Deprecated `craft\models\Info::getOn()`. `Craft::$app->getIsLive()` should be used instead.
- Deprecated `craft\models\Info::getTimezone()`. `Craft::$app->getTimeZone()` should be used instead.
- Deprecated `craft\services\Routes::getDbRoutes()`. `craft\services\Routes::getProjectConfigRoutes()` should be used instead.
- Deprecated `craft\services\SystemSettings`. `craft\services\ProjectConfig` should be used instead.
- Deprecated `craft\validators\UrlValidator::$allowAlias`. `craft\behaviors\EnvAttributeParserBehavior` should be used instead.

### Fixed
- Fixed a bug where the Dashboard could rapidly switch between two column sizes at certain browser sizes. ([#2438](https://github.com/craftcms/cms/issues/2438))
- Fixed a bug where ordered and unordered lists in field instructions didn’t have numbers or bullets.
- Fixed a bug where switching an entry’s type could initially show the wrong field layout tab. ([#3600](https://github.com/craftcms/cms/issues/3600))
- Fixed an error that occurred when updating to Craft 3 if there were any Rich Text fields without any stored settings.
- Fixed a bug where Craft wasn’t saving Dashboard widget sizes properly on PostgreSQL. ([#3609](https://github.com/craftcms/cms/issues/3609))
- Fixed a PHP error that could occur if the primary site didn’t have a base URL. ([#3624](https://github.com/craftcms/cms/issues/3624))
- Fixed a bug where `craft\helpers\MigrationHelper::dropIndexIfExists()` wasn’t working if the index had an unexpected name.
- Fixed an error that could occur if a plugin attempted to register the same Twig extension twice in the same request.

### Security
- The web and CLI installers no longer suggest `@web` for the site URL, and now attempt to save the entered site URL as a `DEFAULT_SITE_URL` environment variable in `.env`. ([#3559](https://github.com/craftcms/cms/issues/3559))
- Craft now destroys all other sessions associated with a user account when a user changes their password.
- It’s no longer possible to spoof Live Preview requests.

## 3.0.41.1 - 2019-03-12

### Changed
- Craft now requires Twig 2.6.

## 3.0.41 - 2019-02-22

### Changed
- System error message templates no longer parse exception messages as Markdown.

### Security
- Database backup/restore exception messages now redact the database password when using PostgreSQL.
- URLs are no longer allowed in users’ first or last names.
- The Request panel in the Debug Toolbar now redacts any sensitive information. ([#3619](https://github.com/craftcms/cms/issues/3619))
- Fixed XSS vulnerabilities.

## 3.0.40.1 - 2019-02-21

### Fixed
- Fixed a bug where Craft wasn’t always aware of plugin licensing issues. ([#3876](https://github.com/craftcms/cms/issues/3876))

## 3.0.40 - 2019-01-31

### Added
- Added `craft\helpers\App::testIniSet()`.

### Changed
- Craft now warns if `ini_set()` is disabled and [memory_limit](http://php.net/manual/en/ini.core.php#ini.memory-limit) is less than `256M` or [max_execution_time](http://php.net/manual/en/info.configuration.php#ini.max-execution-time) is less than `120` before performing Composer operations.
- `craft\helpers\App::maxPowerCaptain()` now attempts to set the `memory_limit` to `1536M` rather than `-1`.

## 3.0.39 - 2019-01-29

### Changed
- It’s now possible to update disabled plugins.

### Fixed
- Fixed an error that could occur if PHP’s `memory_limit` was set to a higher size (in bytes) than `PHP_INT_MAX`. ([#3717](https://github.com/craftcms/cms/issues/3717))

## 3.0.38 - 2019-01-24

### Added
- Added the `update` command, which can be used to [update Craft from the terminal](https://docs.craftcms.com/v3/updating.html#updating-from-the-terminal).
- Craft now warns if PHP is running in Safe Mode with a [max_execution_time](http://php.net/manual/en/info.configuration.php#ini.max-execution-time) of less than 120 seconds, before performing Composer operations.
- Craft now stores backups of `composer.json` and `composer.lock` files in `storage/composer-backups/` before running Composer operations.
- Added `craft\db\Connection::getBackupFilePath()`.
- Added `craft\helpers\App::phpConfigValueInBytes()`.
- Added `craft\helpers\Console::isColorEnabled()`.
- Added `craft\helpers\Console::outputCommand()`.
- Added `craft\helpers\Console::outputWarning()`.
- Added `craft\helpers\FileHelper::cycle()`.
- Added `craft\services\Composer::$maxBackups`.
- Added `craft\services\Path::getComposerBackupsPath()`.

### Changed
- The `migrate/all` console command now supports a `--no-content` argument that can be passed to ignore pending content migrations.
- Craft now attempts to disable PHP’s memory and time limits before running Composer operations.
- Craft no longer respects the `phpMaxMemoryLimit` config setting if PHP’s `memory_limit` setting is already set to `-1` (no limit).
- Craft now respects Composer’s [classmap-authoritative](https://getcomposer.org/doc/06-config.md#classmap-authoritative) config setting.
- Craft now links to the [Troubleshooting Failed Updates](https://craftcms.com/guides/failed-updates) guide when an update fails.
- `craft\services\Composer::install()` can now behave like the `composer install` command, if `$requirements` is `null`.
- `craft\services\Composer::install()` now has a `$whitelist` argument, which can be set to an array of packages to whitelist, or `false` to disable the whitelist.

## 3.0.37 - 2019-01-08

### Added
- Routes defined in the Control Panel can now have a `uid` token, and URL rules defined in `config/routes.php` can now have a `{uid}` token. ([#3583](https://github.com/craftcms/cms/pull/3583))
- Added the `extraFileKinds` config setting. ([#1584](https://github.com/craftcms/cms/issues/1584))
- Added the `clear-caches` console command. ([#3588](https://github.com/craftcms/cms/pull/3588))
- Added `craft\feeds\Feeds::getFeed()`.
- Added `craft\helpers\StringHelper::UUID_PATTERN`.

### Changed
- Pressing the <kbd>Return</kbd> key (or <kbd>Ctrl</kbd>/<kbd>Command</kbd> + <kbd>Return</kbd>) when a textual cell is focused in an editable table will now change the focus to the same cell in the next row (after creating a new row if necessary.) ([#3576](https://github.com/craftcms/cms/issues/3576))
- The Password input in the web-based Craft setup wizard now has a “Show” button like other password inputs.
- The Feed widget now sets the items’ text direction based on the feed’s language.
- Matrix blocks that contain validation errors now have red titles and alert icons, to help them stand out when collapsed. ([#3599](https://github.com/craftcms/cms/issues/3599))

### Fixed
- Fixed a bug where the “Edit” button on asset editor HUDs didn’t launch the Image Editor if the asset was being edited on another element type’s index page. ([#3575](https://github.com/craftcms/cms/issues/3575))
- Fixed an exception that would be thrown when saving a user from a front-end form with a non-empty `email` or `newPassword` param, if the `password` param was missing or empty. ([#3585](https://github.com/craftcms/cms/issues/3585))
- Fixed a bug where global set, Matrix block, tag, and user queries weren’t respecting `fixedOrder` params.
- Fixed a bug where `craft\helpers\MigrationHelper::renameColumn()` was only restoring the last foreign key for each table that had multiple foreign keys referencing the table with the renamed column.
- Fixed a bug where Date/Time fields could output the wrong date in Live Preview requests. ([#3594](https://github.com/craftcms/cms/issues/3594))
- Fixed a few RTL language styling issues.
- Fixed a bug where drap-and-drop uploading would not work for custom asset selector inputs. ([#3590](https://github.com/craftcms/cms/pull/3590))
- Fixed a bug where Number fields weren’t enforcing thein Min Value and Max Value settings if set to 0. ([#3598](https://github.com/craftcms/cms/issues/3598))
- Fixed a SQL error that occurred when uploading assets with filenames that contained emoji characters, if using MySQL. ([#3601](https://github.com/craftcms/cms/issues/3601))

### Security
- Fixed a directory traversal vulnerability.
- Fixed a remote code execution vulnerability.

## 3.0.36 - 2018-12-18

### Added
- Added the `{{ actionInput() }}` global Twig function. ([#3566](https://github.com/craftcms/cms/issues/3566))

### Changed
- Suspended users are no longer shown when viewing pending or locked users. ([#3556](https://github.com/craftcms/cms/issues/3556))
- The Control Panel’s Composer installer now prevents scripts defined in `composer.json` from running. ([#3574](https://github.com/craftcms/cms/issues/3574))

### Fixed
- Fixed a bug where elements that belonged to more than one structure would be returned twice in element queries.

### Security
- Fixed a self-XSS vulnerability in the Recent Entries widget.
- Fixed a self-XSS vulnerability in the Feed widget.

## 3.0.35 - 2018-12-11

### Added
- Added `craft\models\Section::getHasMultiSiteEntries()`.

### Changed
- Field types that extend `craft\fields\BaseRelationField` now pass their `$sortable` property value to the `BaseElementSelectInput` JavaScript class by default. ([#3542](https://github.com/craftcms/cms/pull/3542))

### Fixed
- Fixed a bug where the “Disabled for Site” entry status option was visible for sections where site propagation was disabled. ([#3519](https://github.com/craftcms/cms/issues/3519))
- Fixed a bug where saving an entry that was disabled for a site would retain its site status even if site propagation had been disabled for the section.
- Fixed a SQL error that occurred when saving a field layout with 4-byte characters (like emojis) in a tab name. ([#3532](https://github.com/craftcms/cms/issues/3532))
- Fixed a bug where autogenerated Post Date values could be a few hours off when saving new entries with validation errors. ([#3528](https://github.com/craftcms/cms/issues/3528))
- Fixed a bug where plugins’ minimum version requirements could be enforced even if a development version of a plugin had been installed previously.

## 3.0.34 - 2018-12-04

### Fixed
- Fixed a bug where new Matrix blocks wouldn’t remember that they were supposed to be collapsed if “Save and continue editing” was clicked. ([#3499](https://github.com/craftcms/cms/issues/3499))
- Fixed an error that occurred on the System Report utility if any non-bootstrapped modules were configured with an array or callable rather than a string. ([#3507](https://github.com/craftcms/cms/issues/3507))
- Fixed an error that occurred on pages with date or time inputs, if the user’s preferred language was set to Arabic. ([#3509](https://github.com/craftcms/cms/issues/3509))
- Fixed a bug where new entries within sections where site propagation was disabled would show both “Enabled Globally” and “Enabled for [Site Name]” settings. ([#3519](https://github.com/craftcms/cms/issues/3519))
- Fixed a bug where Craft wasn’t reducing the size of elements’ slugs if the resulting URI was over 255 characters. ([#3514](https://github.com/craftcms/cms/issues/3514))

## 3.0.33 - 2018-11-27

### Changed
- Table fields with a fixed number of rows no longer show Delete buttons or the “Add a row” button. ([#3488](https://github.com/craftcms/cms/issues/3488))
- Table fields that are fixed to a single row no longer show the Reorder button. ([#3488](https://github.com/craftcms/cms/issues/3488))
- Setting `components.security.sensitiveKeywords` in `config/app.php` will now append keywords to the default array `craft\services\Security::$sensitiveKeywords` array, rather than completely overriding it.
- When performing an action that requires an elevated session while impersonating another user, admin must now enter their own password instead of the impersonated user’s. ([#3487](https://github.com/craftcms/cms/issues/3487))
- The System Report utility now lists any custom modules that are installed. ([#3490](https://github.com/craftcms/cms/issues/3490))
- Control Panel charts now give preference to `ar-SA` for Arabic locales, `de-DE` for German locales, `en-US` for English locales, `es-ES` for Spanish locales, or `fr-FR` for French locales, if data for the exact application locale doesn’t exist. ([#3492](https://github.com/craftcms/cms/pull/3492))
- “Create a new child entry” and “Create a new child category” element actions now open an edit page for the same site that was selected on the index page. ([#3496](https://github.com/craftcms/cms/issues/3496))
- The default `allowedFileExtensions` config setting value now includes `webp`.
- The Craft Support widget now sends `composer.json` and `composer.lock` files when contacting Craft Support.
- It’s now possible to create element select inputs that include a site selection menu by passing `showSiteMenu: true` when including the `_includes/forms/elementSelect.html` Control Panel include template. ([#3494](https://github.com/craftcms/cms/pull/3494))

### Fixed
- Fixed a bug where a Matrix fields’ block types and content table could be deleted even if something set `$isValid` to `false` on the `beforeDelete` event.
- Fixed a bug where a global sets’ field layout could be deleted even if something set `$isValid` to `false` on the `beforeDelete` event.
- Fixed a bug where after impersonating another user, the Login page would show the impersonated user’s username rather than the admin’s.
- Fixed a bug where `craft\services\Sections::getAllSections()` could return stale results if a new section had been added recently. ([#3484](https://github.com/craftcms/cms/issues/3484))
- Fixed a bug where “View entry” and “View category” element actions weren’t available when viewing a specific section or category group.
- Fixed a bug where Craft would attempt to index image transforms.
- Fixed a bug where the Asset Indexes utility could report that asset files were missing even though they weren’t. ([#3450](https://github.com/craftcms/cms/issues/3450))

### Security
- Updated jQuery File Upload to 9.28.0.

## 3.0.32 - 2018-11-20

### Added
- The `seq()` Twig function now has a `next` argument, which can be set to `false` to have it return the current number in the sequence without incrementing it. ([#3466](https://github.com/craftcms/cms/issues/3466))
- Added `craft\db\MigrationManager::truncateHistory()`.
- Added `craft\helpers\Sequence::current()`.

### Changed
- Edit Entry pages now show the entry’s site in the revision menu label so long as the section is enabled for multiple sites, even if “Propagate entries across all enabled sites?” isn’t checked. ([#3471](https://github.com/craftcms/cms/issues/3471))
- Exact-match search terms (using `::`) now disable `subLeft` and `subRight` attributes by default, regardless of the `defaultSearchTermOptions` config setting says. ([#3474](https://github.com/craftcms/cms/issues/3474))

### Deprecated
- Deprecated `craft\validators\StringValidator::$trim`. Yii’s `'trim'` validator should be used instead.

### Fixed
- Fixed an error that occurred when querying for Matrix blocks if both the `with` and `indexBy` parameters were set.
- Fixed an error that occurred when running the `migrate/fresh` console command. ([#3472](https://github.com/craftcms/cms/issues/3472))

## 3.0.31 - 2018-11-13

### Added
- Added the `seq()` Twig function, for outputting sequential numbers.
- Added `craft\helpers\Sequence`.

### Changed
- Control Panel templates can now customize `#main-form` HTML attributes by overriding the `mainFormAttributes` block. ([#1665](https://github.com/craftcms/cms/issues/1665))
- The default PostgreSQL backup command no longer includes database owner, privilege or ACL information in the backup.
- Craft now attempts to reset OPcache after installing/uninstalling things with Composer. ([#3460](https://github.com/craftcms/cms/issues/3460))
- Gmail and SMTP mail transport types now trim whitespace off of their Username, Password, and Host Name settings. ([#3459](https://github.com/craftcms/cms/issues/3459))

### Fixed
- Fixed an error that could occur when duplicating an element with a Matrix field with “Manage blocks on a per-site basis” disabled.
- Fixed a bug where Matrix blocks wouldn’t retain their content translations when an entry was duplicated from the Edit Entry page.
- Fixed a bug where system message modals could have the wrong language selected by default. ([#3440](https://github.com/craftcms/cms/issues/3440))
- Fixed a bug where an Internal Server Error would occur if a `users/login` request was missing the `loginName` or `password` parameters. ([#3458](https://github.com/craftcms/cms/issues/3458))
- Fixed a bug where `craft\validators\StringValidator` was trimming whitespace off of strings _after_ performing string length validation.
- Fixed an infinite recursion bug that could occur if `config/general.php` had any deprecated config settings, and the database connection settings were invalid.
- Fixed an error that occurred when saving a new entry or category, if its URI format referenced the `level` attribute. ([#3465](https://github.com/craftcms/cms/issues/3465))

## 3.0.30.2 - 2018-11-08

### Fixed
- Fixed an error that could occur on servers running PHP 7.0.32. ([#3453](https://github.com/craftcms/cms/issues/3453))

## 3.0.30.1 - 2018-11-07

### Fixed
- Fixed an error that occurred when saving an element with a new Matrix block, if the Matrix field was set to manage blocks on a per-site basis. ([#3445](https://github.com/craftcms/cms/issues/3445))

## 3.0.30 - 2018-11-06

### Added
- Added “Duplicate” and “Duplicate (with children)” actions to the Entries and Categories index pages. ([#1291](https://github.com/craftcms/cms/issues/1291))
- Added `craft\base\ElementAction::$elementType`, which element action classes can use to reference their associated element type.
- Added `craft\elements\actions\DeepDuplicate`.
- Added `craft\elements\actions\Duplicate`.
- Added `craft\elements\actions\SetStatus::$allowDisabledForSite`, which can be used by localizable element types to enable a “Disabled for Site” status option.

### Changed
- Entries’ “Enabled” setting is now labeled “Enabled Globally” on multi-site installs. ([#2899](https://github.com/craftcms/cms/issues/2899))
- Entries’ “Enabled for site” setting now includes the site name in its label, and only shows up if the “Enabled Globally” setting is checked. ([#2899](https://github.com/craftcms/cms/issues/2899))
- The Set Status action on the Entries index page now includes a “Disabled for Site” option. ([#2899](https://github.com/craftcms/cms/issues/2899))
- Edit Category pages now have `edit-category` and `site--<SiteHandle>` classes on the `<body>`. ([#3439](https://github.com/craftcms/cms/issues/3439))
- Edit Entry pages now have `edit-entry` and `site--<SiteHandle>` classes on the `<body>`. ([#3439](https://github.com/craftcms/cms/issues/3439))
- Edit Global Set pages now have `edit-global-set` and `site--<SiteHandle>` classes on the `<body>`. ([#3439](https://github.com/craftcms/cms/issues/3439))
- Edit User pages now have an `edit-user` class on the `<body>`. ([#3439](https://github.com/craftcms/cms/issues/3439))

### Fixed
- Fixed a bug where the Edit User page could forget which permissions were selected when saving a user with validation errors, if the Username, First Name, and Last name fields were all blank. ([#3412](https://github.com/craftcms/cms/issues/3412))
- Fixed a bug where the Edit User Group page could forget which permissions were selected when saving a user group with validation errors, if the Name field was blank.
- Fixed a bug where the `{% paginate %}` tag wasn’t factoring the `offset` element query param into its total page calculation. ([#3420](https://github.com/craftcms/cms/issues/3420))

### Security
- Fixed a bug where sensitive info could be displayed in the Craft log files if there was a problem connecting to the email server.

## 3.0.29 - 2018-10-30

### Added
- Email and URL fields now have “Placeholder Text” settings. ([#3397](https://github.com/craftcms/cms/issues/3397))

### Changed
- The default HTML Purifier configuration now allows `download` attributes in `<a>` tags. ([craftcms/redactor#86](https://github.com/craftcms/redactor/issues/86))

### Fixed
- Fixed a bug where the `ContentBehaviour` and `ElementQueryBehavior` classes could be missing some field properties. ([#3400](https://github.com/craftcms/cms/issues/3400))
- Fixed a bug where some fields within Matrix fields could lose their values after enabling the “Manage blocks on a per-site basis” setting. ([verbb/super-table#203](https://github.com/verbb/super-table/issues/203))
- Fixed a bug where HTML Purifier wasn’t being initialized with HTML 5 element support.
- Fixed a bug where it was possible to save Assets fields with the “Restrict allowed file types?” setting enabled, but no specific file types selected. ([#3410](https://github.com/craftcms/cms/issues/3410))

## 3.0.28 - 2018-10-23

### Added
- Structure sections now have the ability to disable entry propagation, like Channel sections. ([#2386](https://github.com/craftcms/cms/issues/2386))

### Changed
- `craft\base\Field::supportedTranslationMethods()` now defaults to only returning `none` if the field type doesn’t have a content column. ([#3385](https://github.com/craftcms/cms/issues/3385))
- Craft.EntryTypeSwitcher now fires a `beforeTypeChange` event before swapping the Edit Entry form tabs. ([#3375](https://github.com/craftcms/cms/pull/3375))
- Craft.MatrixInput now fires an `afterInit` event after initialization. ([#3375](https://github.com/craftcms/cms/pull/3375))
- Craft.MatrixInput now fires an `blockAdded` event after adding a new block. ([#3375](https://github.com/craftcms/cms/pull/3375))
- System messages sent from front-end requests are now sent using the current site’s language. ([#3388](https://github.com/craftcms/cms/issues/3388))

### Fixed
- Fixed an error that could occur when acquiring a lock for a file path, if the `mutex` component was swapped out with `yii\mutex\MysqlMutex`.

## 3.0.27.1 - 2018-10-12

### Fixed
- Fixed an error that occurred when deleting an entry from the Edit Entry page. ([#3372](https://github.com/craftcms/cms/issues/3372))
- Fixed an error that could occur when changing a Channel section to Structure. ([#3373](https://github.com/craftcms/cms/issues/3373))
- Fixed an error that occurred when saving Matrix content from console requests.

## 3.0.27 - 2018-10-11

### Added
- Added `craft\helpers\MigrationHelper::findForeignKey()`.
- Added the `cp.globals.edit` and `cp.globals.edit.content` template hooks to the Edit Global Set page. ([#3356](https://github.com/craftcms/cms/pull/3356))

### Changed
- It’s now possible to load a Create Entry page with a specific user preselected in the Author field, using a new `authorId` query string param. ([#3326](https://github.com/craftcms/cms/pull/3326))
- Matrix fields that are set to manage blocks on a per-site basis will now duplicate Matrix blocks across all of the owner element’s supported sites when the element is first created. ([#3082](https://github.com/craftcms/cms/issues/3082))
- Disabled Matrix blocks are no longer visible when sharing an entry draft or version. ([#3338](https://github.com/craftcms/cms/issues/3338))
- Control Panel tabs that have errors now have alert icons.
- The Debug Toolbar is no longer shown in Live Preview iframes.
- The Plugin Store now requires browsers with ES6 support.
- Updated jQuery Touch Events to 2.0.0.
- Updated Garnish to 0.1.29.

### Fixed
- Fixed a bug where enabling the “Propagate entries across all enabled sites?” setting for an existing Channel section (or converting the section to a Structure) wouldn’t update entries that had been created for the non-primary site.
- Fixed a bug where Craft wasn’t detecting and retrying queue jobs that had timed out.
- Fixed a bug where `Craft::$app->locale` could return the wrong locale during Live Preview requests. ([#3336](https://github.com/craftcms/cms/issues/3336))
- Fixed a SQL error that could occur when upgrading to Craft 3, if a foreign key had an unexpected name.
- Fixed a bug where page titles in the Control Panel could be blank when showing validation errors for things that were missing their name or title. ([#3344](https://github.com/craftcms/cms/issues/3344))
- Fixed an error that could occur if a component’s settings were stored as `null`. ([#3342](https://github.com/craftcms/cms/pull/3342))
- Fixed a bug where details panes weren’t visible on browser windows sized between 999 and 1,223 pixels wide.
- Fixed an error that occurred if a Quick Post widget contained a Matrix field that had Min Blocks set and only had one block type.
- Fixed a bug where disabled Matrix blocks were getting validated as live. ([#3354](https://github.com/craftcms/cms/issues/3354))
- Fixed a bug where the `EVENT_AFTER_ACTIVATE_USER` event wasn’t getting triggered on user registration when email verification isn’t required. ([craftcms/commerce-digital-products#18](https://github.com/craftcms/commerce-digital-products/issues/18))
- Added garbage collection for offline storage of remote assets. ([#3335](https://github.com/craftcms/cms/pull/3335))
- Fixed a bug where Twig could end up in a strange state if an error occurred when preparing to render an object template. ([#3364](https://github.com/craftcms/cms/issues/3364))

### Security
- The `svg()` Twig function no longer sanitizes SVGs or namespaces their IDs or class names by default when a file path (or alias) was passed in. ([#3337](https://github.com/craftcms/cms/issues/3337))

## 3.0.26.1 - 2018-09-29

### Changed
- Changed the `yiisoft/yii2-queue` version requirement to `2.1.0`. ([#3332](https://github.com/craftcms/cms/issues/3332))

## 3.0.26 - 2018-09-29

### Changed
- `ancestors`, `descendants`, `nextSibling`, `parent`, and `prevSibling` are now reserved field handles.
- The `svg()` Twig function namespaces class names in addition to IDs now.
- Changed the `yiisoft/yii2-queue` version requirement to `2.0.1`. ([#3332](https://github.com/craftcms/cms/issues/3332))

### Fixed
- Fixed a validation error that could occur when saving an entry as a new entry if the URI format didn’t contain a `{slug}` tag. ([#3320](https://github.com/craftcms/cms/issues/3320))
- Fixed a SQL error that could occur if a deprecation error occurred when attempting to upgrade a Craft 2 project. ([#3324](https://github.com/craftcms/cms/issues/3324))

## 3.0.25 - 2018-09-18

### Added
- Added `craft\log\FileTarget::$includeUserIp` which determines whether users’ IP addresses should be included in the logs (`false` by default). ([#3310](https://github.com/craftcms/cms/pull/3310))

### Fixed
- Fixed an error that could occur when installing or updating something within the Control Panel if `composer.json` required the `roave/security-advisories` package.
- Fixed a SQL error that could occur when searching elements on PostgreSQL installs.
- Fixed a bug where Craft would ignore the last segment of template paths that ended in `/0`. ([#3304](https://github.com/craftcms/cms/issues/3304))
- Fixed a Twig Template Loading Error that would occur when testing email settings, if a custom email template was used and an error occurred when rendering it. ([#3309](https://github.com/craftcms/cms/issues/3309))

## 3.0.24 - 2018-09-11

### Added
- Added the `extraAppLocales` config setting.

### Changed
- The `defaultCpLanguage` config setting no longer needs to be a language that Craft is translated into, as long as it is a valid locale ID.
- Resave Elements jobs that are queued up after saving an entry type now include the section name in the job description. ([#3290](https://github.com/craftcms/cms/issues/3290))
- Updated Garnish to 0.1.28.

### Fixed
- Fixed a SQL error that could occur when an element query’s `orderBy` parameter was set to `dateCreated` or `dateUpdated`.
- Fixed an error that could occur when updating to v3.0.23+ if multiple Matrix fields existed with the same handle, but they had no content tables, somehow.
- Fixed a bug where links in activation and forgot-password emails weren’t hyperlinked, leaving it up to the mail client to hopefully be smart about it. ([#3288](https://github.com/craftcms/cms/issues/3288))

## 3.0.23.1 - 2018-09-04

### Fixed
- Fixed a bug where Matrix fields would get new content tables each time they were saved.

## 3.0.23 - 2018-09-04

### Changed
- Browser-based form validation is now disabled for page forms. ([#3247](https://github.com/craftcms/cms/issues/3247))
- `craft\base\Model::hasErrors()` now supports passing an attribute name with a `.*` suffix, which will return whether any errors exist for the given attribute or any nested model attributes.
- Added `json` to the default `allowedFileExtensions` config setting value. ([#3254](https://github.com/craftcms/cms/issues/3254))
- Exception call stacks now collapse internal Twig methods by default.
- Twig exception call stacks now show all of the steps leading up to the error.
- Live Preview now reloads the preview pane automatically after an asset is saved from the Image Editor. ([#3265](https://github.com/craftcms/cms/issues/3265))

### Deprecated
- Deprecated `craft\services\Matrix::getContentTableName()`. `craft\fields\Matrix::$contentTable` should be used instead.

### Removed
- Removed `craft\services\Matrix::getParentMatrixField()`.

### Fixed
- Fixed a bug where element selection modals could be initialized without a default source selected, if some of the sources were hidden for not being available on the currently-selected site. ([#3227](https://github.com/craftcms/cms/issues/3227))
- Fixed a bug where edit pages for categories, entries, global sets, and users weren’t revealing which tab(s) had errors on it, if the errors occurred within a Matrix field. ([#3248](https://github.com/craftcms/cms/issues/3248))
- Fixed a SQL error that occurred when saving a Matrix field with new sub-fields on PostgreSQL. ([#3252](https://github.com/craftcms/cms/issues/3252))
- Fixed a bug where custom user fields weren’t showing up on the My Account page when running Craft Solo edition. ([#3228](https://github.com/craftcms/cms/issues/3228))
- Fixed a bug where multiple Matrix fields could share the same content table. ([#3249]())
- Fixed a “cache is corrupted” Twig error that could occur when editing or saving an element if it had an Assets field with an unresolvable subfolder path template. ([#3257](https://github.com/craftcms/cms/issues/3257))
- Fixed a bug where the Dev Mode indicator strip wasn’t visible on Chrome/Windows when using a scaled display. ([#3259](https://github.com/craftcms/cms/issues/3259))
- Fixed a SQL error that could occur when validating an attribute using `craft\validators\UniqueValidator`, if the target record’s `find()` method joined in another table.

## 3.0.22 - 2018-08-28

### Changed
- The “Deleting stale template caches” job now ensures all expired template caches have been deleted before it begins processing the caches.
- Text inputs’ `autocomplete` attributes now get set to `off` by default, and they will only not be added if explicitly set to `null`.
- Improved the error response when Composer is unable to perform an update due to a dependency conflict.
- Email fields in the Control Panel now have `type="email"`.
- `craft\helpers\Db::parseParam()` now has a `$caseInnensitive` argument, which can be set to `true` to force case-insensitive conditions on PostgreSQL installs.
- `craft\validators\UniqueValidator` now has a `$caseInsensitive` property, which can be set to `true` to cause the unique validation to be case-insensitive on PostgreSQL installs.
- The CLI setup wizard now detects common database connection errors that occur with MAMP, and automatically retests with adjusted settings.
- The CLI setup wizard now detects common database authentication errors, and lets the user retry the username and password settings, skipping the others.
- Updated Garnish to 0.1.27.

### Fixed
- Fixed a bug where Craft wasn’t reverting `composer.json` to its original state if something went wrong when running a Composer update.
- Fixed a bug where string casing functions in `craft\helpers\StringHelper` were adding extra hyphens to strings that came in as `Upper-Kebab-Case`.
- Fixed a bug where unique validation for element URIs, usernames, and user email address was not case-insensitive on PostgreSQL installs.
- Fixed a bug where element queries’ `uri` params, and user queries’ `firstName`, `lastName`, `username`, and `email` params, were not case-insensitive on PostgreSQL installs.
- Fixed a bug where the CLI setup wizard was allowing empty database names.
- Fixed a bug where it wasn’t possible to clear template caches if template caching was disabled by the `enableTemplateCaching` config setting. ([#3229](https://github.com/craftcms/cms/issues/3229))
- Fixed a bug where element index toolbars weren’t staying fixed to the top of the content area when scrolling down the page. ([#3233](https://github.com/craftcms/cms/issues/3233))
- Fixed an error that could occur when updating Craft if the system was reliant on the SSL certificate provided by the`composer/ca-bundle` package.

## 3.0.21 - 2018-08-21

### Added
- Most element query parameters can now be set to `['not', 'X', 'Y']`, as a shortcut for `['and', 'not X', 'not Y']`.

### Changed
- The “New Password” input on the My Account page now has a “Show” button, like other password inputs in the Control Panel.
- Plugin settings pages now redirect to the Settings index page after save. ([#3216](https://github.com/craftcms/cms/issues/3216))
- It’s now possible to set [autofill detail tokens](https://html.spec.whatwg.org/multipage/form-control-infrastructure.html#autofill-detail-tokens) on the `autocomplete` variable when including the `_includes/forms/text.html` template (e.g. `'name'`).
- Username and password inputs now have the correct `autocomplete` values, increasing the likelihood that tools like 1Password will handle the form correctly. ([#3207](https://github.com/craftcms/cms/issues/3207))

### Fixed
- Fixed a SQL error that occurred when saving a user if a `craft\elements\User::EVENT_BEFORE_SAVE` event listener was setting `$event->isValid = false`. ([#3206](https://github.com/craftcms/cms/issues/3206))
- Fixed a bug where password inputs’ jQuery data was getting erased when the “Show” button was clicked.
- Fixed an error that could occur when upgrading to Craft 3. ([#3208](https://github.com/craftcms/cms/pull/3208))
- Fixed a bug where non-image assets’ file extension icons could bleed out of the preview area within asset editor HUDs. ([#3209](https://github.com/craftcms/cms/issues/3209))
- Fixed a bug where Craft wasn’t saving a new entry version when reverting an entry to a previous version. ([#3210](https://github.com/craftcms/cms/issues/3210))
- Fixed an error that could occur when a Matrix block was saved by a queue job. ([#3217](https://github.com/craftcms/cms/pull/3217))

### Security
- External links in the Control Panel now set `rel="noopener"`. ([#3201](https://github.com/craftcms/cms/issues/3201))

## 3.0.20 - 2018-08-14

### Added
- Added `craft\services\Fields::refreshFields()`.

### Fixed
- Fixed a bug where `DateTime` model attributes were getting converted to ISO-8601 date strings for `craft\web\View::renderObjectTemplate()`. ([#3185](https://github.com/craftcms/cms/issues/3185))
- Fixed a bug where timepicker menus had a higher z-index than session expiration modal shades. ([#3186](https://github.com/craftcms/cms/issues/3186))
- Fixed a bug where users could not log in after upgrading to Craft 3, if there was a custom field named `owner`.
- Fixed a bug where it was not possible to set non-integer values on asset queries’ `width`, `height`, or `size` params. ([#3195](https://github.com/craftcms/cms/issues/3195))
- Fixed a bug where all Asset folders were being initiated at once, resulting in performance issues.

## 3.0.19 - 2018-08-07

### Added
- Added the `craft.query()` template function, for creating new database queries.
- Added `craft\services\Structures::$mutexTimeout`. ([#3148](https://github.com/craftcms/cms/issues/3148))
- Added `craft\services\Api::getComposerWhitelist()`.

### Removed
- Removed `craft\services\Api::getOptimizedComposerRequirements()`.

### Fixed
- Craft’s console commands now return the correct exit codes. ([#3175](https://github.com/craftcms/cms/issues/3175))
- Fixed the appearance of checkboxes in IE11 on element index pages. ([#3177](https://github.com/craftcms/cms/issues/3177))
- Fixed a bug where `composer.json` could end up with a bunch of extra dependencies in the `require` object after a failed update or plugin installation.
- Fixed an error that could occur when viewing an entry revision, if it had a Matrix field and one of the sub-fields within the Matrix field had been deleted. ([#3183](https://github.com/craftcms/cms/issues/3183))
- Fixed a bug where thumbnails weren’t loading in relational fields when viewing an entry version.

## 3.0.18 - 2018-07-31

### Added
- Added `craft\helpers\App::assetManagerConfig()`.
- Added `craft\helpers\App::cacheConfig()`.
- Added `craft\helpers\App::dbConfig()`.
- Added `craft\helpers\App::mailerConfig()`.
- Added `craft\helpers\App::mutexConfig()`.
- Added `craft\helpers\App::logConfig()`.
- Added `craft\helpers\App::sessionConfig()`.
- Added `craft\helpers\App::userConfig()`.
- Added `craft\helpers\App::viewConfig()`.
- Added `craft\helpers\App::webRequestConfig()`.
- Added `craft\validators\StringValidator::$trim`, which will cause leading/trailing whitespace to be stripped from model attributes.

### Changed
- User verification and password-reset emails now link them back to the same site they were on when the email was sent, if it was sent from a front-end request. ([#3029](https://github.com/craftcms/cms/issues/3029))
- Dynamic app component configs are now defined by methods on `craft\helpers\App`, making it easier to modify them from `config/app.php`. ([#3152](https://github.com/craftcms/cms/issues/3152))
- Structure operations now ensure that no other operations are being performed on the same structure, reducing the risk of corrupting the structure. ([#3148](https://github.com/craftcms/cms/issues/3148))
- The `{% js %}` tag now supports the following position params: `at POS_HEAD`, `at POS_BEGIN`, `at POS_END`, `on POS_READY`, and `on POS_LOAD` (e.g. `{% js at POS_END %}`).
- Craft once again checks for `X-Forwarded-For` headers when determining the user’s IP. ([#3036](https://github.com/craftcms/cms/issues/3036))
- Leading/trailing whitespace characters are now stripped from element titles on save. ([#3020](https://github.com/craftcms/cms/issues/3020))
- Updated svg-sanitizer to 0.9.

### Deprecated
- Deprecated `craft\db\Connection::createFromConfig()`. `craft\helpers\App::dbConfig()` should be used instead.
- Deprecated `craft\helpers\MailerHelper::createMailer()`. `craft\helpers\App::mailerConfig()` should be used instead.

### Fixed
- Fixed a bug where collapsing structure elements would only hide up to 50 of their descendants.
- Fixed a bug where Date/Time fields could lose their value if they were used in an entry type’s Title Format, and the entry’s site’s language was different than the user’s preferred language. ([#3151](https://github.com/craftcms/cms/issues/3151))
- Fixed a bug where Dropdown fields could show an incorrect selected value in limited circumstances.
- Fixed a bug where Dropdown fields on an element index view could show an incorrect selected value in limited circumstances.

## 3.0.17.1 - 2018-07-24

### Fixed
- Really fixed a PHP error that could occur if the PHP’s `set_time_limit()` was added to the php.ini `disable_functions` list.

## 3.0.17 - 2018-07-24

### Added
- The Control Panel is now translated for Norwegian Nynorsk. ([#3135](https://github.com/craftcms/cms/pull/3135))
- Added `craft\elements\db\ElementQuery::anyStatus()`, which can be called when the default `status` and `enabledForSite` filters aren’t desired. ([#3117](https://github.com/craftcms/cms/issues/3117))

### Changed
- The `addTrailingSlashesToUrls` config setting no longer applies to URLs that end with a segment that has a dot (`.`). ([#3123](https://github.com/craftcms/cms/issues/3123))
- Craft now redirects install requests back to the Dashboard if it’s already installed. ([#3143](https://github.com/craftcms/cms/issues/3143))

### Fixed
- Fixed a bug where the Settings → Email → System Messages page would show messages in the current application language rather than the primary site’s language.
- Fixed a bug where system message modals on the Settings → Email → System Messages page would initially show messages in the current application language rather than the primary site’s language, even if the application language wasn’t in use by any sites. ([#3115](https://github.com/craftcms/cms/issues/3115))
- Fixed an error that could occur if `craft\web\View::registerAssetFlashes()` was called on a console request. ([#3124](https://github.com/craftcms/cms/issues/3124))
- Fixed a PHP error that could occur if the PHP’s `set_time_limit()` was added to the php.ini `disable_functions` list.
- Fixed a bug where expanding a disabled element within a structure index view in the Control Panel wouldn’t reveal any descendants. ([#3126](https://github.com/craftcms/cms/issues/3126))
- Fixed a bug thumbnails weren’t loading for element index rows that were revealed after expanding a parent element.
- Fixed an error that occurred if an element’s `getRoute()` method returned a string. ([#3128](https://github.com/craftcms/cms/issues/3128))
- Fixed a bug where the `|without` filter wasn’t working if an object was passed in. ([#3137](https://github.com/craftcms/cms/issues/3137))
- Fixed a bug where users’ Language preference would default to Deutsch if the current application language wasn’t one of the available language options. ([#3142](https://github.com/craftcms/cms/issues/3142))

## 3.0.16.1 - 2018-07-18

### Fixed
- Fixed a bug where the `orderBy` element query param wasn’t being respected when used in conjunction with a `with` param to eager-load elements in a specific order. ([#3109](https://github.com/craftcms/cms/issues/3109))
- Fixed a bug where underscores were getting removed from slugs. ([#3111](https://github.com/craftcms/cms/issues/3111))

## 3.0.16 - 2018-07-17

### Added
- The progress bar on the Asset Indexes utility now shows how many files have been indexed, and how many there are in total. ([#2934](https://github.com/craftcms/cms/issues/2934))
- Added `craft\base\PluginInterface::beforeSaveSettings()`.
- Added `craft\base\PluginInterface::afterSaveSettings()`.
- Added `craft\base\Plugin::EVENT_AFTER_SAVE_SETTINGS`.
- Added `craft\base\Plugin::EVENT_BEFORE_SAVE_SETTINGS`.

### Changed
- Craft no longer relies on ImageMagick or GD to define the image formats that should be considered manipulatable. ([#2408](https://github.com/craftcms/cms/issues/2408))
- Removed the `showBetaUpdates` config setting as it’s no longer being used.
- When uploading a file to an Assets field, Craft will automatically sort the file list to show the latest uploads first. ([#2812](https://github.com/craftcms/cms/issues/2812))
- `dateCreated`, `dateUpdated`, `postDate`, `expiryDate`, `after`, and  `before` element query params can new be set to `DateTime` objects.
- Matrix fields now auto-focus the first text input within newly-created Matrix blocks. ([#3104](https://github.com/craftcms/cms/issues/3104))
- Updated Twig to 2.5.0.
- Updated Garnish to 0.1.26.
- Updated Selectize to 0.12.6.

### Fixed
- Fixed an error that could occur when sending emails to international domains if the Intl extension wasn’t enabled.
- Fixed an exception that was thrown if the `securityKey` config setting was changed and Craft was set to use either the SMTP or Gmail mailer transport type. ([#3083](https://github.com/craftcms/cms/issues/3083))
- Fixed a bug where Asset view was not being refreshed in some cases after using Image Editor. ([#3035](https://github.com/craftcms/cms/issues/3035))
- Fixed a bug where Craft wouldn’t warn before leaving an edit page with unsaved changes, if Live Preview was active. ([#3092](https://github.com/craftcms/cms/issues/3092))
- Fixed a bug where entries, categories, and global sets’ `getCpEditUrl()` methods could omit the site handle on multi-site installs. ([#3089](https://github.com/craftcms/cms/issues/3089))
- Fixed a JavaScript error that occurred when closing Live Preview. ([#3098](https://github.com/craftcms/cms/issues/3098))
- Fixed a bug where Dashboard widgets could be spaced incorrectly if there was only one grid column. ([#3100](https://github.com/craftcms/cms/issues/3100))
- Fixed a bug where modal windows with Field Layout Designers could cause the browser to crash. ([#3096](https://github.com/craftcms/cms/pull/3096))
- Fixed a bug where `craft\services\Fields::getAllGroups()` and `getGroupById()` could return incorrect results. ([#3102](https://github.com/craftcms/cms/issues/3102))

## 3.0.15 - 2018-07-09

### Changed
- It’s now possible to fetch only non-admin users by setting `craft\elements\db\UserQuery::$admin` to `false`.
- `Craft.EntryTypeSwitcher` now triggers a `typeChange` event after switching the entry type. ([#3067](https://github.com/craftcms/cms/pull/3067))
- Reduced the left and right padding in the Control Panel for screens less than 768 pixels wide. ([#3073](https://github.com/craftcms/cms/issues/3073))
- Removed the `useXSendFile` config setting as it’s no longer being used.
- `craft\helpers\StringHelper::toKebabCase()`, `toCamelCase()`, `toPascalCase()`, and `toSnakeCase()` now treat camelCase’d and PascalCale’d strings as multiple words. ([#3090](https://github.com/craftcms/cms/issues/3090))

### Fixed
- Fixed a bug where `craft\i18n\I18N::getPrimarySiteLocale()` and `getPrimarySiteLocaleId()` were returning locale info for the _first_ site, rather than the primary one. ([#3063](https://github.com/craftcms/cms/issues/3063))
- Fixed a bug where element index pages were loading all elements in the view, rather than waiting for the user to scroll to the bottom of the page before loading the next batch. ([#3068](https://github.com/craftcms/cms/issues/3068))
- Fixed a bug where sites listed in the Control Panel weren’t always in the correct sort order. ([#3065](https://github.com/craftcms/cms/issues/3065))
- Fixed an error that occurred when users attempted to create new entries within entry selector modals, for a section they didn’t have permission to publish peer entries in. ([#3069](https://github.com/craftcms/cms/issues/3069))
- Fixed a bug where the “Save as a new asset” button label wasn’t getting translated in the Image Editor. ([#3070](https://github.com/craftcms/cms/pull/3070))
- Fixed a bug where it was impossible to set the filename of assets when uploading them as data strings. ([#2973](https://github.com/craftcms/cms/issues/2973))
- Fixed a bug where the Field Type menu’s options within new Matrix block type settings weren’t getting sorted alphabetically. ([#3072](https://github.com/craftcms/cms/issues/3072))
- Fixed an exception that was thrown when testing email settings if the Template setting was invalid. ([#3074](https://github.com/craftcms/cms/issues/3074))
- Fixed a bug where Dropdown fields’ bottom margin could jump up a bit when an empty option was selected. ([#3075](https://github.com/craftcms/cms/issues/3075))
- Fixed a bug where main content containers in the Control Panel could become too wide in Firefox. ([#3071](https://github.com/craftcms/cms/issues/3071))

## 3.0.14 - 2018-07-03

### Changed
- `craft\events\SiteEvent` now has a `$oldPrimarySiteId` property, which will be set to the previous primary site ID (which may stil be the current site ID, if it didn’t just change).
- `craft\helpers\Search::normalizeKeywords()` now has a `$language` argument, which can be set if the character mappings should be pulled from a different language than the current app language.
- `craft\services\Sites::getEditableSiteIds()` and `getEditableSites()` now return the same things as `getAllSiteIds()` and `getAllSites()` when there’s only one site. ([#3049](https://github.com/craftcms/cms/issues/3049))

### Fixed
- Fixed a bug where user verification links could get mangled when emails were parsed as Markdown, if the verification code contained two or more underscores.
- Fixed a bug where Craft was misinterpreting `X-Forwarded-For` headers as the user’s IP instead of the server’s IP. ([#3036](https://github.com/craftcms/cms/issues/3036))
- Fixed a bug where Craft wasn’t auto-scrolling the content container when dragging items near a window edge. ([#3048](https://github.com/craftcms/cms/issues/3048))
- Fixed a PHP error that occurred when loading a Debug Toolbar panel on a page that contained serialized Checkboxes or Multi-Select field data. ([#3034](https://github.com/craftcms/cms/issues/3034))
- Fixed a bug where elements’ normalized search keywords weren’t always using the correct language-specific character mappings. ([#3046](https://github.com/craftcms/cms/issues/3046))
- Fixed a bug where the `<html lang>` attribute was hard-set to `en-US` rather than the current application language. ([#3053](https://github.com/craftcms/cms/pull/3053))
- Fixed a PHP error that occurred when entering an invalid number into a Number field that was set to have decimal digits. ([#3059](https://github.com/craftcms/cms/issues/3059))

### Security
- Craft no longer shows the installer when it can’t establish a database connection if Dev Mode isn’t enabled.

## 3.0.13.2 - 2018-06-27

### Fixed
- Fixed an error that occurred when deleting users from the Users index page.

## 3.0.13.1 - 2018-06-26

### Fixed
- Fixed a bug where Delete User modals weren’t showing the total number of entries that will be transferred/deleted.

## 3.0.13 - 2018-06-26

### Added
- Craft now includes a summary of the content that will be transferred/deleted in Delete User modals. ([#875](https://github.com/craftcms/cms/issues/875))
- `|date`, `|time`, and `|datetime` filters now support a `locale` argument, for specifying which locale’s formatter should be doing the date/time formatting. ([#3006](https://github.com/craftcms/cms/issues/3006))
- Added `craft\base\ApplicationTrait::getIsInitialized()`.
- Added `craft\base\ClonefixTrait`.
- Added `craft\controllers\AssetsController::actionThumb()`.
- Added `craft\controllers\UsersController::actionUserContentSummary()`.
- Added `craft\controllers\UsersController::EVENT_DEFINE_CONTENT_SUMMARY`.
- Added `craft\helpers\App::backtrace()`.
- Added `craft\queue\jobs\PropagateElements`.
- Added `craft\services\Elements::propagateElement()`.

### Changed
- Editable tables now submit an empty string when they have no rows.
- Reduced the overhead when adding a new site by only resaving existing assets, categories, global sets, and tags once for the newly-created site, rather than for all sites.
- Web-based queue workers now call `craft\helpers\App::maxPowerCaptain()` before running the queue. ([#3011](https://github.com/craftcms/cms/issues/3011))
- The PHP Info utility no longer displays the original values for settings and only the current environment value. ([#2990](https://github.com/craftcms/cms/issues/2990))
- Loosened up most of Craft’s Composer dependency constraints.
- Craft no longer publishes asset thumbnails to the `cpresources/` folder.
- `attributes`, `error`, `errors`, and `scenario` are now reserved field handles. ([#3032](https://github.com/craftcms/cms/issues/3032))
- Improved the look of Control Panel tabs.
- `craft\web\UrlManager::createUrl()`, `createAbsoluteUrl()`, and `getMatchedElement()` now log warnings if they’re called before Craft has been fully initialized. ([#3028](https://github.com/craftcms/cms/issues/3028))

### Deprecated
- Deprecated `craft\controllers\AssetsController::actionGenerateThumb()`.

### Fixed
- Fixed a bug where sidebar meta info on Edit User pages was bleeding over the edge of the page’s content area.
- Fixed a bug where Table fields wouldn’t remember if they had no rows in their Default Values setting. ([#2979](https://github.com/craftcms/cms/issues/2979))
- Fixed a bug where passing `timezone=false` to the `|date`, `|time`, and `|datetime` filters would not preserve the given date’s time zone.
- Fixed a bug where AM/PM strings in formatted dates weren’t respecting the casing specified by the `A`/`a` character in the date format. ([#3007](https://github.com/craftcms/cms/issues/3007))
- Fixed a bug you could get an invalid license warning in cases where web API calls returned a 500 response code.
- Fixed a bug where cloning models and queries would lose any associated behaviors. ([#2857](https://github.com/craftcms/cms/issues/2857))
- Fixed a bug where custom field params were getting forgotten when calling `getNext()` and `getPrev()`, if an element query object was passed in. ([#3019](https://github.com/craftcms/cms/issues/3019))
- Fixed a bug where datepickers were getting scrollbars.
- Fixed a bug where volumes’ field layouts weren’t getting deleted when volumes were deleted. ([#3022](https://github.com/craftcms/cms/pull/3022))
- Fixed a bug where deleting a section or an entry type wouldn’t delete any associated entries that didn’t exist in the primary site. ([#3023](https://github.com/craftcms/cms/issues/3023))
- Fixed a bug where the `svg()` Twig function could convert `id` attributes within the SVG contents to invalid IDs. ([#3025](https://github.com/craftcms/cms/issues/3025))
- Fixed a bug where asset thumbnails wouldn’t load reliably in the Control Panel on load-balanced environments. ([#3026](https://github.com/craftcms/cms/issues/3026))
- Fixed a PHP error that could occur when validating Assets fields if a file was uploaded but no longer exists at the temp location. ([#3033](https://github.com/craftcms/cms/pull/3033))

## 3.0.12 - 2018-06-18

### Added
- Added a `leaves` element query param that limits the selected elements to just the leaves in the structure (elements without children).
- Added `craft\helpers\Db::deleteIfExists()`.
- Added `craft\services\Categories::deleteGroup()`. ([#3000](https://github.com/craftcms/cms/pull/3000))
- Added `craft\services\Tags::deleteTagGroup()`. ([#3000](https://github.com/craftcms/cms/pull/3000))
- Added `craft\services\UserGroups::deleteGroup()`. ([#3000](https://github.com/craftcms/cms/pull/3000))

### Changed
- Improved Control Panel styling. ([#2883](https://github.com/craftcms/cms/issues/2883))

### Removed
- Removed `craft\services\Fields::updateFieldVersionAfterRequest()`.

### Fixed
- Fixed a caching bug where the Fields service could still think a field existed after it had been deleted. ([#2985](https://github.com/craftcms/cms/issues/2985))
- Fixed a bug where Craft would not invalidate the dynamically-generated `craft\behaviors\ContentBehavior` and `craft\behaviors\ElementQueryBehavior` after saving/deleting a custom field, if the request didn’t end normally. ([#2999](https://github.com/craftcms/cms/issues/2999))
- Fixed a PHP error that could occur when saving entries with a URI format that contained certain Twig filters. ([#2995](https://github.com/craftcms/cms/issues/2995))
- Fixed a bug where `{shorthand}` variables in templates rendered by `craft\web\View::renderObjectTemplate()` could end up referencing global variables, if the variable wasn’t a property of the object. ([#3002](https://github.com/craftcms/cms/issues/3002))
- Fixed a bug where the Find and Replace utility wasn’t updating element titles. ([#2996](https://github.com/craftcms/cms/issues/2996))
- Fixed some wonky behavior if one of the custom user profile tabs was called “Account”. ([#2998](https://github.com/craftcms/cms/issues/2998))
- Fixed a bug where dragging a folder on the Assets index page could have unexpected results. ([#2873](https://github.com/craftcms/cms/issues/2873))
- Reduced the likelihood of SQL deadlock errors when saving elements. ([#3003](https://github.com/craftcms/cms/issues/3003))

## 3.0.11 - 2018-06-12

### Changed
- Sort options defined by element types’ `sortOptions()` / `defineSortOptions()` methods can now be specified as sub-arrays with `label`, `orderBy`, and `attribute` keys.
- Entries and categories can now be sorted by their slugs.
- The “Cache remote images?” option in the Asset Indexes utility is now enabled by default. ([#2977](https://github.com/craftcms/cms/issues/2977))

### Fixed
- Fixed a bug where it was not possible to order search results by search score, if the element type didn’t specify any sort options.
- Fixed a bug where clicking on “Date Created” and “Date Updated” column headers on element indexes wouldn’t update the sort order. ([#2975](https://github.com/craftcms/cms/issues/2975))
- Fixed a bug where Edit Entry pages were listing more than the 10 most recent versions. ([#2976](https://github.com/craftcms/cms/issues/2976))
- Fixed a SQL error that occurred when upgrading from Craft 2 to 3 via the terminal. ([#1347](https://github.com/craftcms/cms/issues/1347))
- Fixed the alignment of expand/collapse toggles in asset index sidebars. ([#2981](https://github.com/craftcms/cms/issues/2981))

## 3.0.10.3 - 2018-06-07

### Fixed
- Fixed a bug where the “New Entry” menu on the Entries index page would not contain any options on single-site installs, running MySQL. ([#2961](https://github.com/craftcms/cms/issues/2961))
- Fixed a bug where the `siteName` config setting wasn’t working as expected when set to an array. ([#2968](https://github.com/craftcms/cms/issues/2968))

## 3.0.10.2 - 2018-06-07

### Changed
- Improved the output of `craft\helpers\DateTimeHelper::humanDurationFromInterval()`.
- Updated Garnish to 0.1.24.

### Fixed
- Fixed JavaScript errors that could occur in the Control Panel on pages with Ajax requests. ([#2966](https://github.com/craftcms/cms/issues/2966))
- Fixed a bug where the “New Entry” menu on the Entries index page would not contain any options on single-site installs. ([#2961](https://github.com/craftcms/cms/issues/2961))
- Fixed a bug where JavaScript files registered with `craft\web\View::registerJsFile()` would be ignored if the `depends` option was set. ([#2965](https://github.com/craftcms/cms/issues/2965))

## 3.0.10.1 - 2018-06-06

### Fixed
- Fixed a bug where Craft wasn’t converting empty strings to `null` when saving data to non-textual columns.
- Fixed a bug where Craft would show a Database Connection Error on Install requests, if it couldn’t connect to the database.
- Fixed a bug where Craft wasn’t keeping track of element queries that were executed within `{% cache %}` tags. ([#2959](https://github.com/craftcms/cms/issues/2959))

## 3.0.10 - 2018-06-05

### Added
- Added support for a `CRAFT_LICENSE_KEY` PHP constant, which can be set to the project’s license key, taking precedence over the `license.key` file.
- Added `craft\helpers\Stringy::getLangSpecificCharsArray()`.
- Added `craft\web\View::setRegisteredAssetBundles()`.
- Added `craft\web\View::setRegisteredJsFiles()`.

### Changed
- Generated site URLs now always include full host info, even if the base site URL is root/protocol-relative. ([#2919](https://github.com/craftcms/cms/issues/2919))
- Variables passed into `craft\web\View::renderObjectTemplate()` can now be referenced using the shorthand syntax (e.g. `{foo}`).
- `craft\helpers\StringHelper::asciiCharMap()` now has `$flat` and `$language` arguments.
- Craft no longer saves new versions of entries when absolutely nothing changed about them in the save request. ([#2923](https://github.com/craftcms/cms/issues/2923))
- Craft no longer enforces plugins’ `minVersionRequired` settings if the currently-installed version begins with `dev-`.
- Improved the performance of element queries when a lot of values were passed into a param, such as `id`, by using `IN()` and `NOT IN()` conditions when possible. ([#2937](https://github.com/craftcms/cms/pull/2937))
- The Asset Indexes utility no longer skips files with leading underscores. ([#2943](https://github.com/craftcms/cms/issues/2943))
- Updated Garnish to 0.1.23.

### Deprecated
- Deprecated the `customAsciiCharMappings` config setting. (Any corrections to ASCII char mappings should be submitted to [Stringy](https://github.com/danielstjules/Stringy).)

### Fixed
- Fixed a PHP error that could occur when `craft\fields\Number::normalizeValue()` was called without passing an `$element` argument. ([#2913](https://github.com/craftcms/cms/issues/2913))
- Fixed a bug where it was not possible to fetch Matrix blocks with the `relatedTo` param if a specific custom field was specified.
- Fixed a bug where `craft\helpers\UrlHelper::url()` and `siteUrl()` were not respecting the `$scheme` argument for site URLs.
- Fixed a bug where `{id}` tags within element URI formats weren’t getting parsed correctly on first save. ([#2922](https://github.com/craftcms/cms/issues/2922))
- Fixed a bug where `craft\helpers\MigrationHelper::dropAllForeignKeysToTable()` wasn’t working correctly. ([#2897](https://github.com/craftcms/cms/issues/2897))
- Fixed a “Craft is not defined” JavaScript error that could occur on the Forgot Password page in the Control Panel and Dev Toolbar requests.
- Fixed a bug where rotating the screen on iOS would change how the page was zoomed.
- Fixed a bug where `craft\helpers\StringHelper::toAscii()` and the `Craft.asciiString()` JS method weren’t using language-specific character replacements, or any custom replacements defined by the `customAsciiCharMappings` config setting.
- Fixed a bug where the number `0` would not save in a Plain Text field.
- Fixed a bug where Craft could pick the wrong current site if the primary site had a root-relative or protocol-relative URL, and another site didn’t, but was otherwise an equal match.
- Fixed a bug where Control Panel Ajax requests could cause some asset bundles and JavaScript files to be double-registered in the browser.
- Fixed a bug where the “New entry” menu on the Entries index page was including sections that weren’t available in the selected site, and they weren’t linking to Edit Entry pages for the selected site. ([#2925](https://github.com/craftcms/cms/issues/2925))
- Fixed a bug where the `|date`, `|time`, and `|datetime` filters weren’t respecting their `$timezone` arguments. ([#2926](https://github.com/craftcms/cms/issues/2926))
- Fixed a bug where element queries weren’t respecting the `asArray` param when calling `one()`. ([#2940](https://github.com/craftcms/cms/issues/2940))
- Fixed a bug where the Asset Indexes utility wouldn’t work as expected if all of a volume’s assets had been deleted from the file system. ([#2955](https://github.com/craftcms/cms/issues/2955))
- Fixed a SQL error that could occur when a `{% cache %}` tag had no body. ([#2953](https://github.com/craftcms/cms/issues/2953))

## 3.0.9 - 2018-05-22

### Added
- Added a default plugin icon to plugins without an icon in the Plugin Store.
- Added `craft\helpers\ArrayHelper::without()` and `withoutValue()`.
- Added `craft\base\FieldInterface::modifyElementIndexQuery()`.
- Added `craft\elements\db\ElementQueryInterface::andWith()`.

### Changed
- Fixed a bug where Craft was checking the file system when determining if an asset was a GIF, when it should have just been checking the file extension.
- `craft\base\Plugin` now sets the default `$controllerNamespace` value to the plugin class’ namespace + `\controllers` or `\console\controllers`, depending on whether it’s a web or console request.
- Improved the contrast of success and error notices in the Control Panel to meet WCAG AA requirements. ([#2885](https://github.com/craftcms/cms/issues/2885))
- `fieldValue` is now a protected field handle. ([#2893](https://github.com/craftcms/cms/issues/2893))
- Craft will no longer discard any preloaded elements when setting the `with` param on an element query, fixing a bug where disabled Matrix blocks could show up in Live Preview if any nested fields were getting eager-loaded. ([#1576](https://github.com/craftcms/cms/issues/1576))
- Improved memory usage when using the `{% cache %}` tag. ([#2903](https://github.com/craftcms/cms/issues/2903))

### Fixed
- Fixed a bug where the Plugin Store was listing featured plugins (e.g. “Recently Added”) in alphabetical order rather than the API-defined order. ([pixelandtonic/craftnet#83](https://github.com/pixelandtonic/craftnet/issues/83))
- Fixed a SQL error that occurred when programmatically saving a field layout, if the field’s `required` property wasn’t set.
- Fixed a JavaScript error that could occur when multiple Assets fields were present on the same page.
- Fixed an error that could occur when running the `setup` command on some environments.
- Fixed a PHP error that could occur when calling `craft\elements\db\ElementQuery::addOrderBy()` if `$columns` normalized to an empty array. ([#2896](https://github.com/craftcms/cms/issues/2896))
- Fixed a bug where it wasn’t possible to access custom field values on Matrix blocks via `matrixblock` reference tags.
- Fixed a bug where relational fields with only disabled elements selected would get empty table cells on element indexes. ([#2910](https://github.com/craftcms/cms/issues/2910))

## 3.0.8 - 2018-05-15

### Added
- Number fields now have a “Default Value” setting. ([#927](https://github.com/craftcms/cms/issues/927))
- Added the `preserveCmykColorspace` config setting, which can be set to `true` to prevent images’ color spaces from getting converted to sRGB on environments running ImageMagick.

### Changed
- Error text is now orange instead of red. ([#2885](https://github.com/craftcms/cms/issues/2885))
- Detail panes now have a lighter, more saturated background color.

### Fixed
- Fixed a bug where Craft’s default MySQL backup command would not respect the `unixSocket` database config setting. ([#2794](https://github.com/craftcms/cms/issues/2794))
- Fixed a bug where some SVG files were not recognized as SVG files.
- Fixed a bug where Table fields could add the wrong number of default rows if the Min Rows setting was set, and the Default Values setting had something other than one row. ([#2864](https://github.com/craftcms/cms/issues/2864))
- Fixed an error that could occur when parsing asset reference tags. ([craftcms/redactor#47](https://github.com/craftcms/redactor/issues/47))
- Fixed a bug where “Try” and “Buy” buttons in the Plugin Store were visible when the `allowUpdates` config setting was disabled. ([#2781](https://github.com/craftcms/cms/issues/2781))
- Fixed a bug where Number fields would forget their Min/Max Value settings if they were set to 0.
- Fixed a bug where entry versions could be displayed in the wrong order if multiple versions had the same creation date. ([#2889](https://github.com/craftcms/cms/issues/2889))
- Fixed an error that occurred when installing Craft on a domain with an active user session.
- Fixed a bug where email verification links weren’t working for publicly-registered users if the registration form contained a Password field and the default user group granted permission to access the Control Panel.

### Security
- Login errors for locked users now factor in whether the `preventUserEnumeration` config setting is enabled.

## 3.0.7 - 2018-05-10

### Added
- Added the `transformGifs` config setting, which can be set to `false` to prevent GIFs from getting transformed or cleansed. ([#2845](https://github.com/craftcms/cms/issues/2845))
- Added `craft\helpers\FileHelper::isGif()`.

### Changed
- Craft no longer logs warnings about missing translation files when Dev Mode isn’t enabled. ([#1531](https://github.com/craftcms/cms/issues/1531))
- Added `craft\services\Deprecator::$logTarget`. ([#2870](https://github.com/craftcms/cms/issues/2870))
- `craft\services\Deprecator::log()` no longer returns anything.

### Fixed
- Fixed a bug where it was impossible to upload new assets to Assets fields using base64-encoded strings. ([#2855](https://github.com/craftcms/cms/issues/2855))
- Fixed a bug where Assets fields would ignore all submitted asset IDs if any new assets were uploaded as well.
- Fixed a bug where SVG files that were using single quotes instead of double quotes would not be recognized as SVGs.
- Fixed a bug where translated versions of the “It looks like someone is currently performing a system update.” message contained an HTML-encoded `<br/>` tag.
- Fixed a bug where changing an entry’s type could skip adding the new entry type’s tabs, if the previous entry type didn’t have any tabs. ([#2859](https://github.com/craftcms/cms/issues/2859))
- Fixed warnings about missing SVG files that were logged by Control Panel requests.
- Fixed a bug where the `|date` filter would ignore date formatting characters that don’t have ICU counterparts. ([#2867](https://github.com/craftcms/cms/issues/2867))
- Fixed a bug where the global `currentUser` Twig variable could be set to `null` and global sets and could be missing some custom field values when a user was logged-in, if a plugin was loading Twig during or immediately after plugin instantiation. ([#2866](https://github.com/craftcms/cms/issues/2866))

## 3.0.6 - 2018-05-08

### Added
- Error messages about missing plugin-supplied field and volume types now show an Install button when possible.
- Added `craft\base\MissingComponentTrait::getPlaceholderHtml()`.
- Added `craft\db\Migration::EVENT_AFTER_UP` and `EVENT_AFTER_DOWN` events.
- Added `craft\elements\Asset::getContents()`.

### Changed
- Edit User pages will now warn editors when leaving the page with unsaved changes. ([#2832](https://github.com/craftcms/cms/issues/2832))
- Modules are once again loaded before plugins, so they have a chance to register Twig initialization events before a plugin initializes Twig. ([#2831](https://github.com/craftcms/cms/issues/2831))
- `craft\helpers\FileHelper::isSvg()` now returns `true` for files with an `image/svg` MIME type (missing the `+xml`). ([#2837](https://github.com/craftcms/cms/pull/2837))
- The `svg()` Twig function now accepts assets to be passed directly into it. ([#2838](https://github.com/craftcms/cms/pull/2838))
- The “Save and add another” save menu option on Edit Entry and Edit Categories pages now maintain the currently-selected site. ([#2844](https://github.com/craftcms/cms/issues/2844))
- PHP date patterns that are *only* a month name or week day name character will now format the date using the stand-alone month/week day name value. (For example, `'F'` will format a date as “Maggio” instead of “maggio”.)
- Servers without the Intl extension will now use location-agnostic locale data as a fallback if locale data for the specific locale isn’t available.
- The `|date` Twig filter always goes through `craft\i18n\Formatter::asDate()` now, unless formatting a `DateInterval` object.
- The Settings → Plugins page now shows “Buy now” buttons for any commercial plugins that don’t have a license key yet.

### Deprecated
- Deprecated `craft\helpers\DateTimeHelper::translateDate()`. `craft\i18n\Formatter::asDate()` should be used instead.

### Removed
- Removed the `translate` argument from the `|date`, `|time`, and `|datetime` Twig filters; the resulting formatted dates will always be translated now. (Use `myDate.format()` to avoid translations.)

### Fixed
- Fixed an error that could occur in the Plugin Store.
- Fixed a bug where `myDate|date('F')` was returning the short “May” translation rather than the full-length one. ([#2848](https://github.com/craftcms/cms/issues/2848))

## 3.0.5 - 2018-05-01

### Changed
- Fields’ translation icons now reveal the chosen Translation Method in their tooltip. ([#2808](https://github.com/craftcms/cms/issues/2808))
- Improved the error messages displayed when an Assets field has an invalid Upload Location setting. ([#2803](https://github.com/craftcms/cms/issues/2803))
- Craft now logs errors that occur when saving and replacing assets. ([#2814](https://github.com/craftcms/cms/issues/2814))
- Single sections’ entry types’ handles are now updated to match their section’s handle whenever the section is saved. ([#2824](https://github.com/craftcms/cms/issues/2824))
- The Control Panel background color was lightened up a bit.

### Fixed
- Fixed an error that would occur on servers without the Phar PHP extension enabled.
- Fixed an error that could occur if a Matrix block was deleted by a queue job. ([#2813](https://github.com/craftcms/cms/issues/2813))
- Fixed a bug where Twig could be configured to output times in UTC rather than the system timezone, if a bootstrapped module was loading Twig. ([#2761](https://github.com/craftcms/cms/issues/2761))
- Fixed a SQL error that could occur when upgrading from Craft 2 to Craft 3 with an active user session.
- Fixed various SQL errors that could occur when upgrading from Craft 2 to Craft 3, if there were any lingering Craft 3 database tables from a previous upgrade attempt.
- Fixed a bug where the Clear Caches tool was deleting the `.gitignore` file inside `web/cpresources/`. ([#2823](https://github.com/craftcms/cms/issues/2823))
- Fixed the vertical positioning of checkboxes in the Control Panel. ([#2825](https://github.com/craftcms/cms/issues/2825))
- Fixed a JavaScript error that could occur if an element type’s class name contained `\u`. ([#2826](https://github.com/craftcms/cms/issues/2826))

## 3.0.4 - 2018-04-24

### Added
- Added the `craft.globalSets()` template function. ([#2790](https://github.com/craftcms/cms/issues/2790))
- Added the `hasDescendants` element query param. ([#2786](https://github.com/craftcms/cms/issues/2786))
- Added `craft\elements\User::$hasDashboard`.

### Changed
- Sections and category groups now ignore posted Template settings for sites that don’t have URI Formats.
- Control Panel resources are once again eager-published. ([#2763](https://github.com/craftcms/cms/issues/2763))
- `entries/save-entries` and `categories/save-category` actions now include the `slug` for responses that accept JSON. ([#2792](https://github.com/craftcms/cms/issues/2792))
- Most `craft\services\Path` methods now have a `$create` argument, which can be set to `false` to prevent the directory from being created if it doesn’t exist yet.
- Craft no longer creates directories when it just needed to clear it. ([#2771](https://github.com/craftcms/cms/issues/2771))
- `craft\services\Config::setDotEnvVar()` now sets the environment variable for the current request, in addition to updating the `.env` file.
- Removed `craft\controllers\AssetsController::actionDownloadTempAsset()`.
- User now must be logged in to use the Asset Preview File functionality.

### Fixed
- Fixed a bug where users would regain all default Dashboard widgets if all widgets were removed. ([#2769](https://github.com/craftcms/cms/issues/2769))
- Fixed a bug where you would get a “not a valid language” error message when creating a new site using certain languages.
- Fixed a bug where database connection settings that were set by the `setup` command weren’t always taking effect in time for the CLI installer. ([#2774](https://github.com/craftcms/cms/issues/2774))
- Fixed a bug where empty Plain Text fields were getting empty string values rather than `null`.
- Fixed a bug where elements within relational fields could have two thumbnails. ([#2785](https://github.com/craftcms/cms/issues/2785))
- Fixed a bug where it was not possible to pass a `--table-prefix` argument to the `setup/db-creds` command. ([#2791](https://github.com/craftcms/cms/pull/2791))
- Fixed an error that occurred for users without permission to perform updates, if available update info wasn’t cached.
- Fixed an error that occurred when `craft\elements\Asset::sources()` was called in a console request. ([#2798](https://github.com/craftcms/cms/issues/2798))
- Fixed JavaScript errors that could occur on the front-end after deleting Matrix blocks. ([#2799](https://github.com/craftcms/cms/pull/2799))

## 3.0.3.1 - 2018-04-18

### Fixed
- Fixed an error that occurred when editing an entry if any of the entry’s revisions were created with an entry type that no longer exists.
- Fixed an error that could occur when saving an asset. ([#2764](https://github.com/craftcms/cms/issues/2764))
- Fixed a bug where Craft assumed an asset was missing if there was an error when indexing it. ([#2763](https://github.com/craftcms/cms/issues/2763))

## 3.0.3 - 2018-04-17

### Added
- Added `craft\elements\Entry::updateTitle()`.
- Added `Yii::alias()`.

### Changed
- New sites’ Base URLs now default to `@web/`.
- Textual custom fields now ensure that they don’t contain 4+ byte characters. ([#2725](https://github.com/craftcms/cms/issues/2725))
- It is no longer expected that all of the `defaultSearchTermOptions` config setting options will be set if any of the default option values need to be overridden. ([#2737](https://github.com/craftcms/cms/issues/2737))
- Control Panel panes now have at least 48 pixels of bottom padding. ([#2744](https://github.com/craftcms/cms/issues/2744))
- Craft now intercepts 404-ing resource requests, and publishes the resources on the fly.
- The Clear Caches utility now has a “Control Panel resources” option.
- The Clear Caches utility now sorts the cache options alphabetically.
- When enabling new sites for a section, the new sites’ content is now based on the primary site’s content, if the section was and still is enabled for the primary site. ([#2748](https://github.com/craftcms/cms/issues/2748))
- Improved the responsiveness of element indexes.
- `Craft.BaseElementIndexView` now has a `loadMoreElementsAction` setting. ([#2762](https://github.com/craftcms/cms/pull/2762))

### Fixed
- Fixed a bug where the Clear Caches utility was not deleting template caches. ([#2720](https://github.com/craftcms/cms/issues/2720))
- Fixed a bug where the Plugin Store was not displaying payment errors on checkout.
- Fixed a bug where Control Panel-defined routes that contained special regular expression characters weren’t working. ([#2721](https://github.com/craftcms/cms/issues/2721))
- Fixed a bug where it was not possible to save system messages in some cases.
- Fixed a bug where static translations within dynamic entry title formats were getting translated using the current site’s language, rather than the entry’s language. ([#2722](https://github.com/craftcms/cms/issues/2722))
- Fixed a bug where deprecation errors for some date formatting methods were not escaping backslashes.
- Fixed a bug where plugins’ “Last update” timestamps in the Plugin Store weren’t getting formatted correctly in Safari. ([#2733](https://github.com/craftcms/cms/issues/2733))
- Fixed references to a nonexistent `Craft.eot` file in the Control Panel CSS. ([#2740](https://github.com/craftcms/cms/issues/2740))
- Fixed a bug where the default PostgreSQL database restore command wasn’t setting the `PGPASSWORD` environment variable. ([#2741](https://github.com/craftcms/cms/pull/2741))
- Fixed an error that could occur if the system time zone was not supported by the ICU library, on environments with the Intl extension loaded.
- Fixed a bug where several administrative fields had translatable icons. ([#2742](https://github.com/craftcms/cms/issues/2742))
- Fixed a bug where `craft\controllers\PluginStoreController::actionSavePluginLicenseKeys()` was trying to set a plugin license key for plugins which were not installed.

### Security
- Fixed a bug assets were not getting cleansed on upload. ([#2709](https://github.com/craftcms/cms/issues/2709))

## 3.0.2 - 2018-04-10

### Added
- Added the `EVENT_BEFORE_DELETE_CACHES` and `EVENT_AFTER_DELETE_CACHES` events to `craft\services\TemplateCaches`.
- Added `craft\events\DeleteTemplateCachesEvent`.

### Changed
- Craft now deletes all compiled templates whenever Craft or a plugin is updated. ([#2686](https://github.com/craftcms/cms/issues/2686))
- The Plugin Store now displays commercial plugins’ renewal prices. ([#2690](https://github.com/craftcms/cms/issues/2690))
- The Plugin Store no longer shows the “Upgrade Craft CMS” link if Craft is already running (and licensed to run) the Pro edition. ([#2713](https://github.com/craftcms/cms/issues/2713))
- Matrix fields now set `$propagating` to `true` when saving Matrix blocks, if the owner element is propagating.
- `craft\helpers\ArrayHelper::toArray()` no longer throws a deprecation error when a string without commas is passed to it. ([#2711](https://github.com/craftcms/cms/issues/2711))
- Editable tables now support an `html` column type, which will output cell values directly without encoding HTML entities. ([#2716](https://github.com/craftcms/cms/pull/2716))
- `Craft.EditableTable` instances are now accessible via `.data('editable-table')` on their `<table>` element. ([#2694](https://github.com/craftcms/cms/issues/2694))
- Updated Composer to 1.6.3. ([#2707](https://github.com/craftcms/cms/issues/2707))
- Updated Garnish to 0.1.22. ([#2689](https://github.com/craftcms/cms/issues/2689))

### Fixed
- Fixed an error that could occur in the Control Panel if any plugins with licensing issues were installed. ([#2691](https://github.com/craftcms/cms/pull/2691))
- Fixed a bug on the Plugin Store’s Payment screen where the “Use a new credit card” radio option would not get selected automatically even if it was the only one available.
- Fixed a bug where `craft\web\assets\vue\VueAsset` didn’t respect the `useCompressedJs` config setting.
- Fixed an error that occurred when saving a Single entry over Ajax. ([#2687](https://github.com/craftcms/cms/issues/2687))
- Fixed an error that could occur when disabling a site on a Single section. ([#2695](https://github.com/craftcms/cms/issues/2695))
- Fixed an error that could occur on requests without a content type on the response. ([#2704](https://github.com/craftcms/cms/issues/2704))
- Fixed a bug where the `includeSubfolders` asset query param wasn’t including results in the parent folder. ([#2706](https://github.com/craftcms/cms/issues/2706))
- Fixed an error that could occur when querying for users eager-loaded with their photos, if any of the resulting users didn’t have a photo. ([#2708](https://github.com/craftcms/cms/issues/2708))
- Fixed a bug where relational fields within Matrix fields wouldn’t save relations to elements that didn’t exist on all of the sites the owner element existed on. ([#2683](https://github.com/craftcms/cms/issues/2683))
- Fixed a bug where relational fields were ignoring disabled related elements in various functions, including required field validation and value serialization.
- Fixed an error that would occur if a new custom field was created and added to an element’s field layout, and its value was accessed, all in the same request. ([#2705](https://github.com/craftcms/cms/issues/2705))
- Fixed a bug where the `id` param was ignored when used on an eager-loaded elements’ criteria. ([#2717](https://github.com/craftcms/cms/issues/2717))
- Fixed a bug where the default restore command for MySQL wouldn’t actually restore the database. ([#2714](https://github.com/craftcms/cms/issues/2714))

## 3.0.1 - 2018-04-04

### Deprecated
- Brought back and deprecated the `Craft::Personal` and `Craft::Client` constants.

### Fixed
- Fixed a bug where elements’ `getNext()` and `getPrev()` methods were modifying the element query passed into them. ([#2160](https://github.com/craftcms/cms/issues/2160))
- Fixed a bug where Table fields could be pre-populated with one too many rows. ([#2680](https://github.com/craftcms/cms/pull/2680))

### Security
- Craft no longer sends exception messages to error templates, unless the exception is an instance of `yii\base\UserException`.

## 3.0.0.2 - 2018-04-04

### Fixed
- Fixed a bug where Craft Pro installs were getting identified as Craft Solo in the Control Panel.

## 3.0.0 - 2018-04-04

### Added
- The codebase has been completely rewritten and refactored to improve performance, maintainability, and extensibility.
- Craft can now be [installed](https://docs.craftcms.com/v3/installation.html) via Composer in addition to a zip file. ([#895](https://github.com/craftcms/cms/issues/895))
- Craft’s setup wizard is now available as a CLI tool in addition to the web-based one.
- [Plugins](https://docs.craftcms.com/v3/plugin-intro.html) are now loaded as Composer dependencies, and implemented as extensions of [Yii modules](http://www.yiiframework.com/doc-2.0/guide-structure-modules.html).
- Added [multi-site](https://docs.craftcms.com/v3/sites.html) support.
- Added the Plugin Store, where plugins can be discovered, trialled, and purchased. ([#808](https://github.com/craftcms/cms/issues/808))
- Plugins can now be updated and removed from within the Control Panel.
- Asset sources are now called “volumes”, and plugins can supply their own volume types.
- Added the Image Editor, which can be used to rotate, crop, and flip images, as well as set focal points on them.
- Added asset previews, which can be triggered via a “Preview file” action on the Assets index, or with a <kbd>Shift</kbd> + <kbd>Spacebar</kbd> keyboard shortcut throughout the Control Panel.
- Asset editor HUDs now show image previews. ([#837](https://github.com/craftcms/cms/issues/837))
- Added the “Utilities” section to the Control Panel, replacing the Tools area of the Settings page.
- Added the Debug Toolbar, powered by the [Debug Extension for Yii 2](http://www.yiiframework.com/doc-2.0/guide-tool-debugger.html).
- Added support for [Content Migrations](https://docs.craftcms.com/v3/content-migrations.html).
- Added support for PostgreSQL.

### Changed
- The Control Panel has been redesigned for better usability, readability and responsiveness.
- Renamed all “URL Format” things to “URI Format”, in the Control Panel UI and in the code.
- Added the “Propagate entries across all enabled sites?” section setting. If disabled, entries will only be associated with the site they were created on. ([#2330](https://github.com/craftcms/cms/issues/2330))
- Structure sections and category groups no longer have Nested URL Format settings. (It’s still possible to achieve the same result with a single URI Format setting.)
- When an entry type is updated, Craft now re-saves all entries of that type.
- When a category is deleted, its nested categories are no longer deleted with it.
- Craft no longer re-saves *all* localizable elements after a new site is created; entries and Matrix blocks are skipped, and plugins that supply custom element types must now re-save their elements manually as well.
- The “New entry” and “New category” buttons on Entries and Categories index pages now load the Edit page for the currently-selected site. ([#2236](https://github.com/craftcms/cms/issues/2236))
- Elements now validate that custom field values will fit within their database columns, for fields with textual or numeric column types.
- User photos are now assets. ([#933](https://github.com/craftcms/cms/issues/933))
- Assets now have a “Link” table attribute option.
- Volumes’ “Base URL” settings can now begin with `@web`, which is an alias for the root URL that Craft is running from.
- Local volumes’ “File System Path” settings can now begin with `@webroot`, which is an alias for the path to the directory that `index.php` lives in.
- Global Sets’ field layouts can now have custom tabs.
- Color inputs can now be left blank.
- Color values within Table fields are now represented by `craft\fields\data\ColorData` objects.
- Element titles now get a validation error if they contain any 4+ byte characters (like emoji), on servers running MySQL. ([#2513](https://github.com/craftcms/cms/issues/2513))
- Lightswitch fields that don’t have a value yet will now be assigned the default field value, even for existing elements. ([#2404](https://github.com/craftcms/cms/issues/2404))
- The system installer now sets the initial admin account’s preferred language to the site language selected in the installation wizard. ([#2480](https://github.com/craftcms/cms/issues/2480))
- Table fields now have “Min Rows”, “Max Rows”, and “Add Row Label” settings. ([#2372](https://github.com/craftcms/cms/issues/2372))
- Table fields now have “Date”, “Time”, “Lightswitch”, and “Color” column type options.
- Color fields now return a `craft\fields\data\ColorData` object, with `hex`, `rgb`, `red`, `green`, `blue`, `r`, `g`, `b`, and `luma` properties.
- Matrix fields now have “Manage blocks on a per-site basis”, “Min Blocks”, and “Max Blocks” settings.
- Matrix fields with only one block type, and equal values for the Min Blocks and Max Blocks settings, now hide the UI for adding and deleting blocks.
- Matrix fields with only one block type will now auto-create the minimum number of blocks required by the field, per the Min Blocks setting, for new elements. ([#850](https://github.com/craftcms/cms/issues/850))
- The `migrate/up` console command will now update the appropriate schema version in the database after successfully completing all migrations. ([#1907](https://github.com/craftcms/cms/issues/1907))
- Users can now set their preferred language to any supported application language. ([#847](https://github.com/craftcms/cms/issues/847))
- Users are no longer logged out when verifying a new email address on their own account. ([#1421](https://github.com/craftcms/cms/issues/1421))
- Users no longer get an exception or error message if they click on an invalid/expired email verification link and are already logged in. Instead they’ll be redirected to wherever they would normally be taken immediately after logging in. ([#1422](https://github.com/craftcms/cms/issues/1422))
- If anything prevents a user from being deleted, any changes that were made in preparation for deleting the user are now rolled back.
- Added `webp` as a web-safe image format.
- Craft now checks if the current installation can manipulate an image instead of checking against a predefined list. ([#1648](https://github.com/craftcms/cms/issues/1648), [#1545](https://github.com/craftcms/cms/issues/1545))
- The `getCsrfInput()` global function has been renamed to `csrfInput()`. (getCsrfInput() still works but produces a deprecation error.)
- The `{% cache %}` tag no longer includes the query string when storing the cache URL.
- Added the `|timestamp` Twig filter, for formatting a date as a user-friendly timestamp.
- Added the `|datetime` Twig filter, for formatting a date with a localized date+time format.
- Added the `|time` Twig filter, for formatting a date with a localized time format.
- Added the `|multisort` Twig filter, which duplicates an array and sorts it with [craft\helpers\ArrayHelper::multisort()](http://www.yiiframework.com/doc-2.0/yii-helpers-basearrayhelper.html#multisort()-detail).
- Added the `|atom` and `|rss` Twig filters, for formatting dates in Atom and RSS date formats, respectively.
- Added the `|column` Twig filter, for capturing the key/property values of a series of arrays/objects.
- Added the `|index` Twig filter, for indexing an array of arrays/objects by one of their keys/values.
- Added the `|filterByValue` Twig filter.
- Added the `|duration` Twig filter, which converts a `DateInterval` object into a human-readable duration.
- The `t` filter now always defaults to translating the given string using the `site` category unless it is otherwise specified (e.g. `myString|t('pluginhandle')`).
- The `|date` filter can be passed `'short'`, `'medium'`, `'long'`, and `'full'`, which will format the date with a localized date format.
- It is now possibly to customize the SQL of [element queries](https://docs.craftcms.com/v3/element-queries.html), and there are more choices on how the data should be returned.
- Element queries are no longer limited to 100 results by default.
- The “Failed” message in the queue HUD in the Control Panel now shows the full error message as alt text. ([#855](https://github.com/craftcms/cms/issues/855))
- Added the `convertFilenamesToAscii` config setting.
- Added the `preserveExifData` config setting, `false` by default and requires Imagick. ([#2034](https://github.com/craftcms/cms/issues/2034))
- Added the `aliases` config setting, providing an easy way to define custom [aliases](http://www.yiiframework.com/doc-2.0/guide-concept-aliases.html).
- Removed support for automatically determining the values for the `omitScriptNameInUrls` and `usePathInfo` config settings.
- It’s now possible to override Craft’s application config via `config/app.php`.
- It’s now possible to override volume settings via `config/volumes.php`.
- It’s now possible to override all plugins’ settings via `config/<plugin-handle>.php`.
- Renamed the `runTasksAutomatically` config setting to `runQueueAutomatically`.
- The `translationDebugOutput` config setting will now wrap strings with `@` characters if the category is `app`, `$` if the category is `site`, and `%` for anything else.
- All user-defined strings in the Control Panel (e.g. section names) are now translated using the `site` category, to prevent translation conflicts with Craft’s own Control Panel translations.
- Routes can now be stored on a per-site basis, rather than per-locale.
- Web requests are now logged to `storage/logs/web.log`.
- Web requests that result in 404 errors are now logged to `storage/logs/web-404s.log`.
- Console requests are now logged to `storage/logs/console.log`.
- Queue requests are now logged to `storage/logs/queue.log`.
- Craft 3 now requires PHP 7.0.0 or later.
- Craft 3 now requires MySQL 5.5+ or PostgreSQL 9.5+.
- Craft now takes advantage of the [PHP Intl extension](http://php.net/manual/en/book.intl.php) when available.
- Craft now uses Stringy for better string processing support.
- Craft now uses Flysystem for better asset volume support.
- Craft now uses Swiftmailer for better email sending support.
- Craft now uses the [Yii 2 Queue Extension](https://github.com/yiisoft/yii2-queue) for managing background tasks.
- Craft now uses the Zend Feed library for better RSS and Atom processing support.
- Updated Yii to 2.0.15.1.
- Updated Twig to 2.4.
- Updated Guzzle to 6.3.

### Deprecated
- Many things have been deprecated. See [Changes in Craft 3](https://docs.craftcms.com/v3/changes-in-craft-3.html) for a complete list.

### Fixed
- Fixed a bug where a PHP session would be started on every template rendering request whether it was needed or not. ([#1765](https://github.com/craftcms/cms/issues/1765))

### Security
- Craft uses OpenSSL for encryption rather than mcrypt, which is far more secure and well-maintained.<|MERGE_RESOLUTION|>--- conflicted
+++ resolved
@@ -1,6 +1,5 @@
 # Release Notes for Craft CMS 3.x
 
-<<<<<<< HEAD
 ## 3.5.0-beta.1 - 2020-04-20
 
 > {warning} If you have the `baseCpUrl` config setting set, Craft 3.5 will **only** allow the control panel to be accessed from that URL.
@@ -183,12 +182,11 @@
 
 ### Security
 - The `_includes/forms/checkbox.html`, `checkboxGroup.html`, and `checkboxSelect.html` control panel templates now HTML-encode checkbox labels by default, preventing possible XSS vulnerabilities. If HTML code was desired, it must be passed through the new `raw()` function first.
-=======
-## Unreleased
+
+## Unreleased (3.4.x)
 
 ### Changed
 - Craft now fully logs migration exceptions.
->>>>>>> aa83e7ae
 
 ## 3.4.16 - 2020-04-20
 
