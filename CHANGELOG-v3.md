--- conflicted
+++ resolved
@@ -1,6 +1,5 @@
 # Release Notes for Craft CMS 3.x
 
-<<<<<<< HEAD
 ## Unreleased (3.2)
 
 ### Added
@@ -85,13 +84,10 @@
 ### Deprecated
 - Deprecated `craft\helpers\ArrayHelper::filterByValue()`. Use `where()` instead.
 
-## Unreleased (3.1)
-=======
 ## 3.1.25 - 2019-04-30
 
 ### Added
 - Added the `|ascii` Twig filter. ([#4193](https://github.com/craftcms/cms/issues/4193))
->>>>>>> d63676d8
 
 ### Changed
 - Craft now registers its project config event handlers before loading plugins. ([#3943](https://github.com/craftcms/cms/issues/3943))
