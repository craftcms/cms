--- conflicted
+++ resolved
@@ -6,11 +6,8 @@
 - The `svg()` function now supports a `class` argument, which will add a class name to the root `<svg>` node. ([#3174](https://github.com/craftcms/cms/issues/3174))
 
 ### Fixed
-<<<<<<< HEAD
 - Fixed an error that occurred on Control Panel pages with a Template setting, if the `templates/` folder didn’t exist. ([#3505](https://github.com/craftcms/cms/issues/3505))
-=======
 - Fixed a bug where a migration that converts IDs to UIDs in field settings could fail. ([#3504](https://github.com/craftcms/cms/issues/3504))
->>>>>>> a093cee2
 
 ## 3.1.0-beta.2 - 2018-11-28
 
