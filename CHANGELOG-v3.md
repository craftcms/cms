# Release Notes for Craft CMS 3.x

## Unreleased

### Fixed
- Fixed a JavaScript error that could occur after uploading a file directly onto an Assets field when editing the Current revision of an entry.
- Fixed a bug where draft forms could become unresponsive if the user attempted to navigate away from the page or submit the form in the middle of an autosave. ([#4578](https://github.com/craftcms/cms/issues/4578))
<<<<<<< HEAD
- Fixed a bug where Number fields weren’t getting set to their default values for new entries. ([#4586](https://github.com/craftcms/cms/issues/4586))
=======
- Fixed a SQL error that could occur when using `:empty:` or `:notempty:` on a relational field. ([#4529](https://github.com/craftcms/cms/issues/4529))
>>>>>>> 535d083f

## 3.2.3 - 2019-07-16

### Added
- Added `craft\controllers\EntriesController::actionDuplicateEntry()`.
- Added `craft\web\UrlManager::setMatchedElement()`.

### Changed
- Craft no longer creates drafts automatically when editing entries. The user must click a “Save as a Draft” button to create one. ([#4549](https://github.com/craftcms/cms/issues/4549))
- Entries are now immediately savable, whether or not any changes were made. ([#4535](https://github.com/craftcms/cms/issues/4535))
- The “Save Entry” button now redirects the user to the Entries index page. ([#4575](https://github.com/craftcms/cms/issues/4575))
- Brought back the “Save and continue editing” and “Save and add another” options for entries.
- It’s no longer possible to preview entries’ Current revision. A draft must be created first.

### Fixed
- Fixed a bug where it wasn’t possible to delete Matrix blocks if Min Blocks and Max Blocks were set to the same value, and an element already had more than that many blocks. ([#4562](https://github.com/craftcms/cms/issues/4562))
- Fixed a bug where `craft\web\UrlManager::getMatchedElement()` could return the incorrect result on preview requests. ([#4542](https://github.com/craftcms/cms/issues/4542))
- Fixed an error that occurred on the Settings → Email page if email settings were missing from the project config. ([#4552](https://github.com/craftcms/cms/issues/4552))
- Fixed a bug where it wasn’t possible to toggle site-specific entry statuses when editing drafts. ([#4577](https://github.com/craftcms/cms/issues/4577))

## 3.2.2 - 2019-07-14

### Added
- Added `craft\helpers\ElementHelper::isTempSlug()`.
- Added `craft\helpers\ElementHelper::tempSlug()`.
- Added `craft\helpers\UrlHelper::removeParam()`.

### Changed
- Craft no longer ensures a recent revision exists before creating a draft for an element.
- Element exports are limited to CSV files now, to avoid the GD requirement imposed by the PHPSpreadsheet library. ([#4553](https://github.com/craftcms/cms/issues/4553))

### Fixed
- Fixed a bug where multi-site element queries with the `unique` and `offset` params set weren’t returning any results. ([#4560](https://github.com/craftcms/cms/issues/4560))
- Fixed an error that could occur when creating a draft. ([#4515](https://github.com/craftcms/cms/issues/4515))
- Fixed a bug where Craft wasn’t generating a new slug for entries that were saved with a blank Slug field. ([#4518](https://github.com/craftcms/cms/issues/4518))
- Fixed a bug where disabled select options could lose their disabled text styling in Firefox. ([#4526](https://github.com/craftcms/cms/issues/4526))
- Fixed a bug where entry forms could miss the fact that a file had been uploaded to an Assets field. ([#4534](https://github.com/craftcms/cms/issues/4534))
- Fixed a bug where selecting “Create a new child entry” in a Structure section on a multi-site install would result in a 404 error. ([#4541](https://github.com/craftcms/cms/issues/4541))
- Fixed a bug where it wasn’t possible to set test-specific config settings. ([#4539](https://github.com/craftcms/cms/pull/4539))
- Fixed an error that occurred when exporting elements if Limit was set to `0`. ([#4547](https://github.com/craftcms/cms/issues/4547))
- Fixed a bug where the `{% paginate %}` tag wouldn’t generate links to the first page correctly when using query string pagination. ([#4550](https://github.com/craftcms/cms/issues/4550))
- Fixed an error that occurred when indexing assets from a console request, if no volumes were defined yet. ([#2798](https://github.com/craftcms/cms/issues/2798))
- Fixed a bug where the “Delete” link could show up in the draft meta HUD for unsaved drafts. ([#4557](https://github.com/craftcms/cms/issues/4557))

## 3.2.1 - 2019-07-11

### Added
- Added `craft\console\Request::getIsPreview()`.
- Added `craft\web\Request::getIsPreview()`.

### Changed
- If a draft can’t be saved, an alert icon is now shown in the Control Panel header, which can be clicked on to reveal more information.
- Element revisions no longer store snapshot data.

### Fixed
- Fixed a bug where Feed widget items weren’t getting hyperlinked.
- Fixed a bug where the `app/migrate` controller wasn’t applying new `project.yaml` changes if there were no pending migrations.
- Fixed a SQL error that could occur when saving an entry or entry draft. ([#4508](https://github.com/craftcms/cms/issues/4508))
- Fixed a bug where Assets fields set to restrict uploads to a single folder could have empty selector modals. ([#4522](https://github.com/craftcms/cms/issues/4522))
- Fixed an error that could occur if a template was accessing the deprecated `locale` property of an element query, but `siteId` wasn’t set to an integer. ([#4531](https://github.com/craftcms/cms/issues/4531))
- Fixed a bug where users without the “Publish live changes” permission for a section weren’t able to create new entries. ([#4528](https://github.com/craftcms/cms/issues/4529))
- Fixed a PHP error that could occur when uploading files to Assets fields on the front-end. ([#4382](https://github.com/craftcms/cms/issues/4382))
- Fixed a bug where elements listed in a Structure view could show descendant toggles even if they had no descendants. ([#4504](https://github.com/craftcms/cms/issues/4504))
- Fixed a backwards compatibility issue. ([#4523](https://github.com/craftcms/cms/issues/4523))

## 3.2.0 - 2019-07-09

> {warning} If you’ve ever run the `project-config/rebuild` command, it’s highly recommended that you run it again with Craft 3.1.34, before updating to Craft 3.2.

> {warning} Custom login controllers must now explicitly set their `$allowAnonymous` values to include `self::ALLOW_ANONYMOUS_OFFLINE` if they wish to be available when the system is offline.

### Added
- All element types now have the option to support drafts and revisions.
- Drafts are now autocreated when content is modified, and autosaved whenever the content changes. ([#1034](https://github.com/craftcms/cms/issues/1034))
- Drafts and revisions now store content across all sites supported by the element. ([#2669](https://github.com/craftcms/cms/issues/2669))
- Content previewing is now draft-based, and drafts are stored as specialized elements, so it’s no longer necessary to add special cases in templates for preview requests. ([#1787](https://github.com/craftcms/cms/issues/1787), [#2801](https://github.com/craftcms/cms/issues/2801))
- Sections now have a “Preview Targets” setting when running Craft Pro, which can be used to configure additional locations that entries can be previewed from. ([#1489](https://github.com/craftcms/cms/issues/1489))
- Sections now have a “Propagation Method” setting, enabling entries to only be propagated to other sites in the same site group, or with the same language. ([#3554](https://github.com/craftcms/cms/issues/3554))
- Matrix fields now have a “Propagation Method” setting, enabling blocks to only be propagated to other sites in the same site group, or with the same language. ([#3554](https://github.com/craftcms/cms/issues/3554))
- Single entries now have editable slugs. ([#3368](https://github.com/craftcms/cms/issues/3368))
- Headless content previewing is now possible by forwarding request tokens off to content API requests. ([#1231](https://github.com/craftcms/cms/issues/1231))
- Preview iframes are now created with a `src` attribute already in place, improving SPA support. ([#2120](https://github.com/craftcms/cms/issues/2120))
- Entry “Share” buttons are now visible on mobile. ([#4408](https://github.com/craftcms/cms/issues/4408))
- Added the “Temp Uploads Location” system setting (available from Settings → Assets → Settings), which makes it possible to choose the volume and path that temporary asset uploads should be stored. ([#4010](https://github.com/craftcms/cms/issues/4010))
- Added the `maxRevisions` config setting. ([#926](https://github.com/craftcms/cms/issues/926))
- Added the `purgeUnsavedDraftsDuration` config setting, which determines how long unsaved drafts should be allowed to exist before getting deleted via garbage collection.
- Added the “Edit images” permission. ([#3349](https://github.com/craftcms/cms/issues/3349))
- Added the “Impersonate users” permission. ([#3501](https://github.com/craftcms/cms/issues/3501))
- Added the `drafts`, `draftId`, `draftOf`, `draftCreator`, `revisions`, `revisionId`, `revisionOf`, and `revisionCreator` element query params.
- The `site` element query params now support passing multiple site handles, or `'*'`, to query elements across multiple sites at once. ([#2854](https://github.com/craftcms/cms/issues/2854))
- Relational fields now have a “Validate related elements” setting, which ensures that the related elements pass validation before the source element can be saved with them selected. ([#4095](https://github.com/craftcms/cms/issues/4095))
- Table fields can now have Dropdown, Email, and URL columns. ([#811](https://github.com/craftcms/cms/issues/811), [#4180](https://github.com/craftcms/cms/pull/4180))
- Dropdown and Multi-select fields can now have optgroups. ([#4236](https://github.com/craftcms/cms/issues/4236))
- Date/Time, Dropdown, Lightswitch, Number, and Radio Buttons fields are now listed as sort options in element indexes. ([#2818](https://github.com/craftcms/cms/issues/2818))
- Asset, category, entry, and user indexes can now have “UID” columns. ([#4433](https://github.com/craftcms/cms/issues/4433))
- Added the `unique` element query param, which can be used to prevent duplicate elements when querying elements across multiple sites.
- Added the `preferSites` element query param, which can be used to set the preferred sites that should be used for multi-site element queries, when the `unique` param is also enabled.
- Element index pages are now paginated for non-Structure views. ([#818](https://github.com/craftcms/cms/issues/818))
- Element index pages now have an “Export…” button that will export all of the elements in the current view (across all pages) or up to a custom limit, in either CSV, XLS, XLSX, or ODS format. ([#994](https://github.com/craftcms/cms/issues/994))
- Added the `{% dd %}` Twig tag. ([#4399](https://github.com/craftcms/cms/issues/4399))
- Added the `attr()` Twig function, which can generate a list of HTML/XML attributes. ([#4237](https://github.com/craftcms/cms/pull/4237))
- Added the `|withoutKey` Twig filter.
- Added the `resave/matrix-blocks` console command.
- The `index-assets/*` commands now support a `--create-missing-assets=0` option, which prevents Craft from creating asset records when they don’t exist yet, and offers an opportunity to fix the location of any asset records that are missing their associated files, when the filename matches one of the files missing an index.
- Added the `mailer/test` command. ([#4020](https://github.com/craftcms/cms/issues/4020))
- Added the `tests/setup` command, which generates a test suite for the current Craft project.
- Jobs can now set progress labels, which will be shown below their description and progress bar in the queue HUD. ([#1931](https://github.com/craftcms/cms/pull/1931))
- Added the `_layouts/element` template, which can be extended by element edit pages that wish to support drafts, revisions, and content previewing.
- Added the `_special/sitepicker` template.
- It’s now possible for plugins and modules to define custom actions on console controllers.
- Added a testing framework for Craft and plugins, powered by Codeception. ([#3382](https://github.com/craftcms/cms/pull/3382), [#1485](https://github.com/craftcms/cms/issues/1485), [#944](https://github.com/craftcms/cms/issues/944))
- Added `craft\base\ApplicationTrait::getInstalledSchemaVersion()`.
- Added `craft\base\BlockElementInterface`.
- Added `craft\base\Element::EVENT_AFTER_PROPAGATE`.
- Added `craft\base\Element::EVENT_REGISTER_PREVIEW_TARGETS`.
- Added `craft\base\Element::previewTargets()`.
- Added `craft\base\ElementInterface::afterPropagate()`.
- Added `craft\base\ElementInterface::getCurrentRevision()`.
- Added `craft\base\ElementInterface::getIsDraft()`.
- Added `craft\base\ElementInterface::getIsRevision()`.
- Added `craft\base\ElementInterface::getIsUnsavedDraft()`.
- Added `craft\base\ElementInterface::getPreviewTargets()`.
- Added `craft\base\ElementInterface::getSourceId()`.
- Added `craft\base\ElementInterface::getSourceUid()`.
- Added `craft\base\ElementInterface::getUiLabel()`, which is now used to define what an element will be called in the Control Panel. ([#4211](https://github.com/craftcms/cms/pull/4211))
- Added `craft\base\ElementInterface::pluralDisplayName()`, which element type classes can use to define the plural of their display name.
- Added `craft\base\ElementInterface::setRevisionCreatorId()`.
- Added `craft\base\ElementInterface::setRevisionNotes()`.
- Added `craft\base\ElementTrait::$dateDeleted`. ([#4493](https://github.com/craftcms/cms/issues/4493))
- Added `craft\base\ElementTrait::$draftId`.
- Added `craft\base\ElementTrait::$hardDelete`.
- Added `craft\base\ElementTrait::$previewing`.
- Added `craft\base\ElementTrait::$propagateAll`.
- Added `craft\base\ElementTrait::$revisionId`.
- Added `craft\base\Field::EVENT_AFTER_ELEMENT_PROPAGATE`.
- Added `craft\base\Field::getSortOption()`.
- Added `craft\base\FieldInterface::afterElementPropagate()`.
- Added `craft\base\FieldInterface::valueType()`. ([#3894](https://github.com/craftcms/cms/issues/3894))
- Added `craft\base\SortableFieldInterface`, which can be implemented by field classes that should be sortable in element indexes.
- Added `craft\behaviors\DraftBehavior`.
- Added `craft\behaviors\RevisionBehavior`.
- Added `craft\console\CallableAction`.
- Added `craft\console\Controller`.
- Added `craft\console\controllers\ResaveController::saveElements()`.
- Added `craft\console\ControllerTrait`.
- Added `craft\console\Request::getToken()`.
- Added `craft\controllers\PreviewController`.
- Added `craft\errors\MissingAssetException`.
- Added `craft\events\BatchElementActionEvent`.
- Added `craft\events\DefineConsoleActionsEvent`.
- Added `craft\events\ElementQueryEvent`.
- Added `craft\events\RegisterPreviewTargetsEvent`.
- Added `craft\events\RevisionEvent`.
- Added `craft\helpers\Component::validateComponentClass()`.
- Added `craft\helpers\ElementHelper::isDraftOrRevision()`.
- Added `craft\helpers\ElementHelper::rootElement()`.
- Added `craft\models\Section::$propagationMethod`.
- Added `craft\queue\jobs\UpdateSearchIndex`.
- Added `craft\services\Drafts`, accessible via `Craft::$app->drafts`.
- Added `craft\services\Elements::propagateElements()` along with `EVENT_BEFORE_PROPAGATE_ELEMENTS`, `EVENT_AFTER_PROPAGATE_ELEMENTS`, `EVENT_BEFORE_PROPAGATE_ELEMENT`, and `EVENT_AFTER_PROPAGATE_ELEMENT` events. ([#4139](https://github.com/craftcms/cms/issues/4139))
- Added `craft\services\Elements::resaveElements()` along with `EVENT_BEFORE_RESAVE_ELEMENTS`, `EVENT_AFTER_RESAVE_ELEMENTS`, `EVENT_BEFORE_RESAVE_ELEMENT`, and `EVENT_AFTER_RESAVE_ELEMENT` events. ([#3482](https://github.com/craftcms/cms/issues/3482))
- Added `craft\services\Matrix::duplicateBlocks()`.
- Added `craft\services\Matrix::getSupportedSiteIdsForField()`.
- Added `craft\services\Revisions`, accessible via `Craft::$app->revisions`.
- Added `craft\services\Users::canImpersonate()`.
- Added `craft\web\Request::getIsLoginRequest()` and `craft\console\Request::getIsLoginRequest()`.
- Added `craft\web\UrlManager::$checkToken`.
- Added the `Craft.isSameHost()` JavaScript method.
- Added the `Craft.parseUrl()` JavaScript method.
- Added the `Craft.randomString()` JavaScript method.
- Added the `Craft.DraftEditor` JavaScript class.
- Added the `Craft.Preview` JavaScript class.

### Changed
- Relational fields are now capable of selecting elements from multiple sites, if they haven’t been locked down to only related elements from a single site. ([#3584](https://github.com/craftcms/cms/issues/3584))
- Element selector modals now always show source headings, and list sources in the configured order. ([#4494](https://github.com/craftcms/cms/issues/4494))
- Reference tags can now specify the site to load the element from. ([#2956](https://github.com/craftcms/cms/issues/2956))
- Improved the button layout of Edit Entry pages. ([#2325](https://github.com/craftcms/cms/issues/2325))
- Improved the performance of saving elements.
- The Control Panel now shows the sidebar on screens that are at least 1,000 pixels wide. ([#4079](https://github.com/craftcms/cms/issues/4079))
- The `_layouts/cp` template now supports a `showHeader` variable that can be set to `false` to remove the header.
- The `_layouts/cp` Control Panel template now supports a `footer` block, which will be output below the main content area.
- Renamed `craft\helpers\ArrayHelper::filterByValue()` to `where()`.
- Anonymous/offline/Control Panel access validation now takes place from `craft\web\Controller::beforeAction()` rather than `craft\web\Application::handleRequest()`, giving controllers a chance to do things like set CORS headers before a `ForbiddenHttpException` or `ServiceUnavailableHttpException` is thrown. ([#4008](https://github.com/craftcms/cms/issues/4008))
- Controllers can now set `$allowAnonymous` to a combination of bitwise integers `self::ALLOW_ANONYMOUS_LIVE` and `self::ALLOW_ANONYMOUS_OFFLINE`, or an array of action ID/bitwise integer pairs, to define whether their actions should be accessible anonymously even when the system is offline.
- Improved the error message when Project Config reaches the maximum deferred event count.
- Craft now deletes expired template caches as part of its garbage collection routine.- Craft now deletes expired template caches as part of its garbage collection routine.
- Craft no longer warns about losing unsaved changes when leaving the page while previewing entries, if the changes were autosaved. ([#4439](https://github.com/craftcms/cms/issues/4439))
- `fieldValues` is now reserved field handle. ([#4453](https://github.com/craftcms/cms/issues/4453))
- Improved the reliability of `craft\helpers\UrlHelper::rootRelativeUrl()` and `cpUrl()`.
- `craft\base\ElementInterface::eagerLoadingMap()` and `craft\base\EagerLoadingFieldInterface::getEagerLoadingMap()` can now return `null` to opt out of eager-loading. ([#4220](https://github.com/craftcms/cms/pull/4220))
- `craft\db\ActiveRecord` no longer sets the `uid`, `dateCreated`, or `dateUpdated` values for new records if they were already explicitly set.
- `craft\db\ActiveRecord` no longer updates the `dateUpdated` value for existing records if nothing else changed or if `dateUpdated` had already been explicitly changed.
- `craft\helpers\UrlHelper::siteUrl()` and `url()` will now include the current request’s token in the generated URL’s query string, for site URLs.
- `craft\events\MoveElementEvent` now extends `craft\events\ElementEvent`. ([#4315](https://github.com/craftcms/cms/pull/4315))
- `craft\queue\BaseJob::setProgress()` now has a `$label` argument.
- `craft\queue\jobs\PropagateElements` no longer needs to be configured with a `siteId`, and no longer propagates elements to sites if they were updated in the target site more recently than the source site.
- `craft\queue\QueueInterface::setProgress()` now has a `$label` argument.
- `craft\services\Assets::getUserTemporaryUploadFolder()` now returns the current user’s temporary upload folder by default if no user is provided.
- `craft\services\Elements::deleteElement()` now has a `$hardDelete` argument.
- `craft\services\Elements::deleteElement()` now has a `$hardDelete` argument. ([#3392](https://github.com/craftcms/cms/issues/3392))
- `craft\services\Elements::getElementById()` now has a `$criteria` argument.
- `craft\services\Elements::propagateElement()` now has a `$siteElement` argument.
- `craft\services\Elements::saveElement()` now preserves existing elements’ current `dateUpdated` value when propagating or auto-resaving elements.
- `craft\services\Elements::saveElement()` now preserves the `uid`, `dateCreated`, and `dateUpdated` values on new elements if they were explicitly set. ([#2909](https://github.com/craftcms/cms/issues/2909))
- `craft\services\Elements::setPlaceholderElement()` now throws an exception if the element that was passed in doesn’t have an ID.
- `craft\services\Matrix::saveField()` is no longer is responsible for duplicating blocks from other elements.
- `craft\web\twig\variables\CraftVariable` no longer triggers the `defineComponents` event. ([#4416](https://github.com/craftcms/cms/issues/4416))
- `craft\web\UrlManager::setRouteParams()` now has a `$merge` argument, which can be set to `false` to completely override the route params.
- It’s now possible to pass a `behaviors` key to the `$newAttributes` argument of `craft\services\Elements::duplicateElement()`, to preattach behaviors to the cloned element before it’s saved.

### Removed
- Removed the Search Indexes utility. ([#3698](https://github.com/craftcms/cms/issues/3698))
- Removed the `--batch-size` option from `resave/*` actions.
- Removed the `craft.entryRevisions` Twig component.
- Removed `craft\controllers\EntriesController::actionPreviewEntry()`.
- Removed `craft\controllers\EntriesController::actionShareEntry()`.
- Removed `craft\controllers\EntriesController::actionViewSharedEntry()`.
- Removed `craft\events\VersionEvent`.
- Removed `craft\records\Entry::getVersions()`.
- Removed `craft\records\EntryDraft`.
- Removed `craft\records\EntryVersion`.
- Removed `craft\services\EntryRevisions::saveDraft()`.
- Removed `craft\services\EntryRevisions::publishDraft()`.
- Removed `craft\services\EntryRevisions::deleteDraft()`.
- Removed `craft\services\EntryRevisions::saveVersion()`.
- Removed `craft\services\EntryRevisions::revertEntryToVersion()`.
- Removed the `Craft.EntryDraftEditor` JavaScript class.

### Deprecated
- Deprecated the `ownerSite` and `ownerSiteId` Matrix block query params.
- Deprecated `craft\controllers\EntriesController::EVENT_PREVIEW_ENTRY`.
- Deprecated `craft\controllers\LivePreviewController`.
- Deprecated `craft\elements\MatrixBlock::$ownerSiteId`.
- Deprecated `craft\events\DefineComponentsEvent`.
- Deprecated `craft\helpers\ArrayHelper::filterByValue()`. Use `where()` instead.
- Deprecated `craft\models\BaseEntryRevisionModel`.
- Deprecated `craft\models\EntryDraft`.
- Deprecated `craft\models\EntryVersion`.
- Deprecated `craft\models\Section::$propagateEntries`. Use `$propagationMethod` instead.
- Deprecated `craft\services\Assets::getCurrentUserTemporaryUploadFolder()`.
- Deprecated `craft\services\EntryRevisions`.
- Deprecated `craft\web\Request::getIsLivePreview()`.
- Deprecated `craft\web\Request::getIsSingleActionRequest()` and `craft\console\Request::getIsSingleActionRequest()`.
- Deprecated the `Craft.LivePreview` JavaScript class.

### Fixed
- Fixed a bug where `craft\helpers\UrlHelper` methods could add duplicate query params on generated URLs.
- Fixed a bug where Matrix blocks weren’t getting duplicated for other sites when creating a new element. ([#4449](https://github.com/craftcms/cms/issues/4449))

## 3.1.34 - 2019-07-09

### Changed
- The `project-config/rebuild` command now rebuilds the existing project config wherever possible, instead of merging database data with the existing project config.

## 3.1.33 - 2019-07-02

### Added
- Added `craft\base\ApplicationTrait::saveInfoAfterRequest()`.

### Changed
- Craft no longer strips some punctuation symbols from slugs.
- Improved the performance of saving project config updates. ([#4459](https://github.com/craftcms/cms/issues/4459))
- Improved the performance of saving fields. ([#4459](https://github.com/craftcms/cms/issues/4459))
- The `craft update` command no longer updates Craft or plugins if not specified.

### Removed
- Removed `craft\services\ProjectConfig::saveDataAfterRequest()`.
- Removed `craft\services\ProjectConfig::preventSavingDataAfterRequest()`.

### Fixed
- Fixed a PHP error that occurred when deleting an asset transform. ([#4473](https://github.com/craftcms/cms/issues/4473))

### Security
- Fixed an XSS vulnerability.
- Fixed a path disclosure vulnerability. ([#4468](https://github.com/craftcms/cms/issues/4468))
- Added the `sameSiteCookieValue` config setting. ([#4462](https://github.com/craftcms/cms/issues/4462))

## 3.1.32.1 - 2019-06-25

### Fixed
- Fixed a couple Windows compatibility issues.

## 3.1.32 - 2019-06-25

### Changed
- Project Config now sorts arrays when all of the keys are UIDs. ([#4425](https://github.com/craftcms/cms/issues/4425))

### Fixed
- Fixed a bug where Craft might not match a domain to the proper site if it had a non-ASCII character in the host name.
- Fixed an error that could occur when using the `|filter` Twig filter. ([#4437](https://github.com/craftcms/cms/issues/4437))
- Fixed a bug where pagination URL could get repeated page params added to the query string if using query string-based pagination.

## 3.1.31 - 2019-06-18

### Added
- It’s now possible to set plugin license keys to environment variables using the `$VARIABLE_NAME` syntax. ([#4393](https://github.com/craftcms/cms/issues/4393))
- Added `craft\services\Elements::mergeElements()`. ([#4404](https://github.com/craftcms/cms/pull/4404))

### Changed
- Pagination URLs now include any query string parameters set on the current request.
- The default email template no longer sets text or background colors, so emails look better in dark mode. ([#4396](https://github.com/craftcms/cms/pull/4396))
- Improved the error message that gets logged when Craft isn’t able to finish processing project config changes, due to unresolved dependencies.
- Craft will no longer log errors and warnings arising from `yii\i18n\PhpMessageSource`. ([#4109](https://github.com/craftcms/cms/issues/4109))
- Improved the performance and reliability of user queries when the `group` param is set to a user group with a large number of users.
- Updated Yii to 2.0.21.

### Fixed
- Fixed a bug where `Craft::dd()` wouldn’t work properly if output buffering was enabled. ([#4399](https://github.com/craftcms/cms/issues/4399))
- Fixed a bug where `Craft::alias()` wasn’t working on Windows servers. ([#4405](https://github.com/craftcms/cms/issues/4405))
- Fixed a bug where Craft wasn't parsing the `dsn` DB connection setting properly if it was supplied.

### Security
- Fixed an XSS vulnerability.

## 3.1.30 - 2019-06-11

### Changed
- Improved query performance. ([yiisoft/yii2#17344](https://github.com/yiisoft/yii2/pull/17344), [yiisoft/yii2#17345](https://github.com/yiisoft/yii2/pull/17345), [yiisoft/yii2#17348](https://github.com/yiisoft/yii2/pull/17348))
- `craft\services\Elements::saveElement()` now always propagates elements regardless of the `$propagate` argument value, when saving new elements. ([#4370](https://github.com/craftcms/cms/issues/4370))

### Fixed
- Fixed a bug where new elements weren’t assigned a UID in time if their URI format contained a `{uid}` token. ([#4364](https://github.com/craftcms/cms/issues/4364))
- Fixed a bug where Craft was modifying custom log target configs before executing queue jobs. ([#3766](https://github.com/craftcms/cms/issues/3766))
- Fixed a bug where `craft\helpers\ChartHelper::getRunChartDataFromQuery()` assumed that the value would be integers. ([craftcms/commerce#849](https://github.com/craftcms/commerce/issues/849))
- Fixed a bug where `craft\services\Security::validateData()` was returning an empty string instead of `false` when the data didn’t validate. ([#4387](https://github.com/craftcms/cms/issues/4387))
- Fixed a bug where Craft could inject unexpected JavaScript into front-end requests. ([#4390](https://github.com/craftcms/cms/issues/4390))

## 3.1.29 - 2019-06-04

### Added
- Added the `restore` command, which restores a database backup.
- Added the `Craft.escapeRegex()` JavaScript method.

### Changed
- Asset indexes now sort assets by Date Uploaded in descending order by default. ([#1153](https://github.com/craftcms/cms/issues/1153))
- `craft\db\Paginator` no longer assumes that the application’s database connection should be used.
- Updated Twig to 2.11. ([#4342](https://github.com/craftcms/cms/issues/4342))

### Fixed
- Fixed a bug where the Status menu wasn’t visible for the “All users” source on user indexes. ([#4306](https://github.com/craftcms/cms/pull/4306))
- Fixed a bug where pressing the <kbd>Esc</kbd> key in the setup wizard would close the modal window. ([#4307](https://github.com/craftcms/cms/issues/4307))
- Fixed a bug where `craft\validators\ArrayValidator::validate()` didn’t work. ([#4309](https://github.com/craftcms/cms/pull/4309))
- Fixed an error that could occur when rendering templates with a `loop.parent.loop` reference in a nested for-loop. ([#4271](https://github.com/craftcms/cms/issues/4271))
- Fixed a bug where publishing a Single entry’s draft, or reverting a Single entry to a prior version, would overwrite its title to the section name. ([#4323](https://github.com/craftcms/cms/pull/4323))
- Fixed a bug where Craft wasn’t invalidating existing asset transforms when changing the dimensions of a named transform.
- Fixed a bug where `craft\services\Fields::getFieldsByElementType()` would return duplicate results if a field was used in more than one field layout for the element type. ([#4336](https://github.com/craftcms/cms/issues/4336))
- Fixed a bug where Craft wasn’t respecting the `allowUppercaseInSlug` config setting when generating slugs in the Control Panel. ([#4330](https://github.com/craftcms/cms/issues/4330))
- Fixed a bug where Control Panel Ajax requests weren’t working if a custom `pathParam` config setting value was set. ([#4334](https://github.com/craftcms/cms/issues/4334))
- Fixed a JavaScript error that could occur when saving a new entry, if the selected entry type didn’t have a Title field. ([#4353](https://github.com/craftcms/cms/issues/4353))

## 3.1.28 - 2019-05-21

### Added
- Added the “Customize element sources” user permission. ([#4282](https://github.com/craftcms/cms/pull/4282))
- Matrix sub-fields now have a “Use this field’s values as search keywords?” setting. ([#4291](https://github.com/craftcms/cms/issues/4291))
- Added `craft\web\twig\variables::setBasePath()`. ([#4286](https://github.com/craftcms/cms/issues/4286))

### Changed
- Craft now requires Yii 2.0.19.

### Fixed
- Fixed a bug where slugs could get double-hyphenated. ([#4266](https://github.com/craftcms/cms/issues/4266))
- Fixed an error that would occur when installing Craft if the `allowAdminChanges` config setting was disabled. ([#4267](https://github.com/craftcms/cms/issues/4267))
- Fixed a bug where Matrix fields would return the wrong set of Matrix blocks on new or duplicated elements, immediately after they were saved.
- Fixed a bug where users could not assign additional user groups to their own account if their permission to do so was granted by another user group they belonged to.
- Fixed a bug where Number fields would attempt to save non-numeric values. ([craftcms/feed-me#527](https://github.com/craftcms/feed-me/issues/527))
- Fixed a bug where it was possible to assign a Structure entry or category to a new parent, even if that would cause its descendants to violate the Max Levels setting. ([#4279](https://github.com/craftcms/cms/issues/4279))
- Fixed an error that could occur when rendering a template from a console request, if the template contained any non-global `{% cache %}` tags. ([#4284](https://github.com/craftcms/cms/pull/4284))

## 3.1.27 - 2019-05-14

### Added
- Added `craft\fields\Matrix::EVENT_SET_FIELD_BLOCK_TYPES`. ([#4252](https://github.com/craftcms/cms/issues/4252))

### Changed
- Pressing <kbd>Shift</kbd> + <kbd>Return</kbd> (or <kbd>Shift</kbd> + <kbd>Ctrl</kbd>/<kbd>Command</kbd> + <kbd>Return</kbd>) when a textual cell is focused in an editable table will now change the focus to the same cell in the previous row (after creating a new row if necessary.) ([#4259](https://github.com/craftcms/cms/issues/4259))
- Craft no longer shows the status menu for element sources that define a status. ([#4249](https://github.com/craftcms/cms/issues/4249))
- Element URI formats can now conditionally output an empty string, opting the element out of getting its own system URI. ([#4254](https://github.com/craftcms/cms/issues/4254))
- Table fields now get validation errors if any column handles are entered in the format of “colX”.
- Craft no longer clear out users’ verification codes after login. ([#4257](https://github.com/craftcms/cms/issues/4257))
- The `users/upload-user-photo` and `users/delete-user-photo` actions are now available to front-end requests. ([#3932](https://github.com/craftcms/cms/issues/3932))

### Fixed
- Fixed a bug where rebuilding the project config could set an incorrect value for the user field layout.
- Fixed a bug Craft wouldn’t allow users to edit their own photos if they didn’t have upload/remove asset permissions.
- Fixed a bug where Craft wasn’t removing newline characters when pasting text into some single-line Table column types.
- Fixed a bug where project config syncing could have inconsistent results on load-balanced environments. ([#4136](https://github.com/craftcms/cms/issues/4136))
- Fixed a bug where the Plugin Store was not able to load developer details. ([#4241](https://github.com/craftcms/cms/issues/4241))
- Fixed a bug that could occur when Craft generated URLs with multi-byte characters in the query string.
- Fixed a bug where you could get some character encoding issues in some environments when using PHP 7.3.
- Fixed a bug where Craft wasn’t attempting to set a unique URI on duplicated elements. ([#4253](https://github.com/craftcms/cms/issues/4253))
- Fixed a bug where Table fields could copy cell values to other cells if a column had a handle in the format of “colX”. ([#4200](https://github.com/craftcms/cms/issues/4200))
- Fixed an error that could occur on the Login page if a custom Login Page Logo was selected. ([#4261](https://github.com/craftcms/cms/issues/4261))

## 3.1.26 - 2019-05-08

### Changed
- The “Update all” button on the Updates utility is now shown even if the page contains some uninstallable updates. ([#4230](https://github.com/craftcms/cms/issues/4230))
- Craft now stores the Default User Group’s UID in the project config, in case the group’s ID is different across environments.
- `craft\services\Assets::EVENT_BEFORE_REPLACE_ASSET` event handlers can now change the filename of the replaced asset before it is saved.
- Improved the performance of background jobs. ([#4219](https://github.com/craftcms/cms/pull/4219))
- Improved the Plugin Store’s screenshots with arrows for navigation and pinch-to-zoom capability for touch devices.

### Fixed
- Fixed an error that could occur when saving a Single section if one of its sites had been disabled.
- Fixed an error that could occur when deleting a site.
- Fixed a PHP compile error that could occur when paginating a query. ([#4208](https://github.com/craftcms/cms/pull/4208))
- Fixed an error that could occur on the Settings → Users → Settings page if the project config was missing its `users` key. ([#4206](https://github.com/craftcms/cms/issues/4206))
- Fixed a bug where Craft wasn’t requiring email verification for new user accounts if the project config was missing its `users` key.
- Fixed a bug where Craft wasn’t eager-loading elements in the same site as the source element, if that was different than the currently requested site. ([#3954](https://github.com/craftcms/cms/issues/3954))

## 3.1.25 - 2019-04-30

### Added
- Added the `|ascii` Twig filter. ([#4193](https://github.com/craftcms/cms/issues/4193))

### Changed
- Craft now registers its project config event handlers before loading plugins. ([#3943](https://github.com/craftcms/cms/issues/3943))
- The Control Panel now uses jQuery 3.4.0. ([#4183](https://github.com/craftcms/cms/issues/4183))
- `behavior` and `behaviors` are now reserved field handles. ([#4184](https://github.com/craftcms/cms/issues/4184))
- The Updates utility no longer shows notices for expired plugins if no updates are actually available. ([#4186](https://github.com/craftcms/cms/issues/4186))

### Fixed
- Fixed an error where rebuilding the project config would not typecast the `propagateEntries` and `enableVersioning` section settings correctly. ([#3695](https://github.com/craftcms/cms/issues/3695))
- Fixed a bug where the Edit Draft HUD would include the current site name in the default Draft Name value for multi-site entries. ([#4171](https://github.com/craftcms/cms/issues/4171))
- Fixed a bug where resource requests could send a 500 response if the resource didn’t exist. ([#4197](https://github.com/craftcms/cms/pull/4197))

## 3.1.24 - 2019-04-23

### Added
- Added `craft\services\Fields::getFieldIdsByLayoutId()`.

### Changed
- Craft now correctly typecasts all core boolean and integer values saved to the project config. ([#3695](https://github.com/craftcms/cms/issues/3695))
- Craft now saves new entry versions every time an entry is saved, unless it’s being propagated or resaved.
- `users/save-user` and `users/start-elevated-session` requests now check for a `currentPassword` body param in addition to `password`, when looking for the user’s current password. ([#4169](https://github.com/craftcms/cms/issues/4169))
- `craft\services\Path::getStoragePath()` now has a `$create` argument.
- Updated Twig to 2.8.

### Fixed
- Fixed an error where re-saving a site would reset its sorting order. ([#4147](https://github.com/craftcms/cms/issues/4147))
- Fixed a SQL error that could occur when updating to Craft 3.1. ([#3663](https://github.com/craftcms/cms/issues/3663))
- Fixed an error that occurred when an SVG with `/` characters in its `id` attributes was passed to the `svg()` Twig function. ([#4155](https://github.com/craftcms/cms/issues/4155))
- Fixed a bug where passing `:empty:` or `:notempty:` to a Matrix field param on an element query could return incorrect results for fields that had soft-deleted blocks. ([#4161](https://github.com/craftcms/cms/issues/4161))
- Fixed a bug where Craft wasn’t returning a `1` exit code for console requests if the server was running under PHP 7. ([#4153](https://github.com/craftcms/cms/issues/4153))
- Fixed a “World-writable config file 'my.cnf' is ignored” warning that could occur when creating a database backup. ([#4163](https://github.com/craftcms/cms/pull/4163))
- Fixed a bug where `craft\services\Elements::duplicateElements()` would only ignore non-safe attributes passed to the `$newAttributes` argument.
- Fixed a bug where `craft\elements\db\ElementQuery::exists()` and `offsetExists()` were ignoring cached query results.

## 3.1.23 - 2019-04-16

### Added
- The `project-config/sync` command now has a `--force` option, which forces the project config to treat all preexisting config values as new. ([#4126](https://github.com/craftcms/cms/issues/4126))
- Added `craft\base\LogTargetTrait`, which can be used by custom `log` components, to gain security and privacy features provided by Craft’s built-in file target. ([#4127](https://github.com/craftcms/cms/pull/4127))

### Changed
- When creating a new site, global sets are now propagated to it before other element types. ([#3446](https://github.com/craftcms/cms/issues/3446))
- Locked Twig down to 2.7, to avoid a bug in 2.8.0. ([twigphp/Twig#2942](https://github.com/twigphp/Twig/issues/2942))

### Fixed
- Fixed an error that occurred when installing a missing plugin from the Settings → Plugins page. ([#4140](https://github.com/craftcms/cms/issues/4140))
- Fixed PHP type errors that could occur when calling some deprecated `craft.request` methods in templates. ([#4124](https://github.com/craftcms/cms/issues/4124))
- Fixed performance issues that could occur where uploading GIFs in the Control Panel. ([#4131](https://github.com/craftcms/cms/pull/4131))
- Fixed a bug where it wasn’t possible to create a new global set with the same name or handle as a soft-deleted one. ([#4091](https://github.com/craftcms/cms/issues/4091))
- Fixed a bug where pending users’ verification codes were getting deleted if they were impersonated by an admin. ([#4130](https://github.com/craftcms/cms/issues/4130))

## 3.1.22 - 2019-04-10

### Added
- Added `craft\base\ElementTrait::$resaving`, which indicates whether the element is currently being resaved via a `ResaveElements` job or a `resave` command. ([#3482](https://github.com/craftcms/cms/issues/3482))
- Added `craft\db\Paginator::setPageResults()`. ([#4120](https://github.com/craftcms/cms/issues/4120))

### Changed
- Changed the way Craft updates search indexes, to reduce the likelihood of a deadlock. ([#3197](https://github.com/craftcms/cms/issues/3197))
- Improved styles and behavior of the Plugin Store.
- The Settings → Plugins page now notes which plugins are expired, with links to renew them on [id.craftcms.com](https://id.craftcms.com).
- Improved the styling of info HUDs that contain long text or tables. ([#4107](https://github.com/craftcms/cms/pull/4107))

### Fixed
- Fixed a PHP error that could occur during asset indexing in some cases.
- Fixed a bug where entry drafts weren’t showing previous changes to Matrix fields on the draft. ([#4105](https://github.com/craftcms/cms/issues/4105))
- Fixed a bug where `project.yaml` changes weren’t always getting picked up. ([#4028](https://github.com/craftcms/cms/issues/4028))
- Fixed a bug where the `project-config/rebuild` command would restore soft-deleted components. ([#4100](https://github.com/craftcms/cms/issues/4100))
- Fixed a bug where the `project-config/sync` command was not performing schema checks.
- Fixed an error that occurred when backing up the database if the database password contained a `$` character. ([#4115](https://github.com/craftcms/cms/issues/4115))

## 3.1.21.1 - 2019-04-04

### Fixed
- Fixed a bug where underscores were getting stripped from element slugs. ([#4096](https://github.com/craftcms/cms/issues/4096))

## 3.1.21 - 2019-04-03

### Added
- Added the `backup` command, which creates a new database backup. ([#4075](https://github.com/craftcms/cms/issues/4075))
- Added the `queue/retry` command, which can be passed a failed job ID, or `all` to retry all failed jobs. ([#4072](https://github.com/craftcms/cms/issues/4072))
- Added `craft\queue\Queue::retryAll()`.
- Added `craft\services\sections::$autoResaveEntries`, which can be set to `false` from `config/app.php` to prevent Craft from auto-resaving entries after sections and entry types are updated. ([#3482](https://github.com/craftcms/cms/issues/3482))

### Changed
- It’s now possible to double-click on asset sources to expand/collapse their subfolders. ([#4070](https://github.com/craftcms/cms/issues/4070))
- Craft no longer auto-resaves entries after saving a section or entry type if nothing changed of any significance to entries. ([#3482](https://github.com/craftcms/cms/issues/3482))
- Craft now formats filesizes using metric units (e.g. MB instead of MiB).
- The updater is now capable of handling package name changes.
- Craft now requires Yii 2.0.17.

### Fixed
- Fixed a bug where the Asset Indexes utility wasn’t logging exceptions.
- Fixed a SQL error that could occur when using the Asset Indexes utility, if any filenames contained 4+ byte characters.
- Fixed a bug where entry queries could return duplicate results for any entries that belong to a section that has soft-deleted structures associated with it. ([#4066](https://github.com/craftcms/cms/issues/4066))
- Fixed a bug where rebuilding project config would not work with Matrix fields with no block types. ([#4074](https://github.com/craftcms/cms/issues/4074)
- Fixed an error that occurred when sending emails if the `testToEmailAddress` config setting was set. ([#4076](https://github.com/craftcms/cms/issues/4076))
- Fixed a bug where it wasn’t possible to pass the `--element-id` option on `resave/*` commands.
- Fixed a bug where Matrix fields were including disabled blocks if any changes had been made to the Matrix block query params.
- Fixed SQL errors that could occur if the table prefix had ever changed.

## 3.1.20.1 - 2019-03-27

### Fixed
- Fixed an error that occurred when regenerating the project config, if there were any fields without settings. ([#4062](https://github.com/craftcms/cms/issues/4062))
- Fixed an error that occurred when loading the `_includes/forms/date` template without passing a `value` variable. ([#4063](https://github.com/craftcms/cms/issues/4063))

## 3.1.20 - 2019-03-27

### Added
- Added the `project-config/rebuild` console command.
- Added the `verifyEmailSuccessPath` config setting.
- Added the “Prefix” and “Suffix” settings for Number fields. ([#4055](https://github.com/craftcms/cms/issues/4055))
- Added the “Max Length” setting for URL fields. ([#4019](https://github.com/craftcms/cms/issues/4019))
- Added the `devMode` global Twig variable. ([#4038](https://github.com/craftcms/cms/issues/4038))
- Added `craft\config\GeneralConfig::getVerifyEmailSuccessPath()`.
- Added `craft\events\RebuildConfigEvent`.
- Added `craft\services\ProjectConfig::rebuild()`.
- Added `craft\services\Sections::pruneDeletedField()`.

### Changed
- Textareas within the Control Panel can now be manually vertically resized. ([#4030](https://github.com/craftcms/cms/issues/4030))
- The Craft Support widget now includes a “More Resources” section. ([#4058](https://github.com/craftcms/cms/issues/4058))
- The `_includes/forms/text` Control Panel template now supports `step`, `min`, and `max` attributes.
- Users without access to the Control Panel are now redirected according to the `verifyEmailSuccessPath` config setting after verifying a new email address. ([#1998](https://github.com/craftcms/cms/issues/1998))
- The `_includes/forms/text` Control Panel template now supports passing `autocorrect: false` and `autocapitalize: false`, to disable autocorrect and auto-capitalization on iOS devices.
- iOS autocorrect and auto-capitalization has been disabled for all core “Handle” and “Slug” fields in the Control Panel. ([#4009](https://github.com/craftcms/cms/issues/4009))
- Number fields now format their values for element index tables. ([#4059](https://github.com/craftcms/cms/issues/4059))
- When installing Craft using a `project.yaml`, Craft now backups the existing config to the config backup folder if there are errors. ([#4017](https://github.com/craftcms/cms/issues/4017))
- Craft now prunes entry type layouts when deleting a field.
- Craft no longer modifies the DSN string if set explicitly with the `dsn` database config setting.
- Craft no longer throws an `InvalidConfigException` when the `dsn` database config setting is set and contains an unexpected parameter.

### Fixed
- Fixed a bug where Craft wasn’t removing hyphens and other symbols from auto-generated asset titles. ([#4011](https://github.com/craftcms/cms/issues/4011))
- Fixed a PHP error that occurred when calling `craft\services\EntryRevisions::getDraftById()` or `getVersionById()` for a draft/version that belonged to a soft-deleted entry. ([#4013](https://github.com/craftcms/cms/issues/4013))
- Fixed a bug where Craft wasn’t respecting the site selection for routes defined in Settings → Routes. ([#4021](https://github.com/craftcms/cms/issues/4021))
- Fixed a bug where the `project-config/sync` command wasn’t logging exceptions. ([#4015](https://github.com/craftcms/cms/issues/4015))
- Fixed an error that occurred when attempting to use Live Preview with a pending user account. ([#4025](https://github.com/craftcms/cms/issues/4025))
- Fixed an error when displaying a date input in the Control Panel if the value passed wasn’t a `DateTime` object. ([#4041](https://github.com/craftcms/cms/issues/4041))
- Fixed a PHP error that occurred when passing an array of `craft\elements\User` objects to `craft\mail\Message::setTo()`. ([#4048](https://github.com/craftcms/cms/issues/4048))
- Fixed a bug where Craft was applying the `offset` param to both ends of the result set when paginating queries. ([#4052](https://github.com/craftcms/cms/issues/4052))
- Fixed a PHP error that occurred if `true` or `false` was passed to the third argument of `craft\db\Command::upsert()`. ([#4054](https://github.com/craftcms/cms/pull/4054))
- Fixed a bug where deleting fields via `project.yaml` could prevent other changes from being applied.
- Fixed a bug where field UIDs could be overwritten in some cases.

## 3.1.19 - 2019-03-19

### Added
- Added the `_includes/pagination` Control Panel template.
- Added `craft\db\Paginator`.
- Added `craft\web\twig\variables\Paginate::create()`.

### Changed
- The `{% paginate %}` tag now accepts any query object, not just element queries.
- The `_includes/forms/autosuggest` template now has `data` and `methods` blocks that can be overridden by sub-templates to customize the autosuggest behavior.

### Fixed
- Fixed a bug where sidebar badge counts in the Control Panel were getting formatted with two decimals if the Intl extension wasn’t loaded. ([#4002](https://github.com/craftcms/cms/issues/4002))
- Fixed a bug where entry drafts would forget that certain field values had been cleared out, and continue using the live revision’s content instead. ([#3981](https://github.com/craftcms/cms/issues/3981))
- Fixed an error that occurred if a Table field was created with a Date or Time column and no rows in the Default Values setting. ([#4005](https://github.com/craftcms/cms/issues/4005))
- Fixed a bug where Table fields would forget that they had been saved without any rows in the Default Values setting.
- Fixed a SQL error that could occur when saving non-UTF-8 characters to the project config. ([#4007](https://github.com/craftcms/cms/issues/4007))

## 3.1.18 - 2019-03-14

### Added
- Added `craft\services\Deprecator::$throwExceptions`. ([#3972](https://github.com/craftcms/cms/pull/3972))

### Changed
- `Craft::parseEnv()` will now boolean values for environment variables set to `true` or `false`. ([#3975](https://github.com/craftcms/cms/issues/3975))
- Nested project config keys are no longer sorted alphabetically.
- Craft now requires Twig 2.7+.

### Fixed
- Fixed a SQL error that occurred when using a token with a usage limit, if using PostgreSQL. ([#3969](https://github.com/craftcms/cms/issues/3969))
- Fixed a bug where the Edit User page would forget user group selection changes if there was a validation error. ([#3971](https://github.com/craftcms/cms/issues/3971))
- Fixed a bug where the updater would get an unexpected response when updating from 3.1.14 - 3.1.16 to 3.1.17+.
- Fixed a bug where it wasn’t possible to switch plugin editions when the `allowUpdates` config setting was disabled. ([#3987](https://github.com/craftcms/cms/issues/3987))
- Fixed a bug where multiple consecutive newlines in field instructions would result in multiple `<br>` tags rather than new paragraphs.
- Fixed a bug where Table fields weren’t always remembering the sort order for their Default Values settings. ([#3947](https://github.com/craftcms/cms/issues/3947))
- Fixed a bug where Table fields weren’t always remembering the sort order for their Table Columns settings. ([#3997](https://github.com/craftcms/cms/issues/3997))

## 3.1.17.2 - 2019-03-12

### Changed
- Craft now requires Twig 2.6.

## 3.1.17.1 - 2019-03-08

### Added
- Added `craft\helpers\ArrayHelper::ensureNonAssociative()`.

### Fixed
- Fixed a bug where commercial plugin editions weren’t showing up in the Plugin Store.
- Fixed a bug where installing a plugin from the Plugin Store would not respect the selected edition.
- Fixed a bug where plugins with free and commercial editions weren’t getting license key inputs on the Setting → Plugins page.
- Fixed a bug where the Setting → Plugins page wasn’t linking plugins’ edition badge to their page in the Plugin Store for plugins with free and commercial editions, if the free edition was currently active.

## 3.1.17 - 2019-03-08

### Changed
- When installing Craft using a `project.yaml`, Craft now processes all sites before installing any plugins. ([craftcms/commerce#752](https://github.com/craftcms/commerce/issues/752))
- The Plugin Store now shows “Report an issue” links on plugin screens.
- The Plugin Store now includes a “Package Name” section on plugin screens. ([#2757](https://github.com/craftcms/cms/issues/2757))
- The Plugin Store now shows discounted upgrade prices for plugins when a lower edition is already licensed.
- Craft now requires Yii 2.0.16.1.

### Fixed
- Fixed a bug where the `positionedBefore` element query param was not including direct ancestors in the results.
- Fixed a bug where HTML in plugin-supplied field instructions was getting encoded. ([#3928](https://github.com/craftcms/cms/issues/3928))
- Fixed a bug where Craft would prompt for a user’s current password when registering a new user, even if they weren’t assigning any groups or permissions to that user
- Fixed a bug where asset indexing could yield inconsistent results in some cases. ([#3450](https://github.com/craftcms/cms/issues/3450))
- Fixed a bug where the Plugin Store was showing info icons in the feature matrix of multi-edition plugins, even for features that didn’t have an extended description.
- Fixed a bug where entries weren’t getting new versions when edited from element editor HUDs. ([#3959](https://github.com/craftcms/cms/issues/3959))

## 3.1.16 - 2019-03-05

### Added
- The Plugin Store now shows Repository links on plugin screens.
- Added the `create()` Twig function. ([#3921](https://github.com/craftcms/cms/pull/3921))
- Added the `--type` option to the `resave/entries` command. ([#3939](https://github.com/craftcms/cms/issues/3939))
- Added `craft\helers\Assets::getAllowedFileKinds()`.

### Changed
- Line breaks in field instructions now get converted to `<br>` tags. ([#3928](https://github.com/craftcms/cms/issues/3928))
- Assets field settings no longer list file kinds that aren’t allowed to be uploaded, per the `allowedFileExtensions` and `extraAllowedFileExtensions` config settings. ([#3917](https://github.com/craftcms/cms/issues/3917))
- The `{% exit %}` tag now throws a more specific exception depending on the status code passed to it (e.g. `yii\web\NotFoundHttpException` for 404s). ([#3915](https://github.com/craftcms/cms/issues/3915))
- `craft\helpers\MigrationHelper::dropAllIndexesOnTable()` is no longer deprecated.
- The `--id` option on `resave/*` console commands is now named `--element-id`. ([#3940](https://github.com/craftcms/cms/issues/3940))
- The `_includes/forms/autosuggest.html` template now supports passing `disabled: true`. ([#3925](https://github.com/craftcms/cms/issues/3925))

### Fixed
- Fixed a bug where Control Panel content areas weren’t getting their bottom padding applied in Firefox. ([#3874](https://github.com/craftcms/cms/issues/3874))
- Fixed a PHP error that occurred on the front-end if two routes defined in Settings → Routes had the same URI pattern. ([#3922](https://github.com/craftcms/cms/issues/3922))
- Fixed a bug where Craft wasn’t always preselecting the correct tab on Control Panel pages if the tab name contained non-ASCII characters. ([#3923](https://github.com/craftcms/cms/issues/3923))
- Fixed a bug where the `--uid` option on `resave/*` console commands wasn’t working. ([#3941](https://github.com/craftcms/cms/issues/3941))
- Fixed a SQL error that could occur when running `resave/*` console commands.
- Fixed a PHP error that occurred when calling the deprecated `getError()` method on a model that had no errors. ([#3934](https://github.com/craftcms/cms/issues/3934))
- Fixed a bug where Craft wasn’t sanitizing new asset subfolder names. ([#3689](https://github.com/craftcms/cms/issues/3689))
- Fixed a bug where Table fields weren’t remembering the sort order for their Default Values settings. ([#3947](https://github.com/craftcms/cms/issues/3947))

## 3.1.15 - 2019-02-26

### Added
- Added the `resave/assets`, `resave/categories`, `resave/entries`, `resave/tags`, and `resave/users` console commands.

### Changed
- Craft now sends system messages authored for the same root language as the requested language, if an exact language match can’t be found. ([#3888](https://github.com/craftcms/cms/issues/3888))
- Element source definitions can now include a `badgeCount` key.
- Login requests no longer enforce CSRF validation if someone is already logged in.
- Craft now throws an `InvalidConfigException` when updating the project config if any unexpected data types are encountered.
- The `testToEmailAddress` config setting can now be set to `false`. ([#3910](https://github.com/craftcms/cms/pull/3910))

### Fixed
- Fixed a bug where the System Messages utility wouldn’t update message previews after editing a message for the primary site’s language, if the user had a different preferred language selected.
- Fixed a bug where structures weren’t getting deleted and unassigned from their sections properly after converting a Structure section to a Channel or Single. ([#3895](https://github.com/craftcms/cms/issues/3895))
- Really fixed a bug where Craft could update the `dateModified` value in the project config even when nothing had changed. ([#3792](https://github.com/craftcms/cms/issues/3792))
- Fixed a bug where the Settings → Routes page wasn’t listing routes in the user-defined order. ([#3892](https://github.com/craftcms/cms/issues/3892))
- Fixed an error that occurred when viewing trashed entries, if the “Entry Type” column was shown and one of the trashed entries’ entry types had been deleted. ([#3899](https://github.com/craftcms/cms/issues/3899))

## 3.1.14 - 2019-02-21

### Added
- Added `craft\helpers\ProjectConfig::cleanupConfig()`.
- Added `craft\web\Request::$maxPageNum`, which determines the maximum page number Craft should accept (100,000 by default). ([#3880](https://github.com/craftcms/cms/issues/3880))

### Deprecated
- Deprecated `craft\mutex\FileMutex`.

### Fixed
- Fixed a bug where Craft could update the `dateModified` value in the project config even when nothing had changed. ([#3792](https://github.com/craftcms/cms/issues/3792))
- Fixed a SQL error that occurred when running the “Localizing relations” task if using PostgreSQL. ([#3877](https://github.com/craftcms/cms/issues/3877))
- Fixed a bug where file locking wasn’t working on Windows. ([#3879](https://github.com/craftcms/cms/issues/3879))

### Security
- Fixed a bug where sensitive environment variable values weren’t getting redacted correctly.

## 3.1.13 - 2019-02-20

### Added
- Added `craft\helpers\StringHelper::replaceMb4()`.
- Added `craft\services\ProjectConfig::defer()`.

### Changed
- The `users/login` and `users/logout` actions now include a `csrfTokenValue` key in JSON responses. ([#3858](https://github.com/craftcms/cms/issues/3858))
- Craft no longer deletes search indexes when soft-deleting an element, until the element gets hard-deleted. ([#3863](https://github.com/craftcms/cms/issues/3863))
- Updated Yii to 2.0.16.

### Fixed
- Fixed a bug where Craft could auto-place the `{{ beginBody() }}` and `{{ endBody() }}` tags in the wrong places.
- Fixed a bug where Craft wasn’t storing custom volume sort orders. ([#3764](https://github.com/craftcms/cms/issues/3764))
- Fixed a SQL error that would occur when uploading a file with emojis in its name, if using MySQL. ([#3852](https://github.com/craftcms/cms/issues/3852))
- Fixed a bug where Assets fields weren’t respecting their View Mode setting when files were drag-uploaded to them. ([#3578](https://github.com/craftcms/cms/issues/3578))
- Fixed a bug where asset queries’ `kind` param wasn’t working for custom file kinds defined by the `extraFileKinds` config setting, for file extensions that were already associated with another file kind. ([#3869](https://github.com/craftcms/cms/issues/3869))
- Fixed a bug where `craft\helpers\FileHelper::sanitizeFilename()` could return inconsistent results.
- Fixed an error that could occur when syncing `project.yaml` if it introduced a new Super Table field with a nested Matrix field.

## 3.1.12 - 2019-02-15

### Fixed
- Fixed a bug where the `relatedTo` element query param could include results for elements that were related via soft-deleted Matrix blocks. ([#3846](https://github.com/craftcms/cms/issues/3846))
- Fixed a bug where some search queries were not returning results when they should, if using MySQL.
- Fixed an error that could occur when syncing `project.yaml` changes if the `allowAdminChanges` config setting was disabled. ([#3823](https://github.com/craftcms/cms/issues/3823))
- Fixed an `InvalidConfigException` that was thrown if a user’s photo was soft-deleted. ([#3849](https://github.com/craftcms/cms/issues/3849))

## 3.1.11 - 2019-02-14

### Added
- Added `craft\helpers\UrlHelper::rootRelativeUrl()`.

### Fixed
- Fixed a bug where the Plugin Store wouldn’t load if the `baseCpUrl` config setting was set to a URL with a different scheme than Craft believed the request had.
- Fixed a validation error that would occur on non-required Checkboxes and Multi-select fields if no options were selected. ([#3844](https://github.com/craftcms/cms/issues/3844))
- Fixed a validation error that would occur on Dropdown and Radio Buttons fields if the selected option’s value was `0`. ([#3842](https://github.com/craftcms/cms/issues/3842))
- Fixed a bug where the Value column for Checkboxes, Dropdown, Multi-select, and Radio Buttons fields’ Options settings weren’t auto-populating if the Option Label column was set to a number.
- Fixed an error on the Settings → Users page if `users.photoVolumeUid` was not defined in the project config. ([#3303](https://github.com/craftcms/cms/issues/3303))

## 3.1.10 - 2019-02-13

### Changed
- `craft\helpers\FileHelper::writeToFile()` now invalidates the OPcache for the file. ([#3838](https://github.com/craftcms/cms/pull/3838))
- The `serve` command now uses `@webroot` as the default `docroot` option value. ([#3770](https://github.com/craftcms/cms/pull/3770))

### Fixed
- Fixed a bug where the `users/save-user` action wasn’t deleting user photos properly.
- Fixed a bug where changes to Matrix block type fields’ settings weren’t always saving. ([#3832](https://github.com/craftcms/cms/issues/3832))
- Fixed a bug where non-searchable fields were still getting search keywords stored when using the Search Indexes utility. ([#3837](https://github.com/craftcms/cms/issues/3837))

## 3.1.9.1 - 2019-02-12

### Fixed
- Fixed a bug where `Craft::alias()` wasn’t beginning the response string with an `@` character if no `@` was passed into `Craft::setAlias()` to begin with.
- Fixed an error that could occur if there were any HTML entities in the project config.

## 3.1.9 - 2019-02-12

### Added
- Added the `disabledPlugins` config setting. ([craftcms/webhooks#4](https://github.com/craftcms/webhooks/issues/4))
- Added the `$language` argument to `craft\helpers\StringHelper::toAscii()`.
- Added `craft\validators\SlugValidator::$language`.
- Added `craft\web\twig\variables\Cp::getAsciiCharMap()`.

### Changed
- The operating system name & version are now shown in the System Report utility. ([#3784](https://github.com/craftcms/cms/issues/3784))
- Craft’s installer no longer applies the current `project.yaml` file if the installed schema version doesn’t match the one in the file. ([#3783](https://github.com/craftcms/cms/issues/3783))
- Control Panel settings no longer warn about using the `@web` alias, if it was defined by the `aliases` config setting. ([#3798](https://github.com/craftcms/cms/pull/3798))
- The `clear-caches` console command now clears CP resource files if the `@webroot` alias was defined by the `aliases` config setting. ([#3787](https://github.com/craftcms/cms/issues/3787))
- `craft\models\VolumeFolder::getVolume()` now throws an `InvalidConfigException` if its `$volumeId` property is set to an invalid volume ID, rather than returning `null`.
- Craft now checks if all files in project config mapping are valid and regenerates the map if they are not.
- Craft now auto-generates slugs using an ASCII char map based on the language of the current entry/category, rather than the logged-in user. ([#3820](https://github.com/craftcms/cms/issues/3820))

### Fixed
- Fixed a SQL error that could occur when deleting an asset. ([#3786](https://github.com/craftcms/cms/issues/3786))
- Fixed an error that occurred when customizing element indexes if the `allowAdminChanges` config setting was disabled. ([#3788](https://github.com/craftcms/cms/issues/3788))
- Fixed a bug where Checkboxes, Dropdown, Multi-select, and Radio Buttons fields wouldn’t pass validation if the selected option value was `true` or `false`.
- Fixed an error that occurred on the Settings → Plugins page, if there were any plugins in the database that weren’t Composer-installed.
- Fixed an error that could occur if an Assets field was configured to upload to a deleted volume. ([#3799](https://github.com/craftcms/cms/issues/3799))
- Fixed a bug where sections’ Default Status settings weren’t always being respected. ([#3791](https://github.com/craftcms/cms/issues/3791))
- Fixed a bug where only users with the “Edit users” user permission were allowed to upload a new user photo. ([#3735](https://github.com/craftcms/cms/issues/3735))
- Fixed a bug where renaming a Matrix block type’s handle would result in new content columns being created in the database, and existing Matrix blocks losing their content. ([#3809](https://github.com/craftcms/cms/issues/3809))
- Fixed a SQL error that could occur when updating to Craft 3.1 if any system messages contained emoji characters.
- Fixed an error that could occur when working with elements, if a site had been created earlier in the same request. ([#3824](https://github.com/craftcms/cms/issues/3824))

## 3.1.8 - 2019-02-05

### Changed
- Craft now automatically logs users in after resetting their password, if the `autoLoginAfterAccountActivation` config setting is enabled.

### Fixed
- Fixed a bug where pressing the <kbd>Return</kbd> key on editable tables with a static number of rows would add a new row. ([#3765](https://github.com/craftcms/cms/issues/3765))
- Fixed a bug where pressing the <kbd>Return</kbd> key on editable tables would select the next row’s cell even if the cell was disabled.
- Fixed a bug where pressing the <kbd>Return</kbd> key on an editable table wouldn’t move the focus to the next row’s sell if it had an `<input>` instead of a `<textarea>`.
- Fixed an error that could occur in the Control Panel if any environment variable values began with an `@` character. ([#3769](https://github.com/craftcms/cms/issues/3769))
- Fixed a bug where `craft\helpers\DateTimeHelper::toDateTime()` was mistaking year-only values for Unix timestamps. ([#3772](https://github.com/craftcms/cms/issues/3772))
- Fixed an error that occurred when a non-admin user attempted to edit a system message, or when the `allowAdminChanges` config setting was disabled. ([#3775](https://github.com/craftcms/cms/issues/3775))
- Fixed a bug where it was hard to see error notifications on pages with a licensing alert. ([#3776](https://github.com/craftcms/cms/issues/3776))
- Fixed a JavaScript error that occurred when adding a new row to a custom editable table that contained a `time` column, if no rows existed on page load. ([#3780](https://github.com/craftcms/cms/issues/3780))

## 3.1.7 - 2019-01-31

### Added
- Added all the things that came in [Craft 3.0.40](https://github.com/craftcms/cms/blob/master/CHANGELOG-v3.md#3040---2019-01-31).
- Added `craft\helpers\FileHelper::canTrustMimeType()`.
- Added `craft\web\UploadedFile::getMimeType()`.

### Changed
- The “Port” SMTP mail transport setting can now be set to an environment variable. ([#3740](https://github.com/craftcms/cms/issues/3740))
- `craft\web\Controller::requireAdmin()` now has a `$requireAdminChanges` argument, which dictates whether the `allowAdminChanges` config setting must also be enabled (`true` by default).
- The `project-config/sync` console command now creates a `project.yaml` file, if it's missing. ([#3736](https://github.com/craftcms/cms/issues/3736))
- Querying for active users no longer excludes locked users.
- `craft\helpers\FileHelper::getMimeType()` now returns `application/x-yaml` for `.yaml` and `.yml` files.
- Updated Craft UI to 0.2.0.

### Fixed
- Fixed an error that occurred when updating to Craft 3.1 if a plugin or module was calling `craft\records\User::find()`.
- Fixed a bug where cross-domain Live Preview requests could fail due to CORS restrictions.
- Fixed a 403 error that would occur when an admin attempted to log in as another user on an environment where the `allowAdminChanges` config setting was disabled. ([#3749](https://github.com/craftcms/cms/issues/3749))
- Fixed a bug where asset index toolbar items would be misaligned when searching in a volume or folder with subfolders.
- Fixed a bug where asset indexes could show multiple view mode toggles if a different volume or subfolder was selected while at least one asset was checked. ([#3702](https://github.com/craftcms/cms/issues/3702))
- Fixed a bug where Plugin Store screenshots were not showing properly. ([#3709](https://github.com/craftcms/cms/issues/3709))
- Fixed a bug where zoomed Plugin Store screenshots would not close when hitting the browser’s Back button. ([#3754](https://github.com/craftcms/cms/issues/3754))
- Fixed a bug where the Plugin Store was not working properly when Dev Mode was enabled.

### Security
- User accounts are now locked after multiple failed password attempts in current-password modals, per the `maxInvalidLogins` config setting.
- Users are no longer signed out of active sessions when their account becomes locked.
- Database backup/restore exception messages now redact the database password when using PostgreSQL.

## 3.1.6.1 - 2019-01-29

### Fixed
- Fixed an error that occurred when creating a Table field with a Date column. ([#3748](https://github.com/craftcms/cms/issues/3748))

## 3.1.6 - 2019-01-29

### Added
- It’s now possible to update disabled plugins.

### Changed
- `craft\web\Controller::requireAdmin()` now sends a 403 (Forbidden) response if the `allowAdminChanges` config setting has been set to `false`. ([#3728](https://github.com/craftcms/cms/issues/3728))
- `craft\helpers\DateTimeHelper::toDateTime()` now supports passing an array with a `date` key set to the `YYYY-MM-DD` format, in addition to the current locale’s short date format.
- `craft\helpers\DateTimeHelper::toDateTime()` now supports passing an array with a `time` key set to the `HH:MM` format, in addition to the current locale’s short time format.
- `craft\helpers\DateTimeHelper::toDateTime()` now supports passing an array with a `datetime` key, which will be handled the same way strings passed to the method are handled (except that the `datetime` key can be paired with a `timezone` key).

### Fixed
- Fixed an error that occurred when using the `json_decode` filter. ([#3722](https://github.com/craftcms/cms/pull/3722))
- Fixed a bug a bug where plugin screenshots in the Plugin Store were not rendering correctly. ([#3709](https://github.com/craftcms/cms/issues/3709))
- Fixed an error where the `index-assets/one` and `index-assets/all` console commands were creating `.` folders in each volume.
- Fixed a bug where the Settings → Plugins page was showing extra “Missing” rows for any unlicensed plugins that were Composer-installed but not Craft-installed. ([#3726](https://github.com/craftcms/cms/issues/3726))
- Fixed an error that could occur when viewing trashed elements.
- Fixed a bug where many system message translations were missing line breaks. ([#3737](https://github.com/craftcms/cms/issues/3737))
- Fixed a bug where unparsed markdown code was present in the Control Panel error message displayed when the system was offline. ([#3746](https://github.com/craftcms/cms/issues/3746))

## 3.1.5 - 2019-01-25

### Changed
- Control Panel settings that can be set to environment variables now show a tip about that if the value is not already set to an environment variable or alias.
- Control Panel form fields can now be configured with a `tip` property, which will be displayed below the field.
- Control Panel templates can now pass `suggestEnvVars: true` and `suggestAliases: true` to autosuggest fields, rather that supplying the `suggestions` array.

### Fixed
- Fixed a bug where the “Duplicate” action wasn’t available on the Entries index page for non-admin users. ([#3705](https://github.com/craftcms/cms/issues/3705))
- Fixed a bug where it wasn’t possible to rename an asset’s filename from the Assets index page. ([#3707](https://github.com/craftcms/cms/issues/3707))
- Fixed an error that occurred when saving a user that had a first or last name set.
- Fixed a bug where it wasn’t possible to apply project config changes. ([#3713](https://github.com/craftcms/cms/issues/3713))
- Fixed a bug where the Password field on SMTP and Gmail mail transport settings could be set to an encoded and encrypted password. ([#3699](https://github.com/craftcms/cms/issues/3699))
- Fixed a bug where it was possible to remove the Primary Site status from the primary site, without offering a new primary site. ([#3720](https://github.com/craftcms/cms/issues/3720))
- Fixed an error that could occur if PHP’s `memory_limit` was set to a higher size (in bytes) than `PHP_INT_MAX`. ([#3717](https://github.com/craftcms/cms/issues/3717))

### Security
- Control Panel settings that can be set to an alias now show a warning if the current value begins with the `@web` alias.

## 3.1.4 - 2019-01-24

### Added
- Added all the things that came in [Craft 3.0.38](https://github.com/craftcms/cms/blob/master/CHANGELOG-v3.md#3038---2019-01-24).
- The System Name setting can now be set to an environment variable. ([#3529](https://github.com/craftcms/cms/issues/3529))
- Added the `index-assets/one` console command, which can now be used to index a single subfolder.
- Added `craft\base\ApplicationTrait::getSystemName()`.

### Changed
- Craft now ensures that installed schema versions match the schema versions in `project.yaml` before syncing project config changes.
- The `project-config/sync` console command now bails if there are pending Craft or plugin migrations.

### Fixed
- Fixed a bug where `site` translations were falling back to English if the translated message was identical to the source message. ([#3692](https://github.com/craftcms/cms/issues/3692))
- Fixed a bug where syncing Matrix field changes to the project config would result in new changes to the project config. ([#3695](https://github.com/craftcms/cms/issues/3695))
- Fixed an error that occurred when indexing assets in an empty volume.
- Fixed a bug where soft-deleted assets would show up as missing after indexing.
- Fixed a JavaScript error that could occur on the Settings → Plugins page.
- Fixed a bug where `Craft::parseEnv()` was throwing an `InvalidConfigException` if the given string began with `@` but was not an alias. ([#3700](https://github.com/craftcms/cms/issues/3700))

### Security
- URLs are no longer allowed in users’ first or last names.

## 3.1.3 - 2019-01-21

### Added
- Added the `|json_decode` Twig filter.  ([#3678](https://github.com/craftcms/cms/pull/3678))

### Fixed
- Fixed an error that occurred when updating to Craft 3.1 if a plugin or module was calling any soft-deletable records’ `find()` methods.
- Fixed an error that occurred when updating from Craft 2 to Craft 3.1 if there were any RichText fields. ([#3677](https://github.com/craftcms/cms/issues/3677))
- Fixed a bug where it was possible to create duplicate tags by searching for and selecting the same tag name twice in the same Tags field. ([#3676](https://github.com/craftcms/cms/issues/3676))
- Fixed a bug where system messages were getting sent with the message keys (e.g. “forgot_password_subject” and “forgot_password_body”) if Craft didn’t provide a default message translation for the site language, and the message hadn’t been translated for the user’s preferred language. ([#3673](https://github.com/craftcms/cms/issues/3673))
- Fixed a bug where `craft\web\Request::getIsLivePreview()` was returning `false` on Live Preview requests when called from an `yii\base\Controller::EVENT_BEFORE_ACTION` event handler. ([#3680](https://github.com/craftcms/cms/issues/3680))

## 3.1.2.2 - 2019-01-19

### Fixed
- Fixed an error that occurred when updating to Craft 3.1 if a plugin or module was calling any `craft\services\Sections` methods.

## 3.1.2.1 - 2019-01-19

### Fixed
- Fixed an error that occurred when updating to Craft 3.1 if there were any Matrix sub-fields that had their type set to a non-existing class. ([#3662](https://github.com/craftcms/cms/issues/3662))
- Fixed a bug where the project config could be in an unexpected state if a `project.yaml` file existed already when initially updating to Craft 3.1.

## 3.1.2 - 2019-01-18

### Added
- Added the `index-assets <volume>` and `index-assets/all` console commands. ([#3595](https://github.com/craftcms/cms/pull/3595))
- Added `craft\base\FieldTrait::$oldSettings`.
- Added `craft\helpers\Install`.
- Added `craft\services\Fields::prepFieldForSave()`.
- Added `craft\services\Path::getProjectConfigFilePath()`.
- Added `craft\services\ProjectConfig::$muteEvents`.

### Changed
- The installer now checks `project.yaml` when determining the default site name, handle, base URL, and language values. ([#3661](https://github.com/craftcms/cms/issues/3661))
- The Base URL field in the web-based installer now autouggests environment variable names and aliases.
- Craft now creates a `.gitignore` file in the `storage/config-backups/` folder, preventing any other files within it from getting tracked by Git.
- Craft no longer prevents changes in `project.yaml` from being synced if a plugins’ schema version in `project.yaml` doesn’t match up with its installed schema version, if one of them is blank.

### Deprecated
- Deprecated `craft\services\Fields::$ignoreProjectConfigChanges`.
- Deprecated `craft\services\Matrix::$ignoreProjectConfigChanges`.

### Fixed
- Fixed a PHP notice that occurred when updating to Craft 3.1 if there were any plugins installed without settings.
- Fixed a SQL error that occurred when updating to Craft 3.1 if a plugin or module was calling any `craft\services\Fields` methods. ([#3663](https://github.com/craftcms/cms/issues/3663))
- Fixed a bug where element indexes would forget their source settings after updating to Craft 3.1. ([#3659](https://github.com/craftcms/cms/issues/3659))
- Fixed a bug where commercial plugins weren’t installable from the Plugin Store.
- Fixed a bug where Matrix block type fields’ `beforeSave()` methods weren’t getting called.
- Fixed a bug where Matrix fields could forget their content table name if they were created with a non-global context.
- Fixed a bug where links to the Plugin Store from Settings → Plugins were 404ing. ([#3664](https://github.com/craftcms/cms/issues/3664))
- Fixed a bug where soft-deleted sections and entry types were still showing up in the Control Panel. ([#3648](https://github.com/craftcms/cms/issues/3648))
- Fixed a bug where an update to Craft 3.1 would fail with a database error in some scenarios.
- Fixed a bug where Plugin Store’s Try buttons would appear as disabled when they should be enabled. ([#3619](https://github.com/craftcms/cms/issues/3619))
- Fixed an error that occurred when updating to Craft 3.1 if there were any relational fields that were missing some expected settings. ([#3641](https://github.com/craftcms/cms/issues/3641))

### Security
- Fixed two XSS vulnerabilities.

## 3.1.1 - 2019-01-16

### Added
- Added support for the `CRAFT_LOG_PHP_ERRORS` PHP constant. ([#3619](https://github.com/craftcms/cms/issues/3619))
- Added `craft\web\User::generateToken()`.

### Changed
- System error message templates no longer parse exception messages as Markdown.

### Fixed
- Fixed a bug where `craft\services\Volumes::getVolumeByHandle()` wasn’t working. ([#3633](https://github.com/craftcms/cms/pull/3633))
- Fixed a bug where the `clear-caches/cp-resources` command could clear out the wrong directory if the `resourceBasePath` config setting began with `@webroot`. ([#3637](https://github.com/craftcms/cms/issues/3637))
- Fixed a bug where eager-loading Matrix blocks would come up empty. ([#3644](https://github.com/craftcms/cms/issues/3644))
- Fixed an error that occurred when updating to Craft 3.1 if there were any Matrix blocks without any sub-fields. ([#3635](https://github.com/craftcms/cms/pull/3635))
- Fixed an error that occurred when updating to Craft 3.1 if there were any Matrix block types left over from a Matrix field that had been converted to something else.
- Fixed an error that occurred when updating to Craft 3.1 if there were any Assets fields that were missing some expected field settings. ([#3641](https://github.com/craftcms/cms/issues/3641))
- Fixed an error that occurred when updating to Craft 3.1 if anything was calling `craft\services\Fields::getLayoutById()` or `getLayoutByType()` before the update was applied.
- Fixed an error that could occur when logging deprecation errors on PostgreSQL. ([#3638](https://github.com/craftcms/cms/issues/3638))
- Fixed a bug where users would get logged out while updating to Craft 3.1, causing a “User is not permitted to perform this action” error.
- Fixed a bug where “JavaScript must be enabled” and “Cookies must be enabled” messages weren’t getting positioned correctly. ([#3639](https://github.com/craftcms/cms/issues/3639))
- Fixed a “Variable "message" does not exist.” error that could occur in the Control Panel.
- Fixed a bug where free plugins weren’t installable from the Plugin Store. ([#3642](https://github.com/craftcms/cms/issues/3642))

### Security
- The Request panel in the Debug Toolbar now redacts any sensitive information. ([#3619](https://github.com/craftcms/cms/issues/3619))
- Fixed two XSS vulnerabilities.

## 3.1.0 - 2019-01-15

> {warning} This is a more complex update than usual, and failed update attempts are not uncommon. Please ensure you have a recent database backup, and we recommend you test the update on a local/staging environment before updating your production server.

### Added
- Added the Project Config, a portable and centralized configuration for system settings. ([#1429](https://github.com/craftcms/cms/issues/1429)) 
- Category groups, elements, entry types, field layouts, global sets, sections, sites, site groups, structures, tag groups, and volumes are now soft-deleted. ([#867](https://github.com/craftcms/cms/issues/867))
- Entries, categories, and users can now be restored within the Control Panel by selecting “Trashed” from the status menu on element index pages, and clicking the “Restore” button.
- Added the System Messages utility for editing system messages, replacing the Settings → Email → System Messages page. ([#3421](https://github.com/craftcms/cms/issues/3421))
- Some Site settings (Base URL), volume settings (Base URL and File System Path), and email settings (System Email Address, Sender Name, HTML Email Template, Username, Password, and Host Name) can now be set to environment variables using a `$VARIABLE_NAME` syntax. ([#3219](https://github.com/craftcms/cms/issues/3219))
- The installer now checks whether a `project.yaml` file exists and applies any changes in it. ([#3291](https://github.com/craftcms/cms/issues/3291))
- Control Panel settings that support environment variables now autosuggest environment variable names (and aliases when applicable) while typing.
- Control Panel settings that define a template path now autosuggest existing template files.
- Added cross-domain support for Live Preview. ([#1521](https://github.com/craftcms/cms/issues/1521))
- Plugins can now have multiple editions.
- Custom fields can now opt out of being included in elements’ search keywords. ([#2600](https://github.com/craftcms/cms/issues/2600))
- Added the `allowAdminChanges` config setting.
- Added the `softDeleteDuration` config setting.
- Added the `storeUserIps` config setting. ([#3311](https://github.com/craftcms/cms/issues/3311))
- Added the `useProjectConfigFile` config setting.
- Added the `gc` console command, which can be used to run garbage collection tasks.
- Added the `project-config/sync` console command. ([#3510](https://github.com/craftcms/cms/issues/3510))
- Added the `trashed` element query param, which can be used to query for elements that have been soft-deleted.
- Added the `expression()` Twig function, for creating new `yii\db\Expression` objects in templates. ([#3289](https://github.com/craftcms/cms/pull/3289))
- Added the `parseEnv()` Twig function.
- Added the `plugin()` Twig function.
- Added the `_includes/forms/autosuggest.html` include template for the Control Panel. 
- Added `Craft::parseEnv()`.
- Added `craft\base\ApplicationTrait::getIsLive()`.
- Added `craft\base\Element::EVENT_AFTER_RESTORE`.
- Added `craft\base\Element::EVENT_BEFORE_RESTORE`.
- Added `craft\base\Element::EVENT_DEFINE_EAGER_LOADING_MAP`.
- Added `craft\base\ElementInterface::afterRestore()`.
- Added `craft\base\ElementInterface::beforeRestore()`.
- Added `craft\base\Field::EVENT_AFTER_ELEMENT_RESTORE`.
- Added `craft\base\Field::EVENT_BEFORE_ELEMENT_RESTORE`.
- Added `craft\base\FieldInterface::afterElementRestore()`.
- Added `craft\base\FieldInterface::beforeElementRestore()`.
- Added `craft\base\Model::EVENT_DEFINE_RULES`.
- Added `craft\base\Plugin::editions()`.
- Added `craft\base\Plugin::is()`.
- Added `craft\base\SavableComponentInterface::beforeApplyDelete()`.
- Added `craft\behaviors\EnvAttributeParserBehavior`.
- Added `craft\controllers\LivePreviewController`.
- Added `craft\db\ActiveRecord::prepareForDb()`.
- Added `craft\db\Command::restore()`.
- Added `craft\db\Command::softDelete()`.
- Added `craft\db\Migration::restore()`.
- Added `craft\db\Migration::softDelete()`.
- Added `craft\db\SoftDeleteTrait`, which can be used by Active Record classes that wish to support soft deletes.
- Added `craft\db\Table`.
- Added `craft\elements\actions\Restore`, which can be included in elements’ `defineActions()` methods to opt into element restoration.
- Added `craft\events\ConfigEvent`.
- Added `craft\events\DeleteElementEvent`, which provides a `$hardDelete` property that can be set to `true` to force an element to be immediately hard-deleted. ([#3403](https://github.com/craftcms/cms/pull/3403))
- Added `craft\helpers\App::editionHandle()`.
- Added `craft\helpers\App::editionIdByHandle()`.
- Added `craft\helpers\App::mailSettings()`.
- Added `craft\helpers\ArrayHelper::firstWhere()`.
- Added `craft\helpers\Db::idByUid()`.
- Added `craft\helpers\Db::idsByUids()`.
- Added `craft\helpers\Db::uidById()`.
- Added `craft\helpers\Db::uidsByIds()`.
- Added `craft\helpers\ProjectConfig`.
- Added `craft\helpers\StringHelper::toWords()`.
- Added `craft\models\FieldLayout::createFromConfig()`.
- Added `craft\models\FieldLayout::getConfig()`.
- Added `craft\models\Section::setEntryTypes()`.
- Added `craft\models\Site::getBaseUrl()`.
- Added `craft\services\AssetTransforms::getTransformByUid()`.
- Added `craft\services\AssetTransforms::EVENT_BEFORE_APPLY_TRANSFORM_DELETE`.
- Added `craft\services\Categories::getGroupByUid()`.
- Added `craft\services\Categories::EVENT_BEFORE_APPLY_GROUP_DELETE`.
- Added `craft\services\Elements::restoreElement()`.
- Added `craft\services\Elements::EVENT_AFTER_RESTORE_ELEMENT`.
- Added `craft\services\Elements::EVENT_BEFORE_RESTORE_ELEMENT`.
- Added `craft\services\Fields::applyFieldDelete()`.
- Added `craft\services\Fields::applyFieldSave()`.
- Added `craft\services\Fields::createFieldConfig()`.
- Added `craft\services\Fields::deleteFieldInternal()`.
- Added `craft\services\Fields::restoreLayoutById()`.
- Added `craft\services\Fields::saveFieldInternal()`.
- Added `craft\services\Fields::EVENT_BEFORE_APPLY_FIELD_DELETE`.
- Added `craft\services\Fields::EVENT_BEFORE_APPLY_GROUP_DELETE`.
- Added `craft\services\Gc` for handling garbage collection tasks.
- Added `craft\services\Path::getConfigBackupPath()`.
- Added `craft\services\ProjectConfig`.
- Added `craft\services\Routes::deleteRouteByUid()`
- Added `craft\services\Sections::getSectionByUid()`.
- Added `craft\services\Sections::EVENT_BEFORE_APPLY_ENTRY_TYPE_DELETE`.
- Added `craft\services\Sections::EVENT_BEFORE_APPLY_SECTION_DELETE`.
- Added `craft\services\Sites::restoreSiteById()`.
- Added `craft\services\Sites::EVENT_BEFORE_APPLY_GROUP_DELETE`.
- Added `craft\services\Sites::EVENT_BEFORE_APPLY_SITE_DELETE`.
- Added `craft\services\Tags::EVENT_BEFORE_APPLY_GROUP_DELETE`.
- Added `craft\services\UserGroups::EVENT_BEFORE_APPLY_GROUP_DELETE`.
- Added `craft\services\Volumes::EVENT_BEFORE_APPLY_VOLUME_DELETE`.
- Added `craft\validators\TemplateValidator`.
- Added `craft\web\Controller::requireCpRequest()`.
- Added `craft\web\Controller::requireSiteRequest()`.
- Added `craft\web\twig\variables\Cp::EVENT_REGISTER_CP_SETTINGS`. ([#3314](https://github.com/craftcms/cms/issues/3314))
- Added `craft\web\twig\variables\Cp::getEnvSuggestions()`.
- Added `craft\web\twig\variables\Cp::getTemplateSuggestions()`.
- Added the ActiveRecord Soft Delete Extension for Yii2.
- Added the Symfony Yaml Component.
- The bundled Vue asset bundle now includes Vue-autosuggest.

### Changed
- The `defaultWeekStartDay` config setting is now set to `1` (Monday) by default, to conform with the ISO 8601 standard.
- Renamed the `isSystemOn` config setting to `isSystemLive`.
- The `app/migrate` web action now applies pending `project.yaml` changes, if the `useProjectConfigFile` config setting is enabled.
- The `svg()` function now strips `<title>`, `<desc>`, and comments from the SVG document as part of its sanitization process.
- The `svg()` function now supports a `class` argument, which will add a class name to the root `<svg>` node. ([#3174](https://github.com/craftcms/cms/issues/3174))
- The `{% redirect %}` tag now supports `with notice` and `with error` params for setting flash messages. ([#3625](https://github.com/craftcms/cms/pull/3625))
- `info` buttons can now also have a `warning` class.
- User permission definitions can now include `info` and/or `warning` keys.
- The old “Administrate users” permission has been renamed to “Moderate users”.
- The old “Change users’ emails” permission has been renamed to “Administrate users”, and now comes with the ability to activate user accounts and reset their passwords. ([#942](https://github.com/craftcms/cms/issues/942))  
- All users now have the ability to delete their own user accounts. ([#3013](https://github.com/craftcms/cms/issues/3013))
- System user permissions now reference things by their UIDs rather than IDs (e.g. `editEntries:<UID>` rather than `editEntries:<ID>`).
- Animated GIF thumbnails are no longer animated. ([#3110](https://github.com/craftcms/cms/issues/3110))
- Craft Tokens can now be sent either as a query string param (named after the `tokenParam` config setting) or an `X-Craft-Token` header.
- Element types that support Live Preview must now hash the `previewAction` value for `Craft.LivePreview`.
- Live Preview now loads each new preview into its own `<iframe>` element. ([#3366](https://github.com/craftcms/cms/issues/3366))
- Assets’ default titles now only capitalize the first word extracted from the filename, rather than all the words. ([#2339](https://github.com/craftcms/cms/issues/2339))
- All console commands besides `setup/*` and `install/craft` now output a warning if Craft isn’t installed yet. ([#3620](https://github.com/craftcms/cms/issues/3620))
- All classes that extend `craft\base\Model` now have `EVENT_INIT` and `EVENT_DEFINE_BEHAVIORS` events; not just classes that extend `craft\base\Component`.
- `craft\db\mysql\Schema::findIndexes()` and `craft\db\pgsql\Schema::findIndexes()` now return arrays with `columns` and `unique` keys.
- `craft\helpers\ArrayHelper::filterByValue()` now defaults its `$value` argument to `true`.
- `craft\helpers\MigrationHelper::doesIndexExist()` no longer has a `$foreignKey` argument, and now has an optional `$db` argument.
- `craft\mail\Mailer::send()` now swallows any exceptions that are thrown when attempting to render the email HTML body, and sends the email as plain text only. ([#3443](https://github.com/craftcms/cms/issues/3443))
- `craft\mail\Mailer::send()` now fires an `afterSend` event with `yii\mail\MailEvent::$isSuccessful` set to `false` if any exceptions were thrown when sending the email, and returns `false`. ([#3443](https://github.com/craftcms/cms/issues/3443))
- `craft\services\Routes::saveRoute()` now expects site and route UIDs instead of IDs.
- `craft\services\Routes::updateRouteOrder()` now expects route UIDs instead of IDs.
- The `craft\helpers\Assets::EVENT_SET_FILENAME` event is now fired after sanitizing the filename.

### Removed
- Removed `craft\elements\User::authData()`.
- Removed `craft\fields\Matrix::getOldContentTable()`.
- Removed `craft\services\Routes::deleteRouteById()`

### Deprecated
- Deprecated `craft\base\ApplicationTrait::getIsSystemOn()`. `getIsLive()` should be used instead.
- Deprecated `craft\helpers\MigrationHelper::dropAllIndexesOnTable()`.
- Deprecated `craft\helpers\MigrationHelper::dropAllUniqueIndexesOnTable()`.
- Deprecated `craft\helpers\MigrationHelper::dropIndex()`.
- Deprecated `craft\helpers\MigrationHelper::restoreForeignKey()`.
- Deprecated `craft\helpers\MigrationHelper::restoreIndex()`.
- Deprecated `craft\models\Info::getEdition()`. `Craft::$app->getEdition()` should be used instead.
- Deprecated `craft\models\Info::getName()`. `Craft::$app->projectConfig->get('system.name')` should be used instead.
- Deprecated `craft\models\Info::getOn()`. `Craft::$app->getIsLive()` should be used instead.
- Deprecated `craft\models\Info::getTimezone()`. `Craft::$app->getTimeZone()` should be used instead.
- Deprecated `craft\services\Routes::getDbRoutes()`. `craft\services\Routes::getProjectConfigRoutes()` should be used instead.
- Deprecated `craft\services\SystemSettings`. `craft\services\ProjectConfig` should be used instead.
- Deprecated `craft\validators\UrlValidator::$allowAlias`. `craft\behaviors\EnvAttributeParserBehavior` should be used instead.

### Fixed
- Fixed a bug where the Dashboard could rapidly switch between two column sizes at certain browser sizes. ([#2438](https://github.com/craftcms/cms/issues/2438))
- Fixed a bug where ordered and unordered lists in field instructions didn’t have numbers or bullets.
- Fixed a bug where switching an entry’s type could initially show the wrong field layout tab. ([#3600](https://github.com/craftcms/cms/issues/3600))
- Fixed an error that occurred when updating to Craft 3 if there were any Rich Text fields without any stored settings.
- Fixed a bug where Craft wasn’t saving Dashboard widget sizes properly on PostgreSQL. ([#3609](https://github.com/craftcms/cms/issues/3609))
- Fixed a PHP error that could occur if the primary site didn’t have a base URL. ([#3624](https://github.com/craftcms/cms/issues/3624))
- Fixed a bug where `craft\helpers\MigrationHelper::dropIndexIfExists()` wasn’t working if the index had an unexpected name.
- Fixed an error that could occur if a plugin attempted to register the same Twig extension twice in the same request.

### Security
- The web and CLI installers no longer suggest `@web` for the site URL, and now attempt to save the entered site URL as a `DEFAULT_SITE_URL` environment variable in `.env`. ([#3559](https://github.com/craftcms/cms/issues/3559))
- Craft now destroys all other sessions associated with a user account when a user changes their password.
- It’s no longer possible to spoof Live Preview requests.

## 3.0.41.1 - 2019-03-12

### Changed
- Craft now requires Twig 2.6.

## 3.0.41 - 2019-02-22

### Changed
- System error message templates no longer parse exception messages as Markdown.

### Security
- Database backup/restore exception messages now redact the database password when using PostgreSQL.
- URLs are no longer allowed in users’ first or last names.
- The Request panel in the Debug Toolbar now redacts any sensitive information. ([#3619](https://github.com/craftcms/cms/issues/3619))
- Fixed XSS vulnerabilities.

## 3.0.40.1 - 2019-02-21

### Fixed
- Fixed a bug where Craft wasn’t always aware of plugin licensing issues. ([#3876](https://github.com/craftcms/cms/issues/3876))

## 3.0.40 - 2019-01-31

### Added
- Added `craft\helpers\App::testIniSet()`.

### Changed
- Craft now warns if `ini_set()` is disabled and [memory_limit](http://php.net/manual/en/ini.core.php#ini.memory-limit) is less than `256M` or [max_execution_time](http://php.net/manual/en/info.configuration.php#ini.max-execution-time) is less than `120` before performing Composer operations.
- `craft\helpers\App::maxPowerCaptain()` now attempts to set the `memory_limit` to `1536M` rather than `-1`.

## 3.0.39 - 2019-01-29

### Changed
- It’s now possible to update disabled plugins.

### Fixed
- Fixed an error that could occur if PHP’s `memory_limit` was set to a higher size (in bytes) than `PHP_INT_MAX`. ([#3717](https://github.com/craftcms/cms/issues/3717))

## 3.0.38 - 2019-01-24

### Added
- Added the `update` command, which can be used to [update Craft from the terminal](https://docs.craftcms.com/v3/updating.html#updating-from-the-terminal).
- Craft now warns if PHP is running in Safe Mode with a [max_execution_time](http://php.net/manual/en/info.configuration.php#ini.max-execution-time) of less than 120 seconds, before performing Composer operations.
- Craft now stores backups of `composer.json` and `composer.lock` files in `storage/composer-backups/` before running Composer operations.
- Added `craft\db\Connection::getBackupFilePath()`.
- Added `craft\helpers\App::phpConfigValueInBytes()`.
- Added `craft\helpers\Console::isColorEnabled()`.
- Added `craft\helpers\Console::outputCommand()`.
- Added `craft\helpers\Console::outputWarning()`.
- Added `craft\helpers\FileHelper::cycle()`.
- Added `craft\services\Composer::$maxBackups`.
- Added `craft\services\Path::getComposerBackupsPath()`.

### Changed
- The `migrate/all` console command now supports a `--no-content` argument that can be passed to ignore pending content migrations.
- Craft now attempts to disable PHP’s memory and time limits before running Composer operations.
- Craft no longer respects the `phpMaxMemoryLimit` config setting if PHP’s `memory_limit` setting is already set to `-1` (no limit).
- Craft now respects Composer’s [classmap-authoritative](https://getcomposer.org/doc/06-config.md#classmap-authoritative) config setting.
- Craft now links to the [Troubleshooting Failed Updates](https://craftcms.com/guides/failed-updates) guide when an update fails.
- `craft\services\Composer::install()` can now behave like the `composer install` command, if `$requirements` is `null`.
- `craft\services\Composer::install()` now has a `$whitelist` argument, which can be set to an array of packages to whitelist, or `false` to disable the whitelist.

## 3.0.37 - 2019-01-08

### Added
- Routes defined in the Control Panel can now have a `uid` token, and URL rules defined in `config/routes.php` can now have a `{uid}` token. ([#3583](https://github.com/craftcms/cms/pull/3583))
- Added the `extraFileKinds` config setting. ([#1584](https://github.com/craftcms/cms/issues/1584))
- Added the `clear-caches` console command. ([#3588](https://github.com/craftcms/cms/pull/3588))
- Added `craft\feeds\Feeds::getFeed()`.
- Added `craft\helpers\StringHelper::UUID_PATTERN`.

### Changed
- Pressing the <kbd>Return</kbd> key (or <kbd>Ctrl</kbd>/<kbd>Command</kbd> + <kbd>Return</kbd>) when a textual cell is focused in an editable table will now change the focus to the same cell in the next row (after creating a new row if necessary.) ([#3576](https://github.com/craftcms/cms/issues/3576))
- The Password input in the web-based Craft setup wizard now has a “Show” button like other password inputs.
- The Feed widget now sets the items’ text direction based on the feed’s language.
- Matrix blocks that contain validation errors now have red titles and alert icons, to help them stand out when collapsed. ([#3599](https://github.com/craftcms/cms/issues/3599))

### Fixed
- Fixed a bug where the “Edit” button on asset editor HUDs didn’t launch the Image Editor if the asset was being edited on another element type’s index page. ([#3575](https://github.com/craftcms/cms/issues/3575))
- Fixed an exception that would be thrown when saving a user from a front-end form with a non-empty `email` or `newPassword` param, if the `password` param was missing or empty. ([#3585](https://github.com/craftcms/cms/issues/3585))
- Fixed a bug where global set, Matrix block, tag, and user queries weren’t respecting `fixedOrder` params.
- Fixed a bug where `craft\helpers\MigrationHelper::renameColumn()` was only restoring the last foreign key for each table that had multiple foreign keys referencing the table with the renamed column.
- Fixed a bug where Date/Time fields could output the wrong date in Live Preview requests. ([#3594](https://github.com/craftcms/cms/issues/3594))
- Fixed a few RTL language styling issues.
- Fixed a bug where drap-and-drop uploading would not work for custom asset selector inputs. ([#3590](https://github.com/craftcms/cms/pull/3590))
- Fixed a bug where Number fields weren’t enforcing thein Min Value and Max Value settings if set to 0. ([#3598](https://github.com/craftcms/cms/issues/3598))
- Fixed a SQL error that occurred when uploading assets with filenames that contained emoji characters, if using MySQL. ([#3601](https://github.com/craftcms/cms/issues/3601))

### Security
- Fixed a directory traversal vulnerability.
- Fixed a remote code execution vulnerability.

## 3.0.36 - 2018-12-18

### Added
- Added the `{{ actionInput() }}` global Twig function. ([#3566](https://github.com/craftcms/cms/issues/3566))

### Changed
- Suspended users are no longer shown when viewing pending or locked users. ([#3556](https://github.com/craftcms/cms/issues/3556))
- The Control Panel’s Composer installer now prevents scripts defined in `composer.json` from running. ([#3574](https://github.com/craftcms/cms/issues/3574))

### Fixed
- Fixed a bug where elements that belonged to more than one structure would be returned twice in element queries.

### Security
- Fixed a self-XSS vulnerability in the Recent Entries widget.
- Fixed a self-XSS vulnerability in the Feed widget.

## 3.0.35 - 2018-12-11

### Added
- Added `craft\models\Section::getHasMultiSiteEntries()`.

### Changed
- Field types that extend `craft\fields\BaseRelationField` now pass their `$sortable` property value to the `BaseElementSelectInput` JavaScript class by default. ([#3542](https://github.com/craftcms/cms/pull/3542))

### Fixed
- Fixed a bug where the “Disabled for Site” entry status option was visible for sections where site propagation was disabled. ([#3519](https://github.com/craftcms/cms/issues/3519))
- Fixed a bug where saving an entry that was disabled for a site would retain its site status even if site propagation had been disabled for the section.
- Fixed a SQL error that occurred when saving a field layout with 4-byte characters (like emojis) in a tab name. ([#3532](https://github.com/craftcms/cms/issues/3532))
- Fixed a bug where autogenerated Post Date values could be a few hours off when saving new entries with validation errors. ([#3528](https://github.com/craftcms/cms/issues/3528))
- Fixed a bug where plugins’ minimum version requirements could be enforced even if a development version of a plugin had been installed previously.

## 3.0.34 - 2018-12-04

### Fixed
- Fixed a bug where new Matrix blocks wouldn’t remember that they were supposed to be collapsed if “Save and continue editing” was clicked. ([#3499](https://github.com/craftcms/cms/issues/3499))
- Fixed an error that occurred on the System Report utility if any non-bootstrapped modules were configured with an array or callable rather than a string. ([#3507](https://github.com/craftcms/cms/issues/3507))
- Fixed an error that occurred on pages with date or time inputs, if the user’s preferred language was set to Arabic. ([#3509](https://github.com/craftcms/cms/issues/3509))
- Fixed a bug where new entries within sections where site propagation was disabled would show both “Enabled Globally” and “Enabled for [Site Name]” settings. ([#3519](https://github.com/craftcms/cms/issues/3519))
- Fixed a bug where Craft wasn’t reducing the size of elements’ slugs if the resulting URI was over 255 characters. ([#3514](https://github.com/craftcms/cms/issues/3514))

## 3.0.33 - 2018-11-27

### Changed
- Table fields with a fixed number of rows no longer show Delete buttons or the “Add a row” button. ([#3488](https://github.com/craftcms/cms/issues/3488))
- Table fields that are fixed to a single row no longer show the Reorder button. ([#3488](https://github.com/craftcms/cms/issues/3488))
- Setting `components.security.sensitiveKeywords` in `config/app.php` will now append keywords to the default array `craft\services\Security::$sensitiveKeywords` array, rather than completely overriding it.
- When performing an action that requires an elevated session while impersonating another user, admin must now enter their own password instead of the impersonated user’s. ([#3487](https://github.com/craftcms/cms/issues/3487))
- The System Report utility now lists any custom modules that are installed. ([#3490](https://github.com/craftcms/cms/issues/3490))
- Control Panel charts now give preference to `ar-SA` for Arabic locales, `de-DE` for German locales, `en-US` for English locales, `es-ES` for Spanish locales, or `fr-FR` for French locales, if data for the exact application locale doesn’t exist. ([#3492](https://github.com/craftcms/cms/pull/3492))
- “Create a new child entry” and “Create a new child category” element actions now open an edit page for the same site that was selected on the index page. ([#3496](https://github.com/craftcms/cms/issues/3496))
- The default `allowedFileExtensions` config setting value now includes `webp`.
- The Craft Support widget now sends `composer.json` and `composer.lock` files when contacting Craft Support.
- It’s now possible to create element select inputs that include a site selection menu by passing `showSiteMenu: true` when including the `_includes/forms/elementSelect.html` Control Panel include template. ([#3494](https://github.com/craftcms/cms/pull/3494))

### Fixed
- Fixed a bug where a Matrix fields’ block types and content table could be deleted even if something set `$isValid` to `false` on the `beforeDelete` event.
- Fixed a bug where a global sets’ field layout could be deleted even if something set `$isValid` to `false` on the `beforeDelete` event.
- Fixed a bug where after impersonating another user, the Login page would show the impersonated user’s username rather than the admin’s.
- Fixed a bug where `craft\services\Sections::getAllSections()` could return stale results if a new section had been added recently. ([#3484](https://github.com/craftcms/cms/issues/3484))
- Fixed a bug where “View entry” and “View category” element actions weren’t available when viewing a specific section or category group.
- Fixed a bug where Craft would attempt to index image transforms.
- Fixed a bug where the Asset Indexes utility could report that asset files were missing even though they weren’t. ([#3450](https://github.com/craftcms/cms/issues/3450))

### Security
- Updated jQuery File Upload to 9.28.0.

## 3.0.32 - 2018-11-20

### Added
- The `seq()` Twig function now has a `next` argument, which can be set to `false` to have it return the current number in the sequence without incrementing it. ([#3466](https://github.com/craftcms/cms/issues/3466))
- Added `craft\db\MigrationManager::truncateHistory()`.
- Added `craft\helpers\Sequence::current()`.

### Changed
- Edit Entry pages now show the entry’s site in the revision menu label so long as the section is enabled for multiple sites, even if “Propagate entries across all enabled sites?” isn’t checked. ([#3471](https://github.com/craftcms/cms/issues/3471))
- Exact-match search terms (using `::`) now disable `subLeft` and `subRight` attributes by default, regardless of the `defaultSearchTermOptions` config setting says. ([#3474](https://github.com/craftcms/cms/issues/3474))

### Deprecated
- Deprecated `craft\validators\StringValidator::$trim`. Yii’s `'trim'` validator should be used instead.

### Fixed
- Fixed an error that occurred when querying for Matrix blocks if both the `with` and `indexBy` parameters were set.
- Fixed an error that occurred when running the `migrate/fresh` console command. ([#3472](https://github.com/craftcms/cms/issues/3472))

## 3.0.31 - 2018-11-13

### Added
- Added the `seq()` Twig function, for outputting sequential numbers.
- Added `craft\helpers\Sequence`.

### Changed
- Control Panel templates can now customize `#main-form` HTML attributes by overriding the `mainFormAttributes` block. ([#1665](https://github.com/craftcms/cms/issues/1665))
- The default PostgreSQL backup command no longer includes database owner, privilege or ACL information in the backup.
- Craft now attempts to reset OPcache after installing/uninstalling things with Composer. ([#3460](https://github.com/craftcms/cms/issues/3460))
- Gmail and SMTP mail transport types now trim whitespace off of their Username, Password, and Host Name settings. ([#3459](https://github.com/craftcms/cms/issues/3459))

### Fixed
- Fixed an error that could occur when duplicating an element with a Matrix field with “Manage blocks on a per-site basis” disabled.
- Fixed a bug where Matrix blocks wouldn’t retain their content translations when an entry was duplicated from the Edit Entry page.
- Fixed a bug where system message modals could have the wrong language selected by default. ([#3440](https://github.com/craftcms/cms/issues/3440))
- Fixed a bug where an Internal Server Error would occur if a `users/login` request was missing the `loginName` or `password` parameters. ([#3458](https://github.com/craftcms/cms/issues/3458))
- Fixed a bug where `craft\validators\StringValidator` was trimming whitespace off of strings _after_ performing string length validation.
- Fixed an infinite recursion bug that could occur if `config/general.php` had any deprecated config settings, and the database connection settings were invalid.
- Fixed an error that occurred when saving a new entry or category, if its URI format referenced the `level` attribute. ([#3465](https://github.com/craftcms/cms/issues/3465))

## 3.0.30.2 - 2018-11-08

### Fixed
- Fixed an error that could occur on servers running PHP 7.0.32. ([#3453](https://github.com/craftcms/cms/issues/3453))

## 3.0.30.1 - 2018-11-07

### Fixed
- Fixed an error that occurred when saving an element with a new Matrix block, if the Matrix field was set to manage blocks on a per-site basis. ([#3445](https://github.com/craftcms/cms/issues/3445))

## 3.0.30 - 2018-11-06

### Added
- Added “Duplicate” and “Duplicate (with children)” actions to the Entries and Categories index pages. ([#1291](https://github.com/craftcms/cms/issues/1291))
- Added `craft\base\ElementAction::$elementType`, which element action classes can use to reference their associated element type.
- Added `craft\elements\actions\DeepDuplicate`.
- Added `craft\elements\actions\Duplicate`.
- Added `craft\elements\actions\SetStatus::$allowDisabledForSite`, which can be used by localizable element types to enable a “Disabled for Site” status option.

### Changed
- Entries’ “Enabled” setting is now labeled “Enabled Globally” on multi-site installs. ([#2899](https://github.com/craftcms/cms/issues/2899))
- Entries’ “Enabled for site” setting now includes the site name in its label, and only shows up if the “Enabled Globally” setting is checked. ([#2899](https://github.com/craftcms/cms/issues/2899))
- The Set Status action on the Entries index page now includes a “Disabled for Site” option. ([#2899](https://github.com/craftcms/cms/issues/2899))
- Edit Category pages now have `edit-category` and `site--<SiteHandle>` classes on the `<body>`. ([#3439](https://github.com/craftcms/cms/issues/3439))
- Edit Entry pages now have `edit-entry` and `site--<SiteHandle>` classes on the `<body>`. ([#3439](https://github.com/craftcms/cms/issues/3439))
- Edit Global Set pages now have `edit-global-set` and `site--<SiteHandle>` classes on the `<body>`. ([#3439](https://github.com/craftcms/cms/issues/3439))
- Edit User pages now have an `edit-user` class on the `<body>`. ([#3439](https://github.com/craftcms/cms/issues/3439))

### Fixed
- Fixed a bug where the Edit User page could forget which permissions were selected when saving a user with validation errors, if the Username, First Name, and Last name fields were all blank. ([#3412](https://github.com/craftcms/cms/issues/3412))
- Fixed a bug where the Edit User Group page could forget which permissions were selected when saving a user group with validation errors, if the Name field was blank.
- Fixed a bug where the `{% paginate %}` tag wasn’t factoring the `offset` element query param into its total page calculation. ([#3420](https://github.com/craftcms/cms/issues/3420))

### Security
- Fixed a bug where sensitive info could be displayed in the Craft log files if there was a problem connecting to the email server.

## 3.0.29 - 2018-10-30

### Added
- Email and URL fields now have “Placeholder Text” settings. ([#3397](https://github.com/craftcms/cms/issues/3397))

### Changed
- The default HTML Purifier configuration now allows `download` attributes in `<a>` tags. ([craftcms/redactor#86](https://github.com/craftcms/redactor/issues/86))

### Fixed
- Fixed a bug where the `ContentBehaviour` and `ElementQueryBehavior` classes could be missing some field properties. ([#3400](https://github.com/craftcms/cms/issues/3400))
- Fixed a bug where some fields within Matrix fields could lose their values after enabling the “Manage blocks on a per-site basis” setting. ([verbb/super-table#203](https://github.com/verbb/super-table/issues/203))
- Fixed a bug where HTML Purifier wasn’t being initialized with HTML 5 element support.
- Fixed a bug where it was possible to save Assets fields with the “Restrict allowed file types?” setting enabled, but no specific file types selected. ([#3410](https://github.com/craftcms/cms/issues/3410))

## 3.0.28 - 2018-10-23

### Added
- Structure sections now have the ability to disable entry propagation, like Channel sections. ([#2386](https://github.com/craftcms/cms/issues/2386))

### Changed
- `craft\base\Field::supportedTranslationMethods()` now defaults to only returning `none` if the field type doesn’t have a content column. ([#3385](https://github.com/craftcms/cms/issues/3385))
- Craft.EntryTypeSwitcher now fires a `beforeTypeChange` event before swapping the Edit Entry form tabs. ([#3375](https://github.com/craftcms/cms/pull/3375))
- Craft.MatrixInput now fires an `afterInit` event after initialization. ([#3375](https://github.com/craftcms/cms/pull/3375))
- Craft.MatrixInput now fires an `blockAdded` event after adding a new block. ([#3375](https://github.com/craftcms/cms/pull/3375))
- System messages sent from front-end requests are now sent using the current site’s language. ([#3388](https://github.com/craftcms/cms/issues/3388))

### Fixed
- Fixed an error that could occur when acquiring a lock for a file path, if the `mutex` component was swapped out with `yii\mutex\MysqlMutex`.

## 3.0.27.1 - 2018-10-12

### Fixed
- Fixed an error that occurred when deleting an entry from the Edit Entry page. ([#3372](https://github.com/craftcms/cms/issues/3372))
- Fixed an error that could occur when changing a Channel section to Structure. ([#3373](https://github.com/craftcms/cms/issues/3373))
- Fixed an error that occurred when saving Matrix content from console requests.

## 3.0.27 - 2018-10-11

### Added
- Added `craft\helpers\MigrationHelper::findForeignKey()`.
- Added the `cp.globals.edit` and `cp.globals.edit.content` template hooks to the Edit Global Set page. ([#3356](https://github.com/craftcms/cms/pull/3356))

### Changed
- It’s now possible to load a Create Entry page with a specific user preselected in the Author field, using a new `authorId` query string param. ([#3326](https://github.com/craftcms/cms/pull/3326))
- Matrix fields that are set to manage blocks on a per-site basis will now duplicate Matrix blocks across all of the owner element’s supported sites when the element is first created. ([#3082](https://github.com/craftcms/cms/issues/3082))
- Disabled Matrix blocks are no longer visible when sharing an entry draft or version. ([#3338](https://github.com/craftcms/cms/issues/3338))
- Control Panel tabs that have errors now have alert icons.
- The Debug Toolbar is no longer shown in Live Preview iframes.
- The Plugin Store now requires browsers with ES6 support.
- Updated jQuery Touch Events to 2.0.0.
- Updated Garnish to 0.1.29.

### Fixed
- Fixed a bug where enabling the “Propagate entries across all enabled sites?” setting for an existing Channel section (or converting the section to a Structure) wouldn’t update entries that had been created for the non-primary site.
- Fixed a bug where Craft wasn’t detecting and retrying queue jobs that had timed out.
- Fixed a bug where `Craft::$app->locale` could return the wrong locale during Live Preview requests. ([#3336](https://github.com/craftcms/cms/issues/3336))
- Fixed a SQL error that could occur when upgrading to Craft 3, if a foreign key had an unexpected name.
- Fixed a bug where page titles in the Control Panel could be blank when showing validation errors for things that were missing their name or title. ([#3344](https://github.com/craftcms/cms/issues/3344))
- Fixed an error that could occur if a component’s settings were stored as `null`. ([#3342](https://github.com/craftcms/cms/pull/3342))
- Fixed a bug where details panes weren’t visible on browser windows sized between 999 and 1,223 pixels wide.
- Fixed an error that occurred if a Quick Post widget contained a Matrix field that had Min Blocks set and only had one block type.
- Fixed a bug where disabled Matrix blocks were getting validated as live. ([#3354](https://github.com/craftcms/cms/issues/3354))
- Fixed a bug where the `EVENT_AFTER_ACTIVATE_USER` event wasn’t getting triggered on user registration when email verification isn’t required. ([craftcms/commerce-digital-products#18](https://github.com/craftcms/commerce-digital-products/issues/18))
- Added garbage collection for offline storage of remote assets. ([#3335](https://github.com/craftcms/cms/pull/3335))
- Fixed a bug where Twig could end up in a strange state if an error occurred when preparing to render an object template. ([#3364](https://github.com/craftcms/cms/issues/3364))

### Security
- The `svg()` Twig function no longer sanitizes SVGs or namespaces their IDs or class names by default when a file path (or alias) was passed in. ([#3337](https://github.com/craftcms/cms/issues/3337))

## 3.0.26.1 - 2018-09-29

### Changed
- Changed the `yiisoft/yii2-queue` version requirement to `2.1.0`. ([#3332](https://github.com/craftcms/cms/issues/3332))

## 3.0.26 - 2018-09-29

### Changed
- `ancestors`, `descendants`, `nextSibling`, `parent`, and `prevSibling` are now reserved field handles.
- The `svg()` Twig function namespaces class names in addition to IDs now.
- Changed the `yiisoft/yii2-queue` version requirement to `2.0.1`. ([#3332](https://github.com/craftcms/cms/issues/3332))

### Fixed
- Fixed a validation error that could occur when saving an entry as a new entry if the URI format didn’t contain a `{slug}` tag. ([#3320](https://github.com/craftcms/cms/issues/3320))
- Fixed a SQL error that could occur if a deprecation error occurred when attempting to upgrade a Craft 2 project. ([#3324](https://github.com/craftcms/cms/issues/3324))

## 3.0.25 - 2018-09-18

### Added
- Added `craft\log\FileTarget::$includeUserIp` which determines whether users’ IP addresses should be included in the logs (`false` by default). ([#3310](https://github.com/craftcms/cms/pull/3310))

### Fixed
- Fixed an error that could occur when installing or updating something within the Control Panel if `composer.json` required the `roave/security-advisories` package.
- Fixed a SQL error that could occur when searching elements on PostgreSQL installs.
- Fixed a bug where Craft would ignore the last segment of template paths that ended in `/0`. ([#3304](https://github.com/craftcms/cms/issues/3304))
- Fixed a Twig Template Loading Error that would occur when testing email settings, if a custom email template was used and an error occurred when rendering it. ([#3309](https://github.com/craftcms/cms/issues/3309))

## 3.0.24 - 2018-09-11

### Added
- Added the `extraAppLocales` config setting.

### Changed
- The `defaultCpLanguage` config setting no longer needs to be a language that Craft is translated into, as long as it is a valid locale ID.
- Resave Elements jobs that are queued up after saving an entry type now include the section name in the job description. ([#3290](https://github.com/craftcms/cms/issues/3290))
- Updated Garnish to 0.1.28.

### Fixed
- Fixed a SQL error that could occur when an element query’s `orderBy` parameter was set to `dateCreated` or `dateUpdated`.
- Fixed an error that could occur when updating to v3.0.23+ if multiple Matrix fields existed with the same handle, but they had no content tables, somehow.
- Fixed a bug where links in activation and forgot-password emails weren’t hyperlinked, leaving it up to the mail client to hopefully be smart about it. ([#3288](https://github.com/craftcms/cms/issues/3288))

## 3.0.23.1 - 2018-09-04

### Fixed
- Fixed a bug where Matrix fields would get new content tables each time they were saved.

## 3.0.23 - 2018-09-04

### Changed
- Browser-based form validation is now disabled for page forms. ([#3247](https://github.com/craftcms/cms/issues/3247))
- `craft\base\Model::hasErrors()` now supports passing an attribute name with a `.*` suffix, which will return whether any errors exist for the given attribute or any nested model attributes.
- Added `json` to the default `allowedFileExtensions` config setting value. ([#3254](https://github.com/craftcms/cms/issues/3254))
- Exception call stacks now collapse internal Twig methods by default.
- Twig exception call stacks now show all of the steps leading up to the error.
- Live Preview now reloads the preview pane automatically after an asset is saved from the Image Editor. ([#3265](https://github.com/craftcms/cms/issues/3265))

### Deprecated
- Deprecated `craft\services\Matrix::getContentTableName()`. `craft\fields\Matrix::$contentTable` should be used instead.

### Removed
- Removed `craft\services\Matrix::getParentMatrixField()`.

### Fixed
- Fixed a bug where element selection modals could be initialized without a default source selected, if some of the sources were hidden for not being available on the currently-selected site. ([#3227](https://github.com/craftcms/cms/issues/3227))
- Fixed a bug where edit pages for categories, entries, global sets, and users weren’t revealing which tab(s) had errors on it, if the errors occurred within a Matrix field. ([#3248](https://github.com/craftcms/cms/issues/3248))
- Fixed a SQL error that occurred when saving a Matrix field with new sub-fields on PostgreSQL. ([#3252](https://github.com/craftcms/cms/issues/3252))
- Fixed a bug where custom user fields weren’t showing up on the My Account page when running Craft Solo edition. ([#3228](https://github.com/craftcms/cms/issues/3228))
- Fixed a bug where multiple Matrix fields could share the same content table. ([#3249]())
- Fixed a “cache is corrupted” Twig error that could occur when editing or saving an element if it had an Assets field with an unresolvable subfolder path template. ([#3257](https://github.com/craftcms/cms/issues/3257))
- Fixed a bug where the Dev Mode indicator strip wasn’t visible on Chrome/Windows when using a scaled display. ([#3259](https://github.com/craftcms/cms/issues/3259))
- Fixed a SQL error that could occur when validating an attribute using `craft\validators\UniqueValidator`, if the target record’s `find()` method joined in another table.

## 3.0.22 - 2018-08-28

### Changed
- The “Deleting stale template caches” job now ensures all expired template caches have been deleted before it begins processing the caches.
- Text inputs’ `autocomplete` attributes now get set to `off` by default, and they will only not be added if explicitly set to `null`.
- Improved the error response when Composer is unable to perform an update due to a dependency conflict.
- Email fields in the Control Panel now have `type="email"`.
- `craft\helpers\Db::parseParam()` now has a `$caseInnensitive` argument, which can be set to `true` to force case-insensitive conditions on PostgreSQL installs.
- `craft\validators\UniqueValidator` now has a `$caseInsensitive` property, which can be set to `true` to cause the unique validation to be case-insensitive on PostgreSQL installs.
- The CLI setup wizard now detects common database connection errors that occur with MAMP, and automatically retests with adjusted settings.
- The CLI setup wizard now detects common database authentication errors, and lets the user retry the username and password settings, skipping the others.
- Updated Garnish to 0.1.27.

### Fixed
- Fixed a bug where Craft wasn’t reverting `composer.json` to its original state if something went wrong when running a Composer update.
- Fixed a bug where string casing functions in `craft\helpers\StringHelper` were adding extra hyphens to strings that came in as `Upper-Kebab-Case`.
- Fixed a bug where unique validation for element URIs, usernames, and user email address was not case-insensitive on PostgreSQL installs.
- Fixed a bug where element queries’ `uri` params, and user queries’ `firstName`, `lastName`, `username`, and `email` params, were not case-insensitive on PostgreSQL installs.
- Fixed a bug where the CLI setup wizard was allowing empty database names.
- Fixed a bug where it wasn’t possible to clear template caches if template caching was disabled by the `enableTemplateCaching` config setting. ([#3229](https://github.com/craftcms/cms/issues/3229))
- Fixed a bug where element index toolbars weren’t staying fixed to the top of the content area when scrolling down the page. ([#3233](https://github.com/craftcms/cms/issues/3233))
- Fixed an error that could occur when updating Craft if the system was reliant on the SSL certificate provided by the`composer/ca-bundle` package.

## 3.0.21 - 2018-08-21

### Added
- Most element query parameters can now be set to `['not', 'X', 'Y']`, as a shortcut for `['and', 'not X', 'not Y']`.

### Changed
- The “New Password” input on the My Account page now has a “Show” button, like other password inputs in the Control Panel.
- Plugin settings pages now redirect to the Settings index page after save. ([#3216](https://github.com/craftcms/cms/issues/3216))
- It’s now possible to set [autofill detail tokens](https://html.spec.whatwg.org/multipage/form-control-infrastructure.html#autofill-detail-tokens) on the `autocomplete` variable when including the `_includes/forms/text.html` template (e.g. `'name'`).
- Username and password inputs now have the correct `autocomplete` values, increasing the likelihood that tools like 1Password will handle the form correctly. ([#3207](https://github.com/craftcms/cms/issues/3207))

### Fixed
- Fixed a SQL error that occurred when saving a user if a `craft\elements\User::EVENT_BEFORE_SAVE` event listener was setting `$event->isValid = false`. ([#3206](https://github.com/craftcms/cms/issues/3206))
- Fixed a bug where password inputs’ jQuery data was getting erased when the “Show” button was clicked.
- Fixed an error that could occur when upgrading to Craft 3. ([#3208](https://github.com/craftcms/cms/pull/3208))
- Fixed a bug where non-image assets’ file extension icons could bleed out of the preview area within asset editor HUDs. ([#3209](https://github.com/craftcms/cms/issues/3209))
- Fixed a bug where Craft wasn’t saving a new entry version when reverting an entry to a previous version. ([#3210](https://github.com/craftcms/cms/issues/3210))
- Fixed an error that could occur when a Matrix block was saved by a queue job. ([#3217](https://github.com/craftcms/cms/pull/3217))

### Security
- External links in the Control Panel now set `rel="noopener"`. ([#3201](https://github.com/craftcms/cms/issues/3201))

## 3.0.20 - 2018-08-14

### Added
- Added `craft\services\Fields::refreshFields()`.

### Fixed
- Fixed a bug where `DateTime` model attributes were getting converted to ISO-8601 date strings for `craft\web\View::renderObjectTemplate()`. ([#3185](https://github.com/craftcms/cms/issues/3185))
- Fixed a bug where timepicker menus had a higher z-index than session expiration modal shades. ([#3186](https://github.com/craftcms/cms/issues/3186))
- Fixed a bug where users could not log in after upgrading to Craft 3, if there was a custom field named `owner`.
- Fixed a bug where it was not possible to set non-integer values on asset queries’ `width`, `height`, or `size` params. ([#3195](https://github.com/craftcms/cms/issues/3195))
- Fixed a bug where all Asset folders were being initiated at once, resulting in performance issues.

## 3.0.19 - 2018-08-07

### Added
- Added the `craft.query()` template function, for creating new database queries.
- Added `craft\services\Structures::mutexTimeout`. ([#3148](https://github.com/craftcms/cms/issues/3148))
- Added `craft\services\Api::getComposerWhitelist()`.

### Removed
- Removed `craft\services\Api::getOptimizedComposerRequirements()`.

### Fixed
- Craft’s console commands now return the correct exit codes. ([#3175](https://github.com/craftcms/cms/issues/3175))
- Fixed the appearance of checkboxes in IE11 on element index pages. ([#3177](https://github.com/craftcms/cms/issues/3177))
- Fixed a bug where `composer.json` could end up with a bunch of extra dependencies in the `require` object after a failed update or plugin installation.
- Fixed an error that could occur when viewing an entry revision, if it had a Matrix field and one of the sub-fields within the Matrix field had been deleted. ([#3183](https://github.com/craftcms/cms/issues/3183))
- Fixed a bug where thumbnails weren’t loading in relational fields when viewing an entry version.

## 3.0.18 - 2018-07-31

### Added
- Added `craft\helpers\App::assetManagerConfig()`.
- Added `craft\helpers\App::cacheConfig()`.
- Added `craft\helpers\App::dbConfig()`.
- Added `craft\helpers\App::mailerConfig()`.
- Added `craft\helpers\App::mutexConfig()`.
- Added `craft\helpers\App::logConfig()`.
- Added `craft\helpers\App::sessionConfig()`.
- Added `craft\helpers\App::userConfig()`.
- Added `craft\helpers\App::viewConfig()`.
- Added `craft\helpers\App::webRequestConfig()`.
- Added `craft\validators\StringValidator::$trim`, which will cause leading/trailing whitespace to be stripped from model attributes.

### Changed
- User verification and password-reset emails now link them back to the same site they were on when the email was sent, if it was sent from a front-end request. ([#3029](https://github.com/craftcms/cms/issues/3029))
- Dynamic app component configs are now defined by methods on `craft\helpers\App`, making it easier to modify them from `config/app.php`. ([#3152](https://github.com/craftcms/cms/issues/3152))
- Structure operations now ensure that no other operations are being performed on the same structure, reducing the risk of corrupting the structure. ([#3148](https://github.com/craftcms/cms/issues/3148))
- The `{% js %}` tag now supports the following position params: `at POS_HEAD`, `at POS_BEGIN`, `at POS_END`, `on POS_READY`, and `on POS_LOAD` (e.g. `{% js at POS_END %}`).
- Craft once again checks for `X-Forwarded-For` headers when determining the user’s IP. ([#3036](https://github.com/craftcms/cms/issues/3036))
- Leading/trailing whitespace characters are now stripped from element titles on save. ([#3020](https://github.com/craftcms/cms/issues/3020))
- Updated svg-sanitize to 0.9.

### Deprecated
- Deprecated `craft\db\Connection::createFromConfig()`. `craft\helpers\App::dbConfig()` should be used instead.
- Deprecated `craft\helpers\MailerHelper::createMailer()`. `craft\helpers\App::mailerConfig()` should be used instead.

### Fixed
- Fixed a bug where collapsing structure elements would only hide up to 50 of their descendants.
- Fixed a bug where Date/Time fields could lose their value if they were used in an entry type’s Title Format, and the entry’s site’s language was different than the user’s preferred language. ([#3151](https://github.com/craftcms/cms/issues/3151))
- Fixed a bug where Dropdown fields could show an incorrect selected value in limited circumstances.
- Fixed a bug where Dropdown fields on an element index view could show an incorrect selected value in limited circumstances.

## 3.0.17.1 - 2018-07-24

### Fixed
- Really fixed a PHP error that could occur if the PHP’s `set_time_limit()` was added to the php.ini `disable_functions` list.

## 3.0.17 - 2018-07-24

### Added
- The Control Panel is now translated for Norwegian Nynorsk. ([#3135](https://github.com/craftcms/cms/pull/3135))
- Added `craft\elements\db\ElementQuery::anyStatus()`, which can be called when the default `status` and `enabledForSite` filters aren’t desired. ([#3117](https://github.com/craftcms/cms/issues/3117))

### Changed
- The `addTrailingSlashesToUrls` config setting no longer applies to URLs that end with a segment that has a dot (`.`). ([#3123](https://github.com/craftcms/cms/issues/3123))
- Craft now redirects install requests back to the Dashboard if it’s already installed. ([#3143](https://github.com/craftcms/cms/issues/3143))

### Fixed
- Fixed a bug where the Settings → Email → System Messages page would show messages in the current application language rather than the primary site’s language.
- Fixed a bug where system message modals on the Settings → Email → System Messages page would initially show messages in the current application language rather than the primary site’s language, even if the application language wasn’t in use by any sites. ([#3115](https://github.com/craftcms/cms/issues/3115))
- Fixed an error that could occur if `craft\web\View::registerAssetFlashes()` was called on a console request. ([#3124](https://github.com/craftcms/cms/issues/3124))
- Fixed a PHP error that could occur if the PHP’s `set_time_limit()` was added to the php.ini `disable_functions` list.
- Fixed a bug where expanding a disabled element within a structure index view in the Control Panel wouldn’t reveal any descendants. ([#3126](https://github.com/craftcms/cms/issues/3126))
- Fixed a bug thumbnails weren’t loading for element index rows that were revealed after expanding a parent element.
- Fixed an error that occurred if an element’s `getRoute()` method returned a string. ([#3128](https://github.com/craftcms/cms/issues/3128))
- Fixed a bug where the `|without` filter wasn’t working if an object was passed in. ([#3137](https://github.com/craftcms/cms/issues/3137))
- Fixed a bug where users’ Language preference would default to Deutsch if the current application language wasn’t one of the available language options. ([#3142](https://github.com/craftcms/cms/issues/3142))

## 3.0.16.1 - 2018-07-18

### Fixed
- Fixed a bug where the `orderBy` element query param wasn’t being respected when used in conjunction with a `with` param to eager-load elements in a specific order. ([#3109](https://github.com/craftcms/cms/issues/3109))
- Fixed a bug where underscores were getting removed from slugs. ([#3111](https://github.com/craftcms/cms/issues/3111))

## 3.0.16 - 2018-07-17

### Added
- The progress bar on the Asset Indexes utility now shows how many files have been indexed, and how many there are in total. ([#2934](https://github.com/craftcms/cms/issues/2934))
- Added `craft\base\PluginInterface::beforeSaveSettings()`.
- Added `craft\base\PluginInterface::afterSaveSettings()`.
- Added `craft\base\Plugin::EVENT_AFTER_SAVE_SETTINGS`.
- Added `craft\base\Plugin::EVENT_BEFORE_SAVE_SETTINGS`.

### Changed
- Craft no longer relies on ImageMagick or GD to define the image formats that should be considered manipulatable. ([#2408](https://github.com/craftcms/cms/issues/2408))
- Removed the `showBetaUpdates` config setting as it’s no longer being used.
- When uploading a file to an Assets field, Craft will automatically sort the file list to show the latest uploads first. ([#2812](https://github.com/craftcms/cms/issues/2812))
- `dateCreated`, `dateUpdated`, `postDate`, `expiryDate`, `after`, and  `before` element query params can new be set to `DateTime` objects.
- Matrix fields now auto-focus the first text input within newly-created Matrix blocks. ([#3104](https://github.com/craftcms/cms/issues/3104))
- Updated Twig to 2.5.0.
- Updated Garnish to 0.1.26.
- Updated Selectize to 0.12.6.

### Fixed
- Fixed an error that could occur when sending emails to international domains if the Intl extension wasn’t enabled.
- Fixed an exception that was thrown if the `securityKey` config setting was changed and Craft was set to use either the SMTP or Gmail mailer transport type. ([#3083](https://github.com/craftcms/cms/issues/3083))
- Fixed a bug where Asset view was not being refreshed in some cases after using Image Editor. ([#3035](https://github.com/craftcms/cms/issues/3035))
- Fixed a bug where Craft wouldn’t warn before leaving an edit page with unsaved changes, if Live Preview was active. ([#3092](https://github.com/craftcms/cms/issues/3092))
- Fixed a bug where entries, categories, and global sets’ `getCpEditUrl()` methods could omit the site handle on multi-site installs. ([#3089](https://github.com/craftcms/cms/issues/3089))
- Fixed a JavaScript error that occurred when closing Live Preview. ([#3098](https://github.com/craftcms/cms/issues/3098))
- Fixed a bug where Dashboard widgets could be spaced incorrectly if there was only one grid column. ([#3100](https://github.com/craftcms/cms/issues/3100))
- Fixed a bug where modal windows with Field Layout Designers could cause the browser to crash. ([#3096](https://github.com/craftcms/cms/pull/3096))
- Fixed a bug where `craft\services\Fields::getAllGroups()` and `getGroupById()` could return incorrect results. ([#3102](https://github.com/craftcms/cms/issues/3102))

## 3.0.15 - 2018-07-09

### Changed
- It’s now possible to fetch only non-admin users by setting `craft\elements\db\UserQuery::$admin` to `false`.
- `Craft.EntryTypeSwitcher` now triggers a `typeChange` event after switching the entry type. ([#3067](https://github.com/craftcms/cms/pull/3067))
- Reduced the left and right padding in the Control Panel for screens less than 768 pixels wide. ([#3073](https://github.com/craftcms/cms/issues/3073))
- Removed the `useXSendFile` config setting as it’s no longer being used.
- `craft\helpers\StringHelper::toKebabCase()`, `toCamelCase()`, `toPascalCase()`, and `toSnakeCase()` now treat camelCase’d and PascalCale’d strings as multiple words. ([#3090](https://github.com/craftcms/cms/issues/3090))

### Fixed
- Fixed a bug where `craft\i18n\I18N::getPrimarySiteLocale()` and `getPrimarySiteLocaleId()` were returning locale info for the _first_ site, rather than the primary one. ([#3063](https://github.com/craftcms/cms/issues/3063))
- Fixed a bug where element index pages were loading all elements in the view, rather than waiting for the user to scroll to the bottom of the page before loading the next batch. ([#3068](https://github.com/craftcms/cms/issues/3068))
- Fixed a bug where sites listed in the Control Panel weren’t always in the correct sort order. ([#3065](https://github.com/craftcms/cms/issues/3065))
- Fixed an error that occurred when users attempted to create new entries within entry selector modals, for a section they didn’t have permission to publish peer entries in. ([#3069](https://github.com/craftcms/cms/issues/3069))
- Fixed a bug where the “Save as a new asset” button label wasn’t getting translated in the Image Editor. ([#3070](https://github.com/craftcms/cms/pull/3070))
- Fixed a bug where it was impossible to set the filename of assets when uploading them as data strings. ([#2973](https://github.com/craftcms/cms/issues/2973))
- Fixed a bug where the Field Type menu’s options within new Matrix block type settings weren’t getting sorted alphabetically. ([#3072](https://github.com/craftcms/cms/issues/3072))
- Fixed an exception that was thrown when testing email settings if the Template setting was invalid. ([#3074](https://github.com/craftcms/cms/issues/3074))
- Fixed a bug where Dropdown fields’ bottom margin could jump up a bit when an empty option was selected. ([#3075](https://github.com/craftcms/cms/issues/3075))
- Fixed a bug where main content containers in the Control Panel could become too wide in Firefox. ([#3071](https://github.com/craftcms/cms/issues/3071))

## 3.0.14 - 2018-07-03

### Changed
- `craft\events\SiteEvent` now has a `$oldPrimarySiteId` property, which will be set to the previous primary site ID (which may stil be the current site ID, if it didn’t just change).
- `craft\helpers\Search::normalizeKeywords()` now has a `$language` argument, which can be set if the character mappings should be pulled from a different language than the current app language.
- `craft\services\Sites::getEditableSiteIds()` and `getEditableSites()` now return the same things as `getAllSiteIds()` and `getAllSites()` when there’s only one site. ([#3049](https://github.com/craftcms/cms/issues/3049))

### Fixed
- Fixed a bug where user verification links could get mangled when emails were parsed as Markdown, if the verification code contained two or more underscores.
- Fixed a bug where Craft was misinterpreting `X-Forwarded-For` headers as the user’s IP instead of the server’s IP. ([#3036](https://github.com/craftcms/cms/issues/3036))
- Fixed a bug where Craft wasn’t auto-scrolling the content container when dragging items near a window edge. ([#3048](https://github.com/craftcms/cms/issues/3048))
- Fixed a PHP error that occurred when loading a Debug Toolbar panel on a page that contained serialized Checkboxes or Multi-Select field data. ([#3034](https://github.com/craftcms/cms/issues/3034))
- Fixed a bug where elements’ normalized search keywords weren’t always using the correct language-specific character mappings. ([#3046](https://github.com/craftcms/cms/issues/3046))
- Fixed a bug where the `<html lang>` attribute was hard-set to `en-US` rather than the current application language. ([#3053](https://github.com/craftcms/cms/pull/3053))
- Fixed a PHP error that occurred when entering an invalid number into a Number field that was set to have decimal digits. ([#3059](https://github.com/craftcms/cms/issues/3059))

### Security
- Craft no longer shows the installer when it can’t establish a database connection if Dev Mode isn’t enabled.

## 3.0.13.2 - 2018-06-27

### Fixed
- Fixed an error that occurred when deleting users from the Users index page.

## 3.0.13.1 - 2018-06-26

### Fixed
- Fixed a bug where Delete User modals weren’t showing the total number of entries that will be transferred/deleted.

## 3.0.13 - 2018-06-26

### Added
- Craft now includes a summary of the content that will be transferred/deleted in Delete User modals. ([#875](https://github.com/craftcms/cms/issues/875))
- `|date`, `|time`, and `|datetime` filters now support a `locale` argument, for specifying which locale’s formatter should be doing the date/time formatting. ([#3006](https://github.com/craftcms/cms/issues/3006))
- Added `craft\base\ApplicationTrait::getIsInitialized()`.
- Added `craft\base\ClonefixTrait`.
- Added `craft\controllers\AssetsController::actionThumb()`.
- Added `craft\controllers\UsersController::actionUserContentSummary()`.
- Added `craft\controllers\UsersController::EVENT_DEFINE_CONTENT_SUMMARY`.
- Added `craft\helpers\App::backtrace()`.
- Added `craft\queue\jobs\PropagateElements`.
- Added `craft\services\Elements::propagateElement()`.

### Changed
- Editable tables now submit an empty string when they have no rows.
- Reduced the overhead when adding a new site by only resaving existing assets, categories, global sets, and tags once for the newly-created site, rather than for all sites.
- Web-based queue workers now call `craft\helpers\App::maxPowerCaptain()` before running the queue. ([#3011](https://github.com/craftcms/cms/issues/3011))
- The PHP Info utility no longer displays the original values for settings and only the current environment value. ([#2990](https://github.com/craftcms/cms/issues/2990))
- Loosened up most of Craft’s Composer dependency constraints.
- Craft no longer publishes asset thumbnails to the `cpresources/` folder.
- `attributes`, `error`, `errors`, and `scenario` are now reserved field handles. ([#3032](https://github.com/craftcms/cms/issues/3032))
- Improved the look of Control Panel tabs.
- `craft\web\UrlManager::createUrl()`, `createAbsoluteUrl()`, and `getMatchedElement()` now log warnings if they’re called before Craft has been fully initialized. ([#3028](https://github.com/craftcms/cms/issues/3028))

### Deprecated
- Deprecated `craft\controllers\AssetsController::actionGenerateThumb()`.

### Fixed
- Fixed a bug where sidebar meta info on Edit User pages was bleeding over the edge of the page’s content area.
- Fixed a bug where Table fields wouldn’t remember if they had no rows in their Default Values setting. ([#2979](https://github.com/craftcms/cms/issues/2979))
- Fixed a bug where passing `timezone=false` to the `|date`, `|time`, and `|datetime` filters would not preserve the given date’s time zone.
- Fixed a bug where AM/PM strings in formatted dates weren’t respecting the casing specified by the `A`/`a` character in the date format. ([#3007](https://github.com/craftcms/cms/issues/3007))
- Fixed a bug you could get an invalid license warning in cases where web API calls returned a 500 response code.
- Fixed a bug where cloning models and queries would lose any associated behaviors. ([#2857](https://github.com/craftcms/cms/issues/2857))
- Fixed a bug where custom field params were getting forgotten when calling `getNext()` and `getPrev()`, if an element query object was passed in. ([#3019](https://github.com/craftcms/cms/issues/3019))
- Fixed a bug where datepickers were getting scrollbars.
- Fixed a bug where volumes’ field layouts weren’t getting deleted when volumes were deleted. ([#3022](https://github.com/craftcms/cms/pull/3022))
- Fixed a bug where deleting a section or an entry type wouldn’t delete any associated entries that didn’t exist in the primary site. ([#3023](https://github.com/craftcms/cms/issues/3023))
- Fixed a bug where the `svg()` Twig function could convert `id` attributes within the SVG contents to invalid IDs. ([#3025](https://github.com/craftcms/cms/issues/3025))
- Fixed a bug where asset thumbnails wouldn’t load reliably in the Control Panel on load-balanced environments. ([#3026](https://github.com/craftcms/cms/issues/3026))
- Fixed a PHP error that could occur when validating Assets fields if a file was uploaded but no longer exists at the temp location. ([#3033](https://github.com/craftcms/cms/pull/3033))

## 3.0.12 - 2018-06-18

### Added
- Added a `leaves` element query param that limits the selected elements to just the leaves in the structure (elements without children).
- Added `craft\helpers\Db::deleteIfExists()`.
- Added `craft\services\Categories::deleteGroup()`. ([#3000](https://github.com/craftcms/cms/pull/3000))
- Added `craft\services\Tags::deleteTagGroup()`. ([#3000](https://github.com/craftcms/cms/pull/3000))
- Added `craft\services\UserGroups::deleteGroup()`. ([#3000](https://github.com/craftcms/cms/pull/3000))

### Changed
- Improved Control Panel styling. ([#2883](https://github.com/craftcms/cms/issues/2883))

### Removed
- Removed `craft\services\Fields::updateFieldVersionAfterRequest()`.

### Fixed
- Fixed a caching bug where the Fields service could still think a field existed after it had been deleted. ([#2985](https://github.com/craftcms/cms/issues/2985))
- Fixed a bug where Craft would not invalidate the dynamically-generated `craft\behaviors\ContentBehavior` and `craft\behaviors\ElementQueryBehavior` after saving/deleting a custom field, if the request didn’t end normally. ([#2999](https://github.com/craftcms/cms/issues/2999))
- Fixed a PHP error that could occur when saving entries with a URI format that contained certain Twig filters. ([#2995](https://github.com/craftcms/cms/issues/2995))
- Fixed a bug where `{shorthand}` variables in templates rendered by `craft\web\View::renderObjectTemplate()` could end up referencing global variables, if the variable wasn’t a property of the object. ([#3002](https://github.com/craftcms/cms/issues/3002))
- Fixed a bug where the Find and Replace utility wasn’t updating element titles. ([#2996](https://github.com/craftcms/cms/issues/2996))
- Fixed some wonky behavior if one of the custom user profile tabs was called “Account”. ([#2998](https://github.com/craftcms/cms/issues/2998))
- Fixed a bug where dragging a folder on the Assets index page could have unexpected results. ([#2873](https://github.com/craftcms/cms/issues/2873))
- Reduced the likelihood of SQL deadlock errors when saving elements. ([#3003](https://github.com/craftcms/cms/issues/3003))

## 3.0.11 - 2018-06-12

### Changed
- Sort options defined by element types’ `sortOptions()` / `defineSortOptions()` methods can now be specified as sub-arrays with `label`, `orderBy`, and `attribute` keys.
- Entries and categories can now be sorted by their slugs.
- The “Cache remote images?” option in the Asset Indexes utility is now enabled by default. ([#2977](https://github.com/craftcms/cms/issues/2977))

### Fixed
- Fixed a bug where it was not possible to order search results by search score, if the element type didn’t specify any sort options.
- Fixed a bug where clicking on “Date Created” and “Date Updated” column headers on element indexes wouldn’t update the sort order. ([#2975](https://github.com/craftcms/cms/issues/2975))
- Fixed a bug where Edit Entry pages were listing more than the 10 most recent versions. ([#2976](https://github.com/craftcms/cms/issues/2976))
- Fixed a SQL error that occurred when upgrading from Craft 2 to 3 via the terminal. ([#1347](https://github.com/craftcms/cms/issues/1347))
- Fixed the alignment of expand/collapse toggles in asset index sidebars. ([#2981](https://github.com/craftcms/cms/issues/2981))

## 3.0.10.3 - 2018-06-07

### Fixed
- Fixed a bug where the “New Entry” menu on the Entries index page would not contain any options on single-site installs, running MySQL. ([#2961](https://github.com/craftcms/cms/issues/2961))
- Fixed a bug where the `siteName` config setting wasn’t working as expected when set to an array. ([#2968](https://github.com/craftcms/cms/issues/2968))

## 3.0.10.2 - 2018-06-07

### Changed
- Improved the output of `craft\helpers\DateTimeHelper::humanDurationFromInterval()`.
- Updated Garnish to 0.1.24.

### Fixed
- Fixed JavaScript errors that could occur in the Control Panel on pages with Ajax requests. ([#2966](https://github.com/craftcms/cms/issues/2966))
- Fixed a bug where the “New Entry” menu on the Entries index page would not contain any options on single-site installs. ([#2961](https://github.com/craftcms/cms/issues/2961))
- Fixed a bug where JavaScript files registered with `craft\web\View::registerJsFile()` would be ignored if the `depends` option was set. ([#2965](https://github.com/craftcms/cms/issues/2965))

## 3.0.10.1 - 2018-06-06

### Fixed
- Fixed a bug where Craft wasn’t converting empty strings to `null` when saving data to non-textual columns.
- Fixed a bug where Craft would show a Database Connection Error on Install requests, if it couldn’t connect to the database.
- Fixed a bug where Craft wasn’t keeping track of element queries that were executed within `{% cache %}` tags. ([#2959](https://github.com/craftcms/cms/issues/2959))

## 3.0.10 - 2018-06-05

### Added
- Added support for a `CRAFT_LICENSE_KEY` PHP constant, which can be set to the project’s license key, taking precedence over the `license.key` file.
- Added `craft\helpers\Stringy::getLangSpecificCharsArray()`.
- Added `craft\web\View::setRegisteredAssetBundles()`.
- Added `craft\web\View::setRegisteredJsFiles()`.

### Changed
- Generated site URLs now always include full host info, even if the base site URL is root/protocol-relative. ([#2919](https://github.com/craftcms/cms/issues/2919))
- Variables passed into `craft\web\View::renderObjectTemplate()` can now be referenced using the shorthand syntax (e.g. `{foo}`).
- `craft\helpers\StringHelper::asciiCharMap()` now has `$flat` and `$language` arguments.
- Craft no longer saves new versions of entries when absolutely nothing changed about them in the save request. ([#2923](https://github.com/craftcms/cms/issues/2923))
- Craft no longer enforces plugins’ `minVersionRequired` settings if the currently-installed version begins with `
- 
- dev-`.
- Improved the performance of element queries when a lot of values were passed into a param, such as `id`, by using `IN()` and `NOT IN()` conditions when possible. ([#2937](https://github.com/craftcms/cms/pull/2937))
- The Asset Indexes utility no longer skips files with leading underscores. ([#2943](https://github.com/craftcms/cms/issues/2943))
- Updated Garnish to 0.1.23.

### Deprecated
- Deprecated the `customAsciiCharMappings` config setting. (Any corrections to ASCII char mappings should be submitted to [Stringy](https://github.com/danielstjules/Stringy).)

### Fixed
- Fixed a PHP error that could occur when `craft\fields\Number::normalizeValue()` was called without passing an `$element` argument. ([#2913](https://github.com/craftcms/cms/issues/2913))
- Fixed a bug where it was not possible to fetch Matrix blocks with the `relatedTo` param if a specific custom field was specified.
- Fixed a bug where `craft\helpers\UrlHelper::url()` and `siteUrl()` were not respecting the `$scheme` argument for site URLs.
- Fixed a bug where `{id}` tags within element URI formats weren’t getting parsed correctly on first save. ([#2922](https://github.com/craftcms/cms/issues/2922))
- Fixed a bug where `craft\helpers\MigrationHelper::dropAllForeignKeysToTable()` wasn’t working correctly. ([#2897](https://github.com/craftcms/cms/issues/2897))
- Fixed a “Craft is not defined” JavaScript error that could occur on the Forgot Password page in the Control Panel and Dev Toolbar requests.
- Fixed a bug where rotating the screen on iOS would change how the page was zoomed.
- Fixed a bug where `craft\helpers\StringHelper::toAscii()` and the `Craft.asciiString()` JS method weren’t using language-specific character replacements, or any custom replacements defined by the `customAsciiCharMappings` config setting.
- Fixed a bug where the number `0` would not save in a Plain Text field.
- Fixed a bug where Craft could pick the wrong current site if the primary site had a root-relative or protocol-relative URL, and another site didn’t, but was otherwise an equal match.
- Fixed a bug where Control Panel Ajax requests could cause some asset bundles and JavaScript files to be double-registered in the browser.
- Fixed a bug where the “New entry” menu on the Entries index page was including sections that weren’t available in the selected site, and they weren’t linking to Edit Entry pages for the selected site. ([#2925](https://github.com/craftcms/cms/issues/2925))
- Fixed a bug where the `|date`, `|time`, and `|datetime` filters weren’t respecting their `$timezone` arguments. ([#2926](https://github.com/craftcms/cms/issues/2926))
- Fixed a bug where element queries weren’t respecting the `asArray` param when calling `one()`. ([#2940](https://github.com/craftcms/cms/issues/2940))
- Fixed a bug where the Asset Indexes utility wouldn’t work as expected if all of a volume’s assets had been deleted from the file system. ([#2955](https://github.com/craftcms/cms/issues/2955))
- Fixed a SQL error that could occur when a `{% cache %}` tag had no body. ([#2953](https://github.com/craftcms/cms/issues/2953))

## 3.0.9 - 2018-05-22

### Added
- Added a default plugin icon to plugins without an icon in the Plugin Store.
- Added `craft\helpers\ArrayHelper::without()` and `withoutValue()`.
- Added `craft\base\FieldInterface::modifyElementIndexQuery()`.
- Added `craft\elements\db\ElementQueryInterface::andWith()`.

### Changed
- Fixed a bug where Craft was checking the file system when determining if an asset was a GIF, when it should have just been checking the file extension.
- `craft\base\Plugin` now sets the default `$controllerNamespace` value to the plugin class’ namespace + `\controllers` or `\console\controllers`, depending on whether it’s a web or console request.
- Improved the contrast of success and error notices in the Control Panel to meet WCAG AA requirements. ([#2885](https://github.com/craftcms/cms/issues/2885))
- `fieldValue` is now a protected field handle. ([#2893](https://github.com/craftcms/cms/issues/2893))
- Craft will no longer discard any preloaded elements when setting the `with` param on an element query, fixing a bug where disabled Matrix blocks could show up in Live Preview if any nested fields were getting eager-loaded. ([#1576](https://github.com/craftcms/cms/issues/1576))
- Improved memory usage when using the `{% cache %}` tag. ([#2903](https://github.com/craftcms/cms/issues/2903))

### Fixed
- Fixed a bug where the Plugin Store was listing featured plugins (e.g. “Recently Added”) in alphabetical order rather than the API-defined order. ([pixelandtonic/craftnet#83](https://github.com/pixelandtonic/craftnet/issues/83))
- Fixed a SQL error that occurred when programmatically saving a field layout, if the field’s `required` property wasn’t set.
- Fixed a JavaScript error that could occur when multiple Assets fields were present on the same page.
- Fixed an error that could occur when running the `setup` command on some environments.
- Fixed a PHP error that could occur when calling `craft\elements\db\ElementQuery::addOrderBy()` if `$columns` normalized to an empty array. ([#2896](https://github.com/craftcms/cms/issues/2896))
- Fixed a bug where it wasn’t possible to access custom field values on Matrix blocks via `matrixblock` reference tags.
- Fixed a bug where relational fields with only disabled elements selected would get empty table cells on element indexes. ([#2910](https://github.com/craftcms/cms/issues/2910))

## 3.0.8 - 2018-05-15

### Added
- Number fields now have a “Default Value” setting. ([#927](https://github.com/craftcms/cms/issues/927))
- Added the `preserveCmykColorspace` config setting, which can be set to `true` to prevent images’ color spaces from getting converted to sRGB on environments running ImageMagick.

### Changed
- Error text is now orange instead of red. ([#2885](https://github.com/craftcms/cms/issues/2885))
- Detail panes now have a lighter, more saturated background color.

### Fixed
- Fixed a bug where Craft’s default MySQL backup command would not respect the `unixSocket` database config setting. ([#2794](https://github.com/craftcms/cms/issues/2794))
- Fixed a bug where some SVG files were not recognized as SVG files.
- Fixed a bug where Table fields could add the wrong number of default rows if the Min Rows setting was set, and the Default Values setting had something other than one row. ([#2864](https://github.com/craftcms/cms/issues/2864))
- Fixed an error that could occur when parsing asset reference tags. ([craftcms/redactor#47](https://github.com/craftcms/redactor/issues/47))
- Fixed a bug where “Try” and “Buy” buttons in the Plugin Store were visible when the `allowUpdates` config setting was disabled. ([#2781](https://github.com/craftcms/cms/issues/2781))
- Fixed a bug where Number fields would forget their Min/Max Value settings if they were set to 0.
- Fixed a bug where entry versions could be displayed in the wrong order if multiple versions had the same creation date. ([#2889](https://github.com/craftcms/cms/issues/2889))
- Fixed an error that occurred when installing Craft on a domain with an active user session.
- Fixed a bug where email verification links weren’t working for publicly-registered users if the registration form contained a Password field and the default user group granted permission to access the Control Panel.

### Security
- Login errors for locked users now factor in whether the `preventUserEnumeration` config setting is enabled.

## 3.0.7 - 2018-05-10

### Added
- Added the `transformGifs` config setting, which can be set to `false` to prevent GIFs from getting transformed or cleansed. ([#2845](https://github.com/craftcms/cms/issues/2845))
- Added `craft\helpers\FileHelper::isGif()`.

### Changed
- Craft no longer logs warnings about missing translation files when Dev Mode isn’t enabled. ([#1531](https://github.com/craftcms/cms/issues/1531))
- Added `craft\services\Deprecator::$logTarget`. ([#2870](https://github.com/craftcms/cms/issues/2870))
- `craft\services\Deprecator::log()` no longer returns anything.

### Fixed
- Fixed a bug where it was impossible to upload new assets to Assets fields using base64-encoded strings. ([#2855](https://github.com/craftcms/cms/issues/2855))
- Fixed a bug where Assets fields would ignore all submitted asset IDs if any new assets were uploaded as well.
- Fixed a bug where SVG files that were using single quotes instead of double quotes would not be recognized as SVGs.
- Fixed a bug where translated versions of the “It looks like someone is currently performing a system update.” message contained an HTML-encoded `<br/>` tag.
- Fixed a bug where changing an entry’s type could skip adding the new entry type’s tabs, if the previous entry type didn’t have any tabs. ([#2859](https://github.com/craftcms/cms/issues/2859))
- Fixed warnings about missing SVG files that were logged by Control Panel requests.
- Fixed a bug where the `|date` filter would ignore date formatting characters that don’t have ICU counterparts. ([#2867](https://github.com/craftcms/cms/issues/2867))
- Fixed a bug where the global `currentUser` Twig variable could be set to `null` and global sets and could be missing some custom field values when a user was logged-in, if a plugin was loading Twig during or immediately after plugin instantiation. ([#2866](https://github.com/craftcms/cms/issues/2866))

## 3.0.6 - 2018-05-08

### Added
- Error messages about missing plugin-supplied field and volume types now show an Install button when possible.
- Added `craft\base\MissingComponentTrait::getPlaceholderHtml()`.
- Added `craft\db\Migration::EVENT_AFTER_UP` and `EVENT_AFTER_DOWN` events.
- Added `craft\elements\Asset::getContents()`.

### Changed
- Edit User pages will now warn editors when leaving the page with unsaved changes. ([#2832](https://github.com/craftcms/cms/issues/2832))
- Modules are once again loaded before plugins, so they have a chance to register Twig initialization events before a plugin initializes Twig. ([#2831](https://github.com/craftcms/cms/issues/2831))
- `craft\helpers\FileHelper::isSvg()` now returns `true` for files with an `image/svg` MIME type (missing the `+xml`). ([#2837](https://github.com/craftcms/cms/pull/2837))
- The `svg()` Twig function now accepts assets to be passed directly into it. ([#2838](https://github.com/craftcms/cms/pull/2838))
- The “Save and add another” save menu option on Edit Entry and Edit Categories pages now maintain the currently-selected site. ([#2844](https://github.com/craftcms/cms/issues/2844))
- PHP date patterns that are *only* a month name or week day name character will now format the date using the stand-alone month/week day name value. (For example, `'F'` will format a date as “Maggio” instead of “maggio”.)
- Servers without the Intl extension will now use location-agnostic locale data as a fallback if locale data for the specific locale isn’t available.
- The `|date` Twig filter always goes through `craft\i18n\Formatter::asDate()` now, unless formatting a `DateInterval` object.
- The Settings → Plugins page now shows “Buy now” buttons for any commercial plugins that don’t have a license key yet.

### Deprecated
- Deprecated `craft\helpers\DateTimeHelper::translateDate()`. `craft\i18n\Formatter::asDate()` should be used instead.

### Removed
- Removed the `translate` argument from the `|date`, `|time`, and `|datetime` Twig filters; the resulting formatted dates will always be translated now. (Use `myDate.format()` to avoid translations.)

### Fixed
- Fixed an error that could occur in the Plugin Store.
- Fixed a bug where `myDate|date('F')` was returning the short “May” translation rather than the full-length one. ([#2848](https://github.com/craftcms/cms/issues/2848))

## 3.0.5 - 2018-05-01

### Changed
- Fields’ translation icons now reveal the chosen Translation Method in their tooltip. ([#2808](https://github.com/craftcms/cms/issues/2808))
- Improved the error messages displayed when an Assets field has an invalid Upload Location setting. ([#2803](https://github.com/craftcms/cms/issues/2803))
- Craft now logs errors that occur when saving and replacing assets. ([#2814](https://github.com/craftcms/cms/issues/2814))
- Single sections’ entry types’ handles are now updated to match their section’s handle whenever the section is saved. ([#2824](https://github.com/craftcms/cms/issues/2824))
- The Control Panel background color was lightened up a bit.

### Fixed
- Fixed an error that would occur on servers without the Phar PHP extension enabled.
- Fixed an error that could occur if a Matrix block was deleted by a queue job. ([#2813](https://github.com/craftcms/cms/issues/2813))
- Fixed a bug where Twig could be configured to output times in UTC rather than the system timezone, if a bootstrapped module was loading Twig. ([#2761](https://github.com/craftcms/cms/issues/2761))
- Fixed a SQL error that could occur when upgrading from Craft 2 to Craft 3 with an active user session.
- Fixed various SQL errors that could occur when upgrading from Craft 2 to Craft 3, if there were any lingering Craft 3 database tables from a previous upgrade attempt.
- Fixed a bug where the Clear Caches tool was deleting the `.gitignore` file inside `web/cpresources/`. ([#2823](https://github.com/craftcms/cms/issues/2823))
- Fixed the vertical positioning of checkboxes in the Control Panel. ([#2825](https://github.com/craftcms/cms/issues/2825))
- Fixed a JavaScript error that could occur if an element type’s class name contained `\u`. ([#2826](https://github.com/craftcms/cms/issues/2826))

## 3.0.4 - 2018-04-24

### Added
- Added the `craft.globalSets()` template function. ([#2790](https://github.com/craftcms/cms/issues/2790))
- Added the `hasDescendants` element query param. ([#2786](https://github.com/craftcms/cms/issues/2786))
- Added `craft\elements\User::hasDashboard`.

### Changed
- Sections and category groups now ignore posted Template settings for sites that don’t have URI Formats.
- Control Panel resources are once again eager-published. ([#2763](https://github.com/craftcms/cms/issues/2763))
- `entries/save-entries` and `categories/save-category` actions now include the `slug` for responses that accept JSON. ([#2792](https://github.com/craftcms/cms/issues/2792))
- Most `craft\services\Path` methods now have a `$create` argument, which can be set to `false` to prevent the directory from being created if it doesn’t exist yet.
- Craft no longer creates directories when it just needed to clear it. ([#2771](https://github.com/craftcms/cms/issues/2771))
- `craft\services\Config::setDotEnvVar()` now sets the environment variable for the current request, in addition to updating the `.env` file.
- Removed `craft\controllers\AssetsController::actionDownloadTempAsset()`.
- User now must be logged in to use the Asset Preview File functionality.

### Fixed
- Fixed a bug where users would regain all default Dashboard widgets if all widgets were removed. ([#2769](https://github.com/craftcms/cms/issues/2769))
- Fixed a bug where you would get a “not a valid language” error message when creating a new site using certain languages.
- Fixed a bug where database connection settings that were set by the `setup` command weren’t always taking effect in time for the CLI installer. ([#2774](https://github.com/craftcms/cms/issues/2774))
- Fixed a bug where empty Plain Text fields were getting empty string values rather than `null`.
- Fixed a bug where elements within relational fields could have two thumbnails. ([#2785](https://github.com/craftcms/cms/issues/2785))
- Fixed a bug where it was not possible to pass a `--table-prefix` argument to the `setup/db-creds` command. ([#2791](https://github.com/craftcms/cms/pull/2791))
- Fixed an error that occurred for users without permission to perform updates, if available update info wasn’t cached.
- Fixed an error that occurred when `craft\elements\Asset::sources()` was called in a console request. ([#2798](https://github.com/craftcms/cms/issues/2798))
- Fixed JavaScript errors that could occur on the front-end after deleting Matrix blocks. ([#2799](https://github.com/craftcms/cms/pull/2799))

## 3.0.3.1 - 2018-04-18

### Fixed
- Fixed an error that occurred when editing an entry if any of the entry’s revisions were created with an entry type that no longer exists.
- Fixed an error that could occur when saving an asset. ([#2764](https://github.com/craftcms/cms/issues/2764))
- Fixed a bug where Craft assumed an asset was missing if there was an error when indexing it. ([#2763](https://github.com/craftcms/cms/issues/2763))

## 3.0.3 - 2018-04-17

### Added
- Added `craft\elements\Entry::updateTitle()`.
- Added `Yii::alias()`.

### Changed
- New sites’ Base URLs now default to `@web/`.
- Textual custom fields now ensure that they don’t contain 4+ byte characters. ([#2725](https://github.com/craftcms/cms/issues/2725))
- It is no longer expected that all of the `defaultSearchTermOptions` config setting options will be set if any of the default option values need to be overridden. ([#2737](https://github.com/craftcms/cms/issues/2737))
- Control Panel panes now have at least 48 pixels of bottom padding. ([#2744](https://github.com/craftcms/cms/issues/2744))
- Craft now intercepts 404-ing resource requests, and publishes the resources on the fly.
- The Clear Caches utility now has a “Control Panel resources” option.
- The Clear Caches utility now sorts the cache options alphabetically.
- When enabling new sites for a section, the new sites’ content is now based on the primary site’s content, if the section was and still is enabled for the primary site. ([#2748](https://github.com/craftcms/cms/issues/2748))
- Improved the responsiveness of element indexes.
- `Craft.BaseElementIndexView` now has a `loadMoreElementsAction` setting. ([#2762](https://github.com/craftcms/cms/pull/2762))

### Fixed
- Fixed a bug where the Clear Caches utility was not deleting template caches. ([#2720](https://github.com/craftcms/cms/issues/2720))
- Fixed a bug where the Plugin Store was not displaying payment errors on checkout.
- Fixed a bug where Control Panel-defined routes that contained special regular expression characters weren’t working. ([#2721](https://github.com/craftcms/cms/issues/2721))
- Fixed a bug where it was not possible to save system messages in some cases.
- Fixed a bug where static translations within dynamic entry title formats were getting translated using the current site’s language, rather than the entry’s language. ([#2722](https://github.com/craftcms/cms/issues/2722))
- Fixed a bug where deprecation errors for some date formatting methods were not escaping backslashes.
- Fixed a bug where plugins’ “Last update” timestamps in the Plugin Store weren’t getting formatted correctly in Safari. ([#2733](https://github.com/craftcms/cms/issues/2733))
- Fixed references to a nonexistent `Craft.eot` file in the Control Panel CSS. ([#2740](https://github.com/craftcms/cms/issues/2740))
- Fixed a bug where the default PostgreSQL database restore command wasn’t setting the `PGPASSWORD` environment variable. ([#2741](https://github.com/craftcms/cms/pull/2741))
- Fixed an error that could occur if the system time zone was not supported by the ICU library, on environments with the Intl extension loaded.
- Fixed a bug where several administrative fields had translatable icons. ([#2742](https://github.com/craftcms/cms/issues/2742))
- Fixed a bug where `craft\controllers\PluginStoreController::actionSavePluginLicenseKeys()` was trying to set a plugin license key for plugins which were not installed.

### Security
- Fixed a bug assets were not getting cleansed on upload. ([#2709](https://github.com/craftcms/cms/issues/2709))

## 3.0.2 - 2018-04-10

### Added
- Added the `EVENT_BEFORE_DELETE_CACHES` and `EVENT_AFTER_DELETE_CACHES` events to `craft\services\TemplateCaches`.
- Added `craft\events\DeleteTemplateCachesEvent`.

### Changed
- Craft now deletes all compiled templates whenever Craft or a plugin is updated. ([#2686](https://github.com/craftcms/cms/issues/2686))
- The Plugin Store now displays commercial plugins’ renewal prices. ([#2690](https://github.com/craftcms/cms/issues/2690))
- The Plugin Store no longer shows the “Upgrade Craft CMS” link if Craft is already running (and licensed to run) the Pro edition. ([#2713](https://github.com/craftcms/cms/issues/2713))
- Matrix fields now set `$propagating` to `true` when saving Matrix blocks, if the owner element is propagating.
- `craft\helpers\ArrayHelper::toArray()` no longer throws a deprecation error when a string without commas is passed to it. ([#2711](https://github.com/craftcms/cms/issues/2711))
- Editable tables now support an `html` column type, which will output cell values directly without encoding HTML entities. ([#2716](https://github.com/craftcms/cms/pull/2716))
- `Craft.EditableTable` instances are now accessible via `.data('editable-table')` on their `<table>` element. ([#2694](https://github.com/craftcms/cms/issues/2694))
- Updated Composer to 1.6.3. ([#2707](https://github.com/craftcms/cms/issues/2707))
- Updated Garnish to 0.1.22. ([#2689](https://github.com/craftcms/cms/issues/2689))

### Fixed
- Fixed an error that could occur in the Control Panel if any plugins with licensing issues were installed. ([#2691](https://github.com/craftcms/cms/pull/2691))
- Fixed a bug on the Plugin Store’s Payment screen where the “Use a new credit card” radio option would not get selected automatically even if it was the only one available.
- Fixed a bug where `craft\web\assets\vue\VueAsset` didn’t respect the `useCompressedJs` config setting.
- Fixed an error that occurred when saving a Single entry over Ajax. ([#2687](https://github.com/craftcms/cms/issues/2687))
- Fixed an error that could occur when disabling a site on a Single section. ([#2695](https://github.com/craftcms/cms/issues/2695))
- Fixed an error that could occur on requests without a content type on the response. ([#2704](https://github.com/craftcms/cms/issues/2704))
- Fixed a bug where the `includeSubfolders` asset query param wasn’t including results in the parent folder. ([#2706](https://github.com/craftcms/cms/issues/2706))
- Fixed an error that could occur when querying for users eager-loaded with their photos, if any of the resulting users didn’t have a photo. ([#2708](https://github.com/craftcms/cms/issues/2708))
- Fixed a bug where relational fields within Matrix fields wouldn’t save relations to elements that didn’t exist on all of the sites the owner element existed on. ([#2683](https://github.com/craftcms/cms/issues/2683))
- Fixed a bug where relational fields were ignoring disabled related elements in various functions, including required field validation and value serialization.
- Fixed an error that would occur if a new custom field was created and added to an element’s field layout, and its value was accessed, all in the same request. ([#2705](https://github.com/craftcms/cms/issues/2705))
- Fixed a bug where the `id` param was ignored when used on an eager-loaded elements’ criteria. ([#2717](https://github.com/craftcms/cms/issues/2717))
- Fixed a bug where the default restore command for MySQL wouldn’t actually restore the database. ([#2714](https://github.com/craftcms/cms/issues/2714))

## 3.0.1 - 2018-04-04

### Deprecated
- Brought back and deprecated the `Craft::Personal` and `Craft::Client` constants.

### Fixed
- Fixed a bug where elements’ `getNext()` and `getPrev()` methods were modifying the element query passed into them. ([#2160](https://github.com/craftcms/cms/issues/2160))
- Fixed a bug where Table fields could be pre-populated with one too many rows. ([#2680](https://github.com/craftcms/cms/pull/2680))

### Security
- Craft no longer sends exception messages to error templates, unless the exception is an instance of `yii\base\UserException`.

## 3.0.0.2 - 2018-04-04

### Fixed
- Fixed a bug where Craft Pro installs were getting identified as Craft Solo in the Control Panel.

## 3.0.0 - 2018-04-04

### Added
- The codebase has been completely rewritten and refactored to improve performance, maintainability, and extensibility.
- Craft can now be [installed](https://docs.craftcms.com/v3/installation.html) via Composer in addition to a zip file. ([#895](https://github.com/craftcms/cms/issues/895))
- Craft’s setup wizard is now available as a CLI tool in addition to the web-based one.
- [Plugins](https://docs.craftcms.com/v3/plugin-intro.html) are now loaded as Composer dependencies, and implemented as extensions of [Yii modules](http://www.yiiframework.com/doc-2.0/guide-structure-modules.html).
- Added [multi-site](https://docs.craftcms.com/v3/sites.html) support.
- Added the Plugin Store, where plugins can be discovered, trialled, and purchased. ([#808](https://github.com/craftcms/cms/issues/808))
- Plugins can now be updated and removed from within the Control Panel.
- Asset sources are now called “volumes”, and plugins can supply their own volume types.
- Added the Image Editor, which can be used to rotate, crop, and flip images, as well as set focal points on them.
- Added asset previews, which can be triggered via a “Preview file” action on the Assets index, or with a `shift` + `spacebar` keyboard shortcut throughout the Control Panel.
- Asset editor HUDs now show image previews. ([#837](https://github.com/craftcms/cms/issues/837))
- Added the “Utilities” section to the Control Panel, replacing the Tools area of the Settings page.
- Added the Debug Toolbar, powered by the [Debug Extension for Yii 2](http://www.yiiframework.com/doc-2.0/guide-tool-debugger.html).
- Added support for [Content Migrations](https://docs.craftcms.com/v3/content-migrations.html).
- Added support for PostgreSQL.

### Changed
- The Control Panel has been redesigned for better usability, readability and responsiveness.
- Renamed all “URL Format” things to “URI Format”, in the Control Panel UI and in the code.
- Added the “Propagate entries across all enabled sites?” section setting. If disabled, entries will only be associated with the site they were created on. ([#2330](https://github.com/craftcms/cms/issues/2330))
- Structure sections and category groups no longer have Nested URL Format settings. (It’s still possible to achieve the same result with a single URI Format setting.)
- When an entry type is updated, Craft now re-saves all entries of that type.
- When a category is deleted, its nested categories are no longer deleted with it.
- Craft no longer re-saves *all* localizable elements after a new site is created; entries and Matrix blocks are skipped, and plugins that supply custom element types must now re-save their elements manually as well.
- The “New entry” and “New category” buttons on Entries and Categories index pages now load the Edit page for the currently-selected site. ([#2236](https://github.com/craftcms/cms/issues/2236))
- Elements now validate that custom field values will fit within their database columns, for fields with textual or numeric column types.
- User photos are now assets. ([#933](https://github.com/craftcms/cms/issues/933))
- Assets now have a “Link” table attribute option.
- Volumes’ “Base URL” settings can now begin with `@web`, which is an alias for the root URL that Craft is running from.
- Local volumes’ “File System Path” settings can now begin with `@webroot`, which is an alias for the path to the directory that `index.php` lives in.
- Global Sets’ field layouts can now have custom tabs.
- Color inputs can now be left blank.
- Color values within Table fields are now represented by `craft\fields\data\ColorData` objects.
- Element titles now get a validation error if they contain any 4+ byte characters (like emoji), on servers running MySQL. ([#2513](https://github.com/craftcms/cms/issues/2513))
- Lightswitch fields that don’t have a value yet will now be assigned the default field value, even for existing elements. ([#2404](https://github.com/craftcms/cms/issues/2404))
- The system installer now sets the initial admin account’s preferred language to the site language selected in the installation wizard. ([#2480](https://github.com/craftcms/cms/issues/2480))
- Table fields now have “Min Rows”, “Max Rows”, and “Add Row Label” settings. ([#2372](https://github.com/craftcms/cms/issues/2372))
- Table fields now have “Date”, “Time”, “Lightswitch”, and “Color” column type options.
- Color fields now return a `craft\fields\data\ColorData` object, with `hex`, `rgb`, `red`, `green`, `blue`, `r`, `g`, `b`, and `luma` properties.
- Matrix fields now have “Manage blocks on a per-site basis”, “Min Blocks”, and “Max Blocks” settings.
- Matrix fields with only one block type, and equal values for the Min Blocks and Max Blocks settings, now hide the UI for adding and deleting blocks.
- Matrix fields with only one block type will now auto-create the minimum number of blocks required by the field, per the Min Blocks setting, for new elements. ([#850](https://github.com/craftcms/cms/issues/850))
- The `migrate/up` console command will now update the appropriate schema version in the database after successfully completing all migrations. ([#1907](https://github.com/craftcms/cms/issues/1907))
- Users can now set their preferred language to any supported application language. ([#847](https://github.com/craftcms/cms/issues/847))
- Users are no longer logged out when verifying a new email address on their own account. ([#1421](https://github.com/craftcms/cms/issues/1421))
- Users no longer get an exception or error message if they click on an invalid/expired email verification link and are already logged in. Instead they’ll be redirected to wherever they would normally be taken immediately after logging in. ([#1422](https://github.com/craftcms/cms/issues/1422))
- If anything prevents a user from being deleted, any changes that were made in preparation for deleting the user are now rolled back.
- Added `webp` as a web-safe image format.
- Craft now checks if the current installation can manipulate an image instead of checking against a predefined list. ([#1648](https://github.com/craftcms/cms/issues/1648), [#1545](https://github.com/craftcms/cms/issues/1545))
- The `getCsrfInput()` global function has been renamed to `csrfInput()`. (getCsrfInput() still works but produces a deprecation error.)
- The `{% cache %}` tag no longer includes the query string when storing the cache URL.
- Added the `|timestamp` Twig filter, for formatting a date as a user-friendly timestamp.
- Added the `|datetime` Twig filter, for formatting a date with a localized date+time format.
- Added the `|time` Twig filter, for formatting a date with a localized time format.
- Added the `|multisort` Twig filter, which duplicates an array and sorts it with [craft\helpers\ArrayHelper::multisort()](http://www.yiiframework.com/doc-2.0/yii-helpers-basearrayhelper.html#multisort()-detail).
- Added the `|atom` and `|rss` Twig filters, for formatting dates in Atom and RSS date formats, respectively.
- Added the `|column` Twig filter, for capturing the key/property values of a series of arrays/objects.
- Added the `|index` Twig filter, for indexing an array of arrays/objects by one of their keys/values.
- Added the `|filterByValue` Twig filter.
- Added the `|duration` Twig filter, which converts a `DateInterval` object into a human-readable duration.
- The `t` filter now always defaults to translating the given string using the `site` category unless it is otherwise specified (e.g. `myString|t('pluginhandle')`).
- The `|date` filter can be passed `'short'`, `'medium'`, `'long'`, and `'full'`, which will format the date with a localized date format.
- It is now possibly to customize the SQL of [element queries](https://docs.craftcms.com/v3/element-queries.html), and there are more choices on how the data should be returned.
- Element queries are no longer limited to 100 results by default.
- The “Failed” message in the queue HUD in the Control Panel now shows the full error message as alt text. ([#855](https://github.com/craftcms/cms/issues/855))
- Added the `convertFilenamesToAscii` config setting.
- Added the `preserveExifData` config setting, `false` by default and requires Imagick. ([#2034](https://github.com/craftcms/cms/issues/2034))
- Added the `aliases` config setting, providing an easy way to define custom [aliases](http://www.yiiframework.com/doc-2.0/guide-concept-aliases.html).
- Removed support for automatically determining the values for the `omitScriptNameInUrls` and `usePathInfo` config settings.
- It’s now possible to override Craft’s application config via `config/app.php`.
- It’s now possible to override volume settings via `config/volumes.php`.
- It’s now possible to override all plugins’ settings via `config/<plugin-handle>.php`.
- Renamed the `runTasksAutomatically` config setting to `runQueueAutomatically`.
- The `translationDebugOutput` config setting will now wrap strings with `@` characters if the category is `app`, `$` if the category is `site`, and `%` for anything else.
- All user-defined strings in the Control Panel (e.g. section names) are now translated using the `site` category, to prevent translation conflicts with Craft’s own Control Panel translations.
- Routes can now be stored on a per-site basis, rather than per-locale.
- Web requests are now logged to `storage/logs/web.log`.
- Web requests that result in 404 errors are now logged to `storage/logs/web-404s.log`.
- Console requests are now logged to `storage/logs/console.log`.
- Queue requests are now logged to `storage/logs/queue.log`.
- Craft 3 now requires PHP 7.0.0 or later.
- Craft 3 now requires MySQL 5.5+ or PostgreSQL 9.5+.
- Craft now takes advantage of the [PHP Intl extension](http://php.net/manual/en/book.intl.php) when available.
- Craft now uses Stringy for better string processing support.
- Craft now uses Flysystem for better asset volume support.
- Craft now uses Swiftmailer for better email sending support.
- Craft now uses the [Yii 2 Queue Extension](https://github.com/yiisoft/yii2-queue) for managing background tasks.
- Craft now uses the Zend Feed library for better RSS and Atom processing support.
- Updated Yii to 2.0.15.1.
- Updated Twig to 2.4.
- Updated Guzzle to 6.3.

### Deprecated
- Many things have been deprecated. See [Changes in Craft 3](https://docs.craftcms.com/v3/changes-in-craft-3.html) for a complete list.

### Fixed
- Fixed a bug where a PHP session would be started on every template rendering request whether it was needed or not. ([#1765](https://github.com/craftcms/cms/issues/1765))

### Security
- Craft uses OpenSSL for encryption rather than mcrypt, which is far more secure and well-maintained.<|MERGE_RESOLUTION|>--- conflicted
+++ resolved
@@ -5,11 +5,8 @@
 ### Fixed
 - Fixed a JavaScript error that could occur after uploading a file directly onto an Assets field when editing the Current revision of an entry.
 - Fixed a bug where draft forms could become unresponsive if the user attempted to navigate away from the page or submit the form in the middle of an autosave. ([#4578](https://github.com/craftcms/cms/issues/4578))
-<<<<<<< HEAD
+- Fixed a SQL error that could occur when using `:empty:` or `:notempty:` on a relational field. ([#4529](https://github.com/craftcms/cms/issues/4529))
 - Fixed a bug where Number fields weren’t getting set to their default values for new entries. ([#4586](https://github.com/craftcms/cms/issues/4586))
-=======
-- Fixed a SQL error that could occur when using `:empty:` or `:notempty:` on a relational field. ([#4529](https://github.com/craftcms/cms/issues/4529))
->>>>>>> 535d083f
 
 ## 3.2.3 - 2019-07-16
 
