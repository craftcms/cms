--- conflicted
+++ resolved
@@ -1,6 +1,5 @@
 # Release Notes for Craft CMS 3.x
 
-<<<<<<< HEAD
 ## Unreleased (3.5.0)
 
 ### Added
@@ -217,8 +216,8 @@
 
 ### Security
 - The `_includes/forms/checkbox.html`, `checkboxGroup.html`, and `checkboxSelect.html` control panel templates now HTML-encode checkbox labels by default, preventing possible XSS vulnerabilities. If HTML code was desired, it must be passed through the new `raw()` function first.
-=======
-## Unreleased
+
+## Unreleased (3.4.x)
 
 ### Fixed
 - Fixed a bug where relational fields wouldn’t eager load some relations if the field was set to manage relations on a per-site basis, and the source elements were from a variety of sites.
@@ -227,7 +226,6 @@
 - Fixed a bug where Assets fields weren’t showing custom asset sources. ([#5983](https://github.com/craftcms/cms/issues/5983))
 - Fixed a bug where Craft wasn’t clearing the database schema cache after migrations were run.
 - Fixed a bug where Structure entry drafts were including the current entry in the Parent selection options.
->>>>>>> 102f7976
 
 ## 3.4.17.1 - 2020-04-25
 
