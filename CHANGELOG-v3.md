--- conflicted
+++ resolved
@@ -1,8 +1,7 @@
 # Release Notes for Craft CMS 3.x
 
-## 3.3.19 - 2019-12-30
-
-<<<<<<< HEAD
+## Unreleased
+
 ### Added
 - Added new “View files uploaded by other users”, “Edit files uploaded by other users”, “Replace files uploaded by other users”, “Remove files uploaded by other users”, and “Edit images uploaded by other users” user permissions.
 - Assets fields now have a “Show unpermitted files setting, which determines whether the field should show files that the user doesn’t have permission to view per the new “View files uploaded by other users” permission.
@@ -303,14 +302,15 @@
 ### Fixed
 - Fixed a SQL error that could occur if the `info` table has more than one row. ([#5222](https://github.com/craftcms/cms/issues/5222))
 - Fixed a layout issue where the control panel footer would be hidden if the Debug Toolbar was shown. ([#4591](https://github.com/craftcms/cms/issues/4591))
-=======
+
+## 3.3.19 - 2019-12-30
+
 ### Changed
 - Improved the performance of `craft\helpers\StringHelper::containsMb4()`. ([#5366](https://github.com/craftcms/cms/issues/5366))
 - Updated Yii to 2.0.31.
 
 ### Security
 - Fixed an information exposure vulnerability.
->>>>>>> ced64b1c
 
 ## 3.3.18.4 - 2019-12-21
 
