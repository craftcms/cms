--- conflicted
+++ resolved
@@ -1,6 +1,5 @@
 # Release Notes for Craft CMS 3.x
 
-<<<<<<< HEAD
 ## Unreleased
 
 ### Fixed
@@ -8,10 +7,7 @@
 - Fixed a SQL error that would occur when deleting a site and transferring its content to another if you were using a database table prefix.
 - Fixed an error that could occur when deleting a site.
 
-## 3.1.25 - 2019-04-40
-=======
 ## 3.1.25 - 2019-04-30
->>>>>>> d63676d8
 
 ### Added
 - Added the `|ascii` Twig filter. ([#4193](https://github.com/craftcms/cms/issues/4193))
