--- conflicted
+++ resolved
@@ -1,6 +1,5 @@
 # Release Notes for Craft CMS 3.x
 
-<<<<<<< HEAD
 ## Unreleased (3.2)
 
 ### Added
@@ -101,14 +100,13 @@
 
 ### Deprecated
 - Deprecated `craft\helpers\ArrayHelper::filterByValue()`. Use `where()` instead.
-=======
+
 ## Unreleased
 
 ### Fixed
 - Fixed a bug where slugs could get double-hyphenated. ([#4266](https://github.com/craftcms/cms/issues/4266))
 - Fixed an error that would occur when installing Craft if the `allowAdminChanges` config setting was disabled. ([#4267](https://github.com/craftcms/cms/issues/4267))
 - Fixed a bug where Matrix fields would return the wrong set of Matrix blocks on new or duplicated elements, immediately after they were saved.
->>>>>>> 0a881913
 
 ## 3.1.27 - 2019-05-14
 
