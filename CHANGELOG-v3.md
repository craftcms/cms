--- conflicted
+++ resolved
@@ -1,6 +1,5 @@
 # Release Notes for Craft CMS 3.x
 
-<<<<<<< HEAD
 ## Unreleased (3.2)
 
 ### Added
@@ -378,10 +377,7 @@
 ### Deprecated
 - Deprecated `craft\helpers\ArrayHelper::filterByValue()`. Use `where()` instead.
 
-## Unreleased (3.1)
-=======
 ## 3.1.33 - 2019-07-02
->>>>>>> 403d21b8
 
 ### Added
 - Added `craft\base\ApplicationTrait::saveInfoAfterRequest()`.
