--- conflicted
+++ resolved
@@ -2,7 +2,6 @@
 
 ## Unreleased
 
-<<<<<<< HEAD
 ### Added
 - The entry creation workflow is now more similar to how it was in past versions of Craft. Entries are initially created as “unsaved drafts”, and are not converted to real entries until the “Save entry” button is pressed. ([#4384](https://github.com/craftcms/cms/issues/4384))
 - Added the `purgeUnsavedDraftsDuration` config setting, which determines how long unsaved drafts should be allowed to exist before getting deleted via garbage collection.
@@ -292,7 +291,9 @@
 
 ### Deprecated
 - Deprecated `craft\helpers\ArrayHelper::filterByValue()`. Use `where()` instead.
-=======
+
+## Unreleased (3.1)
+
 ### Changed
 - `craft\services\Elements::saveElement()` now always propagates elements regardless of the `$propagate` argument value, when saving new elements. ([#4370](https://github.com/craftcms/cms/issues/4370))
 
@@ -300,7 +301,6 @@
 - Fixed a bug where new elements weren’t assigned a UID in time if their URI format contained a `{uid}` token. ([#4364](https://github.com/craftcms/cms/issues/4364))
 - Fixed a bug where Craft was modifying custom log target configs before executing queue jobs. ([#3766](https://github.com/craftcms/cms/issues/3766))
 - Fixed a bug where `craft\helpers\ChartHelper::getRunChartDataFromQuery()` assumed that the value would be integers. ([craftcms/commerce#849](https://github.com/craftcms/commerce/issues/849))
->>>>>>> 52b4c9a9
 
 ## 3.1.29 - 2019-06-04
 
