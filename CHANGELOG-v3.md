# Release Notes for Craft CMS 3.x

<<<<<<< HEAD
## 3.1.14 - 2019-02-21

### Added
- Added `craft\helpers\ProjectConfig::cleanupConfig()`.
- Added `craft\web\Request::$maxPageNum`, which determines the maximum page number Craft should accept (100,000 by default). ([#3880](https://github.com/craftcms/cms/issues/3880))

### Deprecated
- Deprecated `craft\mutex\FileMutex`.

### Fixed
- Fixed a bug where Craft could update the `dateModified` value in the project config even when nothing had changed. ([#3792](https://github.com/craftcms/cms/issues/3792))
- Fixed a SQL error that occurred when running the “Localizing relations” task if using PostgreSQL. ([#3877](https://github.com/craftcms/cms/issues/3877))
- Fixed a bug where file locking wasn’t working on Windows. ([#3879](https://github.com/craftcms/cms/issues/3879))

### Security
- Fixed a bug where sensitive environment variable values weren’t getting redacted correctly.

## 3.1.13 - 2019-02-20

### Added
- Added `craft\helpers\StringHelper::replaceMb4()`.
- Added `craft\services\ProjectConfig::defer()`.

### Changed
- The `users/login` and `users/logout` actions now include a `csrfTokenValue` key in JSON responses. ([#3858](https://github.com/craftcms/cms/issues/3858))
- Craft no longer deletes search indexes when soft-deleting an element, until the element gets hard-deleted. ([#3863](https://github.com/craftcms/cms/issues/3863))
- Updated Yii to 2.0.16.

### Fixed
- Fixed a bug where Craft could auto-place the `{{ beginBody() }}` and `{{ endBody() }}` tags in the wrong places.
- Fixed a bug where Craft wasn’t storing custom volume sort orders. ([#3764](https://github.com/craftcms/cms/issues/3764))
- Fixed a SQL error that would occur when uploading a file with emojis in its name, if using MySQL. ([#3852](https://github.com/craftcms/cms/issues/3852))
- Fixed a bug where Assets fields weren’t respecting their View Mode setting when files were drag-uploaded to them. ([#3578](https://github.com/craftcms/cms/issues/3578))
- Fixed a bug where asset queries’ `kind` param wasn’t working for custom file kinds defined by the `extraFileKinds` config setting, for file extensions that were already associated with another file kind. ([#3869](https://github.com/craftcms/cms/issues/3869))
- Fixed a bug where `craft\helpers\FileHelper::sanitizeFilename()` could return inconsistent results.
- Fixed an error that could occur when syncing `project.yaml` if it introduced a new Super Table field with a nested Matrix field.

## 3.1.12 - 2019-02-15

### Fixed
- Fixed a bug where the `relatedTo` element query param could include results for elements that were related via soft-deleted Matrix blocks. ([#3846](https://github.com/craftcms/cms/issues/3846))
- Fixed a bug where some search queries were not returning results when they should, if using MySQL.
- Fixed an error that could occur when syncing `project.yaml` changes if the `allowAdminChanges` config setting was disabled. ([#3823](https://github.com/craftcms/cms/issues/3823))
- Fixed an `InvalidConfigException` that was thrown if a user’s photo was soft-deleted. ([#3849](https://github.com/craftcms/cms/issues/3849))

## 3.1.11 - 2019-02-14

### Added
- Added `craft\helpers\UrlHelper::rootRelativeUrl()`.

### Fixed
- Fixed a bug where the Plugin Store wouldn’t load if the `baseCpUrl` config setting was set to a URL with a different scheme than Craft believed the request had.
- Fixed a validation error that would occur on non-required Checkboxes and Multi-select fields if no options were selected. ([#3844](https://github.com/craftcms/cms/issues/3844))
- Fixed a validation error that would occur on Dropdown and Radio Buttons fields if the selected option’s value was `0`. ([#3842](https://github.com/craftcms/cms/issues/3842))
- Fixed a bug where the Value column for Checkboxes, Dropdown, Multi-select, and Radio Buttons fields’ Options settings weren’t auto-populating if the Option Label column was set to a number.
- Fixed an error on the Settings → Users page if `users.photoVolumeUid` was not defined in the project config. ([#3303](https://github.com/craftcms/cms/issues/3303))

## 3.1.10 - 2019-02-13

### Changed
- `craft\helpers\FileHelper::writeToFile()` now invalidates the OPcache for the file. ([#3838](https://github.com/craftcms/cms/pull/3838))
- The `serve` command now uses `@webroot` as the default `docroot` option value. ([#3770](https://github.com/craftcms/cms/pull/3770))

### Fixed
- Fixed a bug where the `users/save-user` action wasn’t deleting user photos properly.
- Fixed a bug where changes to Matrix block type fields’ settings weren’t always saving. ([#3832](https://github.com/craftcms/cms/issues/3832))
- Fixed a bug where non-searchable fields were still getting search keywords stored when using the Search Indexes utility. ([#3837](https://github.com/craftcms/cms/issues/3837))

## 3.1.9.1 - 2019-02-12

### Fixed
- Fixed a bug where `Craft::alias()` wasn’t beginning the response string with an `@` character if no `@` was passed into `Craft::setAlias()` to begin with.
- Fixed an error that could occur if there were any HTML entities in the project config.

## 3.1.9 - 2019-02-12

### Added
- Added the `disabledPlugins` config setting. ([craftcms/webhooks#4](https://github.com/craftcms/webhooks/issues/4))
- Added the `$language` argument to `craft\helpers\StringHelper::toAscii()`.
- Added `craft\validators\SlugValidator::$language`.
- Added `craft\web\twig\variables\Cp::getAsciiCharMap()`.

### Changed
- The operating system name & version are now shown in the System Report utility. ([#3784](https://github.com/craftcms/cms/issues/3784))
- Craft’s installer no longer applies the current `project.yaml` file if the installed schema version doesn’t match the one in the file. ([#3783](https://github.com/craftcms/cms/issues/3783))
- Control Panel settings no longer warn about using the `@web` alias, if it was defined by the `aliases` config setting. ([#3798](https://github.com/craftcms/cms/pull/3798))
- The `clear-caches` console command now clears CP resource files if the `@webroot` alias was defined by the `aliases` config setting. ([#3787](https://github.com/craftcms/cms/issues/3787))
- `craft\models\VolumeFolder::getVolume()` now throws an `InvalidConfigException` if its `$volumeId` property is set to an invalid volume ID, rather than returning `null`.
- Craft now checks if all files in project config mapping are valid and regenerates the map if they are not.
- Craft now auto-generates slugs using an ASCII char map based on the language of the current entry/category, rather than the logged-in user. ([#3820](https://github.com/craftcms/cms/issues/3820))

### Fixed
- Fixed a SQL error that could occur when deleting an asset. ([#3786](https://github.com/craftcms/cms/issues/3786))
- Fixed an error that occurred when customizing element indexes if the `allowAdminChanges` config setting was disabled. ([#3788](https://github.com/craftcms/cms/issues/3788))
- Fixed a bug where Checkboxes, Dropdown, Multi-select, and Radio Buttons fields wouldn’t pass validation if the selected option value was `true` or `false`.
- Fixed an error that occurred on the Settings → Plugins page, if there were any plugins in the database that weren’t Composer-installed.
- Fixed an error that could occur if an Assets field was configured to upload to a deleted volume. ([#3799](https://github.com/craftcms/cms/issues/3799))
- Fixed a bug where sections’ Default Status settings weren’t always being respected. ([#3791](https://github.com/craftcms/cms/issues/3791))
- Fixed a bug where only users with the “Edit users” user permission were allowed to upload a new user photo. ([#3735](https://github.com/craftcms/cms/issues/3735))
- Fixed a bug where renaming a Matrix block type’s handle would result in new content columns being created in the database, and existing Matrix blocks losing their content. ([#3809](https://github.com/craftcms/cms/issues/3809))
- Fixed a SQL error that could occur when updating to Craft 3.1 if any system messages contained emoji characters.
- Fixed an error that could occur when working with elements, if a site had been created earlier in the same request. ([#3824](https://github.com/craftcms/cms/issues/3824))

## 3.1.8 - 2019-02-05

### Changed
- Craft now automatically logs users in after resetting their password, if the `autoLoginAfterAccountActivation` config setting is enabled.

### Fixed
- Fixed a bug where pressing the <kbd>Return</kbd> key on editable tables with a static number of rows would add a new row. ([#3765](https://github.com/craftcms/cms/issues/3765))
- Fixed a bug where pressing the <kbd>Return</kbd> key on editable tables would select the next row’s cell even if the cell was disabled.
- Fixed a bug where pressing the <kbd>Return</kbd> key on an editable table wouldn’t move the focus to the next row’s sell if it had an `<input>` instead of a `<textarea>`.
- Fixed an error that could occur in the Control Panel if any environment variable values began with an `@` character. ([#3769](https://github.com/craftcms/cms/issues/3769))
- Fixed a bug where `craft\helpers\DateTimeHelper::toDateTime()` was mistaking year-only values for Unix timestamps. ([#3772](https://github.com/craftcms/cms/issues/3772))
- Fixed an error that occurred when a non-admin user attempted to edit a system message, or when the `allowAdminChanges` config setting was disabled. ([#3775](https://github.com/craftcms/cms/issues/3775))
- Fixed a bug where it was hard to see error notifications on pages with a licensing alert. ([#3776](https://github.com/craftcms/cms/issues/3776))
- Fixed a JavaScript error that occurred when adding a new row to a custom editable table that contained a `time` column, if no rows existed on page load. ([#3780](https://github.com/craftcms/cms/issues/3780))

## 3.1.7 - 2019-01-31

### Added
- Added all the things that came in [Craft 3.0.40](https://github.com/craftcms/cms/blob/master/CHANGELOG-v3.md#3040---2019-01-31).
- Added `craft\helpers\FileHelper::canTrustMimeType()`.
- Added `craft\web\UploadedFile::getMimeType()`.

### Changed
- The “Port” SMTP mail transport setting can now be set to an environment variable. ([#3740](https://github.com/craftcms/cms/issues/3740))
- `craft\web\Controller::requireAdmin()` now has a `$requireAdminChanges` argument, which dictates whether the `allowAdminChanges` config setting must also be enabled (`true` by default).
- The `project-config/sync` console command now creates a `project.yaml` file, if it's missing. ([#3736](https://github.com/craftcms/cms/issues/3736))
- Querying for active users no longer excludes locked users.
- `craft\helpers\FileHelper::getMimeType()` now returns `application/x-yaml` for `.yaml` and `.yml` files.
- Updated Craft UI to 0.2.0.

### Fixed
- Fixed an error that occurred when updating to Craft 3.1 if a plugin or module was calling `craft\records\User::find()`.
- Fixed a bug where cross-domain Live Preview requests could fail due to CORS restrictions.
- Fixed a 403 error that would occur when an admin attempted to log in as another user on an environment where the `allowAdminChanges` config setting was disabled. ([#3749](https://github.com/craftcms/cms/issues/3749))
- Fixed a bug where asset index toolbar items would be misaligned when searching in a volume or folder with subfolders.
- Fixed a bug where asset indexes could show multiple view mode toggles if a different volume or subfolder was selected while at least one asset was checked. ([#3702](https://github.com/craftcms/cms/issues/3702))
- Fixed a bug where Plugin Store screenshots were not showing properly. ([#3709](https://github.com/craftcms/cms/issues/3709))
- Fixed a bug where zoomed Plugin Store screenshots would not close when hitting the browser’s Back button. ([#3754](https://github.com/craftcms/cms/issues/3754))
- Fixed a bug where the Plugin Store was not working properly when Dev Mode was enabled.

### Security
- User accounts are now locked after multiple failed password attempts in current-password modals, per the `maxInvalidLogins` config setting.
- Users are no longer signed out of active sessions when their account becomes locked.
- Database backup/restore exception messages now redact the database password when using PostgreSQL.

## 3.1.6.1 - 2019-01-29

### Fixed
- Fixed an error that occurred when creating a Table field with a Date column. ([#3748](https://github.com/craftcms/cms/issues/3748))

## 3.1.6 - 2019-01-29

### Added
- It’s now possible to update disabled plugins.

### Changed
- `craft\web\Controller::requireAdmin()` now sends a 403 (Forbidden) response if the `allowAdminChanges` config setting has been set to `false`. ([#3728](https://github.com/craftcms/cms/issues/3728))
- `craft\helpers\DateTimeHelper::toDateTime()` now supports passing an array with a `date` key set to the `YYYY-MM-DD` format, in addition to the current locale’s short date format.
- `craft\helpers\DateTimeHelper::toDateTime()` now supports passing an array with a `time` key set to the `HH:MM` format, in addition to the current locale’s short time format.
- `craft\helpers\DateTimeHelper::toDateTime()` now supports passing an array with a `datetime` key, which will be handled the same way strings passed to the method are handled (except that the `datetime` key can be paired with a `timezone` key).

### Fixed
- Fixed an error that occurred when using the `json_decode` filter. ([#3722](https://github.com/craftcms/cms/pull/3722))
- Fixed a bug a bug where plugin screenshots in the Plugin Store were not rendering correctly. ([#3709](https://github.com/craftcms/cms/issues/3709))
- Fixed an error where the `index-assets/one` and `index-assets/all` console commands were creating `.` folders in each volume.
- Fixed a bug where the Settings → Plugins page was showing extra “Missing” rows for any unlicensed plugins that were Composer-installed but not Craft-installed. ([#3726](https://github.com/craftcms/cms/issues/3726))
- Fixed an error that could occur when viewing trashed elements.
- Fixed a bug where many system message translations were missing line breaks. ([#3737](https://github.com/craftcms/cms/issues/3737))
- Fixed a bug where unparsed markdown code was present in the Control Panel error message displayed when the system was offline. ([#3746](https://github.com/craftcms/cms/issues/3746))

## 3.1.5 - 2019-01-25

### Changed
- Control Panel settings that can be set to environment variables now show a tip about that if the value is not already set to an environment variable or alias.
- Control Panel form fields can now be configured with a `tip` property, which will be displayed below the field.
- Control Panel templates can now pass `suggestEnvVars: true` and `suggestAliases: true` to autosuggest fields, rather that supplying the `suggestions` array.

### Fixed
- Fixed a bug where the “Duplicate” action wasn’t available on the Entries index page for non-admin users. ([#3705](https://github.com/craftcms/cms/issues/3705))
- Fixed a bug where it wasn’t possible to rename an asset’s filename from the Assets index page. ([#3707](https://github.com/craftcms/cms/issues/3707))
- Fixed an error that occurred when saving a user that had a first or last name set.
- Fixed a bug where it wasn’t possible to apply project config changes. ([#3713](https://github.com/craftcms/cms/issues/3713))
- Fixed a bug where the Password field on SMTP and Gmail mail transport settings could be set to an encoded and encrypted password. ([#3699](https://github.com/craftcms/cms/issues/3699))
- Fixed a bug where it was possible to remove the Primary Site status from the primary site, without offering a new primary site. ([#3720](https://github.com/craftcms/cms/issues/3720))
- Fixed an error that could occur if PHP’s `memory_limit` was set to a higher size (in bytes) than `PHP_INT_MAX`. ([#3717](https://github.com/craftcms/cms/issues/3717))

### Security
- Control Panel settings that can be set to an alias now show a warning if the current value begins with the `@web` alias.

## 3.1.4 - 2019-01-24

### Added
- Added all the things that came in [Craft 3.0.38](https://github.com/craftcms/cms/blob/master/CHANGELOG-v3.md#3038---2019-01-24).
- The System Name setting can now be set to an environment variable. ([#3529](https://github.com/craftcms/cms/issues/3529))
- Added the `index-assets/one` console command, which can now be used to index a single subfolder.
- Added `craft\base\ApplicationTrait::getSystemName()`.

### Changed
- Craft now ensures that installed schema versions match the schema versions in `project.yaml` before syncing project config changes.
- The `project-config/sync` console command now bails if there are pending Craft or plugin migrations.

### Fixed
- Fixed a bug where `site` translations were falling back to English if the translated message was identical to the source message. ([#3692](https://github.com/craftcms/cms/issues/3692))
- Fixed a bug where syncing Matrix field changes to the project config would result in new changes to the project config. ([#3695](https://github.com/craftcms/cms/issues/3695))
- Fixed an error that occurred when indexing assets in an empty volume.
- Fixed a bug where soft-deleted assets would show up as missing after indexing.
- Fixed a JavaScript error that could occur on the Settings → Plugins page.
- Fixed a bug where `Craft::parseEnv()` was throwing an `InvalidConfigException` if the given string began with `@` but was not an alias. ([#3700](https://github.com/craftcms/cms/issues/3700))

### Security
- URLs are no longer allowed in users’ first or last names.

## 3.1.3 - 2019-01-21

### Added
- Added the `|json_decode` Twig filter.  ([#3678](https://github.com/craftcms/cms/pull/3678))

### Fixed
- Fixed an error that occurred when updating to Craft 3.1 if a plugin or module was calling any soft-deletable records’ `find()` methods.
- Fixed an error that occurred when updating from Craft 2 to Craft 3.1 if there were any RichText fields. ([#3677](https://github.com/craftcms/cms/issues/3677))
- Fixed a bug where it was possible to create duplicate tags by searching for and selecting the same tag name twice in the same Tags field. ([#3676](https://github.com/craftcms/cms/issues/3676))
- Fixed a bug where system messages were getting sent with the message keys (e.g. “forgot_password_subject” and “forgot_password_body”) if Craft didn’t provide a default message translation for the site language, and the message hadn’t been translated for the user’s preferred language. ([#3673](https://github.com/craftcms/cms/issues/3673))
- Fixed a bug where `craft\web\Request::getIsLivePreview()` was returning `false` on Live Preview requests when called from an `yii\base\Controller::EVENT_BEFORE_ACTION` event handler. ([#3680](https://github.com/craftcms/cms/issues/3680))

## 3.1.2.2 - 2019-01-19

### Fixed
- Fixed an error that occurred when updating to Craft 3.1 if a plugin or module was calling any `craft\services\Sections` methods.

## 3.1.2.1 - 2019-01-19

### Fixed
- Fixed an error that occurred when updating to Craft 3.1 if there were any Matrix sub-fields that had their type set to a non-existing class. ([#3662](https://github.com/craftcms/cms/issues/3662))
- Fixed a bug where the project config could be in an unexpected state if a `project.yaml` file existed already when initially updating to Craft 3.1.

## 3.1.2 - 2019-01-18

### Added
- Added the `index-assets <volume>` and `index-assets/all` console commands. ([#3595](https://github.com/craftcms/cms/pull/3595))
- Added `craft\base\FieldTrait::$oldSettings`.
- Added `craft\helpers\Install`.
- Added `craft\services\Fields::prepFieldForSave()`.
- Added `craft\services\Path::getProjectConfigFilePath()`.
- Added `craft\services\ProjectConfig::$muteEvents`.

### Changed
- The installer now checks `project.yaml` when determining the default site name, handle, base URL, and language values. ([#3661](https://github.com/craftcms/cms/issues/3661))
- The Base URL field in the web-based installer now autouggests environment variable names and aliases.
- Craft now creates a `.gitignore` file in the `storage/config-backups/` folder, preventing any other files within it from getting tracked by Git.
- Craft no longer prevents changes in `project.yaml` from being synced if a plugins’ schema version in `project.yaml` doesn’t match up with its installed schema version, if one of them is blank.

### Deprecated
- Deprecated `craft\services\Fields::$ignoreProjectConfigChanges`.
- Deprecated `craft\services\Matrix::$ignoreProjectConfigChanges`.

### Fixed
- Fixed a PHP notice that occurred when updating to Craft 3.1 if there were any plugins installed without settings.
- Fixed a SQL error that occurred when updating to Craft 3.1 if a plugin or module was calling any `craft\services\Fields` methods. ([#3663](https://github.com/craftcms/cms/issues/3663))
- Fixed a bug where element indexes would forget their source settings after updating to Craft 3.1. ([#3659](https://github.com/craftcms/cms/issues/3659))
- Fixed a bug where commercial plugins weren’t installable from the Plugin Store.
- Fixed a bug where Matrix block type fields’ `beforeSave()` methods weren’t getting called.
- Fixed a bug where Matrix fields could forget their content table name if they were created with a non-global context.
- Fixed a bug where links to the Plugin Store from Settings → Plugins were 404ing. ([#3664](https://github.com/craftcms/cms/issues/3664))
- Fixed a bug where soft-deleted sections and entry types were still showing up in the Control Panel. ([#3648](https://github.com/craftcms/cms/issues/3648))
- Fixed a bug where an update to Craft 3.1 would fail with a database error in some scenarios.
- Fixed a bug where Plugin Store’s Try buttons would appear as disabled when they should be enabled. ([#3619](https://github.com/craftcms/cms/issues/3619))
- Fixed an error that occurred when updating to Craft 3.1 if there were any relational fields that were missing some expected settings. ([#3641](https://github.com/craftcms/cms/issues/3641))

### Security
- Fixed two XSS vulnerabilities.

## 3.1.1 - 2019-01-16

### Added
- Added support for the `CRAFT_LOG_PHP_ERRORS` PHP constant. ([#3619](https://github.com/craftcms/cms/issues/3619))
- Added `craft\web\User::generateToken()`.

### Changed
- System error message templates no longer parse exception messages as Markdown.

### Fixed
- Fixed a bug where `craft\services\Volumes::getVolumeByHandle()` wasn’t working. ([#3633](https://github.com/craftcms/cms/pull/3633))
- Fixed a bug where the `clear-caches/cp-resources` command could clear out the wrong directory if the `resourceBasePath` config setting began with `@webroot`. ([#3637](https://github.com/craftcms/cms/issues/3637))
- Fixed a bug where eager-loading Matrix blocks would come up empty. ([#3644](https://github.com/craftcms/cms/issues/3644))
- Fixed an error that occurred when updating to Craft 3.1 if there were any Matrix blocks without any sub-fields. ([#3635](https://github.com/craftcms/cms/pull/3635))
- Fixed an error that occurred when updating to Craft 3.1 if there were any Matrix block types left over from a Matrix field that had been converted to something else.
- Fixed an error that occurred when updating to Craft 3.1 if there were any Assets fields that were missing some expected field settings. ([#3641](https://github.com/craftcms/cms/issues/3641))
- Fixed an error that occurred when updating to Craft 3.1 if anything was calling `craft\services\Fields::getLayoutById()` or `getLayoutByType()` before the update was applied.
- Fixed an error that could occur when logging deprecation errors on PostgreSQL. ([#3638](https://github.com/craftcms/cms/issues/3638))
- Fixed a bug where users would get logged out while updating to Craft 3.1, causing a “User is not permitted to perform this action” error.
- Fixed a bug where “JavaScript must be enabled” and “Cookies must be enabled” messages weren’t getting positioned correctly. ([#3639](https://github.com/craftcms/cms/issues/3639))
- Fixed a “Variable "message" does not exist.” error that could occur in the Control Panel.
- Fixed a bug where free plugins weren’t installable from the Plugin Store. ([#3642](https://github.com/craftcms/cms/issues/3642))

### Security
- The Request panel in the Debug Toolbar now redacts any sensitive information. ([#3619](https://github.com/craftcms/cms/issues/3619))
- Fixed two XSS vulnerabilities.

## 3.1.0 - 2019-01-15

> {warning} This is a more complex update than usual, and failed update attempts are not uncommon. Please ensure you have a recent database backup, and we recommend you test the update on a local/staging environment before updating your production server.

### Added
- Added the Project Config, a portable and centralized configuration for system settings. ([#1429](https://github.com/craftcms/cms/issues/1429)) 
- Category groups, elements, entry types, field layouts, global sets, sections, sites, site groups, structures, tag groups, and volumes are now soft-deleted. ([#867](https://github.com/craftcms/cms/issues/867))
- Entries, categories, and users can now be restored within the Control Panel by selecting “Trashed” from the status menu on element index pages, and clicking the “Restore” button.
- Added the System Messages utility for editing system messages, replacing the Settings → Email → System Messages page. ([#3421](https://github.com/craftcms/cms/issues/3421))
- Some Site settings (Base URL), volume settings (Base URL and File System Path), and email settings (System Email Address, Sender Name, HTML Email Template, Username, Password, and Host Name) can now be set to environment variables using a `$VARIABLE_NAME` syntax. ([#3219](https://github.com/craftcms/cms/issues/3219))
- The installer now checks whether a `project.yaml` file exists and applies any changes in it. ([#3291](https://github.com/craftcms/cms/issues/3291))
- Control Panel settings that support environment variables now autosuggest environment variable names (and aliases when applicable) while typing.
- Control Panel settings that define a template path now autosuggest existing template files.
- Added cross-domain support for Live Preview. ([#1521](https://github.com/craftcms/cms/issues/1521))
- Plugins can now have multiple editions.
- Custom fields can now opt out of being included in elements’ search keywords. ([#2600](https://github.com/craftcms/cms/issues/2600))
- Added the `allowAdminChanges` config setting.
- Added the `softDeleteDuration` config setting.
- Added the `storeUserIps` config setting. ([#3311](https://github.com/craftcms/cms/issues/3311))
- Added the `useProjectConfigFile` config setting.
- Added the `gc` console command, which can be used to run garbage collection tasks.
- Added the `project-config/sync` console command. ([#3510](https://github.com/craftcms/cms/issues/3510))
- Added the `trashed` element query param, which can be used to query for elements that have been soft-deleted.
- Added the `expression()` Twig function, for creating new `yii\db\Expression` objects in templates. ([#3289](https://github.com/craftcms/cms/pull/3289))
- Added the `parseEnv()` Twig function.
- Added the `plugin()` Twig function.
- Added the `_includes/forms/autosuggest.html` include template for the Control Panel. 
- Added `Craft::parseEnv()`.
- Added `craft\base\ApplicationTrait::getIsLive()`.
- Added `craft\base\Element::EVENT_AFTER_RESTORE`.
- Added `craft\base\Element::EVENT_BEFORE_RESTORE`.
- Added `craft\base\Element::EVENT_DEFINE_EAGER_LOADING_MAP`.
- Added `craft\base\ElementInterface::afterRestore()`.
- Added `craft\base\ElementInterface::beforeRestore()`.
- Added `craft\base\Field::EVENT_AFTER_ELEMENT_RESTORE`.
- Added `craft\base\Field::EVENT_BEFORE_ELEMENT_RESTORE`.
- Added `craft\base\FieldInterface::afterElementRestore()`.
- Added `craft\base\FieldInterface::beforeElementRestore()`.
- Added `craft\base\Model::EVENT_DEFINE_RULES`.
- Added `craft\base\Plugin::editions()`.
- Added `craft\base\Plugin::is()`.
- Added `craft\base\SavableComponentInterface::beforeApplyDelete()`.
- Added `craft\behaviors\EnvAttributeParserBehavior`.
- Added `craft\controllers\LivePreviewController`.
- Added `craft\db\ActiveRecord::prepareForDb()`.
- Added `craft\db\Command::restore()`.
- Added `craft\db\Command::softDelete()`.
- Added `craft\db\Migration::restore()`.
- Added `craft\db\Migration::softDelete()`.
- Added `craft\db\SoftDeleteTrait`, which can be used by Active Record classes that wish to support soft deletes.
- Added `craft\db\Table`.
- Added `craft\elements\actions\Restore`, which can be included in elements’ `defineActions()` methods to opt into element restoration.
- Added `craft\events\ConfigEvent`.
- Added `craft\events\DeleteElementEvent`, which provides a `$hardDelete` property that can be set to `true` to force an element to be immediately hard-deleted. ([#3403](https://github.com/craftcms/cms/pull/3403))
- Added `craft\helpers\App::editionHandle()`.
- Added `craft\helpers\App::editionIdByHandle()`.
- Added `craft\helpers\App::mailSettings()`.
- Added `craft\helpers\ArrayHelper::firstWhere()`.
- Added `craft\helpers\Db::idByUid()`.
- Added `craft\helpers\Db::idsByUids()`.
- Added `craft\helpers\Db::uidById()`.
- Added `craft\helpers\Db::uidsByIds()`.
- Added `craft\helpers\ProjectConfig`.
- Added `craft\helpers\StringHelper::toWords()`.
- Added `craft\models\FieldLayout::createFromConfig()`.
- Added `craft\models\FieldLayout::getConfig()`.
- Added `craft\models\Section::setEntryTypes()`.
- Added `craft\models\Site::getBaseUrl()`.
- Added `craft\services\AssetTransforms::getTransformByUid()`.
- Added `craft\services\AssetTransforms::EVENT_BEFORE_APPLY_TRANSFORM_DELETE`.
- Added `craft\services\Categories::getGroupByUid()`.
- Added `craft\services\Categories::EVENT_BEFORE_APPLY_GROUP_DELETE`.
- Added `craft\services\Elements::restoreElement()`.
- Added `craft\services\Elements::EVENT_AFTER_RESTORE_ELEMENT`.
- Added `craft\services\Elements::EVENT_BEFORE_RESTORE_ELEMENT`.
- Added `craft\services\Fields::applyFieldDelete()`.
- Added `craft\services\Fields::applyFieldSave()`.
- Added `craft\services\Fields::createFieldConfig()`.
- Added `craft\services\Fields::deleteFieldInternal()`.
- Added `craft\services\Fields::restoreLayoutById()`.
- Added `craft\services\Fields::saveFieldInternal()`.
- Added `craft\services\Fields::EVENT_BEFORE_APPLY_FIELD_DELETE`.
- Added `craft\services\Fields::EVENT_BEFORE_APPLY_GROUP_DELETE`.
- Added `craft\services\Gc` for handling garbage collection tasks.
- Added `craft\services\Path::getConfigBackupPath()`.
- Added `craft\services\ProjectConfig`.
- Added `craft\services\Routes::deleteRouteByUid()`
- Added `craft\services\Sections::getSectionByUid()`.
- Added `craft\services\Sections::EVENT_BEFORE_APPLY_ENTRY_TYPE_DELETE`.
- Added `craft\services\Sections::EVENT_BEFORE_APPLY_SECTION_DELETE`.
- Added `craft\services\Sites::restoreSiteById()`.
- Added `craft\services\Sites::EVENT_BEFORE_APPLY_GROUP_DELETE`.
- Added `craft\services\Sites::EVENT_BEFORE_APPLY_SITE_DELETE`.
- Added `craft\services\Tags::EVENT_BEFORE_APPLY_GROUP_DELETE`.
- Added `craft\services\UserGroups::EVENT_BEFORE_APPLY_GROUP_DELETE`.
- Added `craft\services\Volumes::EVENT_BEFORE_APPLY_VOLUME_DELETE`.
- Added `craft\validators\TemplateValidator`.
- Added `craft\web\Controller::requireCpRequest()`.
- Added `craft\web\Controller::requireSiteRequest()`.
- Added `craft\web\twig\variables\Cp::EVENT_REGISTER_CP_SETTINGS`. ([#3314](https://github.com/craftcms/cms/issues/3314))
- Added `craft\web\twig\variables\Cp::getEnvSuggestions()`.
- Added `craft\web\twig\variables\Cp::getTemplateSuggestions()`.
- Added the ActiveRecord Soft Delete Extension for Yii2.
- Added the Symfony Yaml Component.
- The bundled Vue asset bundle now includes Vue-autosuggest.

### Changed
- The `defaultWeekStartDay` config setting is now set to `1` (Monday) by default, to conform with the ISO 8601 standard.
- Renamed the `isSystemOn` config setting to `isSystemLive`.
- The `app/migrate` web action now applies pending `project.yaml` changes, if the `useProjectConfigFile` config setting is enabled.
- The `svg()` function now strips `<title>`, `<desc>`, and comments from the SVG document as part of its sanitization process.
- The `svg()` function now supports a `class` argument, which will add a class name to the root `<svg>` node. ([#3174](https://github.com/craftcms/cms/issues/3174))
- The `{% redirect %}` tag now supports `with notice` and `with error` params for setting flash messages. ([#3625](https://github.com/craftcms/cms/pull/3625))
- `info` buttons can now also have a `warning` class.
- User permission definitions can now include `info` and/or `warning` keys.
- The old “Administrate users” permission has been renamed to “Moderate users”.
- The old “Change users’ emails” permission has been renamed to “Administrate users”, and now comes with the ability to activate user accounts and reset their passwords. ([#942](https://github.com/craftcms/cms/issues/942))  
- All users now have the ability to delete their own user accounts. ([#3013](https://github.com/craftcms/cms/issues/3013))
- System user permissions now reference things by their UIDs rather than IDs (e.g. `editEntries:<UID>` rather than `editEntries:<ID>`).
- Animated gif thumbnails are no longer animated. ([#3110](https://github.com/craftcms/cms/issues/3110))
- Craft Tokens can now be sent either as a query string param (named after the `tokenParam` config setting) or an `X-Craft-Token` header.
- Element types that support Live Preview must now hash the `previewAction` value for `Craft.LivePreview`.
- Live Preview now loads each new preview into its own `<iframe>` element. ([#3366](https://github.com/craftcms/cms/issues/3366))
- Assets’ default titles now only capitalize the first word extracted from the filename, rather than all the words. ([#2339](https://github.com/craftcms/cms/issues/2339))
- All console commands besides `setup/*` and `install/craft` now output a warning if Craft isn’t installed yet. ([#3620](https://github.com/craftcms/cms/issues/3620))
- All classes that extend `craft\base\Model` now have `EVENT_INIT` and `EVENT_DEFINE_BEHAVIORS` events; not just classes that extend `craft\base\Component`.
- `craft\db\mysql\Schema::findIndexes()` and `craft\db\pgsql\Schema::findIndexes()` now return arrays with `columns` and `unique` keys.
- `craft\helpers\ArrayHelper::filterByValue()` now defaults its `$value` argument to `true`.
- `craft\helpers\MigrationHelper::doesIndexExist()` no longer has a `$foreignKey` argument, and now has an optional `$db` argument.
- `craft\mail\Mailer::send()` now swallows any exceptions that are thrown when attempting to render the email HTML body, and sends the email as plain text only. ([#3443](https://github.com/craftcms/cms/issues/3443))
- `craft\mail\Mailer::send()` now fires an `afterSend` event with `yii\mail\MailEvent::$isSuccessful` set to `false` if any exceptions were thrown when sending the email, and returns `false`. ([#3443](https://github.com/craftcms/cms/issues/3443))
- `craft\services\Routes::saveRoute()` now expects site and route UIDs instead of IDs.
- `craft\services\Routes::updateRouteOrder()` now expects route UIDs instead of IDs.
- The `craft\helpers\Assets::EVENT_SET_FILENAME` event is now fired after sanitizing the filename.

### Removed
- Removed `craft\elements\User::authData()`.
- Removed `craft\fields\Matrix::getOldContentTable()`.
- Removed `craft\services\Routes::deleteRouteById()`

### Deprecated
- Deprecated `craft\base\ApplicationTrait::getIsSystemOn()`. `getIsLive()` should be used instead.
- Deprecated `craft\helpers\MigrationHelper::dropAllIndexesOnTable()`.
- Deprecated `craft\helpers\MigrationHelper::dropAllUniqueIndexesOnTable()`.
- Deprecated `craft\helpers\MigrationHelper::dropIndex()`.
- Deprecated `craft\helpers\MigrationHelper::restoreForeignKey()`.
- Deprecated `craft\helpers\MigrationHelper::restoreIndex()`.
- Deprecated `craft\models\Info::getEdition()`. `Craft::$app->getEdition()` should be used instead.
- Deprecated `craft\models\Info::getName()`. `Craft::$app->projectConfig->get('system.name')` should be used instead.
- Deprecated `craft\models\Info::getOn()`. `Craft::$app->getIsLive()` should be used instead.
- Deprecated `craft\models\Info::getTimezone()`. `Craft::$app->getTimeZone()` should be used instead.
- Deprecated `craft\services\Routes::getDbRoutes()`. `craft\services\Routes::getProjectConfigRoutes()` should be used instead.
- Deprecated `craft\services\SystemSettings`. `craft\services\ProjectConfig` should be used instead.
- Deprecated `craft\validators\UrlValidator::$allowAlias`. `craft\behaviors\EnvAttributeParserBehavior` should be used instead.

### Fixed
- Fixed a bug where the Dashboard could rapidly switch between two column sizes at certain browser sizes. ([#2438](https://github.com/craftcms/cms/issues/2438))
- Fixed a bug where ordered and unordered lists in field instructions didn’t have numbers or bullets.
- Fixed a bug where switching an entry’s type could initially show the wrong field layout tab. ([#3600](https://github.com/craftcms/cms/issues/3600))
- Fixed an error that occurred when updating to Craft 3 if there were any Rich Text fields without any stored settings.
- Fixed a bug where Craft wasn’t saving Dashboard widget sizes properly on PostgreSQL. ([#3609](https://github.com/craftcms/cms/issues/3609))
- Fixed a PHP error that could occur if the primary site didn’t have a base URL. ([#3624](https://github.com/craftcms/cms/issues/3624))
- Fixed a bug where `craft\helpers\MigrationHelper::dropIndexIfExists()` wasn’t working if the index had an unexpected name.
- Fixed an error that could occur if a plugin attempted to register the same Twig extension twice in the same request.

### Security
- The web and CLI installers no longer suggest `@web` for the site URL, and now attempt to save the entered site URL as a `DEFAULT_SITE_URL` environment variable in `.env`. ([#3559](https://github.com/craftcms/cms/issues/3559))
- Craft now destroys all other sessions associated with a user account when a user changes their password.
- It’s no longer possible to spoof Live Preview requests.
=======
## 3.0.41 - 2019-02-22

### Changed
- System error message templates no longer parse exception messages as Markdown.

### Security
- Database backup/restore exception messages now redact the database password when using PostgreSQL.
- URLs are no longer allowed in users’ first or last names.
- The Request panel in the Debug Toolbar now redacts any sensitive information. ([#3619](https://github.com/craftcms/cms/issues/3619))
- Fixed XSS vulnerabilities.
>>>>>>> cbea3303

## 3.0.40.1 - 2019-02-21

### Fixed
- Fixed a bug where Craft wasn’t always aware of plugin licensing issues. ([#3876](https://github.com/craftcms/cms/issues/3876))

## 3.0.40 - 2019-01-31

### Added
- Added `craft\helpers\App::testIniSet()`.

### Changed
- Craft now warns if `ini_set()` is disabled and [memory_limit](http://php.net/manual/en/ini.core.php#ini.memory-limit) is less than `256M` or [max_execution_time](http://php.net/manual/en/info.configuration.php#ini.max-execution-time) is less than `120` before performing Composer operations.
- `craft\helpers\App::maxPowerCaptain()` now attempts to set the `memory_limit` to `1536M` rather than `-1`.

## 3.0.39 - 2019-01-29

### Changed
- It’s now possible to update disabled plugins.

### Fixed
- Fixed an error that could occur if PHP’s `memory_limit` was set to a higher size (in bytes) than `PHP_INT_MAX`. ([#3717](https://github.com/craftcms/cms/issues/3717))

## 3.0.38 - 2019-01-24

### Added
- Added the `update` command, which can be used to [update Craft from the terminal](https://docs.craftcms.com/v3/updating.html#updating-from-the-terminal).
- Craft now warns if PHP is running in Safe Mode with a [max_execution_time](http://php.net/manual/en/info.configuration.php#ini.max-execution-time) of less than 120 seconds, before performing Composer operations.
- Craft now stores backups of `composer.json` and `composer.lock` files in `storage/composer-backups/` before running Composer operations.
- Added `craft\db\Connection::getBackupFilePath()`.
- Added `craft\helpers\App::phpConfigValueInBytes()`.
- Added `craft\helpers\Console::isColorEnabled()`.
- Added `craft\helpers\Console::outputCommand()`.
- Added `craft\helpers\Console::outputWarning()`.
- Added `craft\helpers\FileHelper::cycle()`.
- Added `craft\services\Composer::$maxBackups`.
- Added `craft\services\Path::getComposerBackupsPath()`.

### Changed
- The `migrate/all` console command now supports a `--no-content` argument that can be passed to ignore pending content migrations.
- Craft now attempts to disable PHP’s memory and time limits before running Composer operations.
- Craft no longer respects the `phpMaxMemoryLimit` config setting if PHP’s `memory_limit` setting is already set to `-1` (no limit).
- Craft now respects Composer’s [classmap-authoritative](https://getcomposer.org/doc/06-config.md#classmap-authoritative) config setting.
- Craft now links to the [Troubleshooting Failed Updates](https://craftcms.com/guides/failed-updates) guide when an update fails.
- `craft\services\Composer::install()` can now behave like the `composer install` command, if `$requirements` is `null`.
- `craft\services\Composer::install()` now has a `$whitelist` argument, which can be set to an array of packages to whitelist, or `false` to disable the whitelist.

## 3.0.37 - 2019-01-08

### Added
- Routes defined in the Control Panel can now have a `uid` token, and URL rules defined in `config/routes.php` can now have a `{uid}` token. ([#3583](https://github.com/craftcms/cms/pull/3583))
- Added the `extraFileKinds` config setting. ([#1584](https://github.com/craftcms/cms/issues/1584))
- Added the `clear-caches` console command. ([#3588](https://github.com/craftcms/cms/pull/3588))
- Added `craft\feeds\Feeds::getFeed()`.
- Added `craft\helpers\StringHelper::UUID_PATTERN`.

### Changed
- Pressing the <kbd>Return</kbd> key (or <kbd>Ctrl</kbd>/<kbd>Command</kbd> + <kbd>Return</kbd>) when a textual cell is focused in an editable table will now change the focus to the same cell in the next row (after creating a new row if necessary.) ([#3576](https://github.com/craftcms/cms/issues/3576))
- The Password input in the web-based Craft setup wizard now has a “Show” button like other password inputs.
- The Feed widget now sets the items’ text direction based on the feed’s language.
- Matrix blocks that contain validation errors now have red titles and alert icons, to help them stand out when collapsed. ([#3599](https://github.com/craftcms/cms/issues/3599))

### Fixed
- Fixed a bug where the “Edit” button on asset editor HUDs didn’t launch the Image Editor if the asset was being edited on another element type’s index page. ([#3575](https://github.com/craftcms/cms/issues/3575))
- Fixed an exception that would be thrown when saving a user from a front-end form with a non-empty `email` or `newPassword` param, if the `password` param was missing or empty. ([#3585](https://github.com/craftcms/cms/issues/3585))
- Fixed a bug where global set, Matrix block, tag, and user queries weren’t respecting `fixedOrder` params.
- Fixed a bug where `craft\helpers\MigrationHelper::renameColumn()` was only restoring the last foreign key for each table that had multiple foreign keys referencing the table with the renamed column.
- Fixed a bug where Date/Time fields could output the wrong date in Live Preview requests. ([#3594](https://github.com/craftcms/cms/issues/3594))
- Fixed a few RTL language styling issues.
- Fixed a bug where drap-and-drop uploading would not work for custom asset selector inputs. ([#3590](https://github.com/craftcms/cms/pull/3590))
- Fixed a bug where Number fields weren’t enforcing thein Min Value and Max Value settings if set to 0. ([#3598](https://github.com/craftcms/cms/issues/3598))
- Fixed a SQL error that occurred when uploading assets with filenames that contained emoji characters, if using MySQL. ([#3601](https://github.com/craftcms/cms/issues/3601))

### Security
- Fixed a directory traversal vulnerability.
- Fixed a remote code execution vulnerability.

## 3.0.36 - 2018-12-18

### Added
- Added the `{{ actionInput() }}` global Twig function. ([#3566](https://github.com/craftcms/cms/issues/3566))

### Changed
- Suspended users are no longer shown when viewing pending or locked users. ([#3556](https://github.com/craftcms/cms/issues/3556))
- The Control Panel’s Composer installer now prevents scripts defined in `composer.json` from running. ([#3574](https://github.com/craftcms/cms/issues/3574))

### Fixed
- Fixed a bug where elements that belonged to more than one structure would be returned twice in element queries.

### Security
- Fixed a self-XSS vulnerability in the Recent Entries widget.
- Fixed a self-XSS vulnerability in the Feed widget.

## 3.0.35 - 2018-12-11

### Added
- Added `craft\models\Section::getHasMultiSiteEntries()`.

### Changed
- Field types that extend `craft\fields\BaseRelationField` now pass their `$sortable` property value to the `BaseElementSelectInput` JavaScript class by default. ([#3542](https://github.com/craftcms/cms/pull/3542))

### Fixed
- Fixed a bug where the “Disabled for Site” entry status option was visible for sections where site propagation was disabled. ([#3519](https://github.com/craftcms/cms/issues/3519))
- Fixed a bug where saving an entry that was disabled for a site would retain its site status even if site propagation had been disabled for the section.
- Fixed a SQL error that occurred when saving a field layout with 4-byte characters (like emojis) in a tab name. ([#3532](https://github.com/craftcms/cms/issues/3532))
- Fixed a bug where autogenerated Post Date values could be a few hours off when saving new entries with validation errors. ([#3528](https://github.com/craftcms/cms/issues/3528))
- Fixed a bug where plugins’ minimum version requirements could be enforced even if a development version of a plugin had been installed previously.

## 3.0.34 - 2018-12-04

### Fixed
- Fixed a bug where new Matrix blocks wouldn’t remember that they were supposed to be collapsed if “Save and continue editing” was clicked. ([#3499](https://github.com/craftcms/cms/issues/3499))
- Fixed an error that occurred on the System Report utility if any non-bootstrapped modules were configured with an array or callable rather than a string. ([#3507](https://github.com/craftcms/cms/issues/3507))
- Fixed an error that occurred on pages with date or time inputs, if the user’s preferred language was set to Arabic. ([#3509](https://github.com/craftcms/cms/issues/3509))
- Fixed a bug where new entries within sections where site propagation was disabled would show both “Enabled Globally” and “Enabled for [Site Name]” settings. ([#3519](https://github.com/craftcms/cms/issues/3519))
- Fixed a bug where Craft wasn’t reducing the size of elements’ slugs if the resulting URI was over 255 characters. ([#3514](https://github.com/craftcms/cms/issues/3514))

## 3.0.33 - 2018-11-27

### Changed
- Table fields with a fixed number of rows no longer show Delete buttons or the “Add a row” button. ([#3488](https://github.com/craftcms/cms/issues/3488))
- Table fields that are fixed to a single row no longer show the Reorder button. ([#3488](https://github.com/craftcms/cms/issues/3488))
- Setting `components.security.sensitiveKeywords` in `config/app.php` will now append keywords to the default array `craft\services\Security::$sensitiveKeywords` array, rather than completely overriding it.
- When performing an action that requires an elevated session while impersonating another user, admin must now enter their own password instead of the impersonated user’s. ([#3487](https://github.com/craftcms/cms/issues/3487))
- The System Report utility now lists any custom modules that are installed. ([#3490](https://github.com/craftcms/cms/issues/3490))
- Control Panel charts now give preference to `ar-SA` for Arabic locales, `de-DE` for German locales, `en-US` for English locales, `es-ES` for Spanish locales, or `fr-FR` for French locales, if data for the exact application locale doesn’t exist. ([#3492](https://github.com/craftcms/cms/pull/3492))
- “Create a new child entry” and “Create a new child category” element actions now open an edit page for the same site that was selected on the index page. ([#3496](https://github.com/craftcms/cms/issues/3496))
- The default `allowedFileExtensions` config setting value now includes `webp`.
- The Craft Support widget now sends `composer.json` and `composer.lock` files when contacting Craft Support.
- It’s now possible to create element select inputs that include a site selection menu by passing `showSiteMenu: true` when including the `_includes/forms/elementSelect.html` Control Panel include template. ([#3494](https://github.com/craftcms/cms/pull/3494))

### Fixed
- Fixed a bug where a Matrix fields’ block types and content table could be deleted even if something set `$isValid` to `false` on the `beforeDelete` event.
- Fixed a bug where a global sets’ field layout could be deleted even if something set `$isValid` to `false` on the `beforeDelete` event.
- Fixed a bug where after impersonating another user, the Login page would show the impersonated user’s username rather than the admin’s.
- Fixed a bug where `craft\services\Sections::getAllSections()` could return stale results if a new section had been added recently. ([#3484](https://github.com/craftcms/cms/issues/3484))
- Fixed a bug where “View entry” and “View category” element actions weren’t available when viewing a specific section or category group.
- Fixed a bug where Craft would attempt to index image transforms.
- Fixed a bug where the Asset Indexes utility could report that asset files were missing even though they weren’t. ([#3450](https://github.com/craftcms/cms/issues/3450))

### Security
- Updated jQuery File Upload to 9.28.0.

## 3.0.32 - 2018-11-20

### Added
- The `seq()` Twig function now has a `next` argument, which can be set to `false` to have it return the current number in the sequence without incrementing it. ([#3466](https://github.com/craftcms/cms/issues/3466))
- Added `craft\db\MigrationManager::truncateHistory()`.
- Added `craft\helpers\Sequence::current()`.

### Changed
- Edit Entry pages now show the entry’s site in the revision menu label so long as the section is enabled for multiple sites, even if “Propagate entries across all enabled sites?” isn’t checked. ([#3471](https://github.com/craftcms/cms/issues/3471))
- Exact-match search terms (using `::`) now disable `subLeft` and `subRight` attributes by default, regardless of the `defaultSearchTermOptions` config setting says. ([#3474](https://github.com/craftcms/cms/issues/3474))

### Deprecated
- Deprecated `craft\validators\StringValidator::$trim`. Yii’s `'trim'` validator should be used instead.

### Fixed
- Fixed an error that occurred when querying for Matrix blocks if both the `with` and `indexBy` parameters were set.
- Fixed an error that occurred when running the `migrate/fresh` console command. ([#3472](https://github.com/craftcms/cms/issues/3472))

## 3.0.31 - 2018-11-13

### Added
- Added the `seq()` Twig function, for outputting sequential numbers.
- Added `craft\helpers\Sequence`.

### Changed
- Control Panel templates can now customize `#main-form` HTML attributes by overriding the `mainFormAttributes` block. ([#1665](https://github.com/craftcms/cms/issues/1665))
- The default PostgreSQL backup command no longer includes database owner, privilege or ACL information in the backup.
- Craft now attempts to reset OPcache after installing/uninstalling things with Composer. ([#3460](https://github.com/craftcms/cms/issues/3460))
- Gmail and SMTP mail transport types now trim whitespace off of their Username, Password, and Host Name settings. ([#3459](https://github.com/craftcms/cms/issues/3459))

### Fixed
- Fixed an error that could occur when duplicating an element with a Matrix field with “Manage blocks on a per-site basis” disabled.
- Fixed a bug where Matrix blocks wouldn’t retain their content translations when an entry was duplicated from the Edit Entry page.
- Fixed a bug where system message modals could have the wrong language selected by default. ([#3440](https://github.com/craftcms/cms/issues/3440))
- Fixed a bug where an Internal Server Error would occur if a `users/login` request was missing the `loginName` or `password` parameters. ([#3458](https://github.com/craftcms/cms/issues/3458))
- Fixed a bug where `craft\validators\StringValidator` was trimming whitespace off of strings _after_ performing string length validation.
- Fixed an infinite recursion bug that could occur if `config/general.php` had any deprecated config settings, and the database connection settings were invalid.
- Fixed an error that occurred when saving a new entry or category, if its URI format referenced the `level` attribute. ([#3465](https://github.com/craftcms/cms/issues/3465))

## 3.0.30.2 - 2018-11-08

### Fixed
- Fixed an error that could occur on servers running PHP 7.0.32. ([#3453](https://github.com/craftcms/cms/issues/3453))

## 3.0.30.1 - 2018-11-07

### Fixed
- Fixed an error that occurred when saving an element with a new Matrix block, if the Matrix field was set to manage blocks on a per-site basis. ([#3445](https://github.com/craftcms/cms/issues/3445))

## 3.0.30 - 2018-11-06

### Added
- Added “Duplicate” and “Duplicate (with children)” actions to the Entries and Categories index pages. ([#1291](https://github.com/craftcms/cms/issues/1291))
- Added `craft\base\ElementAction::$elementType`, which element action classes can use to reference their associated element type.
- Added `craft\elements\actions\DeepDuplicate`.
- Added `craft\elements\actions\Duplicate`.
- Added `craft\elements\actions\SetStatus::$allowDisabledForSite`, which can be used by localizable element types to enable a “Disabled for Site” status option.

### Changed
- Entries’ “Enabled” setting is now labeled “Enabled Globally” on multi-site installs. ([#2899](https://github.com/craftcms/cms/issues/2899))
- Entries’ “Enabled for site” setting now includes the site name in its label, and only shows up if the “Enabled Globally” setting is checked. ([#2899](https://github.com/craftcms/cms/issues/2899))
- The Set Status action on the Entries index page now includes a “Disabled for Site” option. ([#2899](https://github.com/craftcms/cms/issues/2899))
- Edit Category pages now have `edit-category` and `site--<SiteHandle>` classes on the `<body>`. ([#3439](https://github.com/craftcms/cms/issues/3439))
- Edit Entry pages now have `edit-entry` and `site--<SiteHandle>` classes on the `<body>`. ([#3439](https://github.com/craftcms/cms/issues/3439))
- Edit Global Set pages now have `edit-global-set` and `site--<SiteHandle>` classes on the `<body>`. ([#3439](https://github.com/craftcms/cms/issues/3439))
- Edit User pages now have an `edit-user` class on the `<body>`. ([#3439](https://github.com/craftcms/cms/issues/3439))

### Fixed
- Fixed a bug where the Edit User page could forget which permissions were selected when saving a user with validation errors, if the Username, First Name, and Last name fields were all blank. ([#3412](https://github.com/craftcms/cms/issues/3412))
- Fixed a bug where the Edit User Group page could forget which permissions were selected when saving a user group with validation errors, if the Name field was blank.
- Fixed a bug where the `{% paginate %}` tag wasn’t factoring the `offset` element query param into its total page calculation. ([#3420](https://github.com/craftcms/cms/issues/3420))

### Security
- Fixed a bug where sensitive info could be displayed in the Craft log files if there was a problem connecting to the email server.

## 3.0.29 - 2018-10-30

### Added
- Email and URL fields now have “Placeholder Text” settings. ([#3397](https://github.com/craftcms/cms/issues/3397))

### Changed
- The default HTML Purifier configuration now allows `download` attributes in `<a>` tags. ([craftcms/redactor#86](https://github.com/craftcms/redactor/issues/86))

### Fixed
- Fixed a bug where the `ContentBehaviour` and `ElementQueryBehavior` classes could be missing some field properties. ([#3400](https://github.com/craftcms/cms/issues/3400))
- Fixed a bug where some fields within Matrix fields could lose their values after enabling the “Manage blocks on a per-site basis” setting. ([verbb/super-table#203](https://github.com/verbb/super-table/issues/203))
- Fixed a bug where HTML Purifier wasn’t being initialized with HTML 5 element support.
- Fixed a bug where it was possible to save Assets fields with the “Restrict allowed file types?” setting enabled, but no specific file types selected. ([#3410](https://github.com/craftcms/cms/issues/3410))

## 3.0.28 - 2018-10-23

### Added
- Structure sections now have the ability to disable entry propagation, like Channel sections. ([#2386](https://github.com/craftcms/cms/issues/2386))

### Changed
- `craft\base\Field::supportedTranslationMethods()` now defaults to only returning `none` if the field type doesn’t have a content column. ([#3385](https://github.com/craftcms/cms/issues/3385))
- Craft.EntryTypeSwitcher now fires a `beforeTypeChange` event before swapping the Edit Entry form tabs. ([#3375](https://github.com/craftcms/cms/pull/3375))
- Craft.MatrixInput now fires an `afterInit` event after initialization. ([#3375](https://github.com/craftcms/cms/pull/3375))
- Craft.MatrixInput now fires an `blockAdded` event after adding a new block. ([#3375](https://github.com/craftcms/cms/pull/3375))
- System messages sent from front-end requests are now sent using the current site’s language. ([#3388](https://github.com/craftcms/cms/issues/3388))

### Fixed
- Fixed an error that could occur when acquiring a lock for a file path, if the `mutex` component was swapped out with `yii\mutex\MysqlMutex`.

## 3.0.27.1 - 2018-10-12

### Fixed
- Fixed an error that occurred when deleting an entry from the Edit Entry page. ([#3372](https://github.com/craftcms/cms/issues/3372))
- Fixed an error that could occur when changing a Channel section to Structure. ([#3373](https://github.com/craftcms/cms/issues/3373))
- Fixed an error that occurred when saving Matrix content from console requests.

## 3.0.27 - 2018-10-11

### Added
- Added `craft\helpers\MigrationHelper::findForeignKey()`.
- Added the `cp.globals.edit` and `cp.globals.edit.content` template hooks to the Edit Global Set page. ([#3356](https://github.com/craftcms/cms/pull/3356))

### Changed
- It’s now possible to load a Create Entry page with a specific user preselected in the Author field, using a new `authorId` query string param. ([#3326](https://github.com/craftcms/cms/pull/3326))
- Matrix fields that are set to manage blocks on a per-site basis will now duplicate Matrix blocks across all of the owner element’s supported sites when the element is first created. ([#3082](https://github.com/craftcms/cms/issues/3082))
- Disabled Matrix blocks are no longer visible when sharing an entry draft or version. ([#3338](https://github.com/craftcms/cms/issues/3338))
- Control Panel tabs that have errors now have alert icons.
- The Debug Toolbar is no longer shown in Live Preview iframes.
- The Plugin Store now requires browsers with ES6 support.
- Updated jQuery Touch Events to 2.0.0.
- Updated Garnish to 0.1.29.

### Fixed
- Fixed a bug where enabling the “Propagate entries across all enabled sites?” setting for an existing Channel section (or converting the section to a Structure) wouldn’t update entries that had been created for the non-primary site.
- Fixed a bug where Craft wasn’t detecting and retrying queue jobs that had timed out.
- Fixed a bug where `Craft::$app->locale` could return the wrong locale during Live Preview requests. ([#3336](https://github.com/craftcms/cms/issues/3336))
- Fixed a SQL error that could occur when upgrading to Craft 3, if a foreign key had an unexpected name.
- Fixed a bug where page titles in the Control Panel could be blank when showing validation errors for things that were missing their name or title. ([#3344](https://github.com/craftcms/cms/issues/3344))
- Fixed an error that could occur if a component’s settings were stored as `null`. ([#3342](https://github.com/craftcms/cms/pull/3342))
- Fixed a bug where details panes weren’t visible on browser windows sized between 999 and 1,223 pixels wide.
- Fixed an error that occurred if a Quick Post widget contained a Matrix field that had Min Blocks set and only had one block type.
- Fixed a bug where disabled Matrix blocks were getting validated as live. ([#3354](https://github.com/craftcms/cms/issues/3354))
- Fixed a bug where the `EVENT_AFTER_ACTIVATE_USER` event wasn’t getting triggered on user registration when email verification isn’t required. ([craftcms/commerce-digital-products#18](https://github.com/craftcms/commerce-digital-products/issues/18))
- Added garbage collection for offline storage of remote assets. ([#3335](https://github.com/craftcms/cms/pull/3335))
- Fixed a bug where Twig could end up in a strange state if an error occurred when preparing to render an object template. ([#3364](https://github.com/craftcms/cms/issues/3364))

### Security
- The `svg()` Twig function no longer sanitizes SVGs or namespaces their IDs or class names by default when a file path (or alias) was passed in. ([#3337](https://github.com/craftcms/cms/issues/3337))

## 3.0.26.1 - 2018-09-29

### Changed
- Changed the `yiisoft/yii2-queue` version requirement to `2.1.0`. ([#3332](https://github.com/craftcms/cms/issues/3332))

## 3.0.26 - 2018-09-29

### Changed
- `ancestors`, `descendants`, `nextSibling`, `parent`, and `prevSibling` are now reserved field handles.
- The `svg()` Twig function namespaces class names in addition to IDs now.
- Changed the `yiisoft/yii2-queue` version requirement to `2.0.1`. ([#3332](https://github.com/craftcms/cms/issues/3332))

### Fixed
- Fixed a validation error that could occur when saving an entry as a new entry if the URI format didn’t contain a `{slug}` tag. ([#3320](https://github.com/craftcms/cms/issues/3320))
- Fixed a SQL error that could occur if a deprecation error occurred when attempting to upgrade a Craft 2 project. ([#3324](https://github.com/craftcms/cms/issues/3324))

## 3.0.25 - 2018-09-18

### Added
- Added `craft\log\FileTarget::$includeUserIp` which determines whether users’ IP addresses should be included in the logs (`false` by default). ([#3310](https://github.com/craftcms/cms/pull/3310))

### Fixed
- Fixed an error that could occur when installing or updating something within the Control Panel if `composer.json` required the `roave/security-advisories` package.
- Fixed a SQL error that could occur when searching elements on PostgreSQL installs.
- Fixed a bug where Craft would ignore the last segment of template paths that ended in `/0`. ([#3304](https://github.com/craftcms/cms/issues/3304))
- Fixed a Twig Template Loading Error that would occur when testing email settings, if a custom email template was used and an error occurred when rendering it. ([#3309](https://github.com/craftcms/cms/issues/3309))

## 3.0.24 - 2018-09-11

### Added
- Added the `extraAppLocales` config setting.

### Changed
- The `defaultCpLanguage` config setting no longer needs to be a language that Craft is translated into, as long as it is a valid locale ID.
- Resave Elements jobs that are queued up after saving an entry type now include the section name in the job description. ([#3290](https://github.com/craftcms/cms/issues/3290))
- Updated Garnish to 0.1.28.

### Fixed
- Fixed a SQL error that could occur when an element query’s `orderBy` parameter was set to `dateCreated` or `dateUpdated`.
- Fixed an error that could occur when updating to v3.0.23+ if multiple Matrix fields existed with the same handle, but they had no content tables, somehow.
- Fixed a bug where links in activation and forgot-password emails weren’t hyperlinked, leaving it up to the mail client to hopefully be smart about it. ([#3288](https://github.com/craftcms/cms/issues/3288))

## 3.0.23.1 - 2018-09-04

### Fixed
- Fixed a bug where Matrix fields would get new content tables each time they were saved.

## 3.0.23 - 2018-09-04

### Changed
- Browser-based form validation is now disabled for page forms. ([#3247](https://github.com/craftcms/cms/issues/3247))
- `craft\base\Model::hasErrors()` now supports passing an attribute name with a `.*` suffix, which will return whether any errors exist for the given attribute or any nested model attributes.
- Added `json` to the default `allowedFileExtensions` config setting value. ([#3254](https://github.com/craftcms/cms/issues/3254))
- Exception call stacks now collapse internal Twig methods by default.
- Twig exception call stacks now show all of the steps leading up to the error.
- Live Preview now reloads the preview pane automatically after an asset is saved from the Image Editor. ([#3265](https://github.com/craftcms/cms/issues/3265))

### Deprecated
- Deprecated `craft\services\Matrix::getContentTableName()`. `craft\fields\Matrix::$contentTable` should be used instead.

### Removed
- Removed `craft\services\Matrix::getParentMatrixField()`.

### Fixed
- Fixed a bug where element selection modals could be initialized without a default source selected, if some of the sources were hidden for not being available on the currently-selected site. ([#3227](https://github.com/craftcms/cms/issues/3227))
- Fixed a bug where edit pages for categories, entries, global sets, and users weren’t revealing which tab(s) had errors on it, if the errors occurred within a Matrix field. ([#3248](https://github.com/craftcms/cms/issues/3248))
- Fixed a SQL error that occurred when saving a Matrix field with new sub-fields on PostgreSQL. ([#3252](https://github.com/craftcms/cms/issues/3252))
- Fixed a bug where custom user fields weren’t showing up on the My Account page when running Craft Solo edition. ([#3228](https://github.com/craftcms/cms/issues/3228))
- Fixed a bug where multiple Matrix fields could share the same content table. ([#3249]())
- Fixed a “cache is corrupted” Twig error that could occur when editing or saving an element if it had an Assets field with an unresolvable subfolder path template. ([#3257](https://github.com/craftcms/cms/issues/3257))
- Fixed a bug where the Dev Mode indicator strip wasn’t visible on Chrome/Windows when using a scaled display. ([#3259](https://github.com/craftcms/cms/issues/3259))
- Fixed a SQL error that could occur when validating an attribute using `craft\validators\UniqueValidator`, if the target record’s `find()` method joined in another table.

## 3.0.22 - 2018-08-28

### Changed
- The “Deleting stale template caches” job now ensures all expired template caches have been deleted before it begins processing the caches.
- Text inputs’ `autocomplete` attributes now get set to `off` by default, and they will only not be added if explicitly set to `null`.
- Improved the error response when Composer is unable to perform an update due to a dependency conflict.
- Email fields in the Control Panel now have `type="email"`.
- `craft\helpers\Db::parseParam()` now has a `$caseInnensitive` argument, which can be set to `true` to force case-insensitive conditions on PostgreSQL installs.
- `craft\validators\UniqueValidator` now has a `$caseInsensitive` property, which can be set to `true` to cause the unique validation to be case-insensitive on PostgreSQL installs.
- The CLI setup wizard now detects common database connection errors that occur with MAMP, and automatically retests with adjusted settings.
- The CLI setup wizard now detects common database authentication errors, and lets the user retry the username and password settings, skipping the others.
- Updated Garnish to 0.1.27.

### Fixed
- Fixed a bug where Craft wasn’t reverting `composer.json` to its original state if something went wrong when running a Composer update.
- Fixed a bug where string casing functions in `craft\helpers\StringHelper` were adding extra hyphens to strings that came in as `Upper-Kebab-Case`.
- Fixed a bug where unique validation for element URIs, usernames, and user email address was not case-insensitive on PostgreSQL installs.
- Fixed a bug where element queries’ `uri` params, and user queries’ `firstName`, `lastName`, `username`, and `email` params, were not case-insensitive on PostgreSQL installs.
- Fixed a bug where the CLI setup wizard was allowing empty database names.
- Fixed a bug where it wasn’t possible to clear template caches if template caching was disabled by the `enableTemplateCaching` config setting. ([#3229](https://github.com/craftcms/cms/issues/3229))
- Fixed a bug where element index toolbars weren’t staying fixed to the top of the content area when scrolling down the page. ([#3233](https://github.com/craftcms/cms/issues/3233))
- Fixed an error that could occur when updating Craft if the system was reliant on the SSL certificate provided by the`composer/ca-bundle` package.

## 3.0.21 - 2018-08-21

### Added
- Most element query parameters can now be set to `['not', 'X', 'Y']`, as a shortcut for `['and', 'not X', 'not Y']`.

### Changed
- The “New Password” input on the My Account page now has a “Show” button, like other password inputs in the Control Panel.
- Plugin settings pages now redirect to the Settings index page after save. ([#3216](https://github.com/craftcms/cms/issues/3216))
- It’s now possible to set [autofill detail tokens](https://html.spec.whatwg.org/multipage/form-control-infrastructure.html#autofill-detail-tokens) on the `autocomplete` variable when including the `_includes/forms/text.html` template (e.g. `'name'`).
- Username and password inputs now have the correct `autocomplete` values, increasing the likelihood that tools like 1Password will handle the form correctly. ([#3207](https://github.com/craftcms/cms/issues/3207))

### Fixed
- Fixed a SQL error that occurred when saving a user if a `craft\elements\User::EVENT_BEFORE_SAVE` event listener was setting `$event->isValid = false`. ([#3206](https://github.com/craftcms/cms/issues/3206))
- Fixed a bug where password inputs’ jQuery data was getting erased when the “Show” button was clicked.
- Fixed an error that could occur when upgrading to Craft 3. ([#3208](https://github.com/craftcms/cms/pull/3208))
- Fixed a bug where non-image assets’ file extension icons could bleed out of the preview area within asset editor HUDs. ([#3209](https://github.com/craftcms/cms/issues/3209))
- Fixed a bug where Craft wasn’t saving a new entry version when reverting an entry to a previous version. ([#3210](https://github.com/craftcms/cms/issues/3210))
- Fixed an error that could occur when a Matrix block was saved by a queue job. ([#3217](https://github.com/craftcms/cms/pull/3217))

### Security
- External links in the Control Panel now set `rel="noopener"`. ([#3201](https://github.com/craftcms/cms/issues/3201))

## 3.0.20 - 2018-08-14

### Added
- Added `craft\services\Fields::refreshFields()`.

### Fixed
- Fixed a bug where `DateTime` model attributes were getting converted to ISO-8601 date strings for `craft\web\View::renderObjectTemplate()`. ([#3185](https://github.com/craftcms/cms/issues/3185))
- Fixed a bug where timepicker menus had a higher z-index than session expiration modal shades. ([#3186](https://github.com/craftcms/cms/issues/3186))
- Fixed a bug where users could not log in after upgrading to Craft 3, if there was a custom field named `owner`.
- Fixed a bug where it was not possible to set non-integer values on asset queries’ `width`, `height`, or `size` params. ([#3195](https://github.com/craftcms/cms/issues/3195))
- Fixed a bug where all Asset folders were being initiated at once, resulting in performance issues.

## 3.0.19 - 2018-08-07

### Added
- Added the `craft.query()` template function, for creating new database queries.
- Added `craft\services\Structures::mutexTimeout`. ([#3148](https://github.com/craftcms/cms/issues/3148))
- Added `craft\services\Api::getComposerWhitelist()`.

### Removed
- Removed `craft\services\Api::getOptimizedComposerRequirements()`.

### Fixed
- Craft’s console commands now return the correct exit codes. ([#3175](https://github.com/craftcms/cms/issues/3175))
- Fixed the appearance of checkboxes in IE11 on element index pages. ([#3177](https://github.com/craftcms/cms/issues/3177))
- Fixed a bug where `composer.json` could end up with a bunch of extra dependencies in the `require` object after a failed update or plugin installation.
- Fixed an error that could occur when viewing an entry revision, if it had a Matrix field and one of the sub-fields within the Matrix field had been deleted. ([#3183](https://github.com/craftcms/cms/issues/3183))
- Fixed a bug where thumbnails weren’t loading in relational fields when viewing an entry version.

## 3.0.18 - 2018-07-31

### Added
- Added `craft\helpers\App::assetManagerConfig()`.
- Added `craft\helpers\App::cacheConfig()`.
- Added `craft\helpers\App::dbConfig()`.
- Added `craft\helpers\App::mailerConfig()`.
- Added `craft\helpers\App::mutexConfig()`.
- Added `craft\helpers\App::logConfig()`.
- Added `craft\helpers\App::sessionConfig()`.
- Added `craft\helpers\App::userConfig()`.
- Added `craft\helpers\App::viewConfig()`.
- Added `craft\helpers\App::webRequestConfig()`.
- Added `craft\validators\StringValidator::$trim`, which will cause leading/trailing whitespace to be stripped from model attributes.

### Changed
- User verification and password-reset emails now link them back to the same site they were on when the email was sent, if it was sent from a front-end request. ([#3029](https://github.com/craftcms/cms/issues/3029))
- Dynamic app component configs are now defined by methods on `craft\helpers\App`, making it easier to modify them from `config/app.php`. ([#3152](https://github.com/craftcms/cms/issues/3152))
- Structure operations now ensure that no other operations are being performed on the same structure, reducing the risk of corrupting the structure. ([#3148](https://github.com/craftcms/cms/issues/3148))
- The `{% js %}` tag now supports the following position params: `at POS_HEAD`, `at POS_BEGIN`, `at POS_END`, `on POS_READY`, and `on POS_LOAD` (e.g. `{% js at POS_END %}`).
- Craft once again checks for `X-Forwarded-For` headers when determining the user’s IP. ([#3036](https://github.com/craftcms/cms/issues/3036))
- Leading/trailing whitespace characters are now stripped from element titles on save. ([#3020](https://github.com/craftcms/cms/issues/3020))
- Updated svg-sanitize to ~0.9.0.

### Deprecated
- Deprecated `craft\db\Connection::createFromConfig()`. `craft\helpers\App::dbConfig()` should be used instead.
- Deprecated `craft\helpers\MailerHelper::createMailer()`. `craft\helpers\App::mailerConfig()` should be used instead.

### Fixed
- Fixed a bug where collapsing structure elements would only hide up to 50 of their descendants.
- Fixed a bug where Date/Time fields could lose their value if they were used in an entry type’s Title Format, and the entry’s site’s language was different than the user’s preferred language. ([#3151](https://github.com/craftcms/cms/issues/3151))
- Fixed a bug where Dropdown fields could show an incorrect selected value in limited circumstances.
- Fixed a bug where Dropdown fields on an element index view could show an incorrect selected value in limited circumstances.

## 3.0.17.1 - 2018-07-24

### Fixed
- Really fixed a PHP error that could occur if the PHP’s `set_time_limit()` was added to the php.ini `disable_functions` list.

## 3.0.17 - 2018-07-24

### Added
- The Control Panel is now translated for Norwegian Nynorsk. ([#3135](https://github.com/craftcms/cms/pull/3135))
- Added `craft\elements\db\ElementQuery::anyStatus()`, which can be called when the default `status` and `enabledForSite` filters aren’t desired. ([#3117](https://github.com/craftcms/cms/issues/3117))

### Changed
- The `addTrailingSlashesToUrls` config setting no longer applies to URLs that end with a segment that has a dot (`.`). ([#3123](https://github.com/craftcms/cms/issues/3123))
- Craft now redirects install requests back to the Dashboard if it’s already installed. ([#3143](https://github.com/craftcms/cms/issues/3143))

### Fixed
- Fixed a bug where the Settings → Email → System Messages page would show messages in the current application language rather than the primary site’s language.
- Fixed a bug where system message modals on the Settings → Email → System Messages page would initially show messages in the current application language rather than the primary site’s language, even if the application language wasn’t in use by any sites. ([#3115](https://github.com/craftcms/cms/issues/3115))
- Fixed an error that could occur if `craft\web\View::registerAssetFlashes()` was called on a console request. ([#3124](https://github.com/craftcms/cms/issues/3124))
- Fixed a PHP error that could occur if the PHP’s `set_time_limit()` was added to the php.ini `disable_functions` list.
- Fixed a bug where expanding a disabled element within a structure index view in the Control Panel wouldn’t reveal any descendants. ([#3126](https://github.com/craftcms/cms/issues/3126))
- Fixed a bug thumbnails weren’t loading for element index rows that were revealed after expanding a parent element.
- Fixed an error that occurred if an element’s `getRoute()` method returned a string. ([#3128](https://github.com/craftcms/cms/issues/3128))
- Fixed a bug where the `|without` filter wasn’t working if an object was passed in. ([#3137](https://github.com/craftcms/cms/issues/3137))
- Fixed a bug where users’ Language preference would default to Deutsch if the current application language wasn’t one of the available language options. ([#3142](https://github.com/craftcms/cms/issues/3142))

## 3.0.16.1 - 2018-07-18

### Fixed
- Fixed a bug where the `orderBy` element query param wasn’t being respected when used in conjunction with a `with` param to eager-load elements in a specific order. ([#3109](https://github.com/craftcms/cms/issues/3109))
- Fixed a bug where underscores were getting removed from slugs. ([#3111](https://github.com/craftcms/cms/issues/3111))

## 3.0.16 - 2018-07-17

### Added
- The progress bar on the Asset Indexes utility now shows how many files have been indexed, and how many there are in total. ([#2934](https://github.com/craftcms/cms/issues/2934))
- Added `craft\base\PluginInterface::beforeSaveSettings()`.
- Added `craft\base\PluginInterface::afterSaveSettings()`.
- Added `craft\base\Plugin::EVENT_AFTER_SAVE_SETTINGS`.
- Added `craft\base\Plugin::EVENT_BEFORE_SAVE_SETTINGS`.

### Changed
- Craft no longer relies on ImageMagick or GD to define the image formats that should be considered manipulatable. ([#2408](https://github.com/craftcms/cms/issues/2408))
- Removed the `showBetaUpdates` config setting as it’s no longer being used.
- When uploading a file to an Assets field, Craft will automatically sort the file list to show the latest uploads first. ([#2812](https://github.com/craftcms/cms/issues/2812))
- `dateCreated`, `dateUpdated`, `postDate`, `expiryDate`, `after`, and  `before` element query params can new be set to `DateTime` objects.
- Matrix fields now auto-focus the first text input within newly-created Matrix blocks. ([#3104](https://github.com/craftcms/cms/issues/3104))
- Updated Twig to 2.5.0.
- Updated Garnish to 0.1.26.
- Updated Selectize to 0.12.6.

### Fixed
- Fixed an error that could occur when sending emails to international domains if the Intl extension wasn’t enabled.
- Fixed an exception that was thrown if the `securityKey` config setting was changed and Craft was set to use either the SMTP or Gmail mailer transport type. ([#3083](https://github.com/craftcms/cms/issues/3083))
- Fixed a bug where Asset view was not being refreshed in some cases after using Image Editor. ([#3035](https://github.com/craftcms/cms/issues/3035))
- Fixed a bug where Craft wouldn’t warn before leaving an edit page with unsaved changes, if Live Preview was active. ([#3092](https://github.com/craftcms/cms/issues/3092))
- Fixed a bug where entries, categories, and global sets’ `getCpEditUrl()` methods could omit the site handle on multi-site installs. ([#3089](https://github.com/craftcms/cms/issues/3089))
- Fixed a JavaScript error that occurred when closing Live Preview. ([#3098](https://github.com/craftcms/cms/issues/3098))
- Fixed a bug where Dashboard widgets could be spaced incorrectly if there was only one grid column. ([#3100](https://github.com/craftcms/cms/issues/3100))
- Fixed a bug where modal windows with Field Layout Designers could cause the browser to crash. ([#3096](https://github.com/craftcms/cms/pull/3096))
- Fixed a bug where `craft\services\Fields::getAllGroups()` and `getGroupById()` could return incorrect results. ([#3102](https://github.com/craftcms/cms/issues/3102))

## 3.0.15 - 2018-07-09

### Changed
- It’s now possible to fetch only non-admin users by setting `craft\elements\db\UserQuery::$admin` to `false`.
- `Craft.EntryTypeSwitcher` now triggers a `typeChange` event after switching the entry type. ([#3067](https://github.com/craftcms/cms/pull/3067))
- Reduced the left and right padding in the Control Panel for screens less than 768 pixels wide. ([#3073](https://github.com/craftcms/cms/issues/3073))
- Removed the `useXSendFile` config setting as it’s no longer being used.
- `craft\helpers\StringHelper::toKebabCase()`, `toCamelCase()`, `toPascalCase()`, and `toSnakeCase()` now treat camelCase’d and PascalCale’d strings as multiple words. ([#3090](https://github.com/craftcms/cms/issues/3090))

### Fixed
- Fixed a bug where `craft\i18n\I18N::getPrimarySiteLocale()` and `getPrimarySiteLocaleId()` were returning locale info for the _first_ site, rather than the primary one. ([#3063](https://github.com/craftcms/cms/issues/3063))
- Fixed a bug where element index pages were loading all elements in the view, rather than waiting for the user to scroll to the bottom of the page before loading the next batch. ([#3068](https://github.com/craftcms/cms/issues/3068))
- Fixed a bug where sites listed in the Control Panel weren’t always in the correct sort order. ([#3065](https://github.com/craftcms/cms/issues/3065))
- Fixed an error that occurred when users attempted to create new entries within entry selector modals, for a section they didn’t have permission to publish peer entries in. ([#3069](https://github.com/craftcms/cms/issues/3069))
- Fixed a bug where the “Save as a new asset” button label wasn’t getting translated in the Image Editor. ([#3070](https://github.com/craftcms/cms/pull/3070))
- Fixed a bug where it was impossible to set the filename of assets when uploading them as data strings. ([#2973](https://github.com/craftcms/cms/issues/2973))
- Fixed a bug where the Field Type menu’s options within new Matrix block type settings weren’t getting sorted alphabetically. ([#3072](https://github.com/craftcms/cms/issues/3072))
- Fixed an exception that was thrown when testing email settings if the Template setting was invalid. ([#3074](https://github.com/craftcms/cms/issues/3074))
- Fixed a bug where Dropdown fields’ bottom margin could jump up a bit when an empty option was selected. ([#3075](https://github.com/craftcms/cms/issues/3075))
- Fixed a bug where main content containers in the Control Panel could become too wide in Firefox. ([#3071](https://github.com/craftcms/cms/issues/3071))

## 3.0.14 - 2018-07-03

### Changed
- `craft\events\SiteEvent` now has a `$oldPrimarySiteId` property, which will be set to the previous primary site ID (which may stil be the current site ID, if it didn’t just change).
- `craft\helpers\Search::normalizeKeywords()` now has a `$language` argument, which can be set if the character mappings should be pulled from a different language than the current app language.
- `craft\services\Sites::getEditableSiteIds()` and `getEditableSites()` now return the same things as `getAllSiteIds()` and `getAllSites()` when there’s only one site. ([#3049](https://github.com/craftcms/cms/issues/3049))

### Fixed
- Fixed a bug where user verification links could get mangled when emails were parsed as Markdown, if the verification code contained two or more underscores.
- Fixed a bug where Craft was misinterpreting `X-Forwarded-For` headers as the user’s IP instead of the server’s IP. ([#3036](https://github.com/craftcms/cms/issues/3036))
- Fixed a bug where Craft wasn’t auto-scrolling the content container when dragging items near a window edge. ([#3048](https://github.com/craftcms/cms/issues/3048))
- Fixed a PHP error that occurred when loading a Debug Toolbar panel on a page that contained serialized Checkboxes or Multi-Select field data. ([#3034](https://github.com/craftcms/cms/issues/3034))
- Fixed a bug where elements’ normalized search keywords weren’t always using the correct language-specific character mappings. ([#3046](https://github.com/craftcms/cms/issues/3046))
- Fixed a bug where the `<html lang>` attribute was hard-set to `en-US` rather than the current application language. ([#3053](https://github.com/craftcms/cms/pull/3053))
- Fixed a PHP error that occurred when entering an invalid number into a Number field that was set to have decimal digits. ([#3059](https://github.com/craftcms/cms/issues/3059))

### Security
- Craft no longer shows the installer when it can’t establish a database connection if Dev Mode isn’t enabled.

## 3.0.13.2 - 2018-06-27

### Fixed
- Fixed an error that occurred when deleting users from the Users index page.

## 3.0.13.1 - 2018-06-26

### Fixed
- Fixed a bug where Delete User modals weren’t showing the total number of entries that will be transferred/deleted.

## 3.0.13 - 2018-06-26

### Added
- Craft now includes a summary of the content that will be transferred/deleted in Delete User modals. ([#875](https://github.com/craftcms/cms/issues/875))
- `|date`, `|time`, and `|datetime` filters now support a `locale` argument, for specifying which locale’s formatter should be doing the date/time formatting. ([#3006](https://github.com/craftcms/cms/issues/3006))
- Added `craft\base\ApplicationTrait::getIsInitialized()`.
- Added `craft\base\ClonefixTrait`.
- Added `craft\controllers\AssetsController::actionThumb()`.
- Added `craft\controllers\UsersController::actionUserContentSummary()`.
- Added `craft\controllers\UsersController::EVENT_DEFINE_CONTENT_SUMMARY`.
- Added `craft\helpers\App::backtrace()`.
- Added `craft\queue\jobs\PropagateElements`.
- Added `craft\services\Elements::propagateElement()`.

### Changed
- Editable tables now submit an empty string when they have no rows.
- Reduced the overhead when adding a new site by only resaving existing assets, categories, global sets, and tags once for the newly-created site, rather than for all sites.
- Web-based queue workers now call `craft\helpers\App::maxPowerCaptain()` before running the queue. ([#3011](https://github.com/craftcms/cms/issues/3011))
- The PHP Info utility no longer displays the original values for settings and only the current environment value. ([#2990](https://github.com/craftcms/cms/issues/2990))
- Loosened up most of Craft’s Composer dependency constraints.
- Craft no longer publishes asset thumbnails to the `cpresources/` folder.
- `attributes`, `error`, `errors`, and `scenario` are now reserved field handles. ([#3032](https://github.com/craftcms/cms/issues/3032))
- Improved the look of Control Panel tabs.
- `craft\web\UrlManager::createUrl()`, `createAbsoluteUrl()`, and `getMatchedElement()` now log warnings if they’re called before Craft has been fully initialized. ([#3028](https://github.com/craftcms/cms/issues/3028))

### Deprecated
- Deprecated `craft\controllers\AssetsController::actionGenerateThumb()`.

### Fixed
- Fixed a bug where sidebar meta info on Edit User pages was bleeding over the edge of the page’s content area.
- Fixed a bug where Table fields wouldn’t remember if they had no rows in their Default Values setting. ([#2979](https://github.com/craftcms/cms/issues/2979))
- Fixed a bug where passing `timezone=false` to the `|date`, `|time`, and `|datetime` filters would not preserve the given date’s time zone.
- Fixed a bug where AM/PM strings in formatted dates weren’t respecting the casing specified by the `A`/`a` character in the date format. ([#3007](https://github.com/craftcms/cms/issues/3007))
- Fixed a bug you could get an invalid license warning in cases where web API calls returned a 500 response code.
- Fixed a bug where cloning models and queries would lose any associated behaviors. ([#2857](https://github.com/craftcms/cms/issues/2857))
- Fixed a bug where custom field params were getting forgotten when calling `getNext()` and `getPrev()`, if an element query object was passed in. ([#3019](https://github.com/craftcms/cms/issues/3019))
- Fixed a bug where datepickers were getting scrollbars.
- Fixed a bug where volumes’ field layouts weren’t getting deleted when volumes were deleted. ([#3022](https://github.com/craftcms/cms/pull/3022))
- Fixed a bug where deleting a section or an entry type wouldn’t delete any associated entries that didn’t exist in the primary site. ([#3023](https://github.com/craftcms/cms/issues/3023))
- Fixed a bug where the `svg()` Twig function could convert `id` attributes within the SVG contents to invalid IDs. ([#3025](https://github.com/craftcms/cms/issues/3025))
- Fixed a bug where asset thumbnails wouldn’t load reliably in the Control Panel on load-balanced environments. ([#3026](https://github.com/craftcms/cms/issues/3026))
- Fixed a PHP error that could occur when validating Assets fields if a file was uploaded but no longer exists at the temp location. ([#3033](https://github.com/craftcms/cms/pull/3033))

## 3.0.12 - 2018-06-18

### Added
- Added a `leaves` element query param that limits the selected elements to just the leaves in the structure (elements without children).
- Added `craft\helpers\Db::deleteIfExists()`.
- Added `craft\services\Categories::deleteGroup()`. ([#3000](https://github.com/craftcms/cms/pull/3000))
- Added `craft\services\Tags::deleteTagGroup()`. ([#3000](https://github.com/craftcms/cms/pull/3000))
- Added `craft\services\UserGroups::deleteGroup()`. ([#3000](https://github.com/craftcms/cms/pull/3000))

### Changed
- Improved Control Panel styling. ([#2883](https://github.com/craftcms/cms/issues/2883))

### Removed
- Removed `craft\services\Fields::updateFieldVersionAfterRequest()`.

### Fixed
- Fixed a caching bug where the Fields service could still think a field existed after it had been deleted. ([#2985](https://github.com/craftcms/cms/issues/2985))
- Fixed a bug where Craft would not invalidate the dynamically-generated `craft\behaviors\ContentBehavior` and `craft\behaviors\ElementQueryBehavior` after saving/deleting a custom field, if the request didn’t end normally. ([#2999](https://github.com/craftcms/cms/issues/2999))
- Fixed a PHP error that could occur when saving entries with a URI format that contained certain Twig filters. ([#2995](https://github.com/craftcms/cms/issues/2995))
- Fixed a bug where `{shorthand}` variables in templates rendered by `craft\web\View::renderObjectTemplate()` could end up referencing global variables, if the variable wasn’t a property of the object. ([#3002](https://github.com/craftcms/cms/issues/3002))
- Fixed a bug where the Find and Replace utility wasn’t updating element titles. ([#2996](https://github.com/craftcms/cms/issues/2996))
- Fixed some wonky behavior if one of the custom user profile tabs was called “Account”. ([#2998](https://github.com/craftcms/cms/issues/2998))
- Fixed a bug where dragging a folder on the Assets index page could have unexpected results. ([#2873](https://github.com/craftcms/cms/issues/2873))
- Reduced the likelihood of SQL deadlock errors when saving elements. ([#3003](https://github.com/craftcms/cms/issues/3003))

## 3.0.11 - 2018-06-12

### Changed
- Sort options defined by element types’ `sortOptions()` / `defineSortOptions()` methods can now be specified as sub-arrays with `label`, `orderBy`, and `attribute` keys.
- Entries and categories can now be sorted by their slugs.
- The “Cache remote images?” option in the Asset Indexes utility is now enabled by default. ([#2977](https://github.com/craftcms/cms/issues/2977))

### Fixed
- Fixed a bug where it was not possible to order search results by search score, if the element type didn’t specify any sort options.
- Fixed a bug where clicking on “Date Created” and “Date Updated” column headers on element indexes wouldn’t update the sort order. ([#2975](https://github.com/craftcms/cms/issues/2975))
- Fixed a bug where Edit Entry pages were listing more than the 10 most recent versions. ([#2976](https://github.com/craftcms/cms/issues/2976))
- Fixed a SQL error that occurred when upgrading from Craft 2 to 3 via the terminal. ([#1347](https://github.com/craftcms/cms/issues/1347))
- Fixed the alignment of expand/collapse toggles in asset index sidebars. ([#2981](https://github.com/craftcms/cms/issues/2981))

## 3.0.10.3 - 2018-06-07

### Fixed
- Fixed a bug where the “New Entry” menu on the Entries index page would not contain any options on single-site installs, running MySQL. ([#2961](https://github.com/craftcms/cms/issues/2961))
- Fixed a bug where the `siteName` config setting wasn’t working as expected when set to an array. ([#2968](https://github.com/craftcms/cms/issues/2968))

## 3.0.10.2 - 2018-06-07

### Changed
- Improved the output of `craft\helpers\DateTimeHelper::humanDurationFromInterval()`.
- Updated Garnish to 0.1.24.

### Fixed
- Fixed JavaScript errors that could occur in the Control Panel on pages with Ajax requests. ([#2966](https://github.com/craftcms/cms/issues/2966))
- Fixed a bug where the “New Entry” menu on the Entries index page would not contain any options on single-site installs. ([#2961](https://github.com/craftcms/cms/issues/2961))
- Fixed a bug where JavaScript files registered with `craft\web\View::registerJsFile()` would be ignored if the `depends` option was set. ([#2965](https://github.com/craftcms/cms/issues/2965))

## 3.0.10.1 - 2018-06-06

### Fixed
- Fixed a bug where Craft wasn’t converting empty strings to `null` when saving data to non-textual columns.
- Fixed a bug where Craft would show a Database Connection Error on Install requests, if it couldn’t connect to the database.
- Fixed a bug where Craft wasn’t keeping track of element queries that were executed within `{% cache %}` tags. ([#2959](https://github.com/craftcms/cms/issues/2959))

## 3.0.10 - 2018-06-05

### Added
- Added support for a `CRAFT_LICENSE_KEY` PHP constant, which can be set to the project’s license key, taking precedence over the `license.key` file.
- Added `craft\helpers\Stringy::getLangSpecificCharsArray()`.
- Added `craft\web\View::setRegisteredAssetBundles()`.
- Added `craft\web\View::setRegisteredJsFiles()`.

### Changed
- Generated site URLs now always include full host info, even if the base site URL is root/protocol-relative. ([#2919](https://github.com/craftcms/cms/issues/2919))
- Variables passed into `craft\web\View::renderObjectTemplate()` can now be referenced using the shorthand syntax (e.g. `{foo}`).
- `craft\helpers\StringHelper::asciiCharMap()` now has `$flat` and `$language` arguments.
- Craft no longer saves new versions of entries when absolutely nothing changed about them in the save request. ([#2923](https://github.com/craftcms/cms/issues/2923))
- Craft no longer enforces plugins’ `minVersionRequired` settings if the currently-installed version begins with `
- 
- dev-`.
- Improved the performance of element queries when a lot of values were passed into a param, such as `id`, by using `IN()` and `NOT IN()` conditions when possible. ([#2937](https://github.com/craftcms/cms/pull/2937))
- The Asset Indexes utility no longer skips files with leading underscores. ([#2943](https://github.com/craftcms/cms/issues/2943))
- Updated Garnish to 0.1.23.

### Deprecated
- Deprecated the `customAsciiCharMappings` config setting. (Any corrections to ASCII char mappings should be submitted to [Stringy](https://github.com/danielstjules/Stringy).)

### Fixed
- Fixed a PHP error that could occur when `craft\fields\Number::normalizeValue()` was called without passing an `$element` argument. ([#2913](https://github.com/craftcms/cms/issues/2913))
- Fixed a bug where it was not possible to fetch Matrix blocks with the `relatedTo` param if a specific custom field was specified.
- Fixed a bug where `craft\helpers\UrlHelper::url()` and `siteUrl()` were not respecting the `$scheme` argument for site URLs.
- Fixed a bug where `{id}` tags within element URI formats weren’t getting parsed correctly on first save. ([#2922](https://github.com/craftcms/cms/issues/2922))
- Fixed a bug where `craft\helpers\MigrationHelper::dropAllForeignKeysToTable()` wasn’t working correctly. ([#2897](https://github.com/craftcms/cms/issues/2897))
- Fixed a “Craft is not defined” JavaScript error that could occur on the Forgot Password page in the Control Panel and Dev Toolbar requests.
- Fixed a bug where rotating the screen on iOS would change how the page was zoomed.
- Fixed a bug where `craft\helpers\StringHelper::toAscii()` and the `Craft.asciiString()` JS method weren’t using language-specific character replacements, or any custom replacements defined by the `customAsciiCharMappings` config setting.
- Fixed a bug where the number `0` would not save in a Plain Text field.
- Fixed a bug where Craft could pick the wrong current site if the primary site had a root-relative or protocol-relative URL, and another site didn’t, but was otherwise an equal match.
- Fixed a bug where Control Panel Ajax requests could cause some asset bundles and JavaScript files to be double-registered in the browser.
- Fixed a bug where the “New entry” menu on the Entries index page was including sections that weren’t available in the selected site, and they weren’t linking to Edit Entry pages for the selected site. ([#2925](https://github.com/craftcms/cms/issues/2925))
- Fixed a bug where the `|date`, `|time`, and `|datetime` filters weren’t respecting their `$timezone` arguments. ([#2926](https://github.com/craftcms/cms/issues/2926))
- Fixed a bug where element queries weren’t respecting the `asArray` param when calling `one()`. ([#2940](https://github.com/craftcms/cms/issues/2940))
- Fixed a bug where the Asset Indexes utility wouldn’t work as expected if all of a volume’s assets had been deleted from the file system. ([#2955](https://github.com/craftcms/cms/issues/2955))
- Fixed a SQL error that could occur when a `{% cache %}` tag had no body. ([#2953](https://github.com/craftcms/cms/issues/2953))

## 3.0.9 - 2018-05-22

### Added
- Added a default plugin icon to plugins without an icon in the Plugin Store.
- Added `craft\helpers\ArrayHelper::without()` and `withoutValue()`.
- Added `craft\base\FieldInterface::modifyElementIndexQuery()`.
- Added `craft\elements\db\ElementQueryInterface::andWith()`.

### Changed
- Fixed a bug where Craft was checking the file system when determining if an asset was a GIF, when it should have just been checking the file extension.
- `craft\base\Plugin` now sets the default `$controllerNamespace` value to the plugin class’ namespace + `\controllers` or `\console\controllers`, depending on whether it’s a web or console request.
- Improved the contrast of success and error notices in the Control Panel to meet WCAG AA requirements. ([#2885](https://github.com/craftcms/cms/issues/2885))
- `fieldValue` is now a protected field handle. ([#2893](https://github.com/craftcms/cms/issues/2893))
- Craft will no longer discard any preloaded elements when setting the `with` param on an element query, fixing a bug where disabled Matrix blocks could show up in Live Preview if any nested fields were getting eager-loaded. ([#1576](https://github.com/craftcms/cms/issues/1576))
- Improved memory usage when using the `{% cache %}` tag. ([#2903](https://github.com/craftcms/cms/issues/2903))

### Fixed
- Fixed a bug where the Plugin Store was listing featured plugins (e.g. “Recently Added”) in alphabetical order rather than the API-defined order. ([pixelandtonic/craftnet#83](https://github.com/pixelandtonic/craftnet/issues/83))
- Fixed a SQL error that occurred when programmatically saving a field layout, if the field’s `required` property wasn’t set.
- Fixed a JavaScript error that could occur when multiple Assets fields were present on the same page.
- Fixed an error that could occur when running the `setup` command on some environments.
- Fixed a PHP error that could occur when calling `craft\elements\db\ElementQuery::addOrderBy()` if `$columns` normalized to an empty array. ([#2896](https://github.com/craftcms/cms/issues/2896))
- Fixed a bug where it wasn’t possible to access custom field values on Matrix blocks via `matrixblock` reference tags.
- Fixed a bug where relational fields with only disabled elements selected would get empty table cells on element indexes. ([#2910](https://github.com/craftcms/cms/issues/2910))

## 3.0.8 - 2018-05-15

### Added
- Number fields now have a “Default Value” setting. ([#927](https://github.com/craftcms/cms/issues/927))
- Added the `preserveCmykColorspace` config setting, which can be set to `true` to prevent images’ color spaces from getting converted to sRGB on environments running ImageMagick.

### Changed
- Error text is now orange instead of red. ([#2885](https://github.com/craftcms/cms/issues/2885))
- Detail panes now have a lighter, more saturated background color.

### Fixed
- Fixed a bug where Craft’s default MySQL backup command would not respect the `unixSocket` database config setting. ([#2794](https://github.com/craftcms/cms/issues/2794))
- Fixed a bug where some SVG files were not recognized as SVG files.
- Fixed a bug where Table fields could add the wrong number of default rows if the Min Rows setting was set, and the Default Values setting had something other than one row. ([#2864](https://github.com/craftcms/cms/issues/2864))
- Fixed an error that could occur when parsing asset reference tags. ([craftcms/redactor#47](https://github.com/craftcms/redactor/issues/47))
- Fixed a bug where “Try” and “Buy” buttons in the Plugin Store were visible when the `allowUpdates` config setting was disabled. ([#2781](https://github.com/craftcms/cms/issues/2781))
- Fixed a bug where Number fields would forget their Min/Max Value settings if they were set to 0.
- Fixed a bug where entry versions could be displayed in the wrong order if multiple versions had the same creation date. ([#2889](https://github.com/craftcms/cms/issues/2889))
- Fixed an error that occurred when installing Craft on a domain with an active user session.
- Fixed a bug where email verification links weren’t working for publicly-registered users if the registration form contained a Password field and the default user group granted permission to access the Control Panel.

### Security
- Login errors for locked users now factor in whether the `preventUserEnumeration` config setting is enabled.

## 3.0.7 - 2018-05-10

### Added
- Added the `transformGifs` config setting, which can be set to `false` to prevent GIFs from getting transformed or cleansed. ([#2845](https://github.com/craftcms/cms/issues/2845))
- Added `craft\helpers\FileHelper::isGif()`.

### Changed
- Craft no longer logs warnings about missing translation files when Dev Mode isn’t enabled. ([#1531](https://github.com/craftcms/cms/issues/1531))
- Added `craft\services\Deprecator::$logTarget`. ([#2870](https://github.com/craftcms/cms/issues/2870))
- `craft\services\Deprecator::log()` no longer returns anything.

### Fixed
- Fixed a bug where it was impossible to upload new assets to Assets fields using base64-encoded strings. ([#2855](https://github.com/craftcms/cms/issues/2855))
- Fixed a bug where Assets fields would ignore all submitted asset IDs if any new assets were uploaded as well.
- Fixed a bug where SVG files that were using single quotes instead of double quotes would not be recognized as SVGs.
- Fixed a bug where translated versions of the “It looks like someone is currently performing a system update.” message contained an HTML-encoded `<br/>` tag.
- Fixed a bug where changing an entry’s type could skip adding the new entry type’s tabs, if the previous entry type didn’t have any tabs. ([#2859](https://github.com/craftcms/cms/issues/2859))
- Fixed warnings about missing SVG files that were logged by Control Panel requests.
- Fixed a bug where the `|date` filter would ignore date formatting characters that don’t have ICU counterparts. ([#2867](https://github.com/craftcms/cms/issues/2867))
- Fixed a bug where the global `currentUser` Twig variable could be set to `null` and global sets and could be missing some custom field values when a user was logged-in, if a plugin was loading Twig during or immediately after plugin instantiation. ([#2866](https://github.com/craftcms/cms/issues/2866))

## 3.0.6 - 2018-05-08

### Added
- Error messages about missing plugin-supplied field and volume types now show an Install button when possible.
- Added `craft\base\MissingComponentTrait::getPlaceholderHtml()`.
- Added `craft\db\Migration::EVENT_AFTER_UP` and `EVENT_AFTER_DOWN` events.
- Added `craft\elements\Asset::getContents()`.

### Changed
- Edit User pages will now warn editors when leaving the page with unsaved changes. ([#2832](https://github.com/craftcms/cms/issues/2832))
- Modules are once again loaded before plugins, so they have a chance to register Twig initialization events before a plugin initializes Twig. ([#2831](https://github.com/craftcms/cms/issues/2831))
- `craft\helpers\FileHelper::isSvg()` now returns `true` for files with an `image/svg` MIME type (missing the `+xml`). ([#2837](https://github.com/craftcms/cms/pull/2837))
- The `svg()` Twig function now accepts assets to be passed directly into it. ([#2838](https://github.com/craftcms/cms/pull/2838))
- The “Save and add another” save menu option on Edit Entry and Edit Categories pages now maintain the currently-selected site. ([#2844](https://github.com/craftcms/cms/issues/2844))
- PHP date patterns that are *only* a month name or week day name character will now format the date using the stand-alone month/week day name value. (For example, `'F'` will format a date as “Maggio” instead of “maggio”.)
- Servers without the Intl extension will now use location-agnostic locale data as a fallback if locale data for the specific locale isn’t available.
- The `|date` Twig filter always goes through `craft\i18n\Formatter::asDate()` now, unless formatting a `DateInterval` object.
- The Settings → Plugins page now shows “Buy now” buttons for any commercial plugins that don’t have a license key yet.

### Deprecated
- Deprecated `craft\helpers\DateTimeHelper::translateDate()`. `craft\i18n\Formatter::asDate()` should be used instead.

### Removed
- Removed the `translate` argument from the `|date`, `|time`, and `|datetime` Twig filters; the resulting formatted dates will always be translated now. (Use `myDate.format()` to avoid translations.)

### Fixed
- Fixed an error that could occur in the Plugin Store.
- Fixed a bug where `myDate|date('F')` was returning the short “May” translation rather than the full-length one. ([#2848](https://github.com/craftcms/cms/issues/2848))

## 3.0.5 - 2018-05-01

### Changed
- Fields’ translation icons now reveal the chosen Translation Method in their tooltip. ([#2808](https://github.com/craftcms/cms/issues/2808))
- Improved the error messages displayed when an Assets field has an invalid Upload Location setting. ([#2803](https://github.com/craftcms/cms/issues/2803))
- Craft now logs errors that occur when saving and replacing assets. ([#2814](https://github.com/craftcms/cms/issues/2814))
- Single sections’ entry types’ handles are now updated to match their section’s handle whenever the section is saved. ([#2824](https://github.com/craftcms/cms/issues/2824))
- The Control Panel background color was lightened up a bit.

### Fixed
- Fixed an error that would occur on servers without the Phar PHP extension enabled.
- Fixed an error that could occur if a Matrix block was deleted by a queue job. ([#2813](https://github.com/craftcms/cms/issues/2813))
- Fixed a bug where Twig could be configured to output times in UTC rather than the system timezone, if a bootstrapped module was loading Twig. ([#2761](https://github.com/craftcms/cms/issues/2761))
- Fixed a SQL error that could occur when upgrading from Craft 2 to Craft 3 with an active user session.
- Fixed various SQL errors that could occur when upgrading from Craft 2 to Craft 3, if there were any lingering Craft 3 database tables from a previous upgrade attempt.
- Fixed a bug where the Clear Caches tool was deleting the `.gitignore` file inside `web/cpresources/`. ([#2823](https://github.com/craftcms/cms/issues/2823))
- Fixed the vertical positioning of checkboxes in the Control Panel. ([#2825](https://github.com/craftcms/cms/issues/2825))
- Fixed a JavaScript error that could occur if an element type’s class name contained `\u`. ([#2826](https://github.com/craftcms/cms/issues/2826))

## 3.0.4 - 2018-04-24

### Added
- Added the `craft.globalSets()` template function. ([#2790](https://github.com/craftcms/cms/issues/2790))
- Added the `hasDescendants` element query param. ([#2786](https://github.com/craftcms/cms/issues/2786))
- Added `craft\elements\User::hasDashboard`.

### Changed
- Sections and category groups now ignore posted Template settings for sites that don’t have URI Formats.
- Control Panel resources are once again eager-published. ([#2763](https://github.com/craftcms/cms/issues/2763))
- `entries/save-entries` and `categories/save-category` actions now include the `slug` for responses that accept JSON. ([#2792](https://github.com/craftcms/cms/issues/2792))
- Most `craft\services\Path` methods now have a `$create` argument, which can be set to `false` to prevent the directory from being created if it doesn’t exist yet.
- Craft no longer creates directories when it just needed to clear it. ([#2771](https://github.com/craftcms/cms/issues/2771))
- `craft\services\Config::setDotEnvVar()` now sets the environment variable for the current request, in addition to updating the `.env` file.
- Removed `craft\controllers\AssetsController::actionDownloadTempAsset()`.
- User now must be logged in to use the Asset Preview File functionality.

### Fixed
- Fixed a bug where users would regain all default Dashboard widgets if all widgets were removed. ([#2769](https://github.com/craftcms/cms/issues/2769))
- Fixed a bug where you would get a “not a valid language” error message when creating a new site using certain languages.
- Fixed a bug where database connection settings that were set by the `setup` command weren’t always taking effect in time for the CLI installer. ([#2774](https://github.com/craftcms/cms/issues/2774))
- Fixed a bug where empty Plain Text fields were getting empty string values rather than `null`.
- Fixed a bug where elements within relational fields could have two thumbnails. ([#2785](https://github.com/craftcms/cms/issues/2785))
- Fixed a bug where it was not possible to pass a `--table-prefix` argument to the `setup/db-creds` command. ([#2791](https://github.com/craftcms/cms/pull/2791))
- Fixed an error that occurred for users without permission to perform updates, if available update info wasn’t cached.
- Fixed an error that occurred when `craft\elements\Asset::sources()` was called in a console request. ([#2798](https://github.com/craftcms/cms/issues/2798))
- Fixed JavaScript errors that could occur on the front-end after deleting Matrix blocks. ([#2799](https://github.com/craftcms/cms/pull/2799))

## 3.0.3.1 - 2018-04-18

### Fixed
- Fixed an error that occurred when editing an entry if any of the entry’s revisions were created with an entry type that no longer exists.
- Fixed an error that could occur when saving an asset. ([#2764](https://github.com/craftcms/cms/issues/2764))
- Fixed a bug where Craft assumed an asset was missing if there was an error when indexing it. ([#2763](https://github.com/craftcms/cms/issues/2763))

## 3.0.3 - 2018-04-17

### Added
- Added `craft\elements\Entry::updateTitle()`.
- Added `Yii::alias()`.

### Changed
- New sites’ Base URLs now default to `@web/`.
- Textual custom fields now ensure that they don’t contain 4+ byte characters. ([#2725](https://github.com/craftcms/cms/issues/2725))
- It is no longer expected that all of the `defaultSearchTermOptions` config setting options will be set if any of the default option values need to be overridden. ([#2737](https://github.com/craftcms/cms/issues/2737))
- Control Panel panes now have at least 48 pixels of bottom padding. ([#2744](https://github.com/craftcms/cms/issues/2744))
- Craft now intercepts 404-ing resource requests, and publishes the resources on the fly.
- The Clear Caches utility now has a “Control Panel resources” option.
- The Clear Caches utility now sorts the cache options alphabetically.
- When enabling new sites for a section, the new sites’ content is now based on the primary site’s content, if the section was and still is enabled for the primary site. ([#2748](https://github.com/craftcms/cms/issues/2748))
- Improved the responsiveness of element indexes.
- `Craft.BaseElementIndexView` now has a `loadMoreElementsAction` setting. ([#2762](https://github.com/craftcms/cms/pull/2762))

### Fixed
- Fixed a bug where the Clear Caches utility was not deleting template caches. ([#2720](https://github.com/craftcms/cms/issues/2720))
- Fixed a bug where the Plugin Store was not displaying payment errors on checkout.
- Fixed a bug where Control Panel-defined routes that contained special regular expression characters weren’t working. ([#2721](https://github.com/craftcms/cms/issues/2721))
- Fixed a bug where it was not possible to save system messages in some cases.
- Fixed a bug where static translations within dynamic entry title formats were getting translated using the current site’s language, rather than the entry’s language. ([#2722](https://github.com/craftcms/cms/issues/2722))
- Fixed a bug where deprecation errors for some date formatting methods were not escaping backslashes.
- Fixed a bug where plugins’ “Last update” timestamps in the Plugin Store weren’t getting formatted correctly in Safari. ([#2733](https://github.com/craftcms/cms/issues/2733))
- Fixed references to a nonexistent `Craft.eot` file in the Control Panel CSS. ([#2740](https://github.com/craftcms/cms/issues/2740))
- Fixed a bug where the default PostgreSQL database restore command wasn’t setting the `PGPASSWORD` environment variable. ([#2741](https://github.com/craftcms/cms/pull/2741))
- Fixed an error that could occur if the system time zone was not supported by the ICU library, on environments with the Intl extension loaded.
- Fixed a bug where several administrative fields had translatable icons. ([#2742](https://github.com/craftcms/cms/issues/2742))
- Fixed a bug where `craft\controllers\PluginStoreController::actionSavePluginLicenseKeys()` was trying to set a plugin license key for plugins which were not installed.

### Security
- Fixed a bug assets were not getting cleansed on upload. ([#2709](https://github.com/craftcms/cms/issues/2709))

## 3.0.2 - 2018-04-10

### Added
- Added the `EVENT_BEFORE_DELETE_CACHES` and `EVENT_AFTER_DELETE_CACHES` events to `craft\services\TemplateCaches`.
- Added `craft\events\DeleteTemplateCachesEvent`.

### Changed
- Craft now deletes all compiled templates whenever Craft or a plugin is updated. ([#2686](https://github.com/craftcms/cms/issues/2686))
- The Plugin Store now displays commercial plugins’ renewal prices. ([#2690](https://github.com/craftcms/cms/issues/2690))
- The Plugin Store no longer shows the “Upgrade Craft CMS” link if Craft is already running (and licensed to run) the Pro edition. ([#2713](https://github.com/craftcms/cms/issues/2713))
- Matrix fields now set `$propagating` to `true` when saving Matrix blocks, if the owner element is propagating.
- `craft\helpers\ArrayHelper::toArray()` no longer throws a deprecation error when a string without commas is passed to it. ([#2711](https://github.com/craftcms/cms/issues/2711))
- Editable tables now support an `html` column type, which will output cell values directly without encoding HTML entities. ([#2716](https://github.com/craftcms/cms/pull/2716))
- `Craft.EditableTable` instances are now accessible via `.data('editable-table')` on their `<table>` element. ([#2694](https://github.com/craftcms/cms/issues/2694))
- Updated Composer to 1.6.3. ([#2707](https://github.com/craftcms/cms/issues/2707))
- Updated Garnish to 0.1.22. ([#2689](https://github.com/craftcms/cms/issues/2689))

### Fixed
- Fixed an error that could occur in the Control Panel if any plugins with licensing issues were installed. ([#2691](https://github.com/craftcms/cms/pull/2691))
- Fixed a bug on the Plugin Store’s Payment screen where the “Use a new credit card” radio option would not get selected automatically even if it was the only one available.
- Fixed a bug where `craft\web\assets\vue\VueAsset` didn’t respect the `useCompressedJs` config setting.
- Fixed an error that occurred when saving a Single entry over Ajax. ([#2687](https://github.com/craftcms/cms/issues/2687))
- Fixed an error that could occur when disabling a site on a Single section. ([#2695](https://github.com/craftcms/cms/issues/2695))
- Fixed an error that could occur on requests without a content type on the response. ([#2704](https://github.com/craftcms/cms/issues/2704))
- Fixed a bug where the `includeSubfolders` asset query param wasn’t including results in the parent folder. ([#2706](https://github.com/craftcms/cms/issues/2706))
- Fixed an error that could occur when querying for users eager-loaded with their photos, if any of the resulting users didn’t have a photo. ([#2708](https://github.com/craftcms/cms/issues/2708))
- Fixed a bug where relational fields within Matrix fields wouldn’t save relations to elements that didn’t exist on all of the sites the owner element existed on. ([#2683](https://github.com/craftcms/cms/issues/2683))
- Fixed a bug where relational fields were ignoring disabled related elements in various functions, including required field validation and value serialization.
- Fixed an error that would occur if a new custom field was created and added to an element’s field layout, and its value was accessed, all in the same request. ([#2705](https://github.com/craftcms/cms/issues/2705))
- Fixed a bug where the `id` param was ignored when used on an eager-loaded elements’ criteria. ([#2717](https://github.com/craftcms/cms/issues/2717))
- Fixed a bug where the default restore command for MySQL wouldn’t actually restore the database. ([#2714](https://github.com/craftcms/cms/issues/2714))

## 3.0.1 - 2018-04-04

### Deprecated
- Brought back and deprecated the `Craft::Personal` and `Craft::Client` constants.

### Fixed
- Fixed a bug where elements’ `getNext()` and `getPrev()` methods were modifying the element query passed into them. ([#2160](https://github.com/craftcms/cms/issues/2160))
- Fixed a bug where Table fields could be pre-populated with one too many rows. ([#2680](https://github.com/craftcms/cms/pull/2680))

### Security
- Craft no longer sends exception messages to error templates, unless the exception is an instance of `yii\base\UserException`.

## 3.0.0.2 - 2018-04-04

### Fixed
- Fixed a bug where Craft Pro installs were getting identified as Craft Solo in the Control Panel.

## 3.0.0 - 2018-04-04

### Added
- The codebase has been completely rewritten and refactored to improve performance, maintainability, and extensibility.
- Craft can now be [installed](https://docs.craftcms.com/v3/installation.html) via Composer in addition to a zip file. ([#895](https://github.com/craftcms/cms/issues/895))
- Craft’s setup wizard is now available as a CLI tool in addition to the web-based one.
- [Plugins](https://docs.craftcms.com/v3/plugin-intro.html) are now loaded as Composer dependencies, and implemented as extensions of [Yii modules](http://www.yiiframework.com/doc-2.0/guide-structure-modules.html).
- Added [multi-site](https://docs.craftcms.com/v3/sites.html) support.
- Added the Plugin Store, where plugins can be discovered, trialled, and purchased. ([#808](https://github.com/craftcms/cms/issues/808))
- Plugins can now be updated and removed from within the Control Panel.
- Asset sources are now called “volumes”, and plugins can supply their own volume types.
- Added the Image Editor, which can be used to rotate, crop, and flip images, as well as set focal points on them.
- Added asset previews, which can be triggered via a “Preview file” action on the Assets index, or with a `shift` + `spacebar` keyboard shortcut throughout the Control Panel.
- Asset editor HUDs now show image previews. ([#837](https://github.com/craftcms/cms/issues/837))
- Added the “Utilities” section to the Control Panel, replacing the Tools area of the Settings page.
- Added the Debug Toolbar, powered by the [Debug Extension for Yii 2](http://www.yiiframework.com/doc-2.0/guide-tool-debugger.html).
- Added support for [Content Migrations](https://docs.craftcms.com/v3/content-migrations.html).
- Added support for PostgreSQL.

### Changed
- The Control Panel has been redesigned for better usability, readability and responsiveness.
- Renamed all “URL Format” things to “URI Format”, in the Control Panel UI and in the code.
- Added the “Propagate entries across all enabled sites?” section setting. If disabled, entries will only be associated with the site they were created on. ([#2330](https://github.com/craftcms/cms/issues/2330))
- Structure sections and category groups no longer have Nested URL Format settings. (It’s still possible to achieve the same result with a single URI Format setting.)
- When an entry type is updated, Craft now re-saves all entries of that type.
- When a category is deleted, its nested categories are no longer deleted with it.
- Craft no longer re-saves *all* localizable elements after a new site is created; entries and Matrix blocks are skipped, and plugins that supply custom element types must now re-save their elements manually as well.
- The “New entry” and “New category” buttons on Entries and Categories index pages now load the Edit page for the currently-selected site. ([#2236](https://github.com/craftcms/cms/issues/2236))
- Elements now validate that custom field values will fit within their database columns, for fields with textual or numeric column types.
- User photos are now assets. ([#933](https://github.com/craftcms/cms/issues/933))
- Assets now have a “Link” table attribute option.
- Volumes’ “Base URL” settings can now begin with `@web`, which is an alias for the root URL that Craft is running from.
- Local volumes’ “File System Path” settings can now begin with `@webroot`, which is an alias for the path to the directory that `index.php` lives in.
- Global Sets’ field layouts can now have custom tabs.
- Color inputs can now be left blank.
- Color values within Table fields are now represented by `craft\fields\data\ColorData` objects.
- Element titles now get a validation error if they contain any 4+ byte characters (like emoji), on servers running MySQL. ([#2513](https://github.com/craftcms/cms/issues/2513))
- Lightswitch fields that don’t have a value yet will now be assigned the default field value, even for existing elements. ([#2404](https://github.com/craftcms/cms/issues/2404))
- The system installer now sets the initial admin account’s preferred language to the site language selected in the installation wizard. ([#2480](https://github.com/craftcms/cms/issues/2480))
- Table fields now have “Min Rows”, “Max Rows”, and “Add Row Label” settings. ([#2372](https://github.com/craftcms/cms/issues/2372))
- Table fields now have “Date”, “Time”, “Lightswitch”, and “Color” column type options.
- Color fields now return a `craft\fields\data\ColorData` object, with `hex`, `rgb`, `red`, `green`, `blue`, `r`, `g`, `b`, and `luma` properties.
- Matrix fields now have “Manage blocks on a per-site basis”, “Min Blocks”, and “Max Blocks” settings.
- Matrix fields with only one block type, and equal values for the Min Blocks and Max Blocks settings, now hide the UI for adding and deleting blocks.
- Matrix fields with only one block type will now auto-create the minimum number of blocks required by the field, per the Min Blocks setting, for new elements. ([#850](https://github.com/craftcms/cms/issues/850))
- The `migrate/up` console command will now update the appropriate schema version in the database after successfully completing all migrations. ([#1907](https://github.com/craftcms/cms/issues/1907))
- Users can now set their preferred language to any supported application language. ([#847](https://github.com/craftcms/cms/issues/847))
- Users are no longer logged out when verifying a new email address on their own account. ([#1421](https://github.com/craftcms/cms/issues/1421))
- Users no longer get an exception or error message if they click on an invalid/expired email verification link and are already logged in. Instead they’ll be redirected to wherever they would normally be taken immediately after logging in. ([#1422](https://github.com/craftcms/cms/issues/1422))
- If anything prevents a user from being deleted, any changes that were made in preparation for deleting the user are now rolled back.
- Added `webp` as a web-safe image format.
- Craft now checks if the current installation can manipulate an image instead of checking against a predefined list. ([#1648](https://github.com/craftcms/cms/issues/1648), [#1545](https://github.com/craftcms/cms/issues/1545))
- The `getCsrfInput()` global function has been renamed to `csrfInput()`. (getCsrfInput() still works but produces a deprecation error.)
- The `{% cache %}` tag no longer includes the query string when storing the cache URL.
- Added the `|timestamp` Twig filter, for formatting a date as a user-friendly timestamp.
- Added the `|datetime` Twig filter, for formatting a date with a localized date+time format.
- Added the `|time` Twig filter, for formatting a date with a localized time format.
- Added the `|multisort` Twig filter, which duplicates an array and sorts it with [craft\helpers\ArrayHelper::multisort()](http://www.yiiframework.com/doc-2.0/yii-helpers-basearrayhelper.html#multisort()-detail).
- Added the `|atom` and `|rss` Twig filters, for formatting dates in Atom and RSS date formats, respectively.
- Added the `|column` Twig filter, for capturing the key/property values of a series of arrays/objects.
- Added the `|index` Twig filter, for indexing an array of arrays/objects by one of their keys/values.
- Added the `|filterByValue` Twig filter.
- Added the `|duration` Twig filter, which converts a `DateInterval` object into a human-readable duration.
- The `t` filter now always defaults to translating the given string using the `site` category unless it is otherwise specified (e.g. `myString|t('pluginhandle')`).
- The `|date` filter can be passed `'short'`, `'medium'`, `'long'`, and `'full'`, which will format the date with a localized date format.
- It is now possibly to customize the SQL of [element queries](https://docs.craftcms.com/v3/element-queries.html), and there are more choices on how the data should be returned.
- Element queries are no longer limited to 100 results by default.
- The “Failed” message in the queue HUD in the Control Panel now shows the full error message as alt text. ([#855](https://github.com/craftcms/cms/issues/855))
- Added the `convertFilenamesToAscii` config setting.
- Added the `preserveExifData` config setting, `false` by default and requires Imagick. ([#2034](https://github.com/craftcms/cms/issues/2034))
- Added the `aliases` config setting, providing an easy way to define custom [aliases](http://www.yiiframework.com/doc-2.0/guide-concept-aliases.html).
- Removed support for automatically determining the values for the `omitScriptNameInUrls` and `usePathInfo` config settings.
- It’s now possible to override Craft’s application config via `config/app.php`.
- It’s now possible to override volume settings via `config/volumes.php`.
- It’s now possible to override all plugins’ settings via `config/<plugin-handle>.php`.
- Renamed the `runTasksAutomatically` config setting to `runQueueAutomatically`.
- The `translationDebugOutput` config setting will now wrap strings with `@` characters if the category is `app`, `$` if the category is `site`, and `%` for anything else.
- All user-defined strings in the Control Panel (e.g. section names) are now translated using the `site` category, to prevent translation conflicts with Craft’s own Control Panel translations.
- Routes can now be stored on a per-site basis, rather than per-locale.
- Web requests are now logged to `storage/logs/web.log`.
- Web requests that result in 404 errors are now logged to `storage/logs/web-404s.log`.
- Console requests are now logged to `storage/logs/console.log`.
- Queue requests are now logged to `storage/logs/queue.log`.
- Craft 3 now requires PHP 7.0.0 or later.
- Craft 3 now requires MySQL 5.5+ or PostgreSQL 9.5+.
- Craft now takes advantage of the [PHP Intl extension](http://php.net/manual/en/book.intl.php) when available.
- Craft now uses Stringy for better string processing support.
- Craft now uses Flysystem for better asset volume support.
- Craft now uses Swiftmailer for better email sending support.
- Craft now uses the [Yii 2 Queue Extension](https://github.com/yiisoft/yii2-queue) for managing background tasks.
- Craft now uses the Zend Feed library for better RSS and Atom processing support.
- Updated Yii to 2.0.15.1.
- Updated Twig to 2.4.
- Updated Guzzle to 6.3.

### Deprecated
- Many things have been deprecated. See [Changes in Craft 3](https://docs.craftcms.com/v3/changes-in-craft-3.html) for a complete list.

### Fixed
- Fixed a bug where a PHP session would be started on every template rendering request whether it was needed or not. ([#1765](https://github.com/craftcms/cms/issues/1765))

### Security
- Craft uses OpenSSL for encryption rather than mcrypt, which is far more secure and well-maintained.<|MERGE_RESOLUTION|>--- conflicted
+++ resolved
@@ -1,6 +1,5 @@
 # Release Notes for Craft CMS 3.x
 
-<<<<<<< HEAD
 ## 3.1.14 - 2019-02-21
 
 ### Added
@@ -471,7 +470,7 @@
 - The web and CLI installers no longer suggest `@web` for the site URL, and now attempt to save the entered site URL as a `DEFAULT_SITE_URL` environment variable in `.env`. ([#3559](https://github.com/craftcms/cms/issues/3559))
 - Craft now destroys all other sessions associated with a user account when a user changes their password.
 - It’s no longer possible to spoof Live Preview requests.
-=======
+
 ## 3.0.41 - 2019-02-22
 
 ### Changed
@@ -482,7 +481,6 @@
 - URLs are no longer allowed in users’ first or last names.
 - The Request panel in the Debug Toolbar now redacts any sensitive information. ([#3619](https://github.com/craftcms/cms/issues/3619))
 - Fixed XSS vulnerabilities.
->>>>>>> cbea3303
 
 ## 3.0.40.1 - 2019-02-21
 
