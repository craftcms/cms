--- conflicted
+++ resolved
@@ -124,11 +124,7 @@
         $element = $this->make(Entry::class, [
             'getFieldValue' => function() use ($dateTime) {
                 return clone $dateTime;
-<<<<<<< HEAD
-            }
-=======
             },
->>>>>>> 9aa883ea
         ]);
 
         $settingValue = Craft::$app->getConfig()->getGeneral()->setGraphqlDatesToSystemTimeZone;
