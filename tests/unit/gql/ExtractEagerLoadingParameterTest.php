<?php
/**
 * @link https://craftcms.com/
 * @copyright Copyright (c) Pixel & Tonic, Inc.
 * @license https://craftcms.github.io/license/
 */

namespace craftunit\gql;

use Codeception\Test\Unit;
use Craft;
use craft\elements\db\EagerLoadPlan;
use craft\fields\Assets;
use craft\fields\Entries;
use craft\fields\Matrix;
use craft\gql\ArgumentManager;
use craft\gql\ElementQueryConditionBuilder;
use craft\models\MatrixBlockType;
use crafttests\fixtures\GqlSchemasFixture;
use GraphQL\Language\AST\DocumentNode;
use GraphQL\Language\AST\NodeKind;
use GraphQL\Language\Parser;
use GraphQL\Language\Source;
use GraphQL\Type\Definition\ObjectType;
use GraphQL\Type\Definition\ResolveInfo;
use GraphQL\Type\Definition\Type;

class ExtractEagerLoadingParameterTest extends Unit
{
    /**
     * @var \UnitTester
     */
    protected $tester;

    protected function _before()
    {
        $gqlService = Craft::$app->getGql();
        $schema = $gqlService->getSchemaById(1000);
        $gqlService->setActiveSchema($schema);

        $this->tester->mockMethods(
            Craft::$app,
            'fields',
            [
                'getAllFields' => [
                    $this->make(Entries::class, [
                        'handle' => 'entryField',
                        'context' => 'global',
                        'getEagerLoadingGqlConditions' => ['sectionId' => [5], 'typeId' => [2]],
                    ]),
                    $this->make(Assets::class, [
                        'handle' => 'assetField',
                        'context' => 'global',
                        'getEagerLoadingGqlConditions' => ['volumeId' => [5, 7]],
                    ]),
                    $this->make(Matrix::class, [
                        'handle' => 'matrixField',
                        'context' => 'global',
                        'getEagerLoadingGqlConditions' => [],
                        'getGqlFragmentEntityByName' => $this->make(MatrixBlockType::class, [
                            'getEagerLoadingPrefix' => 'mockedBlockHandle',
                            'getFieldContext' => 'matrix',
                        ]),
                    ]),
                    $this->make(Entries::class, [
                        'handle' => 'entriesInMatrix',
                        'context' => 'matrix',
                        'getEagerLoadingGqlConditions' => [],
                    ]),
                    $this->make(Entries::class, [
                        'handle' => 'linkedEntriesThroughMatrix',
                        'context' => 'global',
                        'getEagerLoadingGqlConditions' => [],
                    ]),
                    $this->make(Assets::class, [
                        'handle' => 'image',
                        'context' => 'matrix',
                        'getEagerLoadingGqlConditions' => [],
                    ]),
                    $this->make(Assets::class, [
                        'handle' => 'neverAllowed',
                        'context' => 'global',
<<<<<<< HEAD
                        'getEagerLoadingGqlConditions' => null,
=======
                        'getEagerLoadingGqlConditions' => false,
>>>>>>> 9aa883ea
                    ]),
                ],
            ]
        );
    }

    public function _fixtures()
    {
        return [
            'gqlTokens' => [
                'class' => GqlSchemasFixture::class,
            ],
        ];
    }

    protected function _after()
    {
    }

    /**
     * Test eager loading parameter extraction from a query string
     *
     * @param string $query The query string
     * @param array $variables Query variables
     * @param array $expectedParameters The expected eager-loading parameters.
     * @param string $returnType The return type of the GQL query
     *
     * @throws \GraphQL\Error\SyntaxError
     * @dataProvider eagerLoadingParameterExtractionProvider
     */
    public function testEagerLoadingParameterExtraction(string $query, array $variables, array $expectedParameters, $returnType)
    {
        $documentNode = Parser::parse(new Source($query ?: '', 'GraphQL'));
        $resolveInfo = $this->_buildResolveInfo($documentNode, $variables, $returnType);

        $conditionBuilder = Craft::createObject([
            'class' => ElementQueryConditionBuilder::class,
            'resolveInfo' => $resolveInfo,
            'argumentManager' => new ArgumentManager(),
        ]);
        $extractedConditions = $conditionBuilder->extractQueryConditions();

        self::assertEquals($expectedParameters, $extractedConditions);
    }

    public function eagerLoadingParameterExtractionProvider()
    {
        $complexGql = <<<'GQL'
{
  entries {
    id
    title
    dateCreated
    neverAllowed {
      title
    }    
    ... on articles_articles_Entry {
      matrixField {
        ... on articleBody_quote_BlockType {
          quote
          author
        }
        ... on articleBody_articleSegment_BlockType {
          im: image (volumeId: 2) {
            filename
          }
          text
        }
        ... on articleBody_imageBlock_BlockType {
          im: image (volumeId: 2) {
            filename
          }
          caption
        }
        ... on articleBody_linkedEntries_BlockType {
          entriesInMatrix (id: 80) {
            title
            ... on articles_news_Entry {
                linkedEntriesThroughMatrix (id: 99) {
                    title
                }
            }
          }
        }
      }
      entryField {
        title
      }
      assetField (volumeId: [5, 1]) {
        title
      }
    }
  }
}
GQL;

        $complexResult = [
            'with' => [
                new EagerLoadPlan(['handle' => 'neverAllowed', 'alias' => 'neverAllowed', 'criteria' => ['id' => ['and', 1, 2]]]),
<<<<<<< HEAD
                new EagerLoadPlan([
                    'handle' => 'matrixField', 'alias' => 'matrixField', 'when' => function() {
                    }, 'nested' => [
                        new EagerLoadPlan([
                            'handle' => 'mockedBlockHandle:image', 'alias' => 'im', 'criteria' => ['volumeId' => 2], 'when' => function() {
                            }
                        ]),
                        new EagerLoadPlan([
                            'handle' => 'mockedBlockHandle:image', 'alias' => 'im', 'criteria' => ['volumeId' => 2], 'when' => function() {
                            }
                        ]),
                        new EagerLoadPlan([
                            'handle' => 'mockedBlockHandle:entriesInMatrix', 'alias' => 'mockedBlockHandle:entriesInMatrix', 'criteria' => ['id' => 80], 'when' => function() {
                            }, 'nested' => [
                                new EagerLoadPlan([
                                    'handle' => 'linkedEntriesThroughMatrix', 'alias' => 'linkedEntriesThroughMatrix', 'when' => function() {
                                    }, 'criteria' => ['id' => 99]
                                ]),
                            ]
                        ]),
                    ]
                ]),
                new EagerLoadPlan([
                    'handle' => 'entryField', 'alias' => 'entryField', 'when' => function() {
                    }, 'criteria' => ['sectionId' => [5], 'typeId' => [2]]
                ]),
                new EagerLoadPlan([
                    'handle' => 'assetField', 'alias' => 'assetField', 'when' => function() {
                    }, 'criteria' => ['volumeId' => [5]]
                ]),
            ]
=======
                new EagerLoadPlan(['handle' => 'matrixField', 'alias' => 'matrixField', 'when' => function() {
                }, 'nested' => [
                    new EagerLoadPlan(['handle' => 'mockedBlockHandle:image', 'alias' => 'im',  'criteria' => ['volumeId' => 2], 'when' => function() {
                    }]),
                    new EagerLoadPlan(['handle' => 'mockedBlockHandle:image', 'alias' => 'im',  'criteria' => ['volumeId' => 2], 'when' => function() {
                    }]),
                    new EagerLoadPlan(['handle' => 'mockedBlockHandle:entriesInMatrix', 'alias' => 'mockedBlockHandle:entriesInMatrix',  'criteria' => ['id' => 80], 'when' => function() {
                    }, 'nested' => [
                        new EagerLoadPlan(['handle' => 'linkedEntriesThroughMatrix', 'alias' => 'linkedEntriesThroughMatrix', 'when' => function() {
                        }, 'criteria' => ['id' => 99]]),
                    ]]),
                ]]),
                new EagerLoadPlan(['handle' => 'entryField', 'alias' => 'entryField', 'when' => function() {
                }, 'criteria' => ['sectionId' => [5], 'typeId' => [2]]]),
                new EagerLoadPlan(['handle' => 'assetField', 'alias' => 'assetField', 'when' => function() {
                }, 'criteria' => ['volumeId' => [5]]]),
            ],
>>>>>>> 9aa883ea
        ];

        $assetGql = <<<'GQL'
{
    asset @transform(handle: "someHandle") {
        url @transform(handle: "twoHandles")
        width(handle: "threeHandles")
        some: url(height: 800)
        assetField @transform(width: 400, height: 400) {
            url (width: 400)
            width (handle: "whammy")
        }
    }
}
GQL;

        $assetResult = [
            'withTransforms' => [
                'someHandle',
                'twoHandles',
                'threeHandles',
                ['height' => 800],
            ],
            'with' => [
                new EagerLoadPlan([
                    'handle' => 'assetField', 'alias' => 'assetField', 'criteria' => [
                        'withTransforms' => [
                            ['width' => 400, 'height' => 400],
                            ['width' => 400],
                            'whammy',
                        ], 'volumeId' => [5, 7],
                    ],
                ]),
            ],
        ];

        return [
            [
                '{ user { photo { id }}}',
                [],
                ['with' => [new EagerLoadPlan(['handle' => 'photo', 'alias' => 'photo'])]],
                'UserInterface',
            ],
            [
                '{ entry { assetField { localized { id }}}}',
                [],
                ['with' => [new EagerLoadPlan(['handle' => 'assetField', 'alias' => 'assetField', 'criteria' => ['volumeId' => [5, 7]]])]],
                'UserInterface',
            ],
            [
                '{ entry { entryField { photo }}}',
                [],
                ['with' => [new EagerLoadPlan(['handle' => 'entryField', 'alias' => 'entryField', 'criteria' => ['sectionId' => [5], 'typeId' => [2]]])]],
                'EntryInterface',
            ],
            [
                '{ entry { localized { title } alias: localized { title }}}',
                [],
                ['with' => [new EagerLoadPlan(['handle' => 'localized', 'alias' => 'localized']), new EagerLoadPlan(['handle' => 'localized', 'alias' => 'alias'])]],
                'EntryInterface',
            ],
            [
                '{ user { ph: photo { id }}}',
                [],
                ['with' => [new EagerLoadPlan(['handle' => 'photo', 'alias' => 'photo'])]],
                '[UserInterface]',
            ],
            [
                '{entry { author { ph: photo { id }}}}',
                [],
                ['with' => [new EagerLoadPlan(['handle' => 'author', 'alias' => 'author', 'nested' => [new EagerLoadPlan(['handle' => 'photo', 'alias' => 'photo'])]])]],
                'EntryInterface',
            ],
            [
                '{entry { author { photo { id }}}}',
                [],
                ['with' => [new EagerLoadPlan(['handle' => 'author', 'alias' => 'author', 'nested' => [new EagerLoadPlan(['handle' => 'photo', 'alias' => 'photo'])]])]],
                'EntryInterface',
            ],
            [
                '{ entry { assetField (volumeId: 4) { filename }}}',
                [],
                ['with' => [new EagerLoadPlan(['handle' => 'assetField', 'alias' => 'assetField', 'criteria' => ['id' => ['and', 1, 2]]])]],
                'EntryInterface',
            ],
            [
                '{ entry { localized { id }}}',
                [],
                ['with' => [new EagerLoadPlan(['handle' => 'localized', 'alias' => 'localized'])]],
                'EntryInterface',
            ],
            [
                '{ entry { parent { id }}}',
                [],
                ['with' => [new EagerLoadPlan(['handle' => 'parent', 'alias' => 'parent'])]],
                'EntryInterface',
            ],
            [
                '{ entries { _count(field: "assetField") assetField { filename }}}',
                [],
                ['with' => [new EagerLoadPlan(['handle' => 'assetField', 'count' => true, 'alias' => 'assetField', 'criteria' => ['volumeId' => [5, 7]]])]],
                '[EntryInterface]',
            ],
            [
                '{ entries { assetField { filename }}}',
                [],
                [
                    'with' => [new EagerLoadPlan(['handle' => 'assetField', 'alias' => 'assetField', 'criteria' => ['volumeId' => [5, 7]]])],
                ],
                '[EntryInterface]',
            ],
            [
                'query entries ($childSlug: [String]) {
                    entries  {
                        drafts(orderBy: "desc") {
                            id
                        }
                        children(type: "child", slug: $childSlug) {
                            id
                            title
                            slug
                        }
                    }
                }',
                ['childSlug' => ['slugslug', 'slugger']],
                [
                    'with' => [new EagerLoadPlan(['handle' => 'drafts', 'alias' => 'drafts', 'criteria' => ['orderBy' => 'desc']]), new EagerLoadPlan(['handle' => 'children', 'alias' => 'children', 'criteria' => ['type' => 'child', 'slug' => ['slugslug', 'slugger']]])],
                ],
                '[EntryInterface]',
            ],
            [$complexGql, [], $complexResult, 'EntryInterface'],
            [$assetGql, [], $assetResult, 'AssetInterface'],
        ];
    }

    /**
     * Mock the ResolveInfo variable.
     *
     * @param DocumentNode $documentNode
     * @param array $variables
     * @param $returnType
     * @return object
     * @throws \Exception
     */
    private function _buildResolveInfo(DocumentNode $documentNode, array $variables, $returnType)
    {
        $fragments = [];

        foreach ($documentNode->definitions as $definition) {
            if ($definition->kind === NodeKind::FRAGMENT_DEFINITION) {
                $fragments[$definition->name->value] = $definition;
            }
        }

        $list = false;

        if (preg_match('/\[([a-z_]+)\]/i', $returnType, $matches)) {
            $returnType = $matches[1];
            $list = true;
        }

        $type = $this->make(ObjectType::class, [
            'name' => $returnType,
        ]);

        return $this->make(ResolveInfo::class, [
            'fragments' => $fragments,
            'fieldNodes' => [
                $documentNode->definitions[0]->selectionSet->selections[0],
            ],
            'fieldName' => 'mockField',
            'variableValues' => $variables,
            'returnType' => $list ? Type::listOf($type) : $type,
        ]);
    }
}<|MERGE_RESOLUTION|>--- conflicted
+++ resolved
@@ -80,11 +80,7 @@
                     $this->make(Assets::class, [
                         'handle' => 'neverAllowed',
                         'context' => 'global',
-<<<<<<< HEAD
                         'getEagerLoadingGqlConditions' => null,
-=======
-                        'getEagerLoadingGqlConditions' => false,
->>>>>>> 9aa883ea
                     ]),
                 ],
             ]
@@ -184,57 +180,37 @@
         $complexResult = [
             'with' => [
                 new EagerLoadPlan(['handle' => 'neverAllowed', 'alias' => 'neverAllowed', 'criteria' => ['id' => ['and', 1, 2]]]),
-<<<<<<< HEAD
                 new EagerLoadPlan([
                     'handle' => 'matrixField', 'alias' => 'matrixField', 'when' => function() {
                     }, 'nested' => [
                         new EagerLoadPlan([
                             'handle' => 'mockedBlockHandle:image', 'alias' => 'im', 'criteria' => ['volumeId' => 2], 'when' => function() {
-                            }
+                            },
                         ]),
                         new EagerLoadPlan([
                             'handle' => 'mockedBlockHandle:image', 'alias' => 'im', 'criteria' => ['volumeId' => 2], 'when' => function() {
-                            }
+                            },
                         ]),
                         new EagerLoadPlan([
                             'handle' => 'mockedBlockHandle:entriesInMatrix', 'alias' => 'mockedBlockHandle:entriesInMatrix', 'criteria' => ['id' => 80], 'when' => function() {
                             }, 'nested' => [
                                 new EagerLoadPlan([
                                     'handle' => 'linkedEntriesThroughMatrix', 'alias' => 'linkedEntriesThroughMatrix', 'when' => function() {
-                                    }, 'criteria' => ['id' => 99]
+                                    }, 'criteria' => ['id' => 99],
                                 ]),
-                            ]
+                            ],
                         ]),
-                    ]
+                    ],
                 ]),
                 new EagerLoadPlan([
                     'handle' => 'entryField', 'alias' => 'entryField', 'when' => function() {
-                    }, 'criteria' => ['sectionId' => [5], 'typeId' => [2]]
+                    }, 'criteria' => ['sectionId' => [5], 'typeId' => [2]],
                 ]),
                 new EagerLoadPlan([
                     'handle' => 'assetField', 'alias' => 'assetField', 'when' => function() {
-                    }, 'criteria' => ['volumeId' => [5]]
+                    }, 'criteria' => ['volumeId' => [5]],
                 ]),
-            ]
-=======
-                new EagerLoadPlan(['handle' => 'matrixField', 'alias' => 'matrixField', 'when' => function() {
-                }, 'nested' => [
-                    new EagerLoadPlan(['handle' => 'mockedBlockHandle:image', 'alias' => 'im',  'criteria' => ['volumeId' => 2], 'when' => function() {
-                    }]),
-                    new EagerLoadPlan(['handle' => 'mockedBlockHandle:image', 'alias' => 'im',  'criteria' => ['volumeId' => 2], 'when' => function() {
-                    }]),
-                    new EagerLoadPlan(['handle' => 'mockedBlockHandle:entriesInMatrix', 'alias' => 'mockedBlockHandle:entriesInMatrix',  'criteria' => ['id' => 80], 'when' => function() {
-                    }, 'nested' => [
-                        new EagerLoadPlan(['handle' => 'linkedEntriesThroughMatrix', 'alias' => 'linkedEntriesThroughMatrix', 'when' => function() {
-                        }, 'criteria' => ['id' => 99]]),
-                    ]]),
-                ]]),
-                new EagerLoadPlan(['handle' => 'entryField', 'alias' => 'entryField', 'when' => function() {
-                }, 'criteria' => ['sectionId' => [5], 'typeId' => [2]]]),
-                new EagerLoadPlan(['handle' => 'assetField', 'alias' => 'assetField', 'when' => function() {
-                }, 'criteria' => ['volumeId' => [5]]]),
-            ],
->>>>>>> 9aa883ea
+            ],
         ];
 
         $assetGql = <<<'GQL'
