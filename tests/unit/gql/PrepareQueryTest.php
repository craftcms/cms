--- conflicted
+++ resolved
@@ -139,20 +139,6 @@
             // Assets
             [
                 AssetResolver::class, [(object)['field' => ['foo', 'bar']], [], 'field'], function($result) {
-<<<<<<< HEAD
-                return $result === ['foo', 'bar'];
-            }
-            ],
-            [
-                AssetResolver::class, [null, ['volumeId' => 2, 'folderId' => 5]], function($result) {
-                return $result->volumeId == 2 && $result->folderId == 5;
-            }
-            ],
-            [
-                AssetResolver::class, [null, []], function($result) {
-                return $result->where[0] === 'in' && !empty($result->where[2]);
-            }
-=======
                     return $result === ['foo', 'bar'];
                 },
             ],
@@ -165,21 +151,11 @@
                 AssetResolver::class, [null, []], function($result) {
                     return $result->where[0] === 'in' && !empty($result->where[2]);
                 },
->>>>>>> 9aa883ea
             ],
 
             // Category
             [
                 CategoryResolver::class, [(object)['field' => ['foo', 'bar']], [], 'field'], function($result) {
-<<<<<<< HEAD
-                return $result === ['foo', 'bar'];
-            }
-            ],
-            [
-                CategoryResolver::class, [null, ['groupId' => 2]], function($result) {
-                return $result->groupId == 2;
-            }
-=======
                     return $result === ['foo', 'bar'];
                 },
             ],
@@ -187,31 +163,16 @@
                 CategoryResolver::class, [null, ['groupId' => 2]], function($result) {
                     return $result->groupId == 2;
                 },
->>>>>>> 9aa883ea
             ],
             [
                 CategoryResolver::class, [null, []], function($result) {
-                return $result->where[0] === 'in' && !empty($result->where[2]);
-            },
+                    return $result->where[0] === 'in' && !empty($result->where[2]);
+                },
             ],
 
             // Entries
             [
                 EntryResolver::class, [(object)['field' => ['foo', 'bar']], [], 'field'], function($result) {
-<<<<<<< HEAD
-                return $result === ['foo', 'bar'];
-            }
-            ],
-            [
-                EntryResolver::class, [null, ['sectionId' => 2, 'typeId' => 5]], function($result) {
-                return $result->sectionId == 2 && $result->typeId == 5;
-            }
-            ],
-            [
-                EntryResolver::class, [null, []], function($result) {
-                return $result->where[0] === 'and' && !empty($result->where[2]);
-            }
-=======
                     return $result === ['foo', 'bar'];
                 },
             ],
@@ -224,38 +185,23 @@
                 EntryResolver::class, [null, []], function($result) {
                     return $result->where[0] === 'and' && !empty($result->where[2]);
                 },
->>>>>>> 9aa883ea
             ],
 
             // Global Sets
             [
                 GlobalSetResolver::class, [null, ['handle' => 'foo']], function($result) {
-<<<<<<< HEAD
-                return $result->handle == 'foo';
-            }
-=======
                     return $result->handle == 'foo';
                 },
->>>>>>> 9aa883ea
             ],
             [
                 GlobalSetResolver::class, [null, []], function($result) {
-                return $result->where[0] === 'in' && !empty($result->where[2]);
-            },
+                    return $result->where[0] === 'in' && !empty($result->where[2]);
+                },
             ],
 
             // Tags
             [
                 TagResolver::class, [(object)['field' => ['foo', 'bar']], [], 'field'], function($result) {
-<<<<<<< HEAD
-                return $result === ['foo', 'bar'];
-            }
-            ],
-            [
-                TagResolver::class, [null, ['groupId' => 2]], function($result) {
-                return $result->groupId == 2;
-            }
-=======
                     return $result === ['foo', 'bar'];
                 },
             ],
@@ -263,26 +209,16 @@
                 TagResolver::class, [null, ['groupId' => 2]], function($result) {
                     return $result->groupId == 2;
                 },
->>>>>>> 9aa883ea
             ],
             [
                 TagResolver::class, [null, []], function($result) {
-                return $result->where[0] === 'in' && !empty($result->where[2]);
-            },
+                    return $result->where[0] === 'in' && !empty($result->where[2]);
+                },
             ],
 
             // Users
             [
                 UserResolver::class, [(object)['field' => ['foo', 'bar']], [], 'field'], function($result) {
-<<<<<<< HEAD
-                return $result === ['foo', 'bar'];
-            }
-            ],
-            [
-                UserResolver::class, [null, []], function($result) {
-                return !empty($result->groupId);
-            }
-=======
                     return $result === ['foo', 'bar'];
                 },
             ],
@@ -290,21 +226,11 @@
                 UserResolver::class, [null, []], function($result) {
                     return !empty($result->groupId);
                 },
->>>>>>> 9aa883ea
             ],
 
             // Matrix Blocks
             [
                 MatrixBlockResolver::class, [(object)['field' => ['foo', 'bar']], [], 'field'], function($result) {
-<<<<<<< HEAD
-                return $result === ['foo', 'bar'];
-            }
-            ],
-            [
-                MatrixBlockResolver::class, [null, ['fieldId' => 2, 'typeId' => 5]], function($result) {
-                return $result->fieldId == 2 && $result->typeId == 5;
-            }
-=======
                     return $result === ['foo', 'bar'];
                 },
             ],
@@ -312,7 +238,6 @@
                 MatrixBlockResolver::class, [null, ['fieldId' => 2, 'typeId' => 5]], function($result) {
                     return $result->fieldId == 2 && $result->typeId == 5;
                 },
->>>>>>> 9aa883ea
             ],
 
         ];
@@ -324,7 +249,7 @@
             'uid' => self::VOLUME_UID,
             'name' => StringHelper::randomString(),
             'handle' => StringHelper::randomString(),
-            'fs' => 'fake'
+            'fs' => 'fake',
         ]);
 
         $this->_volume->save();
