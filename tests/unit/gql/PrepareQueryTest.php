<?php
/**
 * @link https://craftcms.com/
 * @copyright Copyright (c) Pixel & Tonic, Inc.
 * @license https://craftcms.github.io/license/
 */

namespace crafttests\unit\gql;

use Craft;
use craft\gql\resolvers\elements\Asset as AssetResolver;
use craft\gql\resolvers\elements\Category as CategoryResolver;
use craft\gql\resolvers\elements\Entry as EntryResolver;
use craft\gql\resolvers\elements\GlobalSet as GlobalSetResolver;
use craft\gql\resolvers\elements\MatrixBlock as MatrixBlockResolver;
use craft\gql\resolvers\elements\Tag as TagResolver;
use craft\gql\resolvers\elements\User as UserResolver;
use craft\helpers\StringHelper;
use craft\models\GqlSchema;
use craft\records\CategoryGroup;
use craft\records\Element;
use craft\records\EntryType;
use craft\records\GlobalSet;
use craft\records\Section;
use craft\records\Structure;
use craft\records\TagGroup;
use craft\records\UserGroup;
use craft\records\Volume;
<<<<<<< HEAD
use craft\test\TestCase;
use UnitTester;
=======
use craft\volumes\Local;
>>>>>>> da3904c3

class PrepareQueryTest extends TestCase
{
    /**
     * @var UnitTester
     */
    protected UnitTester $tester;

<<<<<<< HEAD
    private Volume $_volume;
    private Structure $_structure;
    private CategoryGroup $_categoryGroup;
    private Section $_section;
    private EntryType $_entryType;
    private Element $_element;
    private GlobalSet $_globalSet;
    private TagGroup $_tagGroup;
    private UserGroup $_userGroup;
=======
    /**
     * @var Volume
     */
    private $_volume;
    private $_structure;
    /**
     * @var CategoryGroup
     */
    private $_categoryGroup;
    private $_section;
    private $_entryType;
    private $_element;
    private $_globalSet;
    /**
     * @var TagGroup
     */
    private $_tagGroup;
    private $_userGroup;
>>>>>>> da3904c3


    /**
     * @inheritdoc
     */
    protected function _before(): void
    {
        // Mock the GQL token
        $this->tester->mockMethods(
            Craft::$app,
            'gql',
            [
                'getActiveSchema' => $this->make(GqlSchema::class, [
                    'scope' => [
                        'volumes.' . self::VOLUME_UID . ':read',
                        'categorygroups.' . self::CATEGORY_GROUP_UID . ':read',
                        'sections.' . self::SECTION_UID . ':read',
                        'entrytypes.' . self::ENTRY_TYPE_UID . ':read',
                        'globalsets.' . self::GLOBAL_SET_UID . ':read',
                        'taggroups.' . self::TAG_GROUP_UID . ':read',
                        'usergroups.' . self::USER_GROUP_UID . ':read',
                    ],
                ]),
            ]
        );

        $this->_setupAssets();
        $this->_setupCategories();
        $this->_setupEntries();
        $this->_setupGlobals();
        $this->_setupTags();
        $this->_setupUsers();
    }

    /**
     * @inheritdoc
     */
    protected function _after(): void
    {
        $this->_volume->delete();
        $this->_structure->delete();
        $this->_categoryGroup->delete();
        $this->_section->delete();
        $this->_entryType->delete();
        $this->_element->delete();
        $this->_globalSet->delete();
        $this->_tagGroup->delete();
        $this->_userGroup->delete();
    }

    public const VOLUME_UID = 'volume-uid';
    public const CATEGORY_GROUP_UID = 'categoryGroup-uid';
    public const SECTION_UID = 'section-uid';
    public const ENTRY_TYPE_UID = 'entryType-uid';
    public const GLOBAL_SET_UID = 'globalSet-uid';
    public const TAG_GROUP_UID = 'tagGroup-uid';
    public const USER_GROUP_UID = 'userGroup-uid';

    /**
     * Test relational field query preparation
     *
     * @param string $resolverClass The resolver class to test
     * @phpstan-param class-string $resolverClass
     * @param array $preparationArguments The arguments to pass to the `prepareQuery` method
     * @param callable $testFunction The test function to determine the result.
     * @param callable|null $testLoader The callable that will set up the test conditions
     * @dataProvider relationalFieldQueryPreparationProvider
     */
    public function testRelationalFieldQueryPreparation(string $resolverClass, array $preparationArguments, callable $testFunction, callable $testLoader = null): void
    {
        // Set up the test
        if ($testLoader) {
            $testLoader();
        }

        // Call the `prepareQuery` method.
        $result = call_user_func_array([$resolverClass, 'prepareQuery'], $preparationArguments);

        // Test if results valid
        self::assertTrue($testFunction($result));
    }

    public function relationalFieldQueryPreparationProvider(): array
    {
        /**
         * Tests:
         * 1) Eager-loaded field (if applicable)
         * 2) Arguments applied as passed
         * 3) `andWhere` limitation applied
         */

        return [
            // Assets
            [
                AssetResolver::class, [(object)['field' => ['foo', 'bar']], [], 'field'], function($result) {
                    return $result === ['foo', 'bar'];
                },
            ],
            [
                AssetResolver::class, [null, ['volumeId' => 2, 'folderId' => 5]], function($result) {
                    return $result->volumeId == 2 && $result->folderId == 5;
                },
            ],
            [
                AssetResolver::class, [null, []], function($result) {
                    return $result->where[0] === 'in' && !empty($result->where[2]);
                },
            ],

            // Category
            [
                CategoryResolver::class, [(object)['field' => ['foo', 'bar']], [], 'field'], function($result) {
                    return $result === ['foo', 'bar'];
                },
            ],
            [
                CategoryResolver::class, [null, ['groupId' => 2]], function($result) {
                    return $result->groupId == 2;
                },
            ],
            [
                CategoryResolver::class, [null, []], function($result) {
                    return $result->where[0] === 'in' && !empty($result->where[2]);
                },
            ],

            // Entries
            [
                EntryResolver::class, [(object)['field' => ['foo', 'bar']], [], 'field'], function($result) {
                    return $result === ['foo', 'bar'];
                },
            ],
            [
                EntryResolver::class, [null, ['sectionId' => 2, 'typeId' => 5]], function($result) {
                    return $result->sectionId == 2 && $result->typeId == 5;
                },
            ],
            [
                EntryResolver::class, [null, []], function($result) {
                    return $result->where[0] === 'and' && !empty($result->where[2]);
                },
            ],

            // Global Sets
            [
                GlobalSetResolver::class, [null, ['handle' => 'foo']], function($result) {
                    return $result->handle == 'foo';
                },
            ],
            [
                GlobalSetResolver::class, [null, []], function($result) {
                    return $result->where[0] === 'in' && !empty($result->where[2]);
                },
            ],

            // Tags
            [
                TagResolver::class, [(object)['field' => ['foo', 'bar']], [], 'field'], function($result) {
                    return $result === ['foo', 'bar'];
                },
            ],
            [
                TagResolver::class, [null, ['groupId' => 2]], function($result) {
                    return $result->groupId == 2;
                },
            ],
            [
                TagResolver::class, [null, []], function($result) {
                    return $result->where[0] === 'in' && !empty($result->where[2]);
                },
            ],

            // Users
            [
                UserResolver::class, [(object)['field' => ['foo', 'bar']], [], 'field'], function($result) {
                    return $result === ['foo', 'bar'];
                },
            ],
            [
                UserResolver::class, [null, []], function($result) {
                    return !empty($result->groupId);
                },
            ],

            // Matrix Blocks
            [
                MatrixBlockResolver::class, [(object)['field' => ['foo', 'bar']], [], 'field'], function($result) {
                    return $result === ['foo', 'bar'];
                },
            ],
            [
                MatrixBlockResolver::class, [null, ['fieldId' => 2, 'typeId' => 5]], function($result) {
                    return $result->fieldId == 2 && $result->typeId == 5;
                },
            ],

        ];
    }

    private function _setupAssets()
    {
        $this->_volume = new Volume([
            'uid' => self::VOLUME_UID,
            'name' => StringHelper::randomString(),
            'handle' => StringHelper::randomString(),
            'fs' => 'fake',
        ]);

        $this->_volume->save();

        $volumesService = Craft::$app->getVolumes();

        $this->tester->mockCraftMethods('volumes', [
            'getVolumeByUid' => function($uid) use ($volumesService) {
                if ($uid === self::VOLUME_UID) {
                    return new Local([
                        'id' => $this->_volume->id,
                        'uid' => self::VOLUME_UID,
                        'name' => $this->_volume->name,
                        'handle' => $this->_volume->handle,
                        'hasUrls' => false,
                    ]);
                }
                return $volumesService->getVolumeByUid($uid);
            },
        ]);
    }

    private function _setupCategories()
    {
        $this->_structure = new Structure();
        $this->_structure->save();

        $this->_categoryGroup = new CategoryGroup([
            'uid' => self::CATEGORY_GROUP_UID,
            'name' => StringHelper::randomString(),
            'handle' => StringHelper::randomString(),
            'structureId' => $this->_structure->id,
        ]);

        $this->_categoryGroup->save();

        $categoriesService = Craft::$app->getCategories();

        $this->tester->mockCraftMethods('categories', [
            'getGroupByUid' => function($uid) use ($categoriesService) {
                if ($uid === self::CATEGORY_GROUP_UID) {
                    return new \craft\models\CategoryGroup([
                        'id' => $this->_categoryGroup->id,
                        'uid' => self::CATEGORY_GROUP_UID,
                        'name' => $this->_categoryGroup->name,
                        'handle' => $this->_categoryGroup->handle,
                        'structureId' => $this->_structure->id,
                    ]);
                }
                return $categoriesService->getGroupByUid($uid);
            },
        ]);
    }

    private function _setupEntries()
    {
        $this->_section = new Section([
            'uid' => self::SECTION_UID,
            'name' => StringHelper::randomString(),
            'handle' => StringHelper::randomString(),
            'type' => 'channel',
            'enableVersioning' => true,
            'propagationMethod' => StringHelper::randomString(),
        ]);
        $this->_section->save();

        $this->_entryType = new EntryType([
            'uid' => self::ENTRY_TYPE_UID,
            'name' => StringHelper::randomString(),
            'handle' => StringHelper::randomString(),
            'sectionId' => $this->_section->id,
            'hasTitleField' => false,
        ]);
        $this->_entryType->save();
    }

    private function _setupGlobals()
    {
        $this->_element = new Element([
            'type' => StringHelper::randomString(),
            'enabled' => true,
            'archived' => false,
        ]);
        $this->_element->save();

        $this->_globalSet = new GlobalSet([
            'uid' => self::GLOBAL_SET_UID,
            'name' => StringHelper::randomString(),
            'handle' => StringHelper::randomString(),
            'id' => $this->_element->id,
        ]);
        $this->_globalSet->save();
    }

    private function _setupTags()
    {
        $this->_tagGroup = new TagGroup([
            'uid' => self::TAG_GROUP_UID,
            'name' => StringHelper::randomString(),
            'handle' => StringHelper::randomString(),
        ]);

        $this->_tagGroup->save();

        $tagsService = Craft::$app->getTags();

        $this->tester->mockCraftMethods('tags', [
            'getTagGroupByUid' => function($uid) use ($tagsService) {
                if ($uid === self::TAG_GROUP_UID) {
                    return new \craft\models\TagGroup([
                        'id' => $this->_tagGroup->id,
                        'uid' => self::TAG_GROUP_UID,
                        'name' => $this->_tagGroup->name,
                        'handle' => $this->_tagGroup->handle,
                    ]);
                }
                return $tagsService->getTagGroupByUid($uid);
            },
        ]);
    }

    private function _setupUsers()
    {
        $this->_userGroup = new UserGroup([
            'uid' => self::USER_GROUP_UID,
            'name' => StringHelper::randomString(),
            'handle' => StringHelper::randomString(),
        ]);

        $this->_userGroup->save();
    }
}<|MERGE_RESOLUTION|>--- conflicted
+++ resolved
@@ -26,12 +26,8 @@
 use craft\records\TagGroup;
 use craft\records\UserGroup;
 use craft\records\Volume;
-<<<<<<< HEAD
 use craft\test\TestCase;
 use UnitTester;
-=======
-use craft\volumes\Local;
->>>>>>> da3904c3
 
 class PrepareQueryTest extends TestCase
 {
@@ -40,7 +36,6 @@
      */
     protected UnitTester $tester;
 
-<<<<<<< HEAD
     private Volume $_volume;
     private Structure $_structure;
     private CategoryGroup $_categoryGroup;
@@ -50,26 +45,6 @@
     private GlobalSet $_globalSet;
     private TagGroup $_tagGroup;
     private UserGroup $_userGroup;
-=======
-    /**
-     * @var Volume
-     */
-    private $_volume;
-    private $_structure;
-    /**
-     * @var CategoryGroup
-     */
-    private $_categoryGroup;
-    private $_section;
-    private $_entryType;
-    private $_element;
-    private $_globalSet;
-    /**
-     * @var TagGroup
-     */
-    private $_tagGroup;
-    private $_userGroup;
->>>>>>> da3904c3
 
 
     /**
@@ -285,12 +260,11 @@
         $this->tester->mockCraftMethods('volumes', [
             'getVolumeByUid' => function($uid) use ($volumesService) {
                 if ($uid === self::VOLUME_UID) {
-                    return new Local([
+                    return new \craft\models\Volume([
                         'id' => $this->_volume->id,
                         'uid' => self::VOLUME_UID,
                         'name' => $this->_volume->name,
                         'handle' => $this->_volume->handle,
-                        'hasUrls' => false,
                     ]);
                 }
                 return $volumesService->getVolumeByUid($uid);
