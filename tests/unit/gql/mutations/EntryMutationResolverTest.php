--- conflicted
+++ resolved
@@ -58,11 +58,7 @@
     {
         $entry = new Entry();
         $query = $this->make(EntryQuery::class, [
-<<<<<<< HEAD
-            'one' => $entry
-=======
             'one' => $entry,
->>>>>>> 9aa883ea
         ]);
 
         $resolver = $this->make(EntryMutationResolver::class, [
