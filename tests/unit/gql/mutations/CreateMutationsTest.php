--- conflicted
+++ resolved
@@ -301,13 +301,13 @@
      */
     public function testCreateEntrySaveMutation(): void
     {
-<<<<<<< HEAD
         $typeA = $this->make(EntryType::class, [
             'handle' => 'typeA',
-            '__call' => function($name, $args) {
-                return [
-                    new PlainText(['handle' => 'someTextField']),
-                ];
+            '__call' => fn($name) => match ($name) {
+                'getCustomFields' => [
+                    new PlainText(['handle' => 'someTextField']),
+                ],
+                default => throw new UnknownMethodException("Calling unknown method: $name()"),
             },
         ]);
         $sectionA = new Section([
@@ -318,10 +318,11 @@
 
         $typeB = $this->make(EntryType::class, [
             'handle' => 'typeB',
-            '__call' => function($name, $args) {
-                return [
-                    new PlainText(['handle' => 'someTextField']),
-                ];
+            '__call' => fn($name) => match ($name) {
+                'getCustomFields' => [
+                    new PlainText(['handle' => 'someTextField']),
+                ],
+                default => throw new UnknownMethodException("Calling unknown method: $name()"),
             },
         ]);
         $sectionB = new Section([
@@ -332,46 +333,17 @@
 
         $typeC = $this->make(EntryType::class, [
             'handle' => 'typeC',
-            '__call' => function($name, $args) {
-                return [
-                    new PlainText(['handle' => 'someTextField']),
-                ];
+            '__call' => fn($name) => match ($name) {
+                'getCustomFields' => [
+                    new PlainText(['handle' => 'someTextField']),
+                ],
+                default => throw new UnknownMethodException("Calling unknown method: $name()"),
             },
         ]);
         $sectionC = new Section([
             'handle' => 'sectionC',
             'type' => Section::TYPE_STRUCTURE,
             'entryTypes' => [$typeC],
-=======
-        $single = $this->make(EntryType::class, [
-            '__call' => fn($name) => match ($name) {
-                'getCustomFields' => [
-                    new PlainText(['handle' => 'someTextField']),
-                ],
-                default => throw new UnknownMethodException("Calling unknown method: $name()"),
-            },
-            'getSection' => new Section(['type' => Section::TYPE_SINGLE]),
-        ]);
-
-        $channel = $this->make(EntryType::class, [
-            '__call' => fn($name) => match ($name) {
-                'getCustomFields' => [
-                    new PlainText(['handle' => 'someTextField']),
-                ],
-                default => throw new UnknownMethodException("Calling unknown method: $name()"),
-            },
-            'getSection' => new Section(['type' => Section::TYPE_CHANNEL]),
-        ]);
-
-        $structure = $this->make(EntryType::class, [
-            '__call' => fn($name) => match ($name) {
-                'getCustomFields' => [
-                    new PlainText(['handle' => 'someTextField']),
-                ],
-                default => throw new UnknownMethodException("Calling unknown method: $name()"),
-            },
-            'getSection' => new Section(['type' => Section::TYPE_STRUCTURE]),
->>>>>>> fe6f8b90
         ]);
 
         [$saveMutation, $draftMutation] = EntryMutations::createSaveMutations($sectionA, $typeA, true);
