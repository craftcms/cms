--- conflicted
+++ resolved
@@ -339,21 +339,12 @@
         self::assertArrayHasKey('authorId', $draftMutation['args']);
 
         list($saveMutation, $draftMutation) = EntryMutations::createSaveMutations($structure, true);
-<<<<<<< HEAD
-        $this->assertInstanceOf(EntryGqlType::class, $saveMutation['type']);
-        $this->assertInstanceOf(EntryGqlType::class, $draftMutation['type']);
-        $this->assertStringContainsString('draft', $draftMutation['description']);
-        $this->assertArrayHasKey('appendTo', $saveMutation['args']);
-        $this->assertArrayHasKey('appendToRoot', $saveMutation['args']);
-        $this->assertArrayNotHasKey('appendToRoot', $draftMutation['args']);
-=======
         self::assertInstanceOf(EntryGqlType::class, $saveMutation['type']);
         self::assertInstanceOf(EntryGqlType::class, $draftMutation['type']);
-        self::assertContains('draft', $draftMutation['description']);
+        self::assertStringContainsString('draft', $draftMutation['description']);
         self::assertArrayHasKey('appendTo', $saveMutation['args']);
         self::assertArrayHasKey('appendToRoot', $saveMutation['args']);
         self::assertArrayNotHasKey('appendToRoot', $draftMutation['args']);
->>>>>>> b878807d
     }
 
     public function assetMutationDataProvider()
