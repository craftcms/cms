--- conflicted
+++ resolved
@@ -16,12 +16,6 @@
 use craft\gql\GqlEntityRegistry;
 use craft\gql\types\input\File;
 use craft\gql\types\input\Matrix;
-<<<<<<< HEAD
-use craft\models\EntryType;
-use craft\models\FieldLayout;
-use craft\models\FieldLayoutTab;
-=======
->>>>>>> d0312263
 use craft\test\TestCase;
 use GraphQL\Type\Definition\InputType;
 use GraphQL\Type\Definition\ListOfType;
@@ -61,17 +55,9 @@
     }
 
     /**
-<<<<<<< HEAD
-     * @dataProvider testMatrixInputDataProvider
-     * @param MatrixField $matrixField
-     * @param EntryType[] $entryTypes
-     */
-    public function testMatrixInput(MatrixField $matrixField, array $entryTypes): void
-=======
      *
      */
     public function testMatrixInput(): void
->>>>>>> d0312263
     {
         $matrixField = new MatrixField([
             'handle' => 'matrixField',
@@ -82,16 +68,7 @@
 
         $fieldTypeName = $matrixField->handle . '_MatrixInput';
         self::assertNotFalse(GqlEntityRegistry::getEntity($fieldTypeName));
-<<<<<<< HEAD
-        self::assertNotFalse(GqlEntityRegistry::getEntity($matrixField->handle . '_MatrixEntryContainerInput'));
         self::assertNotEmpty(GqlEntityRegistry::getEntity($fieldTypeName)->getFields());
-
-        foreach ($entryTypes as $entryType) {
-            self::assertNotFalse(GqlEntityRegistry::getEntity($matrixField->handle . '_' . $entryType->handle . '_MatrixEntryInput'));
-        }
-=======
-        self::assertNotEmpty(GqlEntityRegistry::getEntity($fieldTypeName)->getFields());
->>>>>>> d0312263
     }
 
     /**
@@ -106,48 +83,6 @@
         self::assertEquals($normalized, Matrix::normalizeValue($input));
     }
 
-<<<<<<< HEAD
-    public function testMatrixInputDataProvider(): array
-    {
-        $data = [];
-
-        $matrixField = new MatrixField([
-            'handle' => 'matrixField',
-        ]);
-
-        $entryTypes = [];
-
-        for ($j = 0; $j < 3; $j++) {
-            $entryType = new EntryType([
-                'handle' => 'entryType' . ($j + 1),
-            ]);
-
-            $layoutElements = [];
-
-            for ($k = 0; $k < 3; $k++) {
-                $layoutElements[] = new CustomField(new PlainText([
-                    'handle' => "nestedField$k",
-                ]));
-            }
-
-            $fieldLayout = new FieldLayout();
-            $tab = new FieldLayoutTab();
-            $fieldLayout->setTabs([$tab]);
-            $tab->setElements($layoutElements);
-            $entryType->setFieldLayout($fieldLayout);
-
-            $entryTypes[] = $entryType;
-        }
-
-        $matrixField->setEntryTypes($entryTypes);
-
-        $data[] = [$matrixField, $entryTypes];
-
-        return $data;
-    }
-
-=======
->>>>>>> d0312263
     public function matrixInputValueNormalizerDataProvider(): array
     {
         return [
