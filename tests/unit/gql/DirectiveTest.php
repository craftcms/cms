<?php
/**
 * @link https://craftcms.com/
 * @copyright Copyright (c) Pixel & Tonic, Inc.
 * @license https://craftcms.github.io/license/
 */

namespace craftunit\gql;

use Codeception\Test\Unit;
use Craft;
use craft\config\GeneralConfig;
use craft\elements\Asset;
use craft\fs\Local;
use craft\gql\directives\FormatDateTime;
use craft\gql\directives\Markdown;
use craft\gql\directives\Money;
use craft\gql\directives\Transform;
use craft\gql\GqlEntityRegistry;
use craft\gql\types\elements\Asset as GqlAssetType;
use craft\gql\types\elements\Entry as GqlEntryType;
use craft\helpers\ImageTransforms;
use craft\helpers\Json;
use craft\helpers\StringHelper;
use craft\models\ImageTransform;
use craft\models\Volume;
use craft\services\Config;
use craft\test\mockclasses\elements\ExampleElement;
use craft\test\mockclasses\gql\MockDirective;
use DateTime;
use GraphQL\Type\Definition\ResolveInfo;

class DirectiveTest extends Unit
{
    /**
     * @var \UnitTester
     */
    protected $tester;

    protected function _before()
    {
    }

    protected function _after()
    {
    }

    /**
     * Test directives
     *
     * @dataProvider directiveDataProvider
     *
     * @param string $in input string
     * @param array $directives an array of directive data as expected by GQL
     * @param string $result expected result
     */
    public function testDirectivesBeingApplied($in, $directiveClass, array $directives, $result)
    {
        $this->_registerDirective($directiveClass);

        /** @var GqlEntryType $type */
        $type = $this->make(GqlEntryType::class);
        $element = new ExampleElement();
        $element->someField = $in;

        $fieldNodes = [Json::decode('{"directives":[' . implode(',', $directives) . ']}', false)];

        $resolveInfo = $this->make(ResolveInfo::class, [
            'fieldName' => 'someField',
            'fieldNodes' => $fieldNodes,
        ]);

        self::assertEquals($result, $type->resolveWithDirectives($element, [], null, $resolveInfo));
    }

    /**
     * Test transform directive
     *
     * @dataProvider assetTransformDirectiveDataProvider
     *
     * @param array $directives an array of directive data as expected by GQL
     * @param array $parameters transform parameters
     * @param boolean $mustNotBeSame Whether the results should differ instead
     */
    public function testTransformDirective($directiveClass, array $directives, $parameters, $mustNotBeSame = false)
    {
        $this->_registerDirective($directiveClass);

<<<<<<< HEAD
=======
        $this->tester->mockMethods(
            Craft::$app,
            'assets',
            [
                'getAssetUrl' => function($asset, $parameters, $generateNow) {
                    if (is_array($parameters)) {
                        $parameters = Craft::$app->getAssetTransforms()->normalizeTransform($parameters);
                    }

                    if ($parameters instanceof AssetTransform) {
                        $parameters = array_filter($parameters->toArray(['mode', 'width', 'height', 'format', 'position', 'interlace', 'quality']));
                    }

                    $transformed = is_array($parameters) ? implode('-', $parameters) : $parameters;
                    return $transformed . ($generateNow ? ($asset->filename . '-generateNow') : ($asset->filename . 'generateLater'));
                },
            ],
            []
        );

>>>>>>> 9aa883ea
        /** @var Asset $asset */
        $filename = StringHelper::randomString() . '.jpg';
        $asset = $this->make(Asset::class, [
            'filename' => $filename,
            'getVolume' => $this->make(Volume::class, [
                'getFs' => $this->make(Local::class, [
                    'hasUrls' => true,
                    'url' => 'http://domain.local/'
                ]),
            ]),
            'folderId' => 7,
<<<<<<< HEAD
            'getUrl' => function($parameters) {
                if (is_array($parameters)) {
                    $parameters = ImageTransforms::normalizeTransform($parameters);
                }

                if ($parameters instanceof ImageTransform) {
                    $parameters = array_filter($parameters->toArray(['mode', 'width', 'height', 'format', 'position', 'interlace', 'quality']));
                }

                $transformed = is_array($parameters) ? implode('-', $parameters) : $parameters;
                return $transformed;
            }
=======
>>>>>>> 9aa883ea
        ]);

        /** @var GqlAssetType $type */
        $type = $this->make(GqlAssetType::class);

        $fieldNodes = [Json::decode('{"directives":[' . implode(',', $directives) . ']}', false)];

        $resolveInfo = $this->make(ResolveInfo::class, [
            'fieldName' => 'url',
            'fieldNodes' => $fieldNodes,
        ]);

        unset($parameters['immediately']);

        // `handle` parameter overrides everything else.
        if (!empty($parameters['handle'])) {
            $parameters = $parameters['handle'];
        }

        if ($mustNotBeSame) {
            self::assertNotEquals(Craft::$app->getAssets()->getAssetUrl($asset, $parameters), $type->resolveWithDirectives($asset, [], null, $resolveInfo));
        } else {
            self::assertEquals(Craft::$app->getAssets()->getAssetUrl($asset, $parameters), $type->resolveWithDirectives($asset, [], null, $resolveInfo));
        }
    }

    /**
     * Test if transform is only correctly applied to URL.
     */
    public function testTransformOnlyUrl()
    {
        /** @var Asset $asset */
        $asset = $this->make(Asset::class, ['filename' => StringHelper::randomString() . '.jpg']);

        /** @var GqlAssetType $type */
        $type = $this->make(GqlAssetType::class);

        $fieldNodes = [Json::decode('{"directives":[' . $this->_buildDirective(Transform::class, ['width' => 200]) . ']}', false)];

        $resolveInfo = $this->make(ResolveInfo::class, [
            'fieldName' => 'filename',
            'fieldNodes' => $fieldNodes,
        ]);

        self::assertEquals($asset->getFilename(), $type->resolveWithDirectives($asset, [], null, $resolveInfo));
    }

    public function directiveDataProvider()
    {
        $mockDirective = MockDirective::class;
        $formatDateTime = FormatDateTime::class;
        $markDownDirective = Markdown::class;
        $moneyDirective = Money::class;

        $dateTime = new DateTime('now');

        $dateTimeParameters = [
            ['format' => 'Y-m-d H:i:s', 'timezone' => 'America/New_York'],
            ['format' => DateTime::ATOM, 'timezone' => 'America/New_York'],
            ['format' => DateTime::COOKIE, 'timezone' => 'America/New_York'],
            ['format' => DateTime::COOKIE, 'timezone' => 'America/New_York'],
        ];

        $money = \Money\Money::USD(123456);

        $moneyParameters = [
            ['format' => Money::FORMAT_NUMBER],
            ['format' => Money::FORMAT_NUMBER, 'locale' => 'nl'],
            ['format' => Money::FORMAT_DECIMAL],
            ['format' => Money::FORMAT_STRING],
            ['format' => Money::FORMAT_AMOUNT],
        ];

        return [
            // Mock directive
            ['TestString', $mockDirective, [$this->_buildDirective($mockDirective, ['prefix' => 'Foo'])], 'FooTestString'],
            ['TestString', $mockDirective, [$this->_buildDirective($mockDirective, ['prefix' => 'Bar']), $this->_buildDirective($mockDirective, ['prefix' => 'Foo'])], 'FooBarTestString'],

            // format date time (not as handy as for transform parameters, but still better than duplicating formats.
            [$dateTime, $formatDateTime, [$this->_buildDirective($formatDateTime, $dateTimeParameters[0])], $dateTime->setTimezone(new \DateTimeZone($dateTimeParameters[0]['timezone']))->format($dateTimeParameters[0]['format'])],
            [$dateTime, $formatDateTime, [$this->_buildDirective($formatDateTime, $dateTimeParameters[1])], $dateTime->setTimezone(new \DateTimeZone($dateTimeParameters[1]['timezone']))->format($dateTimeParameters[1]['format'])],
            [$dateTime, $formatDateTime, [$this->_buildDirective($formatDateTime, $dateTimeParameters[2])], $dateTime->setTimezone(new \DateTimeZone($dateTimeParameters[2]['timezone']))->format($dateTimeParameters[2]['format'])],
            [$dateTime, $formatDateTime, [$this->_buildDirective($formatDateTime, $dateTimeParameters[3])], $dateTime->setTimezone(new \DateTimeZone($dateTimeParameters[3]['timezone']))->format($dateTimeParameters[3]['format'])],
            ['what time is it?', $formatDateTime, [$this->_buildDirective($formatDateTime, $dateTimeParameters[2])], 'what time is it?'],

            // Markdown
            ["Some *string*", $markDownDirective, [$this->_buildDirective($markDownDirective, [])], "<p>Some <em>string</em></p>\n"],

            // Money
            'money-number' => [$money, $moneyDirective, [$this->_buildDirective($moneyDirective, $moneyParameters[0])], '1,234.56'],
            'money-number-locale' => [$money, $moneyDirective, [$this->_buildDirective($moneyDirective, $moneyParameters[1])], '1.234,56'],
            'money-decimal' => [$money, $moneyDirective, [$this->_buildDirective($moneyDirective, $moneyParameters[2])], '1234.56'],
            'money-string' => [$money, $moneyDirective, [$this->_buildDirective($moneyDirective, $moneyParameters[3])], '$1,234.56'],
            'money-amount' => [$money, $moneyDirective, [$this->_buildDirective($moneyDirective, $moneyParameters[4])], '123456'],
        ];
    }

    public function assetTransformDirectiveDataProvider()
    {
        $assetTransform = Transform::class;

        $transformParameters = [
            ['handle' => 'anExampleTransform', 'immediately' => false],
            ['handle' => 'anExampleTransform', 'immediately' => true],
            ['mode' => 'fit', 'width' => 30, 'height' => 40, 'format' => 'png', 'position' => 'top-left', 'interlace' => 'line', 'quality' => 5, 'immediately' => true],
            ['mode' => 'fit', 'width' => 30, 'height' => 40, 'format' => 'png', 'position' => 'top-left', 'interlace' => 'line', 'quality' => 5, 'immediately' => false],
        ];

        // asset transform
        return [
            [$assetTransform, [$this->_buildDirective($assetTransform, $transformParameters[0])], $transformParameters[0]],
            [$assetTransform, [$this->_buildDirective($assetTransform, $transformParameters[1])], $transformParameters[1]],
            [$assetTransform, [$this->_buildDirective($assetTransform, $transformParameters[2])], $transformParameters[2]],
            [$assetTransform, [$this->_buildDirective($assetTransform, $transformParameters[3])], $transformParameters[3]],
        ];
    }

    /**
     * Build the JSON string to be used as a directive object
     *
     * @param string $className
     * @param array $arguments
     * @return string
     */
    private function _buildDirective(string $className, array $arguments = [])
    {
        $directiveTemplate = '{"name": {"value": "%s"}, "arguments": [%s]}';
        $argumentTemplate = '{"name": {"value":"%s"}, "value": {"value": "%s"}}';

        $argumentList = [];
        foreach ($arguments as $key => $value) {
            $argumentList[] = sprintf($argumentTemplate, $key, addslashes($value));
        }

        return sprintf($directiveTemplate, $className::name(), implode(', ', $argumentList));
    }

    /**
     * Register a directive by class name.
     *
     * @param $className
     */
    private function _registerDirective($className)
    {
        // Make sure the mock directive is available in the entity registry
        $directiveName = $className::name();

        Craft::$app->set('config', $this->make(Config::class, [
            'getGeneral' => $this->make(GeneralConfig::class, [
                'gqlTypePrefix' => 'test',
            ]),
        ]));

        if (!GqlEntityRegistry::getEntity($directiveName)) {
            GqlEntityRegistry::createEntity($directiveName, $className::create());
        }
    }
}<|MERGE_RESOLUTION|>--- conflicted
+++ resolved
@@ -86,29 +86,6 @@
     {
         $this->_registerDirective($directiveClass);
 
-<<<<<<< HEAD
-=======
-        $this->tester->mockMethods(
-            Craft::$app,
-            'assets',
-            [
-                'getAssetUrl' => function($asset, $parameters, $generateNow) {
-                    if (is_array($parameters)) {
-                        $parameters = Craft::$app->getAssetTransforms()->normalizeTransform($parameters);
-                    }
-
-                    if ($parameters instanceof AssetTransform) {
-                        $parameters = array_filter($parameters->toArray(['mode', 'width', 'height', 'format', 'position', 'interlace', 'quality']));
-                    }
-
-                    $transformed = is_array($parameters) ? implode('-', $parameters) : $parameters;
-                    return $transformed . ($generateNow ? ($asset->filename . '-generateNow') : ($asset->filename . 'generateLater'));
-                },
-            ],
-            []
-        );
-
->>>>>>> 9aa883ea
         /** @var Asset $asset */
         $filename = StringHelper::randomString() . '.jpg';
         $asset = $this->make(Asset::class, [
@@ -116,11 +93,10 @@
             'getVolume' => $this->make(Volume::class, [
                 'getFs' => $this->make(Local::class, [
                     'hasUrls' => true,
-                    'url' => 'http://domain.local/'
+                    'url' => 'http://domain.local/',
                 ]),
             ]),
             'folderId' => 7,
-<<<<<<< HEAD
             'getUrl' => function($parameters) {
                 if (is_array($parameters)) {
                     $parameters = ImageTransforms::normalizeTransform($parameters);
@@ -132,9 +108,7 @@
 
                 $transformed = is_array($parameters) ? implode('-', $parameters) : $parameters;
                 return $transformed;
-            }
-=======
->>>>>>> 9aa883ea
+            },
         ]);
 
         /** @var GqlAssetType $type */
