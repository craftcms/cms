--- conflicted
+++ resolved
@@ -47,23 +47,13 @@
 TWIG;
 
         $html = $this->view->renderString($template, [], View::TEMPLATE_MODE_CP);
-<<<<<<< HEAD
-        self::assertStringContainsString('<div id="foo-field" class="field" data-attribute="foo" data-foo="test" tabindex="-1">', $html);
+        self::assertStringContainsString('<div id="foo-field" class="field" data-attribute="foo" data-foo="test">', $html);
         self::assertStringContainsString('TEST HEADING', $html);
         self::assertStringContainsString('<label id="label" for="foo">TEST LABEL</label>', $html);
         self::assertStringContainsString('<div id="foo-instructions" class="instructions"><p>TEST INSTRUCTIONS</p>', $html);
         self::assertStringContainsString('<p id="foo-tip" class="notice has-icon"><span class="icon" aria-hidden="true"></span><span class="visually-hidden">Tip: </span><span>TEST TIP</span></p>', $html);
         self::assertStringContainsString('<p id="foo-warning" class="warning has-icon"><span class="icon" aria-hidden="true"></span><span class="visually-hidden">Warning: </span><span>TEST WARNING</span></p>', $html);
         self::assertStringContainsString('<input name="foo">', $html);
-=======
-        $this->assertStringContainsString('<div id="foo-field" class="field" data-attribute="foo" data-foo="test">', $html);
-        $this->assertStringContainsString('TEST HEADING', $html);
-        $this->assertStringContainsString('<label id="label" for="foo">TEST LABEL</label>', $html);
-        $this->assertStringContainsString('<div id="foo-instructions" class="instructions"><p>TEST INSTRUCTIONS</p>', $html);
-        $this->assertStringContainsString('<p id="foo-tip" class="notice has-icon"><span class="icon" aria-hidden="true"></span><span class="visually-hidden">Tip: </span><span>TEST TIP</span></p>', $html);
-        $this->assertStringContainsString('<p id="foo-warning" class="warning has-icon"><span class="icon" aria-hidden="true"></span><span class="visually-hidden">Warning: </span><span>TEST WARNING</span></p>', $html);
-        $this->assertStringContainsString('<input name="foo">', $html);
->>>>>>> 011b8092
     }
 
     /**
