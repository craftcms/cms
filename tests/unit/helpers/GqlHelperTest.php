<?php
/**
 * @link https://craftcms.com/
 * @copyright Copyright (c) Pixel & Tonic, Inc.
 * @license https://craftcms.github.io/license/
 */

namespace craftunit\helpers;

use Codeception\Test\Unit;
use Craft;
use craft\errors\GqlException;
use craft\gql\arguments\elements\Asset as AssetArguments;
use craft\gql\interfaces\elements\Asset as AssetInterface;
use craft\gql\resolvers\elements\Asset as AssetResolver;
use craft\helpers\Gql as GqlHelper;
use craft\models\GqlSchema;
use GraphQL\Type\Definition\Type;
use GraphQL\Type\Definition\UnionType;

class GqlHelperTest extends Unit
{
    /**
     * @var \UnitTester
     */
    protected $tester;

    /**
     * Test Schema helper methods.
     *
     * @dataProvider schemaPermissionDataProvider
     *
     * @param array $permissionSet list of permissions the active schema should have
     * @param string $permission A single permission to check
     * @param string $scope Permission check against this scope must return true
     * @param string $failingScope Permission check against this scope must return false
     * @param bool $failAll Whether all tests should fail.
     *
     * @throws GqlException
     * @throws \yii\base\Exception
     */
    public function testSchemaHelper($permissionSet, $permission, $scope, $failingScope, $failAll = false)
    {
        $this->_setSchemaWithPermissions($permissionSet);

        // Schema awareness
        if (!$failAll) {
            $this->assertTrue(GqlHelper::canSchema($permission, $scope));
            $this->assertFalse(GqlHelper::canSchema($permission, $failingScope));
            $this->assertTrue(GqlHelper::isSchemaAwareOf($permission));
        } else {
            $this->assertFalse(GqlHelper::canSchema($permission, $scope));
            $this->assertFalse(GqlHelper::canSchema($permission, $failingScope));
            $this->assertFalse(GqlHelper::isSchemaAwareOf($permission));
        }
    }

    /**
     * Test permission extraction from schema.
     *
     * @dataProvider schemaPermissionDataProviderForExtraction
     *
     * @param array $permissionSet list of permissions the schems should have
     */
    public function testSchemaPermissionExtraction($permissionSet, $expectedPairs)
    {
        $this->_setSchemaWithPermissions($permissionSet);
        $this->assertEquals($expectedPairs, GqlHelper::extractAllowedEntitiesFromSchema());
    }

    /**
     * Test various helper methods handling errors nicely if no schema set.
     */
    public function testVariousErrors()
    {
        // Null the schema
        Craft::$app->getGql()->setActiveSchema(null);

        $this->assertFalse(GqlHelper::isSchemaAwareOf('something'));
        $this->assertFalse(GqlHelper::canSchema('something'));

        $result = GqlHelper::extractAllowedEntitiesFromSchema();
        $this->assertIsArray($result);
        $this->assertEmpty($result);
    }

    /**
     * Test whether `canQuery*` functions work correctly
     *
     * @throws \yii\base\Exception
     */
    public function testSchemaQueryAbility()
    {
        $permissionSet = [
            'usergroups.allUsers:read',
            'globalsets.someSet:read',
            'entrytypes.someEntry:read',
            'sections.someSection:read'
        ];

        $this->_setSchemaWithPermissions($permissionSet);

        $this->assertTrue(GqlHelper::canQueryEntries());
        $this->assertTrue(GqlHelper::canQueryGlobalSets());
        $this->assertTrue(GqlHelper::canQueryUsers());
        $this->assertFalse(GqlHelper::canQueryAssets());
        $this->assertFalse(GqlHelper::canQueryCategories());
        $this->assertFalse(GqlHelper::canQueryTags());
    }

    /**
     * Test if a union type is successfully created
     */
    public function testUnionTypes()
    {
        $unionType = GqlHelper::getUnionType('someUnion', ['one', 'two'], function() {
            return 'one';
        });
        $this->assertInstanceOf(UnionType::class, $unionType);
    }

    /**
     * Test if a full access schema is created correctly.
     */
    public function testFullAccessSchema()
    {
        $schema = GqlHelper::createFullAccessSchema();

        // Not very realistic to test *everything* without duplicating logic in the helper method
        $this->assertNotEmpty($schema->scope);
    }

    /**
     * Test if entity actions are extracted correctly
     *
     * @dataProvider actionExtractionDataProvider
     */
    public function testEntityActionExtraction($scope, $entity, $result)
    {
        $this->_setSchemaWithPermissions($scope);

        $this->assertEquals($result, GqlHelper::extractEntityAllowedActions($entity));
    }

<<<<<<< HEAD
=======
    /**
     * Test GQL types correctly wrapped in NonNull type.
     * @param $input
     * @param $expected
     * @dataProvider wrapInNonNullProvider
     */
    public function testWrapInNonNull($input, $expected)
    {
        $this->assertEquals($expected, GqlHelper::wrapInNonNull($input));
    }

    public function wrapInNonNullProvider()
    {
        $typeDef = [
            'name' => 'mock',
            'type' => Type::listOf(Type::string()),
            'args' => []
        ];

        $nonNulledTypeDef = [
            'name' => 'mock',
            'type' => Type::nonNull(Type::listOf(Type::string())),
            'args' => []
        ];

        return [
            [Type::boolean(), Type::nonNull(Type::boolean())],
            [Type::string(),Type::nonNull(Type::string())],
            [Type::id(),Type::nonNull(Type::id())],
            [Type::nonNull(Type::int()),Type::nonNull(Type::int())],
            [$typeDef, $nonNulledTypeDef],
        ];
    }


>>>>>>> 28b01f8a
    public function actionExtractionDataProvider()
    {
        return [
            [
                [
                    'entity-one:read',
                    'entity-two:read',
                    'entity-two:write',
                    'entity-two:observe',
                ],
                'entity-one',
                ['read'],
            ],
            [
                [
                    'entity-one:read',
                    'entity-two:read',
                    'entity-two:write',
                    'entity-two:observe',
                ],
                'entity-two',
                ['read', 'write', 'observe'],
            ],            [
                [
                    'entity-one:read',
                    'entity-two:read',
                    'entity-two:read',
                    'entity-two:observe',
                ],
                'entity-two',
                ['read', 'observe'],
            ],
            [
                [
                    'entity-one:read',
                    'entity-two:read',
                    'entity-two:write',
                    'entity-two:observe',
                ],
                'entity-three',
                [],
            ],
        ];
    }

    public function schemaPermissionDataProvider()
    {
        return [
            [
                [
                    'usergroups.allUsers:read',
                    'volumes.someVolume:read',
                    'globalsets.someSet:read',
                    'entrytypes.someEntry:read',
                    'sections.someSection:read'
                ],
                'volumes.someVolume',
                'read',
                'write'
            ],
            [
                [
                    'usergroups.allUsers:write',
                    'volumes.someVolume:read',
                    'volumes.someVolume:write',
                    'globalsets.someSet:write',
                    'entrytypes.someEntry:write',
                    'sections.someSection:write'
                ],
                'volumes.someVolume',
                'write',
                'delete'
            ],
            [
                [],
                'volumes.someVolume',
                'write',
                'delete',
                true
            ],
        ];
    }

    public function schemaPermissionDataProviderForExtraction()
    {
        return [
            [
                [
                    'usergroups.allUsers:read',
                    'volumes.someVolume:read',
                    'globalsets.someSet:read',
                    'entrytypes.someEntry:read',
                    'sections.someSection:read'
                ],
                [
                    'usergroups' => ['allUsers'],
                    'volumes' => ['someVolume'],
                    'globalsets' => ['someSet'],
                    'entrytypes' => ['someEntry'],
                    'sections' => ['someSection'],
                ]
            ],
            [
                [
                    'usergroups.allUsers:read',
                    'usergroups.otherGroup:read',
                ],
                [
                    'usergroups' => ['allUsers', 'otherGroup'],
                ]
            ], [
                [
                    'usergroups.allUsers:read',
                    'usergroups.otherGroup:write',
                ],
                [
                    'usergroups' => ['allUsers'],
                ]
            ],
            [
                [
                    'usergroups.allUsers:write',
                    'volumes.someVolume:write',
                    'globalsets.someSet:write',
                    'entrytypes.someEntry:write',
                    'sections.someSection:write'
                ],
                []
            ],
            [
                [
                    'usergroups.allUsers:write',
                    'volumes.someVolume:write',
                    'globalsets.someSet:write',
                    'entrytypes.someEntry:read',
                    'sections.someSection:write'
                ],
                [
                    'entrytypes' => ['someEntry'],
                ]
            ],
            [
                [],
                []
            ],
        ];
    }

    /**
     * Set a schema with permission set
     */
    public function _setSchemaWithPermissions($scopeSet)
    {
        $gqlService = Craft::$app->getGql();
        $schema = new GqlSchema(['id' => uniqid(), 'name' => 'Something', 'scope' => $scopeSet]);
        $gqlService->setActiveSchema($schema);
    }
}<|MERGE_RESOLUTION|>--- conflicted
+++ resolved
@@ -142,8 +142,6 @@
         $this->assertEquals($result, GqlHelper::extractEntityAllowedActions($entity));
     }
 
-<<<<<<< HEAD
-=======
     /**
      * Test GQL types correctly wrapped in NonNull type.
      * @param $input
@@ -179,7 +177,6 @@
     }
 
 
->>>>>>> 28b01f8a
     public function actionExtractionDataProvider()
     {
         return [
