<?php
/**
 * @link https://craftcms.com/
 * @copyright Copyright (c) Pixel & Tonic, Inc.
 * @license https://craftcms.github.io/license/
 */

namespace crafttests\unit\helpers;

use Craft;
use craft\config\GeneralConfig;
use craft\enums\CmsEdition;
use craft\helpers\App;
use craft\mail\transportadapters\Sendmail;
use craft\models\MailSettings;
use craft\services\Entries;
use craft\test\TestCase;
use stdClass;
use yii\base\Component;
use yii\base\InvalidArgumentException;

/**
 * Unit tests for the App Helper class.
 *
 * @author Pixel & Tonic, Inc. <support@pixelandtonic.com>
 * @author Global Network Group | Giel Tettelaar <giel@yellowflash.net>
 * @since 3.2
 */
class AppHelperTest extends TestCase
{
    /**
     *
     */
    public function testEnv(): void
    {
        $_SERVER['TEST_SERVER_ENV'] = 'server';
        self::assertSame('server', App::env('TEST_SERVER_ENV'));
        unset($_SERVER['TEST_SERVER_ENV']);

        putenv('TEST_GETENV_ENV=getenv');
        self::assertSame('getenv', App::env('TEST_GETENV_ENV'));
        putenv('TEST_GETENV_ENV');

        putenv('TEST_GETENV_TRUE_ENV=true');
        self::assertTrue(App::env('TEST_GETENV_TRUE_ENV'));
        putenv('TEST_GETENV_TRUE_ENV');

        putenv('TEST_GETENV_FALSE_ENV=false');
        self::assertFalse(App::env('TEST_GETENV_FALSE_ENV'));
        putenv('TEST_GETENV_FALSE_ENV');

        self::assertSame(CRAFT_TESTS_PATH, App::env('CRAFT_TESTS_PATH'));
        self::assertNull(App::env('TEST_NONEXISTENT_ENV'));

        putenv('SHH=foo');
        self::assertSame('foo', App::env('SHH'));
        putenv('SHH');
    }

    /**
     * @dataProvider envConfigDataProvider
     *
     * @param mixed $expected
     * @param string $paramName
     * @param string $overrideName
     * @param mixed $overrideValue
     */
    public function testEnvConfig(mixed $expected, string $paramName, string $overrideName, mixed $overrideValue): void
    {
        $envString = $overrideName;

        if ($overrideValue !== null) {
            $envString .= "=$overrideValue";
        }

        putenv($envString);

        $config = App::envConfig(GeneralConfig::class, 'CRAFT_');
        if ($expected === null) {
            self::assertArrayNotHasKey($paramName, $config);
        } else {
            self::assertArrayHasKey($paramName, $config);
            self::assertEquals($expected, $config[$paramName]);
        }

        // Cleanup env for subsequent tests
        putenv($overrideName);
    }

    /**
     *
     */
    public function testParseEnv(): void
    {
        self::assertNull(App::parseEnv(null));
        self::assertSame(CRAFT_TESTS_PATH, App::parseEnv('$CRAFT_TESTS_PATH'));
        self::assertSame(CRAFT_TESTS_PATH . '/foo/bar', App::parseEnv('$CRAFT_TESTS_PATH/foo/bar'));
        self::assertSame('CRAFT_TESTS_PATH', App::parseEnv('CRAFT_TESTS_PATH'));
<<<<<<< HEAD
        self::assertSame(null, App::parseEnv('$TEST_MISSING'));
        self::assertSame(Craft::getAlias('@vendor/foo'), App::parseEnv('@vendor/foo'));
=======
        self::assertSame('$TEST_MISSING', App::parseEnv('$TEST_MISSING'));
        self::assertSame(Craft::getAlias('@vendor/foo/bar'), App::parseEnv('@vendor/foo/bar'));
>>>>>>> 203ca8e7
    }

    /**
     * @dataProvider parseBooleanEnvDataProvider
     * @param bool|null $expected
     * @param mixed $value
     */
    public function testParseBooleanEnv(?bool $expected, mixed $value): void
    {
        self::assertSame($expected, App::parseBooleanEnv($value));
    }

    /**
     *
     */
    public function testCliOption(): void
    {
        $argv = $_SERVER['argv'] ?? null;
        $_SERVER['argv'] = [
            'backup',
            'some/path',
            '--file-path=foo.sql',
            '-f',
            'bar.sql',
            '--zip',
            '--falsy=false',
            '--empty=',
        ];
        $length = count($_SERVER['argv']);

        self::assertSame('foo.sql', App::cliOption('--file-path'));
        self::assertSame('bar.sql', App::cliOption('-f', true));
        self::assertSame(true, App::cliOption('--zip'));
        self::assertSame(false, App::cliOption('--falsy'));
        self::assertSame('', App::cliOption('--empty'));
        self::assertSame(null, App::cliOption('--nully'));

        // `-f` and `bar.sql` should have been removed
        self::assertSame($length - 2, count($_SERVER['argv']));

        if ($argv !== null) {
            $_SERVER['argv'] = $argv;
        } else {
            unset($_SERVER['argv']);
        }

        self::expectException(InvalidArgumentException::class);
        App::cliOption('no-dash');
    }

    /**
     *
     */
    public function testEditions(): void
    {
        self::assertEquals([
            CmsEdition::Solo->value,
            CmsEdition::Team->value,
            CmsEdition::Pro->value,
            CmsEdition::Enterprise->value,
        ], App::editions());
    }

    /**
     * @dataProvider editionHandleDataProvider
     * @param string|false $expected
     * @param int $edition
     */
    public function testEditionHandle(string|false $expected, int $edition): void
    {
        if ($expected === false) {
            self::expectException(InvalidArgumentException::class);
            App::editionHandle($edition);
        } else {
            self::assertSame($expected, App::editionHandle($edition));
        }
    }

    /**
     * @dataProvider editionNameDataProvider
     * @param string|false $expected
     * @param int $edition
     */
    public function testEditionName(string|false $expected, int $edition): void
    {
        if ($expected === false) {
            self::expectException(InvalidArgumentException::class);
            App::editionName($edition);
        } else {
            self::assertSame($expected, App::editionName($edition));
        }
    }

    /**
     * @dataProvider editionIdByHandleDataProvider
     * @param int|false $expected
     * @param string $handle
     */
    public function testEditionIdByHandle(int|false $expected, string $handle): void
    {
        if ($expected === false) {
            self::expectException(InvalidArgumentException::class);
            App::editionIdByHandle($handle);
        } else {
            self::assertSame($expected, App::editionIdByHandle($handle));
        }
    }

    /**
     * @dataProvider validEditionsDataProvider
     * @param bool $expected
     * @param mixed $edition
     */
    public function testIsValidEdition(bool $expected, mixed $edition): void
    {
        self::assertSame($expected, App::isValidEdition($edition));
    }

    /**
     * @dataProvider normalizeValueDataProvider
     */
    public function testNormalizeValue(mixed $expected, mixed $value): void
    {
        self::assertSame($expected, App::normalizeValue($value));
    }

    /**
     * @dataProvider normalizeVersionDataProvider
     * @param string $expected
     * @param string $version
     */
    public function testNormalizeVersion(string $expected, string $version): void
    {
        self::assertSame($expected, App::normalizeVersion($version));
    }

    /**
     *
     */
    public function testPhpConfigValueAsBool(): void
    {
        $displayErrorsValue = ini_get('display_errors');
        @ini_set('display_errors', '1');
        self::assertTrue(App::phpConfigValueAsBool('display_errors'));
        @ini_set('display_errors', $displayErrorsValue);

        $timezoneValue = ini_get('date.timezone');
        @ini_set('date.timezone', Craft::$app->getTimeZone() ?: 'Europe/Amsterdam');
        self::assertFalse(App::phpConfigValueAsBool('date.timezone'));
        @ini_set('date.timezone', $timezoneValue);

        self::assertFalse(App::phpConfigValueAsBool(''));
        self::assertFalse(App::phpConfigValueAsBool('This is not a config value'));
    }

    /**
     *
     */
    public function testNormalizePhpPaths(): void
    {
        self::assertSame([getcwd()], App::normalizePhpPaths('.'));
        self::assertSame([getcwd()], App::normalizePhpPaths('./'));
        self::assertSame([getcwd() . DIRECTORY_SEPARATOR . 'foo'], App::normalizePhpPaths('./foo'));
        self::assertSame([getcwd() . DIRECTORY_SEPARATOR . 'foo'], App::normalizePhpPaths('.\\foo'));

        putenv('TEST_CONST=/foo/');
        self::assertSame([getcwd(), DIRECTORY_SEPARATOR . 'foo'], App::normalizePhpPaths('.:${TEST_CONST}'));
        self::assertSame([getcwd(), DIRECTORY_SEPARATOR . 'foo'], App::normalizePhpPaths(' . ; ${TEST_CONST} '));
        putenv('TEST_CONST');
    }

    /**
     * @dataProvider phpSizeToBytesDataProvider
     * @param int|float $expected
     * @param string $value
     */
    public function testPhpSizeToBytes(int|float $expected, string $value): void
    {
        self::assertSame($expected, App::phpSizeToBytes($value));
    }

    /**
     * @dataProvider humanizeClassDataProvider
     * @param string $expected
     * @param string $class
     * @phpstan-param class-string $class
     */
    public function testHumanizeClass(string $expected, string $class): void
    {
        self::assertSame($expected, App::humanizeClass($class));
    }

    /**
     * @todo 3.1 added new functions to test.
     */
    public function testMaxPowerCaptain(): void
    {
        $oldMemoryLimit = ini_get('memory_limit');
        $oldMaxExecution = ini_get('max_execution_time');

        $generalConfig = Craft::$app->getConfig()->getGeneral();
        $generalConfig->phpMaxMemoryLimit = '512M';

        if (@ini_set('memory_limit', '256M') === false) {
            $this->markTestSkipped('Unable to set memory_limit');
        }

        App::maxPowerCaptain();

        self::assertSame($generalConfig->phpMaxMemoryLimit, ini_get('memory_limit'));
        self::assertSame('0', ini_get('max_execution_time'));

        ini_set('memory_limit', $oldMemoryLimit);
        ini_set('max_execution_time', $oldMaxExecution);
    }

    /**
     *
     */
    public function testSilence(): void
    {
        self::assertSame('foo', App::silence(fn() => 'foo'));
        self::assertNull(App::silence(function() {
        }));
        self::assertNull(App::silence(function(): void {
        }));
    }

    /**
     * @todo More needed here to test with constant and invalid file path.
     * See coverage report for more info.
     */
    public function testLicenseKey(): void
    {
        self::assertSame(250, strlen(App::licenseKey()));
    }

    /**
     * @dataProvider configsDataProvider
     * @param string $method
     * @param array $desiredConfig
     */
    public function testConfigIndexes(string $method, array $desiredConfig): void
    {
        $config = App::$method();

        self::assertFalse($this->_areKeysMissing($config, $desiredConfig));

        // Make sure we aren't passing in anything unknown or invalid.
        self::assertTrue(class_exists($config['class']));

        // Make sure its a component
        self::assertContains(Component::class, class_parents($config['class']));
    }

    /**
     * Mailer config now needs a mail settings
     */
    public function testMailerConfigIndexes(): void
    {
        $mailSettings = new MailSettings(['transportType' => Sendmail::class]);
        $result = App::mailerConfig($mailSettings);

        self::assertFalse($this->_areKeysMissing($result, ['class', 'messageClass', 'from', 'template', 'transport']));

        // Make sure its a component
        self::assertContains(Component::class, class_parents($result['class']));
        self::assertTrue(class_exists($result['class']));
    }

    /**
     *
     */
    public function testViewConfigIndexes(): void
    {
        $this->setInaccessibleProperty(Craft::$app->getRequest(), '_isCpRequest', true);
        $this->testConfigIndexes('viewConfig', ['class', 'registeredAssetBundles', 'registeredJsFiles']);

        $this->setInaccessibleProperty(Craft::$app->getRequest(), '_isCpRequest', false);
        $this->testConfigIndexes('viewConfig', ['class']);
    }

    /**
     * @return array
     */
    public static function envConfigDataProvider(): array
    {
        return [
            [
                false,
                'allowAdminChanges',
                'CRAFT_ALLOW_ADMIN_CHANGES',
                'false',
            ],
            [
                null,
                'allowAdminChanges',
                'CRAFT_ALLOW_ADMIN_CHANGES',
                null,
            ],
            [
                'foo,bar',
                'disabledPlugins',
                'CRAFT_DISABLED_PLUGINS',
                'foo,bar',
            ],
            [
                '*',
                'disabledPlugins',
                'CRAFT_DISABLED_PLUGINS',
                '*',
            ],
            [
                1,
                'defaultWeekStartDay',
                'CRAFT_DEFAULT_WEEK_START_DAY',
                '1',
            ],
            [
                'login,with,comma',
                'loginPath',
                'CRAFT_LOGIN_PATH',
                'login,with,comma',
            ],
            [
                false,
                'loginPath',
                'CRAFT_LOGIN_PATH',
                'false',
            ],
        ];
    }

    /**
     * @return array
     */
    public static function parseBooleanEnvDataProvider(): array
    {
        return [
            [true, true],
            [false, false],
            [true, 'yes'],
            [false, 'no'],
            [true, 'on'],
            [false, 'off'],
            [true, '1'],
            [false, '0'],
            [true, 'true'],
            [false, 'false'],
            [false, ''],
            [null, 'whatever'],
            [true, 1],
            [false, 0],
            [null, 2],
            [null, '$TEST_MISSING'],
        ];
    }

    /**
     * @return array
     */
    public static function editionHandleDataProvider(): array
    {
        return [
            ['solo', CmsEdition::Solo->value],
            ['team', CmsEdition::Team->value],
            ['pro', CmsEdition::Pro->value],
            ['enterprise', CmsEdition::Enterprise->value],
            [false, -1],
        ];
    }

    /**
     * @return array
     */
    public static function editionNameDataProvider(): array
    {
        return [
            ['Solo', CmsEdition::Solo->value],
            ['Team', CmsEdition::Team->value],
            ['Pro', CmsEdition::Pro->value],
            ['Enterprise', CmsEdition::Enterprise->value],
            [false, -1],
        ];
    }

    /**
     * @return array
     */
    public static function editionIdByHandleDataProvider(): array
    {
        return [
            [CmsEdition::Solo->value, 'solo'],
            [CmsEdition::Team->value, 'team'],
            [CmsEdition::Pro->value, 'pro'],
            [CmsEdition::Enterprise->value, 'enterprise'],
            [false, 'personal'],
            [false, 'client'],
        ];
    }

    /**
     * @return array
     */
    public static function validEditionsDataProvider(): array
    {
        return [
            [true, CmsEdition::Solo->value],
            [true, CmsEdition::Team->value],
            [true, CmsEdition::Pro->value],
            [true, CmsEdition::Enterprise->value],
            [true, '1'],
            [true, 0],
            [true, 1],
            [true, 2],
            [false, true],
            [false, null],
            [false, false],
            [false, 4],
        ];
    }

    /**
     * @return array
     */
    public static function configsDataProvider(): array
    {
        return [
            ['assetManagerConfig', ['class', 'basePath', 'baseUrl', 'fileMode', 'dirMode', 'appendTimestamp']],
            ['dbConfig', ['class', 'dsn', 'password', 'username', 'charset', 'tablePrefix', 'schemaMap', 'commandMap', 'attributes', 'enableSchemaCache']],
            ['mutexConfig', ['class', 'fileMode', 'dirMode']],
            ['webRequestConfig', ['class', 'enableCookieValidation', 'cookieValidationKey', 'enableCsrfValidation', 'enableCsrfCookie', 'csrfParam', ]],
            ['cacheConfig', ['class', 'cachePath', 'fileMode', 'dirMode', 'defaultDuration']],
            ['sessionConfig', ['class', 'flashParam', 'authAccessParam', 'name', 'cookieParams']],
            ['userConfig', ['class', 'identityClass', 'enableAutoLogin', 'autoRenewCookie', 'loginUrl', 'authTimeout', 'identityCookie', 'usernameCookie', 'idParam', 'authTimeoutParam', 'absoluteAuthTimeoutParam', 'returnUrlParam']],
        ];
    }

    /**
     * @return array
     */
    public static function phpSizeToBytesDataProvider(): array
    {
        return [
            [1, '1B'],
            [1024, '1K'],
            [pow(1024, 2), '1M'],
            [pow(1024, 3), '1G'],
        ];
    }

    /**
     * @return array
     */
    public static function humanizeClassDataProvider(): array
    {
        return [
            ['entries', Entries::class],
            ['app helper test', self::class],
            ['std class', stdClass::class],
        ];
    }

    /**
     * @return array
     */
    public static function normalizeValueDataProvider(): array
    {
        return [
            [true, 'true'],
            [true, 'TRUE'],
            [false, 'false'],
            [false, 'FALSE'],
            [123, '123'],
            ['123 ', '123 '],
            [' 123', ' 123'],
            [123.4, '123.4'],
            ['foo', 'foo'],
            [null, null],
            ['2833563543.1341693581393', '2833563543.1341693581393'], // https://github.com/craftcms/cms/issues/15533
        ];
    }

    /**
     * @return array
     */
    public static function normalizeVersionDataProvider(): array
    {
        return [
            ['21', 'version 21'],
            ['120.19.2', 'v120.19.2--beta'],
            ['', 'version'],
            ['2', '2\0\0'],
            ['2', '2+2+2'],
            ['2', '2-0-0'],
            ['', '~2'],
            ['', ''],
            ['', '\*v^2.0.0(beta)'],
            ['2.0.0-alpha', '2.0.0-alpha+foo'],
            ['2.0.0-alpha', '2.0.0-alpha.+foo'],
            ['2.0.0-alpha.10', '2.0.0-alpha.10+foo'],
            ['10.5.13', '5.5.5-10.5.13-MariaDB-1:10.5.13+maria~focal-log'],
            ['10.3.38', '10.3.38-MariaDB-1:10.3.38+maria~ubu2004-log'],
            ['5.5.5', '5.5.5-ubuntu-20.04'],
            ['10.3.38', '5.5.5-10.3.38-ubuntu-20.04'],
            ['5.7.16', '5.7.16-0ubuntu0.16.04.1'],
        ];
    }

    /**
     * @param array $configArray
     * @param array $desiredSchemaArray
     * @return bool
     */
    private function _areKeysMissing(array $configArray, array $desiredSchemaArray): bool
    {
        foreach ($desiredSchemaArray as $desiredSchemaItem) {
            if (!array_key_exists($desiredSchemaItem, $configArray)) {
                return true;
            }
        }

        return false;
    }
}<|MERGE_RESOLUTION|>--- conflicted
+++ resolved
@@ -96,13 +96,8 @@
         self::assertSame(CRAFT_TESTS_PATH, App::parseEnv('$CRAFT_TESTS_PATH'));
         self::assertSame(CRAFT_TESTS_PATH . '/foo/bar', App::parseEnv('$CRAFT_TESTS_PATH/foo/bar'));
         self::assertSame('CRAFT_TESTS_PATH', App::parseEnv('CRAFT_TESTS_PATH'));
-<<<<<<< HEAD
         self::assertSame(null, App::parseEnv('$TEST_MISSING'));
-        self::assertSame(Craft::getAlias('@vendor/foo'), App::parseEnv('@vendor/foo'));
-=======
-        self::assertSame('$TEST_MISSING', App::parseEnv('$TEST_MISSING'));
         self::assertSame(Craft::getAlias('@vendor/foo/bar'), App::parseEnv('@vendor/foo/bar'));
->>>>>>> 203ca8e7
     }
 
     /**
