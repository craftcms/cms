<?php
/**
 * @link https://craftcms.com/
 * @copyright Copyright (c) Pixel & Tonic, Inc.
 * @license https://craftcms.github.io/license/
 */

namespace crafttests\unit\helpers\FileHelper;

use craft\helpers\FileHelper;
<<<<<<< HEAD
use craft\test\TestCase;
=======
use craft\helpers\StringHelper;
>>>>>>> 121895f7
use UnitTester;
use yii\base\ErrorException;
use yii\base\Exception;
use yii\base\InvalidArgumentException;
use yii\base\InvalidConfigException;

/**
 * Class FileHelperTest.
 *
 * @author Pixel & Tonic, Inc. <support@pixelandtonic.com>
 * @author Global Network Group | Giel Tettelaar <giel@yellowflash.net>
 * @since 3.2
 */
class FileHelperTest extends TestCase
{
    protected UnitTester $tester;

    /**
     * @throws ErrorException
     * @throws Exception
     */
    public function testCreateRemove(): void
    {
        $location = dirname(__DIR__, 4) . '/at-root';
        FileHelper::createDirectory('at-root');
        self::assertDirectoryExists($location);

        FileHelper::removeDirectory($location);
        self::assertDirectoryDoesNotExist($location);

        FileHelper::removeDirectory('notadir');
    }

    /**
     * @throws ErrorException
     */
    public function testCopyAndClear(): void
    {
        $copyIntoDir = __DIR__ . '/sandbox/copyInto';
        $copyFromDir = dirname(__DIR__, 3) . '/_data/assets/files';

        // Clear it.
        FileHelper::clearDirectory($copyIntoDir);

        // Make sure its clear
        self::assertTrue(FileHelper::isDirectoryEmpty($copyIntoDir));

        // Test that clearing an empty dir wont make things go wrong.
        FileHelper::clearDirectory($copyIntoDir);

        // Copy into the directory
        FileHelper::copyDirectory($copyFromDir, $copyIntoDir);

        // Make sure something exists
        self::assertSame(scandir($copyFromDir, 1), scandir($copyIntoDir, 1));
        self::assertFalse(FileHelper::isDirectoryEmpty($copyIntoDir));

        // Clear it out.
        FileHelper::clearDirectory($copyIntoDir);

        // Ensure everything is empty.
        self::assertTrue(FileHelper::isDirectoryEmpty($copyIntoDir));
    }

    /**
     *
     */
    public function testClearException(): void
    {
        $this->tester->expectThrowable(InvalidArgumentException::class, function() {
            FileHelper::clearDirectory('not-a-dir');
        });
    }

    /**
     * @dataProvider normalizePathDataProvider
     * @param string $expected
     * @param string $path
     * @param string $ds
     */
    public function testNormalizePath(string $expected, string $path, string $ds): void
    {
        self::assertSame($expected, FileHelper::normalizePath($path, $ds));
    }

    /**
     * @dataProvider absolutePathDataProvider
     * @param string $expected
     * @param string $to
     * @param string|null $from
     * @param string $ds
     */
    public function testAbsolutePath(string $expected, string $to, ?string $from, string $ds): void
    {
        self::assertSame($expected, FileHelper::absolutePath($to, $from, $ds));
    }

    /**
     * @dataProvider relativePathDataProvider
     * @param string $expected
     * @param string $to
     * @param string|null $from
     * @param string $ds
     */
    public function testRelativePath(string $expected, string $to, ?string $from, string $ds): void
    {
        self::assertSame($expected, FileHelper::relativePath($to, $from, $ds));
    }

    /**
     * @dataProvider isWithinDataProvider
     * @param bool $expected
     * @param string $path
     * @param string $parentPath
     */
    public function testIsWithin(bool $expected, string $path, string $parentPath): void
    {
        self::assertSame($expected, FileHelper::isWithin($path, $parentPath));
    }

    /**
     * @dataProvider isDirectoryEmptyDataProvider
     * @param bool $expected
     * @param string $dir
     * @throws ErrorException
     */
    public function testIsDirectoryEmpty(bool $expected, string $dir): void
    {
        self::assertSame($expected, FileHelper::isDirectoryEmpty($dir));
    }

    /**
     *
     */
    public function testIsDirEmptyExceptions(): void
    {
        $this->tester->expectThrowable(InvalidArgumentException::class, function() {
            FileHelper::isDirectoryEmpty('aaaaa//notadir');
        });
        $this->tester->expectThrowable(InvalidArgumentException::class, function() {
            FileHelper::isDirectoryEmpty(__DIR__ . '/sandbox/isdirempty/dotfile/no/test');
        });
        $this->tester->expectThrowable(InvalidArgumentException::class, function() {
            FileHelper::isDirectoryEmpty('ftp://google.com');
        });
    }

    /**
     * @dataProvider mimeTypeDataProvider
     * @param string|null $expected
     * @param string $file
     * @param string|null $magicFile
     * @param bool $checkExtension
     * @throws InvalidConfigException
     */
    public function testGetMimeType(?string $expected, string $file, ?string $magicFile, bool $checkExtension): void
    {
        self::assertSame($expected, FileHelper::getMimeType($file, $magicFile, $checkExtension));
    }

    /**
     *
     */
    public function testGetMimeTypeExceptions(): void
    {
        if (PHP_VERSION_ID < 80100) {
            $this->tester->expectThrowable(ErrorException::class, function() {
                FileHelper::getMimeType('notafile');
            });
        }
    }

    /**
     * @dataProvider sanitizeFilenameDataProvider
     * @param string $expected
     * @param string $filename
     * @param array $options
     */
    public function testSanitizeFilename(string $expected, string $filename, array $options): void
    {
        self::assertSame($expected, FileHelper::sanitizeFilename($filename, $options));
    }

    /**
     * @dataProvider isSvgDataProvider
     * @param bool $expected
     * @param string $file
     * @param string|null $magicFile
     * @param bool $checkExtension
     */
    public function testIsSvg(bool $expected, string $file, ?string $magicFile, bool $checkExtension): void
    {
        self::assertSame($expected, FileHelper::isSvg($file, $magicFile, $checkExtension));
    }

    /**
     * @dataProvider isGifDataProvider
     * @param bool $expected
     * @param string $input
     * @param string|null $magicFile
     * @param bool $checkExtension
     */
    public function testIsGif(bool $expected, string $input, ?string $magicFile, bool $checkExtension): void
    {
        self::assertSame($expected, FileHelper::isGif($input, $magicFile, $checkExtension));
    }

    /**
     * @dataProvider writeToFileDataProvider
     * @param string|false $content
     * @param string $file
     * @param string $contents
     * @param array $options
     * @param bool $removeDir
     * @param string $removeableDir
     * @throws ErrorException
     */
    public function testWriteToFile(string|false $content, string $file, string $contents, array $options, bool $removeDir = false, string $removeableDir = ''): void
    {
        FileHelper::writeToFile($file, $contents, $options);

        self::assertTrue(is_file($file));
        self::assertSame($content, file_get_contents($file));

        if ($removeDir) {
            FileHelper::removeDirectory($removeableDir);
        } else {
            FileHelper::unlink($file);
        }
    }

    /**
     * @throws ErrorException
     */
    public function testWriteToFileAppend(): void
    {
        $sandboxDir = __DIR__ . '/sandbox/writeto';
        $file = $sandboxDir . '/test-file';

        FileHelper::writeToFile($file, 'contents');
        self::assertSame('contents', file_get_contents($file));

        FileHelper::writeToFile($file, 'changed');
        self::assertSame('changed', file_get_contents($file));

        FileHelper::writeToFile($file, 'andappended', ['append' => true]);
        self::assertSame('changedandappended', file_get_contents($file));

        FileHelper::unlink($file);
    }

    /**
     *
     */
    public function testWriteToFileExceptions(): void
    {
        $this->tester->expectThrowable(InvalidArgumentException::class, function() {
            FileHelper::writeToFile('notafile/folder', 'somecontent', ['createDirs' => false]);
        });
    }

    /**
<<<<<<< HEAD
     * @dataProvider findClosestFileDataProvider
     */
    public function testFindClosestFile(string|null|false $expected, string $dir, array $options = [])
    {
        if ($expected === false) {
            $this->expectException(InvalidArgumentException::class);
            FileHelper::findClosestFile($dir, $options);
        } else {
            self::assertSame($expected, FileHelper::findClosestFile($dir, $options));
        }
=======
     * @dataProvider uniqueNameDataProvider
     *
     * @param string $expectedPattern
     * @param string $baseName
     */
    public function testUniqueName(string $expectedPattern, string $baseName)
    {
        $expectedPattern = str_replace('{id}', '[\w\.]{23}', $expectedPattern);
        self::assertRegExp("/^$expectedPattern$/", FileHelper::uniqueName($baseName));
>>>>>>> 121895f7
    }

    /**
     * @return array
     */
    public function normalizePathDataProvider(): array
    {
        return [
            ['Im a string', 'Im a string', DIRECTORY_SEPARATOR],
            [
                'c:' . DIRECTORY_SEPARATOR . 'vagrant' . DIRECTORY_SEPARATOR . 'box',
                'c:/vagrant/box',
                DIRECTORY_SEPARATOR,
            ],
            ['c:\\vagrant\\box', 'c:/vagrant/box', '\\'],
            ['c:|vagrant|box', 'c:\\vagrant\\box', '|'],
            [' +HostName[@SSL][@Port]+SharedFolder+Resource', ' \\HostName[@SSL][@Port]\SharedFolder\Resource', '+'],
            ['|?|C:|my_dir', '\\?\C:\my_dir', '|'],
            ['==stuff', '\\\\stuff', '='],
        ];
    }

    /**
     * @return array
     */
    public function absolutePathDataProvider(): array
    {
        return [
            ['/foo/bar', 'bar', '/foo', '/'],
            ['/foo/bar', '/foo/bar', null, '/'],
            ['\\foo\\bar', 'bar', '/foo', '\\'],
            [FileHelper::normalizePath(getcwd(), '/') . '/foo/bar', 'foo/bar', null, '/'],
            [FileHelper::normalizePath(getcwd(), '/') . '/baz/foo/bar', 'foo/bar', 'baz', '/'],
        ];
    }

    /**
     * @return array
     */
    public function relativePathDataProvider(): array
    {
        return [
            ['bar/baz', '/foo/bar/baz', '/foo', '/'],
            ['bar\\baz', '/foo/bar/baz', '/foo', '\\'],
            ['/foo/bar/baz', '/foo/bar/baz', '/test', '/'],
        ];
    }

    /**
     * @return array
     */
    public function isWithinDataProvider(): array
    {
        return [
            [true, '/foo/bar', '/foo'],
            [true, 'foo/bar', 'foo'],
            [true, 'foo/bar', getcwd() . '/foo'],
            [false, '/foo/bar', '\\foo\\bar'],
            [false, '/baz', '/foo'],
        ];
    }

    /**
     * @return array
     */
    public function mimeTypeDataProvider(): array
    {
        return [
            ['application/pdf', dirname(__DIR__, 3) . '/_data/assets/files/pdf-sample.pdf', null, true],
            ['text/html', dirname(__DIR__, 3) . '/_data/assets/files/test.html', null, true],
            ['image/gif', dirname(__DIR__, 3) . '/_data/assets/files/example-gif.gif', null, true],
            ['application/pdf', dirname(__DIR__, 3) . '/_data/assets/files/pdf-sample.pdf', null, true],
            ['image/svg+xml', dirname(__DIR__, 3) . '/_data/assets/files/gng.svg', null, true],
            ['application/xml', dirname(__DIR__, 3) . '/_data/assets/files/random.xml', null, true],
            ['text/plain', dirname(__DIR__, 3) . '/_data/assets/files/test.html', null, false],
            ['directory', __DIR__, null, true],
        ];
    }

    /**
     * @return array
     */
    public function isSvgDataProvider(): array
    {
        return [
            [true, dirname(__DIR__, 3) . '/_data/assets/files/gng.svg', null, true],
            [false, dirname(__DIR__, 3) . '/_data/assets/files/pdf-sample.pdf', null, true],
            [false, dirname(__DIR__, 3) . '/_data/assets/files/empty-file.text', null, true],
            [false, dirname(__DIR__, 3) . '/_data/assets/files/test.html', null, true],
            [false, dirname(__DIR__, 3) . '/_data/assets/files/example-gif.gif', null, true],
            [false, dirname(__DIR__, 3) . '/_data/assets/files/pdf-sample.pdf', null, true],
            [false, dirname(__DIR__, 3) . '/_data/assets/files/random.xml', null, true],
            [false, __DIR__, null, true],
        ];
    }

    /**
     * @return array
     */
    public function isGifDataProvider(): array
    {
        return [
            [true, dirname(__DIR__, 3) . '/_data/assets/files/example-gif.gif', null, true],
            [false, dirname(__DIR__, 3) . '/_data/assets/files/pdf-sample.pdf', null, true],
            [false, dirname(__DIR__, 3) . '/_data/assets/files/empty-file.text', null, true],
            [false, dirname(__DIR__, 3) . '/_data/assets/files/test.html', null, true],
            [false, dirname(__DIR__, 3) . '/_data/assets/files/pdf-sample.pdf', null, true],
            [false, dirname(__DIR__, 3) . '/_data/assets/files/gng.svg', null, true],
            [false, dirname(__DIR__, 3) . '/_data/assets/files/random.xml', null, true],
            [false, __DIR__, null, true],
        ];
    }

    /**
     * @return array
     */
    public function isDirectoryEmptyDataProvider(): array
    {
        return [
            [true, __DIR__ . '/sandbox/isdirempty/yes'],
            [false, __DIR__ . '/sandbox/isdirempty/no'],
            [false, __DIR__ . '/sandbox/isdirempty/dotfile'],
        ];
    }

    /**
     * @return array
     */
    public function sanitizeFilenameDataProvider(): array
    {
        return [
            ['notafile', 'notafile', []],
            ['not-a-file', 'not a file', []],
            ['im-a-file@.svg', 'im-a-file!@#$%^&*(.svg', []],
            ['iPS(c)m-a-file.svg', 'i£©m-a-file⚽🐧🎺.svg', ['asciiOnly' => true]],
            ['not||a||file', 'not a file', ['separator' => '||']],
            ['not🐧a🐧file', 'not a file', ['separator' => '🐧', 'asciiOnly' => true]],
        ];
    }

    /**
     * @return array
     */
    public function writeToFileDataProvider(): array
    {
        $sandboxDir = __DIR__ . '/sandbox/writeto';

        return [
            ['content', $sandboxDir . '/notafile', 'content', []],
            ['content', $sandboxDir . '/notadir/notafile', 'content', [], true, $sandboxDir . '/notadir'],
            ['content', $sandboxDir . '/notafile2', 'content', ['lock' => true]],

        ];
    }

    /**
     * @return array
     */
<<<<<<< HEAD
    public function findClosestFileDataProvider(): array
    {
        return [
            [
                FileHelper::normalizePath(__DIR__ . '/sandbox/singlefile/foo.txt', '/'),
                __DIR__ . '/sandbox/singlefile',
            ],
            [
                FileHelper::normalizePath(__DIR__ . '/sandbox/singlefile/foo.txt', '/'),
                __DIR__ . '/sandbox/singlefile/nested',
                [
                    'except' => ['ignore*'],
                ],
            ],
            [
                null,
                '/',
                [
                    'only' => ['nonexistent.txt'],
                ],
            ],
            [
                false,
                __DIR__ . '/sandbox/singlefile/nonexistent',
            ],
=======
    public function uniqueNameDataProvider(): array
    {
        $bigStr = StringHelper::randomString(300);

        return [
            ['{id}', ''],
            ['foo{id}', 'foo'],
            ['{id}.ext', '.ext'],
            ['foo{id}.ext', 'foo.ext'],
            [sprintf('%s{id}.ext', substr($bigStr, 0, 228)), "$bigStr.ext"],
>>>>>>> 121895f7
        ];
    }

    /**
     * @inheritdoc
     */
    protected function _before(): void
    {
        if (!is_dir(__DIR__ . '/sandbox/copyInto')) {
            FileHelper::createDirectory(__DIR__ . '/sandbox/copyInto');
        }

        FileHelper::clearDirectory(__DIR__ . '/sandbox/copyInto');

        if (!is_dir(__DIR__ . '/sandbox/isdirempty/yes')) {
            FileHelper::createDirectory(__DIR__ . '/sandbox/isdirempty/yes');
        }

        FileHelper::clearDirectory(__DIR__ . '/sandbox/isdirempty/yes');
    }
}<|MERGE_RESOLUTION|>--- conflicted
+++ resolved
@@ -8,11 +8,8 @@
 namespace crafttests\unit\helpers\FileHelper;
 
 use craft\helpers\FileHelper;
-<<<<<<< HEAD
+use craft\helpers\StringHelper;
 use craft\test\TestCase;
-=======
-use craft\helpers\StringHelper;
->>>>>>> 121895f7
 use UnitTester;
 use yii\base\ErrorException;
 use yii\base\Exception;
@@ -275,7 +272,6 @@
     }
 
     /**
-<<<<<<< HEAD
      * @dataProvider findClosestFileDataProvider
      */
     public function testFindClosestFile(string|null|false $expected, string $dir, array $options = [])
@@ -286,17 +282,18 @@
         } else {
             self::assertSame($expected, FileHelper::findClosestFile($dir, $options));
         }
-=======
+    }
+
+    /**
      * @dataProvider uniqueNameDataProvider
      *
      * @param string $expectedPattern
      * @param string $baseName
      */
-    public function testUniqueName(string $expectedPattern, string $baseName)
+    public function testUniqueName(string $expectedPattern, string $baseName): void
     {
         $expectedPattern = str_replace('{id}', '[\w\.]{23}', $expectedPattern);
         self::assertRegExp("/^$expectedPattern$/", FileHelper::uniqueName($baseName));
->>>>>>> 121895f7
     }
 
     /**
@@ -455,7 +452,6 @@
     /**
      * @return array
      */
-<<<<<<< HEAD
     public function findClosestFileDataProvider(): array
     {
         return [
@@ -481,7 +477,12 @@
                 false,
                 __DIR__ . '/sandbox/singlefile/nonexistent',
             ],
-=======
+        ];
+    }
+
+    /**
+     * @return array
+     */
     public function uniqueNameDataProvider(): array
     {
         $bigStr = StringHelper::randomString(300);
@@ -492,7 +493,6 @@
             ['{id}.ext', '.ext'],
             ['foo{id}.ext', 'foo.ext'],
             [sprintf('%s{id}.ext', substr($bigStr, 0, 228)), "$bigStr.ext"],
->>>>>>> 121895f7
         ];
     }
 
