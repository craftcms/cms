--- conflicted
+++ resolved
@@ -487,11 +487,7 @@
     public function deleteIfExistsDataProvider(): array
     {
         return [
-<<<<<<< HEAD
             [0, Table::USERS, ['id' => 1234567890]],
-=======
-            [0, Table::USERS . ' users', "[[users.id]] = 1234567890 and [[users.uid]] = 'THISISNOTAUID'"],
->>>>>>> 9aa883ea
         ];
     }
 
@@ -609,10 +605,6 @@
         return [
             [-2147483648, 'integer(9)'],
             [false, 'stuff(9)'],
-<<<<<<< HEAD
-=======
-            [-9223372036854775808, 'bigint(9223372036854775807)'],
->>>>>>> 9aa883ea
         ];
     }
 
