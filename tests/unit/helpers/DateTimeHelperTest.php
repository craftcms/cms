<?php
/**
 * @link https://craftcms.com/
 * @copyright Copyright (c) Pixel & Tonic, Inc.
 * @license https://craftcms.github.io/license/
 */

namespace crafttests\unit\helpers;

use Codeception\Test\Unit;
use Craft;
use craft\helpers\DateTimeHelper;
use craft\test\TestCase;
use DateInterval;
use DateTime;
use DateTimeImmutable;
use DateTimeZone;
use Exception;
use UnitTester;

/**
 * Unit tests for the DateTime Helper class.
 *
 * @author Pixel & Tonic, Inc. <support@pixelandtonic.com>
 * @author Global Network Group | Giel Tettelaar <giel@yellowflash.net>
 * @since 3.2
 */
class DateTimeHelperTest extends TestCase
{
    /**
     * @var UnitTester
     */
    protected UnitTester $tester;

    /**
     * @var DateTimeZone
     */
    protected DateTimeZone $systemTimezone;

    /**
     * @var DateTimeZone
     */
    protected DateTimeZone $utcTimezone;

    /**
     * @var DateTimeZone
     */
    protected DateTimeZone $asiaTokyoTimezone;

    /**
     * @dataProvider constantsDataProvider
     * @param int $expected
     * @param int $actual
     */
    public function testConstants(int $expected, int $actual): void
    {
        self::assertSame($expected, $actual);
    }

    /**
     *
     */
    public function testPause(): void
    {
        // Use a slightly-off time so we don't have to sleep()
        $now = (new DateTime('now'))->modify('-1 minute');
        $timestamp = $now->getTimestamp();
        DateTimeHelper::pause($now);
        self::assertEquals($timestamp, DateTimeHelper::currentTimeStamp());
        DateTimeHelper::pause();
        self::assertEquals($timestamp, DateTimeHelper::currentTimeStamp());
        DateTimeHelper::resume();
        self::assertEquals($timestamp, DateTimeHelper::currentTimeStamp());
        DateTimeHelper::resume();
        self::assertNotEquals($timestamp, DateTimeHelper::currentTimeStamp());
    }

    /**
     *
     */
    public function testToday(): void
    {
        $utc = new DateTimeZone('UTC');
        DateTimeHelper::pause(new DateTime('2024-04-06 10:43:12', $utc));
        self::assertEquals(new DateTime('2024-04-06 00:00:00', $utc), DateTimeHelper::today($utc));
        DateTimeHelper::resume();
    }

    /**
     *
     */
    public function testTomorrow(): void
    {
        $utc = new DateTimeZone('UTC');
        DateTimeHelper::pause(new DateTime('2024-04-06 10:43:12', $utc));
        self::assertEquals(new DateTime('2024-04-07 00:00:00', $utc), DateTimeHelper::tomorrow($utc));
        DateTimeHelper::resume();
    }

    /**
     *
     */
    public function testYesterday(): void
    {
        $utc = new DateTimeZone('UTC');
        DateTimeHelper::pause(new DateTime('2024-04-06 10:43:12', $utc));
        self::assertEquals(new DateTime('2024-04-05 00:00:00', $utc), DateTimeHelper::yesterday($utc));
        DateTimeHelper::resume();
    }

    /**
     *
     */
    public function testThisWeek(): void
    {
        $generalConfig = Craft::$app->getConfig()->getGeneral();
        self::assertEquals(1, $generalConfig->defaultWeekStartDay);
        self::assertEquals(1, DateTimeHelper::firstWeekDay());

        $utc = new DateTimeZone('UTC');
        DateTimeHelper::pause(new DateTime('2024-04-10 10:43:12', $utc));
        self::assertEquals(new DateTime('2024-04-08 00:00:00', $utc), DateTimeHelper::thisWeek($utc));

        $generalConfig->defaultWeekStartDay = 0;
        self::assertEquals(0, DateTimeHelper::firstWeekDay());
        self::assertEquals(new DateTime('2024-04-07 00:00:00', $utc), DateTimeHelper::thisWeek($utc));
        $generalConfig->defaultWeekStartDay = 1;

        DateTimeHelper::resume();
    }

    /**
     *
     */
    public function testNextWeek(): void
    {
        $generalConfig = Craft::$app->getConfig()->getGeneral();
        self::assertEquals(1, $generalConfig->defaultWeekStartDay);
        self::assertEquals(1, DateTimeHelper::firstWeekDay());

        $utc = new DateTimeZone('UTC');
        DateTimeHelper::pause(new DateTime('2024-04-10 10:43:12', $utc));
        self::assertEquals(new DateTime('2024-04-15 00:00:00', $utc), DateTimeHelper::nextWeek($utc));

        $generalConfig->defaultWeekStartDay = 0;
        self::assertEquals(0, DateTimeHelper::firstWeekDay());
        self::assertEquals(new DateTime('2024-04-14 00:00:00', $utc), DateTimeHelper::nextWeek($utc));
        $generalConfig->defaultWeekStartDay = 1;

        DateTimeHelper::resume();
    }

    /**
     *
     */
    public function testLastWeek(): void
    {
        $generalConfig = Craft::$app->getConfig()->getGeneral();
        self::assertEquals(1, $generalConfig->defaultWeekStartDay);
        self::assertEquals(1, DateTimeHelper::firstWeekDay());

        $utc = new DateTimeZone('UTC');
        DateTimeHelper::pause(new DateTime('2024-04-10 10:43:12', $utc));
        self::assertEquals(new DateTime('2024-04-01 00:00:00', $utc), DateTimeHelper::lastWeek($utc));

        $generalConfig->defaultWeekStartDay = 0;
        self::assertEquals(0, DateTimeHelper::firstWeekDay());
        self::assertEquals(new DateTime('2024-03-31 00:00:00', $utc), DateTimeHelper::lastWeek($utc));
        $generalConfig->defaultWeekStartDay = 1;

        DateTimeHelper::resume();
    }

    /**
     *
     */
    public function testThisMonth(): void
    {
        $utc = new DateTimeZone('UTC');
        DateTimeHelper::pause(new DateTime('2024-04-06 10:43:12', $utc));
        self::assertEquals(new DateTime('2024-04-01 00:00:00', $utc), DateTimeHelper::thisMonth($utc));
        DateTimeHelper::resume();
    }

    /**
     *
     */
    public function testNextMonth(): void
    {
        $utc = new DateTimeZone('UTC');
        DateTimeHelper::pause(new DateTime('2024-04-06 10:43:12', $utc));
        self::assertEquals(new DateTime('2024-05-01 00:00:00', $utc), DateTimeHelper::nextMonth($utc));
        DateTimeHelper::resume();
    }

    /**
     *
     */
    public function testLastMonth(): void
    {
        $utc = new DateTimeZone('UTC');
        DateTimeHelper::pause(new DateTime('2024-04-06 10:43:12', $utc));
        self::assertEquals(new DateTime('2024-03-01 00:00:00', $utc), DateTimeHelper::lastMonth($utc));
        DateTimeHelper::resume();
    }

    /**
     *
     */
    public function testThisYear(): void
    {
        $utc = new DateTimeZone('UTC');
        DateTimeHelper::pause(new DateTime('2024-04-06 10:43:12', $utc));
        self::assertEquals(new DateTime('2024-01-01 00:00:00', $utc), DateTimeHelper::thisYear($utc));
        DateTimeHelper::resume();
    }

    /**
     *
     */
    public function testLastYear(): void
    {
        $utc = new DateTimeZone('UTC');
        DateTimeHelper::pause(new DateTime('2024-04-06 10:43:12', $utc));
        self::assertEquals(new DateTime('2023-01-01 00:00:00', $utc), DateTimeHelper::lastYear($utc));
        DateTimeHelper::resume();
    }

    /**
     *
     */
    public function testNextYear(): void
    {
        $utc = new DateTimeZone('UTC');
        DateTimeHelper::pause(new DateTime('2024-04-06 10:43:12', $utc));
        self::assertEquals(new DateTime('2025-01-01 00:00:00', $utc), DateTimeHelper::nextYear($utc));
        DateTimeHelper::resume();
    }

    /**
     * @throws Exception
     */
    public function testCurrentUtcDateTime(): void
    {
        self::assertSame(
            (new DateTime('now', $this->utcTimezone))->format('Y-m-d H:i:s'),
            DateTimeHelper::currentUTCDateTime()->format('Y-m-d H:i:s')
        );
    }

    /**
     * @throws Exception
     */
    public function testCurrentUtcDateTimeStamp(): void
    {
        self::assertSame(
            DateTimeHelper::currentTimeStamp(),
            (new DateTime('now', $this->utcTimezone))->getTimestamp()
        );
    }

    /**
     * What we are testing here is that if we tell the DtHelper to not assume a timezone and set it to system.
     * That all formats are converted to the system timezone from the inputted system timezone. ie an array like this:
     *
     * ['date' => '2018-08-08', 'timezone' => 'Asia/Tokyo']
     *
     * toDateTime must start the DateTime from Asia/Tokyo instead of UTC(The default starting point) and then convert it to the system timezone.
     *
     * @dataProvider formatsWithTimezoneDataProvider
     * @param mixed $value
     * @param callable $expectedResult
     * @throws Exception
     */
    public function testUtcIgnorance(mixed $value, callable $expectedResult): void
    {
        $expectedResult = $expectedResult();

        $toDateTime = DateTimeHelper::toDateTime($value);
        $systemTz = $this->systemTimezone->getName();

        self::assertInstanceOf(DateTime::class, $toDateTime);
        self::assertSame($systemTz, $toDateTime->getTimezone()->getName());

        // Ensure the expected result is in the same timezone as the system.
        self::assertSame($systemTz, $expectedResult->getTimezone()->getName());

        // Are they the same?
        self::assertSame($expectedResult->format('Y-m-d H:i:s'), $toDateTime->format('Y-m-d H:i:s'));
    }

    /**
     * @dataProvider toDateTimeDataProvider
     * @param callable|DateTime|false $expected
     * @param mixed $value
     * @throws Exception
     */
    public function testToDateTime(callable|DateTime|false $expected, mixed $value): void
    {
        if (is_callable($expected)) {
            $expected = $expected();
        }

        if (is_callable($value)) {
            $value = $value();
        }

        if ($expected === false) {
            self::assertFalse(DateTimeHelper::toDateTime($value));
        } else {
            $timestamp = $expected->getTimestamp();
            $date = DateTimeHelper::toDateTime($value);
            self::assertInstanceOf(DateTime::class, $date);
            self::assertEqualsWithDelta($timestamp, $date->getTimestamp(), 1);
        }
    }

    /**
     * Test that if we set the $setToSystemTimezone value to false that toDateTime creates a tz in UTC.
     *
     * @dataProvider simpleDateTimeFormatsDataProvider
     * @param mixed $value
     * @throws Exception
     */
    public function testUtcDefault(mixed $value): void
    {
        $toDateTime = DateTimeHelper::toDateTime($value, false, false);
        self::assertSame($this->utcTimezone->getName(), $toDateTime->getTimezone()->getName());
    }

    /**
     * Test that dateTime is created with the passed in timezone IF $setSystemTimezone is set to false.
     *
     * @dataProvider toDateTimeWithTzFormatsDataProvider
     * @param mixed $value
     * @param DateTime $expectedResult
     * @param DateTimeZone $expectedTimezone
     * @throws Exception
     */
    public function testToDateTimeRespectsTz(mixed $value, DateTime $expectedResult, DateTimeZone $expectedTimezone): void
    {
        $toDateTime = DateTimeHelper::toDateTime($value, false, false);

        self::assertInstanceOf(DateTime::class, $toDateTime);
        self::assertSame($expectedTimezone->getName(), $toDateTime->getTimezone()->getName());
        self::assertSame($expectedTimezone->getName(), $expectedResult->getTimezone()->getName());
        self::assertSame($expectedResult->format('Y-m-d H:i:s'), $toDateTime->format('Y-m-d H:i:s'));
    }

    /**
     * @dataProvider toDateTimeFormatsDataProvider
     * @param mixed $value
     * @param callable $expectedResult
     * @param string|null $closureParam
     * @throws Exception
     */
    public function testToDateTimeCreation(mixed $value, callable $expectedResult, ?string $closureParam = null): void
    {
        $expectedResult = $closureParam ? $expectedResult($closureParam) : $expectedResult();

        $toDateTime = DateTimeHelper::toDateTime($value);

        self::assertSame($expectedResult->format('Y-m-d H:i:s'), DateTimeHelper::toDateTime($value)->format('Y-m-d H:i:s'));
        self::assertInstanceOf(DateTime::class, $toDateTime);
    }

    /**
     * DateTimeHelper::toDateTime:145-148
     */
    public function testEmptyArrayDateDefault(): void
    {
        $dt = DateTimeHelper::toDateTime(['date' => '', 'time' => '08:00PM']);

        $created = new DateTime('now', $this->utcTimezone);
        $comparable = new DateTime($created->format('Y-m-d') . ' 20:00:00', $this->utcTimezone);
        $comparable->setTimezone($this->systemTimezone);

        self::assertSame($comparable->format('Y-m-d H:i:s'), $dt->format('Y-m-d H:i:s'));
    }

    /**
     * @dataProvider normalizeTimeZoneDataProvider
     * @param string|false $expected
     * @param string $timeZone
     */
    public function testNormalizeTimeZone(string|false $expected, string $timeZone): void
    {
        self::assertSame($expected, DateTimeHelper::normalizeTimeZone($timeZone));
    }

    /**
     * @dataProvider isIsIso8601DataProvider
     * @param bool $expected
     * @param mixed $value
     */
    public function testIsIso8601(bool $expected, mixed $value): void
    {
        self::assertSame($expected, DateTimeHelper::isIso8601($value));
    }

    /**
     * @dataProvider humanDurationDataProvider
     * @param string $expected
     * @param string|int $duration
     * @param bool|null $showSeconds
     * @throws Exception
     */
    public function testHumanDuration(string $expected, string|int $duration, ?bool $showSeconds = null): void
    {
        self::assertSame($expected, DateTimeHelper::humanDuration($duration, $showSeconds));
    }

    /**
     * @dataProvider relativeTimeStatementDataProvider
     * @param string $expected
     * @param int $number
     * @param string $unit
     */
    public function testRelativeTimeStatement(string $expected, int $number, string $unit): void
    {
        self::assertSame($expected, DateTimeHelper::relativeTimeStatement($number, $unit));
    }

    /**
     * @dataProvider relativeTimeToSecondsDataProvider
     * @param int $expected
     * @param int $number
     * @param string $unit
     */
    public function testRelativeTimeToSeconds(int $expected, int $number, string $unit): void
    {
        self::assertSame($expected, DateTimeHelper::relativeTimeToSeconds($number, $unit));
    }

    /**
     * @throws Exception
     */
    public function testIsToday(): void
    {
        $dateTime = new DateTime('now');
        self::assertTrue(DateTimeHelper::isToday($dateTime));

        $dateTime->modify('-1 days');
        self::assertFalse(DateTimeHelper::isToday($dateTime));

        $dateTime->modify('-1 days');
        self::assertFalse(DateTimeHelper::isToday($dateTime));

        $dateTime->modify('+2 days');
        self::assertTrue(DateTimeHelper::isToday($dateTime));
    }

    /**
     * @throws Exception
     */
    public function testIsYesterday(): void
    {
        $dateTime = new DateTime('now');

        $dateTime->modify('-1 days');
        self::assertTrue(DateTimeHelper::isYesterday($dateTime));

        $dateTime->modify('-1 days');
        self::assertFalse(DateTimeHelper::isYesterday($dateTime));

        $dateTime->modify('+2 days');
        self::assertFalse(DateTimeHelper::isYesterday($dateTime));

        $dateTime = new DateTime('yesterday');
        self::assertTrue(DateTimeHelper::isYesterday($dateTime));
    }

    /**
     * @throws Exception
     */
    public function testIsThisYear(): void
    {
        $dateTime = new DateTime('now');
        self::assertTrue(DateTimeHelper::isThisYear($dateTime));

        $dateTime->modify('-1 years');
        self::assertFalse(DateTimeHelper::isThisYear($dateTime));

        $dateTime->modify('+2 years');
        self::assertFalse(DateTimeHelper::isThisYear($dateTime));
    }

    /**
     * @throws Exception
     */
    public function testIsThisWeek(): void
    {
        $dateTime = new DateTime('now');
        self::assertTrue(DateTimeHelper::isThisWeek($dateTime));

        $dateTime->modify('-1 weeks');
        self::assertFalse(DateTimeHelper::isThisWeek($dateTime));


        $dateTime->modify('+1 weeks');
        self::assertTrue(DateTimeHelper::isThisWeek($dateTime));

        $dateTime->modify('+2 weeks');
        self::assertFalse(DateTimeHelper::isYesterday($dateTime));
    }

    /**
     * @throws Exception
     */
    public function testIsInThePast(): void
    {
        $systemTz = new DateTimeZone(Craft::$app->getTimeZone());
        $dateTime = new DateTime('now', $systemTz);
        $dateTime->modify('-5 seconds');
        self::assertTrue(DateTimeHelper::isInThePast($dateTime));

        $dateTime->modify('-1 minutes');
        self::assertTrue(DateTimeHelper::isInThePast($dateTime));

        $dateTime->modify('+2 minutes');
        self::assertFalse(DateTimeHelper::isInThePast($dateTime));
    }

    /**
     * @throws Exception
     */
    public function testIsThisMonth(): void
    {
        $dateTime = new DateTime('now');
        self::assertTrue(DateTimeHelper::isThisMonth($dateTime));

        $dateTime->modify('-35 days');
        self::assertFalse(DateTimeHelper::isThisMonth($dateTime));
    }

    /**
     * @dataProvider toDateIntervalDataProvider
     * @param int $result
     * @param int $input
     */
    public function testToDateInterval(int $result, int $input): void
    {
        $interval = DateTimeHelper::toDateInterval($input);
        self::assertSame($result, DateTimeHelper::intervalToSeconds($interval));
    }

    /**
     * @dataProvider secondsToIntervalDataProvider
     * @param int $shortResult
     * @param int $longResult
     * @param int $input
     */
    public function testSecondsToInterval(int $shortResult, int $longResult, int $input): void
    {
        $interval = DateTimeHelper::secondsToInterval($input);
        self::assertSame($shortResult, $interval->s);
        self::assertSame($longResult, (int)$interval->format('%s%d%h%m'));
    }

    /**
     * @dataProvider intervalToSecondsDataProvider
     * @param int $expected
     * @param string $duration
     * @throws Exception
     */
    public function testIntervalToSeconds(int $expected, string $duration): void
    {
        $dateInterval = new DateInterval($duration);
        self::assertSame($expected, DateTimeHelper::intervalToSeconds($dateInterval));
    }

    /**
     * @dataProvider toIso8601DataProvider
     * @param string|false $expected
     * @param mixed $date
     */
    public function testToIso8601(string|false $expected, mixed $date): void
    {
        self::assertSame($expected, DateTimeHelper::toIso8601($date));
    }

    /**
     * @dataProvider isValidTimeStampDataProvider
     * @param bool $expected
     * @param mixed $timestamp
     */
    public function testIsValidTimeStamp(bool $expected, mixed $timestamp): void
    {
        self::assertSame($expected, DateTimeHelper::isValidTimeStamp($timestamp));
    }

    /**
     * @dataProvider isInvalidIntervalStringDataProvider
     * @param bool $expected
     * @param string $intervalString
     */
    public function testIsValidIntervalString(bool $expected, string $intervalString): void
    {
        self::assertSame($expected, DateTimeHelper::isValidIntervalString($intervalString));
    }

    /**
     * @return void
     */
    public function testFirstWeekDay(): void
    {
        self::assertSame(DateTimeHelper::firstWeekDay(), 1);
    }

    /**
     * @return array
     */
    public static function constantsDataProvider(): array
    {
        return [
            [86400, DateTimeHelper::SECONDS_DAY],
            [3600, DateTimeHelper::SECONDS_HOUR],
            [60, DateTimeHelper::SECONDS_MINUTE],
            [2629740, DateTimeHelper::SECONDS_MONTH],
            [31556874, DateTimeHelper::SECONDS_YEAR],
        ];
    }

    /**
     * @return array
     */
    public static function toDateTimeDataProvider(): array
    {
        return [
            'timestamp' => [new DateTime('@1625575906'), 1625575906],
            'now' => [
                fn() => new DateTime(),
                'now',
            ],
            'no-params' => [false, ['date' => '', 'time' => '']],
            'invalid-separator' => [false, '2018.08.09 20:00:00'],
            'null-type' => [false, null],
            'empty-string' => [false, ''],
            'empty-array' => [false, []],
            'year' => [
                fn() => new DateTime('2021-01-01 00:00:00', new DateTimeZone('UTC')),
                '2021',
            ],
            'datetime-with-timezone' => [
                fn() => new DateTime('2021-09-01T12:00', new DateTimeZone('Europe/Berlin')),
                ['datetime' => '2021-09-01T12:00', 'timezone' => 'Europe/Berlin'],
            ],
            'datetime-immutable' => [
                fn() => new DateTime('@1625575906'),
                fn() => new DateTimeImmutable('@1625575906'),
            ],
            'other-locale' => [
                new DateTime('2023-09-26 00:00:00', new DateTimeZone('UTC')),
                ['date' => '26/9/2023', 'locale' => 'en-GB'],
            ],
            'constructor' => [
                new DateTime('2am', new DateTimeZone('America/Los_Angeles')),
                '2am',
            ],
        ];
    }

    /**
     * @return array
     * @throws Exception
     */
    public static function simpleDateTimeFormatsDataProvider(): array
    {
        return [
            'mysql' => ['2018-08-08 20:00:00'],
            'array' => [['date' => '08-09-2018', 'time' => '08:00 PM']],
            'w3c-format' => ['2018-08-09T20:00:00'],
            'dtobject' => [new DateTime('2018-08-09', new DateTimeZone('UTC'))],
        ];
    }

    /**
     * @return array
     */
    public static function isInvalidIntervalStringDataProvider(): array
    {
        return [
            [true, '1 day'],
            [true, '1 hour'],
            [true, '1 hour + 1 day'],
            [true, '1 second'],
            [true, '1 year'],
            [true, '1 month'],
            [true, '1 minutes'],

            [false, ''],
            [false, 'random string'],

        ];
    }

    /**
     * @return array
     */
    public static function formatsWithTimezoneDataProvider(): array
    {
        $dt = function() {
            $dt = new DateTime('2018-08-09 20:00:00', new DateTimeZone('Asia/Tokyo'));
            $dt->setTimezone(new DateTimeZone(Craft::$app->getTimeZone()));

            return $dt;
        };

        return [
            'array-format' => [
                ['date' => '08-09-2018', 'time' => '08:00 PM', 'timezone' => 'Asia/Tokyo'],
                $dt,
            ],
            'w3c-format' => [
                '2018-08-09T20:00:00+09:00',
                $dt,
            ],
        ];
    }

    /**
     * @return array
     */
    public static function toDateTimeWithTzFormatsDataProvider(): array
    {
        $basicDateTimeCreator = function($timezone) {
            $tz = new DateTimezone($timezone);
            return new DateTime('2018-08-09 20:00:00', $tz);
        };

        return [
            'mysql-format' => [
                '2018-08-09 20:00:00',
                $basicDateTimeCreator('UTC'),
                new DateTimeZone('UTC'),
            ],
            'array-format' => [
                ['date' => '08-09-2018', 'time' => '08:00 PM', 'timezone' => 'Asia/Tokyo'],
                $basicDateTimeCreator('Asia/Tokyo'),
                new DateTimeZone('Asia/Tokyo'),
            ],
            'w3c-format' => [
                '2018-08-09T20:00:00+09:00',
                $basicDateTimeCreator('+09:00'),
                new DateTimeZone('+09:00'),
            ],
        ];
    }

    /**
     * @return array
     */
    public static function toDateTimeFormatsDataProvider(): array
    {
        // Because we dont have access to Craft::$app here we smuggle this in via callback and call it in the test function. Which does have access to Craft::$app.
        $dt = function($dateParam = '2018-08-09 20:00:00') {
            $systemTimezone = new DateTimezone(Craft::$app->getTimeZone());
            $utcTz = new DateTimeZone('UTC');

            // Crafts toDateTime sets the input time as utc. Then converts to system tz unless overridden by variables $assumeSystemTimeZone and $setToSystemTimeZone.
            $dt = new DateTime($dateParam, $utcTz);
            $dt->setTimezone($systemTimezone);
            return $dt;
        };

        return [
            'was-invalid-date-valid-time' => [['date' => '2018-08-09', 'time' => '08:00 PM'], $dt],
            'was-invalid-date-format' => [['date' => '2018-08-09'], $dt, '2018-08-09 00:00:00'],

            'basic-mysql-format' => [
                '2018-08-09 20:00:00',
                $dt,
            ],
            'array-diff-separator' => [
                ['date' => '08/09/2018', 'time' => '08:00 PM'],
                $dt,
            ],
            'array-diff-separator-2' => [
                ['date' => '08.09.2018', 'time' => '08:00 PM'],
                $dt,
            ],
            'array-format' => [
                ['date' => '08-09-2018', 'time' => '08:00 PM'],
                $dt,
            ],
            'w3c-format' => [
                '2018-08-09T20:00:00',
                $dt,
            ],
            'unix-timestamp' => [
                '1533844800',
                $dt,
            ],
        ];
    }

    /**
     * @return array
     */
    public static function normalizeTimeZoneDataProvider(): array
    {
        return [
            ['America/New_York', 'EST'],
            ['Europe/Berlin', 'CEST'],
            ['+09:00', '+0900'],
            ['-02:00', '-02:00'],
            ['UTC', 'UTC'],
            ['UTC', 'GMT'],
            ['Europe/Amsterdam', 'Europe/Amsterdam'],
            [false, 'NotATz'],
        ];
    }

    /**
     * @return array
     * @throws Exception
     */
    public static function isIsIso8601DataProvider(): array
    {
        return [
            [true, '2018-09-30T13:41:06+00:00'],
            [false, 'YYYY-MM-DDTHH:MM:SS+HH:MM'],
            [false, '2008-09-15'],
            [false, 'I am not a string'],
            [false, new DateTime('2018-09-21')],
            [false, false],
            [false, null],
        ];
    }

    /**
     * @return array
     */
    public static function humanDurationDataProvider(): array
    {
        return [
            ['1 day', 'P1D'],
            ['1 year', 'P1Y'],
            ['1 month', 'P1M'],
            ['1 hour', 'PT1H'],
            ['1 second', 'PT1S'],
            ['2 months, 1 day, and 1 hour', 'P2M1DT1H'],
            ['1 hour and 1 minute', 'PT1H1M25S', false],
            ['1 hour and 2 minutes', 'PT1H1M55S', false],
            ['less than a minute', 'PT1S', false],
            ['1 minute', 82],
            ['1 minute', 82, false],
            ['1 minute and 22 seconds', 82, true],
            ['22 seconds', 22, true],
            ['22 seconds', 22],
            ['less than a minute', 22, false],
            ['1 second', 1],
            ['2 minutes', 120],
            ['2 minutes and 5 seconds', 125, true],
            ['2 minutes and 1 second', 121, true],
            ['2 minutes', 121, false],
            ['3 minutes', 179, false],
            ['1 hour', 3600],
            ['1 day', 86400],
            ['1 week', 604800],
            ['8 days', 691200],
            ['17 minutes', 999],
            ['17 minutes', '999'],
            ['16 minutes and 39 seconds', 999, true],
            ['999 seconds', 'PT999S'],
            ['27 minutes', 'PT10M999S'],
            ['0 seconds', 0],
            ['less than a minute', 0, false],
        ];
    }

    /**
     * @return array
     */
<<<<<<< HEAD
    public static function toDateIntervalDataProvider(): array
=======
    public function relativeTimeStatementDataProvider(): array
    {
        return [
            ['+1 day', 1, 'day'],
            ['+7 days', 1, 'week'],
            ['+1 weeks', 1, 'weeks'],
            ['+2 weeks', 2, 'weeks'],
        ];
    }

    /**
     * @return array
     */
    public function relativeTimeToSecondsDataProvider(): array
    {
        return [
            [3600, 1, 'hour'],
            [604800, 1, 'week'],
        ];
    }

    /**
     * @return array
     */
    public function toDateIntervalDataProvider(): array
>>>>>>> fd721ca9
    {
        return [
            [10, 10],
            [-10, -10],
        ];
    }

    /**
     * @return array
     */
    public static function secondsToIntervalDataProvider(): array
    {
        return [
            [10, 10000, 10],
            [0, 0000, 0],
            [928172, 928172000, 928172],
        ];
    }

    /**
     * @return array
     */
    public static function intervalToSecondsDataProvider(): array
    {
        return [
            [86400, 'P1D'],
            [90000, 'P1DT1H'],
        ];
    }

    /**
     * @return array
     * @throws Exception
     */
    public static function toIso8601DataProvider(): array
    {
        $amsterdamTime = new DateTime('2018-08-08 20:00:00', new DateTimeZone('Europe/Amsterdam'));
        $tokyoTime = new DateTime('2018-08-08 20:00:00', new DateTimeZone('Asia/Tokyo'));

        return [
            ['2018-08-08T20:00:00+09:00', $tokyoTime],
            ['2018-08-08T20:00:00+02:00', $amsterdamTime],
            'invalid-format-returns-false' => [false, ['date' => '']],
        ];
    }

    /**
     * @return array
     * @throws Exception
     */
    public static function isValidTimeStampDataProvider(): array
    {
        $amsterdamTime = new DateTime('2018-12-30 20:00:00', new DateTimeZone('Europe/Amsterdam'));
        $tokyoTime = new DateTime('2018-12-30 20:00:00', new DateTimeZone('Asia/Tokyo'));

        return [
            [true, $amsterdamTime->getTimestamp()],
            [true, $tokyoTime->getTimestamp()],
            [true, '1539520249'],
            [true, 0000000000],
            [false, '2018-10-14T21:30:49+09:00'],
            [false, true],
            [false, 'string'],
            [false, null],
            [false, false],
        ];
    }

    /**
     * @inheritdoc
     */
    protected function _before(): void
    {
        Craft::$app->setTimeZone('America/Los_Angeles');
        $this->systemTimezone = new DateTimeZone(Craft::$app->getTimeZone());
        $this->utcTimezone = new DateTimeZone('UTC');
        $this->asiaTokyoTimezone = new DateTimeZone('Asia/Tokyo');
    }
}<|MERGE_RESOLUTION|>--- conflicted
+++ resolved
@@ -872,10 +872,7 @@
     /**
      * @return array
      */
-<<<<<<< HEAD
-    public static function toDateIntervalDataProvider(): array
-=======
-    public function relativeTimeStatementDataProvider(): array
+    public static function relativeTimeStatementDataProvider(): array
     {
         return [
             ['+1 day', 1, 'day'],
@@ -888,7 +885,7 @@
     /**
      * @return array
      */
-    public function relativeTimeToSecondsDataProvider(): array
+    public static function relativeTimeToSecondsDataProvider(): array
     {
         return [
             [3600, 1, 'hour'],
@@ -899,8 +896,7 @@
     /**
      * @return array
      */
-    public function toDateIntervalDataProvider(): array
->>>>>>> fd721ca9
+    public static function toDateIntervalDataProvider(): array
     {
         return [
             [10, 10],
