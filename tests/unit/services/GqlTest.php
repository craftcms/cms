<?php
/**
 * @link https://craftcms.com/
 * @copyright Copyright (c) Pixel & Tonic, Inc.
 * @license https://craftcms.github.io/license/
 */

namespace craftunit\services;

use Codeception\Test\Unit;
use Craft;
use craft\db\Table;
use craft\elements\GlobalSet;
use craft\elements\User;
use craft\errors\GqlException;
use craft\events\ExecuteGqlQueryEvent;
use craft\events\RegisterGqlDirectivesEvent;
use craft\events\RegisterGqlMutationsEvent;
use craft\events\RegisterGqlQueriesEvent;
use craft\events\RegisterGqlTypesEvent;
use craft\fs\Local;
use craft\gql\GqlEntityRegistry;
use craft\gql\interfaces\elements\User as UserInterface;
use craft\gql\TypeLoader;
use craft\helpers\Db;
use craft\helpers\StringHelper;
use craft\models\CategoryGroup;
use craft\models\EntryType;
use craft\models\GqlSchema;
use craft\models\GqlToken;
use craft\models\Section;
use craft\models\TagGroup;
use craft\models\UserGroup;
use craft\services\Categories;
use craft\services\Globals;
use craft\services\Gql;
use craft\services\Sections;
use craft\services\Tags;
use craft\services\UserGroups;
use craft\services\Volumes;
use craft\test\mockclasses\gql\MockDirective;
use craft\test\mockclasses\gql\MockType;
use GraphQL\Type\Definition\ObjectType;
use UnitTester;
use yii\base\Event;
use yii\base\InvalidArgumentException;

class GqlTest extends Unit
{
    /**
     * @var UnitTester
     */
    protected UnitTester $tester;

    protected function _before()
    {
        Craft::$app->getGql()->flushCaches();
        $gql = Craft::$app->getGql();
        $gql->setActiveSchema(new GqlSchema());

        // NO CACHING
        Craft::$app->getConfig()->getGeneral()->enableGraphqlCaching = false;
    }

    protected function _after()
    {
    }

    /**
     * Test getting active schema errors out if none set
     */
    public function testCreatingSchemaFail()
    {
        $this->expectExceptionMessage("No schema is active.");
        $this->expectException(GqlException::class);

        $gqlService = Craft::$app->getGql();
        $gqlService->setActiveSchema(null);
        $gqlService->getActiveSchema();
    }

    /**
     * Test schema creation.
     */
    public function testCreatingSchemaSuccess()
    {
        $schema = Craft::$app->getGql()->getSchemaDef();
        self::assertInstanceOf('GraphQL\Type\Schema', $schema);
    }

    /**
     * Test adding custom queries to schema
     */
    public function testRegisteringQuery()
    {
        Event::on(Gql::class, Gql::EVENT_REGISTER_GQL_QUERIES, function(RegisterGqlQueriesEvent $event) {
            $event->queries['mockQuery'] = [
                'type' => [],
                'args' => [],
                'resolve' => [],
            ];
        });

        $queries = Craft::$app->getGql()->getSchemaDef()->getQueryType()->getFields();
        self::assertArrayHasKey('mockQuery', $queries);
    }

    /**
     * Test adding custom mutations to schema
     */
    public function testRegisteringMutation()
    {
        Event::on(Gql::class, Gql::EVENT_REGISTER_GQL_MUTATIONS, function(RegisterGqlMutationsEvent $event) {
            $event->mutations['mockMutation'] = [
                'type' => [],
                'args' => [],
                'resolve' => [],
            ];
        });

        $queries = Craft::$app->getGql()->getSchemaDef()->getMutationType()->getFields();
        self::assertArrayHasKey('mockMutation', $queries);
    }

    /**
     * Test schema validation by adding an invalid query.
     */
    public function testValidatingSchema()
    {
        Event::on(Gql::class, Gql::EVENT_REGISTER_GQL_QUERIES, function(RegisterGqlQueriesEvent $event) {
            $event->queries['mockQuery'] = [
                'type' => 'no bueno',
            ];
        });

        $this->expectException('craft\errors\GqlException');
        Craft::$app->getGql()->getSchemaDef(null, true);
    }

    /**
     * Test if it's possible to execute a query
     */
    public function testExecuteQuery()
    {
        $gql = Craft::$app->getGql();
        $schema = $gql->getPublicSchema();
        $result = $gql->executeQuery($schema, '{ping}');
        self::assertEquals(['data' => ['ping' => 'pong']], $result);
    }

    /**
     * Test query events
     *
     * @throws \yii\base\Exception
     */
    public function testQueryEvents()
    {
        $gql = Craft::$app->getGql();
        $schema = $gql->getPublicSchema();

        Event::on(Gql::class, Gql::EVENT_BEFORE_EXECUTE_GQL_QUERY, function(ExecuteGqlQueryEvent $event) {
            $event->result = ['data' => 'override'];
        });

        $result = $gql->executeQuery($schema, '{ping}');
        self::assertEquals(['data' => 'override'], $result);

        Event::on(Gql::class, Gql::EVENT_AFTER_EXECUTE_GQL_QUERY, function(ExecuteGqlQueryEvent $event) {
            $event->result = ['data' => 'different override'];
        });

        $result = $gql->executeQuery($schema, '{ping}');
        self::assertEquals(['data' => 'different override'], $result);
    }

    /**
     * Test whether querying fills caches, if caching enabled.
     *
     * @throws \Exception
     */
    public function testQueryingFillsCache()
    {
        $cache = [];
        $cacheKey = 'testKey';

        $gql = $this->make(Craft::$app->getGql(), [
            'setCachedResult' => function($key, $value) use (&$cache, $cacheKey) {
                $cache[$cacheKey] = $value;
            },
        ]);

        Craft::$app->getConfig()->getGeneral()->enableGraphqlCaching = true;

        $schema = $gql->getPublicSchema();

        self::assertArrayNotHasKey($cacheKey, $cache);
        $result = $gql->executeQuery($schema, '{ping}');
        self::assertEquals($cache[$cacheKey], $result);
    }

    /**
     * Test adding custom directives to schema
     */
    public function testRegisteringDirective()
    {
        Event::on(Gql::class, Gql::EVENT_REGISTER_GQL_DIRECTIVES, function(RegisterGqlDirectivesEvent $event) {
            $event->directives[] = MockDirective::class;
        });

        $directive = Craft::$app->getGql()->getSchemaDef()->getDirective(MockDirective::name());
        self::assertInstanceOf('GraphQL\Type\Definition\Directive', $directive);
    }

    /**
     * Test adding custom types to schema
     */
    public function testRegisteringType()
    {
        Event::on(Gql::class, Gql::EVENT_REGISTER_GQL_TYPES, function(RegisterGqlTypesEvent $event) {
            $event->types[] = MockType::class;
        });

        // Simulate it being reference in the schema or being defined by a generator
        MockType::getType();

        $mockType = Craft::$app->getGql()->getSchemaDef()->getType(MockType::getName());
        self::assertInstanceOf('GraphQL\Type\Definition\ScalarType', $mockType);
    }

    /**
     * Test if flushing works.
     */
    public function testFlushingCaches()
    {
        // Generate types by creating the interface.
        UserInterface::getType();
        $typeName = User::gqlTypeNameByContext(null);

        self::assertNotFalse(GqlEntityRegistry::getEntity($typeName));
        self::assertInstanceOf(ObjectType::class, TypeLoader::loadType($typeName));

        Craft::$app->getGql()->flushCaches();

        self::assertFalse(GqlEntityRegistry::getEntity($typeName));
        $this->tester->expectThrowable(GqlException::class, function() use ($typeName) {
            TypeLoader::loadType($typeName);
        });
    }

    /**
     * Test if token affects the schema.
     *
     * @throws GqlException
     * @throws \yii\base\Exception
     */
    public function testTokenAffectSchema()
    {
        $gqlService = Craft::$app->getGql();

        $gqlSchema = new GqlSchema(['id' => random_int(1, 1000), 'name' => 'Something', 'scope' => ['usergroups.everyone:read']]);
        $schema = $gqlService->getSchemaDef($gqlSchema);

        $gqlService->flushCaches();

        $gqlSchema = new GqlSchema(['id' => random_int(1, 1000), 'name' => 'Something', 'scope' => ['volumes.someVolume:read']]);
        self::assertNotEquals($schema, $gqlService->getSchemaDef($gqlSchema));
    }

    /**
     * Test if permission list is being generated
     */
    public function testPermissionListGenerated()
    {
        $sectionService = $this->make(Sections::class, [
            'getAllSections' => [
                new Section([
                    'id' => 1,
                    'uid' => 'sectionUid',
                    'name' => 'Test section',
                    'type' => 'channel',
                ]),
                new Section([
                    'id' => 2,
                    'uid' => 'otherSectionUid',
                    'name' => 'Other test section',
                    'type' => 'single',
                ]),
            ],
            'getAllEntryTypes' => [
                new EntryType([
                    'id' => 1,
                    'uid' => 'entryTypeUid',
                    'name' => 'Test entry type',
                    'sectionId' => 1,
                ]),
                new EntryType([
                    'id' => 2,
                    'uid' => 'entryTypeUid',
                    'name' => 'Test entry type',
                    'sectionId' => 2,
                ]),
            ],
        ]);

        $volumeService = $this->make(Volumes::class, [
            'getAllVolumes' => [
                new Local([
                    'id' => 1,
                    'name' => 'Test volume',
                    'uid' => 'volumeUid',
                ]),
            ],
        ]);

        $globalService = $this->make(Globals::class, [
<<<<<<< HEAD
            'getAllSets' => [
                new GlobalSet([
                    'id' => 1,
                    'name' => 'Test global',
                    'uid' => 'globalUid'
                ])
            ]
        ]);
        $categoryService = $this->make(Categories::class, [
            'getAllGroups' => [
                new CategoryGroup([
                    'id' => 1,
                    'name' => 'Test category group',
                    'uid' => 'categoryGroupUid'
                ])
            ]
        ]);
        $tagService = $this->make(Tags::class, [
            'getAllTagGroups' => [
                new TagGroup([
                    'id' => 1,
                    'name' => 'Test tag group',
                    'uid' => 'tagGroupUid'
                ])
            ]
        ]);

        $userGroupService = $this->make(UserGroups::class, [
            'getAllGroups' => [
                new UserGroup([
                    'id' => 1,
                    'name' => 'Test user group',
                    'uid' => 'userGroupUid'
                ])
            ]
=======
           'getAllSets' => [
               new GlobalSet([
                   'id' => 1,
                   'name' => 'Test global',
                   'uid' => 'globalUid',
               ]),
           ],
        ]);
        $categoryService = $this->make(Categories::class, [
           'getAllGroups' => [
               new CategoryGroup([
                   'id' => 1,
                   'name' => 'Test category group',
                   'uid' => 'categoryGroupUid',
               ]),
           ],
        ]);
        $tagService = $this->make(Tags::class, [
           'getAllTagGroups' => [
               new TagGroup([
                   'id' => 1,
                   'name' => 'Test tag group',
                   'uid' => 'tagGroupUid',
               ]),
           ],
        ]);

        $userGroupService = $this->make(UserGroups::class, [
           'getAllGroups' => [
               new UserGroup([
                   'id' => 1,
                   'name' => 'Test user group',
                   'uid' => 'userGroupUid',
               ]),
           ],
>>>>>>> 9aa883ea
        ]);

        Craft::$app->set('sections', $sectionService);
        Craft::$app->set('volumes', $volumeService);
        Craft::$app->set('globals', $globalService);
        Craft::$app->set('categories', $categoryService);
        Craft::$app->set('tags', $tagService);
        Craft::$app->set('userGroups', $userGroupService);


        $allSchemaComponents = Craft::$app->getGql()->getAllSchemaComponents();
        self::assertNotEmpty($allSchemaComponents);
        self::assertArrayHasKey('queries', $allSchemaComponents);
        self::assertArrayHasKey('mutations', $allSchemaComponents);

        self::assertNotEmpty($allSchemaComponents['queries']['Entries'] ?? []);
        self::assertNotEmpty($allSchemaComponents['queries']['Assets'] ?? []);
        self::assertNotEmpty($allSchemaComponents['queries']['Global sets'] ?? []);
        self::assertNotEmpty($allSchemaComponents['queries']['Users'] ?? []);
        self::assertNotEmpty($allSchemaComponents['queries']['Categories'] ?? []);
        self::assertNotEmpty($allSchemaComponents['queries']['Tags'] ?? []);


        self::assertNotEmpty($allSchemaComponents['mutations']['Entries'] ?? []);
        self::assertNotEmpty($allSchemaComponents['mutations']['Assets'] ?? []);
        self::assertNotEmpty($allSchemaComponents['mutations']['Global sets'] ?? []);
        self::assertNotEmpty($allSchemaComponents['mutations']['Categories'] ?? []);
        self::assertNotEmpty($allSchemaComponents['mutations']['Tags'] ?? []);
    }

    /**
     * Test all sorts of ways to invalidate GraphQL cache.
     */
    public function testInvalidatingCache()
    {
        $gql = Craft::$app->getGql();
        $gql->invalidateCaches();

        $cacheKey = 'testKey';
        $cacheValue = ['testValue'];
        $gql->setCachedResult($cacheKey, $cacheValue);

        $schema = new GqlSchema([
            'name' => StringHelper::randomString(15),
            'scope' => [],
        ]);

        self::assertEquals($cacheValue, $gql->getCachedResult($cacheKey));

        // Make sure saving a schema invalidates caches
        $gql->saveSchema($schema);
        self::assertNull($gql->getCachedResult($cacheKey));
        $gql->deleteSchemaById($schema->id);
    }

    /**
     * Test all Gql Token operations.
     *
     * @throws \yii\base\Exception
     */
    public function testTokenOperations()
    {
        $gql = Craft::$app->getGql();

        Craft::$app->getDb()->createCommand()
            ->truncateTable(Table::GQLTOKENS)
            ->execute();

        $accessToken = StringHelper::randomString();
        $tokenName = StringHelper::randomString(15);

        $token = new GqlToken([
            'name' => $tokenName,
            'accessToken' => $accessToken,
            'enabled' => true,
        ]);

        $gql->saveToken($token);

        // Test fetching token
        self::assertEquals($gql->getTokenById($token->id)->uid, $token->uid);
        self::assertEquals($gql->getTokenByUid($token->uid)->id, $token->id);
        self::assertEquals($gql->getTokenByAccessToken($token->accessToken)->id, $token->id);
        self::assertEquals($gql->getTokenByName($token->name)->id, $token->id);

        // Test fetching all tokens
        $allSchemas = $gql->getTokens();
        self::assertNotEmpty($allSchemas);

        // Test public token doesn't exists
        $this->tester->expectThrowable(InvalidArgumentException::class, function() use ($gql) {
            $gql->getTokenByAccessToken(GqlToken::PUBLIC_TOKEN);
        });

        // Test fetching public schema creates public token
        $publicToken = $gql->getPublicToken();
        self::assertEquals($publicToken->accessToken, GqlToken::PUBLIC_TOKEN);

        // Test deleting
        $gql->deleteTokenById($token->id);
        self::assertNull($gql->getTokenById($token->id));
    }

    /**
     * Test all Gql Schema operations.
     *
     * @throws \yii\base\Exception
     */
    public function testSchemaOperations()
    {
        $gql = Craft::$app->getGql();
        $gql->invalidateCaches();

        $schemaUid = StringHelper::UUID();
        $schema = new GqlSchema([
            'name' => StringHelper::randomString(15),
            'scope' => [],
            'uid' => $schemaUid,
        ]);

        $gql->saveSchema($schema);
        $schemaId = Db::idByUid(Table::GQLSCHEMAS, $schemaUid);

        // Test fetching schema
        self::assertEquals($gql->getSchemaById($schemaId)->uid, $schemaUid);
        self::assertEquals($gql->getSchemaByUid($schemaUid)->id, $schemaId);

        // Test fetching all schemas
        $allSchemas = Craft::$app->getGql()->getSchemas();
        self::assertNotEmpty($allSchemas);

        // Test deleting
        $gql->deleteSchemaById($schemaId);
        self::assertNull($gql->getSchemaById($schemaId));
    }
}<|MERGE_RESOLUTION|>--- conflicted
+++ resolved
@@ -313,32 +313,31 @@
         ]);
 
         $globalService = $this->make(Globals::class, [
-<<<<<<< HEAD
             'getAllSets' => [
                 new GlobalSet([
                     'id' => 1,
                     'name' => 'Test global',
-                    'uid' => 'globalUid'
-                ])
-            ]
+                    'uid' => 'globalUid',
+                ]),
+            ],
         ]);
         $categoryService = $this->make(Categories::class, [
             'getAllGroups' => [
                 new CategoryGroup([
                     'id' => 1,
                     'name' => 'Test category group',
-                    'uid' => 'categoryGroupUid'
-                ])
-            ]
+                    'uid' => 'categoryGroupUid',
+                ]),
+            ],
         ]);
         $tagService = $this->make(Tags::class, [
             'getAllTagGroups' => [
                 new TagGroup([
                     'id' => 1,
                     'name' => 'Test tag group',
-                    'uid' => 'tagGroupUid'
-                ])
-            ]
+                    'uid' => 'tagGroupUid',
+                ]),
+            ],
         ]);
 
         $userGroupService = $this->make(UserGroups::class, [
@@ -346,46 +345,9 @@
                 new UserGroup([
                     'id' => 1,
                     'name' => 'Test user group',
-                    'uid' => 'userGroupUid'
-                ])
-            ]
-=======
-           'getAllSets' => [
-               new GlobalSet([
-                   'id' => 1,
-                   'name' => 'Test global',
-                   'uid' => 'globalUid',
-               ]),
-           ],
-        ]);
-        $categoryService = $this->make(Categories::class, [
-           'getAllGroups' => [
-               new CategoryGroup([
-                   'id' => 1,
-                   'name' => 'Test category group',
-                   'uid' => 'categoryGroupUid',
-               ]),
-           ],
-        ]);
-        $tagService = $this->make(Tags::class, [
-           'getAllTagGroups' => [
-               new TagGroup([
-                   'id' => 1,
-                   'name' => 'Test tag group',
-                   'uid' => 'tagGroupUid',
-               ]),
-           ],
-        ]);
-
-        $userGroupService = $this->make(UserGroups::class, [
-           'getAllGroups' => [
-               new UserGroup([
-                   'id' => 1,
-                   'name' => 'Test user group',
-                   'uid' => 'userGroupUid',
-               ]),
-           ],
->>>>>>> 9aa883ea
+                    'uid' => 'userGroupUid',
+                ]),
+            ],
         ]);
 
         Craft::$app->set('sections', $sectionService);
