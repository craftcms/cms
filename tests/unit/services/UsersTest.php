--- conflicted
+++ resolved
@@ -263,11 +263,7 @@
     public function testUserAssignmentToDefaultGroup()
     {
         Craft::$app->setEdition(Craft::Pro);
-<<<<<<< HEAD
-        Craft::$app->getProjectConfig()->set('users.defaultGroup', 'usergroup-1002-uid');
-=======
         Craft::$app->getProjectConfig()->set('users.defaultGroup', 'usergroup-1002-------------------uid');
->>>>>>> d46c3899
 
         $this->users->assignUserToDefaultGroup($this->activeUser);
 
