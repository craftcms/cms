--- conflicted
+++ resolved
@@ -223,19 +223,15 @@
      */
     private function _doEntryTest(int $expectedRemoval, array $notAllowedTitles = [])
     {
-<<<<<<< HEAD
-        $totalEntries = (new Query())->from([Table::ENTRIES])->count();
-=======
         // Query with joins is needed to take into account any revisions.
         $totalEntries = (new Query())
-            ->select('entries.id')
-            ->from('{{%entries}} entries')
-            ->leftJoin('{{%elements}} elements', '[[elements.id]] = [[entries.id]]')
+            ->select(['entries.id'])
+            ->from(['entries' => Table::ENTRIES])
+            ->leftJoin(Table::ELEMENTS . ' elements', '[[elements.id]] = [[entries.id]]')
             ->where('[[elements.revisionId]] IS NULL')
             ->distinct()
             ->count();
 
->>>>>>> bac2a3fd
         $this->gc->run(true);
         $entries = Entry::find()
             ->asArray()
