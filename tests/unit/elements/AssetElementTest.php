--- conflicted
+++ resolved
@@ -35,28 +35,13 @@
      */
     public function testTransformWithOverrideParameters()
     {
-<<<<<<< HEAD
-=======
-        $asset = $this->make(Asset::class, [
-            'getVolume' => $this->make(Volume::class, [
-               'hasUrls' => true,
-            ]),
-            'folderId' => 2,
-        ]);
-
-        $this->tester->mockCraftMethods('assetTransforms', [
-            'normalizeTransform' => Expected::once(new AssetTransform()),
-            'extendTransform' => Expected::once(new AssetTransform()),
-        ]);
->>>>>>> 9aa883ea
 
         // Set up asset to have an URL and a mock transform
         $asset = $this->make(Asset::class, [
             'getVolume' => $this->make(Volume::class, [
-<<<<<<< HEAD
                 'getFs' => $this->make(Fs::class, [
-                    'hasUrls' => true
-                ])
+                    'hasUrls' => true,
+                ]),
             ]),
             'folderId' => 2,
             'filename' => 'foo.jpg',
@@ -66,58 +51,17 @@
                 'width' => 400,
                 'height' => 200,
                 'getImageTransformer' => $this->make(ImageTransformer::class, [
-                    'getTransformUrl' => fn(Asset $asset, ImageTransform $transform) => 'w=' . $transform->width . '&h=' . $transform->height
-                ])
-            ])
+                    'getTransformUrl' => fn(Asset $asset, ImageTransform $transform) => 'w=' . $transform->width . '&h=' . $transform->height,
+                ]),
+            ]),
         ]);
 
         $previousValue = Craft::$app->getConfig()->getGeneral()->generateTransformsBeforePageLoad;
         Craft::$app->getConfig()->getGeneral()->generateTransformsBeforePageLoad = true;
         $url = $asset->getUrl(['transform' => 'mockedTransform', 'width' => 200]);
-=======
-                'hasUrls' => true,
-            ]),
-            'folderId' => 2,
-            'kind' => Asset::KIND_IMAGE,
-            'width' => 100,
-            'height' => 100,
-            'filename' => 'some.jpg',
-        ]);
-
-        $this->tester->mockCraftMethods('assets', [
-            'getAssetUrl' => 'http://url.com',
-        ]);
-
-        $extend = $expectExtension ? Expected::once(new AssetTransform()) : Expected::never(new AssetTransform());
-
-        $assetTransforms = $this->make(AssetTransforms::class, [
-            'getTransformByHandle' => new AssetTransform(),
-            'extendTransform' => $extend,
-        ]);
->>>>>>> 9aa883ea
 
         $this->assertSame('w=200&h=200', $url);
 
-<<<<<<< HEAD
         Craft::$app->getConfig()->getGeneral()->generateTransformsBeforePageLoad = $previousValue;
-=======
-        $result = $asset->{$methodName}($transformData);
-    }
-
-    public function normalizingExtendsTransformProvider()
-    {
-        return [
-            ['getUrl', ['width' => 200], false],
-            ['getUrl', ['width' => 200, 'transform' => 'someTransform'], true],
-            ['getHeight', ['width' => 200], false],
-            ['getHeight', ['width' => 200, 'transform' => 'someTransform'], true],
-            ['getWidth', ['width' => 200], false],
-            ['getWidth', ['width' => 200, 'transform' => 'someTransform'], true],
-            ['getImg', ['width' => 200], false],
-            ['getImg', ['width' => 200, 'transform' => 'someTransform'], true],
-            ['setTransform', ['width' => 200], false],
-            ['setTransform', ['width' => 200, 'transform' => 'someTransform'], true],
-        ];
->>>>>>> 9aa883ea
     }
 }