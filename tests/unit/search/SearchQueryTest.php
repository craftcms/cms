--- conflicted
+++ resolved
@@ -32,11 +32,7 @@
         'subLeft' => false,
         'subRight' => true,
         'attribute' => null,
-<<<<<<< HEAD
         'phrase' => false,
-=======
-        'phrase' => null,
->>>>>>> 9aa883ea
     ];
 
     /**
@@ -173,11 +169,7 @@
             'subRight' => true,
             'attribute' => null,
             'term' => $search->getQuery(),
-<<<<<<< HEAD
             'phrase' => false,
-=======
-            'phrase' => null,
->>>>>>> 9aa883ea
         ]);
 
         $tokens = $search->getTokens()[0];
