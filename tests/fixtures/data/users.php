--- conflicted
+++ resolved
@@ -36,10 +36,6 @@
         'lastName' => '4',
         'username' => 'user4',
         'email' => 'user4@someemail.com',
-<<<<<<< HEAD
         'shortBio' => 'foo',
-    ]
-=======
     ],
->>>>>>> 9aa883ea
 ];