--- conflicted
+++ resolved
@@ -23,17 +23,6 @@
             'sections.section-1003---------------------uid:read',
             'sections.section-1004---------------------uid:read',
             'sections.section-1005---------------------uid:read',
-<<<<<<< HEAD
-            'sections.section-1006---------------------uid:read',
-            'entrytypes.entry-type-1000------------------uid:read',
-            'entrytypes.entry-type------------------1001-uid:read',
-            'entrytypes.entry-type-1002------------------uid:read',
-            'entrytypes.entry-type-1003------------------uid:read',
-            'entrytypes.entry-type-1004------------------uid:read',
-            'entrytypes.entry-type-1005------------------uid:read',
-            'entrytypes.entry-type-1006------------------uid:read',
-=======
->>>>>>> e887e168
         ],
         'dateCreated' => '2018-08-08 20:00:00',
         'dateUpdated' => '2018-08-08 20:00:00',
