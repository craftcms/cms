<?php
/**
 * @link https://craftcms.com/
 * @copyright Copyright (c) Pixel & Tonic, Inc.
 * @license https://craftcms.github.io/license/
 */

return [
    [
        'name' => 'A global set',
        'handle' => 'aGlobalSet',
        'fieldLayoutType' => 'field_layout_with_matrix_and_normal_fields',
        'plainTextField' => 'There is some information here',
<<<<<<< HEAD
        'uid' => 'globalset-1000-uid',
=======
        'uid' => 'globalset-1000-------------------uid',
>>>>>>> d46c3899
    ],

    [
        'name' => 'A different global set',
        'handle' => 'aDifferentGlobalSet',
        'fieldLayoutType' => 'field_layout_with_matrix_and_normal_fields',
        'plainTextField' => 'No more information to give.',
<<<<<<< HEAD
        'uid' => 'globalset-1001-uid',
=======
        'uid' => 'globalset-1001-------------------uid',
>>>>>>> d46c3899
    ],

    [
        'name' => 'A third global set',
        'handle' => 'aThirdGlobalSet',
        'fieldLayoutType' => 'field_layout_with_matrix_and_normal_fields',
        'plainTextField' => 'No more information to give.',
<<<<<<< HEAD
        'uid' => 'globalset-1002-uid',
=======
        'uid' => 'globalset-1002-------------------uid',
>>>>>>> d46c3899
    ],

    // Deleted
    [
        'name' => 'A deleted global set',
        'handle' => 'aDeletedGlobalSet',
        'dateDeleted' => (new DateTime('now'))->format('Y-m-d H:i:s'),
<<<<<<< HEAD
        'uid' => 'globalset-1003-uid',
=======
        'uid' => 'globalset-1003-------------------uid',
>>>>>>> d46c3899
    ],
];<|MERGE_RESOLUTION|>--- conflicted
+++ resolved
@@ -11,11 +11,7 @@
         'handle' => 'aGlobalSet',
         'fieldLayoutType' => 'field_layout_with_matrix_and_normal_fields',
         'plainTextField' => 'There is some information here',
-<<<<<<< HEAD
-        'uid' => 'globalset-1000-uid',
-=======
         'uid' => 'globalset-1000-------------------uid',
->>>>>>> d46c3899
     ],
 
     [
@@ -23,11 +19,7 @@
         'handle' => 'aDifferentGlobalSet',
         'fieldLayoutType' => 'field_layout_with_matrix_and_normal_fields',
         'plainTextField' => 'No more information to give.',
-<<<<<<< HEAD
-        'uid' => 'globalset-1001-uid',
-=======
         'uid' => 'globalset-1001-------------------uid',
->>>>>>> d46c3899
     ],
 
     [
@@ -35,11 +27,7 @@
         'handle' => 'aThirdGlobalSet',
         'fieldLayoutType' => 'field_layout_with_matrix_and_normal_fields',
         'plainTextField' => 'No more information to give.',
-<<<<<<< HEAD
-        'uid' => 'globalset-1002-uid',
-=======
         'uid' => 'globalset-1002-------------------uid',
->>>>>>> d46c3899
     ],
 
     // Deleted
@@ -47,10 +35,6 @@
         'name' => 'A deleted global set',
         'handle' => 'aDeletedGlobalSet',
         'dateDeleted' => (new DateTime('now'))->format('Y-m-d H:i:s'),
-<<<<<<< HEAD
-        'uid' => 'globalset-1003-uid',
-=======
         'uid' => 'globalset-1003-------------------uid',
->>>>>>> d46c3899
     ],
 ];