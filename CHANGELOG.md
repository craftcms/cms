# Release Notes for Craft CMS 4

## Unreleased

- Tags fields now only show up to five suggestions. ([#13322](https://github.com/craftcms/cms/issues/13322))
- The `up`, `migrate/up`, and `migrate/all` commands now revert any project config changes created by migrations on failure.
- The `up`, `migrate/up`, and `migrate/all` commands now prompt to restore the backup created at the outset of the command, or recommend restoring a backup, on failure.
- Added `craft\console\controllers\BackupTrait::restore()`.
- Added `craft\helpers\Component::cleanseConfig()`.
- Fixed a bug where Single entries weren’t getting preloaded for template macros, if the template body wasn‘t rendered. ([#13312](https://github.com/craftcms/cms/issues/13312))
- Fixed a bug where asset folders could get dynamically created for elements with temporary slugs. ([#13311](https://github.com/craftcms/cms/issues/13311))
<<<<<<< HEAD
- Fixed two RCE vulnerabilities.
=======
- Fixed an RCE vulnerability.
>>>>>>> 7359d18d

## 4.4.14 - 2023-06-13

- The `utils/fix-field-layout-uids` command now adds missing field layout component UUIDs.
- The `_includes/forms/date` and `_includes/forms/time` templates now accept a `timeZone` variable.
- Invalid utility URLs now redirect to the first permitted utility (besides “Updates”). ([#13282](https://github.com/craftcms/cms/issues/13282))
- Fixed an error that could occur when updating a plugin with the `craft update` command, if it provided a new migration but still had the same schema version.
- Fixed an error that occurred when rendering editable tables with Date or Time columns. ([#13270](https://github.com/craftcms/cms/issues/13270))
- Fixed a bug where CSS classes that contained a pseudo-selector weren’t getting namespaced. ([#13251](https://github.com/craftcms/cms/pull/13251))
- Fixed a JavaScript error that could occur when renaming assets without URLs. ([#13223](https://github.com/craftcms/cms/pull/13223))
- Fixed a bug where `craft\base\Element::setFieldValuesFromRequest()` wasn’t properly handling empty strings passed as the namespace. ([#13252](https://github.com/craftcms/cms/discussions/13252))
- Fixed a styling issue with control panel notifications. ([#13258](https://github.com/craftcms/cms/pull/13258))
- Fixed a bug where element thumbnails could stop getting loaded when quickly switching between element sources. ([#13253](https://github.com/craftcms/cms/issues/13253))
- Fixed an error that occurred when uploading an asset with a filename over 232 characters long, directly to an Assets field. ([#13264](https://github.com/craftcms/cms/issues/13264))
- Fixed an error that occurred when transforming an image with a filename over 232 characters long. ([#13266](https://github.com/craftcms/cms/pull/13266))
- Fixed a SQL error that could occur when upgrading to 4.4 on PostgreSQL, if the database was converted from MySQL. ([#12855](https://github.com/craftcms/cms/issues/12855))
- Fixed a bug where `craft\db\Query::collect()` was returning a `craft\elements\ElementCollection` instance.
- Fixed a SQL error that could occur when upgrading to Craft 4 if any database tables had foreign keys to `entryversions` or other now-unused tables that are removed during the upgrade.
- Fixed a bug where the `users/save-user` action wasn’t including user details in successful responses. ([#13267](https://github.com/craftcms/cms/issues/13267))
- Fixed a PHP error that occurred if an asset without a `dateModified` value was passed to `craft\helpers\Assets::revParams()`. ([#13268](https://github.com/craftcms/cms/pull/13268))
- Fixed a bug where the Updates utility’s heading wasn’t reflecting updates that were blocked due to an expired plugin. ([#13274](https://github.com/craftcms/cms/issues/13274))
- Fixed a bug where element deletion events weren’t getting triggered when elements were hard-deleted from an element index. ([#13280](https://github.com/craftcms/cms/issues/13280))
- Fixed a bug where dropdowns within editable tables had blank optgroup labels. ([#13298](https://github.com/craftcms/cms/issues/13298))
- Fixed a bug where textual cells within editable tables would display `[object Object]` if an object was passed as their value. ([#13303](https://github.com/craftcms/cms/issues/13303))

## 4.4.13 - 2023-05-24

- Fixed a bug where asset sources weren‘t immediately showing a source path on a clear `localStorage` cache.
- Fixed a JavaScript error that could occur when searching within an asset index, when there was no source path. ([#13241](https://github.com/craftcms/cms/issues/13241))
- Fixed a bug where Date fields with “Show Time Zone” enabled were displaying their values in the system’s time zone within element indexes. ([#13233](https://github.com/craftcms/cms/issues/13233))
- Fixed a bug where the “Cancel” buttons within Dashboard widgets’ settings didn’t do anything. ([#13239](https://github.com/craftcms/cms/issues/13239))

## 4.4.12 - 2023-05-23

- Asset indexes now remember their previously-selected source path. ([#13147](https://github.com/craftcms/cms/issues/13147))
- Added the `enabledForSite` field for entries queried via GraphQL. ([#13214](https://github.com/craftcms/cms/pull/13214))
- Added `craft\base\ElementInterface::sourcePath()`.
- Improved `craft\helpers\FileHelper::getExtensionByMimeType()` for some ambiguous, web-friendly MIME types.
- Fixed a bug where reverting an entry’s content from a revision could omit some Matrix blocks.
- Fixed an error that could occur when adding a new site to an entry which contained Matrix blocks, if the same site had been added and removed previously.
- Fixed a bug where Matrix blocks nested within Neo or Super Table fields could be omitted when propagating an entry to a new site. ([#13207](https://github.com/craftcms/cms/issues/13207))
- Fixed a bug where `craft\web\View::registerTwigExtension()` could throw an exception if Twig was already initialized. ([#13208](https://github.com/craftcms/cms/issues/13208))
- Fixed a bug where entries mutated via GraphQL weren’t becoming globally enabled if `enabled` was set to `true`. ([#13214](https://github.com/craftcms/cms/pull/13214))
- Fixed a styling issue with “Post Date” and “Expiry Date” fields. ([#13216](https://github.com/craftcms/cms/issues/13216))
- Removed the OAuth 2.0 Client library, as it’s no longer used in core.
- Fixed a bug where activation emails sent to newly-created users could link to the front-end site, if they were granted control panel access via a user group. ([#13204](https://github.com/craftcms/cms/issues/13204))
- Fixed a bug where “Required” lightswitch labels within field layout designers’ field settings slideouts weren’t getting translated. ([#13230](https://github.com/craftcms/cms/issues/13230))
- Fixed a bug where Date fields could display the wrong date. ([#13233](https://github.com/craftcms/cms/issues/13233))
- Deprecated the `Craft.startsWith()` JavaScript method. `String.prototype.startsWith()` should be used instead.
- Fixed two XSS vulnerabilities.

## 4.4.11 - 2023-05-15

- Fixed a bug where Matrix blocks weren’t getting propagated to newly-added sites for entries. ([#13181](https://github.com/craftcms/cms/issues/13181))
- Fixed a SQL error that could occur when updating to Craft 4.4 on PostgreSQL. ([#13186](https://github.com/craftcms/cms/issues/13186))
- Fixed a bug where `craft\helpers\StringHelper::isUtf8()` was unreliable.
- Fixed a styling issue with Date fields. ([#13182](https://github.com/craftcms/cms/issues/13182))

## 4.4.10.1 - 2023-05-10

- Fixed a bug where it wasn’t possible to add new Matrix blocks via the “Add a block” menu. ([#13177](https://github.com/craftcms/cms/issues/13177))

## 4.4.10 - 2023-05-09

- PHP warnings and notices no longer halt execution when Dev Mode is disabled. ([#13164](https://github.com/craftcms/cms/issues/13164))
- Fixed a “Double-instantiating a menu button on an element” console warning that occurred on pages with Matrix fields. ([#6338](https://github.com/craftcms/cms/issues/6338))
- Fixed a bug where Quick Post widget settings weren’t filtering custom field options for the selected entry type.
- Fixed a bug where Matrix blocks could get detached from entries when sections were enabled for a new site. ([#13155](https://github.com/craftcms/cms/issues/13155))
- Fixed an error that could occur when entrifying a global set without a field layout. ([#13156](https://github.com/craftcms/cms/issues/13156))
- Fixed a bug where Single entries’ edit pages could have “Save and add another” actions. ([#13157](https://github.com/craftcms/cms/issues/13157))
- Fixed styling issues with Date fields. ([#13167](https://github.com/craftcms/cms/issues/13167))
- Fixed the vertical alignment of element labels. ([#13168](https://github.com/craftcms/cms/issues/13168))
- Fixed a bug where the System Report utility could display MariaDB’s MySQL-equivalent version, if it was listed first in the server version string.
- Added `craft\helpers\ArrayHelper::containsRecursive()`.
- `craft\helpers\App::normalizeVersion()` now returns the highest version found before distribution info.

## 4.4.9 - 2023-05-02

- Volumes no longer validate if their field layout contains a field called `extension`, `filename`, `height`, `kind`, `size`, or `width`.
- It’s now possible for plugins to register errors to entries’ `typeId`, `parentId`, and `authorId` attributes. ([#13138](https://github.com/craftcms/cms/pull/13138))
- Stack traces returned by `craft\helpers\App::backtrace()` now more closely resemble exception stack traces.
- “Element query executed before Craft is fully initialized” warnings now include a stack trace.
- Fixed a bug where queue-runner Ajax requests triggered on the front end weren’t getting closed before running the queue, potentially causing long front-end load delays.
- Fixed a bug where long element titles weren’t wrapping. ([#13143](https://github.com/craftcms/cms/issues/13143))
- Fixed a user enumeration timing attack vulnerability.
- Fixed a SQL error that could occur when upgrading to Craft 4, if any `matrixblocks` table rows referenced nonexistent element IDs. ([#13121](https://github.com/craftcms/cms/issues/13121))
- Fixed a SQL error that could occur when upgrading to Craft 4, if anything triggered an asset or volume query. ([#13130](https://github.com/craftcms/cms/issues/13130))
- Fixed a SQL error that occurred when deleting a category group on PostgreSQL, when configured with a table prefix. ([#13127](https://github.com/craftcms/cms/issues/13127))
- Fixed a bug where it was possible to query for elements with soft-deleted site IDs.
- Fixed a JavaScript error that could occur on the control panel login form.

## 4.4.8 - 2023-04-25

- Category/tag/global set reference tags now map to entries, if no category groups/tag groups/global sets exist. ([#13082](https://github.com/craftcms/cms/issues/13082))
- HTML Purifier now allows `data-oembed-url` attributes on `div` tags. ([craftcms/ckeditor#80](https://github.com/craftcms/ckeditor/issues/80))
- Added `craft\queue\Queue::EVENT_AFTER_EXEC_AND_RELEASE`. ([#13096](https://github.com/craftcms/cms/issues/13096))
- `craft\services\Elements::propagateElements()` now returns the element in the target site.
- A globally-defined element thumb loader is now available in the control panel via `Craft.cp.elementThumbLoader`.
- Fixed a bug where it was possible to select a disallowed volume as the Default Asset Location in Assets field settings. ([#13072](https://github.com/craftcms/cms/issues/13072))
- Fixed a bug where it was possible to upload files to Assets fields outside of the allowed volumes, if the Default Upload Location was set to a disallowed volume. ([#13072](https://github.com/craftcms/cms/issues/13072))
- Fixed an error that could occur if a Plain Text field had over 1,000,000 bytes. ([#13083](https://github.com/craftcms/cms/issues/13083))
- Fixed a bug where relational field values weren’t yielding any results for event handlers immediately after a draft had been merged. ([#13087](https://github.com/craftcms/cms/issues/13087))
- Fixed a bug where element labels could bleed out of their container. ([#13099](https://github.com/craftcms/cms/issues/13099))
- Fixed an error that occurred if `yii\web\UrlManager::addRules()` was called on a console request. ([#13109](https://github.com/craftcms/cms/issues/13109))
- Fixed a bug where it was possible to select the current folder as the target when moving a volume folder, resulting in the folder and its contents being lost. ([#13118](https://github.com/craftcms/cms/issues/13118))
- Fixed an error that could occur when running tests. ([#13076](https://github.com/craftcms/cms/issues/13076))
- Fixed an error that occured when sending the activation email for a new user, if there were any validation errors due to new group assignments. ([#13060](https://github.com/craftcms/cms/issues/13060))
- Fixed a bug where the “Send an activation email now” user account checkbox was losing its value if there were any validation errors.
- Fixed an error that could occur when creating a database backup on MySQL and MariaDB. ([#12996](https://github.com/craftcms/cms/issues/12996))
- Fixed a bug where Edit Category screens were including a Parent field, even if the category group’s Max Levels was set to `1`. ([#13097](https://github.com/craftcms/cms/discussions/13097))
- Fixed a bug where the uploader’s user photo wasn’t always loading on Edit Asset pages.
- Fixed a bug where the “Delete for site” bulk element action was deleting disabled elements and drafts across all sites. ([#13116](https://github.com/craftcms/cms/issues/13116))
- Fixed a bug where Entries and Categories fields with “Maintain hierarchy” enabled could lose relations to elements that didn’t exist in the primary site. ([#13057](https://github.com/craftcms/cms/issues/13057))

## 4.4.7.1 - 2023-04-15

- Locked the Yii 2 PSR Log Target library to 1.1.3 to avoid a PHP error that occurs on 1.1.4.

## 4.4.7 - 2023-04-11

- Improved the control panel styling when the Debug Toolbar is enabled.
- The image transformer now verifies that transforms don’t exist if the index record is missing, before queuing up the transform generation, for local filesystems. ([#13052](https://github.com/craftcms/cms/issues/13052))
- Added the `--propagate-to` and `--set-enabled-for-site` options to the `resave/entries` command.
- Craft’s bootstrap script now defines a `CRAFT_ENVIRONMENT` environment variable, as a safety measure for plugins that may be checking for it rather than `Craft::$app->env`.
- Added `craft\helpers\ElementHelper::siteStatusesForElement()`.
- `craft\elements\Asset::EVENT_BEFORE_DEFINE_URL` now sends a `craft\events\DefineAssetUrlEvent` object, rather than `craft\events\DefineUrlEvent`. ([#13018](https://github.com/craftcms/cms/issues/13018))
- `craft\web\View::renderObjectTemplate()` now trims the returned template output.
- Fixed a bug where users were “View other users’ drafts” section permissions weren’t being enforced for unpublished drafts.
- Fixed a bug where Matrix fields weren’t counting disabled blocks when enforcing their Min Blocks settings. ([#13059](https://github.com/craftcms/cms/issues/13059))
- Fixed a bug where volume folder modals’ sidebars and content were being cut off. ([#13074](https://github.com/craftcms/cms/issues/13074))
- Fixed a bug where element editors were showing provisional changes, even if the user didn’t have permission to save them.
- Fixed a bug where the control panel could be inaccessible if a mutex lock couldn’t be acquired for the queue. ([#13052](https://github.com/craftcms/cms/issues/13052))
- Fixed a bug where it wasn’t possible to update a Matrix block on a revision without a new block ID being assigned. ([#13064](https://github.com/craftcms/cms/discussions/13064))
- Fixed a JavaScript error that could occur on field layout designers, if any tabs didn’t have any elements. ([#13062](https://github.com/craftcms/cms/issues/13062))
- Fixed a bug where selecting an image with a transform within an asset selector modal wasn’t ever resolving.
- Fixed a PHP error that could occur if there was a problem sending a password-reset email. ([#13070](https://github.com/craftcms/cms/pull/13070))
- Fixed a bug where users’ User Groups and Permissions settings were getting cleared in the UI when sending an activation email, if the email failed to send. ([#13061](https://github.com/craftcms/cms/issues/13061))
- Fixed XSS vulnerabilities.
- Updated yii2-debug to 2.1.22. ([#13058](https://github.com/craftcms/cms/issues/13058))

## 4.4.6.1 - 2023-04-04

- Fixed a bug where Categories fields weren’t retaining custom sort orders when “Maintain hierarchy” was disabled. ([#10560](https://github.com/craftcms/cms/discussions/10560))

## 4.4.6 - 2023-04-04

- Content tab menus now reveal when a tab contains validation errors, and invalid tabs’ menu options get the same warning icon treatment as inline tabs do. ([#12971](https://github.com/craftcms/cms/issues/12971))
- Selectize menus now expand upwards when there’s not ample space below them. ([#12976](https://github.com/craftcms/cms/issues/12976))
- Element index bulk action spinners are now centered on the viewport. ([#12972](https://github.com/craftcms/cms/issues/12972))
- All control panel errors are new presented via error notifications rather than browser alerts. ([#13024](https://github.com/craftcms/cms/issues/13024))
- The `up` command now sets its default `--isolated` option value to `true`, and no longer creates a redundant mutex lock.
- Added `craft\base\Element::EVENT_BEFORE_DEFINE_URL`. ([#13018](https://github.com/craftcms/cms/issues/13018))
- Added `craft\utilities\AssetIndexes::volumes()`.
- `craft\controllers\AssetIndexesController::actionStartIndexing()` now cross-references the selected volumes with those allowed by `craft\utilities\AssetIndexes::EVENT_LIST_VOLUMES` event handlers. ([#13039](https://github.com/craftcms/cms/pull/13039), [#12819](https://github.com/craftcms/cms/pull/12819))
- Fixed a bug where Assets fields weren’t respecting their View Mode setting when viewing entry revisions. ([#12948](https://github.com/craftcms/cms/issues/12948))
- Fixed a bug where asset pagination was broken when there was more than 100 subfolders. ([#12969](https://github.com/craftcms/cms/issues/12969))
- Fixed a bug where entry index pages’ “Revision Notes” and “Last Edited By” columns weren’t getting populated for disabled entries. ([#12981](https://github.com/craftcms/cms/issues/12981))
- Fixed a bug where assets were getting relocated to the root volume folder when renamed. ([#12995](https://github.com/craftcms/cms/issues/12995))
- Fixed a bug where it wasn’t possible to preview entries on another domain when the system was offline. ([#12979](https://github.com/craftcms/cms/issues/12979))
- Fixed a bug where users were able to access volumes they didn’t have permission to view via Assets fields. ([#13006](https://github.com/craftcms/cms/issues/13006))
- Fixed a bug where zero-width spaces, invisible plus signs, and byte order marks weren’t getting stripped from sanitized asset filenames. ([#13022](https://github.com/craftcms/cms/issues/13022))
- Fixed a bug where the Plugin Store wasn’t accurately reporting installed plugins’ license statuses. ([#12986](https://github.com/craftcms/cms/issues/12986))
- Fixed a bug where the Plugin Store wasn’t handling 403 API responses for cart operations properly, once a cart had been handed off to Craft Console and assigned to an organization. ([#12916](https://github.com/craftcms/cms/issues/12916))
- Fixed a bug where `craft\helpers\FileHelper::absolutePath()` wasn’t treating Windows file paths beginning drive letters as absolute. ([craftcms/generator#16](https://github.com/craftcms/generator/issues/16))
- Fixed a bug where it wasn’t possible to sort Categories fields with “Maintain hierarchy” disabled. ([#10560](https://github.com/craftcms/cms/discussions/10560))
- Fixed a bug where selectize inputs didn’t have a minimum width. ([#12950](https://github.com/craftcms/cms/issues/12950))
- Fixed a bug where the wrong tab would appear to be initially selected after an autosave, if the selected tab had changed during the autosave. ([#12960](https://github.com/craftcms/cms/issues/12960))
- Fixed a bug where it wasn’t possible to add a Dropdown field without a blank option to a global set. ([#12965](https://github.com/craftcms/cms/issues/12965))
- Fixed a bug where automatically-added Matrix blocks (per the field’s Min Blocks setting) were getting discarded if no changes were made to them. ([#12973](https://github.com/craftcms/cms/issues/12973))
- Fixed an error that could occur when installing Craft with an existing project config, if any image transforms were defined that didn’t specify the `upscale` property.
- Fixed a bug where nested folders in asset search results weren’t showing their relative path.
- Fixed a bug where admin tables’ default delete icon title text wasn’t getting translated. ([#13030](https://github.com/craftcms/cms/issues/13030))
- Fixed a bug where it was possible to save a Local filesystem pointed at a system directory (e.g. the `templates/` or `vendor/` folders), which mitigates a potential RCE vulnerability.
- Fixed XSS vulnerabilities.

## 4.4.5 - 2023-03-21

- Fixed a bug where relation data was getting deleted when running garbage collection on PostgreSQL. ([#9905](https://github.com/craftcms/cms/issues/9905))
- Fixed a bug where Lightswitch fields’ “OFF Label” and “ON Label” settings weren’t getting translated. ([#12942](https://github.com/craftcms/cms/issues/12942))
- Fixed a bug where `craft\events\DefineUserContentSummaryEvent::$userId` was never set for `craft\controllers\EVENT_DEFINE_CONTENT_SUMMARY` events. ([#12944](https://github.com/craftcms/cms/issues/12944))
- Fixed a bug where element edit pages weren’t displaying layout tabs that didn’t have a unique name. ([#12928](https://github.com/craftcms/cms/issues/12928))
- Fixed a bug where the `CRAFT_LOG_PHP_ERRORS` constant/environment variable wasn’t being respected when set to `false`. ([#12862](https://github.com/craftcms/cms/issues/12862))
- Fixed a bug where the `entrify/categories` command wasn’t converting disabled categories. ([#12945](https://github.com/craftcms/cms/issues/12945))
- Updated svg-sanitizer to 0.16. ([#12943](https://github.com/craftcms/cms/issues/12943))

## 4.4.4 - 2023-03-20

- Input autofocussing has been reintroduced throughout the control panel. ([#12921](https://github.com/craftcms/cms/discussions/12921))
- The `|json_encode` Twig filter now calls `craft\helpers\Json::encode()` internally, improving error handling. ([#12919](https://github.com/craftcms/cms/issues/12919))
- `craft\helpers\Json::encode()` no longer sets the `JSON_UNESCAPED_SLASHES` flag by default.
- Fixed a JavaScript error that occurred when resolving an asset move conflict. ([#12920](https://github.com/craftcms/cms/issues/12920))
- Fixed a bug where volume subfolders were being shown when viewing soft-deleted assets. ([#12927](https://github.com/craftcms/cms/issues/12927))
- Fixed a bug where structure data was getting deleted when running garbage collection on PostgreSQL. ([#12925](https://github.com/craftcms/cms/issues/12925))
- Fixed an error that could occur when rebuilding the project config, if there were any custom source definitions for element types that weren’t Composer-installed. ([#12881](https://github.com/craftcms/cms/issues/12881))
- Fixed an XSS vulnerability.

## 4.4.3 - 2023-03-16

- Customize Sources modals no longer hide when the <kbd>Esc</kbd> key is pressed on the surrounding area is clicked on. ([#12895](https://github.com/craftcms/cms/issues/12895))
- Sections created via `entrify` commands no longer get a “Primary entry page” preview target by default, unless it was sourced from a category group with URLs. ([#12897](https://github.com/craftcms/cms/issues/12897))
- `entrify` commands and the `sections/create` command now prompt for the initial entry type name and handle. ([#12894](https://github.com/craftcms/cms/discussions/12894))
- Added `craft\helpers\FileHelper::uniqueName()`.
- Added `craft\helpers\StringHelper::emojiToShortcodes()`.
- Added `craft\helpers\StringHelper::shortcodesToEmoji()`.
- Fixed an error that occurred when uploading an asset with a filename over 250 characters long. ([#12889](https://github.com/craftcms/cms/issues/12889))
- Fixed an error that could occur when preparing licensing alerts, if any licenses were invalid. ([#12899](https://github.com/craftcms/cms/issues/12899))
- Fixed a bug where it wasn’t possible to drag nested Neo blocks. ([#12896](https://github.com/craftcms/cms/issues/12896))
- Fixed a bug where fields with reduced widths in Matrix blocks were becoming full-width while dragged. ([#12909](https://github.com/craftcms/cms/issues/12909))
- Fixed a bug where multi-edition plugins weren’t showing their edition labels within the Plugin Store cart. ([#12910](https://github.com/craftcms/cms/issues/12910))
- Fixed a bug where private plugins’ control panel templates weren’t directly accessible by URL.
- Fixed a bug where element selector modals were persisting parts of their state in the query string. ([#12900](https://github.com/craftcms/cms/issues/12900))
- Fixed a PHP error that occurred if a field type stored enum values. ([#12297](https://github.com/craftcms/cms/issues/12297))
- Fixed an error that could occur when generating transforms for images stored in Google Cloud Storage. ([#12878](https://github.com/craftcms/cms/issues/12878))
- Fixed a bug where some unicode characters were getting removed by LitEmoji. ([#12905](https://github.com/craftcms/cms/issues/12905))

## 4.4.2 - 2023-03-14

- The `entrify/categories` and `entrify/global-set` commands now update user permissions for the new sections. ([#12849](https://github.com/craftcms/cms/discussions/12849))
- Variable dumps now use a light theme for web requests by default. ([#12857](https://github.com/craftcms/cms/pull/12857))
- Added the `dumper` application component and `craft\base\ApplicationTrait::getDumper()`. ([#12869](https://github.com/craftcms/cms/pull/12869))
- Added `craft\models\ImageTransform::getConfig()`.
- Fixed a bug where it wasn’t always possible to access entry or category edit pages if the `slugWordSeparator` config setting was set to `/`. ([#12871](https://github.com/craftcms/cms/issues/12871))
- Fixed a bug where `craft\helpers\Html::parseTagAttribute()` wasn’t decoding attribute values, which could lead to double-encoded attributes, e.g. when using the `|attr` filter. ([#12887](https://github.com/craftcms/cms/issues/12887))
- Fixed a bug where multi-value field inputs would be considered modified even if they weren’t, if the field type’s `isValueEmpty()` method returned `true`. ([#12858](https://github.com/craftcms/cms/issues/12858))
- Fixed a bug where asset thumbnails within secondary slideout tabs weren’t loading immediately. ([#12859](https://github.com/craftcms/cms/issues/12859))
- Fixed a bug where rebuilding the project config would lose track of image transforms’ `fill` and `upscale` settings. ([#12879](https://github.com/craftcms/cms/issues/12879))
- Fixed a bug where blank Dropdown options weren’t showing up in the Selectize menu. ([#12880](https://github.com/craftcms/cms/issues/12880))
- Fixed a bug where it was possible to save a Dropdown field without a value, even if the field didn’t have any blank options. ([#12880](https://github.com/craftcms/cms/issues/12880))
- Fixed a bug where element action triggers weren’t centered for element sources that don’t define any exporters. ([#12885](https://github.com/craftcms/cms/issues/12885))
- Fixed an error that could occur when generating a transform URL for an image in the temp folder.
- Fixed XSS vulnerabilities.
- Fixed an SSRF vulnerability.

## 4.4.1 - 2023-03-09

- Fixed a bug where it wasn’t possible to select subfolders on the Assets index page. ([#12802](https://github.com/craftcms/cms/issues/12802))
- Fixed a bug where element index search inputs were losing focus when the element listing was updated. ([#12846](https://github.com/craftcms/cms/issues/12846))
- Fixed a bug where the database driver was being referenced as “MySQL” when using MariaDB. ([#12827](https://github.com/craftcms/cms/issues/12827))
- Fixed a bug where users weren’t able to select assets within Assets fields, if they didn’t have full permissions for the volume. ([#12851](https://github.com/craftcms/cms/issues/12851))
- Fixed a bug where the Assets index page’s URL would get updated incorrectly when renaming a subfolder.
- Fixed a bug where non-admin users weren’t able to view Single section entries. ([#12838](https://github.com/craftcms/cms/issues/12838))
- Fixed an error that could occur when saving an element with eager-loaded relations. ([#12839](https://github.com/craftcms/cms/issues/12839))
- Fixed a bug where Customize Sources modals weren’t showing source headings with no subsequent sources. ([#12840](https://github.com/craftcms/cms/issues/12840))
- Fixed a bug where `entrify` commands could leave the database and project config data in inconsistent states, if aborted prematurely. ([#12850](https://github.com/craftcms/cms/pull/12850))
- Fixed a bug where the `entrify/global-set` command wasn’t always suggesting the command to run on other environments.
- Fixed a bug where the Assets index page would appear to keep loading indefinitely after renaming a subfolder.
- Fixed a bug where folders within asset indexes were getting the current site name appended to them, on multi-site installs. ([#12852](https://github.com/craftcms/cms/issues/12852))
- Fixed a SQL error that could occur when updating to Craft 4.4 on PostgreSQL. ([#12855](https://github.com/craftcms/cms/issues/12855))
- Added `craft\db\Connection::getDriverLabel()`.

## 4.4.0 - 2023-03-08

### Content Management
- Volume subfolders are now displayed within the element listing pane on asset indexes, rather than as nested sources in the sidebar. ([#12558](https://github.com/craftcms/cms/pull/12558), [#9171](https://github.com/craftcms/cms/discussions/9171), [#5809](https://github.com/craftcms/cms/issues/5809))
- Asset indexes now display the current subfolder path above the element listing. ([#12558](https://github.com/craftcms/cms/pull/12558))
- Assets and folders can now be drag-and-dropped simultaneously. ([#12792](https://github.com/craftcms/cms/pull/12792))
- Reduced the likelihood of accidentally triggering an asset drag operation. ([#12792](https://github.com/craftcms/cms/pull/12792))
- Reduced the likelihood of accidentally dropping dragged assets/folders on an unintended target. ([#12792](https://github.com/craftcms/cms/pull/12792))
- It’s now possible to move volume folders and assets to a new location via a new “Move…” bulk element action, rather than via drag-and-drop interactions. ([#12558](https://github.com/craftcms/cms/pull/12558))
- It’s now possible to sort asset indexes by image width and height. ([#12653](https://github.com/craftcms/cms/pull/12653))
- Structured element index sources now have a dedicated view mode option for showing elements as a structured table. ([#12722](https://github.com/craftcms/cms/pull/12722), [#12718](https://github.com/craftcms/cms/discussions/12718))
- Entry and category indexes can now have “Ancestors” and “Parent” columns. ([#12666](https://github.com/craftcms/cms/discussions/12666))
- All element sources now have a “Duplicate” action, even if the element type’s `defineActions()` method didn’t include one. ([#12382](https://github.com/craftcms/cms/discussions/12382))
- Element index pages now track the search term in a query param, so the results can be shared. ([#8942](https://github.com/craftcms/cms/discussions/8942), [#12399](https://github.com/craftcms/cms/pull/12399))
- Entries with more than 10 revisions now include a “View all revisions” item within their revision menu, which links to a new revisions index page for the entry that paginates through all its revisions. ([#8609](https://github.com/craftcms/cms/discussions/8609))
- Entries and Categories fields now have “Maintain hierarchy” settings, which become available when a single structured source is selected. ([#8522](https://github.com/craftcms/cms/discussions/8522), [#8748](https://github.com/craftcms/cms/discussions/8748), [#10560](https://github.com/craftcms/cms/discussions/10560), [#11749](https://github.com/craftcms/cms/pull/11749))
- Entries fields now have a “Branch Limit” setting, which becomes available when “Maintain hierarchy” is enabled, replacing “Min Relations” and “Max Relations”.
- Categories fields now have “Min Relations” and “Max Relations” settings, which become available when “Maintain hierarchy” is disabled, replacing “Branch Limit”.
- Added “Viewable” asset and entry condition rules. ([#12240](https://github.com/craftcms/cms/discussions/12240), [#12266](https://github.com/craftcms/cms/pull/12266))
- Renamed the “Editable” asset and entry condition rules to “Savable”. ([#12266](https://github.com/craftcms/cms/pull/12266))
- Assets, categories, and entries will now redirect to the last-selected source on their index pages when saved. ([#11996](https://github.com/craftcms/cms/discussions/11996))
- Dropdown fields that don’t have a blank option and are missing a value will now include and select a blank option at the beginning of their menu. ([#12235](https://github.com/craftcms/cms/discussions/12235))
- Tip and Warning field layout UI elements can now be marked as dismissible, giving authors the ability to hide them. ([#12188](https://github.com/craftcms/cms/discussions/12188))
- All assets now get thumbnails in the control panel, even if they don’t have a transform filesystem with a base URL. ([#12531](https://github.com/craftcms/cms/issues/12531))
- Dropdown and Multi-select fields now use Selectize. ([#8403](https://github.com/craftcms/cms/discussions/8403))
- Improved the styling of bulk element action triggers. ([#12793](https://github.com/craftcms/cms/pull/12793))

### Accessibility
- Improved the announcement menu for screen readers. ([#12361](https://github.com/craftcms/cms/pull/12361))
- Improved keyboard control of the Updates utility. ([#12189](https://github.com/craftcms/cms/pull/12189))
- Improved the color contrast and keyboard control of the Customize Sources modal. ([#12233](https://github.com/craftcms/cms/pull/12233))
- Improved info icons for screen readers. ([#12272](https://github.com/craftcms/cms/pull/12272))
- Removed input autofocussing throughout the control panel. ([#12324](https://github.com/craftcms/cms/discussions/12324), [#12332](https://github.com/craftcms/cms/pull/12332), [#12406](https://github.com/craftcms/cms/pull/12406))
- Improved the login screen for screen readers. ([#12386](https://github.com/craftcms/cms/pull/12386))
- Improved _conditional_ and _required_ field indicators for screen readers. ([#12509](https://github.com/craftcms/cms/pull/12509))
- Improved element index pages for screen readers. ([#12731](https://github.com/craftcms/cms/pull/12731))
- Improved bulk element action triggers on element index pages. ([#12415](https://github.com/craftcms/cms/pull/12415))
- Improved the color contrast of element indexes. ([#12213](https://github.com/craftcms/cms/pull/12213))
- Asset preview modals now show videos’ alt text. ([#12637](https://github.com/craftcms/cms/pull/12637))
- Improved element indexes’ “Export” buttons for screen readers. ([#12754](https://github.com/craftcms/cms/pull/12754))
- Improved Quick Post widgets’ “Fields” settings for screen readers. ([#12772](https://github.com/craftcms/cms/pull/12772))
- Improved some element selector modals for screen readers. ([#12783](https://github.com/craftcms/cms/pull/12783))
- Fixed a bug where it wasn’t possible to vertically scroll element index filter HUDs. ([#12751](https://github.com/craftcms/cms/pull/12751))
- Fixed a bug where translated locale names within users’ “Language” and “Formatting Locale” preference menus didn’t have `lang` attributes. ([#12773](https://github.com/craftcms/cms/pull/12773))
- Fixed a bug where search icons on element indexes weren’t hidden from screen readers. ([#12785](https://github.com/craftcms/cms/pull/12785))

### Administration
- Most licensing isuses are now consolidated into a single control panel alert, with a button to resolve them all with a single purchase on Craft Console. ([#12768](https://github.com/craftcms/cms/pull/12768))
- Conditional layout components are now identified using a condition icon within field layout designers. ([#12250](https://github.com/craftcms/cms/issues/12250))
- All CLI commands now support an `--isolated` option, which ensures the command is run in isolation. ([#12337](https://github.com/craftcms/cms/discussions/12337), [#12350](https://github.com/craftcms/cms/pull/12350))
- Added the `entrify/categories`, `entrify/tags`, and `entrify/global-set` commands, for converting categories, tags, and global sets to entries. ([#12689](https://github.com/craftcms/cms/pull/12689), [#9781](https://github.com/craftcms/cms/discussions/9781))
- Added the `sections/create` and `sections/delete` commands. ([#12689](https://github.com/craftcms/cms/pull/12689))
- The `plugin/install`, `plugin/uninstall`, `plugin/enable`, and `plugin/disabled` commands now support an `--all` option, which applies the action to all applicable Composer-installed plugins. ([#11373](https://github.com/craftcms/cms/discussions/11373), [#12218](https://github.com/craftcms/cms/pull/12218))
- The `project-config/apply` command now supports a `--quiet` option, which reduces the command output. ([#12568](https://github.com/craftcms/cms/discussions/12568))
- Added the `users/unlock` console command. ([#12345](https://github.com/craftcms/cms/discussions/12345))
- The Asset Indexes utility no longer skips volumes if the root folder was completely empty. ([#12585](https://github.com/craftcms/cms/issues/12585), [#12604](https://github.com/craftcms/cms/pull/12604))
- The Asset Indexes utility now has a “List empty folders” setting, which determines whether empty folders sholud be listed for deletion from the index. ([#12604](https://github.com/craftcms/cms/pull/12604))
- The Asset Indexes utility now lists missing/empty folders and files separately in the review screen. ([#12604](https://github.com/craftcms/cms/pull/12604))
- Relational condition rules for conditions that are saved to the project config now accept a Twig template which outputs a related element ID dynamically. ([#12679](https://github.com/craftcms/cms/pull/12679), [#12676](https://github.com/craftcms/cms/discussions/12676))
- Image transform settings no longer show the “Default Focal Point” setting when Mode is set to “Fit”, as the setting had no effect. ([#12774](https://github.com/craftcms/cms/pull/12774))
- Improved the CLI output for `index-assets` commands. ([#12604](https://github.com/craftcms/cms/pull/12604))

### Development
- Added the “Letterbox” (`letterbox`) image transform mode. ([#8848](https://github.com/craftcms/cms/discussions/8848), [#12214](https://github.com/craftcms/cms/pull/12214))
- Added the `preloadSingles` config setting, which causes front-end Twig templates to automatically preload Single section entries which are referenced in the template. ([#12698](https://github.com/craftcms/cms/pull/12787))
- Control panel-defined image transforms now have an “Allow Upscaling” setting, which will initially be set to the `upscaleImages` config setting for existing transforms. ([#12214](https://github.com/craftcms/cms/pull/12214))
- Template-defined image transforms can now have an `upscale` setting. The `upscaleImages` config setting will be used by default if not set. ([#12214](https://github.com/craftcms/cms/pull/12214))
- Added the `exec` command, which executes an individual PHP statement and outputs the result. ([#12528](https://github.com/craftcms/cms/pull/12528))
- Added the `editable` and `savable` asset query params. ([#12266](https://github.com/craftcms/cms/pull/12266))
- Added the `savable` entry query param. ([#12266](https://github.com/craftcms/cms/pull/12266))
- The `editable` entry query param can now be set to `false` to only show entries that _can’t_ be viewed by the current user. ([#12266](https://github.com/craftcms/cms/pull/12266))
- Added the `{% dump %}` tag, which dumps variables into a new “Dumps” Debug Toolbar panel. ([#12506](https://github.com/craftcms/cms/pull/12506))
- Added the `base64_decode` and `base64_encode` Twig filters. ([#12696](https://github.com/craftcms/cms/discussions/12696))
- The `dump()` Twig function now utilizes `Craft::dump()`, and no longer requires Dev Mode to be active. ([#12486](https://github.com/craftcms/cms/pull/12486), [#12479](https://github.com/craftcms/cms/discussions/12479))
- The `{% dd %}` Twig tag can now output the entire `context` array, if no variable is passed to it. ([#12486](https://github.com/craftcms/cms/pull/12486))
- Added the `revisionNotes` field to elements queried via GraphQL. ([#12610](https://github.com/craftcms/cms/issues/12610))
- Added `ancestors` and `descendants` fields to categories queried via GraphQL. ([#12427](https://github.com/craftcms/cms/issues/12427))
- Added `craft\elements\Asset::getFormat()` and the `format` field for assets queried via GraphQL. ([#12398](https://github.com/craftcms/cms/pull/12398), [#12521](https://github.com/craftcms/cms/pull/12521))
- `Craft::dump()`, `Craft::dd()`, the `dump()` Twig function, and the `{% dd %}` Twig tag now use Symfony’s VarDumper. ([#12479](https://github.com/craftcms/cms/discussions/12479))
- `Craft::dump()` now has a `$return` argument, which will cause the resulting dump to be returned as a string rather than output, if `true`.
- `craft\elements\Asset::getMimeType()` now has a `$transform` argument, and assets’ `mimeType` GraphQL fields now support a `@transform` directive. ([#12269](https://github.com/craftcms/cms/discussions/12269), [#12397](https://github.com/craftcms/cms/pull/12397), [#12522](https://github.com/craftcms/cms/pull/12522))
- `craft\helpers\App::env()` now returns `null` if the original value was `'null'`. ([#12742](https://github.com/craftcms/cms/pull/12742))
- `craft\helpers\Db::escapeParam()` now escapes `:empty:` and `:notempty:` strings. ([#12691](https://github.com/craftcms/cms/discussions/12691))

### Extensibility
- Added support for private plugins. ([#12716](https://github.com/craftcms/cms/pull/12716), [#8908](https://github.com/craftcms/cms/discussions/8908))
- Added the `elements/revisions` action. ([#12211](https://github.com/craftcms/cms/pull/12211))
- Console controllers that directly use `craft\console\ControllerTrait` no longer need to call `$this->checkTty()` or `$this->checkRootUser()` themselves; they are now called from `ControllerTrait::init()` and `beforeAction()`.
- Element source definitions can now include a `defaultSourcePath` key.
- Element custom field validation now respects the list of attributes passed to `validate()`.
- Improving IDE autocompletion for chained query param calls. ([#12656](https://github.com/craftcms/cms/pull/12656))
- Added `craft\base\ApplicationTrait::getEditionHandle()`.
- Added `craft\base\BaseFsInterface`. ([#12709](https://github.com/craftcms/cms/pull/12709))
- Added `craft\base\Batchable`.
- Added `craft\base\Element::cpRevisionsUrl()`.
- Added `craft\base\Element::indexElements()`.
- Added `craft\base\ElementInterface::findSource()`.
- Added `craft\base\ElementInterface::getCpRevisionsUrl()`.
- Added `craft\base\ElementInterface::getUiLabelPath()`.
- Added `craft\base\ElementInterface::indexElementCount()`.
- Added `craft\base\ElementInterface::setUiLabelPath()`.
- Added `craft\base\Event`, which provides a `once()` static method for registering an event handler that will only be triggered up to one time.
- Added `craft\console\ControllerTrait::beforeAction()`.
- Added `craft\console\ControllerTrait::failure()`.
- Added `craft\console\ControllerTrait::init()`.
- Added `craft\console\ControllerTrait::markdownToAnsi()`.
- Added `craft\console\ControllerTrait::note()`.
- Added `craft\console\ControllerTrait::options()`.
- Added `craft\console\ControllerTrait::runAction()`.
- Added `craft\console\ControllerTrait::success()`.
- Added `craft\console\ControllerTrait::tip()`.
- Added `craft\console\ControllerTrait::warning()`.
- Added `craft\db\QueryBatcher`.
- Added `craft\debug\DumpPanel`.
- Added `craft\elements\conditions\assets\ViewableConditionRule`. ([#12266](https://github.com/craftcms/cms/pull/12266))
- Added `craft\elements\conditions\ElementCondition::$referenceElement`.
- Added `craft\elements\conditions\entries\ViewableConditionRule`. ([#12266](https://github.com/craftcms/cms/pull/12266))
- Added `craft\elements\Entry::EVENT_DEFINE_PARENT_SELECTION_CRITERIA`. ([#12475](https://github.com/craftcms/cms/discussions/12475))
- Added `craft\events\DefineInputOptionsEvent`. ([#12351](https://github.com/craftcms/cms/pull/12351))
- Added `craft\events\ListVolumesEvent`.
- Added `craft\events\UserPhotoEvent`. ([#12360](https://github.com/craftcms/cms/pull/12360))
- Added `craft\fields\BaseOptionsField::EVENT_DEFINE_OPTIONS`. ([#12351](https://github.com/craftcms/cms/pull/12351))
- Added `craft\fields\BaseRelationField::$branchLimit`.
- Added `craft\fields\BaseRelationField::$maintainHierarchy`.
- Added `craft\helpers\Db::rawTableShortName()`.
- Added `craft\helpers\ImageTransforms::generateTransform()`.
- Added `craft\helpers\ImageTransforms::parseTransformString()`.
- Added `craft\helpers\StringHelper::toHandle()`.
- Added `craft\helpers\Template::fallback()`.
- Added `craft\helpers\Template::fallbackExists()`.
- Added `craft\helpers\Template::preloadSingles()`.
- Added `craft\image\Raster::scaleToFitAndFill()`.
- Added `craft\image\Raster::setFill()`.
- Added `craft\imagetransforms\FallbackTransformer`.
- Added `craft\models\CategoryGroup::$dateDeleted`.
- Added `craft\models\ImageTransform::$fill`.
- Added `craft\models\ImageTransform::$upscale`.
- Added `craft\models\TagGroup::$dateDeleted`.
- Added `craft\models\VolumeFolder::getHasChildren()`.
- Added `craft\models\VolumeFolder::setHasChildren()`.
- Added `craft\queue\BaseBatchedJob`. ([#12638](https://github.com/craftcms/cms/pull/12638))
- Added `craft\queue\jobs\GenerateImageTransform`. ([#12340](https://github.com/craftcms/cms/pull/12340))
- Added `craft\services\Assets::createFolderQuery()`.
- Added `craft\services\Assets::foldersExist()`.
- Added `craft\services\Elements::deleteElementForSite()`.
- Added `craft\services\Elements::deleteElementsForSite()`.
- Added `craft\services\Elements::EVENT_AFTER_DELETE_FOR_SITE`. ([#12354](https://github.com/craftcms/cms/issues/12354))
- Added `craft\services\Elements::EVENT_BEFORE_DELETE_FOR_SITE`. ([#12354](https://github.com/craftcms/cms/issues/12354))
- Added `craft\services\Entries::getSingleEntriesByHandle()`. ([#12698](https://github.com/craftcms/cms/pull/12787))
- Added `craft\services\Fields::getFieldsByType()`. ([#12381](https://github.com/craftcms/cms/discussions/12381))
- Added `craft\services\Path::getImageTransformsPath()`.
- Added `craft\services\Search::normalizeSearchQuery()`.
- Added `craft\services\Users::EVENT_AFTER_DELETE_USER_PHOTO`. ([#12360](https://github.com/craftcms/cms/pull/12360))
- Added `craft\services\Users::EVENT_AFTER_SAVE_USER_PHOTO`. ([#12360](https://github.com/craftcms/cms/pull/12360))
- Added `craft\services\Users::EVENT_BEFORE_DELETE_USER_PHOTO`. ([#12360](https://github.com/craftcms/cms/pull/12360))
- Added `craft\services\Users::EVENT_BEFORE_SAVE_USER_PHOTO`. ([#12360](https://github.com/craftcms/cms/pull/12360))
- Added `craft\utilities\AssetIndexes::EVENT_LIST_VOLUMES`. ([#12383](https://github.com/craftcms/cms/pull/12383), [#12443](https://github.com/craftcms/cms/pull/12443))
- Renamed `craft\elements\conditions\assets\EditableConditionRule` to `SavableConditionRule`, while preserving the original class name with an alias. ([#12266](https://github.com/craftcms/cms/pull/12266))
- Renamed `craft\elements\conditions\entries\EditableConditionRule` to `SavableConditionRule`, while preserving the original class name with an alias. ([#12266](https://github.com/craftcms/cms/pull/12266))
- `craft\services\AssetIndexer::startIndexingSession()` and `createIndexingSession()` now have a `$listEmptyFolders` argument. ([#12604](https://github.com/craftcms/cms/pull/12604))
- `craft\base\ElementQuery::joinElementTable()` now accepts table names in the format of `{{%tablename}}`.
- `craft\models\Volume` now implements `craft\base\BaseFsInterface`. ([#12709](https://github.com/craftcms/cms/pull/12709))
- `craft\services\Categories::getGroupByHandle()` now has a `$withTrashed` argument.
- `craft\services\Globals::getSetByHandle()` now has a `$withTrashed` argument.
- `craft\services\Tags::getTagGroupByHandle()` now has a `$withTrashed` argument.
- `craft\services\Users::sendActivationEmail()`, `sendNewEmailVerifyEmail()`, `sendPasswordResetEmail()`, `getActivationUrl()`, `getEmailVerifyUrl()`, `getPasswordResetUrl()`, and `setVerificationCodeOnUser()` will now throw a `craft\errors\InvalidElementException` if the user has a non-unique email. ([#12431](https://github.com/craftcms/cms/issues/12431), [#12712](https://github.com/craftcms/cms/pull/12712))
- Deprecated `craft\elements\Asset::getFs()`. `getVolume()` should be used instead.
- Deprecated `craft\helpers\Assets::sortFolderTree()`.
- Deprecated `craft\imagetransforms\ImageTransformer::ensureTransformUrlByIndexModel()`. `getTransformUrl()` should be used instead.
- Deprecated `craft\imagetransforms\ImageTransformer::procureTransformedImage()`. `generateTransform()` should be used instead.
- Deprecated `craft\queue\jobs\GeneratePendingTransforms`. `GenerateImageTransform` should be used instead. ([#12340](https://github.com/craftcms/cms/pull/12340))
- Deprecated `craft\services\Assets::getFolderTreeByFolderId()`.
- Deprecated `craft\services\Assets::getFolderTreeByVolumeIds`.
- Added `Craft.Accordion`. ([#12189](https://github.com/craftcms/cms/pull/12189))
- Added `Craft.AssetMover`.
- Added `Craft.BaseElementIndex::getSourcePathActionLabel()`.
- Added `Craft.BaseElementIndex::getSourcePathActions()`.
- Added `Craft.BaseElementIndex::getSourcePathLabel()`.
- Added `Craft.BaseElementIndex::onSourcePathChange()`.
- Added `Craft.BaseElementIndex::sourcePath`.
- Added `Craft.BaseElementSelectorModal::getElementIndexParams()`.
- Added `Craft.BaseElementSelectorModal::getIndexSettings()`.
- Added `Craft.BaseElementSelectorModal::hasSelection()`.
- Added `Craft.ElementFieldSettings`.
- Added `Craft.VolumeFolderSelectorModal`.
- Added `Garnish.MultiFunctionBtn`.
- The custom `activate` jQuery event will now trigger when the <kbd>Return</kbd> key is pressed.
- The custom `activate` jQuery event will no longer trigger for <kbd>Ctrl</kbd>/<kbd>Command</kbd>-clicks.
- Deprecated `Craft.CategorySelectInput`. `Craft.BaseElementSelectInput` should be used instead. ([#11749](https://github.com/craftcms/cms/pull/11749))

### System
- Improved element deletion performance. ([#12223](https://github.com/craftcms/cms/pull/12223))
- Improved queue performance. ([#12274](https://github.com/craftcms/cms/issues/12274), [#12340](https://github.com/craftcms/cms/pull/12340))
- “Applying new propagation method to elements”, “Propagating [element type]”, and “Resaving [element type]” queue jobs are now splt up into batches of up to 100 items. ([#12638](https://github.com/craftcms/cms/pull/12638))
- Assets’ alternative text values are now included as search keywords.
- Entry type, section, category group, and tag group deletion no longer involves looping through all affected entries/categories/tags and deleting each one individually via `craft\services\Elements::deleteElement()`. ([#12665](https://github.com/craftcms/cms/pull/12665))
- Updated LitEmoji to v4. ([#12226](https://github.com/craftcms/cms/discussions/12226))
- Fixed a database deadlock error that could occur when updating a relation or structure position for an element that was simultaneously being saved. ([#9905](https://github.com/craftcms/cms/issues/9905))
- Fixed a bug where element query `select()` and `orderBy()` params could resolve element extension table column names to custom field columns, if a custom field had a conflicting handle. ([#12652](https://github.com/craftcms/cms/issues/12652))
- Fixed a bug where it was possible to activate inactive users with non-unique emails. ([#12431](https://github.com/craftcms/cms/issues/12431), [#12712](https://github.com/craftcms/cms/pull/12712))
- Fixed a bug where hint text within Selectize menus had extremely low contrast on hover. ([#12829](https://github.com/craftcms/cms/issues/12829))

## 4.3.11 - 2023-03-07

- Fixed a bug where `craft\events\RegisterElementSourcesEvent::$context` wasn’t always set to `modal` when defining the available element sources for an element selection modal.
- Fixed a styling bug where multi-line checkbox labels within the Customize Sources modal and View menu weren’t wrapping properly. ([#12717](https://github.com/craftcms/cms/issues/12717))
- Fixed a bug where asset thumbnails within collapsed Matrix blocks weren’t loading when the block was expanded. ([#12720](https://github.com/craftcms/cms/issues/12720))
- Fixed a bug where user activation/verification/reset-password URLs could be root-relative, if the `@web` alias was explicitly set to a root-relative URL.
- Fixed a PHP error that could occur if an options field’s condition rule wasn’t configured with any values. ([#12713](https://github.com/craftcms/cms/pull/12713))
- Fixed a bug where control panel notifications weren’t being announced to screen readers. ([#12714](https://github.com/craftcms/cms/pull/12714))
- Fixed a bug where localized relations could be moved to a newly-added site rather than copied, when applying project config changes. ([#12702](https://github.com/craftcms/cms/issues/12702))
- Fixed a bug where element indexes’ “View” buttons could be inconsistently positioned in the toolbar.
- Fixed a bug where element selector modal footers could hide the modal contents. ([#12708](https://github.com/craftcms/cms/issues/12708))
- Fixed a bug where asset thumbnails weren’t respecting the `generateTransformsBeforePageLoad` config setting. ([#12750](https://github.com/craftcms/cms/issues/12750))
- Fixed a bug where soft hyphens, non-breaking spaces, zero-width characters, invisible times characters, and invisible separators weren’t getting stripped from sanitized asset filenames. ([#12741](https://github.com/craftcms/cms/issues/12741), [#12759](https://github.com/craftcms/cms/pull/12759))
- Fixed a bug where custom fields’ database columns would get deleted when applying project config changes, if the field type wasn’t present. ([#12760](https://github.com/craftcms/cms/issues/12760))
- Fixed an error that could occur if a non-numeric value was entered into an image transform’s Width or Height settings. ([#12776](https://github.com/craftcms/cms/pull/12776))
- Fixed a bug where Assets, Categories, and Tags fields weren’t respecting their “Allow self relations” settings. ([#12769](https://github.com/craftcms/cms/issues/12769))
- Fixed a bug where dynamically-generated entry titles weren’t always generated with the site’s formatting locale in place. ([12780](https://github.com/craftcms/cms/issues/12780))
- Fixed a bug where element titles weren’t getting a pointer cursor or underlines on hover, when selected on an element index page.
- Fixed a bug where it wasn’t possible to close modals that were opened by a custom select menu via the <kbd>Esc</kbd> key. ([#12814](https://github.com/craftcms/cms/pull/12814))
- Fixed an error that could occur when saving an element with an eager-loaded Matrix field. ([#12815](https://github.com/craftcms/cms/issues/12815))
- Fixed a bug where the “send to Developer Support” links within the Craft Support widget weren’t working. ([#12822](https://github.com/craftcms/cms/issues/12822))

## 4.3.10 - 2023-02-17

- Fixed a bug where clicking on the scrollbar of a disclosure menu would close it. ([#12681](https://github.com/craftcms/cms/issues/12681))
- Fixed an error that could occur when loading the Plugin Store, if there wasn’t a `.env` file. ([#12687](https://github.com/craftcms/cms/issues/12687))
- Fixed a bug where large asset thumbnails weren’t centered within Assets fields. ([#12682](https://github.com/craftcms/cms/issues/12682))
- Fixed a PHP error that could occur when versioning asset URLs. ([#12678](https://github.com/craftcms/cms/issues/12678))
- Fixed a bug where the “Site” element condition rule was available for non-localizable element types’ conditions. ([#12601](https://github.com/craftcms/cms/pull/12601))
- Fixed a bug where it wasn’t possible to sort assets within subfolders by anything besides the asset title. ([#12688](https://github.com/craftcms/cms/issues/12688))

## 4.3.9 - 2023-02-14

- Image thumbnails and previews are no longer versioned if their image URL doesn’t begin with one of the asset’s base filesystem URLs. ([#12663](https://github.com/craftcms/cms/issues/12663))
- HTML Purifier now allows `oembed` tags. ([craftcms/ckeditor#59](https://github.com/craftcms/ckeditor/issues/59))
- Added `craft\htmlpurifier\VideoEmbedUrlDef`.
- `craft\helpers\Assets::revUrl()` now has an `$fsOnly` argument.
- Fixed a bug where entries that aren’t propagated to the primary site weren’t showing revision notes. ([#12641](https://github.com/craftcms/cms/issues/12641))
- Fixed a bug where HTML tags weren’t getting stripped from auto-generated Handle and URI Format setting values.
- Fixed a JavaScript error that could occur if an object with `null` values was passed to `Craft.compare()`.
- Fixed a bug where `craft\elements\db\ElementQuery::toArray()` was calling getter methods whose names conflicted with custom field handles. ([#12635](https://github.com/craftcms/cms/pull/12635))

## 4.3.8.2 - 2023-02-08

- Fixed a PHP error that could occur if relational fields were getting eager-loaded for elements that the fields didn’t belong to. ([#12648](https://github.com/craftcms/cms/issues/12648))

## 4.3.8.1 - 2023-02-08

- Fixed a PHP error that occurred after performing a Composer action within Craft. ([#12647](https://github.com/craftcms/cms/issues/12647))
- Fixed a bug where element attributes weren’t getting eager-loaded. ([#12646](https://github.com/craftcms/cms/pull/12646), [#12645](https://github.com/craftcms/cms/issues/12645))
- Fixed a bug where image previews weren’t getting versioned, unless the `revAssetUrls` config setting was enabled. ([#12603](https://github.com/craftcms/cms/issues/12603))

## 4.3.8 - 2023-02-07

- Updated Composer to 2.2.19, fixing a PHP error that could occur when performing a Composer action within Craft, when the autoload classmap was generated with Composer 2.5. ([#12482](https://github.com/craftcms/cms/issues/12482))
- Fixed a bug where Matrix blocks weren’t getting eager-loaded. ([#12631](https://github.com/craftcms/cms/issues/12631))
- Fixed a PHP error that could occur when calling `craft\services\Assets::getAllDescendantFolders()` for the root folder. ([craftcms/feed-me#1231](https://github.com/craftcms/feed-me/issues/1231))
- Fixed a bug where revision notes weren’t always being retained for provisional drafts. ([#12641](https://github.com/craftcms/cms/issues/12641))
- Fixed a bug where it wasn’t possible to access the Customize Sources modal on element index pages, if all sources were disabled. ([#12634](https://github.com/craftcms/cms/issues/12634))

## 4.3.7.1 - 2023-02-05

- The `_includes/forms/checkbox.twig`, `select.twig`, and `text.twig` templates no longer add an `aria-labelledby` attribute to the input if an `aria-label` attribute is also specified.
- `craft\helpers\Cp::dateTimeFieldHtml()` now returns inputs contained within a fieldset.
- Fixed a bug where some inputs were getting `aria-labelledby` attributes that referenced a nonexistent label ID.
- Fixed a bug where the first changes to entries weren’t saving properly. ([#12623](https://github.com/craftcms/cms/issues/12623), [#12592](https://github.com/craftcms/cms/issues/12592))
- Fixed a bug where `craft\behaviors\CustomFieldBehavior::$owner` was getting nullified by `craft\base\Element::fieldByHandle()`. ([#12624](https://github.com/craftcms/cms/issues/12624))

## 4.3.7 - 2023-02-03

- Improved the performance of the “Generating pending image transforms” queue job. ([#12274](https://github.com/craftcms/cms/issues/12274))
- Removed the “Timeout” setting from the Gmail and SMTP mailer transporters, as they aren’t supported by Symfony Mailer’s transport configuration.
- Removed the “Encryption Method” setting from the SMTP mailer transporter, as Symfony Mailer already uses TLS when port 465 is used (as it is by default).
- The “Port” setting on the SMTP mailer transporter is no longer required. It will default to 465 or 25 depending on whether OpenSSL is installed.
- Added more reserved field handles to avoid conflicts with `craft\base\Element` properties. ([#12577](https://github.com/craftcms/cms/issues/12577))
- Assets’ `alt` properties are now automatically trimmed of leading/trailing whitespace.
- Asset element components in the control panel now include a `data-alt` attribute. ([#12600](https://github.com/craftcms/cms/discussions/12600))
- Control panel requests no longer override the `pageTrigger` config setting value to `'p'`. ([#12598](https://github.com/craftcms/cms/issues/12598), [#12614](https://github.com/craftcms/cms/pull/12614))
- Fixed field status badge styling in some contexts. ([#12403](https://github.com/craftcms/cms/issues/12403))
- Fixed a bug where exporting elements with multiple field layouts as a CSV file using the “Expanded” export type would result in mismatched column values.
- Fixed a bug where cancelling a conflicting volume folder move would result in the moved folder getting deleted.
- Fixed a bug where `craft\elements\Category::canDuplicate()` wasn’t factoring in save permissions.
- Fixed a bug where the horizontal scroll position wasn’t being retained when refreshing Live Preview. ([#12504](https://github.com/craftcms/cms/issues/12504))
- Fixed a bug where user group condition rules for the default user group weren’t getting matched properly during public registration. ([#12283](https://github.com/craftcms/cms/issues/12283))
- Fixed a bug where HTML tags within field labels, instructions, tips, and warnings weren’t always getting escaped.
- Fixed a bug where the sidebar scroll position wasn’t retained when selecting a new source on element index pages. ([#12523](https://github.com/craftcms/cms/issues/12523))
- Fixed a bug where `resave/*` commands’ output didn’t take the offset into account. ([#12526](https://github.com/craftcms/cms/issues/12526))
- Fixed a bug where warnings were getting logged for video assets that were “missing” their dimensions.
- Fixed a bug where `craft\services\Assets::getAllDescendantFolders()` could return unexpected results for folders that contained an underscore.
- Fixed a bug where accessing a custom field’s magic property on an element would return the field’s raw database value rather than `null`, if it didn’t belong to the element’s field layout anymore. ([#12539](https://github.com/craftcms/cms/issues/12539), [#12578](https://github.com/craftcms/cms/pull/12578))
- Fixed a bug where previewing an asset could wipe out all `h1` tags within Redactor fields. ([#12545](https://github.com/craftcms/cms/issues/12545))
- Fixed a bug where `craft\image\Raster::getIsTransparent()` wasn’t working. ([#12565](https://github.com/craftcms/cms/issues/12565))
- Fixed a bug where textual condition rules were still showing a text input when the “is empty” or “has a value” operators were selected. ([#12587](https://github.com/craftcms/cms/pull/12587))
- Fixed a bug where the component name comments in project config YAML files would always lag behind the current project config a little. ([#12576](https://github.com/craftcms/cms/issues/12576), [#12581](https://github.com/craftcms/cms/pull/12581))
- Fixed a SQL error that occurred when creating a database backup using the default backup command, when running MySQL 5.7.41+ or 8.0.32+. ([#12557](https://github.com/craftcms/cms/issues/12557), [#12560](https://github.com/craftcms/cms/pull/12560))
- Fixed a bug where database backups weren’t respecting SSL database connection settings if they were specified when using MySQL. ([#10351](https://github.com/craftcms/cms/issues/10351), [#11753](https://github.com/craftcms/cms/issues/11753), [#12596](https://github.com/craftcms/cms/pull/12596))
- Fixed a bug where element indexes could stop showing their loading spinner prematurely if the element listing needed to be reloaded multiple times in rapid succession. ([#12595](https://github.com/craftcms/cms/issues/12595))
- Fixed a bug where element editors wouldn’t show tabs that didn’t contain any characters that could be converted to ASCII. ([#12602](https://github.com/craftcms/cms/issues/12602))
- Fixed a bug where asset thumbnails weren’t getting versioned in the control panel, unless the `revAssetUrls` config setting was enabled. ([#12603](https://github.com/craftcms/cms/issues/12603))
- Fixed a bug where entry relations could be lost when switching entry types, for relational fields that didn’t exist on the prior entry type. ([#12592](https://github.com/craftcms/cms/issues/12592))
- Fixed a bug where Matrix blocks weren’t getting duplicated to other sites when first editing an unpublished draft. ([#11366](https://github.com/craftcms/cms/issues/11366))
- Fixed a bug where element indexes would show show an expand/collapse toggle for structured elements that only had unsaved draft children, which aren’t actually shown. ([#11253](https://github.com/craftcms/cms/issues/11253))
- Fixed a SQL error that occurred when running the `index-assets` command on PostgreSQL. ([#12617](https://github.com/craftcms/cms/issues/12617))
- Added `craft\helpers\Assets::revUrl()`.
- Added `craft\helpers\Db::escapeForLike()`.
- Added `craft\web\twig\variables\Paginate::$pageTrigger`. ([#12614](https://github.com/craftcms/cms/pull/12614))
- `craft\helpers\Assets::revParams()` no longer takes the `revAssetUrls` config setting into account. That should be factored in by whatever is calling it.
- `craft\services\Assets::getAllDescendantFolders()` now has a `$withParent` argument, which can be passed `false` to omit the parent folder from the results. ([#12536](https://github.com/craftcms/cms/issues/12536))
- `craft\services\Matrix::duplicateBlocks()` now has a `$force` argument.
- Deprecated `craft\helpers\DateTimeHelper::timeZoneAbbreviation()`.
- Deprecated `craft\helpers\DateTimeHelper::timeZoneOffset()`.

## 4.3.6.1 - 2023-01-09

- Element edit pages now retain their previous scroll position when they’re automatically refreshed to keep up with changes from another browser tab.
- Fixed a bug where editing certain Matrix/Neo/Super Table fields could result in content loss. ([#12445](https://github.com/craftcms/cms/issues/12445))

## 4.3.6 - 2023-01-04

- Template caching is no longer enabled for tokenized requests. ([#12458](https://github.com/craftcms/cms/issues/12458))
- Elisions are now stripped from search keywords. ([#12467](https://github.com/craftcms/cms/issues/12467), [#12474](https://github.com/craftcms/cms/pull/12474))
- Added support for HEIC/HEIF images. ([#9115](https://github.com/craftcms/cms/discussions/9115))
- The `allowedFileExtensions` config setting now includes `heic`, `heif`, and `hevc` by default. ([#12490](https://github.com/craftcms/cms/discussions/12490))
- It’s now possible to assign aliases `children` fields queried via GraphQL. ([#12494](https://github.com/craftcms/cms/pull/12494))
- Added `craft\helpers\Image::isWebSafe()`.
- Added `craft\services\Images::getSupportsHeic()`.
- `Craft.MatrixInput` now fires `blockSortDragStop`, `beforeMoveBlockUp`, `moveBlockUp`, `beforeMoveBlockDown`, and `moveBlockDown` events. ([#12498](https://github.com/craftcms/cms/pull/12498))
- Fixed a bug where deleting a field layout tab could result in duplicated tabs. ([#12459](https://github.com/craftcms/cms/issues/12459))
- Fixed a bug where Feed widgets weren’t showing feed items when they were first loaded. ([#12460](https://github.com/craftcms/cms/issues/12460))
- Fixed an error that occurred when a Date field’s condition rule was set to a relative range, “has a value”, or “is empty”. ([#12457](https://github.com/craftcms/cms/issues/12457))
- Fixed an error that could occur when processing template caches in a console request, if a globally-scoped template cache was processed before it.
- Fixed styling issues with large element thumbnail views. ([#12455](https://github.com/craftcms/cms/issues/12455))
- Fixed a bug where it wasn’t possible to retry all failed jobs when using a proxy queue. ([#12471](https://github.com/craftcms/cms/issues/12471))
- Fixed a bug where the selected table columns would be forgotten if modified from a nested source. ([#12477](https://github.com/craftcms/cms/issues/12477))
- Fixed a bug where some custom field property types in `craft\behaviors\CustomFieldBehavior` were incorrect.
- Fixed an error that could occur if a Matrix sub-field’s handle was too long. ([#12422](https://github.com/craftcms/cms/issues/12422))
- Fixed a bug where element editor slideouts’ submit buttons weren’t always consistent with the full-page edit form. ([#12487](https://github.com/craftcms/cms/issues/12487))
- Fixed an XSS vulnerability.

## 4.3.5 - 2022-12-13

- Fixed a bug where entry tab contents could remain visible when switching to other tabs, after changing the entry type.
- Fixed a bug where it wasn’t possible to enter `0` in Number fields, Money fields, and numeric column cells within editable tables, using certain keyboard layouts. ([#12412](https://github.com/craftcms/cms/issues/12412))
- Fixed a bug where the default MySQL restore command would attempt to use credentials from `~/.my.cnf` if it existed, instead of Craft’s configured database connection settings. ([#12349](https://github.com/craftcms/cms/issues/12349), [#12430](https://github.com/craftcms/cms/pull/12430))
- Fixed a JavaScript error that could occur when autosaving an entry draft. ([#12445](https://github.com/craftcms/cms/issues/12445))
- Added `craft\base\ApplicationTrait::onInit()`. ([#12439](https://github.com/craftcms/cms/pull/12439))
- Added `craft\console\Controller::createDirectory()`. ([#12438](https://github.com/craftcms/cms/pull/12438))
- Added `craft\console\Controller::do()`. ([#12438](https://github.com/craftcms/cms/pull/12438))
- Added `craft\console\Controller::failure()`. ([#12438](https://github.com/craftcms/cms/pull/12438))
- Added `craft\console\Controller::note()`. ([#12438](https://github.com/craftcms/cms/pull/12438))
- Added `craft\console\Controller::success()`. ([#12438](https://github.com/craftcms/cms/pull/12438))
- Added `craft\console\Controller::tip()`. ([#12438](https://github.com/craftcms/cms/pull/12438))
- Added `craft\console\Controller::warning()`. ([#12438](https://github.com/craftcms/cms/pull/12438))
- Added `craft\console\Controller::writeJson()`. ([#12438](https://github.com/craftcms/cms/pull/12438))
- Added `craft\console\Controller::writeToFile()`. ([#12438](https://github.com/craftcms/cms/pull/12438))
- Added `craft\helpers\FileHelper::absolutePath()`.
- Added `craft\helpers\FileHelper::findClosestFile()`.
- Added `craft\helpers\FileHelper::isWithin()`.
- Added `craft\helpers\FileHelper::relativePath()`.
- Added `craft\helpers\Json::decodeFromFile()`.
- Added `Craft.filterInputVal()`.
- Added `Craft.filterNumberInputVal()`.

## 4.3.4 - 2022-11-29

- The `serve` command now routes requests for nonexistent files to Craft. ([#12310](https://github.com/craftcms/cms/pull/12310))
- `craft\base\Element::includeSetStatusAction()` now returns `false` by default regardless of what `hasStatuses()` returns, fixing a bug where some element indexes were unexpectedly getting “Set Status” actions.
- Query conditions generated by `craft\helpers\Db::parseParam()` no longer account for `null` values, due to a heavy performance impact. ([#11931](https://github.com/craftcms/cms/issues/11931))
- Fixed a bug where the default MySQL backup command would attempt to use credentials from `~/.my.cnf` if it existed, instead of Craft’s configured database connection settings. ([#12349](https://github.com/craftcms/cms/issues/12349))
- Fixed a bug where it wasn’t possible to access the Customize Sources modal if all sources were disabled. ([#12369](https://github.com/craftcms/cms/issues/12369))
- Fixed a bug where Assets fields weren’t taking their “Show unpermitted volumes” setting into account when defining the available input sources. ([#12364](https://github.com/craftcms/cms/issues/12364))
- Fixed a bug where user slideouts included status toggles.
- Updated Yii to 2.0.47.

## 4.3.3 - 2022-11-17

- Fixed an error that occurred if an arrow function was passed to the `|sort` Twig filter. ([#12334](https://github.com/craftcms/cms/issues/12334))
- Fixed a bug where nested fields set to numbers could be inadvertently changed when an entry draft was created.
- `craft\services\Fields::getFieldsWithContent()` and `getFieldsWithoutContent()` now have `$context` arguments.

## 4.3.2.1 - 2022-11-16

- Fixed a PHP error that could occur when generating an image transform. ([#12333](https://github.com/craftcms/cms/issues/12333))

## 4.3.2 - 2022-11-16

- `firstName` and `lastName` are now reserved field handles for the user field layout. ([#12241](https://github.com/craftcms/cms/issues/12241), [#12316](https://github.com/craftcms/cms/pull/12316))
- Asset filenames are truncated in large thumbnail views, as they were before 4.3.0. ([#12236](https://github.com/craftcms/cms/discussions/12236))
- Fixed an information disclosure vulnerability.
- Fixed an XSS vulnerability.
- Fixed asset indexing for Local filesystems that were configured to use a symlinked server path.
- Fixed an error that could occur when calling `craft\base\Element::getCanonicalUid()` on a draft loaded for a site that the canonical element didn’t exist on yet. ([#12228](https://github.com/craftcms/cms/issues/12228))
- Fixed a bug where long words in asset titles weren’t wrapping in the large thumbnail view. ([#12237](https://github.com/craftcms/cms/issues/12237))
- Fixed a bug where the Users index page was showing a “Set Status” bulk action, making it possible to disable users.
- Disabled users now identify themselves as disabled, and Edit User pages now provide a way for them to be re-enabled.
- Fixed a layout issue that could occur on Assets fields using the “Large Thumbnails” view mode. ([#12230](https://github.com/craftcms/cms/issues/12230))
- Fixed a bug where elements that weren’t viewable by the current user could still be hyperlinked in element indexes.
- Fixed a bug where `craft\helpers\DateTimeHelper::toDateInterval()` could return a `DateInterval` that was off by an hour around daylight savings time changes.
- Fixed a bug where sticky element index footers were obstructed when the Debug Toolbar was enabled. ([#12242](https://github.com/craftcms/cms/issues/12242))
- Fixed a bug where it wasn’t possible to change the sort attribute on element indexes while searching. ([#12256](https://github.com/craftcms/cms/issues/12256))
- Fixed a bug where `resave/*` commands weren’t catching exceptions thrown when applying the `--set` and `--to` options. ([#12262](https://github.com/craftcms/cms/issues/12262))
- Fixed the position of field status indicators within Matrix fields in Live Preview. ([#12287](https://github.com/craftcms/cms/issues/12287))
- Fixed PHP errors that could occur when executing GraphQL queries. ([#12271](https://github.com/craftcms/cms/pull/12271), [#12275](https://github.com/craftcms/cms/pull/12275))
- Fixed a bug where it was possible to add a “Status” condition rule to relational fields’ selectable element conditions. ([#12289](https://github.com/craftcms/cms/issues/12289))
- Fixed a PHP error that occurred if a field type stored enum values. ([#12297](https://github.com/craftcms/cms/issues/12297))
- Fixed a bug where PHP errors and exceptions thrown when formatting a control panel screen response weren’t being handled properly. ([#12308](https://github.com/craftcms/cms/issues/12308))
- Fixed a bug where element indexes were showing the labels of empty Dropdown options when selected. ([#12319](https://github.com/craftcms/cms/issues/12319))
- Fixed condition builder styling issues that occurred if any rules had exceptionally long names. ([#12311](https://github.com/craftcms/cms/issues/12311))
- Fixed an error that occurred when saving an entry via GraphQL, if a parent entry was assigned that didn’t exist on the requested site. ([#12291](https://github.com/craftcms/cms/issues/12291))
- Fixed a bug where conditional fields weren’t always saving for elements that didn’t support autosaved drafts. ([#12166](https://github.com/craftcms/cms/issues/12166))
- Fixed a bug where fields set to numbers could be inadvertently changed when an entry draft was created.
- Added `craft\base\Element::includeSetStatusAction()`.
- Added `craft\services\Fields::getFieldsWithoutContent()`.

## 4.3.1 - 2022-10-27

- Numeric values are no longer automatically formatted within element indexes. ([#12205](https://github.com/craftcms/cms/issues/12205))
- When `craft\base\Element::EVENT_DEFINE_URL` event handlers set `craft\events\DefineUrlEvent::$url` to `null`, that will no longer be respected unless `$handled` was also set to `true`. ([#12210](https://github.com/craftcms/cms/issues/12210), [nystudio107/craft-imageoptimize#359](https://github.com/nystudio107/craft-imageoptimize/issues/359))
- Asset folder and file names are now converted to ASCII using the primary site’s language for character mappings, regardless of the current user’s preferred language, when the `convertFilenamesToAscii` config setting is enabled. ([#12207](https://github.com/craftcms/cms/discussions/12207))
- Fixed a bug where locked users’ remaining cooldown times could be calculated incorrectly on PHP 8.0.
- Fixed an infinite recursion bug that occurred when editing a Matrix field with a custom propagation method. ([#12176](https://github.com/craftcms/cms/issues/12176))
- Fixed a bug where element index source lists were showing headings that didn’t have any visible nested sources. ([#12193](https://github.com/craftcms/cms/issues/12193))
- Fixed a JavaScript 404 error that occurred when users’ Language was set to Chinese. ([#12194](https://github.com/craftcms/cms/issues/12194))
- Fixed a bug where users couldn’t delete their own addresses. ([craftcms/commerce#3011](https://github.com/craftcms/commerce/issues/3011))
- Fixed a bug where the `users/save-address` action wasn’t validating addresses properly.
- Fixed an error that could occur during garbage collection, if any nested volume folders were missing their path. ([#12195](https://github.com/craftcms/cms/issues/12195))

## 4.3.0 - 2022-10-25

### Content Management
- Added a “View” menu to element indexes, which enable users to customize the visible table columns for themselves, without affecting other users. ([#11915](https://github.com/craftcms/cms/pull/11915))
- Added source setting menus to element index pages, which now contain the “Customize sources” option when allowed, and “New subfolder”, “Rename folder”, and “Delete folder” actions on the Assets index page. ([#11906](https://github.com/craftcms/cms/pull/11906))
- Added the “Editable” rule to asset and entry conditions. ([#11995](https://github.com/craftcms/cms/discussions/11995))
- Improved control panel mobile support. ([#11963](https://github.com/craftcms/cms/pull/11963), [#12005](https://github.com/craftcms/cms/pull/12005))
- Element indexes now respect field layouts’ user conditions when determining which custom field columns to show. ([#11913](https://github.com/craftcms/cms/pull/11913))
- Element index URLs now include the selected source key in a `source` query param, so all sources are now deep-linkable, including custom sources. ([#11996](https://github.com/craftcms/cms/discussions/11996))
- Notifications are now shown after executing folder actions on the Assets index page. ([#11906](https://github.com/craftcms/cms/pull/11906))
- Date range condition rules now support “Today”, “This week”, “This month”, “This year”, “Past 7 days”, “Past 30 days”, “Past 30 days”, “Past year”, “Before…”, and “After…” relative range types, in addition to specifying a custom date range. ([#10749](https://github.com/craftcms/cms/discussions/10749), [#11888](https://github.com/craftcms/cms/pull/11888))
- Number condition rules now support an “is between…” operator. ([#11950](https://github.com/craftcms/cms/pull/11950))
- All text, number, and date range condition rules now support “has a value” and “is empty” operators. ([#11070](https://github.com/craftcms/cms/discussions/11070))
- “Save as a new [element type]” actions will now discard any unsaved changes on the original element after the new element is created. ([#10204](https://github.com/craftcms/cms/issues/10204), [#11959](https://github.com/craftcms/cms/issues/11959), [#12102](https://github.com/craftcms/cms/issues/12102), [#12165](https://github.com/craftcms/cms/issues/12165))
- If Live Preview is triggered while a draft is saving, it will now wait until the save completes before opening. ([#11858](https://github.com/craftcms/cms/issues/11858), [#11895](https://github.com/craftcms/cms/pull/11895))
- Addresses now support change tracking.
- It’s now possible to restore assets that were deleted programmatically with `craft\elements\Asset::$keepFile` set to `true`. ([#11761](https://github.com/craftcms/cms/issues/11761))

### Accessibility
- Improved the styling of selected sidebar navigation items to meet contrast requirements. ([#11589](https://github.com/craftcms/cms/pull/11589))
- Improved the styling of slideouts for screens under 600 pixels wide. ([#11636](https://github.com/craftcms/cms/pull/11636))
- Improved the styling of the primary button on element index pages for small screens. ([#11963](https://github.com/craftcms/cms/pull/11963))
- Improved the contrast of modal resize handles. ([#11727](https://github.com/craftcms/cms/pull/11727))
- Improved the contrast of fields’ searchable and translatable indicator icons on the Fields index page. ([#12169](https://github.com/craftcms/cms/pull/12169))
- Improed the contrast of the “Same as language” text within the “Formatting Locale” user preference. ([#11767](https://github.com/craftcms/cms/pull/11767))
- Improved the contrast of the selected options within combo boxes. ([#11662](https://github.com/craftcms/cms/pull/11662))
- Improved the readability of the global navigation and date pickers when text is resized to 200%. ([#11767](https://github.com/craftcms/cms/pull/11767))
- Improved focus management for HUD components. ([#11985](https://github.com/craftcms/cms/pull/11985))
- Improved focus management for element index pagination links.  ([#11565](https://github.com/craftcms/cms/pull/11565)).
- Improved focus management for editable tables. ([#11662](https://github.com/craftcms/cms/pull/11662))
- Custom slider components now support <kbd>Home</kbd> and <kbd>End</kbd> key presses. ([#11578](https://github.com/craftcms/cms/pull/11578))
- Improved the markup and keyboard control for exclusive button groups. ([#11942](https://github.com/craftcms/cms/pull/11942))
- Improved keyboard control for the widget manager HUD on the Dashboard. ([#11578](https://github.com/craftcms/cms/pull/11578))
- Improved New Widget and Quick Post action menus for screen readers. ([#11611](https://github.com/craftcms/cms/pull/11611))
- Improved the widget manager HUD for screen readers. ([#11945](https://github.com/craftcms/cms/pull/11945))
- Improved the Craft Support widget for screen readers. ([#11703](https://github.com/craftcms/cms/pull/11703))
- Improved element index view mode buttons for screen readers. ([#11613](https://github.com/craftcms/cms/pull/11613))
- Improved element type selects within “Related To” condition rules for screen readers. ([#11662](https://github.com/craftcms/cms/pull/11662))
- Improved element action modals for screen readers. ([#11905](https://github.com/craftcms/cms/issues/7377))
- Improved field instructions, errors, and other visually-related text for screen readers. ([#11763](https://github.com/craftcms/cms/issues/7377))
- Improved field translation indicators for screen readers. ([#11662](https://github.com/craftcms/cms/pull/11662))
- Improved the parent selection button on structured entries’ and categories’ edit pages for screen readers. ([#11662](https://github.com/craftcms/cms/pull/11662))
- Improved the Rotate button within Live Preview for screen readers. ([#11953](https://github.com/craftcms/cms/pull/11953))
- Improved Date fields for screen readers. ([#10546](https://github.com/craftcms/cms/pull/10546))
- Fixed a mismatch between the visible and accessibile text on the site name in the global sidebar. ([#11767](https://github.com/craftcms/cms/pull/11767))
- Added alternative text to element status indicators. ([#11604](https://github.com/craftcms/cms/pull/11604))
- Feed, Recent Entries, and Drafts widgets now use use semantic lists instead of tables. ([#11952](https://github.com/craftcms/cms/pull/11952))
- Added autocomplete attributes to several address fields. ([#11767](https://github.com/craftcms/cms/pull/11767))
- Implemented fieldsets and descriptive headings on user accounts’ “Preferences” tab. ([#11534](https://github.com/craftcms/cms/pull/11534))
- The “All” status option within element index toolbars now uses a differentiated gradient icon. ([#11911](https://github.com/craftcms/cms/pull/11911))
- Improved status indicator shapes, when the “Use shapes to represent statuses” user preference is enabled. ([#11911](https://github.com/craftcms/cms/pull/11911))
- Boolean table columns within element indexes now use check icons to indicate `true` values. ([#11911](https://github.com/craftcms/cms/pull/11911))
- Element titles are no longer truncated on edit pages. ([#11768](https://github.com/craftcms/cms/pull/11768))
- Asset titles are no longer truncated in asset indexes. ([#11775](https://github.com/craftcms/cms/pull/11775))
- Element source navigation now programmatically conveys structure imparted by headings. ([#11777](https://github.com/craftcms/cms/pull/11777))
- Added a warning icon to related elements that contain validation errors. ([#11610](https://github.com/craftcms/cms/pull/11610))
- Element index footers now stick to the bottom of the window, and element action triggers are now inserted into the footer rather than replacing the contents of the page’s toolbar. ([#11844](https://github.com/craftcms/cms/pull/11844))

### Administration
- Added the `extraLastNamePrefixes` config setting. ([#11903](https://github.com/craftcms/cms/pull/11903))
- Added the `extraNameSalutations` config setting. ([#11903](https://github.com/craftcms/cms/pull/11903))
- Added the `extraNameSuffixes` config setting. ([#11903](https://github.com/craftcms/cms/pull/11903))
- Element sources now have a “Default Sort” setting in the Customize Sources modal. ([#12002](https://github.com/craftcms/cms/discussions/12002))
- Control panel-defined image transforms can now have custom quality values. ([#9622](https://github.com/craftcms/cms/discussions/9622))
- Added support for the `CRAFT_DOTENV_PATH` PHP constant. ([#11894](https://github.com/craftcms/cms/discussions/11894))
- Added support for `CRAFT_WEB_URL` and `CRAFT_WEB_ROOT` environment variables/PHP constants, which can be used to set the default `@web` and `@webroot` alias values. ([#11912](https://github.com/craftcms/cms/pull/11912))

### Development
- Added the `canCreateDrafts()` Twig function. ([#11797](https://github.com/craftcms/cms/discussions/11797), [#11808](https://github.com/craftcms/cms/pull/11808))
- Added the `canDelete()` Twig function. ([#11797](https://github.com/craftcms/cms/discussions/11797), [#11808](https://github.com/craftcms/cms/pull/11808))
- Added the `canDeleteForSite()` Twig function. ([#11797](https://github.com/craftcms/cms/discussions/11797), [#11808](https://github.com/craftcms/cms/pull/11808))
- Added the `canDuplicate()` Twig function. ([#11797](https://github.com/craftcms/cms/discussions/11797), [#11808](https://github.com/craftcms/cms/pull/11808))
- Added the `canSave()` Twig function. ([#11797](https://github.com/craftcms/cms/discussions/11797), [#11808](https://github.com/craftcms/cms/pull/11808))
- Added the `canView()` Twig function. ([#11797](https://github.com/craftcms/cms/discussions/11797), [#11808](https://github.com/craftcms/cms/pull/11808))
- Added the `|boolean` Twig filter. ([#11792](https://github.com/craftcms/cms/pull/11792))
- Added the `|float` Twig filter. ([#11792](https://github.com/craftcms/cms/pull/11792))
- Added the `|integer` Twig filter. ([#11792](https://github.com/craftcms/cms/pull/11792))
- Added the `|string` Twig filter. ([#11792](https://github.com/craftcms/cms/pull/11792))
- Twig templates now have `today`, `tomorrow`, and `yesterday` global variables available to them.
- Element query date params now support passing `today`, `tomorrow`, and `yesterday`. ([#10485](https://github.com/craftcms/cms/issues/10485))
- Element queries’ `relatedTo` params now only check for relations in the same site as `siteId`, if set. ([#12000](https://github.com/craftcms/cms/issues/12000), [#12072](https://github.com/craftcms/cms/pull/12072))
- Element queries now support passing ambiguous column names (e.g. `dateCreated`) and field handles into `select()`. ([#11790](https://github.com/craftcms/cms/pull/11790), [#11800](https://github.com/craftcms/cms/pull/11800))
- Element queries’ `collect()` methods eager-loaded elements now return `craft\elements\ElementCollection` objects, which extends `Illuminate\Support\Collection` with `ids()` and `with()` methods. ([#12113](https://github.com/craftcms/cms/discussions/12113))
- `{% cache %}` tags now store any HTML registered with `{% html %}` tags. ([#11811](https://github.com/craftcms/cms/discussions/11811))
- `{% cache %}` tags and GraphQL query caches now get a max cache duration based on the fetched/referenced entries’ expiry dates. ([#8525](https://github.com/craftcms/cms/discussions/8525), [#11901](https://github.com/craftcms/cms/pull/11901))
- Added the `siteHandle` field to elements queried via GraphQL. ([#10829](https://github.com/craftcms/cms/discussions/10829))
- `users/session-info` responses now include a `csrfTokenName` key. ([#11706](https://github.com/craftcms/cms/pull/11706), [#11767](https://github.com/craftcms/cms/pull/11767))
- The `elements/save-draft` action now supports being called from the front end. ([#12131](https://github.com/craftcms/cms/issues/12131))
- The `users/upload-user-photo` action now includes a `photoId` key in the response data. ([#12175](https://github.com/craftcms/cms/pull/12175))

### Extensibility
- Added `craft\base\conditions\BaseTextConditionRule::inputOptions()`.
- Added `craft\base\Element::EVENT_DEFINE_URL`. ([#12168](https://github.com/craftcms/cms/pull/12168))
- Added `craft\base\ExpirableElementInterface`. ([#11901](https://github.com/craftcms/cms/pull/11901))
- Added `craft\controllers\ElementsController::$element`.
- Added `craft\db\ActiveQuery::collect()`. ([#11842](https://github.com/craftcms/cms/pull/11842))
- Added `craft\elements\actions\Restore::$restorableElementsOnly`.
- Added `craft\elements\conditions\assets\EditableConditionRule`.
- Added `craft\elements\conditions\entries\EditableConditionRule`.
- Added `craft\elements\ElementCollection`. ([#12113](https://github.com/craftcms/cms/discussions/12113))
- Added `craft\events\AuthorizationCheckEvent::$element`.
- Added `craft\events\CreateTwigEvent`.
- Added `craft\events\DefineAddressFieldLabelEvent`.
- Added `craft\events\DefineAddressFieldsEvent`.
- Added `craft\events\DefineUrlEvent`. ([#12168](https://github.com/craftcms/cms/pull/12168))
- Added `craft\events\ImageTransformerOperationEvent::$tempPath`.
- Added `craft\events\SearchEvent::$scores`. ([#11882](https://github.com/craftcms/cms/discussions/11882))
- Added `craft\events\UserGroupPermissionsEvent`.
- Added `craft\events\UserPermissionsEvent`.
- Added `craft\helpers\DateRange`.
- Added `craft\helpers\DateTimeHelper::firstWeekDay()`.
- Added `craft\helpers\DateTimeHelper::lastMonth()`.
- Added `craft\helpers\DateTimeHelper::lastWeek()`.
- Added `craft\helpers\DateTimeHelper::lastWeekDay()`.
- Added `craft\helpers\DateTimeHelper::lastYear()`.
- Added `craft\helpers\DateTimeHelper::nextMonth()`.
- Added `craft\helpers\DateTimeHelper::nextWeek()`.
- Added `craft\helpers\DateTimeHelper::nextYear()`.
- Added `craft\helpers\DateTimeHelper::thisMonth()`.
- Added `craft\helpers\DateTimeHelper::thisWeek()`.
- Added `craft\helpers\DateTimeHelper::thisYear()`.
- Added `craft\helpers\DateTimeHelper::today()`.
- Added `craft\helpers\DateTimeHelper::tomorrow()`.
- Added `craft\helpers\DateTimeHelper::yesterday()`.
- Added `craft\helpers\ElementHelper::attributeHtml()`.
- Added `craft\helpers\Html::svg()`. ([#11932](https://github.com/craftcms/cms/pull/11932))
- Added `craft\i18n\FormatConverter::convertDatePhpToHuman()`. ([#10546](https://github.com/craftcms/cms/pull/10546))
- Added `craft\i18n\Locale::FORMAT_HUMAN`.
- Added `craft\nameparsing\CustomLanguage`.
- Added `craft\services\Addresses::EVENT_DEFINE_FIELD_LABEL`. ([#11788](https://github.com/craftcms/cms/discussions/11788))
- Added `craft\services\Addresses::EVENT_DEFINE_USED_FIELDS`. ([#11788](https://github.com/craftcms/cms/discussions/11788))
- Added `craft\services\Addresses::EVENT_DEFINE_USED_SUBDIVISION_FIELDS`. ([#11788](https://github.com/craftcms/cms/discussions/11788))
- Added `craft\services\Addresses::getFieldLabel()`.
- Added `craft\services\Addresses::getUsedFields()`.
- Added `craft\services\Addresses::getUsedSubdivisionFields()`.
- Added `craft\services\Elements::EVENT_AUTHORIZE_CREATE_DRAFTS`. ([#11759](https://github.com/craftcms/cms/discussions/11759), [#11808](https://github.com/craftcms/cms/pull/11808))
- Added `craft\services\Elements::EVENT_AUTHORIZE_DELETE_FOR_SITE`. ([#11759](https://github.com/craftcms/cms/discussions/11759), [#11808](https://github.com/craftcms/cms/pull/11808))
- Added `craft\services\Elements::EVENT_AUTHORIZE_DELETE`. ([#11759](https://github.com/craftcms/cms/discussions/11759), [#11808](https://github.com/craftcms/cms/pull/11808))
- Added `craft\services\Elements::EVENT_AUTHORIZE_DUPLICATE`. ([#11759](https://github.com/craftcms/cms/discussions/11759), [#11808](https://github.com/craftcms/cms/pull/11808))
- Added `craft\services\Elements::EVENT_AUTHORIZE_SAVE`. ([#11759](https://github.com/craftcms/cms/discussions/11759), [#11808](https://github.com/craftcms/cms/pull/11808))
- Added `craft\services\Elements::EVENT_AUTHORIZE_VIEW`. ([#11759](https://github.com/craftcms/cms/discussions/11759), [#11808](https://github.com/craftcms/cms/pull/11808))
- Added `craft\services\Elements::canCreateDrafts()`.
- Added `craft\services\Elements::canDelete()`.
- Added `craft\services\Elements::canDeleteForSite()`.
- Added `craft\services\Elements::canDuplicate()`.
- Added `craft\services\Elements::canSave()`.
- Added `craft\services\Elements::canView()`.
- Added `craft\services\Elements::getIsCollectingCacheInfo()`. ([#11901](https://github.com/craftcms/cms/pull/11901))
- Added `craft\services\Elements::setCacheExpiryDate()`. ([#11901](https://github.com/craftcms/cms/pull/11901))
- Added `craft\services\Elements::startCollectingCacheInfo()`. ([#11901](https://github.com/craftcms/cms/pull/11901))
- Added `craft\services\Elements::stopCollectingCacheInfo()`. ([#11901](https://github.com/craftcms/cms/pull/11901))
- Added `craft\services\Search::EVENT_BEFORE_SCORE_RESULTS`. ([#11882](https://github.com/craftcms/cms/discussions/11882))
- Added `craft\services\UserPermissions::EVENT_AFTER_SAVE_GROUP_PERMISSIONS`. ([#12130](https://github.com/craftcms/cms/discussions/12130), [#12146](https://github.com/craftcms/cms/pull/12146))
- Added `craft\services\UserPermissions::EVENT_AFTER_SAVE_USER_PERMISSIONS`. ([#12130](https://github.com/craftcms/cms/discussions/12130), [#12146](https://github.com/craftcms/cms/pull/12146))
- Added `craft\web\Controller::currentUser()`. ([#11754](https://github.com/craftcms/cms/pull/11754), [#11916](https://github.com/craftcms/cms/pull/11916))
- Added `craft\web\View::EVENT_AFTER_CREATE_TWIG`. ([#11774](https://github.com/craftcms/cms/pull/11774))
- `craft\elements\Asset::EVENT_DEFINE_URL` now gets triggered after the default URL has been generated, and the URL will be passed to `craft\events\DefineAssetUrlEvent::$url`.
- `craft\elements\db\ElementQuery::collect()` and `craft\base\Element::getEagerLoadedElements()` now return `craft\elements\ElementCollection` instances. ([#12113](https://github.com/craftcms/cms/discussions/12113))
- `craft\events\DraftEvent::$creatorId` is now nullable. ([#11904](https://github.com/craftcms/cms/issues/11904))
- `craft\fieldlayoutelements\BaseField::statusClass()` and `statusLabel()` now return status info from the element for the attribute specified by `attribute()`.
- `craft\helpers\Component::iconSvg()` now namespaces the SVG contents, and adds `aria-hidden="true"`. ([#11703](https://github.com/craftcms/cms/pull/11703))
- `craft\services\Drafts::createDraft()` now accepts `null` passed to its `$creatorId` argument. ([#11904](https://github.com/craftcms/cms/issues/11904))
- `craft\services\Search::EVENT_AFTER_SEARCH` now includes the computed search result scores, set to `craft\events\SearchEvent::$scores`, and any changes made to it will be returned by `searchElements()`. ([#11882](https://github.com/craftcms/cms/discussions/11882))
- `craft\services\Search::EVENT_BEFORE_INDEX_KEYWORDS` is now cancellable by setting `$event->isValid` to `false`. ([#11705](https://github.com/craftcms/cms/discussions/11705))
- Deprecated `craft\base\Element::EVENT_AUTHORIZE_CREATE_DRAFTS`. `craft\services\Elements::EVENT_AUTHORIZE_CREATE_DRAFTS` should be used instead.
- Deprecated `craft\base\Element::EVENT_AUTHORIZE_DELETE_FOR_SITE`. `craft\services\Elements::EVENT_AUTHORIZE_DELETE_FOR_SITE` should be used instead.
- Deprecated `craft\base\Element::EVENT_AUTHORIZE_DELETE`. `craft\services\Elements::EVENT_AUTHORIZE_DELETE` should be used instead.
- Deprecated `craft\base\Element::EVENT_AUTHORIZE_DUPLICATE`. `craft\services\Elements::EVENT_AUTHORIZE_DUPLICATE` should be used instead.
- Deprecated `craft\base\Element::EVENT_AUTHORIZE_SAVE`. `craft\services\Elements::EVENT_AUTHORIZE_SAVE` should be used instead.
- Deprecated `craft\base\Element::EVENT_AUTHORIZE_VIEW`. `craft\services\Elements::EVENT_AUTHORIZE_VIEW` should be used instead.
- Deprecated `craft\elements\Address::addressAttributeLabel()`. `craft\services\Addresses::getFieldLabel()` should be used instead.
- Deprecated `craft\events\DefineAssetUrlEvent::$asset`. `$sender` should be used instead.
- Deprecated `craft\services\Elements::getIsCollectingCacheTags()`. `getIsCollectingCacheInfo()` should be used instead. ([#11901](https://github.com/craftcms/cms/pull/11901))
- Deprecated `craft\services\Elements::startCollectingCacheTags()`. `startCollectingCacheInfo()` should be used instead. ([#11901](https://github.com/craftcms/cms/pull/11901))
- Deprecated `craft\services\Elements::stopCollectingCacheTags()`. `stopCollectingCacheInfo()` should be used instead. ([#11901](https://github.com/craftcms/cms/pull/11901))
- `checkboxSelect` inputs without `showAllOption: true` now post an empty value if no options were selected. ([#11748](https://github.com/craftcms/cms/issues/11748))
- Added the `Craft.useMobileStyles()` JavaScript method. ([#11636](https://github.com/craftcms/cms/pull/11636))
- Added `Craft.BaseElementIndex::getParentSource()`.
- Added `Craft.BaseElementIndex::getRootSource()`.
- Added `Craft.BaseElementIndex::getSourceActions()`. ([#11906](https://github.com/craftcms/cms/pull/11906))
- Added `Craft.BaseElementIndex::getSourceLevel()`.
- `Craft.BaseElementSelectInput` now triggers a `change` event when elements are added programmatically or removed.

### System
- Name parsing now checks for common German salutations, suffixes, and last name prefixes.
- “Generating pending image transforms” jobs no longer attempt to process transforms that had previously failed. ([#11970](https://github.com/craftcms/cms/issues/11970))
- The default system email template now sets the `lang` attribute on the `<html>` tag. ([#12156](https://github.com/craftcms/cms/pull/12156))
- The default system email template now includes a `Content-Type` tag. ([#12156](https://github.com/craftcms/cms/pull/12156))
- Improved GraphQL cache reliability. ([#11994](https://github.com/craftcms/cms/issues/11994), [#12086](https://github.com/craftcms/cms/pull/12086))
- Control panel `.twig` templates are now prioritized over `.html`. ([#11809](https://github.com/craftcms/cms/discussions/11809), [#11840](https://github.com/craftcms/cms/pull/11840))
- Updated Yii to 2.0.46.
- Fixed a bug where addresses weren’t validating their country codes. ([#12161](https://github.com/craftcms/cms/issues/12161))
- Fixed a bug where Entry URI Format, Template, and Default Status switches were focusable within sections’ Site Settings tables, for disabled sites.
- Fixed a bug where `craft\helpers\Db::parseParam()` wasn’t generating conditions that would include `null` values when it should have. ([#11931](https://github.com/craftcms/cms/issues/11931))

## 4.2.8 - 2022-10-18

### Changed
- The `setup/keys` command will now set the application ID if `Craft::$app->id` is empty. ([#12103](https://github.com/craftcms/cms/pull/12103))

### Fixed
- Fixed an error that could occur when running tests. ([#12088](https://github.com/craftcms/cms/issues/12088), [#12089](https://github.com/craftcms/cms/issues/12089))
- Fixed a bug where the `db/restore` command would output a warning about a missing `info` row, even if one existed in the imported database. ([#12101](https://github.com/craftcms/cms/issues/12101))
- Fixed a bug where the “Your session has ended” modal could be shown on the control panel’s login page. ([#12121](https://github.com/craftcms/cms/issues/12121))
- Fixed a permission error that could occur when uploading a file to an Assets field.
- Fixed a bug where custom log targets were getting removed when processing queue jobs. ([#12109](https://github.com/craftcms/cms/pull/12109))
- Fixed a bug where Money fields weren’t distinguishing between `0` and empty values. ([#12122](https://github.com/craftcms/cms/issues/12122), [#12132](https://github.com/craftcms/cms/pull/12132))
- Fixed an error that could occur in the control panel. ([#12133](https://github.com/craftcms/cms/issues/12133))
- Fixed a bug where assets uploaded from Assets fields weren’t retaining their original filename for all but the initial site. ([#12142](https://github.com/craftcms/cms/pull/12142))
- Fixed a bug where non-admin users couldn’t always see the Temporary Uploads source when selecting assets from an Assets field. ([#12128](https://github.com/craftcms/cms/issues/12128))
- Fixed a bug where image transforms that used the `fit` mode but didn’t specify a width or height weren’t getting their missing dimension set on the asset. ([#12137](https://github.com/craftcms/cms/issues/12137))

## 4.2.7 - 2022-10-11

### Added
- Added the `setup/keys` command, which ensure Craft is configured with an application ID and security key.

### Changed
- The `install/craft` command now runs `setup/keys` before doing anything else.

## 4.2.6 - 2022-10-11

### Added
- Added the `--as-json` option to the `help` command. ([#12017](https://github.com/craftcms/cms/pull/12017), [#12074](https://github.com/craftcms/cms/pull/12074))
- Added `craft\helpers\ElementHelper::isAttributeEmpty()`.
- Added `craft\queue\jobs\ResaveElements::$ifEmpty`.
- Added `craft\queue\jobs\ResaveElements::$set`.
- Added `craft\queue\jobs\ResaveElements::$to`.
- Added `craft\queue\jobs\ResaveElements::$touch`.

### Changed
- When passing a PHP callback function to the `--to` option of a `resave/*` command, the `$element` argument is now optional.

### Deprecated
- Deprecated `craft\web\assets\focusvisible\FocusVisibleAsset`. ([#12037](https://github.com/craftcms/cms/pull/12037))

### Fixed
- Fixed an error that could occur when editing a draft of an element type that didn’t have change tracking enabled.
- Fixed an error that could occur when saving an entry with Matrix blocks, if the entry had been deleted for a site.
- Fixed a bug where `resave/*` commands weren’t respecting the `--set`, `--to`, or `--touch` options when `--queue` was passed. ([#11974](https://github.com/craftcms/cms/issues/11974))
- Fixed a bug where `relatedTo` params didn’t support collections.
- Fixed an error that could occur when passing an element query to a `relatedTo` param, if the parent element query contained any closures. ([#11981](https://github.com/craftcms/cms/issues/11981))
- Fixed a bug where `craft\log\MonologTarget::$allowLineBreaks` wasn’t getting a default value. ([#12004](https://github.com/craftcms/cms/pull/12004))
- Fixed a PHP error that occurred when attempting to edit an element by an invalid ID or UUID.
- Fixed a bug where unsaved drafts could be unintentionally deleted when saved, if a plugin or module was blocking the save via `EVENT_BEFORE_SAVE`. ([#12015](https://github.com/craftcms/cms/issues/12015))
- Fixed a bug where “Propagating tags” jobs would fail if two tags had similar titles.
- Fixed a bug where pressing “Disable focal point” within asset preview modals would only reset the focal point position, but not delete it. ([#12030](https://github.com/craftcms/cms/issues/12030))
- Fixed a bug where image transforms weren’t getting sized correctly in some cases when `upscaleImages` was disabled. ([#12023](https://github.com/craftcms/cms/issues/12023))
- Fixed a bug where table cells within Redactor fields could appear to be focused when they weren’t. ([#12001](https://github.com/craftcms/cms/issues/12001), [#12037](https://github.com/craftcms/cms/pull/12037))
- Fixed a bug where alerts saying a folder can’t be renamed due to a naming conflict were showing the old folder name instead of the new one. ([#12049](https://github.com/craftcms/cms/pull/12049))
- Fixed a bug where custom fields nested within Matrix fields weren’t always updating properly within slideout editors. ([#11988](https://github.com/craftcms/cms/issues/11988), [#12058](https://github.com/craftcms/cms/issues/12058))
- Fixed an error that could occur when adding new textual condition rules to a condition. ([#12077](https://github.com/craftcms/cms/pull/12077))
- Fixed a bug where Table fields’ Default Values settings were always showing at least one row, even if the setting had been saved without any rows. ([#12071](https://github.com/craftcms/cms/issues/12071))
- Fixed a bug where existing rows in Table fields’ Default Values settings were losing the ability to be reordered or deleted when the table columns were changed.
- Fixed a bug where sending a password reset email for an inactive user would set them to a pending state. ([#12080](https://github.com/craftcms/cms/pull/12080))
- Fixed a bug where some GraphQL results could be missing if multiple sets of nested elements were being queried using the same alias. ([#11982](https://github.com/craftcms/cms/issues/11982))

### Security
- Fixed information disclosure vulnerabilities.

## 4.2.5.2 - 2022-10-03

### Security
- Updated Twig to 3.4. ([#12022](https://github.com/craftcms/cms/issues/12022))

## 4.2.5.1 - 2022-09-21

### Fixed
- Fixed a bug where the “New category” button could be missing from the Categories index page. ([#11977](https://github.com/craftcms/cms/issues/11977))
- Fixed a bug where `Craft::t()` and the `|t` Twig filter were modifying digit-dash-digit sequences. ([#11980](https://github.com/craftcms/cms/issues/11980))
- Fixed PHP errors that occurred if `webonyx/graphql-php` 14.11.17 was installed. ([#11979](https://github.com/craftcms/cms/issues/11979), [webonyx/graphql-php#1221](https://github.com/webonyx/graphql-php/issues/1221))
- Fixed a PHP error that could occur when working with a draft. ([#11976](https://github.com/craftcms/cms/issues/11976))

## 4.2.5 - 2022-09-20

### Added
- Added `craft\helpers\Image::targetDimensions()`.

### Changed
- Edit Asset pages now show the “View” button for all file types, not just images, PDFs, and text files. ([#11936](https://github.com/craftcms/cms/issues/11936))

### Removed
- Removed the Punycode PHP library. ([#11948](https://github.com/craftcms/cms/issues/11948))

### Fixed
- Fixed a bug where image transforms weren’t always getting applied properly to all animation frames. ([#11937](https://github.com/craftcms/cms/pull/11937))
- Fixed a bug where animated WebP images would lose their animation frames when transformed. ([#11937](https://github.com/craftcms/cms/pull/11937))
- Fixed a bug where image transform dimensions could be calculated incorrectly when `upscaleImages` was `false`. ([#11837](https://github.com/craftcms/cms/issues/11837))
- Fixed a bug where the `users/send-password-reset-email` action wasn’t passing errors back to the template. ([#11933](https://github.com/craftcms/cms/issues/11933))
- Fixed an error that occurred when setting a non-numeric `width` or `height` on an image transform. ([#11837](https://github.com/craftcms/cms/issues/11837))
- Fixed a bug where the database connection wasn’t being configured properly when fluent config methods and environment variable overrides were being used in combination. ([#11941](https://github.com/craftcms/cms/issues/11941))
- Fixed a bug where slideouts lost their shadows when focused.
- Fixed a bug where `relatedTo*` arguments weren’t supported by `children` fields in GraphQL. ([#11918](https://github.com/craftcms/cms/issues/11918))
- Fixed a bug where Image Editor and slideout action buttons were obstructed when the Debug Toolbar was enabled. ([#11965](https://github.com/craftcms/cms/issues/11965))
- Fixed an error that occurred when installing Craft when MySQL’s `sql_require_primary_key` setting was enabled. ([#11374](https://github.com/craftcms/cms/discussions/11374))
- Fixed a bug subfolders created by Assets fields could be reported as missing when updating asset indexes, even if they contained assets. ([#11949](https://github.com/craftcms/cms/issues/11949))
- Fixed a PHP error that could occur in a potential race condition when calling  `craft\helpers\FileHelper::clearDirectory()`.
- Fixed a bug where Structure section entries that were duplicated via the “Save as a new entry” action on a provisional draft weren’t being placed within the structure properly.
- Fixed a bug where element’s `searchScore` properties would be set to `null` when their original score was below 1, rather than rounding to 0 or 1. ([#11973](https://github.com/craftcms/cms/issues/11973))

## 4.2.4 - 2022-09-13

### Changed
- The “New entry” and “New category” buttons on the Entries and Categories index pages now support <kbd>Ctrl</kbd>/<kbd>Command</kbd>/middle-clicking to open the edit page in a new window. ([#11870](https://github.com/craftcms/cms/issues/11870))
- Control panel menus now automatically reposition themselves when the window is resized.
- Improved the performance of some element queries on MySQL. ([#11825](https://github.com/craftcms/cms/pull/11825))
- `resave/*` commands now have a `--touch` option. When passed, elements’ `dateUpdated` timestamps will be updated as they’re resaved. ([#11849](https://github.com/craftcms/cms/discussions/11849))
- Underscores within query param values that begin/end with `*` are now escaped, so they aren’t treated as wildcard characters by the `like` condition. ([#11898](https://github.com/craftcms/cms/issues/11898))
- `craft\services\Elements::resaveElements()` now has a `$touch` argument.
- Disable the preview button while drafts are saving ([#11858](https://github.com/craftcms/cms/issues/11858))

### Fixed
- Fixed an error that could occur when upgrading to Craft 4, if any Matrix blocks contained null `sortOrder` values. ([#11843](https://github.com/craftcms/cms/issues/11843))
- Fixed a bug where image transform dimensions could be calculated incorrectly when `upscaleImages` was `false`. ([#11837](https://github.com/craftcms/cms/issues/11837))
- Fixed an error that occurred when parsing an image transform string that was missing an interlace type. ([#11834](https://github.com/craftcms/cms/pull/11834))
- Fixed a bug where element caches weren’t being invalidated during garbage collection, so hard-deleted elements could appear to still exist.
- Fixed a bug where image transforms were always getting saved with `dateIndexed` set to `null`. ([#11863](https://github.com/craftcms/cms/pull/11863))
- Fixed an error that could occur when rendering front-end templates if there was a problem connecting to the database. ([#11855](https://github.com/craftcms/cms/issues/11855))
- Fixed a bug where Edit Asset pages were showing the “View” button for assets in volumes without public URLs. ([#11860](https://github.com/craftcms/cms/issues/11860))
- Fixed a bug where the Assets index page wasn’t handling failed uploads properly. ([#11866](https://github.com/craftcms/cms/issues/11866))
- Fixed a bug where it was possible to save an asset with a focal point outside its cropped area. ([#11875](https://github.com/craftcms/cms/issues/11875))
- Fixed a bug where element index filter HUDs were unresponsive if another one was already active for a different site/source. ([#11880](https://github.com/craftcms/cms/issues/11880))
- Fixed a bug where newly-created subfolders on the Assets index page could appear to have the wrong indentation.
- Fixed a UI bug where renaming a newly-created volume subfolder didn’t appear to have any effect.
- Fixed a bug where empty URL fields would be marked as changed, even when no change was made to them. ([#11908](https://github.com/craftcms/cms/issues/11908))
- Fixed a UI bug where autosuggest menus weren’t getting filtered when first opened for inputs with existing values. ([#11896](https://github.com/craftcms/cms/issues/11896))
- Fixed a bug where Entry Type condition rules weren’t working for conditions that were applied to a single element. ([#11914](https://github.com/craftcms/cms/issues/11914))
- Fixed a bug where Related To condition rules weren’t working for conditions that were applied to a single element, for cross-site relations. ([#11892](https://github.com/craftcms/cms/issues/11892))
- Fixed a bug where form action keyboard shortcuts weren’t available when a custom select menu was focused. ([#11919](https://github.com/craftcms/cms/issues/11919))
- Fixed a bug where transforming an animated GIF into a WebP file would only include the first frame. ([#11889](https://github.com/craftcms/cms/issues/11889))
- Fixed a bug where `craft\models\FieldLayout::createFromConfig()` was ignoring `id`, `uid`, `type`, and `reservedFieldHandles` keys, if set. ([#11929](https://github.com/craftcms/cms/issues/11929))

### Security
- Fixed XSS vulnerabilities.
- Password inputs no longer temporarily reveal the password when the <kbd>Alt</kbd> key is pressed. ([#11930](https://github.com/craftcms/cms/issues/11930))

## 4.2.3 - 2022-08-26

### Changed
- If a plugin’s license key is set to an empty environment variable, its trial license key will now be stored in `.env` rather than the project config. ([#11830](https://github.com/craftcms/cms/issues/11830))

### Fixed
- Fixed a PHP error that occurred when garbage collection was run on web requests. ([#11829](https://github.com/craftcms/cms/issues/11829))

## 4.2.2 - 2022-08-23

### Added
- Added the `utils/fix-field-layout-uids` command. ([#11746](https://github.com/craftcms/cms/issues/11746))

### Changed
- Improved the styling of Categories fields.
- The first field group is now automatically selected by default when creating a new custom field.
- Improved console output for the `gc` command.
- The `gc` command now runs garbage collection for data caches.
- Exception JSON responses now include `name` and `code` keys. ([#11799](https://github.com/craftcms/cms/discussions/11799))
- `elements/*` actions no longer include custom field values in the failure response data, improving performance. ([#11807](https://github.com/craftcms/cms/discussions/11807))

### Fixed
- Fixed a bug where keyboard focus wasn’t being maintained when changing the element type within a “Related To” condition rule.
- Fixed a bug where keyboard focus wasn’t being maintained when changing the country within an address’s “Administrative Area” condition rule.
- Fixed a bug where Date fields’ Timezone menus could be clipped. ([#11780](https://github.com/craftcms/cms/pull/11780))
- Fixed an error that could occur when saving an unpublished draft, if any custom validation errors were added to it after its draft status had been removed. ([#11407](https://github.com/craftcms/cms/issues/11407))
- Fixed a bug where custom validation errors would be shown twice for unpublished drafts, if they were added to it after its draft status had been removed. ([#11407](https://github.com/craftcms/cms/issues/11407))
- Fixed PHP warnings that would occur when passing `0` into `craft\helpers\DateTimeHelper::humanDuration()`. ([#11787](https://github.com/craftcms/cms/issues/11787))
- Fixed a bug where selected assets weren’t getting automatically replaced when an image was edited and “Save as a new asset” was chosen. ([#11805](https://github.com/craftcms/cms/issues/11805))
- Fixed a JavaScript error that occurred when editing a user via a slideout, if the user had any addresses. ([#11810](https://github.com/craftcms/cms/issues/11810))
- Fixed a bug where some invalid slideout submissions weren’t being handled properly. ([#11812](https://github.com/craftcms/cms/issues/11812))
- Fixed a bug where `craft\helpers\DateTimeHelper::toDateInterval()` was returning negative interval durations when integers were passed in. ([#11814](https://github.com/craftcms/cms/pull/11814))
- Fixed a bug where `iframeResizer.contentWindow.js` was getting loaded for all preview requests, not just Live Preview, and even when `useIframeResizer` was disabled. ([#11778](https://github.com/craftcms/cms/issues/11778))
- Fixed a bug where deleted relations and Matrix blocks could persist if the edit form was submitted before they had been fully animated away. ([#11789](https://github.com/craftcms/cms/issues/11789))
- Fixed a PHP error that could occur if `craft\services\Assets::getUserTemporaryUploadFolder()` was called when there was no logged-in user account. ([#11751](https://github.com/craftcms/cms/issues/11751))

## 4.2.1.1 - 2022-08-10

### Fixed
- Fixed a bug where saving an element with invalid field values could result in some field values being forgotten. ([#11756](https://github.com/craftcms/cms/issues/11756))
- Fixed a bug where it wasn’t always possible to serve asset bundles via `webpack-dev-server` over SSL. ([#11758](https://github.com/craftcms/cms/pull/11758))

## 4.2.1 - 2022-08-09

### Added
- Added the `project-config/export` command. ([#11733](https://github.com/craftcms/cms/pull/11733))
- Added `craft\config\GeneralConfig::getRememberedUserSessionDuration()`.
- Added `craft\helpers\DateTimeHelper::toDateInterval()`.

### Changed
- “Related To” condition rules are now available for conditions that are stored in the project config. ([#11740](https://github.com/craftcms/cms/issues/11740))
- Element index filters are now managed for each site and source, rather than just for each source. ([#11719](https://github.com/craftcms/cms/issues/11719))
- `craft\config\DbConfig::dsn()` now parses the DSN string and populates the other DSN-settable config properties.
- `craft\helpers\DateTimeHelper::humanDuration()` no longer returns the number of weeks, unless the number of days is divisible by 7. ([#11594](https://github.com/craftcms/cms/discussions/11594))
- `craft\helpers\DateTimeHelper::humanDuration()` now accepts date interval strings to be passed in.
- `craft\helpers\Db::url2config()` now returns `driver`, `server`, `port`, and `database` keys, when possible. ([#11735](https://github.com/craftcms/cms/issues/11735))
- `craft\services\Assets::getImagePreviewUrl()` now throws a `yii\base\NotSupportedException` if a preview URL could not be generated for the asset, rather than causing a PHP error.

### Deprecated
- Deprecated `craft\helpers\DateTimeHelper::secondsToInterval()`. `toDateInterval()` should be used instead.

### Fixed
- Fixed a bug where database connections would always use port `3306` by default if `craft\config\DbConfig` had been configured via fluent methods, even for PostgreSQL.
- Fixed a bug where system messages provided by Yii weren’t getting translated in some cases. ([#11712](https://github.com/craftcms/cms/issues/11712))
- Fixed a bug where the “Keep me signed in” checkbox label wasn’t always accurately representing the `rememberedUserSessionDuration` config setting. ([#11594](https://github.com/craftcms/cms/discussions/11594))
- Fixed a bug where the `Craft.cp.setSiteId()` JavaScript method wasn’t updating `Craft.siteId`, or the base URLs used by `Craft.getActionUrl()`, `Craft.getCpUrl()`, and `Craft.getUrl()`.
- Fixed an error that occurred when removing a Single section from the primary site, if it contained any Matrix blocks. ([#11669](https://github.com/craftcms/cms/issues/11669))
- Fixed a bug where Matrix sub-fields weren’t showing their validation errors when `autosaveDrafts` was `false`. ([#11731](https://github.com/craftcms/cms/issues/11731))
- Fixed a bug where saving an element with invalid field values could result in the invalid values being forgotten, rather than re-validated. ([#11731](https://github.com/craftcms/cms/issues/11731))
- Fixed a bug where the database connection would be misconfigured if the `url` connection setting was used. ([#11735](https://github.com/craftcms/cms/issues/11735))
- Fixed a bug where the element index filter HUDs weren’t always visually aligned with the search input. ([#11739](https://github.com/craftcms/cms/issues/11739))
- Fixed a bug where it wasn’t possible to preview or edit image assets if their filesystem and transform filesystem didn’t have public URLs. ([#11686](https://github.com/craftcms/cms/issues/11686), [#11687](https://github.com/craftcms/cms/issues/11687))
- Fixed a bug where not all project config changes would be applied if a site was deleted. ([#9567](https://github.com/craftcms/cms/issues/9567))
- Fixed a bug where `$` characters in database connection passwords weren’t being escaped property when backing up/restoring the database. ([#11750](https://github.com/craftcms/cms/issues/11750))

### Security
- Fixed XSS vulnerabilities.

## 4.2.0.2 - 2022-07-27

### Fixed
- Fixed a bug where `Garnish.uiShortcutManager` was getting double-instantiated, causing some keyboard shortcuts to be triggered multiple times.
- Fixed a JavaScript error that occurred when switching sites in the control panel. ([#11709](https://github.com/craftcms/cms/issues/11709))
- Fixed a bug where some config settings set via fluent setters weren’t getting normalized.
- Fixed a bug where the database connection DSN string wasn’t getting built properly when the connection settings were set via fluent setters.

## 4.2.0.1 - 2022-07-26

### Fixed
- Fixed an error that could occur when passing an object into `craft\helpers\ArrayHelper::removeValue()` or the `|without` filter.

## 4.2.0 - 2022-07-26

### Added
- The control panel is now translated into Ukrainian.
- Element conditions can now include condition rules for Matrix fields. ([#11620](https://github.com/craftcms/cms/issues/11620))
- Element conditions can now include condition rules for Money fields. ([#11560](https://github.com/craftcms/cms/issues/11560))
- Added the “Notification Duration” user accessibility preference. ([#11612](https://github.com/craftcms/cms/pull/11612))
- The `accessibilityDefaults` config setting now supports a `notificationDuration` key.
- Added `craft\behaviors\SessionBehavior::getSuccess()`.
- Added `craft\behaviors\SessionBehavior::setSuccess()`.
- Added `craft\config\BaseConfig`. ([#11591](https://github.com/craftcms/cms/pull/11591), [#11656](https://github.com/craftcms/cms/pull/11656))
- Added `craft\controllers\UsersController::EVENT_AFTER_FIND_LOGIN_USER`. ([#11645](https://github.com/craftcms/cms/pull/11645))
- Added `craft\controllers\UsersController::EVENT_BEFORE_FIND_LOGIN_USER`. ([#11645](https://github.com/craftcms/cms/pull/11645))
- Added `craft\events\DefineFieldLayoutCustomFieldsEvent`.
- Added `craft\events\FindLoginUserEvent`.
- Added `craft\events\IndexKeywordsEvent`.
- Added `craft\fields\conditions\EmptyFieldConditionRule`.
- Added `craft\helpers\DateTimeHelper::humanDuration()`.
- Added `craft\helpers\Template::resolveTemplatePathAndLine()`.
- Added `craft\models\FieldLayout::EVENT_DEFINE_CUSTOM_FIELDS`. ([#11634](https://github.com/craftcms/cms/discussions/11634))
- Added `craft\services\Config::getLoadingConfigFile()`.
- Added `craft\services\Elements::EVENT_INVALIDATE_CACHES`. ([#11617](https://github.com/craftcms/cms/pull/11617))
- Added `craft\services\Search::EVENT_BEFORE_INDEX_KEYWORDS`. ([#11575](https://github.com/craftcms/cms/discussions/11575))

### Changed
- Redesigned user notifications. ([#11612](https://github.com/craftcms/cms/pull/11612))
- Most element notifications now include a link to the element. ([#11612](https://github.com/craftcms/cms/pull/11612))
- Improved overall control panel accessibility. ([#11563](https://github.com/craftcms/cms/pull/11563), [#11543](https://github.com/craftcms/cms/pull/11543), [#11688](https://github.com/craftcms/cms/pull/11688), [#11699](https://github.com/craftcms/cms/pull/11699))
- Improved condition builder accessibility. ([#11588](https://github.com/craftcms/cms/pull/11588), [#11643](https://github.com/craftcms/cms/pull/11643))
- Improved Image Editor accessibility. ([#11496](https://github.com/craftcms/cms/pull/11496))
- The “Keep me signed in” checkbox label on the control panel’s login page now includes the remembered session duration, e.g. “Keep me signed in for 2 weeks”. ([#11594](https://github.com/craftcms/cms/discussions/11594))
- Dashboard widgets no longer show a confirmation dialog when deleted. Their delete notifications include an “Undo” button instead. ([#11573](https://github.com/craftcms/cms/discussions/11573))
- Element edit pages no longer jump down when the “Showing your unsaved changes” notice is added, unless there’s not enough content to require a scroll bar. ([#11586](https://github.com/craftcms/cms/discussions/11586))
- Matrix block previews now show selected option labels rather than their raw values. ([#11659](https://github.com/craftcms/cms/issues/11659))
- Improved the behavior of some console commands for non-interactive shells. ([#11650](https://github.com/craftcms/cms/issues/11650))
- The `utils/prune-revisions` console command now has a `--section` option. ([#8783](https://github.com/craftcms/cms/discussions/8783))
- Deprecation warnings’ stack traces now show source templates’ paths and line numbers.
- Exception JSON responses now include the previous exception details, recursively. ([#11694](https://github.com/craftcms/cms/discussions/11694))
- `config/general.php` and `config/db.php` can now return `craft\config\GeneralConfig`/`DbConfig` objects, which can be defined using new fluent setter methods. ([#11591](https://github.com/craftcms/cms/pull/11591), [#11656](https://github.com/craftcms/cms/pull/11656))
- The `|duration` Twig filter can now be used with an integer representing a number of seconds, and its `showSeconds` argument is no longer required. Seconds will be output if the duration is less than one minute by default.
- The `|length` Twig filter now checks if the variable is a query, and if so, returns its count. ([#11625](https://github.com/craftcms/cms/discussions/11625))
- The `|without` Twig filter no longer uses strict value comparisons by default. It has a new `$strict` argument that can be set to `true` to enforce strict comparisons if desired. ([#11695](https://github.com/craftcms/cms/issues/11695))
- `craft\base\conditions\BaseConditionRule::inputHtml()` is no longer abstract, and returns an empty string by default.
- `craft\behaviors\SessionBehavior::setError()` now has a `$settings` argument.
- `craft\behaviors\SessionBehavior::setNotice()` now has a `$settings` argument.
- `craft\db\Query` now implements the `ArrayAccess` and `IteratorAggregate` interfaces, so queries (including element queries) can be treated as arrays.
- `craft\helpers\ArrayHelper::removeValue()` no longer uses strict value comparisons by default. It has a new `$strict` argument that can be set to `true` to enforce strict comparisons if desired.
- `craft\web\Controller::asSuccess()` now has a `$notificationSettings` argument.
- `craft\web\Controller::setFailFlash()` now has a `$settings` argument.
- `craft\web\Controller::setSuccessFlash()` now has a `$settings` argument.

### Deprecated
- Deprecated `craft\helpers\DateTimeHelper::humanDurationFromInterval()`. `humanDuration()` should be used instead.
- Deprecated `craft\helpers\DateTimeHelper::secondsToHumanTimeDuration()`. `humanDuration()` should be used instead.

### Fixed
- Fixed a bug where new condition rules’ type selectors weren’t getting auto-focused.
- Fixed a bug where Quick Post widgets weren’t submitting custom field values.
- Fixed a bug where assets’ `getImg()` methods were returning `null` for assets in volumes without URLs, even if a transform was being used. ([#11614](https://github.com/craftcms/cms/issues/11614))
- Fixed a bug where sensitive data wasn’t getting redacted in the logs when Dev Mode was enabled. ([#11618](https://github.com/craftcms/cms/issues/11618))
- Fixed a SQL error that could occur on MySQL 5. ([#11596](https://github.com/craftcms/cms/issues/11596))
- Fixed an error that could occur when upgrading to Craft 4. ([#11644](https://github.com/craftcms/cms/issues/11644))
- Fixed a bug where the green color used in lightswitches was too dark. ([#11653](https://github.com/craftcms/cms/issues/11653))
- Fixed a bug where relational and Matrix fields were assuming their values hadn’t been eager-loaded on element save. ([#11667](https://github.com/craftcms/cms/issues/11667), [#11670](https://github.com/craftcms/cms/issues/11670))
- Fixed a bug where deprecation warnings for treating an element query as an array weren’t getting logged with an origin, if they involved Twig’s `|batch` filter. ([#11597](https://github.com/craftcms/cms/issues/11597))
- Fixed a bug where `{% js %}`, `{% script %}`, and `{% css %}` tags weren’t registering JavaScript and CSS code properly when used within a `{% cache %}` tag that contained an ungenerated image transform. ([#11602](https://github.com/craftcms/cms/issues/11602))
- Fixed a bug where the “User saved” notification was translated for the former language, when changing the current user’s language preference.
- Fixed a JavaScript error that occurred when removing a category from a Categories field, if any of its descendants were selected as well. ([#11641](https://github.com/craftcms/cms/issues/11641))
- Fixed a bug where links to config settings from **Settings** → **General** didn’t include the correct setting anchors. ([#11665](https://github.com/craftcms/cms/pull/11665))
- Fixed styling issues with Live Preview in Firefox.

### Security
- Fixed an information disclosure vulnerability.

## 4.1.4.1 - 2022-07-13

### Fixed
- Fixed a bug where `craft\services\Assets::getRootFolderByVolumeId()` wasn’t returning the root folder. ([#11593](https://github.com/craftcms/cms/issues/11593))

## 4.1.4 - 2022-07-12

### Added
- Added `craft\models\FieldLayout::getVisibleCustomFieldElements()`.

### Changed
- Relation fields now focus on the next related element’s “Remove” button when an element is removed. ([#11577](https://github.com/craftcms/cms/issues/11577))

### Deprecated
- Deprecated `craft\base\FieldTrait::$required`. `craft\fieldlayoutelements\BaseField::$required` should be used instead.

### Fixed
- Fixed a bug where assets’ native Alternative Text fields were getting mislabeled as translatable. ([#11576](https://github.com/craftcms/cms/issues/11576))
- Fixed a bug where fields nested within Neo fields could be incorrectly validated as required. ([#11574](https://github.com/craftcms/cms/issues/11574))
- Fixed a PHP error that occurred when editing a Date field with a Min Date setting set.
- Fixed a bug where date range inputs weren’t working on mobile. ([#11571](https://github.com/craftcms/cms/issues/11571))
- Fixed a bug where the “Craft Support” Dashboard widget wasn’t being labeled properly in the widget settings HUD and delete confirmation dialog. ([#11573](https://github.com/craftcms/cms/discussions/11573))
- Fixed a bug where the project config cache was getting invalidated on each public GraphQL API request.

## 4.1.3 - 2022-07-07

### Changed
- Address fields now show required indicators based on the configured validation rules. ([#11566](https://github.com/craftcms/cms/pull/11566))

### Fixed
- Fixed a JavaScript error that occurred on the Updates utility. ([#11567](https://github.com/craftcms/cms/issues/11567))
- Fixed a bug where Craft’s Composer commands could produce a malformed `composer.json` file. ([#11564](https://github.com/craftcms/cms/issues/11564))

## 4.1.2 - 2022-07-06

### Added
- Added `craft\helpers\ProjectConfig::ensureAllFilesystemsProcessed()`.

### Changed
- Relational field condition rules now have the “is related to” operator selected by default. ([#11550](https://github.com/craftcms/cms/discussions/11550))

### Fixed
- Fixed a bug where the Updates utility wasn’t checking for updates properly. ([#11552](https://github.com/craftcms/cms/issues/11552))
- Fixed an error that could occur when deploying a Craft 4 upgrade to another server. ([#11558](https://github.com/craftcms/cms/issues/11558))
- Fixed a bug where Assets fields were relocating assets when saving a revision.
- Fixed a bug where asset bundles weren’t getting registered on the front end. ([#11555](https://github.com/craftcms/cms/issues/11555))

## 4.1.1 - 2022-07-05

### Changed
- Improved the control panel tab design. ([#11524](https://github.com/craftcms/cms/pull/11524))
- Changed the order of relational field condition rule operators, so “is related to” is listed first. ([#11550](https://github.com/craftcms/cms/discussions/11550))
- Template caching is now supported for console requests, for `{% cache %}` tags that have the `globally` param. ([#11551](https://github.com/craftcms/cms/issues/11551))
- Updated Composer to 2.2.15. ([#11538](https://github.com/craftcms/cms/issues/11538))

### Fixed
- Fixed an error that could occur if any custom fields were missing their field group. ([#11522](https://github.com/craftcms/cms/discussions/11522))
- Fixed a bug where custom selects weren’t scrolling to the visually-focused option.
- Fixed errors that could occur if an element condition contained any rules for deleted custom fields. ([#11526](https://github.com/craftcms/cms/issues/11526))
- Fixed a bug where the “Deactivate users by default” user setting wasn’t working. ([#11519](https://github.com/craftcms/cms/issues/11519))
- Fixed a styling issue with the Edit Route modal. ([#11528](https://github.com/craftcms/cms/issues/11528))
- Fixed a bug where assets uploaded from Assets fields weren’t retaining their original filename. ([#11530](https://github.com/craftcms/cms/issues/11530))
- Fixed a bug where project config changes made at the end of the request lifecycle weren’t getting saved.
- Fixed a bug where toggling entries’ and categories’ site-specific statuses from element editor slideouts wasn’t working. ([#11547](https://github.com/craftcms/cms/issues/11547))
- Fixed a SQL error that occurred when running the `utils/prune-provisional-drafts` command. ([#11548](https://github.com/craftcms/cms/issues/11548))
- Fixed focus styling issues with the Edit Route modal.

## 4.1.0.2 - 2022-06-28

### Fixed
- Fixed a PHP error. ([#11518](https://github.com/craftcms/cms/issues/11518))

## 4.1.0.1 - 2022-06-28

### Fixed
- Fixed an infinite recursion bug. ([#11514](https://github.com/craftcms/cms/issues/11514))

## 4.1.0 - 2022-06-28

### Added
- Field layouts can now have “Line Break” UI elements. ([#11328](https://github.com/craftcms/cms/discussions/11328))
- Added the `db/drop-all-tables` command. ([#11288](https://github.com/craftcms/cms/pull/11288))
- Added the `elements/delete` command.
- Added the `elements/restore` command.
- Added the `project-config/get` command. ([#11341](https://github.com/craftcms/cms/pull/11341))
- Added the `project-config/remove` command. ([#11341](https://github.com/craftcms/cms/pull/11341))
- Added the `project-config/set` command. ([#11341](https://github.com/craftcms/cms/pull/11341))
- The `AdminTable` Vue component can now be included into other Vue apps, in addition to being used as a standalone app. ([#11107](https://github.com/craftcms/cms/pull/11107))
- Added a `one()` alias for `first()` to collections. ([#11134](https://github.com/craftcms/cms/discussions/11134))
- Added `craft\base\Element::EVENT_DEFINE_CACHE_TAGS`. ([#11171](https://github.com/craftcms/cms/discussions/11171))
- Added `craft\base\Element::cacheTags()`.
- Added `craft\base\FieldInterface::getLabelId()`.
- Added `craft\console\controllers\UsersController::$activate`.
- Added `craft\elements\conditions\ElementCondition::$sourceKey`.
- Added `craft\elements\db\ElementQuery::EVENT_AFTER_POPULATE_ELEMENTS`. ([#11262](https://github.com/craftcms/cms/discussions/11262))
- Added `craft\elements\db\ElementQuery::EVENT_DEFINE_CACHE_TAGS`. ([#11171](https://github.com/craftcms/cms/discussions/11171))
- Added `craft\events\PopulateElementsEvent`.
- Added `craft\fieldlayoutelements\BaseField::labelId()`.
- Added `craft\fieldlayoutelements\LineBreak`.
- Added `craft\helpers\DateTimeHelper::now()`.
- Added `craft\helpers\DateTimeHelper::pause()`. ([#11130](https://github.com/craftcms/cms/pull/11130))
- Added `craft\helpers\DateTimeHelper::resume()`. ([#11130](https://github.com/craftcms/cms/pull/11130))

### Changed
- Improved overall control panel accessibility. ([#11297](https://github.com/craftcms/cms/pull/11297), [#11296](https://github.com/craftcms/cms/pull/11296), [#11414](https://github.com/craftcms/cms/pull/11414), [#11452](https://github.com/craftcms/cms/pull/11452))
- Improved pagination UI accessibility. ([#11126](https://github.com/craftcms/cms/pull/11126))
- Improved element index accessibility. ([#11169](https://github.com/craftcms/cms/pull/11169), [#11200](https://github.com/craftcms/cms/pull/11200), [#11251](https://github.com/craftcms/cms/pull/11251))
- Improved Dashboard accessibility. ([#11217](https://github.com/craftcms/cms/pull/11217), [#11297](https://github.com/craftcms/cms/pull/11297))
- Improved address management accessibility. ([#11397](https://github.com/craftcms/cms/pull/11397))
- Improved Matrix field accessibility. ([#11306](https://github.com/craftcms/cms/pull/11306))
- Improved mobile support. ([#11323](https://github.com/craftcms/cms/pull/11323), [#11430](https://github.com/craftcms/cms/pull/11430))
- Improved keyboard support for custom selects. ([#11414](https://github.com/craftcms/cms/pull/11414))
- It’s now possible to remove all selected elements from relational fields by pressing <kbd>Backspace</kbd> or <kbd>Delete</kbd> while one of them is focused.
- Improved the UI of condition builders. ([#11386](https://github.com/craftcms/cms/pull/11386))
- Entry Type condition rules now allow multiple selections. ([#11124](https://github.com/craftcms/cms/pull/11124))
- Element index filters now only show condition rules for the custom fields that are used by the field layouts in the selected source, if a native source is selected. ([#11187](https://github.com/craftcms/cms/discussions/11187))
- Element index filters now only show condition rules for custom fields used by field layouts created for the target element type, if no native source is selected.
- Condition builders can now include multiple rules with the same label, as long as they’re in different groups.
- Asset indexes now have a “Location” table attribute option. ([#11450](https://github.com/craftcms/cms/discussions/11450))
- It’s now possible to sort entries by their section and type. ([#9192](https://github.com/craftcms/cms/discussions/9192), [#11335](https://github.com/craftcms/cms/discussions/11335))
- It’s now possible to sort assets by their file kind.
- Element editor metadata now lists elements’ IDs.
- Live Preview now always shows a “Refresh” button, regardless of whether the preview target has auto-refresh enabled. ([#11160](https://github.com/craftcms/cms/discussions/11160))
- Sites’ Language settings now display the locale IDs as option hints, rather than the languages’ native names. ([#11195](https://github.com/craftcms/cms/discussions/11195))
- Selectize options can now specify searchable `keywords` that won’t be visible in the UI.
- Selectize inputs will now include their options’ values as search keywords.
- Newly-created entries now get placeholder Post Date set on them, so they get sorted appropriately when querying for entries ordered by `postDate`. ([#11272](https://github.com/craftcms/cms/issues/11272))
- Element queries can now pass columns into the `orderBy` param in addition to `score` when searching. ([#11470](https://github.com/craftcms/cms/pull/11470), [#11457](https://github.com/craftcms/cms/discussions/11457))
- Field layout elements within field layout designers now support double-clicking to open their settings slideout. ([#11277](https://github.com/craftcms/cms/discussions/11277))
- The control panel’s JavaScript queue is now paused when the browser tab isn’t visible. ([#10632](https://github.com/craftcms/cms/issues/10632))
- The `db/restore` command now asks whether the database should be backed up, and whether all existing database tables should be dropped, prior to restoring the backup. ([#11288](https://github.com/craftcms/cms/pull/11288))
- The `users/create` command now asks whether the user should be activated when saved.
- The `maxBackups` config setting now impacts `.sql.zip` files in addition to `.sql` files. ([#11241](https://github.com/craftcms/cms/issues/11241))
- Deprecation messages are now consistently referred to as “deprecation warnings” in the control panel.
- Callback functions returned by elements’ `sortOptions()`/`defineSortOptions()` methods are now passed a `craft\db\Connection` object as a second argument.
- All element sources now have a “Set Status” action, even if the element type’s `defineActions()` method didn’t include one, if the element type’s `hasStatuses()` method returns `true`. ([#11383](https://github.com/craftcms/cms/discussions/11383))
- All element sources now have a “View” action, even if the element type’s `defineActions()` method didn’t include one, if the element type’s `hasUris()` method returns `true`. ([#11383](https://github.com/craftcms/cms/discussions/11383))
- All element sources now have “Edit” and “Delete” actions, even if the element type’s `defineActions()` method didn’t include them. ([#11383](https://github.com/craftcms/cms/discussions/11383))
- The “Set Status” and “Edit” element actions are now only available for elements whose `canSave()` method returned `true`.
- Assets fields now reject uploaded files which don’t pass their “Selectable Assets Condition” setting. ([#11433](https://github.com/craftcms/cms/issues/11433))
- It’s now possible to save new assets without setting their `filename` or `kind` attributes, as long as `newLocation` or `newFilename` is set. ([#11439](https://github.com/craftcms/cms/issues/11439))
- The `searchindex` table is now uses the InnoDB storage engine by default for MySQL installs. ([#11374](https://github.com/craftcms/cms/discussions/11374))
- The `_layouts/elementindex` control panel template now sets the page title based on the element’s `pluralDisplayName()` method by default. ([#11502](https://github.com/craftcms/cms/pull/11502))
- `craft\test\ActiveFixture::$data` is now populated with the active record instances, making them accessible to tests via `$this->tester->grabFixture('my-fixture', 'data-key')`. ([#11445](https://github.com/craftcms/cms/pull/11445))
- Address validation rules are now defined by `defineRules()`. ([#11471](https://github.com/craftcms/cms/pull/11471))
- `Garnish.DELETE_KEY` now refers to the actual <kbd>Delete</kbd> key code, and the <kbd>Backspace</kbd> key code is now referenced by `Garnish.BACKSPACE_KEY`.

### Deprecated
- Deprecated `craft\elements\actions\DeleteAssets`. `craft\elements\actions\Delete` should be used instead.

### Removed
- Removed `craft\elements\conditions\entries\EntryTypeCondition::$sectionUid`.
- Removed `craft\elements\conditions\entries\EntryTypeCondition::$entryTypeUid`.

## 4.0.6 - 2022-06-28

### Added
- Added `craft\fields\BaseOptionsField::encodeValue()`.

### Changed
- Improved the `install` command’s error output when invalid options were passed.
- `canonical` is now a reserved field handle. ([#11503](https://github.com/craftcms/cms/issues/11503))
- `craft\fields\BaseOptionsField::translatedOptions()` now has an `$encode` argument.

### Fixed
- Fixed a bug where self relations within relational fields were being forgotten. ([#11461](https://github.com/craftcms/cms/issues/11461))
- Fixed a bug where the `install` command required `--site-name`, `--site-url`, and `--language` options to be passed when project config YAML was already present. ([#11513](https://github.com/craftcms/cms/issues/11513))
- Fixed a bug where `Garnish.setFocusWithin()` wasn’t working if the first focusable element was a checkbox. ([#11498](https://github.com/craftcms/cms/discussions/11498))
- Fixed a bug where Matrix blocks could be saved in the wrong order.
- Fixed a bug where Checkboxes, Dropdown, Multi-select, and Radio Buttons fields could lose their values if their option values were set to integers. ([#11461](https://github.com/craftcms/cms/issues/11461))

## 4.0.5.2 - 2022-06-24

### Fixed
- Fixed a SQL error that could occur on MySQL 5. ([#11493](https://github.com/craftcms/cms/issues/11493))
- Fixed a bug where Craft’s Composer commands weren’t ensuring that `config.allow-plugins.yiisoft/yii2-composer` was `true` in `composer.json`. ([#11399](https://github.com/craftcms/cms/issues/11399))

## 4.0.5.1 - 2022-06-22

### Fixed
- Fixed a bug where not all changes to entries and categories created via the “Save and add another” action were propagating to other sites. ([#11476](https://github.com/craftcms/cms/issues/11476))
- Fixed a bug where it wasn’t possible to rename assets.
- Fixed a bug where a provisional draft could be created for an entry if its form was interacted with before the page had fully initialized. ([#11466](https://github.com/craftcms/cms/issues/11466))
- Fixed exact phrase searching on PostgreSQL. ([#11486](https://github.com/craftcms/cms/issues/11486))

## 4.0.5 - 2022-06-21

### Added
- Added `craft\helpers\Number::isIntOrFloat()`.

### Changed
- Categories now support change tracking.
- Improved performance when working with temp asset folders.
- Temp asset folders are no longer created until they’re actually needed. ([#11427](https://github.com/craftcms/cms/issues/11427))
- Element index queries are no longer cached if they contain a search term.
- Search inputs within field layout designers now prevent the containing form from being submitted when the <kbd>Return</kbd> key is pressed. ([#11415](https://github.com/craftcms/cms/discussions/11415))

### Deprecated
- Deprecated `craft\services\Categories::pruneDeletedField()`. ([#11054](https://github.com/craftcms/cms/discussions/11054))
- Deprecated `craft\services\Globals::pruneDeletedField()`. ([#11054](https://github.com/craftcms/cms/discussions/11054))
- Deprecated `craft\services\Sections::pruneDeletedField()`. ([#11054](https://github.com/craftcms/cms/discussions/11054))
- Deprecated `craft\services\Tags::pruneDeletedField()`. ([#11054](https://github.com/craftcms/cms/discussions/11054))
- Deprecated `craft\services\Users::pruneDeletedField()`. ([#11054](https://github.com/craftcms/cms/discussions/11054))
- Deprecated `craft\services\Volumes::pruneDeletedField()`. ([#11054](https://github.com/craftcms/cms/discussions/11054))

### Fixed
- Fixed an error that could occur when saving an element to a disabled site. ([#10499](https://github.com/craftcms/cms/issues/10499))
- Fixed a bug where newly-added condition rules’ types were still selectable for preexisting condition rules, when they shouldn’t have been.
- Fixed a bug where field layout designers were checking the wrong setting when determining whether to include UI elements (`customizableTabs` instead of `customizableUi`).
- Fixed a bug where the Asset Indexes utility was analyzing image transform directories and files. ([#11362](https://github.com/craftcms/cms/issues/11362), [#11384](https://github.com/craftcms/cms/pull/11384))
- Fixed a bug where focus was getting trapped within element editor slideouts’ sidebars even for wide viewports where there was enough room to display the sidebar side-by-side with other slideout content. ([#11358](https://github.com/craftcms/cms/pull/11358))
- Fixed a bug where users’ Formatting Locale preferences weren’t always being respected.
- Fixed a bug where address card menus would linger around after an address was deleted.
- Fixed a bug where the `index-assets` command could produce unexpected output. ([#11194](https://github.com/craftcms/cms/issues/11194)).
- Fixed a bug where video controls within asset preview modals were inaccessible via the keyboard. ([#11371](https://github.com/craftcms/cms/pull/11371))
- Fixed a bug where `transform` GraphQL directives weren’t working for Assets fields. ([#10299](https://github.com/craftcms/cms/discussions/10299))
- Fixed a PHP error that could occur when running the `help` command. ([#11423](https://github.com/craftcms/cms/issues/11423))
- Fixed a bug where `craft\helpers\App::env()` was converting some values to integers or floats unexpectedly. ([#11422](https://github.com/craftcms/cms/issues/11422))
- Fixed a bug where changes to existing Matrix blocks weren’t saving for element types that supported drafts but not change tracking. ([#11419](https://github.com/craftcms/cms/issues/11419))
- Fixed a bug where double-clicking on a related asset’s thumbnail could open the asset’s preview modal. ([#11424](https://github.com/craftcms/cms/issues/11424))
- Fixed a bug where the control panel wasn’t displaying file upload failure messages.
- Fixed a bug where `action` query params were taking precedence over `actionTrigger` URI matches, when handling action requests. ([#11435](https://github.com/craftcms/cms/issues/11435))
- Fixed a bug where image fields within Edit User pages and the Settings → General page weren’t resetting properly after an image was deleted. ([#11436](https://github.com/craftcms/cms/issues/11436))
- Fixed a bug where User Group condition rules set to the “is not one of” operator weren’t being applied to individual elements correctly. ([#11444](https://github.com/craftcms/cms/discussions/11444))
- Fixed a JavaScript error that occurred on element indexes for users that didn’t have permission to edit any sites.
- Fixed a bug where users without permission to create new entries in a section could duplicate existing entries. ([#11447](https://github.com/craftcms/cms/pull/11447))
- Fixed a bug where element selection condition rules weren’t working if an element ID was provided. ([#11451](https://github.com/craftcms/cms/pull/11451))
- Fixed a PHP error that occurred when executing a GraphQL query using a token that wasn’t set to a schema. ([#11453](https://github.com/craftcms/cms/issues/11453))
- Fixed a PHP error that could occur when unserializing a `craft\validator\DateTimeValidator`, `LanguageValidator`, `StringValidator`, or `TimeValidator` object. ([#11454](https://github.com/craftcms/cms/issues/11454))
- Fixed a bug where element types’ `actions()` methods were getting called for all `element-indexes/*` action requests.
- Fixed a bug where the `install` command would run non-interactively even if not all needed options were passed, resulting in an error after the database tables had been added. ([#11305](https://github.com/craftcms/cms/issues/11305))
- Fixed a viewport clipping bug on the control panel’s Login page. ([#11372](https://github.com/craftcms/cms/pull/11372))
- Fixed a bug where filtering an element query by a relational field using `:empty:`/`:notempty:` wasn’t factoring in the field’s “Which site should entries be related from?” setting properly.
- Fixed a bug where filtering an element query by a relational field using `:empty:`/`:notempty:` wasn’t factoring in the source elements’ site IDs, for fields set to manage relations on a per-site basis. ([#11418](https://github.com/craftcms/cms/issues/11418))
- Fixed a bug where the Temporary Uploads asset source wasn’t including subfolders.
- Fixed a bug where file upload progress bars weren’t always going away when an upload error occurred.
- Fixed a bug where Pashto was not being treated as an RTL langauge. ([#11428](https://github.com/craftcms/cms/issues/11428))
- Fixed a bug where the `upscaleImages` config setting wasn’t being respected for transforms where only a single image dimension was specified. ([#11398](https://github.com/craftcms/cms/issues/11398))
- Fixed an error that could occur when executing a GraphQL query, if a section didn’t have any entry types. ([#11273](https://github.com/craftcms/cms/issues/11273))
- Fixed an error that could occur when changing the primary site on installs with a large number of users. ([#11459](https://github.com/craftcms/cms/issues/11459))
- Fixed a bug where Assets fields within Vizy fields weren’t getting relocated from the user’s temp uploads folder. ([#11462](https://github.com/craftcms/cms/issues/11462))

### Security
- Environment-aware control panel fields no longer suggest environment variables that begin with `HTTP_`.
- The Sendmail mailer no longer validates if the Sendmail Command setting is set to an enivornment variable that begins with `HTTP_`.

## 4.0.4 - 2022-06-03

### Added
- Added support for querying for users with a `credentialed` status.
- Added `craft\elements\db\UserQuery::STATUS_CREDENTIALED`.
- Added `craft\errors\FieldNotFoundException`.
- Added `craft\helpers\Html::encodeSpaces()`.
- Added `craft\web\twig\variables\Cp::getRequestedSite()`. ([#11082](https://github.com/craftcms/cms/discussions/11082))

### Changed
- `temp` is now a reserved volume handle.
- Improved the performance of field layout designers. ([#11298](https://github.com/craftcms/cms/issues/11298))
- All control panel pages now have a `site--<siteHandle>` class name on the `<body>`, based on the currently-selected site. ([#11303](https://github.com/craftcms/cms/discussions/11303))
- Warnings are no longer logged when instantiating a field layout that references a deleted custom field. ([#11333](https://github.com/craftcms/cms/issues/11333))
- Read/write splitting is now disabled for all console requests.
- The `db/restore` command now prompts to clear data caches after the import is complete. ([#11327](https://github.com/craftcms/cms/issues/11327))
- Entry queries no longer factor in seconds when looking for currently-live entries, without excluding entries that were published in the past minute. ([#5389](https://github.com/craftcms/cms/issues/5389))
- `craft\elements\Asset::getUrl()` now encodes any spaces in the URL as `%20` entities.

### Fixed
- Fixed a bug where it wasn’t possible to disable all table columns for an element source. ([#11291](https://github.com/craftcms/cms/issues/11291))
- Fixed a bug where the Assets index page wasn’t allowing any bulk actions for assets in the temporary volume. ([#11293](https://github.com/craftcms/cms/issues/11293))
- Fixed a bug where PHP errors thrown while rendering a template weren’t being handled properly. ([#11108](https://github.com/craftcms/cms/issues/11108))
- Fixed a bug where site status labels were inconsistent on element edit pages. ([#11307](https://github.com/craftcms/cms/issues/11307))
- Fixed a bug where addresses’ County fields were mislablled. ([#11314](https://github.com/craftcms/cms/pull/11314))
- Fixed a bug where the control panel’s login form wasn’t handling errors properly. ([#11319](https://github.com/craftcms/cms/pull/11319))
- Fixed a bug where it wasn’t possible to use a `{% redirect %}` tag in an error template. ([#11336](https://github.com/craftcms/cms/issues/11336))
- Fixed an error that occurred when saving an entry via a GraphQL mutation. ([#11312](https://github.com/craftcms/cms/issues/11312))
- Fixed a bug where all web requests were getting no-cache headers. ([#11346](https://github.com/craftcms/cms/issues/11346))
- Fixed a bug where user caches weren’t getting invalidated when users were changed to a pending or inactive state.
- Fixed a bug where querying for users with an `active` status was returning suspended users. ([#11370](https://github.com/craftcms/cms/pull/11370))
- Fixed a bug where it wasn’t possible to drag assets within Assets fields by their thumbnails. ([#11364](https://github.com/craftcms/cms/issues/11364))
- Fixed a bug where asset thumbnails weren’t loading if their filename contained a space. ([#11350](https://github.com/craftcms/cms/issues/11350))
- Fixed a bug where `craft\services\AssetIndexer::indexFile()` wasn’t removing the filename from the file path when setting the directory on the listing. ([#11365](https://github.com/craftcms/cms/issues/11365))
- Fixed a bug where links within custom field instructions were getting mangled. ([#11377](https://github.com/craftcms/cms/issues/11377))
- Fixed a bug where project config paths that contained slashes weren’t getting handled properly. ([#10774](https://github.com/craftcms/cms/issues/10774))
- Fixed a bug where the Login page had a tab-focusable “Skip to content” button. ([#11375](https://github.com/craftcms/cms/issues/11375))

## 4.0.3 - 2022-05-20

### Added
- Added `craft\elements\db\ElementQuery::prepareSubquery()`.

### Changed
- Element edit pages now disable pointer events on the content container for 300 milliseconds after the “Showing your unsaved changes” notice is displayed. ([#11229](https://github.com/craftcms/cms/issues/11229))
- Users can now create drafts for entries they have permission to view, but not save. ([#11249](https://github.com/craftcms/cms/issues/11249))
- User Group condition rules are no longer available in element conditions when no user groups exist. ([#11252](https://github.com/craftcms/cms/issues/11252))
- Matrix blocks now have `data-type-name` attributes. ([#11286](https://github.com/craftcms/cms/pull/11286))
- Reversed the order of Lightswitch fields’ “ON Label” and “OFF Label” settings. ([#11259](https://github.com/craftcms/cms/issues/11259))
- `craft\services\Elements::duplicateElement()` now has a `$trackDuplication` argument.
- `craft\services\Matrix::duplicateBlocks()` now has a `$trackDuplications` argument.

### Fixed
- Fixed a bug where dynamically-defined image transforms weren’t respecting the `format` param, unless the `generateTransformsBeforePageLoad` config setting was enabled.
- Fixed a bug where Table fields with Min Rows and Max Rows set to `1` were still showing a delete button. ([#11211](https://github.com/craftcms/cms/issues/11211))
- Fixed an error that could occur when saving an Assets field that was restricted to a single location, at the root of a volume. ([#11212](https://github.com/craftcms/cms/issues/11212))
- Fixed an error that could occur after a queue job execution had finished. ([#11213](https://github.com/craftcms/cms/issues/11213))
- Fixed an error that could occur when saving an entry with Matrix blocks. ([#11155](https://github.com/craftcms/cms/issues/11155))
- Fixed an error that occurred when saving a GraphQL schema without a scope. ([#11240](https://github.com/craftcms/cms/issues/11240))
- Fixed an error that could occur when editing the public GraphQL schema, if a public token existed in the project config, but not the database. ([#11218](https://github.com/craftcms/cms/issues/11218))
- Fixed some bugs with inconsistent asset indexing on Windows. ([#11174](https://github.com/craftcms/cms/issues/11174)), ([#11219](https://github.com/craftcms/cms/issues/11219))
- Fixed a bug where custom fields weren’t available to be included as table attributes. ([#11222](https://github.com/craftcms/cms/issues/11222))
- Fixed a bug where Alternative Text wasn’t available to be included as a table attribute. ([#11222](https://github.com/craftcms/cms/issues/11222))`immediately`
- Fixed a JavaScript error that broke Matrix fields with Min Blocks and Max Blocks both set to `1`. ([#11233](https://github.com/craftcms/cms/issues/11233))
- Fixed a bug where request context logs could appear when nothing else was logged. ([#11141](https://github.com/craftcms/cms/issues/11141))
- Fixed a bug where stack traces could be erroneously filtered from logs.
- Fixed a bug where removing an element from a relational field within an element editor could cause the editor to create a provisional draft, even if the element type didn’t support drafts. ([#11242](https://github.com/craftcms/cms/issues/11242))
- Fixed a bug where draft editor pages had two identical “Save and continue editing” alternate form actions.
- Fixed a JavaScript warning that occurred when viewing an element edit page, if the user didn’t have permission to edit it.
- Fixed a bug where asset selector modals weren’t fully initializing for Assets fields, if they were targeting the user’s temp folder. ([#11254](https://github.com/craftcms/cms/issues/11254))
- Fixed an error that occurred when saving an entry via a GraphQL mutation. ([#11258](https://github.com/craftcms/cms/issues/11258))
- Fixed a bug where Matrix block types’ layout elements were getting new UUIDs assigned each time the Matrix field was edited. ([#11248](https://github.com/craftcms/cms/issues/11248))
- Fixed a bug where the web-based installation wizard was throwing an exception if a database connection couldn’t be established, and there was no `config/db.php` file. ([#11245](https://github.com/craftcms/cms/issues/11245))
- Fixed a bug where editable tables’ delete buttons’ `aria-label` attributes weren’t getting updated when table rows were reordered or deleted.
- Fixed a bug where editable tables’ delete buttons weren’t visually disabled when the minimum number of rows had been reached.
- Fixed a bug where all eager-loaded `srcset`-style transform sizes were relative to the first eager-loaded transform, rather than the prior one. ([#11209](https://github.com/craftcms/cms/issues/11209))
- Fixed a bug where eager-loaded `srcset`-style transform sizes didn’t reference the prior eager-loaded transform’s `format`, `interlace`, `mode`, `position`, or `quality` settings. ([#11264](https://github.com/craftcms/cms/issues/11264))
- Fixed a bug where the web-based installation wizard wouldn’t show the database connection screen if a connection could be established but no database was selected. ([#11245](https://github.com/craftcms/cms/issues/11245))
- Fixed an error that could occur when applying a multi-site draft with relational fields. ([#11220](https://github.com/craftcms/cms/issues/11220))
- Fixed a bug where Matrix blocks could be deleted from newly-created multi-site entries, if the edit page was reloaded. ([#10906](https://github.com/craftcms/cms/issues/10906))

## 4.0.2 - 2022-05-11

### Added
- Added `craft\events\LocateUploadedFilesEvent`.
- Added `craft\fields\Assets::EVENT_LOCATE_UPLOADED_FILES`. ([#11123](https://github.com/craftcms/cms/discussions/11123))

### Changed
- `elements/*` actions no longer include custom field values in the response data, improving performance.
- Garnish menu buttons are now aware of the `disabled` attribute. ([#11128](https://github.com/craftcms/cms/issues/11128))
- Improved save performance for multi-site elements ([#11113](https://github.com/craftcms/cms/issues/11113))
- Built-in Composer actions now ensure that `composer.json` allows the `craftcms/plugin-installer` Composer plugin.

### Fixed
- Fixed an error that occurred when searching for elements by a custom field. ([#11120](https://github.com/craftcms/cms/pull/11120))
- Fixed a bug where asset upload failures weren’t being handled properly. ([#11156](https://github.com/craftcms/cms/issues/11156))
- Fixed a bug where warning and error logs were being sent to both `stdout` and `stderr` when `CRAFT_STREAM_LOG` was enabled. ([#11189](https://github.com/craftcms/cms/issues/11189))
- Fixed an error that occurred when exporting elements with relational fields using the “Expanded” export type. ([#11127](https://github.com/craftcms/cms/issues/11127))
- Fixed a PHP deprecation warning that occurred if the `tablePrefix` database connection setting was `null`.
- Fixed a bug where category groups were being identified as “{name}” in user permission lists. ([#11132](https://github.com/craftcms/cms/issues/11132))
- Fixed a bug where Assets fields’ “Upload files” buttons weren’t wrapping when there wasn’t enough space to show them alongside “Add an asset”. ([#11133](https://github.com/craftcms/cms/issues/11133))
- Fixed a bug where `Craft.getUrl()` was appending empty query strings to URLs when they weren’t needed. ([#11159](https://github.com/craftcms/cms/issues/11159))
- Fixed a bug where addresses could validate the wrong set of required fields, if the validation rules were invoked before the country code was set. ([#11162](https://github.com/craftcms/cms/issues/11162))
- Fixed an error that could occur when viewing the Temporary Uploads volume, if the Temp Uploads Location asset setting was set to “In the local temp folder”. ([#11192](https://github.com/craftcms/cms/issues/11192))
- Fixed an error that could occur when deleting a volume, if its filesystem had been deleted.
- Fixed an error that could occur when rendering the thumbnail preview for an asset, if its file was missing. ([#11196](https://github.com/craftcms/cms/issues/11196))
- Fixed a bug where soft-deleted drafts’ search keywords weren’t getting re-indexed if they were restored.
- Fixed an error that occurred when transforming an SVG image without specifying a width or height. ([#11122](https://github.com/craftcms/cms/issues/11122))
- Fixed an error that occurred when saving a Number field with a non-numeric value. ([#11164](https://github.com/craftcms/cms/issues/11164))
- Fixed a bug where it wasn’t possible to drag an item to the top in admin tables. ([#10781](https://github.com/craftcms/cms/issues/10781))
- Fixed a bug where entries within Structure sections weren’t expandable if their only descendants were unpublished drafts.
- Fixed a bug where expanding a collapsed Structure section entry wouldn’t reveal its descendants, if the parent was a draft. ([#11186](https://github.com/craftcms/cms/issues/11186))
- Fixed a bug where element caches weren’t getting cleared for elements when they were propagated to a newly-created site.

## 4.0.1 - 2022-05-06

### Fixed
- Fixed a bug where Money field labels’ `for` attributes weren’t referencing the correct input ID. ([#11016](https://github.com/craftcms/cms/pull/11016))
- Fixed a bug where Money field inputs weren’t getting `aria-describedby` attributes. ([#11016](https://github.com/craftcms/cms/pull/11016))
- Fixed an error that occurred when loading an edit screen for an element type that didn’t have a field layout. ([#11110](https://github.com/craftcms/cms/pull/11110))
- Fixed a bug where condition rules that weren’t selectable (per `isSelectable()`) were still visible in the rule dropdown menu. ([#11104](https://github.com/craftcms/cms/pull/11104))
- Fixed a bug where element edit pages could reload themselves immediately after saving the element. ([#11084](https://github.com/craftcms/cms/issues/11084))
- Fixed a bug where tabs weren’t interactive after changing an entry’s type, if the new entry type didn’t have a tab of the same name as the previously-selected tab. ([#11093](https://github.com/craftcms/cms/issues/11093))
- Fixed a bug where Twig syntax errors weren’t being handled properly. ([#11108](https://github.com/craftcms/cms/issues/11108))
- Fixed an error that occurred when attempting to delete a global set. ([#11100](https://github.com/craftcms/cms/issues/11100))
- Fixed an error that could occur when applying a draft. ([#11083](https://github.com/craftcms/cms/issues/11083))
- Fixed a bug where element queries weren’t returning any results if an element attribute table wasn’t joined in, and the element query was set to an abstract element class. ([#11105](https://github.com/craftcms/cms/issues/11105))

## 4.0.0.1 - 2022-05-04

### Changed
- The `setup` command now writes the application ID to a `CRAFT_APP_ID` environment variable.
- The `setup` command now writes the security key to a `CRAFT_SECURITY_KEY` environment variable.

## 4.0.0 - 2022-05-04

### Added
- Entries’, categories’, and assets’ edit pages, and all element types via slideouts, now use a unified editing experience. ([#10467](https://github.com/craftcms/cms/pull/10467))
- Categories now support drafts. ([#10467](https://github.com/craftcms/cms/pull/10467))
- Element slideouts now support provisional drafts and autosaving, for element types that support them. ([#10467](https://github.com/craftcms/cms/pull/10467))
- Element indexes can now be filtered by element attributes and custom field values. ([#9192](https://github.com/craftcms/cms/discussions/9192), [#9450](https://github.com/craftcms/cms/discussions/9450), [#9462](https://github.com/craftcms/cms/discussions/9462), [#9483](https://github.com/craftcms/cms/discussions/9483))
- Admins can now create custom element sources from the Customize Sources modal. ([#8423](https://github.com/craftcms/cms/discussions/8423))
- It’s now possible to disable native element sources from the Customize Sources modal. ([#10676](https://github.com/craftcms/cms/discussions/10676))
- Field layout tabs, fields, and UI elements can now be conditionally shown based on properties of the current user and/or element being edited. ([#8099](https://github.com/craftcms/cms/discussions/8099), [#8154](https://github.com/craftcms/cms/discussions/8154))
- Assets, Entries, and Users fields have new condition settings that can be used to further limit which elements should be relatable, beyond the existing field settings. ([#10393](https://github.com/craftcms/cms/pull/10393))
- Assets, Entries, and Users fields have new “Min Relations” settings, and their former “Limit” settings have been renamed to “Max Relations”. ([#8621](https://github.com/craftcms/cms/discussions/8621))
- Added a dedicated “Full Name” field to users. “First Name” and “Last Name” are now parsed out from the full name automatically when a user is saved. ([#10405](https://github.com/craftcms/cms/discussions/10405))
- Added the “Inactive” user status, which can be used by users which can’t be signed into. ([#8963](https://github.com/craftcms/cms/discussions/8963))
- Added “Credentialed” and “Inactive” user sources.
- Added the “Deactivate…” user action for pending and active users.
- Users can now have an “Addresses” field. ([#10507](https://github.com/craftcms/cms/pull/10507))
- Added the concept of “filesystems”, which handle file operations, either locally or on a remote service like Amazon S3.
- It’s now possible to set sites’ Status settings to environment variables. ([#3005](https://github.com/craftcms/cms/issues/3005))
- Added the Money field type.
- Craft now provides a native “Alternative Text” (`alt`) field for assets. ([#10302](https://github.com/craftcms/cms/discussions/10302))
- Asset thumbnails in the control panel now have `alt` attributes, for assets with a filled-in Alternative Text value.
- Added the `index-assets/cleanup` command.
- Added the “Deactivate users by default” user registration setting, which replaces “Suspend users by default”. ([#5830](https://github.com/craftcms/cms/issues/5830))
- Element source settings are now stored in the project config. ([#8616](https://github.com/craftcms/cms/discussions/8616))
- Improved element index accessibility. ([#10629](https://github.com/craftcms/cms/pull/10629), [#10660](https://github.com/craftcms/cms/pull/10660))
- Improved Live Preview accessibility for screen readers. ([#10688](https://github.com/craftcms/cms/pull/10688))
- Slideouts, Live Preview, and Matrix blocks are no longer animated for browsers that have requested reduced motion. ([#10665](https://github.com/craftcms/cms/pull/10665))
- Added support for `JSON` columns. ([#9089](https://github.com/craftcms/cms/pull/9089))
- It’s now possible to edit images’ focal points from their preview modals. ([#8489](https://github.com/craftcms/cms/discussions/8489))
- Added support for Monolog and the PSR-3 logging interface. ([#10659](https://github.com/craftcms/cms/pull/10659))
- Added the `|address` Twig filter.
- Added the `|money` Twig filter.
- Added the `collect()` Twig function.
- Added the `assetUploaders`, `authors`, and `fullName` user query params.
- Added the `primaryOwner` and `primaryOwnerId` Matrix block query params.
- Added the `hasAlt` asset query param.
- Added the `button`, `submitButton`, `fs`, `fsField`, `volume`, and `volumeField` macros to the `_includes/forms` control panel template.
- Added the `buildId` general config. ([#10705](https://github.com/craftcms/cms/pull/10705))
- Added support for setting custom config settings from `config/custom.php`, which are accessible via `Craft::$app->config->custom`. ([#10012](https://github.com/craftcms/cms/issues/10012))
- Added the `addresses`, `address`, and `addressCount` GraphQL queries.
- Added the `hasAlt` argument to asset GraphQL queries.
- Added the `alt` field to assets queried via GraphQL.
- Added the `fullName`, `assetUploaders`, and `authors` arguments to user GraphQL queries.
- Added the `addresses` field to user GraphQL queries.
- GraphQL schemas now include settings that determine which sites elements can be queried from. ([#10610](https://github.com/craftcms/cms/issues/10610))
- Added the `assets/icon` action.
- Added the `assets/update-focal-point` action.
- Added the `categories/create` action.
- Added the `elements/apply-draft` action.
- Added the `elements/create` action.
- Added the `elements/delete-draft` action.
- Added the `elements/delete-for-site` action.
- Added the `elements/delete` action.
- Added the `elements/duplicate` action.
- Added the `elements/edit` action.
- Added the `elements/redirect` action.
- Added the `elements/revert` action.
- Added the `elements/save-draft` action.
- Added the `elements/save` action.
- Added the `users/delete-address` action.
- Added the `users/save-address` action.
- Added the `app/render-element` control panel controller action.
- Added the `element-indexes/element-table-html` control panel controller action.
- Added `craft\base\ApplicationTrait::getConditions()`.
- Added `craft\base\ApplicationTrait::getElementSources()`, which replaces `getElementIndexes()`.
- Added `craft\base\ApplicationTrait::getFs()`.
- Added `craft\base\ApplicationTrait::getImageTransforms()`, which replaces `getAssetTransforms()`.
- Added `craft\base\conditions\BaseCondition`.
- Added `craft\base\conditions\BaseConditionRule`.
- Added `craft\base\conditions\BaseDateRangeConditionRule`.
- Added `craft\base\conditions\BaseElementSelectConditionRule`.
- Added `craft\base\conditions\BaseLightswitchConditionRule`.
- Added `craft\base\conditions\BaseMultiSelectConditionRule`.
- Added `craft\base\conditions\BaseNumberConditionRule`.
- Added `craft\base\conditions\BaseSelectConditionRule`.
- Added `craft\base\conditions\BaseTextConditionRule`.
- Added `craft\base\conditions\ConditionInterface`.
- Added `craft\base\conditions\ConditionRuleInterface`.
- Added `craft\base\Element::EVENT_AUTHORIZE_CREATE_DRAFTS`.
- Added `craft\base\Element::EVENT_AUTHORIZE_DELETE_FOR_SITE`.
- Added `craft\base\Element::EVENT_AUTHORIZE_DELETE`.
- Added `craft\base\Element::EVENT_AUTHORIZE_DUPLICATE`.
- Added `craft\base\Element::EVENT_AUTHORIZE_SAVE`.
- Added `craft\base\Element::EVENT_AUTHORIZE_VIEW`.
- Added `craft\base\Element::EVENT_DEFINE_ADDITIONAL_BUTTONS`. ([#10420](https://github.com/craftcms/cms/discussions/10420))
- Added `craft\base\Element::getParentId()`.
- Added `craft\base\Element::hasNewParent()`.
- Added `craft\base\Element::notesFieldHtml()`.
- Added `craft\base\Element::setParentId()`.
- Added `craft\base\Element::statusFieldHtml()`.
- Added `craft\base\ElementInterface::canCreateDrafts()`.
- Added `craft\base\ElementInterface::canDelete()`.
- Added `craft\base\ElementInterface::canDeleteForSite()`.
- Added `craft\base\ElementInterface::canDuplicate()`.
- Added `craft\base\ElementInterface::canSave()`.
- Added `craft\base\ElementInterface::canView()`.
- Added `craft\base\ElementInterface::createAnother()`.
- Added `craft\base\ElementInterface::createCondition()`.
- Added `craft\base\ElementInterface::getAdditionalButtons()`.
- Added `craft\base\ElementInterface::getPostEditUrl()`.
- Added `craft\base\ElementInterface::getThumbAlt()`.
- Added `craft\base\ElementInterface::hasRevisions()`.
- Added `craft\base\ElementInterface::prepareEditScreen()`.
- Added `craft\base\FieldInterface::getElementConditionRuleType()`.
- Added `craft\base\FieldInterface::isRequirable()`.
- Added `craft\base\FieldLayoutComponent`.
- Added `craft\base\Fs`.
- Added `craft\base\FsInterface`.
- Added `craft\base\FsTrait`.
- Added `craft\base\Image::heartbeat()`.
- Added `craft\base\Image::setHeartbeatCallback()`.
- Added `craft\base\imagetransforms\EagerImageTransformerInterface`.
- Added `craft\base\imagetransforms\ImageEditorTransformerInterface`.
- Added `craft\base\imagetransforms\ImageTransformerInterface`.
- Added `craft\base\LocalFsInterface`.
- Added `craft\base\Model::defineBehaviors()`. ([#10691](https://github.com/craftcms/cms/pull/10691))
- Added `craft\base\ModelInterface`.
- Added `craft\base\NameTrait`.
- Added `craft\base\PluginInterface::config()`. ([#11039](https://github.com/craftcms/cms/pull/11039))
- Added `craft\behaviors\SessionBehavior::broadcastToJs()`.
- Added `craft\behaviors\SessionBehavior::getError()`.
- Added `craft\behaviors\SessionBehavior::getNotice()`.
- Added `craft\controllers\AddressesController`.
- Added `craft\controllers\AssetIndexesController`.
- Added `craft\controllers\ConditionsController`.
- Added `craft\controllers\ElementIndexesController::$condition`.
- Added `craft\controllers\FsController`.
- Added `craft\controllers\ImageTransformsController`.
- Added `craft\db\Migration::archiveTableIfExists()`. ([#10827](https://github.com/craftcms/cms/discussions/10827))
- Added `craft\db\Migration::dropAllForeignKeysToTable()`.
- Added `craft\db\Migration::dropForeignKeyIfExists()`.
- Added `craft\db\Migration::renameTable()`.
- Added `craft\db\Query::collect()`, which returns the query results as an `Illuminate\Support\Collection` object rather than an array. ([#8513](https://github.com/craftcms/cms/discussions/8513))
- Added `craft\db\Table::ADDRESSES`.
- Added `craft\db\Table::ASSETINDEXINGSESSIONS`.
- Added `craft\db\Table::IMAGETRANSFORMINDEX`.
- Added `craft\db\Table::IMAGETRANSFORMS`.
- Added `craft\db\Table::MATRIXBLOCKS_OWNERS`.
- Added `craft\debug\LogTarget`.
- Added `craft\debug\MailPanel`.
- Added `craft\elements\Address`.
- Added `craft\elements\Asset::$alt`.
- Added `craft\elements\Asset::EVENT_AFTER_GENERATE_TRANSFORM`.
- Added `craft\elements\Asset::EVENT_BEFORE_GENERATE_TRANSFORM`.
- Added `craft\elements\Asset::getFs()`.
- Added `craft\elements\Asset::setFilename()`.
- Added `craft\elements\conditions\addresses\AddressCondition`.
- Added `craft\elements\conditions\addresses\CountryConditionRule`.
- Added `craft\elements\conditions\assets\AssetCondition`.
- Added `craft\elements\conditions\assets\DateModifiedConditionRule`.
- Added `craft\elements\conditions\assets\FilenameConditionRule`.
- Added `craft\elements\conditions\assets\FileSizeConditionRule`.
- Added `craft\elements\conditions\assets\FileTypeConditionRule`.
- Added `craft\elements\conditions\assets\HasAltConditionRule`.
- Added `craft\elements\conditions\assets\HeightConditionRule`.
- Added `craft\elements\conditions\assets\UploaderConditionRule`.
- Added `craft\elements\conditions\assets\VolumeConditionRule`.
- Added `craft\elements\conditions\assets\WidthConditionRule`.
- Added `craft\elements\conditions\categories\CategoryCondition`.
- Added `craft\elements\conditions\categories\GroupConditionRule`.
- Added `craft\elements\conditions\DateCreatedConditionRule`.
- Added `craft\elements\conditions\DateUpdatedConditionRule`.
- Added `craft\elements\conditions\ElementCondition`.
- Added `craft\elements\conditions\ElementConditionInterface`.
- Added `craft\elements\conditions\ElementConditionRuleInterface`.
- Added `craft\elements\conditions\entries\AuthorConditionRule`.
- Added `craft\elements\conditions\entries\AuthorGroupConditionRule`.
- Added `craft\elements\conditions\entries\EntryCondition`.
- Added `craft\elements\conditions\entries\ExpiryDateConditionRule`.
- Added `craft\elements\conditions\entries\PostDateConditionRule`.
- Added `craft\elements\conditions\entries\SectionConditionRule`.
- Added `craft\elements\conditions\entries\TypeConditionRule`.
- Added `craft\elements\conditions\HasUrlConditionRule`.
- Added `craft\elements\conditions\IdConditionRule`.
- Added `craft\elements\conditions\LevelConditionRule`.
- Added `craft\elements\conditions\RelatedToConditionRule`.
- Added `craft\elements\conditions\SlugConditionRule`.
- Added `craft\elements\conditions\tags\GroupConditionRule`.
- Added `craft\elements\conditions\tags\TagCondition`.
- Added `craft\elements\conditions\TitleConditionRule`.
- Added `craft\elements\conditions\UriConditionRule`.
- Added `craft\elements\conditions\users\AdminConditionRule`.
- Added `craft\elements\conditions\users\CredentialedConditionRule`.
- Added `craft\elements\conditions\users\EmailConditionRule`.
- Added `craft\elements\conditions\users\FirstNameConditionRule`.
- Added `craft\elements\conditions\users\GroupConditionRule`.
- Added `craft\elements\conditions\users\LastLoginDateConditionRule`.
- Added `craft\elements\conditions\users\LastNameConditionRule`.
- Added `craft\elements\conditions\users\UserCondition`.
- Added `craft\elements\conditions\users\UsernameConditionRule`.
- Added `craft\elements\db\AddressQuery`.
- Added `craft\elements\MatrixBlock::$primaryOwnerId`.
- Added `craft\elements\MatrixBlock::$saveOwnership`.
- Added `craft\elements\User::$active`.
- Added `craft\elements\User::$fullName`.
- Added `craft\elements\User::canAssignUserGroups()`.
- Added `craft\elements\User::getAddresses()`.
- Added `craft\elements\User::getIsCredentialed()`.
- Added `craft\elements\User::STATUS_INACTIVE`.
- Added `craft\errors\FsException`.
- Added `craft\errors\FsObjectExistsException`.
- Added `craft\errors\FsObjectNotFoundException`.
- Added `craft\errors\ImageTransformException`.
- Added `craft\errors\InvalidFsException`.
- Added `craft\errors\MissingVolumeFolderException`.
- Added `craft\events\AuthorizationCheckEvent`.
- Added `craft\events\CreateElementCheckEvent`.
- Added `craft\events\DefineElementEditorHtmlEvent`.
- Added `craft\events\DefineElementInnerHtmlEvent`. ([#11035](https://github.com/craftcms/cms/pull/11035))
- Added `craft\events\DefineHtmlEvent::$static`.
- Added `craft\events\FsEvent`.
- Added `craft\events\GenerateTransformEvent::$asset`.
- Added `craft\events\GenerateTransformEvent::$transform`.
- Added `craft\events\GenerateTransformEvent::$url`.
- Added `craft\events\ImageTransformerOperationEvent`.
- Added `craft\events\ImageTransformEvent`.
- Added `craft\events\RegisterConditionRuleTypesEvent`.
- Added `craft\events\TransformImageEvent`.
- Added `craft\fieldlayoutelements\addresses\AddressField`.
- Added `craft\fieldlayoutelements\addresses\CountryCodeField`.
- Added `craft\fieldlayoutelements\addresses\LabelField`.
- Added `craft\fieldlayoutelements\addresses\LatLongField`.
- Added `craft\fieldlayoutelements\addresses\OrganizationField`.
- Added `craft\fieldlayoutelements\addresses\OrganizationTaxIdField`.
- Added `craft\fieldlayoutelements\assets\AltField`.
- Added `craft\fieldlayoutelements\BaseField::selectorLabel()`.
- Added `craft\fieldlayoutelements\FullNameField`.
- Added `craft\fieldlayoutelements\TextareaField`.
- Added `craft\fieldlayoutelements\users\AddressesField`.
- Added `craft\fields\Assets::$allowSubfolders`.
- Added `craft\fields\Assets::$restrictedDefaulUploadSubpath`.
- Added `craft\fields\BaseRelationField::createSelectionCondition()`.
- Added `craft\fields\BaseRelationField::getSelectionCondition()`.
- Added `craft\fields\BaseRelationField::setSelectionCondition()`.
- Added `craft\fields\conditions\DateFieldConditionRule`.
- Added `craft\fields\conditions\FieldConditionRuleInterface`.
- Added `craft\fields\conditions\FieldConditionRuleTrait`.
- Added `craft\fields\conditions\LightswitchFieldConditionRule`.
- Added `craft\fields\conditions\NumberFieldConditionRule`.
- Added `craft\fields\conditions\OptionsFieldConditionRule`.
- Added `craft\fields\conditions\RelationalFieldConditionRule`.
- Added `craft\fields\conditions\TextFieldConditionRule`.
- Added `craft\fields\Money`.
- Added `craft\fs\Local`.
- Added `craft\fs\MissingFs`.
- Added `craft\fs\Temp`.
- Added `craft\gql\arguments\elements\Address`.
- Added `craft\gql\base\SingularTypeInterface`.
- Added `craft\gql\interfaces\elements\Address`.
- Added `craft\gql\queries\Address`.
- Added `craft\gql\resolvers\elements\Address`.
- Added `craft\gql\TypeManager::registerFieldDefinitions()`.
- Added `craft\gql\types\elements\Address`.
- Added `craft\gql\types\generators\AddressType`.
- Added `craft\helpers\App::cliOption()`.
- Added `craft\helpers\App::devMode()`.
- Added `craft\helpers\App::envConfig()`. ([#10869](https://github.com/craftcms/cms/pull/10869))
- Added `craft\helpers\App::isStreamLog()`.
- Added `craft\helpers\App::normalizeValue()`.
- Added `craft\helpers\Assets::downloadFile()`.
- Added `craft\helpers\Assets::iconPath()`.
- Added `craft\helpers\Assets::iconUrl()`.
- Added `craft\helpers\Assets::revParams()`.
- Added `craft\helpers\Cp::addressCardHtml()`.
- Added `craft\helpers\Cp::addressCardsHtml()`.
- Added `craft\helpers\Cp::addressFieldsHtml()`.
- Added `craft\helpers\Cp::dateFieldHtml()`.
- Added `craft\helpers\Cp::dateHtml()`.
- Added `craft\helpers\Cp::elementSelectHtml()`.
- Added `craft\helpers\Cp::EVENT_DEFINE_ELEMENT_INNER_HTML`. ([#11035](https://github.com/craftcms/cms/pull/11035))
- Added `craft\helpers\Cp::fieldLayoutDesignerHtml()`.
- Added `craft\helpers\Cp::lightswitchHtml()`.
- Added `craft\helpers\Cp::multiSelectFieldHtml()`.
- Added `craft\helpers\Cp::multiSelectHtml()`.
- Added `craft\helpers\Cp::requestedSite()`.
- Added `craft\helpers\Cp::textareaHtml()`.
- Added `craft\helpers\Cp::textHtml()`.
- Added `craft\helpers\Cp::timeFieldHtml()`.
- Added `craft\helpers\Cp::timeHtml()`.
- Added `craft\helpers\Db::dropAllForeignKeysToTable()`.
- Added `craft\helpers\Db::dropForeignKeyIfExists()`.
- Added `craft\helpers\Db::dropIndexIfExists()`.
- Added `craft\helpers\Db::findForeignKey()`.
- Added `craft\helpers\Db::findIndex()`.
- Added `craft\helpers\Db::parseMoneyParam()`.
- Added `craft\helpers\Db::parseNumericParam()`.
- Added `craft\helpers\Db::prepareMoneyForDb()`.
- Added `craft\helpers\Db::renameTable()`.
- Added `craft\helpers\FileHelper::deleteFileAfterRequest()`.
- Added `craft\helpers\FileHelper::deleteQueuedFiles()`.
- Added `craft\helpers\Gql::getSchemaContainedEntryTypes)()`.
- Added `craft\helpers\Html::hiddenLabel()`.
- Added `craft\helpers\Html::unwrapCondition()`.
- Added `craft\helpers\Html::unwrapNoscript()`.
- Added `craft\helpers\ImageTransforms`.
- Added `craft\helpers\Money`.
- Added `craft\helpers\Number::isInt()`.
- Added `craft\helpers\Number::toIntOrFloat()`.
- Added `craft\helpers\ProjectConfig::encodeValueAsString()`.
- Added `craft\helpers\ProjectConfig::ensureAllSectionsProcessed()`.
- Added `craft\helpers\ProjectConfig::traverseDataArray()`.
- Added `craft\helpers\Typecast`. ([#10706](https://github.com/craftcms/cms/pull/10706))
- Added `craft\i18n\Translation`.
- Added `craft\imagetransforms\ImageTransformer`.
- Added `craft\log\ContextProcessor`.
- Added `craft\log\Dispatcher::getTargets()`.
- Added `craft\log\MessageProcessor`.
- Added `craft\log\MonologTarget`.
- Added `craft\models\AssetIndexingSession`.
- Added `craft\models\FieldLayout::getElementsByType()`.
- Added `craft\models\FieldLayout::getFirstElementByType()`.
- Added `craft\models\FieldLayout::getFirstVisibleElementByType()`.
- Added `craft\models\FieldLayout::getVisibleCustomFields()`.
- Added `craft\models\FieldLayout::getVisibleElementsByType()`.
- Added `craft\models\FieldLayoutElement::$uid`.
- Added `craft\models\FieldLayoutElement::getLayout()` and `setLayout()`.
- Added `craft\models\FieldLayoutForm::getVisibleElements()`.
- Added `craft\models\FieldLayoutFormTab::getTabId()`.
- Added `craft\models\FieldLayoutFormTab::getUid()`.
- Added `craft\models\FieldLayoutTab::getElements()` and `setElements()`.
- Added `craft\models\FsListing`.
- Added `craft\models\ImageTransform`.
- Added `craft\models\ImageTransformIndex`.
- Added `craft\models\ProjectConfigData`.
- Added `craft\models\ReadOnlyProjectConfigData`.
- Added `craft\models\Volume`.
- Added `craft\queue\jobs\Proxy`.
- Added `craft\queue\Queue::$proxyQueue`, which can be set to another queue configuration that all jobs should be sent to as proxies. ([#10999](https://github.com/craftcms/cms/pull/10999))
- Added `craft\records\Address`.
- Added `craft\records\AssetIndexingSession`.
- Added `craft\records\ImageTransform`.
- Added `craft\services\Addresses`.
- Added `craft\services\AssetIndexer::createIndexingSession()`.
- Added `craft\services\AssetIndexer::getExistingIndexingSessions()`.
- Added `craft\services\AssetIndexer::getIndexingSessionById()`.
- Added `craft\services\AssetIndexer::getMissingEntriesForSession()`.
- Added `craft\services\AssetIndexer::getSkippedItemsForSession()`.
- Added `craft\services\AssetIndexer::indexFileByListing()`.
- Added `craft\services\AssetIndexer::indexFolderByEntry()`.
- Added `craft\services\AssetIndexer::indexFolderByListing()`.
- Added `craft\services\AssetIndexer::processIndexSession()`.
- Added `craft\services\AssetIndexer::removeCliIndexingSessions()`.
- Added `craft\services\AssetIndexer::startIndexingSession()`.
- Added `craft\services\AssetIndexer::stopIndexingSession()`.
- Added `craft\services\Assets::getImagePreviewUrl()`.
- Added `craft\services\AssetTransforms::deleteTransformIndexDataByAssetIds()`.
- Added `craft\services\Conditions`.
- Added `craft\services\Config::CATEGORY_CUSTOM`.
- Added `craft\services\Config::getCustom()`.
- Added `craft\services\Drafts::removeDraftData()`.
- Added `craft\services\ElementSources`, which replaces `craft\services\ElementIndexes`.
- Added `craft\services\Fields::createLayout()`.
- Added `craft\services\Fs`.
- Added `craft\services\Gc::hardDeleteElements()`.
- Added `craft\services\Gc::removeEmptyTempFolders()`.
- Added `craft\services\Gql::prepareFieldDefinitions()`.
- Added `craft\services\ImageTransforms`.
- Added `craft\services\Matrix::createRevisionBlocks()`.
- Added `craft\services\Matrix::duplicateOwnership()`.
- Added `craft\services\ProjectConfig::ASSOC_KEY`.
- Added `craft\services\ProjectConfig::PATH_DATE_MODIFIED`.
- Added `craft\services\ProjectConfig::PATH_ELEMENT_SOURCES`.
- Added `craft\services\ProjectConfig::PATH_FS`.
- Added `craft\services\ProjectConfig::PATH_META_NAMES`.
- Added `craft\services\ProjectConfig::PATH_SCHEMA_VERSION`.
- Added `craft\services\ProjectConfig::PATH_SYSTEM`.
- Added `craft\services\ProjectConfig::rememberAppliedChanges()`.
- Added `craft\services\Users::deactivateUser()`.
- Added `craft\services\Users::ensureUserByEmail()`, which will return a user for the given email, creating one if it didn’t exist yet.
- Added `craft\services\Users::EVENT_AFTER_DEACTIVATE_USER`.
- Added `craft\services\Users::EVENT_BEFORE_DEACTIVATE_USER`.
- Added `craft\services\Users::removeCredentials()`.
- Added `craft\services\Volumes::getTemporaryVolume()`.
- Added `craft\services\Volumes::getUserPhotoVolume()`.
- Added `craft\validators\MoneyValidator`.
- Added `craft\web\assets\conditionbuilder\ConditionBuilderAsset`.
- Added `craft\web\assets\htmx\HtmxAsset`.
- Added `craft\web\assets\money\MoneyAsset`.
- Added `craft\web\Controller::asCpScreen()`.
- Added `craft\web\Controller::asFailure()`.
- Added `craft\web\Controller::asModelFailure()`.
- Added `craft\web\Controller::asModelSuccess()`.
- Added `craft\web\Controller::asSuccess()`.
- Added `craft\web\Controller::CpScreenResponseBehavior()`.
- Added `craft\web\Controller::CpScreenResponseFormatter()`.
- Added `craft\web\Controller::getPostedRedirectUrl()`.
- Added `craft\web\Controller::TemplateResponseBehavior()`.
- Added `craft\web\Controller::TemplateResponseFormatter()`.
- Added `craft\web\twig\Extension::addressFilter()`.
- Added `craft\web\twig\Extension::moneyFilter()`.
- Added `craft\web\twig\variables\Cp::fieldLayoutDesigner()`.
- Added `craft\web\twig\variables\Cp::getFsOptions()`.
- Added `craft\web\twig\variables\Cp::getVolumeOptions()`.
- Added `craft\web\View::clearCssFileBuffer()`.
- Added `craft\web\View::clearJsFileBuffer()`.
- Added `craft\web\View::startCssFileBuffer()`.
- Added `craft\web\View::startJsFileBuffer()`.
- Added the `Craft.appendBodyHtml()` JavaScript method, which replaces the now-deprecated `appendFootHtml()` method.
- Added the `Craft.CpScreenSlideout` JavaScript class, which can be used to create slideouts from actions that return `$this->asCpScreen()`.
- Added the `Craft.ElementEditor` JavaScript class.
- Added the `Craft.ElementEditorSlideout` JavaScript class.
- Added the `Craft.getPageUrl()` JavaScript method.
- Added the `Craft.getQueryParam()` JavaScript method.
- Added the `Craft.getQueryParams()` JavaScript method.
- Added the `Craft.namespaceId()` JavaScript method.
- Added the `Craft.namespaceInputName()` JavaScript method.
- Added the `Craft.Preview.refresh()` JavaScript method.
- Added the `Craft.Queue` JavaScript class.
- Added the `Craft.setElementAttributes()` JavaScript method.
- Added the `Craft.setPath()` JavaScript method.
- Added the `Craft.setQueryParam()` JavaScript method.
- Added the `Craft.setUrl()` JavaScript method.
- Added the `Craft.ui.createButton()` JavaScript method.
- Added the `Craft.ui.createSubmitButton()` JavaScript method.
- Added the `htmx.org` JavaScript library.
- Added the commerceguys/addressing package.
- Added the illuminate/collections package. ([#8475](https://github.com/craftcms/cms/discussions/8475))
- Added the moneyphp/money package.
- Added the symfony/var-dumper package.
- Added the theiconic/name-parser package.
- Added the yiisoft/yii2-symfonymailer package.

### Changed
- Craft now requires PHP 8.0.2 or later.
- Craft now requires MySQL 5.7.8 / MariaDB 10.2.7 / PostgreSQL 10.0 or later.
- Craft now requires the [Intl](https://php.net/manual/en/book.intl.php) and [BCMath](https://www.php.net/manual/en/book.bc.php) PHP extensions.
- Improved draft creation/application performance. ([#10577](https://github.com/craftcms/cms/pull/10577))
- Improved revision creation performance. ([#10589](https://github.com/craftcms/cms/pull/10577))
- The “What’s New” HUD now displays an icon and label above each announcement, identifying where it came from (Craft CMS or a plugin). ([#9747](https://github.com/craftcms/cms/discussions/9747))
- The control panel now keeps track of the currently-edited site on a per-tab basis by adding a `site` query string param to all control panel URLs. ([#8920](https://github.com/craftcms/cms/discussions/8920))
- Element index pages’ status and sort menu option selections are now coded into the page URL via `status` and `sort` query string params. ([#10669](https://github.com/craftcms/cms/discussions/10669))
- Users are no longer required to have a username or email.
- Users can now set their Formatting Locale to any known locale; not just the available Language options. ([#10519](https://github.com/craftcms/cms/pull/10519))
- Users’ Language and Formatting Locale settings now display locale names in the current language and their native languages. ([#10519](https://github.com/craftcms/cms/pull/10519))
- User queries now return all users by default, rather than only active users.
- Filtering users by `active`, `pending`, and `locked` statuses no longer excludes suspended users.
- `credentialed` and `inactive` are now reserved user group handles.
- Elements throughout the control panel are now automatically updated whenever they’re saved by another browser tab.
- Assets fields that are restricted to a single location can now be configured to allow selection within subfolders of that location. ([#9070](https://github.com/craftcms/cms/discussions/9070))
- When an image is saved as a new asset from the Image Editor via an Assets field, the Assets field will now automatically replace the selected asset with the new one. ([#8974](https://github.com/craftcms/cms/discussions/8974))
- `alt` is now a reserved field handle for volume field layouts.
- Volumes no longer have “types”, and their file operations are now delegated to a filesystem selected by an “Asset Filesystem” setting on the volume.
- Volumes now have “Transform Filesystem” and “Transform Subpath” settings, which can be used to choose where image transforms should be stored. (The volume’s Asset Filesystem will be used by default.)
- Asset thumbnails are now generated as image transforms.
- It’s now possible to create volumes directly from the User Settings page.
- Images that are not web-safe now are always converted to JPEGs when transforming, if no format was specified.
- Entry post dates are no longer set automatically until the entry is validated with the `live` scenario. ([#10093](https://github.com/craftcms/cms/pull/10093))
- Entry queries’ `authorGroup()` param method now accepts an array of `craft\models\UserGroup` objects.
- Element queries’ `revision` params can now be set to `null` to include normal and revision elements.
- Element queries can no longer be traversed or accessed like an array. Use a query execution method such as `all()`, `collect()`, or `one()` to fetch the results before working with them.
- Element queries’ `title` params no longer treat values with commas as arrays. ([#10891](https://github.com/craftcms/cms/issues/10891))
- User queries’ `firstName` and `lastName` params no longer treat values with commas as arrays. ([#10891](https://github.com/craftcms/cms/issues/10891))
- Relational fields now load elements in the current site rather than the primary site, if the source element isn’t localizable. ([#7048](https://github.com/craftcms/cms/issues/7048))
- Lightswitch fields can no longer be marked as required within field layouts. ([#10773](https://github.com/craftcms/cms/issues/10773))
- Built-in queue jobs are now always translated for the current user’s language. ([#9745](https://github.com/craftcms/cms/pull/9745))
- Path options passed to console commands (e.g. `--basePath`) now take precedence over their enivronment variable/PHP constant counterparts.
- Database backups are now named after the Craft version in the database, rather than the Composer-installed version. ([#9733](https://github.com/craftcms/cms/discussions/9733))
- Template autosuggestions now include their filename. ([#9744](https://github.com/craftcms/cms/pull/9744))
- Improved the look of loading spinners in the control panel. ([#9109](https://github.com/craftcms/cms/discussions/9109))
- The default `subLeft` and `subRight` search query term options are now only applied to terms that don’t include an asterisk at the beginning/end, e.g. `hello*`. ([#10613](https://github.com/craftcms/cms/discussions/10613))
- `{% cache %}` tags now store any external JavaScript or CSS files registered with `{% js %}` and `{% css %}` tags. ([#9987](https://github.com/craftcms/cms/discussions/9987))
- All control panel templates end in `.twig` now. ([#9743](https://github.com/craftcms/cms/pull/9743))
- 404 requests are no longer logged by default. ([#10659](https://github.com/craftcms/cms/pull/10659))
- Log entries are now single-line by default when Dev Mode is disabled. ([#10659](https://github.com/craftcms/cms/pull/10659))
- Log files are now rotated once every 24 hours. ([#10659](https://github.com/craftcms/cms/pull/10659))
- `CRAFT_STREAM_LOG` no longer logs _in addition to_ other log targets. ([#10659](https://github.com/craftcms/cms/pull/10659))
- The default log target no longer logs `debug` or `info` messages when Dev Mode is enabled. ([#10916](https://github.com/craftcms/cms/pull/10916))
- SQL query logs now use the `debug` log level, so they no longer get logged when Dev Mode is enabled. ([#10916](https://github.com/craftcms/cms/pull/10916))
- `yii\db\Connection::$enableLogging` and `$enableProfiling` are no longer enabled by default when Dev Mode is disabled. ([#10916](https://github.com/craftcms/cms/pull/10916))
- The `queue` log target no longer has special handling for Yii or `info` logs. ([#10916](https://github.com/craftcms/cms/pull/10916))
- A warning is now logged if an element query is executed before Craft is fully initialized. ([#11033](https://github.com/craftcms/cms/issues/11033))
- A warning is now logged if Twig is instantiated before Craft is fully initialized. ([#11033](https://github.com/craftcms/cms/issues/11033))
- Craft’s bootstrap script now attempts to create its configured system paths automatically. ([#10562](https://github.com/craftcms/cms/pull/10562))
- When using GraphQL to mutate entries, the `enabled` status is now affected on a per-site basis when specifying both the `enabled` and `siteId` parameters. ([#9771](https://github.com/craftcms/cms/issues/9771))
- The `forms/selectize` control panel template now supports `addOptionFn` and `addOptionLabel` params, which can be set to add new options to the list.
- Editable tables now support `allowAdd`, `allowDelete`, and `allowReorder` settings, replacing `staticRows`. ([#10163](https://github.com/craftcms/cms/pull/10163))
- Column definitions passed to the `_includes/forms/editableTable` control panel template can now specify a `width` key. ([#11062](https://github.com/craftcms/cms/pull/11062))
- The `limitField` macro in the `_components/fieldtypes/elementfieldsettings` control panel template has been renamed to `limitFields`.
- Renamed the `elements/get-categories-input-html` action to `categories/input-html`.
- Renamed the `elements/get-modal-body` action to `element-selector-modals/body`.
- The `entries/save-entry` action now returns a 400 HTTP status for JSON responses when the entry couldn’t be saved.
- The `users/save-user` action no longer includes a `unverifiedEmail` key in failure responses.
- The `users/set-password` action now returns a 400 HTTP status when an invalid token is passed, if there’s no URL to redirect to. ([#10592](https://github.com/craftcms/cms/discussions/10592))
- `install/*`, `setup/*`, `db/*`, and `help` actions no longer output a warning if Craft can’t connect to the database. ([#10851](https://github.com/craftcms/cms/pull/10851))
- `createFoldersInVolume:<uid>` user permissions have been renamed to `createFolders:<uid>`.
- `deleteFilesAndFoldersInVolume:<uid>` user permissions have been renamed to `deleteAssets:<uid>`.
- `deletePeerFilesInVolume:<uid>` user permissions have been renamed to `deletePeerAssets:<uid>`.
- `editCategories:<uid>` user permissions have been split into `viewCategories:<uid>`, `saveCategories:<uid>`, `deleteCategories:<uid>`, `viewPeerCategoryDrafts:<uid>`, `savePeerCategoryDrafts:<uid>`, and `deletePeerCategoryDrafts:<uid>`.
- `editEntries:<uid>` user permissions have been renamed to `viewEntries:<uid>`.
- `editImagesInVolume:<uid>` user permissions have been renamed to `editImages:<uid>`.
- `editPeerEntries:<uid>` user permissions have been renamed to `viewPeerEntries:<uid>`.
- `editPeerEntryDrafts:<uid>` user permissions have been split into `viewPeerEntryDrafts:<uid>` and `savePeerEntryDrafts:<uid>`.
- `editPeerFilesInVolume:<uid>` user permissions have been renamed to `savePeerAssets:<uid>`.
- `editPeerImagesInVolume:<uid>` user permissions have been renamed to `editPeerImages:<uid>`.
- `publishEntries:<uid>` user permissions have been renamed to `saveEntries:<uid>`, and no longer differentiate between enabled and disabled entries. (Users with `viewEntries:<uid>` permissions will still be able to create drafts.)
- `publishPeerEntries:<uid>` user permissions have been renamed to `savePeerEntries:<uid>`, and no longer differentiate between enabled and disabled entries. (Users with `viewPeerEntries:<uid>` permissions will still be able to create drafts.)
- `replaceFilesInVolume:<uid>` user permissions have been renamed to `replaceFiles:<uid>`.
- `replacePeerFilesInVolume:<uid>` user permissions have been renamed to `replacePeerFiles:<uid>`.
- `saveAssetInVolume:<uid>` user permissions have been renamed to `saveAssets:<uid>`.
- `viewPeerFilesInVolume:<uid>` user permissions have been renamed to `viewPeerAssets:<uid>`.
- `viewVolume:<uid>` user permissions have been renamed to `viewAssets:<uid>`.
- Elements’ `searchScore` GraphQL fields are now returned as integers.
- Element types must now override `craft\base\Element::isDeletable()` if its elements should be deletable from the index page.
- Element types’ `cpEditUrl()` methods no longer need to add a `site` param; one will be added automatically by `craft\base\Element::getCpEditUrl()`.
- Element types’ `defineActions()` methods’ `$source` arguments should no longer accept `null`.
- Element types’ `defineSources()` methods’ `$context` arguments should no longer accept `null`.
- Element types’ `getHtmlAttributes()` and `htmlAttributes()` methods must now return attribute arrays that are compatible with `craft\helpers\Html::renderTagAttributes()`.
- Element types’ `sources()` methods’ `$context` arguments should no longer accept `null`.
- Element types’ `tableAttributes()` and `defineTableAttributes()` methods should no longer return a generic attribute for defining the header column heading at the beginning of the returned array. The header column heading is now set to the element type’s display name, per its `displayName()` method.
- Block element types’ `getOwner()` methods can now return `null`.
- Control panel resource locations are now cached, so resource requests can be resolved when Craft isn’t installed yet, or a database connection can’t be established. ([#10642](https://github.com/craftcms/cms/pull/10642))
- Control panel resources are now served with cache headers, if the `buildId` config setting is set. ([#10705](https://github.com/craftcms/cms/pull/10705))
- Empty subfolders within the temporary upload volume are now removed during garbage collection. ([#10746](https://github.com/craftcms/cms/issues/10746))
- Most config settings can now be overridden via environment variables. ([#10573](https://github.com/craftcms/cms/pull/10573), [#10869](https://github.com/craftcms/cms/pull/10869))
- It’s now possible to configure the Debug Toolbar to store its data files on a filesystem, rather than within `storage/runtime/debug/`. ([#10825](https://github.com/craftcms/cms/pull/10825))
- `craft\base\AssetPreviewHandlerInterface::getPreviewHtml()` now accepts an optional array of variable to pass on to the template.
- `craft\base\Element::__get()` now clones custom field values before returning them. ([#8781](https://github.com/craftcms/cms/discussions/8781))
- `craft\base\Element::fieldLayoutFields()` now has a `visibleOnly` argument.
- `craft\base\Element::getFieldValue()` now returns eager-loaded element values for the field, when they exist. ([#10047](https://github.com/craftcms/cms/issues/10047))
- `craft\base\Element::metaFieldsHtml()` now has a `static` argument.
- `craft\base\Element::setFieldValue()` now unsets any previously-eager-loaded elements for the field. ([#11003](https://github.com/craftcms/cms/discussions/11003))
- `craft\base\Element::slugFieldHtml()` now has a `static` argument.
- `craft\base\ElementInterface::getEagerLoadedElements()` now returns an `Illuminate\Support\Collection` object instead of an array. ([#8513](https://github.com/craftcms/cms/discussions/8513))
- `craft\base\ElementInterface::getSidebarHtml()` now has a `static` argument.
- `craft\base\MemoizableArray` no longer extends `ArrayObject`, and now implements `IteratorAggregate` and `Countable` directly.
- `craft\base\Model::__construct()` and `setAttributes()` now automatically typecast values that map to properties with `int`, `float`, `int|float`, `string`, `bool`, `array`, or `DateTime` type declarations. ([#10706](https://github.com/craftcms/cms/pull/10706))
- `craft\base\Model::datetimeAttributes()` is now called from the constructor, instead of the `init()` method.
- `craft\base\Model::setAttributes()` now normalizes date attributes into `DateTime` objects.
- `craft\behaviors\FieldLayoutBehavior::getFields()` has been renamed to `getCustomFields()`.
- `craft\elements\Asset::getImg()` now sets the `alt` attribute to the native Alternative Text field value, if set.
- `craft\elements\Asset::getVolume()` now returns an instance of `craft\models\Volume`.
- `craft\elements\db\ElementQuery::ids()` no longer accepts an array of criteria params.
- `craft\events\DraftEvent::$source` has been renamed to `$canonical`.
- `craft\events\GetAssetThumbUrlEvent` has been renamed to `DefineAssetThumbUrlEvent`.
- `craft\events\GetAssetUrlEvent` has been renamed to `DefineAssetUrlEvent`.
- `craft\events\RevisionEvent::$source` has been renamed to `$canonical`.
- `craft\fieldlayoutelements\AssetTitleField` has been renamed to `craft\fieldlayoutelements\assets\AssetTitleField`.
- `craft\fieldlayoutelements\EntryTitleField` has been renamed to `craft\fieldlayoutelements\entries\EntryTitleField`.
- `craft\fieldlayoutelements\StandardField` has been renamed to `craft\fieldlayoutelements\BaseNativeField`.
- `craft\fieldlayoutelements\StandardTextField` has been renamed to `craft\fieldlayoutelements\TextField`.
- `craft\fields\Assets::$singleUploadLocationSource` has been renamed to `$restrictedLocationSource`.
- `craft\fields\Assets::$singleUploadLocationSubpath` has been renamed to `$restrictedLocationSubpath`.
- `craft\fields\Assets::$useSingleFolder` has been renamed to `$restrictLocation`.
- `craft\fields\BaseRelationField::$limit` has been renamed to `$maxRelations`.
- `craft\fields\BaseRelationField::elementType()` is now public.
- `craft\fields\BaseRelationField::inputSelectionCriteria()` has been renamed to `getInputSelectionCriteria()`, and is now public.
- `craft\fields\BaseRelationField::inputSources()` has been renamed to `getInputSources()`, and is now public.
- `craft\gql\directives\FormatDateTime::defaultTimezone()` has been renamed to `defaultTimeZone()`.
- `craft\gql\TypeManager::EVENT_DEFINE_GQL_TYPE_FIELDS` is now triggered when actually resolving fields for a GraphQL type, rather than when the type is first created. ([#9626](https://github.com/craftcms/cms/issues/9626))
- `craft\helpers\App::env()` now checks for a PHP constant as well, if the environment variable didn’t exist.
- `craft\helpers\App::env()` now returns `null` if a value couldn’t be found, rather than `false`.
- `craft\helpers\App::env()` now returns a boolean if the original value was `'true'` or `'false'`.
- `craft\helpers\App::env()` now returns an integer or float if the original value was numeric.
- `craft\helpers\ArrayHelper::getValue()` now supports keys in square bracket syntax, e.g. `foo[bar][baz]`.
- `craft\helpers\Assets::generateUrl()` no longer accepts a transform index for date modified comparisons. A `DateTime` object is expected instead.
- `craft\helpers\Assets::urlAppendix()` no longer accepts a transform index for date modified comparisons. A `DateTime` object is expected instead.
- `craft\helpers\Component::createComponent()` now automatically typecasts values that map to properties with `int`, `float`, `int|float`, `string`, `bool`, `array`, or `DateTime` type declarations. ([#10706](https://github.com/craftcms/cms/pull/10706))
- `craft\helpers\Cp::elementHtml()` now has an `$autoReload` argument.
- `craft\helpers\Db::batchInsert()`, `craft\helpers\Db::insert()`, `craft\db\Command::batchInsert()`, `craft\db\Command::insert()`, `craft\db\Migration::batchInsert()`, and `craft\db\Migration::insert()` no longer have `$includeAuditColumns` arguments, and now check if the table has `dateCreated`, `dateUpdated`, and/or `uid` columns before setting their values.
- `craft\helpers\Db::parseParam()` now validates that numeric values are passed if the `$columnType` is set to a numeric column type. ([#9142](https://github.com/craftcms/cms/issues/9142))
- `craft\helpers\Db::prepareDateForDb()` no longer has a `$stripSeconds` argument.
- `craft\helpers\Db::prepareValueForDb()` now has a `$columnType` argument.
- `craft\helpers\Db::truncateTable()` now returns `void` rather than `int`.
- `craft\helpers\Db::update()`, `craft\helpers\Db::upsert()`, `craft\db\Command::update()`, `craft\db\Command::upsert()`, `craft\db\Migration::update()`’ and `craft\db\Migration::upsert()`’ `$includeAuditColumns` arguments have been renamed to `$updateTimestamp`, and only affect the `dateCreated` column now. All upserts now check if the table has `dateCreated`, `dateUpdated`, and/or `uid` columns before setting their values.
- `craft\helpers\Db::upsert()`, `craft\db\Command::upsert()`, and `craft\db\Migration()` no longer merge the `$updateColumns` array into `$insertColumns`. The full array of `INSERT` column values should be passed to `$insertColumns` now.
- `craft\helpers\Gql::getUnionType()` no longer requires a resolver function to be passed, if the union contains only element GraphQL types.
- `craft\helpers\Html::beginForm()` not sets `accept-charset="UTF-8"` by default.
- `craft\helpers\Html` now supports defining `hx-*` and `data-hx-*` attributes via a `hx` and `data-hx` keys, similar to `aria` and `data`.
- `craft\helpers\i18n\Formatter::asPercent()` now chooses a default `$decimals` value based on the value given, if `null`.
- `craft\helpers\i18n\Formatter::asPercent()` now treats all empty values as `0`.
- `craft\helpers\MailerHelper::normalizeEmails()` now returns an empty array instead of `null`.
- `craft\helpers\MigrationHelper::dropAllIndexesOnTable()` no longer returns an array of the dropped indexes.
- `craft\helpers\Queue::push()` now has a `$queue` argument.
- `craft\models\FieldLayout::EVENT_DEFINE_STANDARD_FIELDS` has been renamed to `EVENT_DEFINE_NATIVE_FIELDS`.
- `craft\models\FieldLayout::getAvailableStandardFields()` has been renamed to `getAvailableNativeFields()`.
- `craft\models\FieldLayout::getFields()` has been renamed to `getCustomFields()`.
- `craft\queue\Queue::$channel` is now set automatically based on the queue’s application component ID.
- `craft\services\Announcements::push()` no longer accepts callables to be passed to the `$heading` and `$body` arguments. `craft\i18n\Translation::prep()` should be used to prepare the messages to be lazy-translated instead.
- `craft\services\AssetIndexer::storeIndexList()` now expects the first argument to be a generator that returns `craft\models\FsListing` objects.
- `craft\services\Assets::ensureFolderByFullPathAndVolume()` now returns a `craft\models\VolumeFolder` object rather than a folder ID.
- `craft\services\Assets::ensureTopFolder()` now returns a `craft\models\VolumeFolder` object rather than a folder ID.
- `craft\services\Assets::EVENT_GET_ASSET_THUMB_URL` has been renamed to `EVENT_DEFINE_THUMB_URL`.
- `craft\services\Assets::EVENT_GET_ASSET_URL` has been moved to `craft\elements\Asset::EVENT_DEFINE_URL`.
- `craft\services\AssetTransforms::CONFIG_TRANSFORM_KEY` has been moved to `craft\services\ProjectConfig::PATH_IMAGE_TRANSFORMS`.
- `craft\services\Categories::CONFIG_CATEGORYROUP_KEY` has been moved to `craft\services\ProjectConfig::PATH_CATEGORY_GROUPS`.
- `craft\services\Fields::CONFIG_FIELDGROUP_KEY` has been moved to `craft\services\ProjectConfig::PATH_FIELD_GROUPS`.
- `craft\services\Fields::CONFIG_FIELDS_KEY` has been moved to `craft\services\ProjectConfig::PATH_FIELDS`.
- `craft\services\Globals::CONFIG_GLOBALSETS_KEY` has been moved to `craft\services\ProjectConfig::PATH_GLOBAL_SETS`.
- `craft\services\Gql::CONFIG_GQL_KEY` has been moved to `craft\services\ProjectConfig::PATH_GRAPHQL`.
- `craft\services\Gql::CONFIG_GQL_PUBLIC_TOKEN_KEY` has been moved to `craft\services\ProjectConfig::PATH_GRAPHQL_PUBLIC_TOKEN`.
- `craft\services\Gql::CONFIG_GQL_SCHEMAS_KEY` has been moved to `craft\services\ProjectConfig::PATH_GRAPHQL_SCHEMAS`.
- `craft\services\Matrix::CONFIG_BLOCKTYPE_KEY` has been moved to `craft\services\ProjectConfig::PATH_MATRIX_BLOCK_TYPES`.
- `craft\services\Matrix::duplicateBlocks()` now has a `$deleteOtherBlocks` argument.
- `craft\services\Plugins::CONFIG_PLUGINS_KEY` has been moved to `craft\services\ProjectConfig::PATH_PLUGINS`.
- `craft\services\Plugins::doesPluginRequireDatabaseUpdate()` has been renamed to `isPluginUpdatePending()`.
- `craft\services\ProjectConfig::applyYamlChanges()` has been renamed to `applyExternalChanges()`.
- `craft\services\ProjectConfig::getDoesYamlExist()` has been renamed to `getDoesExternalConfigExist()`.
- `craft\services\ProjectConfig::getIsApplyingYamlChanges()` has been renamed to `getIsApplyingExternalChanges()`.
- `craft\services\ProjectConfig::set()` now returns `true` or `false` depending on whether the project config was modified.
- `craft\services\Revisions::createRevision()` now returns the ID of the revision, rather than the revision itself.
- `craft\services\Routes::CONFIG_ROUTES_KEY` has been moved to `craft\services\ProjectConfig::PATH_ROUTES`.
- `craft\services\Sections::CONFIG_ENTRYTYPES_KEY` has been moved to `craft\services\ProjectConfig::PATH_ENTRY_TYPES`.
- `craft\services\Sections::CONFIG_SECTIONS_KEY` has been moved to `craft\services\ProjectConfig::PATH_PATH_SECTIONS`.
- `craft\services\Sites::CONFIG_SITEGROUP_KEY` has been moved to `craft\services\ProjectConfig::PATH_SITE_GROUPS`.
- `craft\services\Sites::CONFIG_SITES_KEY` has been moved to `craft\services\ProjectConfig::PATH_SITES`.
- `craft\services\Tags::CONFIG_TAGGROUP_KEY` has been moved to `craft\services\ProjectConfig::PATH_TAG_GROUPS`.
- `craft\services\Updates::getIsCraftDbMigrationNeeded()` has been renamed to `getIsCraftUpdatePending()`.
- `craft\services\Updates::getIsPluginDbUpdateNeeded()` has been renamed to `getIsPluginUpdatePending()`.
- `craft\services\UserGroups::CONFIG_USERPGROUPS_KEY` has been moved to `craft\services\ProjectConfig::PATH_USER_GROUPS`.
- `craft\services\UserPermissions::getAllPermissions()` and `getAssignablePermissions()` now return permission groups as arrays with `heading` and `permission` sub-keys, fixing a bug where two groups with the same heading would conflict with each other. ([#7771](https://github.com/craftcms/cms/issues/7771))
- `craft\services\Users::CONFIG_USERLAYOUT_KEY` has been moved to `craft\services\ProjectConfig::PATH_USER_FIELD_LAYOUTS`.
- `craft\services\Users::CONFIG_USERS_KEY` has been moved to `craft\services\ProjectConfig::PATH_USERS`.
- `craft\services\Volumes::CONFIG_VOLUME_KEY` has been moved to `craft\services\ProjectConfig::PATH_VOLUMES`.
- `craft\test\fixtures\elements\BaseElementFixture` now validates elements with the `live` scenario if they are enabled, canonical, and not a provisional draft.
- `craft\test\TestSetup::getMockApp()` has been renamed to `getMockModule()`, and its `$appClass` argument has been renamed to `$moduleClass`.
- `craft\web\Request::getBodyParam()` now accepts nested param names in the `foo[bar][baz]` format.
- `craft\web\Request::getBodyParams()` and `getBodyParam()` now check for an `X-Craft-Namespace` header. If present, only params that begin with its value will be returned, excluding the namespace.
- `craft\web\View::renderString()` now has an `$escapeHtml` argument.
- `craft\web\View::setNamespace()`’ `$namespace` argument no longer has a default value of `null`.
- The `Craft.getUrl()` JavaScript method now removes duplicate query string params when passing in a param that’s already included in the base URL.
- The `Craft.getUrl()` JavaScript method now encodes any query string params passed to it.
- `Craft.broadcastChannel` has been split up into two broadcast channels: `Craft.broadcaster` and `Craft.messageReceiver`.
- `Craft.cp.$tabs` now returns a collection of the tabs’ `<a>` elements, as they no longer have wrapping `<li>` elements.
- Local volumes no longer use Flysystem.
- A selected volume for user photo storage if no longer displayed if no volume has been set.
- The user photo volume can now only be set to a volume that has a public transform filesystem configured.
- Craft now uses Symfony Mailer to send email. ([#10062](https://github.com/craftcms/cms/discussions/10062))
- Updated Twig to 3.3.
- Updated vue-autosuggest to 2.2.0.

### Deprecated
- Deprecated the `autosaveDrafts` config setting.
- Deprecated the `anyStatus` element query param. `status(null)` should be used instead.
- Deprecated the `immediately` argument for transforms created over GraphQL. It no longer has any effect.
- Deprecated `craft\base\ApplicationTrait::getInstalledSchemaVersion()`.
- Deprecated `craft\base\Model::datetimeAttributes()`. ([#10706](https://github.com/craftcms/cms/pull/10706))
- Deprecated `craft\elements\User::getFullName()`. `$fullName` should be used instead.
- Deprecated `craft\gql\TypeManager::flush()`. `craft\services\Gql::flushCaches()` should be used instead.
- Deprecated `craft\gql\TypeManager::prepareFieldDefinitions()`. `craft\services\Gql::prepareFieldDefinitions()` should be used instead.
- Deprecated `craft\helpers\ArrayHelper::append()`. `array_unshift()` should be used instead.
- Deprecated `craft\helpers\ArrayHelper::prepend()`. `array_push()` should be used instead.
- Deprecated `craft\helpers\MigrationHelper`.
- Deprecated `craft\i18n\I18N::getIsIntlLoaded()`.
- Deprecated `craft\services\Assets::getAssetUrl()`. `craft\elements\Asset::getUrl()` should be used instead.
- Deprecated `craft\services\Assets::getIconPath()`. `craft\helpers\Assets::iconPath()` should be used instead.
- Deprecated `craft\web\Controller::asErrorJson()`. `asFailure()` should be used instead.
- Deprecated the `assets/save-asset` action. `elements/save` should be used instead.
- Deprecated the `categories/save-category` action. `elements/save` should be used instead.
- Deprecated the `Craft.appendFootHtml()` JavaScript method. `appendBodyHtml()` should be used instead.

### Removed
- Removed the “Header Column Heading” element source setting.
- Removed support for setting custom config settings from `config/general.php`. `config/custom.php` should be used instead. ([#10012](https://github.com/craftcms/cms/issues/10012))
- Removed the `customAsciiCharMappings` config setting.
- Removed the `siteName` config setting. Environment-specific site names can be defined via environment variables.
- Removed the `siteUrl` config setting. Environment-specific site URLs can be defined via environment variables.
- Removed the `suppressTemplateErrors` config setting.
- Removed the `useCompressedJs` config setting.
- Removed the `useProjectConfigFile` config setting. Override `craft\services\ProjectConfig::$writeYamlAutomatically` to opt into [manual YAML file generation](https://craftcms.com/docs/4.x/project-config.html#manual-yaml-file-generation).
- Removed support for `config/volumes.php`. Volumes can now specify per-environment filesystems.
- Removed support for the `CRAFT_SITE_URL` PHP constant. Environment-specific site URLs can be defined via environment variables.
- Removed the `enabledForSite` GraphQL argument. `status` should be used instead.
- Removed the `{% includeHiResCss %}` Twig tag.
- Removed support for deprecated `DateTime` faux Twig methods `atom()`, `cookie()`, `iso8601()`, `rfc822()`, `rfc850()`, `rfc1036()`, `rfc1123()`, `rfc2822()`, `rfc3339()`, `rss()`, `w3c()`, `w3cDate()`, `mySqlDateTime()`, `localeDate()`, `localeTime()`, `year()`, `month()`, `day()`, `nice()`, and `uiTimestamp()`.
- Removed the `locale` element property. `siteId` should be used instead.
- Removed the `ownerLocale` Matrix block query param. `site` or `siteId` should be used instead.
- Removed support for `sourceLocale` in `relatedTo` element query params. `sourceSite` should be used instead.
- Removed the `craft.categoryGroups` Twig variable.
- Removed the `craft.config` Twig variable.
- Removed the `craft.deprecator` Twig variable.
- Removed the `craft.elementIndexes` Twig variable.
- Removed the `craft.emailMessages` Twig variable.
- Removed the `craft.feeds` Twig variable.
- Removed the `craft.fields` Twig variable.
- Removed the `craft.globals` Twig variable.
- Removed the `craft.i18n` Twig variable.
- Removed the `craft.request` Twig variable.
- Removed the `craft.sections` Twig variable.
- Removed the `craft.session` Twig variable.
- Removed the `craft.systemSettings` Twig variable.
- Removed the `craft.userGroups` Twig variable.
- Removed the `craft.userPermissions` Twig variable.
- Removed the `assignUserGroups` user permission, which authorized users to assign other users to their own groups. Authorization must now be explicitly granted for each group. ([#10422](https://github.com/craftcms/cms/issues/10422))
- Removed the `customizeSources` user permission. Only admins can customize element sources now, and only from an environment that allows admin changes.
- Removed the `publishPeerEntryDrafts:<uid>` permissions, as they were pointless. (If a user is authorized to save an entry and view other users’ drafts of it, there’s nothing stopping them from making the same changes themselves.)
- Removed the `assets/edit-asset` action.
- Removed the `assets/thumb` action.
- Removed the `categories/edit-category` action.
- Removed the `categories/preview-category` action.
- Removed the `categories/share-category` action.
- Removed the `categories/view-shared-category` action.
- Removed the `dashboard/get-feed-items` action.
- Removed the `elements/get-editor-html` action.
- Removed the `entries/switch-entry-type` action.
- Removed `craft\base\ApplicationTrait::getEntryRevisions()`.
- Removed `craft\base\ApplicationTrait::getFeed()`.
- Removed `craft\base\Element::ATTR_STATUS_CONFLICTED`.
- Removed `craft\base\Element::getHasFreshContent()`. `getIsFresh()` should be used instead.
- Removed `craft\base\ElementInterface::getEditorHtml()`. Element edit forms are now exclusively driven by their field layout.
- Removed `craft\base\FieldLayoutElementInterface`.
- Removed `craft\base\FlysystemVolume`.
- Removed `craft\base\LocalVolumeInterface`.
- Removed `craft\base\Volume`.
- Removed `craft\base\VolumeInterface`.
- Removed `craft\base\VolumeTrait`.
- Removed `craft\behaviors\FieldLayoutBehavior::setFields()`.
- Removed `craft\config\DbConfig::updateDsn()`.
- Removed `craft\console\Request::getIsSingleActionRequest()`.
- Removed `craft\controllers\AssetTransformsController`.
- Removed `craft\controllers\BaseUpdaterController::ACTION_COMPOSER_OPTIMIZE`.
- Removed `craft\controllers\BaseUpdaterController::actionComposerOptimize()`.
- Removed `craft\controllers\Drafts`.
- Removed `craft\controllers\ElementIndexesController::$paginated`.
- Removed `craft\controllers\EntriesController::EVENT_PREVIEW_ENTRY`.
- Removed `craft\controllers\UtilitiesController::actionAssetIndexPerformAction()`.
- Removed `craft\db\Connection::trimObjectName()`.
- Removed `craft\db\Table::ASSETTRANSFORMINDEX`.
- Removed `craft\db\Table::ASSETTRANSFORMS`.
- Removed `craft\elements\actions\SetStatus::$allowDisabledForSite`.
- Removed `craft\elements\actions\SetStatus::DISABLED_FOR_SITE`.
- Removed `craft\elements\actions\SetStatus::DISABLED_GLOBALLY`.
- Removed `craft\elements\Asset::getSupportsPreview()`.
- Removed `craft\elements\Asset::getTransformSource()`.
- Removed `craft\elements\Asset::setTransformSource()`.
- Removed `craft\elements\db\ElementQuery::getIterator()`.
- Removed `craft\elements\db\ElementQuery::offsetExists()`.
- Removed `craft\elements\db\ElementQuery::offsetGet()`.
- Removed `craft\elements\db\ElementQuery::offsetSet()`.
- Removed `craft\elements\db\ElementQuery::offsetUnset()`.
- Removed `craft\elements\User::mergePreferences()`.
- Removed `craft\errors\AssetTransformException`.
- Removed `craft\errors\FieldNotFoundException`.
- Removed `craft\errors\InvalidVolumeException`.
- Removed `craft\errors\MissingVolumeFolderException`.
- Removed `craft\errors\VolumeException`.
- Removed `craft\errors\VolumeObjectExistsException`.
- Removed `craft\errors\VolumeObjectNotFoundException`.
- Removed `craft\events\AssetTransformEvent`.
- Removed `craft\events\AssetTransformImageEvent`.
- Removed `craft\events\DefineComponentsEvent`.
- Removed `craft\events\GenerateTransformEvent::$image`.
- Removed `craft\events\GenerateTransformEvent::$tempPath`.
- Removed `craft\events\GetAssetThumbEvent`.
- Removed `craft\events\GetAssetThumbUrlEvent::$generate`.
- Removed `craft\events\GetAssetThumbUrlEvent::$size`.
- Removed `craft\events\GlobalSetContentEvent`.
- Removed `craft\events\RegisterGqlPermissionsEvent`.
- Removed `craft\events\SearchEvent::getElementIds()`.
- Removed `craft\events\SearchEvent::setElementIds()`.
- Removed `craft\feeds\Feeds`.
- Removed `craft\feeds\GuzzleClient`.
- Removed `craft\fields\BaseOptionsField::optionLabel()`.
- Removed `craft\fields\Url::$placeholder`.
- Removed `craft\gql\base\Resolver::extractEagerLoadCondition()`.
- Removed `craft\gql\base\Resolver::getArrayableArguments()`.
- Removed `craft\gql\base\Resolver::prepareArguments()`.
- Removed `craft\helpers\App::dbMutexConfig()`.
- Removed `craft\helpers\App::getDefaultLogTargets()`.
- Removed `craft\helpers\App::logConfig()`.
- Removed `craft\helpers\Cp::editElementTitles()`.
- Removed `craft\helpers\Localization::localeData()`.
- Removed `craft\helpers\Stringy`.
- Removed `craft\i18n\Locale::setDateTimeFormats()`.
- Removed `craft\log\FileTarget`.
- Removed `craft\log\StreamLogTarget`.
- Removed `craft\models\AssetTransform`.
- Removed `craft\models\AssetTransformIndex`.
- Removed `craft\models\BaseEntryRevisionModel`.
- Removed `craft\models\EntryDraft`.
- Removed `craft\models\EntryVersion`.
- Removed `craft\models\FieldLayout::setFields()`.
- Removed `craft\models\FieldLayoutTab::getFields()`.
- Removed `craft\models\Site::$originalBaseUrl`.
- Removed `craft\models\Site::$originalName`.
- Removed `craft\models\Site::overrideBaseUrl()`.
- Removed `craft\models\Site::overrideName()`.
- Removed `craft\models\VolumeListing`.
- Removed `craft\mutex\DbMutexTrait`.
- Removed `craft\mutex\FileMutex`.
- Removed `craft\mutex\MysqlMutex`.
- Removed `craft\mutex\PgsqlMutex`.
- Removed `craft\mutex\PrefixedMutexTrait`.
- Removed `craft\queue\jobs\DeleteStaleTemplateCaches`.
- Removed `craft\records\AssetTransform`.
- Removed `craft\records\MatrixBlockType::$validateUniques`.
- Removed `craft\services\AssetIndexer::deleteStaleIndexingData()`.
- Removed `craft\services\AssetIndexer::extractFolderItemsFromIndexList()`.
- Removed `craft\services\AssetIndexer::extractSkippedItemsFromIndexList()`.
- Removed `craft\services\AssetIndexer::getIndexingSessionId()`.
- Removed `craft\services\AssetIndexer::getMissingFiles()`.
- Removed `craft\services\AssetIndexer::prepareIndexList()`.
- Removed `craft\services\AssetIndexer::processIndexForVolume()`.
- Removed `craft\services\Assets::$generatePendingTransformsViaQueue`.
- Removed `craft\services\Assets::EVENT_GET_ASSET_THUMB_URL`.
- Removed `craft\services\Assets::EVENT_GET_THUMB_PATH`.
- Removed `craft\services\Assets::getThumbPath()`.
- Removed `craft\services\AssetTransforms`.
- Removed `craft\services\Composer::$disablePackagist`.
- Removed `craft\services\Composer::optimize()`.
- Removed `craft\services\Content::getContentRow()`.
- Removed `craft\services\Content::populateElementContent()`.
- Removed `craft\services\Drafts::EVENT_AFTER_MERGE_SOURCE_CHANGES`.
- Removed `craft\services\Drafts::EVENT_AFTER_PUBLISH_DRAFT`.
- Removed `craft\services\Drafts::EVENT_BEFORE_MERGE_SOURCE_CHANGES`.
- Removed `craft\services\Drafts::EVENT_BEFORE_PUBLISH_DRAFT`.
- Removed `craft\services\Drafts::publishDraft()`.
- Removed `craft\services\EntryRevisions`.
- Removed `craft\services\Fields::assembleLayout()`.
- Removed `craft\services\Fields::getFieldIdsByLayoutId()`.
- Removed `craft\services\Fields::getFieldsByElementType()`.
- Removed `craft\services\Fields::getFieldsByLayoutId()`.
- Removed `craft\services\Gql::getAllPermissions()`.
- Removed `craft\services\Path::getAssetThumbsPath()`.
- Removed `craft\services\ProjectConfig::CONFIG_ALL_KEY`.
- Removed `craft\services\ProjectConfig::CONFIG_ALL_KEY`.
- Removed `craft\services\ProjectConfig::CONFIG_KEY`.
- Removed `craft\services\Sections::isSectionTemplateValid()`.
- Removed `craft\services\SystemSettings`.
- Removed `craft\services\TemplateCaches::deleteCacheById()`.
- Removed `craft\services\TemplateCaches::deleteCachesByKey()`.
- Removed `craft\services\TemplateCaches::deleteExpiredCaches()`.
- Removed `craft\services\TemplateCaches::deleteExpiredCachesIfOverdue()`.
- Removed `craft\services\TemplateCaches::EVENT_AFTER_DELETE_CACHES`.
- Removed `craft\services\TemplateCaches::EVENT_BEFORE_DELETE_CACHES`.
- Removed `craft\services\TemplateCaches::handleResponse()`.
- Removed `craft\services\TemplateCaches::handleResponse()`.
- Removed `craft\services\TemplateCaches::includeElementInTemplateCaches()`.
- Removed `craft\services\TemplateCaches::includeElementQueryInTemplateCaches()`.
- Removed `craft\services\Volumes::createVolume()`.
- Removed `craft\services\Volumes::EVENT_REGISTER_VOLUME_TYPES`.
- Removed `craft\services\Volumes::getAllVolumeTypes()`.
- Removed `craft\services\Volumes::getVolumeOverrides()`.
- Removed `craft\volumes\Local`.
- Removed `craft\volumes\MissingVolume`.
- Removed `craft\volumes\Temp`.
- Removed `craft\web\AssetBundle::useCompressedJs()`.
- Removed `craft\web\AssetManager::getPublishedPath()`.
- Removed `craft\web\Request::getIsSingleActionRequest()`.
- Removed `craft\web\twig\Template`.
- Removed `craft\web\twig\variables\CategoryGroups`.
- Removed `craft\web\twig\variables\Config`.
- Removed `craft\web\twig\variables\Deprecator`.
- Removed `craft\web\twig\variables\ElementIndexes`.
- Removed `craft\web\twig\variables\EmailMessages`.
- Removed `craft\web\twig\variables\Feeds`.
- Removed `craft\web\twig\variables\Fields`.
- Removed `craft\web\twig\variables\Globals`.
- Removed `craft\web\twig\variables\I18N`.
- Removed `craft\web\twig\variables\Request`.
- Removed `craft\web\twig\variables\Sections`.
- Removed `craft\web\twig\variables\SystemSettings`.
- Removed `craft\web\twig\variables\UserGroups`.
- Removed `craft\web\twig\variables\UserPermissions`.
- Removed `craft\web\twig\variables\UserSession`.
- Removed `craft\web\User::destroyDebugPreferencesInSession()`.
- Removed `craft\web\User::saveDebugPreferencesToSession()`.
- Removed `craft\web\View::$minifyCss`.
- Removed `craft\web\View::$minifyJs`.
- Removed `craft\web\View::registerHiResCss()`.
- Removed `craft\web\View::renderTemplateMacro()`.
- Removed the `_layouts/element` control panel template.
- Removed the `assets/_edit` control panel template.
- Removed the `categories/_edit` control panel template.
- Removed the `entries/_edit` control panel template.
- Removed the `cp.assets.edit.content` control panel template hook.
- Removed the `cp.assets.edit.details` control panel template hook.
- Removed the `cp.assets.edit.meta` control panel template hook.
- Removed the `cp.assets.edit.settings` control panel template hook.
- Removed the `cp.assets.edit` control panel template hook.
- Removed the `cp.categories.edit.content` control panel template hook.
- Removed the `cp.categories.edit.details` control panel template hook.
- Removed the `cp.categories.edit.meta` control panel template hook.
- Removed the `cp.categories.edit.settings` control panel template hook.
- Removed the `cp.categories.edit` control panel template hook.
- Removed the `cp.elements.edit` control panel template hook.
- Removed the `cp.entries.edit.content` control panel template hook.
- Removed the `cp.entries.edit.details` control panel template hook.
- Removed the `cp.entries.edit.meta` control panel template hook.
- Removed the `cp.entries.edit.settings` control panel template hook.
- Removed the `cp.entries.edit` control panel template hook.
- Removed the `Craft.AssetEditor` JavaScript class.
- Removed the `Craft.BaseElementEditor` JavaScript class.
- Removed the `Craft.DraftEditor` JavaScript class.
- Removed the `Craft.queueActionRequest()` JavaScript method. `Craft.queue.push()` can be used instead.
- Removed the Flysystem package. The `craftcms/flysystem-adapter` package now provides a base Flysystem adapter class.
- Removed the laminas-feed package.
- Removed the yii2-swiftmailer package.

### Fixed
- Fixed a bug where pending project config changes in the YAML would get applied when other project config changes were made. ([#9660](https://github.com/craftcms/cms/issues/9660))
- Fixed a bug where revisions weren’t getting propagated when a section was enabled for new sites, or its Propagation Method was changed. ([#10634](https://github.com/craftcms/cms/issues/10634))

### Security
- Generated control panel URLs now begin with the `@web` alias value if the `baseCpUrl` config setting isn’t defined.
- HTML entities output within email body text are now escaped by default in HTML email bodies.<|MERGE_RESOLUTION|>--- conflicted
+++ resolved
@@ -9,11 +9,7 @@
 - Added `craft\helpers\Component::cleanseConfig()`.
 - Fixed a bug where Single entries weren’t getting preloaded for template macros, if the template body wasn‘t rendered. ([#13312](https://github.com/craftcms/cms/issues/13312))
 - Fixed a bug where asset folders could get dynamically created for elements with temporary slugs. ([#13311](https://github.com/craftcms/cms/issues/13311))
-<<<<<<< HEAD
 - Fixed two RCE vulnerabilities.
-=======
-- Fixed an RCE vulnerability.
->>>>>>> 7359d18d
 
 ## 4.4.14 - 2023-06-13
 
