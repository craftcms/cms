--- conflicted
+++ resolved
@@ -10,12 +10,8 @@
 - Fixed a bug where elements’ `localized` GraphQL field wasn’t returning any results for drafts or revisions. ([#13924](https://github.com/craftcms/cms/issues/13924))
 - Fixed a bug where dropdown option labels within Table fields weren’t getting translated. ([#13914](https://github.com/craftcms/cms/issues/13914))
 - Fixed a bug where “Updating search indexes” jobs were getting queued for Matrix block revisions. ([#13917](https://github.com/craftcms/cms/issues/13917))
-<<<<<<< HEAD
-- Fixed a potential privilege escalation bug.
-=======
 - Fixed a bug where control panel resources weren’t getting published on demand. ([#13935](https://github.com/craftcms/cms/issues/13935))
-- Fixed a privilege escalation vulnerability.
->>>>>>> d29a74a3
+- Fixed privilege escalation vulnerabilities.
 
 ## 4.5.10 - 2023-11-07
 
