# Release Notes for Craft CMS 4

## Unreleased

### Changed
- The “New entry” and “New category” buttons on the Entries and Categories index pages now support <kbd>Ctrl</kbd>/<kbd>Command</kbd>/middle-clicking to open the edit page in a new window. ([#11870](https://github.com/craftcms/cms/issues/11870))
- Control panel menus now automatically reposition themselves when the window is resized.
- Improved the performance of some element queries on MySQL. ([#11825](https://github.com/craftcms/cms/pull/11825))
- `resave/*` commands now have a `--touch` option. When passed, elements’ `dateUpdated` timestamps will be updated as they’re resaved. ([#11849](https://github.com/craftcms/cms/discussions/11849))
- Underscores within query param values that begin/end with `*` are now escaped, so they aren’t treated as wildcard characters by the `like` condition. ([#11898](https://github.com/craftcms/cms/issues/11898))
- `craft\services\Elements::resaveElements()` now has a `$touch` argument.
- Disable the preview button while drafts are saving ([#11858](https://github.com/craftcms/cms/issues/11858))

### Fixed
- Fixed an error that could occur when upgrading to Craft 4, if any Matrix blocks contained null `sortOrder` values. ([#11843](https://github.com/craftcms/cms/issues/11843))
- Fixed a bug where image transform dimensions could be calculated incorrectly when `upscaleImages` was `false`. ([#11837](https://github.com/craftcms/cms/issues/11837))
- Fixed an error that occurred when parsing an image transform string that was missing an interlace type. ([#11834](https://github.com/craftcms/cms/pull/11834))
- Fixed a bug where element caches weren’t being invalidated during garbage collection, so hard-deleted elements could appear to still exist.
- Fixed a bug where image transforms were always getting saved with `dateIndexed` set to `null`. ([#11863](https://github.com/craftcms/cms/pull/11863))
- Fixed an error that could occur when rendering front-end templates if there was a problem connecting to the database. ([#11855](https://github.com/craftcms/cms/issues/11855))
- Fixed a bug where Edit Asset pages were showing the “View” button for assets in volumes without public URLs. ([#11860](https://github.com/craftcms/cms/issues/11860))
- Fixed a bug where the Assets index page wasn’t handling failed uploads properly. ([#11866](https://github.com/craftcms/cms/issues/11866))
- Fixed a bug where it was possible to save an asset with a focal point outside its cropped area. ([#11875](https://github.com/craftcms/cms/issues/11875))
- Fixed a bug where element index filter HUDs were unresponsive if another one was already active for a different site/source. ([#11880](https://github.com/craftcms/cms/issues/11880))
- Fixed a bug where newly-created subfolders on the Assets index page could appear to have the wrong indentation.
- Fixed a UI bug where renaming a newly-created volume subfolder didn’t appear to have any effect.
<<<<<<< HEAD
- Fixed an issue where matrix blocks couldn't be saved when `creatorId` was null ([#11904](https://github.com/craftcms/cms/issues/11904))
=======
- Fixed a bug where empty URL fields would be marked as changed, even when no change was made to them. ([#11908](https://github.com/craftcms/cms/issues/11908))
>>>>>>> c9167f32

### Security
- Fixed XSS vulnerabilities.

## 4.2.3 - 2022-08-26

### Changed
- If a plugin’s license key is set to an empty environment variable, its trial license key will now be stored in `.env` rather than the project config. ([#11830](https://github.com/craftcms/cms/issues/11830))

### Fixed
- Fixed a PHP error that occurred when garbage collection was run on web requests. ([#11829](https://github.com/craftcms/cms/issues/11829))

## 4.2.2 - 2022-08-23

### Added
- Added the `utils/fix-field-layout-uids` command. ([#11746](https://github.com/craftcms/cms/issues/11746))

### Changed
- Improved the styling of Categories fields.
- The first field group is now automatically selected by default when creating a new custom field.
- Improved console output for the `gc` command.
- The `gc` command now runs garbage collection for data caches.
- Exception JSON responses now include `name` and `code` keys. ([#11799](https://github.com/craftcms/cms/discussions/11799))
- `elements/*` actions no longer include custom field values in the failure response data, improving performance. ([#11807](https://github.com/craftcms/cms/discussions/11807))

### Fixed
- Fixed a bug where keyboard focus wasn’t being maintained when changing the element type within a “Related To” condition rule.
- Fixed a bug where keyboard focus wasn’t being maintained when changing the country within an address’s “Administrative Area” condition rule.
- Fixed a bug where Date fields’ Timezone menus could be clipped. ([#11780](https://github.com/craftcms/cms/pull/11780))
- Fixed an error that could occur when saving an unpublished draft, if any custom validation errors were added to it after its draft status had been removed. ([#11407](https://github.com/craftcms/cms/issues/11407))
- Fixed a bug where custom validation errors would be shown twice for unpublished drafts, if they were added to it after its draft status had been removed. ([#11407](https://github.com/craftcms/cms/issues/11407))
- Fixed PHP warnings that would occur when passing `0` into `craft\helpers\DateTimeHelper::humanDuration()`. ([#11787](https://github.com/craftcms/cms/issues/11787))
- Fixed a bug where selected assets weren’t getting automatically replaced when an image was edited and “Save as a new asset” was chosen. ([#11805](https://github.com/craftcms/cms/issues/11805))
- Fixed a JavaScript error that occurred when editing a user via a slideout, if the user had any addresses. ([#11810](https://github.com/craftcms/cms/issues/11810))
- Fixed a bug where some invalid slideout submissions weren’t being handled properly. ([#11812](https://github.com/craftcms/cms/issues/11812))
- Fixed a bug where `craft\helpers\DateTimeHelper::toDateInterval()` was returning negative interval durations when integers were passed in. ([#11814](https://github.com/craftcms/cms/pull/11814))
- Fixed a bug where `iframeResizer.contentWindow.js` was getting loaded for all preview requests, not just Live Preview, and even when `useIframeResizer` was disabled. ([#11778](https://github.com/craftcms/cms/issues/11778))
- Fixed a bug where deleted relations and Matrix blocks could persist if the edit form was submitted before they had been fully animated away. ([#11789](https://github.com/craftcms/cms/issues/11789))
- Fixed a PHP error that could occur if `craft\services\Assets::getUserTemporaryUploadFolder()` was called when there was no logged-in user account. ([#11751](https://github.com/craftcms/cms/issues/11751))

## 4.2.1.1 - 2022-08-10

### Fixed
- Fixed a bug where saving an element with invalid field values could result in some field values being forgotten. ([#11756](https://github.com/craftcms/cms/issues/11756))
- Fixed a bug where it wasn’t always possible to serve asset bundles via `webpack-dev-server` over SSL. ([#11758](https://github.com/craftcms/cms/pull/11758))

## 4.2.1 - 2022-08-09

### Added
- Added the `project-config/export` command. ([#11733](https://github.com/craftcms/cms/pull/11733))
- Added `craft\config\GeneralConfig::getRememberedUserSessionDuration()`.
- Added `craft\helpers\DateTimeHelper::toDateInterval()`.

### Changed
- “Related To” condition rules are now available for conditions that are stored in the project config. ([#11740](https://github.com/craftcms/cms/issues/11740))
- Element index filters are now managed for each site and source, rather than just for each source. ([#11719](https://github.com/craftcms/cms/issues/11719))
- `craft\config\DbConfig::dsn()` now parses the DSN string and populates the other DSN-settable config properties.
- `craft\helpers\DateTimeHelper::humanDuration()` no longer returns the number of weeks, unless the number of days is divisible by 7. ([#11594](https://github.com/craftcms/cms/discussions/11594))
- `craft\helpers\DateTimeHelper::humanDuration()` now accepts date interval strings to be passed in.
- `craft\helpers\Db::url2config()` now returns `driver`, `server`, `port`, and `database` keys, when possible. ([#11735](https://github.com/craftcms/cms/issues/11735))
- `craft\services\Assets::getImagePreviewUrl()` now throws a `yii\base\NotSupportedException` if a preview URL could not be generated for the asset, rather than causing a PHP error.

### Deprecated
- Deprecated `craft\helpers\DateTimeHelper::secondsToInterval()`. `toDateInterval()` should be used instead.

### Fixed
- Fixed a bug where database connections would always use port `3306` by default if `craft\config\DbConfig` had been configured via fluent methods, even for PostgreSQL.
- Fixed a bug where system messages provided by Yii weren’t getting translated in some cases. ([#11712](https://github.com/craftcms/cms/issues/11712))
- Fixed a bug where the “Keep me signed in” checkbox label wasn’t always accurately representing the `rememberedUserSessionDuration` config setting. ([#11594](https://github.com/craftcms/cms/discussions/11594))
- Fixed a bug where the `Craft.cp.setSiteId()` JavaScript method wasn’t updating `Craft.siteId`, or the base URLs used by `Craft.getActionUrl()`, `Craft.getCpUrl()`, and `Craft.getUrl()`.
- Fixed an error that occurred when removing a Single section from the primary site, if it contained any Matrix blocks. ([#11669](https://github.com/craftcms/cms/issues/11669))
- Fixed a bug where Matrix sub-fields weren’t showing their validation errors when `autosaveDrafts` was `false`. ([#11731](https://github.com/craftcms/cms/issues/11731))
- Fixed a bug where saving an element with invalid field values could result in the invalid values being forgotten, rather than re-validated. ([#11731](https://github.com/craftcms/cms/issues/11731))
- Fixed a bug where the database connection would be misconfigured if the `url` connection setting was used. ([#11735](https://github.com/craftcms/cms/issues/11735))
- Fixed a bug where the element index filter HUDs weren’t always visually aligned with the search input. ([#11739](https://github.com/craftcms/cms/issues/11739))
- Fixed a bug where it wasn’t possible to preview or edit image assets if their filesystem and transform filesystem didn’t have public URLs. ([#11686](https://github.com/craftcms/cms/issues/11686), [#11687](https://github.com/craftcms/cms/issues/11687))
- Fixed a bug where not all project config changes would be applied if a site was deleted. ([#9567](https://github.com/craftcms/cms/issues/9567))
- Fixed a bug where `$` characters in database connection passwords weren’t being escaped property when backing up/restoring the database. ([#11750](https://github.com/craftcms/cms/issues/11750))

### Security
- Fixed XSS vulnerabilities.

## 4.2.0.2 - 2022-07-27

### Fixed
- Fixed a bug where `Garnish.uiShortcutManager` was getting double-instantiated, causing some keyboard shortcuts to be triggered multiple times.
- Fixed a JavaScript error that occurred when switching sites in the control panel. ([#11709](https://github.com/craftcms/cms/issues/11709))
- Fixed a bug where some config settings set via fluent setters weren’t getting normalized.
- Fixed a bug where the database connection DSN string wasn’t getting built properly when the connection settings were set via fluent setters.

## 4.2.0.1 - 2022-07-26

### Fixed
- Fixed an error that could occur when passing an object into `craft\helpers\ArrayHelper::removeValue()` or the `|without` filter.

## 4.2.0 - 2022-07-26

### Added
- The control panel is now translated into Ukrainian.
- Element conditions can now include condition rules for Matrix fields. ([#11620](https://github.com/craftcms/cms/issues/11620))
- Element conditions can now include condition rules for Money fields. ([#11560](https://github.com/craftcms/cms/issues/11560))
- Added the “Notification Duration” user accessibility preference. ([#11612](https://github.com/craftcms/cms/pull/11612))
- The `accessibilityDefaults` config setting now supports a `notificationDuration` key.
- Added `craft\behaviors\SessionBehavior::getSuccess()`.
- Added `craft\behaviors\SessionBehavior::setSuccess()`.
- Added `craft\config\BaseConfig`. ([#11591](https://github.com/craftcms/cms/pull/11591), [#11656](https://github.com/craftcms/cms/pull/11656))
- Added `craft\controllers\UsersController::EVENT_AFTER_FIND_LOGIN_USER`. ([#11645](https://github.com/craftcms/cms/pull/11645))
- Added `craft\controllers\UsersController::EVENT_BEFORE_FIND_LOGIN_USER`. ([#11645](https://github.com/craftcms/cms/pull/11645))
- Added `craft\events\DefineFieldLayoutCustomFieldsEvent`.
- Added `craft\events\FindLoginUserEvent`.
- Added `craft\events\IndexKeywordsEvent`.
- Added `craft\fields\conditions\EmptyFieldConditionRule`.
- Added `craft\helpers\DateTimeHelper::humanDuration()`.
- Added `craft\helpers\Template::resolveTemplatePathAndLine()`.
- Added `craft\models\FieldLayout::EVENT_DEFINE_CUSTOM_FIELDS`. ([#11634](https://github.com/craftcms/cms/discussions/11634))
- Added `craft\services\Config::getLoadingConfigFile()`.
- Added `craft\services\Elements::EVENT_INVALIDATE_CACHES`. ([#11617](https://github.com/craftcms/cms/pull/11617))
- Added `craft\services\Search::EVENT_BEFORE_INDEX_KEYWORDS`. ([#11575](https://github.com/craftcms/cms/discussions/11575))

### Changed
- Redesigned user notifications. ([#11612](https://github.com/craftcms/cms/pull/11612))
- Most element notifications now include a link to the element. ([#11612](https://github.com/craftcms/cms/pull/11612))
- Improved overall control panel accessibility. ([#11563](https://github.com/craftcms/cms/pull/11563), [#11543](https://github.com/craftcms/cms/pull/11543), [#11688](https://github.com/craftcms/cms/pull/11688), [#11699](https://github.com/craftcms/cms/pull/11699))
- Improved condition builder accessibility. ([#11588](https://github.com/craftcms/cms/pull/11588), [#11643](https://github.com/craftcms/cms/pull/11643))
- Improved Image Editor accessibility. ([#11496](https://github.com/craftcms/cms/pull/11496))
- The “Keep me signed in” checkbox label on the control panel’s login page now includes the remembered session duration, e.g. “Keep me signed in for 2 weeks”. ([#11594](https://github.com/craftcms/cms/discussions/11594))
- Dashboard widgets no longer show a confirmation dialog when deleted. Their delete notifications include an “Undo” button instead. ([#11573](https://github.com/craftcms/cms/discussions/11573))
- Element edit pages no longer jump down when the “Showing your unsaved changes” notice is added, unless there’s not enough content to require a scroll bar. ([#11586](https://github.com/craftcms/cms/discussions/11586))
- Matrix block previews now show selected option labels rather than their raw values. ([#11659](https://github.com/craftcms/cms/issues/11659))
- Improved the behavior of some console commands for non-interactive shells. ([#11650](https://github.com/craftcms/cms/issues/11650))
- The `utils/prune-revisions` console command now has a `--section` option. ([#8783](https://github.com/craftcms/cms/discussions/8783))
- Deprecation warnings’ stack traces now show source templates’ paths and line numbers.
- Exception JSON responses now include the previous exception details, recursively. ([#11694](https://github.com/craftcms/cms/discussions/11694))
- `config/general.php` and `config/db.php` can now return `craft\config\GeneralConfig`/`DbConfig` objects, which can be defined using new fluent setter methods. ([#11591](https://github.com/craftcms/cms/pull/11591), [#11656](https://github.com/craftcms/cms/pull/11656))
- The `|duration` Twig filter can now be used with an integer representing a number of seconds, and its `showSeconds` argument is no longer required. Seconds will be output if the duration is less than one minute by default.
- The `|length` Twig filter now checks if the variable is a query, and if so, returns its count. ([#11625](https://github.com/craftcms/cms/discussions/11625))
- The `|without` Twig filter no longer uses strict value comparisons by default. It has a new `$strict` argument that can be set to `true` to enforce strict comparisons if desired. ([#11695](https://github.com/craftcms/cms/issues/11695))
- `craft\base\conditions\BaseConditionRule::inputHtml()` is no longer abstract, and returns an empty string by default.
- `craft\behaviors\SessionBehavior::setError()` now has a `$settings` argument.
- `craft\behaviors\SessionBehavior::setNotice()` now has a `$settings` argument.
- `craft\db\Query` now implements the `ArrayAccess` and `IteratorAggregate` interfaces, so queries (including element queries) can be treated as arrays.
- `craft\helpers\ArrayHelper::removeValue()` no longer uses strict value comparisons by default. It has a new `$strict` argument that can be set to `true` to enforce strict comparisons if desired.
- `craft\web\Controller::asSuccess()` now has a `$notificationSettings` argument.
- `craft\web\Controller::setFailFlash()` now has a `$settings` argument.
- `craft\web\Controller::setSuccessFlash()` now has a `$settings` argument.

### Deprecated
- Deprecated `craft\helpers\DateTimeHelper::humanDurationFromInterval()`. `humanDuration()` should be used instead.
- Deprecated `craft\helpers\DateTimeHelper::secondsToHumanTimeDuration()`. `humanDuration()` should be used instead.

### Fixed
- Fixed a bug where new condition rules’ type selectors weren’t getting auto-focused.
- Fixed a bug where Quick Post widgets weren’t submitting custom field values.
- Fixed a bug where assets’ `getImg()` methods were returning `null` for assets in volumes without URLs, even if a transform was being used. ([#11614](https://github.com/craftcms/cms/issues/11614))
- Fixed a bug where sensitive data wasn’t getting redacted in the logs when Dev Mode was enabled. ([#11618](https://github.com/craftcms/cms/issues/11618))
- Fixed a SQL error that could occur on MySQL 5. ([#11596](https://github.com/craftcms/cms/issues/11596))
- Fixed an error that could occur when upgrading to Craft 4. ([#11644](https://github.com/craftcms/cms/issues/11644))
- Fixed a bug where the green color used in lightswitches was too dark. ([#11653](https://github.com/craftcms/cms/issues/11653))
- Fixed a bug where relational and Matrix fields were assuming their values hadn’t been eager-loaded on element save. ([#11667](https://github.com/craftcms/cms/issues/11667), [#11670](https://github.com/craftcms/cms/issues/11670))
- Fixed a bug where deprecation warnings for treating an element query as an array weren’t getting logged with an origin, if they involved Twig’s `|batch` filter. ([#11597](https://github.com/craftcms/cms/issues/11597))
- Fixed a bug where `{% js %}`, `{% script %}`, and `{% css %}` tags weren’t registering JavaScript and CSS code properly when used within a `{% cache %}` tag that contained an ungenerated image transform. ([#11602](https://github.com/craftcms/cms/issues/11602))
- Fixed a bug where the “User saved” notification was translated for the former language, when changing the current user’s language preference.
- Fixed a JavaScript error that occurred when removing a category from a Categories field, if any of its descendants were selected as well. ([#11641](https://github.com/craftcms/cms/issues/11641))
- Fixed a bug where links to config settings from **Settings** → **General** didn’t include the correct setting anchors. ([#11665](https://github.com/craftcms/cms/pull/11665))
- Fixed styling issues with Live Preview in Firefox.

### Security
- Fixed an information disclosure vulnerability.

## 4.1.4.1 - 2022-07-13

### Fixed
- Fixed a bug where `craft\services\Assets::getRootFolderByVolumeId()` wasn’t returning the root folder. ([#11593](https://github.com/craftcms/cms/issues/11593))

## 4.1.4 - 2022-07-12

### Added
- Added `craft\models\FieldLayout::getVisibleCustomFieldElements()`.

### Changed
- Relation fields now focus on the next related element’s “Remove” button when an element is removed. ([#11577](https://github.com/craftcms/cms/issues/11577))

### Deprecated
- Deprecated `craft\base\FieldTrait::$required`. `craft\fieldlayoutelements\BaseField::$required` should be used instead.

### Fixed
- Fixed a bug where assets’ native Alternative Text fields were getting mislabeled as translatable. ([#11576](https://github.com/craftcms/cms/issues/11576))
- Fixed a bug where fields nested within Neo fields could be incorrectly validated as required. ([#11574](https://github.com/craftcms/cms/issues/11574))
- Fixed a PHP error that occurred when editing a Date field with a Min Date setting set.
- Fixed a bug where date range inputs weren’t working on mobile. ([#11571](https://github.com/craftcms/cms/issues/11571))
- Fixed a bug where the “Craft Support” Dashboard widget wasn’t being labeled properly in the widget settings HUD and delete confirmation dialog. ([#11573](https://github.com/craftcms/cms/discussions/11573))
- Fixed a bug where the project config cache was getting invalidated on each public GraphQL API request.

## 4.1.3 - 2022-07-07

### Changed
- Address fields now show required indicators based on the configured validation rules. ([#11566](https://github.com/craftcms/cms/pull/11566))

### Fixed
- Fixed a JavaScript error that occurred on the Updates utility. ([#11567](https://github.com/craftcms/cms/issues/11567))
- Fixed a bug where Craft’s Composer commands could produce a malformed `composer.json` file. ([#11564](https://github.com/craftcms/cms/issues/11564))

## 4.1.2 - 2022-07-06

### Added
- Added `craft\helpers\ProjectConfig::ensureAllFilesystemsProcessed()`.

### Changed
- Relational field condition rules now have the “is related to” operator selected by default. ([#11550](https://github.com/craftcms/cms/discussions/11550))

### Fixed
- Fixed a bug where the Updates utility wasn’t checking for updates properly. ([#11552](https://github.com/craftcms/cms/issues/11552))
- Fixed an error that could occur when deploying a Craft 4 upgrade to another server. ([#11558](https://github.com/craftcms/cms/issues/11558))
- Fixed a bug where Assets fields were relocating assets when saving a revision.
- Fixed a bug where asset bundles weren’t getting registered on the front end. ([#11555](https://github.com/craftcms/cms/issues/11555))

## 4.1.1 - 2022-07-05

### Changed
- Improved the control panel tab design. ([#11524](https://github.com/craftcms/cms/pull/11524))
- Changed the order of relational field condition rule operators, so “is related to” is listed first. ([#11550](https://github.com/craftcms/cms/discussions/11550))
- Template caching is now supported for console requests, for `{% cache %}` tags that have the `globally` param. ([#11551](https://github.com/craftcms/cms/issues/11551))
- Updated Composer to 2.2.15. ([#11538](https://github.com/craftcms/cms/issues/11538))

### Fixed
- Fixed an error that could occur if any custom fields were missing their field group. ([#11522](https://github.com/craftcms/cms/discussions/11522))
- Fixed a bug where custom selects weren’t scrolling to the visually-focused option.
- Fixed errors that could occur if an element condition contained any rules for deleted custom fields. ([#11526](https://github.com/craftcms/cms/issues/11526))
- Fixed a bug where the “Deactivate users by default” user setting wasn’t working. ([#11519](https://github.com/craftcms/cms/issues/11519))
- Fixed a styling issue with the Edit Route modal. ([#11528](https://github.com/craftcms/cms/issues/11528))
- Fixed a bug where assets uploaded from Assets fields weren’t retaining their original filename. ([#11530](https://github.com/craftcms/cms/issues/11530))
- Fixed a bug where project config changes made at the end of the request lifecycle weren’t getting saved.
- Fixed a bug where toggling entries’ and categories’ site-specific statuses from element editor slideouts wasn’t working. ([#11547](https://github.com/craftcms/cms/issues/11547))
- Fixed a SQL error that occurred when running the `utils/prune-provisional-drafts` command. ([#11548](https://github.com/craftcms/cms/issues/11548))
- Fixed focus styling issues with the Edit Route modal.

## 4.1.0.2 - 2022-06-28

### Fixed
- Fixed a PHP error. ([#11518](https://github.com/craftcms/cms/issues/11518))

## 4.1.0.1 - 2022-06-28

### Fixed
- Fixed an infinite recursion bug. ([#11514](https://github.com/craftcms/cms/issues/11514))

## 4.1.0 - 2022-06-28

### Added
- Field layouts can now have “Line Break” UI elements. ([#11328](https://github.com/craftcms/cms/discussions/11328))
- Added the `db/drop-all-tables` command. ([#11288](https://github.com/craftcms/cms/pull/11288))
- Added the `elements/delete` command.
- Added the `elements/restore` command.
- Added the `project-config/get` command. ([#11341](https://github.com/craftcms/cms/pull/11341))
- Added the `project-config/remove` command. ([#11341](https://github.com/craftcms/cms/pull/11341))
- Added the `project-config/set` command. ([#11341](https://github.com/craftcms/cms/pull/11341))
- The `AdminTable` Vue component can now be included into other Vue apps, in addition to being used as a standalone app. ([#11107](https://github.com/craftcms/cms/pull/11107))
- Added a `one()` alias for `first()` to collections. ([#11134](https://github.com/craftcms/cms/discussions/11134))
- Added `craft\base\Element::EVENT_DEFINE_CACHE_TAGS`. ([#11171](https://github.com/craftcms/cms/discussions/11171))
- Added `craft\base\Element::cacheTags()`.
- Added `craft\base\FieldInterface::getLabelId()`.
- Added `craft\console\controllers\UsersController::$activate`.
- Added `craft\elements\conditions\ElementCondition::$sourceKey`.
- Added `craft\elements\db\ElementQuery::EVENT_AFTER_POPULATE_ELEMENTS`. ([#11262](https://github.com/craftcms/cms/discussions/11262))
- Added `craft\elements\db\ElementQuery::EVENT_DEFINE_CACHE_TAGS`. ([#11171](https://github.com/craftcms/cms/discussions/11171))
- Added `craft\events\PopulateElementsEvent`.
- Added `craft\fieldlayoutelements\BaseField::labelId()`.
- Added `craft\fieldlayoutelements\LineBreak`.
- Added `craft\helpers\DateTimeHelper::now()`.
- Added `craft\helpers\DateTimeHelper::pause()`. ([#11130](https://github.com/craftcms/cms/pull/11130))
- Added `craft\helpers\DateTimeHelper::resume()`. ([#11130](https://github.com/craftcms/cms/pull/11130))

### Changed
- Improved overall control panel accessibility. ([#11297](https://github.com/craftcms/cms/pull/11297), [#11296](https://github.com/craftcms/cms/pull/11296), [#11414](https://github.com/craftcms/cms/pull/11414), [#11452](https://github.com/craftcms/cms/pull/11452))
- Improved pagination UI accessibility. ([#11126](https://github.com/craftcms/cms/pull/11126))
- Improved element index accessibility. ([#11169](https://github.com/craftcms/cms/pull/11169), [#11200](https://github.com/craftcms/cms/pull/11200), [#11251](https://github.com/craftcms/cms/pull/11251))
- Improved Dashboard accessibility. ([#11217](https://github.com/craftcms/cms/pull/11217), [#11297](https://github.com/craftcms/cms/pull/11297))
- Improved address management accessibility. ([#11397](https://github.com/craftcms/cms/pull/11397))
- Improved Matrix field accessibility. ([#11306](https://github.com/craftcms/cms/pull/11306))
- Improved mobile support. ([#11323](https://github.com/craftcms/cms/pull/11323), [#11430](https://github.com/craftcms/cms/pull/11430))
- Improved keyboard support for custom selects. ([#11414](https://github.com/craftcms/cms/pull/11414))
- It’s now possible to remove all selected elements from relational fields by pressing <kbd>Backspace</kbd> or <kbd>Delete</kbd> while one of them is focussed.
- Improved the UI of condition builders. ([#11386](https://github.com/craftcms/cms/pull/11386))
- Entry Type condition rules now allow multiple selections. ([#11124](https://github.com/craftcms/cms/pull/11124))
- Element index filters now only show condition rules for the custom fields that are used by the field layouts in the selected source, if a native source is selected. ([#11187](https://github.com/craftcms/cms/discussions/11187))
- Element index filters now only show condition rules for custom fields used by field layouts created for the target element type, if no native source is selected.
- Condition builders can now include multiple rules with the same label, as long as they’re in different groups.
- Asset indexes now have a “Location” table attribute option. ([#11450](https://github.com/craftcms/cms/discussions/11450))
- It’s now possible to sort entries by their section and type. ([#9192](https://github.com/craftcms/cms/discussions/9192), [#11335](https://github.com/craftcms/cms/discussions/11335))
- It’s now possible to sort assets by their file kind.
- Element editor metadata now lists elements’ IDs.
- Live Preview now always shows a “Refresh” button, regardless of whether the preview target has auto-refresh enabled. ([#11160](https://github.com/craftcms/cms/discussions/11160))
- Sites’ Language settings now display the locale IDs as option hints, rather than the languages’ native names. ([#11195](https://github.com/craftcms/cms/discussions/11195))
- Selectize options can now specify searchable `keywords` that won’t be visible in the UI.
- Selectize inputs will now include their options’ values as search keywords.
- Newly-created entries now get placeholder Post Date set on them, so they get sorted appropriately when querying for entries ordered by `postDate`. ([#11272](https://github.com/craftcms/cms/issues/11272))
- Element queries can now pass columns into the `orderBy` param in addition to `score` when searching. ([#11470](https://github.com/craftcms/cms/pull/11470), [#11457](https://github.com/craftcms/cms/discussions/11457))
- Field layout elements within field layout designers now support double-clicking to open their settings slideout. ([#11277](https://github.com/craftcms/cms/discussions/11277))
- The control panel’s JavaScript queue is now paused when the browser tab isn’t visible. ([#10632](https://github.com/craftcms/cms/issues/10632))
- The `db/restore` command now asks whether the database should be backed up, and whether all existing database tables should be dropped, prior to restoring the backup. ([#11288](https://github.com/craftcms/cms/pull/11288))
- The `users/create` command now asks whether the user should be activated when saved.
- The `maxBackups` config setting now impacts `.sql.zip` files in addition to `.sql` files. ([#11241](https://github.com/craftcms/cms/issues/11241))
- Deprecation messages are now consistently referred to as “deprecation warnings” in the control panel.
- Callback functions returned by elements’ `sortOptions()`/`defineSortOptions()` methods are now passed a `craft\db\Connection` object as a second argument.
- All element sources now have a “Set Status” action, even if the element type’s `defineActions()` method didn’t include one, if the element type’s `hasStatuses()` method returns `true`. ([#11383](https://github.com/craftcms/cms/discussions/11383))
- All element sources now have a “View” action, even if the element type’s `defineActions()` method didn’t include one, if the element type’s `hasUris()` method returns `true`. ([#11383](https://github.com/craftcms/cms/discussions/11383))
- All element sources now have “Edit” and “Delete” actions, even if the element type’s `defineActions()` method didn’t include them. ([#11383](https://github.com/craftcms/cms/discussions/11383))
- The “Set Status” and “Edit” element actions are now only available for elements whose `canSave()` method returned `true`.
- Assets fields now reject uploaded files which don’t pass their “Selectable Assets Condition” setting. ([#11433](https://github.com/craftcms/cms/issues/11433))
- It’s now possible to save new assets without setting their `filename` or `kind` attributes, as long as `newLocation` or `newFilename` is set. ([#11439](https://github.com/craftcms/cms/issues/11439))
- The `searchindex` table is now uses the InnoDB storage engine by default for MySQL installs. ([#11374](https://github.com/craftcms/cms/discussions/11374))
- The `_layouts/elementindex` control panel template now sets the page title based on the element’s `pluralDisplayName()` method by default. ([#11502](https://github.com/craftcms/cms/pull/11502))
- `craft\test\ActiveFixture::$data` is now populated with the active record instances, making them accessible to tests via `$this->tester->grabFixture('my-fixture', 'data-key')`. ([#11445](https://github.com/craftcms/cms/pull/11445))
- Address validation rules are now defined by `defineRules()`. ([#11471](https://github.com/craftcms/cms/pull/11471))
- `Garnish.DELETE_KEY` now refers to the actual <kbd>Delete</kbd> key code, and the <kbd>Backspace</kbd> key code is now referenced by `Garnish.BACKSPACE_KEY`.

### Deprecated
- Deprecated `craft\elements\actions\DeleteAssets`. `craft\elements\actions\Delete` should be used instead.

### Removed
- Removed `craft\elements\conditions\entries\EntryTypeCondition::$sectionUid`.
- Removed `craft\elements\conditions\entries\EntryTypeCondition::$entryTypeUid`.

## 4.0.6 - 2022-06-28

### Added
- Added `craft\fields\BaseOptionsField::encodeValue()`.

### Changed
- Improved the `install` command’s error output when invalid options were passed.
- `canonical` is now a reserved field handle. ([#11503](https://github.com/craftcms/cms/issues/11503))
- `craft\fields\BaseOptionsField::translatedOptions()` now has an `$encode` argument.

### Fixed
- Fixed a bug where self relations within relational fields were being forgotten. ([#11461](https://github.com/craftcms/cms/issues/11461))
- Fixed a bug where the `install` command required `--site-name`, `--site-url`, and `--language` options to be passed when project config YAML was already present. ([#11513](https://github.com/craftcms/cms/issues/11513))
- Fixed a bug where `Garnish.setFocusWithin()` wasn’t working if the first focusable element was a checkbox. ([#11498](https://github.com/craftcms/cms/discussions/11498))
- Fixed a bug where Matrix blocks could be saved in the wrong order.
- Fixed a bug where Checkboxes, Dropdown, Multi-select, and Radio Buttons fields could lose their values if their option values were set to integers. ([#11461](https://github.com/craftcms/cms/issues/11461))

## 4.0.5.2 - 2022-06-24

### Fixed
- Fixed a SQL error that could occur on MySQL 5. ([#11493](https://github.com/craftcms/cms/issues/11493))
- Fixed a bug where Craft’s Composer commands weren’t ensuring that `config.allow-plugins.yiisoft/yii2-composer` was `true` in `composer.json`. ([#11399](https://github.com/craftcms/cms/issues/11399))

## 4.0.5.1 - 2022-06-22

### Fixed
- Fixed a bug where not all changes to entries and categories created via the “Save and add another” action were propagating to other sites. ([#11476](https://github.com/craftcms/cms/issues/11476))
- Fixed a bug where it wasn’t possible to rename assets.
- Fixed a bug where a provisional draft could be created for an entry if its form was interacted with before the page had fully initialized. ([#11466](https://github.com/craftcms/cms/issues/11466))
- Fixed exact phrase searching on PostgreSQL. ([#11486](https://github.com/craftcms/cms/issues/11486))

## 4.0.5 - 2022-06-21

### Added
- Added `craft\helpers\Number::isIntOrFloat()`.

### Changed
- Categories now support change tracking.
- Improved performance when working with temp asset folders.
- Temp asset folders are no longer created until they’re actually needed. ([#11427](https://github.com/craftcms/cms/issues/11427))
- Element index queries are no longer cached if they contain a search term.
- Search inputs within field layout designers now prevent the containing form from being submitted when the <kbd>Return</kbd> key is pressed. ([#11415](https://github.com/craftcms/cms/discussions/11415))

### Deprecated
- Deprecated `craft\services\Categories::pruneDeletedField()`. ([#11054](https://github.com/craftcms/cms/discussions/11054))
- Deprecated `craft\services\Globals::pruneDeletedField()`. ([#11054](https://github.com/craftcms/cms/discussions/11054))
- Deprecated `craft\services\Sections::pruneDeletedField()`. ([#11054](https://github.com/craftcms/cms/discussions/11054))
- Deprecated `craft\services\Tags::pruneDeletedField()`. ([#11054](https://github.com/craftcms/cms/discussions/11054))
- Deprecated `craft\services\Users::pruneDeletedField()`. ([#11054](https://github.com/craftcms/cms/discussions/11054))
- Deprecated `craft\services\Volumes::pruneDeletedField()`. ([#11054](https://github.com/craftcms/cms/discussions/11054))

### Fixed
- Fixed an error that could occur when saving an element to a disabled site. ([#10499](https://github.com/craftcms/cms/issues/10499))
- Fixed a bug where newly-added condition rules’ types were still selectable for preexisting condition rules, when they shouldn’t have been.
- Fixed a bug where field layout designers were checking the wrong setting when determining whether to include UI elements (`customizableTabs` instead of `customizableUi`).
- Fixed a bug where the Asset Indexes utility was analyzing image transform directories and files. ([#11362](https://github.com/craftcms/cms/issues/11362), [#11384](https://github.com/craftcms/cms/pull/11384))
- Fixed a bug where focus was getting trapped within element editor slideouts’ sidebars even for wide viewports where there was enough room to display the sidebar side-by-side with other slideout content. ([#11358](https://github.com/craftcms/cms/pull/11358))
- Fixed a bug where users’ Formatting Locale preferences weren’t always being respected.
- Fixed a bug where address card menus would linger around after an address was deleted.
- Fixed a bug where the `index-assets` command could produce unexpected output. ([#11194](https://github.com/craftcms/cms/issues/11194)).
- Fixed a bug where video controls within asset preview modals were inaccessible via the keyboard. ([#11371](https://github.com/craftcms/cms/pull/11371))
- Fixed a bug where `transform` GraphQL directives weren’t working for Assets fields. ([#10299](https://github.com/craftcms/cms/discussions/10299))
- Fixed a PHP error that could occur when running the `help` command. ([#11423](https://github.com/craftcms/cms/issues/11423))
- Fixed a bug where `craft\helpers\App::env()` was converting some values to integers or floats unexpectedly. ([#11422](https://github.com/craftcms/cms/issues/11422))
- Fixed a bug where changes to existing Matrix blocks weren’t saving for element types that supported drafts but not change tracking. ([#11419](https://github.com/craftcms/cms/issues/11419))
- Fixed a bug where double-clicking on a related asset’s thumbnail could open the asset’s preview modal. ([#11424](https://github.com/craftcms/cms/issues/11424))
- Fixed a bug where the control panel wasn’t displaying file upload failure messages.
- Fixed a bug where `action` query params were taking precedence over `actionTrigger` URI matches, when handling action requests. ([#11435](https://github.com/craftcms/cms/issues/11435))
- Fixed a bug where image fields within Edit User pages and the Settings → General page weren’t resetting properly after an image was deleted. ([#11436](https://github.com/craftcms/cms/issues/11436))
- Fixed a bug where User Group condition rules set to the “is not one of” operator weren’t being applied to individual elements correctly. ([#11444](https://github.com/craftcms/cms/discussions/11444))
- Fixed a JavaScript error that occurred on element indexes for users that didn’t have permission to edit any sites.
- Fixed a bug where users without permission to create new entries in a section could duplicate existing entries. ([#11447](https://github.com/craftcms/cms/pull/11447))
- Fixed a bug where element selection condition rules weren’t working if an element ID was provided. ([#11451](https://github.com/craftcms/cms/pull/11451))
- Fixed a PHP error that occurred when executing a GraphQL query using a token that wasn’t set to a schema. ([#11453](https://github.com/craftcms/cms/issues/11453))
- Fixed a PHP error that could occur when unserializing a `craft\validator\DateTimeValidator`, `LanguageValidator`, `StringValidator`, or `TimeValidator` object. ([#11454](https://github.com/craftcms/cms/issues/11454))
- Fixed a bug where element types’ `actions()` methods were getting called for all `element-indexes/*` action requests.
- Fixed a bug where the `install` command would run non-interactively even if not all needed options were passed, resulting in an error after the database tables had been added. ([#11305](https://github.com/craftcms/cms/issues/11305))
- Fixed a viewport clipping bug on the control panel’s Login page. ([#11372](https://github.com/craftcms/cms/pull/11372))
- Fixed a bug where filtering an element query by a relational field using `:empty:`/`:notempty:` wasn’t factoring in the field’s “Which site should entries be related from?” setting properly.
- Fixed a bug where filtering an element query by a relational field using `:empty:`/`:notempty:` wasn’t factoring in the source elements’ site IDs, for fields set to manage relations on a per-site basis. ([#11418](https://github.com/craftcms/cms/issues/11418))
- Fixed a bug where the Temporary Uploads asset source wasn’t including subfolders.
- Fixed a bug where file upload progress bars weren’t always going away when an upload error occurred.
- Fixed a bug where Pashto was not being treated as an RTL langauge. ([#11428](https://github.com/craftcms/cms/issues/11428))
- Fixed a bug where the `upscaleImages` config setting wasn’t being respected for transforms where only a single image dimension was specified. ([#11398](https://github.com/craftcms/cms/issues/11398))
- Fixed an error that could occur when executing a GraphQL query, if a section didn’t have any entry types. ([#11273](https://github.com/craftcms/cms/issues/11273))
- Fixed an error that could occur when changing the primary site on installs with a large number of users. ([#11459](https://github.com/craftcms/cms/issues/11459))
- Fixed a bug where Assets fields within Vizy fields weren’t getting relocated from the user’s temp uploads folder. ([#11462](https://github.com/craftcms/cms/issues/11462))

### Security
- Environment-aware control panel fields no longer suggest environment variables that begin with `HTTP_`.
- The Sendmail mailer no longer validates if the Sendmail Command setting is set to an enivornment variable that begins with `HTTP_`.

## 4.0.4 - 2022-06-03

### Added
- Added support for querying for users with a `credentialed` status.
- Added `craft\elements\db\UserQuery::STATUS_CREDENTIALED`.
- Added `craft\errors\FieldNotFoundException`.
- Added `craft\helpers\Html::encodeSpaces()`.
- Added `craft\web\twig\variables\Cp::getRequestedSite()`. ([#11082](https://github.com/craftcms/cms/discussions/11082))

### Changed
- `temp` is now a reserved volume handle.
- Improved the performance of field layout designers. ([#11298](https://github.com/craftcms/cms/issues/11298))
- All control panel pages now have a `site--<siteHandle>` class name on the `<body>`, based on the currently-selected site. ([#11303](https://github.com/craftcms/cms/discussions/11303))
- Warnings are no longer logged when instantiating a field layout that references a deleted custom field. ([#11333](https://github.com/craftcms/cms/issues/11333))
- Read/write splitting is now disabled for all console requests.
- The `db/restore` command now prompts to clear data caches after the import is complete. ([#11327](https://github.com/craftcms/cms/issues/11327))
- Entry queries no longer factor in seconds when looking for currently-live entries, without excluding entries that were published in the past minute. ([#5389](https://github.com/craftcms/cms/issues/5389))
- `craft\elements\Asset::getUrl()` now encodes any spaces in the URL as `%20` entities.

### Fixed
- Fixed a bug where it wasn’t possible to disable all table columns for an element source. ([#11291](https://github.com/craftcms/cms/issues/11291))
- Fixed a bug where the Assets index page wasn’t allowing any bulk actions for assets in the temporary volume. ([#11293](https://github.com/craftcms/cms/issues/11293))
- Fixed a bug where PHP errors thrown while rendering a template weren’t being handled properly. ([#11108](https://github.com/craftcms/cms/issues/11108))
- Fixed a bug where site status labels were inconsistent on element edit pages. ([#11307](https://github.com/craftcms/cms/issues/11307))
- Fixed a bug where addresses’ County fields were mislablled. ([#11314](https://github.com/craftcms/cms/pull/11314))
- Fixed a bug where the control panel’s login form wasn’t handling errors properly. ([#11319](https://github.com/craftcms/cms/pull/11319))
- Fixed a bug where it wasn’t possible to use a `{% redirect %}` tag in an error template. ([#11336](https://github.com/craftcms/cms/issues/11336))
- Fixed an error that occurred when saving an entry via a GraphQL mutation. ([#11312](https://github.com/craftcms/cms/issues/11312))
- Fixed a bug where all web requests were getting no-cache headers. ([#11346](https://github.com/craftcms/cms/issues/11346))
- Fixed a bug where user caches weren’t getting invalidated when users were changed to a pending or inactive state.
- Fixed a bug where querying for users with an `active` status was returning suspended users. ([#11370](https://github.com/craftcms/cms/pull/11370))
- Fixed a bug where it wasn’t possible to drag assets within Assets fields by their thumbnails. ([#11364](https://github.com/craftcms/cms/issues/11364))
- Fixed a bug where asset thumbnails weren’t loading if their filename contained a space. ([#11350](https://github.com/craftcms/cms/issues/11350))
- Fixed a bug where `craft\services\AssetIndexer::indexFile()` wasn’t removing the filename from the file path when setting the directory on the listing. ([#11365](https://github.com/craftcms/cms/issues/11365))
- Fixed a bug where links within custom field instructions were getting mangled. ([#11377](https://github.com/craftcms/cms/issues/11377))
- Fixed a bug where project config paths that contained slashes weren’t getting handled properly. ([#10774](https://github.com/craftcms/cms/issues/10774))
- Fixed a bug where the Login page had a tab-focusable “Skip to content” button. ([#11375](https://github.com/craftcms/cms/issues/11375))

## 4.0.3 - 2022-05-20

### Added
- Added `craft\elements\db\ElementQuery::prepareSubquery()`.

### Changed
- Element edit pages now disable pointer events on the content container for 300 milliseconds after the “Showing your unsaved changes” notice is displayed. ([#11229](https://github.com/craftcms/cms/issues/11229))
- Users can now create drafts for entries they have permission to view, but not save. ([#11249](https://github.com/craftcms/cms/issues/11249))
- User Group condition rules are no longer available in element conditions when no user groups exist. ([#11252](https://github.com/craftcms/cms/issues/11252))
- Matrix blocks now have `data-type-name` attributes. ([#11286](https://github.com/craftcms/cms/pull/11286))
- Reversed the order of Lightswitch fields’ “ON Label” and “OFF Label” settings. ([#11259](https://github.com/craftcms/cms/issues/11259))
- `craft\services\Elements::duplicateElement()` now has a `$trackDuplication` argument.
- `craft\services\Matrix::duplicateBlocks()` now has a `$trackDuplications` argument.

### Fixed
- Fixed a bug where dynamically-defined image transforms weren’t respecting the `format` param, unless the `generateTransformsBeforePageLoad` config setting was enabled.
- Fixed a bug where Table fields with Min Rows and Max Rows set to `1` were still showing a delete button. ([#11211](https://github.com/craftcms/cms/issues/11211))
- Fixed an error that could occur when saving an Assets field that was restricted to a single location, at the root of a volume. ([#11212](https://github.com/craftcms/cms/issues/11212))
- Fixed an error that could occur after a queue job execution had finished. ([#11213](https://github.com/craftcms/cms/issues/11213))
- Fixed an error that could occur when saving an entry with Matrix blocks. ([#11155](https://github.com/craftcms/cms/issues/11155))
- Fixed an error that occurred when saving a GraphQL schema without a scope. ([#11240](https://github.com/craftcms/cms/issues/11240))
- Fixed an error that could occur when editing the public GraphQL schema, if a public token existed in the project config, but not the database. ([#11218](https://github.com/craftcms/cms/issues/11218))
- Fixed some bugs with inconsistent asset indexing on Windows. ([#11174](https://github.com/craftcms/cms/issues/11174)), ([#11219](https://github.com/craftcms/cms/issues/11219))
- Fixed a bug where custom fields weren’t available to be included as table attributes. ([#11222](https://github.com/craftcms/cms/issues/11222))
- Fixed a bug where Alternative Text wasn’t available to be included as a table attribute. ([#11222](https://github.com/craftcms/cms/issues/11222))`immediately`
- Fixed a JavaScript error that broke Matrix fields with Min Blocks and Max Blocks both set to `1`. ([#11233](https://github.com/craftcms/cms/issues/11233))
- Fixed a bug where request context logs could appear when nothing else was logged. ([#11141](https://github.com/craftcms/cms/issues/11141))
- Fixed a bug where stack traces could be erroneously filtered from logs.
- Fixed a bug where removing an element from a relational field within an element editor could cause the editor to create a provisional draft, even if the element type didn’t support drafts. ([#11242](https://github.com/craftcms/cms/issues/11242))
- Fixed a bug where draft editor pages had two identical “Save and continue editing” alternate form actions.
- Fixed a JavaScript warning that occurred when viewing an element edit page, if the user didn’t have permission to edit it.
- Fixed a bug where asset selector modals weren’t fully initializing for Assets fields, if they were targeting the user’s temp folder. ([#11254](https://github.com/craftcms/cms/issues/11254))
- Fixed an error that occurred when saving an entry via a GraphQL mutation. ([#11258](https://github.com/craftcms/cms/issues/11258))
- Fixed a bug where Matrix block types’ layout elements were getting new UUIDs assigned each time the Matrix field was edited. ([#11248](https://github.com/craftcms/cms/issues/11248))
- Fixed a bug where the web-based installation wizard was throwing an exception if a database connection couldn’t be established, and there was no `config/db.php` file. ([#11245](https://github.com/craftcms/cms/issues/11245))
- Fixed a bug where editable tables’ delete buttons’ `aria-label` attributes weren’t getting updated when table rows were reordered or deleted.
- Fixed a bug where editable tables’ delete buttons weren’t visually disabled when the minimum number of rows had been reached.
- Fixed a bug where all eager-loaded `srcset`-style transform sizes were relative to the first eager-loaded transform, rather than the prior one. ([#11209](https://github.com/craftcms/cms/issues/11209))
- Fixed a bug where eager-loaded `srcset`-style transform sizes didn’t reference the prior eager-loaded transform’s `format`, `interlace`, `mode`, `position`, or `quality` settings. ([#11264](https://github.com/craftcms/cms/issues/11264))
- Fixed a bug where the web-based installation wizard wouldn’t show the database connection screen if a connection could be established but no database was selected. ([#11245](https://github.com/craftcms/cms/issues/11245))
- Fixed an error that could occur when applying a multi-site draft with relational fields. ([#11220](https://github.com/craftcms/cms/issues/11220))
- Fixed a bug where Matrix blocks could be deleted from newly-created multi-site entries, if the edit page was reloaded. ([#10906](https://github.com/craftcms/cms/issues/10906))

## 4.0.2 - 2022-05-11

### Added
- Added `craft\events\LocateUploadedFilesEvent`.
- Added `craft\fields\Assets::EVENT_LOCATE_UPLOADED_FILES`. ([#11123](https://github.com/craftcms/cms/discussions/11123))

### Changed
- `elements/*` actions no longer include custom field values in the response data, improving performance.
- Garnish menu buttons are now aware of the `disabled` attribute. ([#11128](https://github.com/craftcms/cms/issues/11128))
- Improved save performance for multi-site elements ([#11113](https://github.com/craftcms/cms/issues/11113))
- Built-in Composer actions now ensure that `composer.json` allows the `craftcms/plugin-installer` Composer plugin.

### Fixed
- Fixed an error that occurred when searching for elements by a custom field. ([#11120](https://github.com/craftcms/cms/pull/11120))
- Fixed a bug where asset upload failures weren’t being handled properly. ([#11156](https://github.com/craftcms/cms/issues/11156))
- Fixed a bug where warning and error logs were being sent to both `stdout` and `stderr` when `CRAFT_STREAM_LOG` was enabled. ([#11189](https://github.com/craftcms/cms/issues/11189))
- Fixed an error that occurred when exporting elements with relational fields using the “Expanded” export type. ([#11127](https://github.com/craftcms/cms/issues/11127))
- Fixed a PHP deprecation warning that occurred if the `tablePrefix` database connection setting was `null`.
- Fixed a bug where category groups were being identified as “{name}” in user permission lists. ([#11132](https://github.com/craftcms/cms/issues/11132))
- Fixed a bug where Assets fields’ “Upload files” buttons weren’t wrapping when there wasn’t enough space to show them alongside “Add an asset”. ([#11133](https://github.com/craftcms/cms/issues/11133))
- Fixed a bug where `Craft.getUrl()` was appending empty query strings to URLs when they weren’t needed. ([#11159](https://github.com/craftcms/cms/issues/11159))
- Fixed a bug where addresses could validate the wrong set of required fields, if the validation rules were invoked before the country code was set. ([#11162](https://github.com/craftcms/cms/issues/11162))
- Fixed an error that could occur when viewing the Temporary Uploads volume, if the Temp Uploads Location asset setting was set to “In the local temp folder”. ([#11192](https://github.com/craftcms/cms/issues/11192))
- Fixed an error that could occur when deleting a volume, if its filesystem had been deleted.
- Fixed an error that could occur when rendering the thumbnail preview for an asset, if its file was missing. ([#11196](https://github.com/craftcms/cms/issues/11196))
- Fixed a bug where soft-deleted drafts’ search keywords weren’t getting re-indexed if they were restored.
- Fixed an error that occurred when transforming an SVG image without specifying a width or height. ([#11122](https://github.com/craftcms/cms/issues/11122))
- Fixed an error that occurred when saving a Number field with a non-numeric value. ([#11164](https://github.com/craftcms/cms/issues/11164))
- Fixed a bug where it wasn’t possible to drag an item to the top in admin tables. ([#10781](https://github.com/craftcms/cms/issues/10781))
- Fixed a bug where entries within Structure sections weren’t expandable if their only descendants were unpublished drafts.
- Fixed a bug where expanding a collapsed Structure section entry wouldn’t reveal its descendants, if the parent was a draft. ([#11186](https://github.com/craftcms/cms/issues/11186))
- Fixed a bug where element caches weren’t getting cleared for elements when they were propagated to a newly-created site.

## 4.0.1 - 2022-05-06

### Fixed
- Fixed a bug where Money field labels’ `for` attributes weren’t referencing the correct input ID. ([#11016](https://github.com/craftcms/cms/pull/11016))
- Fixed a bug where Money field inputs weren’t getting `aria-describedby` attributes. ([#11016](https://github.com/craftcms/cms/pull/11016))
- Fixed an error that occurred when loading an edit screen for an element type that didn’t have a field layout. ([#11110](https://github.com/craftcms/cms/pull/11110))
- Fixed a bug where condition rules that weren’t selectable (per `isSelectable()`) were still visible in the rule dropdown menu. ([#11104](https://github.com/craftcms/cms/pull/11104))
- Fixed a bug where element edit pages could reload themselves immediately after saving the element. ([#11084](https://github.com/craftcms/cms/issues/11084))
- Fixed a bug where tabs weren’t interactive after changing an entry’s type, if the new entry type didn’t have a tab of the same name as the previously-selected tab. ([#11093](https://github.com/craftcms/cms/issues/11093))
- Fixed a bug where Twig syntax errors weren’t being handled properly. ([#11108](https://github.com/craftcms/cms/issues/11108))
- Fixed an error that occurred when attempting to delete a global set. ([#11100](https://github.com/craftcms/cms/issues/11100))
- Fixed an error that could occur when applying a draft. ([#11083](https://github.com/craftcms/cms/issues/11083))
- Fixed a bug where element queries weren’t returning any results if an element attribute table wasn’t joined in, and the element query was set to an abstract element class. ([#11105](https://github.com/craftcms/cms/issues/11105))

## 4.0.0.1 - 2022-05-04

### Changed
- The `setup` command now writes the application ID to a `CRAFT_APP_ID` environment variable.
- The `setup` command now writes the security key to a `CRAFT_SECURITY_KEY` environment variable.

## 4.0.0 - 2022-05-04

### Added
- Entries’, categories’, and assets’ edit pages, and all element types via slideouts, now use a unified editing experience. ([#10467](https://github.com/craftcms/cms/pull/10467))
- Categories now support drafts. ([#10467](https://github.com/craftcms/cms/pull/10467))
- Element slideouts now support provisional drafts and autosaving, for element types that support them. ([#10467](https://github.com/craftcms/cms/pull/10467))
- Element indexes can now be filtered by element attributes and custom field values. ([#9192](https://github.com/craftcms/cms/discussions/9192), [#9450](https://github.com/craftcms/cms/discussions/9450), [#9462](https://github.com/craftcms/cms/discussions/9462), [#9483](https://github.com/craftcms/cms/discussions/9483))
- Admins can now create custom element sources from the Customize Sources modal. ([#8423](https://github.com/craftcms/cms/discussions/8423))
- It’s now possible to disable native element sources from the Customize Sources modal. ([#10676](https://github.com/craftcms/cms/discussions/10676))
- Field layout tabs, fields, and UI elements can now be conditionally shown based on properties of the current user and/or element being edited. ([#8099](https://github.com/craftcms/cms/discussions/8099), [#8154](https://github.com/craftcms/cms/discussions/8154))
- Assets, Entries, and Users fields have new condition settings that can be used to further limit which elements should be relatable, beyond the existing field settings. ([#10393](https://github.com/craftcms/cms/pull/10393))
- Assets, Entries, and Users fields have new “Min Relations” settings, and their former “Limit” settings have been renamed to “Max Relations”. ([#8621](https://github.com/craftcms/cms/discussions/8621))
- Added a dedicated “Full Name” field to users. “First Name” and “Last Name” are now parsed out from the full name automatically when a user is saved. ([#10405](https://github.com/craftcms/cms/discussions/10405))
- Added the “Inactive” user status, which can be used by users which can’t be signed into. ([#8963](https://github.com/craftcms/cms/discussions/8963))
- Added “Credentialed” and “Inactive” user sources.
- Added the “Deactivate…” user action for pending and active users.
- Users can now have an “Addresses” field. ([#10507](https://github.com/craftcms/cms/pull/10507))
- Added the concept of “filesystems”, which handle file operations, either locally or on a remote service like Amazon S3.
- It’s now possible to set sites’ Status settings to environment variables. ([#3005](https://github.com/craftcms/cms/issues/3005))
- Added the Money field type.
- Craft now provides a native “Alternative Text” (`alt`) field for assets. ([#10302](https://github.com/craftcms/cms/discussions/10302))
- Asset thumbnails in the control panel now have `alt` attributes, for assets with a filled-in Alternative Text value.
- Added the `index-assets/cleanup` command.
- Added the “Deactivate users by default” user registration setting, which replaces “Suspend users by default”. ([#5830](https://github.com/craftcms/cms/issues/5830))
- Element source settings are now stored in the project config. ([#8616](https://github.com/craftcms/cms/discussions/8616))
- Improved element index accessibility. ([#10629](https://github.com/craftcms/cms/pull/10629), [#10660](https://github.com/craftcms/cms/pull/10660))
- Improved Live Preview accessibility for screen readers. ([#10688](https://github.com/craftcms/cms/pull/10688))
- Slideouts, Live Preview, and Matrix blocks are no longer animated for browsers that have requested reduced motion. ([#10665](https://github.com/craftcms/cms/pull/10665))
- Added support for `JSON` columns. ([#9089](https://github.com/craftcms/cms/pull/9089))
- It’s now possible to edit images’ focal points from their preview modals. ([#8489](https://github.com/craftcms/cms/discussions/8489))
- Added support for Monolog and the PSR-3 logging interface. ([#10659](https://github.com/craftcms/cms/pull/10659))
- Added the `|address` Twig filter.
- Added the `|money` Twig filter.
- Added the `collect()` Twig function.
- Added the `assetUploaders`, `authors`, and `fullName` user query params.
- Added the `primaryOwner` and `primaryOwnerId` Matrix block query params.
- Added the `hasAlt` asset query param.
- Added the `button`, `submitButton`, `fs`, `fsField`, `volume`, and `volumeField` macros to the `_includes/forms` control panel template.
- Added the `buildId` general config. ([#10705](https://github.com/craftcms/cms/pull/10705))
- Added support for setting custom config settings from `config/custom.php`, which are accessible via `Craft::$app->config->custom`. ([#10012](https://github.com/craftcms/cms/issues/10012))
- Added the `addresses`, `address`, and `addressCount` GraphQL queries.
- Added the `hasAlt` argument to asset GraphQL queries.
- Added the `alt` field to assets queried via GraphQL.
- Added the `fullName`, `assetUploaders`, and `authors` arguments to user GraphQL queries.
- Added the `addresses` field to user GraphQL queries.
- GraphQL schemas now include settings that determine which sites elements can be queried from. ([#10610](https://github.com/craftcms/cms/issues/10610))
- Added the `assets/icon` action.
- Added the `assets/update-focal-point` action.
- Added the `categories/create` action.
- Added the `elements/apply-draft` action.
- Added the `elements/create` action.
- Added the `elements/delete-draft` action.
- Added the `elements/delete-for-site` action.
- Added the `elements/delete` action.
- Added the `elements/duplicate` action.
- Added the `elements/edit` action.
- Added the `elements/redirect` action.
- Added the `elements/revert` action.
- Added the `elements/save-draft` action.
- Added the `elements/save` action.
- Added the `users/delete-address` action.
- Added the `users/save-address` action.
- Added the `app/render-element` control panel controller action.
- Added the `element-indexes/element-table-html` control panel controller action.
- Added `craft\base\ApplicationTrait::getConditions()`.
- Added `craft\base\ApplicationTrait::getElementSources()`, which replaces `getElementIndexes()`.
- Added `craft\base\ApplicationTrait::getFs()`.
- Added `craft\base\ApplicationTrait::getImageTransforms()`, which replaces `getAssetTransforms()`.
- Added `craft\base\conditions\BaseCondition`.
- Added `craft\base\conditions\BaseConditionRule`.
- Added `craft\base\conditions\BaseDateRangeConditionRule`.
- Added `craft\base\conditions\BaseElementSelectConditionRule`.
- Added `craft\base\conditions\BaseLightswitchConditionRule`.
- Added `craft\base\conditions\BaseMultiSelectConditionRule`.
- Added `craft\base\conditions\BaseNumberConditionRule`.
- Added `craft\base\conditions\BaseSelectConditionRule`.
- Added `craft\base\conditions\BaseTextConditionRule`.
- Added `craft\base\conditions\ConditionInterface`.
- Added `craft\base\conditions\ConditionRuleInterface`.
- Added `craft\base\Element::EVENT_AUTHORIZE_CREATE_DRAFTS`.
- Added `craft\base\Element::EVENT_AUTHORIZE_DELETE_FOR_SITE`.
- Added `craft\base\Element::EVENT_AUTHORIZE_DELETE`.
- Added `craft\base\Element::EVENT_AUTHORIZE_DUPLICATE`.
- Added `craft\base\Element::EVENT_AUTHORIZE_SAVE`.
- Added `craft\base\Element::EVENT_AUTHORIZE_VIEW`.
- Added `craft\base\Element::EVENT_DEFINE_ADDITIONAL_BUTTONS`. ([#10420](https://github.com/craftcms/cms/discussions/10420))
- Added `craft\base\Element::getParentId()`.
- Added `craft\base\Element::hasNewParent()`.
- Added `craft\base\Element::notesFieldHtml()`.
- Added `craft\base\Element::setParentId()`.
- Added `craft\base\Element::statusFieldHtml()`.
- Added `craft\base\ElementInterface::canCreateDrafts()`.
- Added `craft\base\ElementInterface::canDelete()`.
- Added `craft\base\ElementInterface::canDeleteForSite()`.
- Added `craft\base\ElementInterface::canDuplicate()`.
- Added `craft\base\ElementInterface::canSave()`.
- Added `craft\base\ElementInterface::canView()`.
- Added `craft\base\ElementInterface::createAnother()`.
- Added `craft\base\ElementInterface::createCondition()`.
- Added `craft\base\ElementInterface::getAdditionalButtons()`.
- Added `craft\base\ElementInterface::getPostEditUrl()`.
- Added `craft\base\ElementInterface::getThumbAlt()`.
- Added `craft\base\ElementInterface::hasRevisions()`.
- Added `craft\base\ElementInterface::prepareEditScreen()`.
- Added `craft\base\FieldInterface::getElementConditionRuleType()`.
- Added `craft\base\FieldInterface::isRequirable()`.
- Added `craft\base\FieldLayoutComponent`.
- Added `craft\base\Fs`.
- Added `craft\base\FsInterface`.
- Added `craft\base\FsTrait`.
- Added `craft\base\Image::heartbeat()`.
- Added `craft\base\Image::setHeartbeatCallback()`.
- Added `craft\base\imagetransforms\EagerImageTransformerInterface`.
- Added `craft\base\imagetransforms\ImageEditorTransformerInterface`.
- Added `craft\base\imagetransforms\ImageTransformerInterface`.
- Added `craft\base\LocalFsInterface`.
- Added `craft\base\Model::defineBehaviors()`. ([#10691](https://github.com/craftcms/cms/pull/10691))
- Added `craft\base\ModelInterface`.
- Added `craft\base\NameTrait`.
- Added `craft\base\PluginInterface::config()`. ([#11039](https://github.com/craftcms/cms/pull/11039))
- Added `craft\behaviors\SessionBehavior::broadcastToJs()`.
- Added `craft\behaviors\SessionBehavior::getError()`.
- Added `craft\behaviors\SessionBehavior::getNotice()`.
- Added `craft\controllers\AddressesController`.
- Added `craft\controllers\AssetIndexesController`.
- Added `craft\controllers\ConditionsController`.
- Added `craft\controllers\ElementIndexesController::$condition`.
- Added `craft\controllers\FsController`.
- Added `craft\controllers\ImageTransformsController`.
- Added `craft\db\Migration::archiveTableIfExists()`. ([#10827](https://github.com/craftcms/cms/discussions/10827))
- Added `craft\db\Migration::dropAllForeignKeysToTable()`.
- Added `craft\db\Migration::dropForeignKeyIfExists()`.
- Added `craft\db\Migration::renameTable()`.
- Added `craft\db\Query::collect()`, which returns the query results as an `Illuminate\Support\Collection` object rather than an array. ([#8513](https://github.com/craftcms/cms/discussions/8513))
- Added `craft\db\Table::ADDRESSES`.
- Added `craft\db\Table::ASSETINDEXINGSESSIONS`.
- Added `craft\db\Table::IMAGETRANSFORMINDEX`.
- Added `craft\db\Table::IMAGETRANSFORMS`.
- Added `craft\db\Table::MATRIXBLOCKS_OWNERS`.
- Added `craft\debug\LogTarget`.
- Added `craft\debug\MailPanel`.
- Added `craft\elements\Address`.
- Added `craft\elements\Asset::$alt`.
- Added `craft\elements\Asset::EVENT_AFTER_GENERATE_TRANSFORM`.
- Added `craft\elements\Asset::EVENT_BEFORE_GENERATE_TRANSFORM`.
- Added `craft\elements\Asset::getFs()`.
- Added `craft\elements\Asset::setFilename()`.
- Added `craft\elements\conditions\addresses\AddressCondition`.
- Added `craft\elements\conditions\addresses\CountryConditionRule`.
- Added `craft\elements\conditions\assets\AssetCondition`.
- Added `craft\elements\conditions\assets\DateModifiedConditionRule`.
- Added `craft\elements\conditions\assets\FilenameConditionRule`.
- Added `craft\elements\conditions\assets\FileSizeConditionRule`.
- Added `craft\elements\conditions\assets\FileTypeConditionRule`.
- Added `craft\elements\conditions\assets\HasAltConditionRule`.
- Added `craft\elements\conditions\assets\HeightConditionRule`.
- Added `craft\elements\conditions\assets\UploaderConditionRule`.
- Added `craft\elements\conditions\assets\VolumeConditionRule`.
- Added `craft\elements\conditions\assets\WidthConditionRule`.
- Added `craft\elements\conditions\categories\CategoryCondition`.
- Added `craft\elements\conditions\categories\GroupConditionRule`.
- Added `craft\elements\conditions\DateCreatedConditionRule`.
- Added `craft\elements\conditions\DateUpdatedConditionRule`.
- Added `craft\elements\conditions\ElementCondition`.
- Added `craft\elements\conditions\ElementConditionInterface`.
- Added `craft\elements\conditions\ElementConditionRuleInterface`.
- Added `craft\elements\conditions\entries\AuthorConditionRule`.
- Added `craft\elements\conditions\entries\AuthorGroupConditionRule`.
- Added `craft\elements\conditions\entries\EntryCondition`.
- Added `craft\elements\conditions\entries\ExpiryDateConditionRule`.
- Added `craft\elements\conditions\entries\PostDateConditionRule`.
- Added `craft\elements\conditions\entries\SectionConditionRule`.
- Added `craft\elements\conditions\entries\TypeConditionRule`.
- Added `craft\elements\conditions\HasUrlConditionRule`.
- Added `craft\elements\conditions\IdConditionRule`.
- Added `craft\elements\conditions\LevelConditionRule`.
- Added `craft\elements\conditions\RelatedToConditionRule`.
- Added `craft\elements\conditions\SlugConditionRule`.
- Added `craft\elements\conditions\tags\GroupConditionRule`.
- Added `craft\elements\conditions\tags\TagCondition`.
- Added `craft\elements\conditions\TitleConditionRule`.
- Added `craft\elements\conditions\UriConditionRule`.
- Added `craft\elements\conditions\users\AdminConditionRule`.
- Added `craft\elements\conditions\users\CredentialedConditionRule`.
- Added `craft\elements\conditions\users\EmailConditionRule`.
- Added `craft\elements\conditions\users\FirstNameConditionRule`.
- Added `craft\elements\conditions\users\GroupConditionRule`.
- Added `craft\elements\conditions\users\LastLoginDateConditionRule`.
- Added `craft\elements\conditions\users\LastNameConditionRule`.
- Added `craft\elements\conditions\users\UserCondition`.
- Added `craft\elements\conditions\users\UsernameConditionRule`.
- Added `craft\elements\db\AddressQuery`.
- Added `craft\elements\MatrixBlock::$primaryOwnerId`.
- Added `craft\elements\MatrixBlock::$saveOwnership`.
- Added `craft\elements\User::$active`.
- Added `craft\elements\User::$fullName`.
- Added `craft\elements\User::canAssignUserGroups()`.
- Added `craft\elements\User::getAddresses()`.
- Added `craft\elements\User::getIsCredentialed()`.
- Added `craft\elements\User::STATUS_INACTIVE`.
- Added `craft\errors\FsException`.
- Added `craft\errors\FsObjectExistsException`.
- Added `craft\errors\FsObjectNotFoundException`.
- Added `craft\errors\ImageTransformException`.
- Added `craft\errors\InvalidFsException`.
- Added `craft\errors\MissingVolumeFolderException`.
- Added `craft\events\AuthorizationCheckEvent`.
- Added `craft\events\CreateElementCheckEvent`.
- Added `craft\events\DefineElementEditorHtmlEvent`.
- Added `craft\events\DefineElementInnerHtmlEvent`. ([#11035](https://github.com/craftcms/cms/pull/11035))
- Added `craft\events\DefineHtmlEvent::$static`.
- Added `craft\events\FsEvent`.
- Added `craft\events\GenerateTransformEvent::$asset`.
- Added `craft\events\GenerateTransformEvent::$transform`.
- Added `craft\events\GenerateTransformEvent::$url`.
- Added `craft\events\ImageTransformerOperationEvent`.
- Added `craft\events\ImageTransformEvent`.
- Added `craft\events\RegisterConditionRuleTypesEvent`.
- Added `craft\events\TransformImageEvent`.
- Added `craft\fieldlayoutelements\addresses\AddressField`.
- Added `craft\fieldlayoutelements\addresses\CountryCodeField`.
- Added `craft\fieldlayoutelements\addresses\LabelField`.
- Added `craft\fieldlayoutelements\addresses\LatLongField`.
- Added `craft\fieldlayoutelements\addresses\OrganizationField`.
- Added `craft\fieldlayoutelements\addresses\OrganizationTaxIdField`.
- Added `craft\fieldlayoutelements\assets\AltField`.
- Added `craft\fieldlayoutelements\BaseField::selectorLabel()`.
- Added `craft\fieldlayoutelements\FullNameField`.
- Added `craft\fieldlayoutelements\TextareaField`.
- Added `craft\fieldlayoutelements\users\AddressesField`.
- Added `craft\fields\Assets::$allowSubfolders`.
- Added `craft\fields\Assets::$restrictedDefaulUploadSubpath`.
- Added `craft\fields\BaseRelationField::createSelectionCondition()`.
- Added `craft\fields\BaseRelationField::getSelectionCondition()`.
- Added `craft\fields\BaseRelationField::setSelectionCondition()`.
- Added `craft\fields\conditions\DateFieldConditionRule`.
- Added `craft\fields\conditions\FieldConditionRuleInterface`.
- Added `craft\fields\conditions\FieldConditionRuleTrait`.
- Added `craft\fields\conditions\LightswitchFieldConditionRule`.
- Added `craft\fields\conditions\NumberFieldConditionRule`.
- Added `craft\fields\conditions\OptionsFieldConditionRule`.
- Added `craft\fields\conditions\RelationalFieldConditionRule`.
- Added `craft\fields\conditions\TextFieldConditionRule`.
- Added `craft\fields\Money`.
- Added `craft\fs\Local`.
- Added `craft\fs\MissingFs`.
- Added `craft\fs\Temp`.
- Added `craft\gql\arguments\elements\Address`.
- Added `craft\gql\base\SingularTypeInterface`.
- Added `craft\gql\interfaces\elements\Address`.
- Added `craft\gql\queries\Address`.
- Added `craft\gql\resolvers\elements\Address`.
- Added `craft\gql\TypeManager::registerFieldDefinitions()`.
- Added `craft\gql\types\elements\Address`.
- Added `craft\gql\types\generators\AddressType`.
- Added `craft\helpers\App::cliOption()`.
- Added `craft\helpers\App::devMode()`.
- Added `craft\helpers\App::envConfig()`. ([#10869](https://github.com/craftcms/cms/pull/10869))
- Added `craft\helpers\App::isStreamLog()`.
- Added `craft\helpers\App::normalizeValue()`.
- Added `craft\helpers\Assets::downloadFile()`.
- Added `craft\helpers\Assets::iconPath()`.
- Added `craft\helpers\Assets::iconUrl()`.
- Added `craft\helpers\Assets::revParams()`.
- Added `craft\helpers\Cp::addressCardHtml()`.
- Added `craft\helpers\Cp::addressCardsHtml()`.
- Added `craft\helpers\Cp::addressFieldsHtml()`.
- Added `craft\helpers\Cp::dateFieldHtml()`.
- Added `craft\helpers\Cp::dateHtml()`.
- Added `craft\helpers\Cp::elementSelectHtml()`.
- Added `craft\helpers\Cp::EVENT_DEFINE_ELEMENT_INNER_HTML`. ([#11035](https://github.com/craftcms/cms/pull/11035))
- Added `craft\helpers\Cp::fieldLayoutDesignerHtml()`.
- Added `craft\helpers\Cp::lightswitchHtml()`.
- Added `craft\helpers\Cp::multiSelectFieldHtml()`.
- Added `craft\helpers\Cp::multiSelectHtml()`.
- Added `craft\helpers\Cp::requestedSite()`.
- Added `craft\helpers\Cp::textareaHtml()`.
- Added `craft\helpers\Cp::textHtml()`.
- Added `craft\helpers\Cp::timeFieldHtml()`.
- Added `craft\helpers\Cp::timeHtml()`.
- Added `craft\helpers\Db::dropAllForeignKeysToTable()`.
- Added `craft\helpers\Db::dropForeignKeyIfExists()`.
- Added `craft\helpers\Db::dropIndexIfExists()`.
- Added `craft\helpers\Db::findForeignKey()`.
- Added `craft\helpers\Db::findIndex()`.
- Added `craft\helpers\Db::parseMoneyParam()`.
- Added `craft\helpers\Db::parseNumericParam()`.
- Added `craft\helpers\Db::prepareMoneyForDb()`.
- Added `craft\helpers\Db::renameTable()`.
- Added `craft\helpers\FileHelper::deleteFileAfterRequest()`.
- Added `craft\helpers\FileHelper::deleteQueuedFiles()`.
- Added `craft\helpers\Gql::getSchemaContainedEntryTypes)()`.
- Added `craft\helpers\Html::hiddenLabel()`.
- Added `craft\helpers\Html::unwrapCondition()`.
- Added `craft\helpers\Html::unwrapNoscript()`.
- Added `craft\helpers\ImageTransforms`.
- Added `craft\helpers\Money`.
- Added `craft\helpers\Number::isInt()`.
- Added `craft\helpers\Number::toIntOrFloat()`.
- Added `craft\helpers\ProjectConfig::encodeValueAsString()`.
- Added `craft\helpers\ProjectConfig::ensureAllSectionsProcessed()`.
- Added `craft\helpers\ProjectConfig::traverseDataArray()`.
- Added `craft\helpers\Typecast`. ([#10706](https://github.com/craftcms/cms/pull/10706))
- Added `craft\i18n\Translation`.
- Added `craft\imagetransforms\ImageTransformer`.
- Added `craft\log\ContextProcessor`.
- Added `craft\log\Dispatcher::getTargets()`.
- Added `craft\log\MessageProcessor`.
- Added `craft\log\MonologTarget`.
- Added `craft\models\AssetIndexingSession`.
- Added `craft\models\FieldLayout::getElementsByType()`.
- Added `craft\models\FieldLayout::getFirstElementByType()`.
- Added `craft\models\FieldLayout::getFirstVisibleElementByType()`.
- Added `craft\models\FieldLayout::getVisibleCustomFields()`.
- Added `craft\models\FieldLayout::getVisibleElementsByType()`.
- Added `craft\models\FieldLayoutElement::$uid`.
- Added `craft\models\FieldLayoutElement::getLayout()` and `setLayout()`.
- Added `craft\models\FieldLayoutForm::getVisibleElements()`.
- Added `craft\models\FieldLayoutFormTab::getTabId()`.
- Added `craft\models\FieldLayoutFormTab::getUid()`.
- Added `craft\models\FieldLayoutTab::getElements()` and `setElements()`.
- Added `craft\models\FsListing`.
- Added `craft\models\ImageTransform`.
- Added `craft\models\ImageTransformIndex`.
- Added `craft\models\ProjectConfigData`.
- Added `craft\models\ReadOnlyProjectConfigData`.
- Added `craft\models\Volume`.
- Added `craft\queue\jobs\Proxy`.
- Added `craft\queue\Queue::$proxyQueue`, which can be set to another queue configuration that all jobs should be sent to as proxies. ([#10999](https://github.com/craftcms/cms/pull/10999))
- Added `craft\records\Address`.
- Added `craft\records\AssetIndexingSession`.
- Added `craft\records\ImageTransform`.
- Added `craft\services\Addresses`.
- Added `craft\services\AssetIndexer::createIndexingSession()`.
- Added `craft\services\AssetIndexer::getExistingIndexingSessions()`.
- Added `craft\services\AssetIndexer::getIndexingSessionById()`.
- Added `craft\services\AssetIndexer::getMissingEntriesForSession()`.
- Added `craft\services\AssetIndexer::getSkippedItemsForSession()`.
- Added `craft\services\AssetIndexer::indexFileByListing()`.
- Added `craft\services\AssetIndexer::indexFolderByEntry()`.
- Added `craft\services\AssetIndexer::indexFolderByListing()`.
- Added `craft\services\AssetIndexer::processIndexSession()`.
- Added `craft\services\AssetIndexer::removeCliIndexingSessions()`.
- Added `craft\services\AssetIndexer::startIndexingSession()`.
- Added `craft\services\AssetIndexer::stopIndexingSession()`.
- Added `craft\services\Assets::getImagePreviewUrl()`.
- Added `craft\services\AssetTransforms::deleteTransformIndexDataByAssetIds()`.
- Added `craft\services\Conditions`.
- Added `craft\services\Config::CATEGORY_CUSTOM`.
- Added `craft\services\Config::getCustom()`.
- Added `craft\services\Drafts::removeDraftData()`.
- Added `craft\services\ElementSources`, which replaces `craft\services\ElementIndexes`.
- Added `craft\services\Fields::createLayout()`.
- Added `craft\services\Fs`.
- Added `craft\services\Gc::hardDeleteElements()`.
- Added `craft\services\Gc::removeEmptyTempFolders()`.
- Added `craft\services\Gql::prepareFieldDefinitions()`.
- Added `craft\services\ImageTransforms`.
- Added `craft\services\Matrix::createRevisionBlocks()`.
- Added `craft\services\Matrix::duplicateOwnership()`.
- Added `craft\services\ProjectConfig::ASSOC_KEY`.
- Added `craft\services\ProjectConfig::PATH_DATE_MODIFIED`.
- Added `craft\services\ProjectConfig::PATH_ELEMENT_SOURCES`.
- Added `craft\services\ProjectConfig::PATH_FS`.
- Added `craft\services\ProjectConfig::PATH_META_NAMES`.
- Added `craft\services\ProjectConfig::PATH_SCHEMA_VERSION`.
- Added `craft\services\ProjectConfig::PATH_SYSTEM`.
- Added `craft\services\ProjectConfig::rememberAppliedChanges()`.
- Added `craft\services\Users::deactivateUser()`.
- Added `craft\services\Users::ensureUserByEmail()`, which will return a user for the given email, creating one if it didn’t exist yet.
- Added `craft\services\Users::EVENT_AFTER_DEACTIVATE_USER`.
- Added `craft\services\Users::EVENT_BEFORE_DEACTIVATE_USER`.
- Added `craft\services\Users::removeCredentials()`.
- Added `craft\services\Volumes::getTemporaryVolume()`.
- Added `craft\services\Volumes::getUserPhotoVolume()`.
- Added `craft\validators\MoneyValidator`.
- Added `craft\web\assets\conditionbuilder\ConditionBuilderAsset`.
- Added `craft\web\assets\htmx\HtmxAsset`.
- Added `craft\web\assets\money\MoneyAsset`.
- Added `craft\web\Controller::asCpScreen()`.
- Added `craft\web\Controller::asFailure()`.
- Added `craft\web\Controller::asModelFailure()`.
- Added `craft\web\Controller::asModelSuccess()`.
- Added `craft\web\Controller::asSuccess()`.
- Added `craft\web\Controller::CpScreenResponseBehavior()`.
- Added `craft\web\Controller::CpScreenResponseFormatter()`.
- Added `craft\web\Controller::getPostedRedirectUrl()`.
- Added `craft\web\Controller::TemplateResponseBehavior()`.
- Added `craft\web\Controller::TemplateResponseFormatter()`.
- Added `craft\web\twig\Extension::addressFilter()`.
- Added `craft\web\twig\Extension::moneyFilter()`.
- Added `craft\web\twig\variables\Cp::fieldLayoutDesigner()`.
- Added `craft\web\twig\variables\Cp::getFsOptions()`.
- Added `craft\web\twig\variables\Cp::getVolumeOptions()`.
- Added `craft\web\View::clearCssFileBuffer()`.
- Added `craft\web\View::clearJsFileBuffer()`.
- Added `craft\web\View::startCssFileBuffer()`.
- Added `craft\web\View::startJsFileBuffer()`.
- Added the `Craft.appendBodyHtml()` JavaScript method, which replaces the now-deprecated `appendFootHtml()` method.
- Added the `Craft.CpScreenSlideout` JavaScript class, which can be used to create slideouts from actions that return `$this->asCpScreen()`.
- Added the `Craft.ElementEditor` JavaScript class.
- Added the `Craft.ElementEditorSlideout` JavaScript class.
- Added the `Craft.getPageUrl()` JavaScript method.
- Added the `Craft.getQueryParam()` JavaScript method.
- Added the `Craft.getQueryParams()` JavaScript method.
- Added the `Craft.namespaceId()` JavaScript method.
- Added the `Craft.namespaceInputName()` JavaScript method.
- Added the `Craft.Preview.refresh()` JavaScript method.
- Added the `Craft.Queue` JavaScript class.
- Added the `Craft.setElementAttributes()` JavaScript method.
- Added the `Craft.setPath()` JavaScript method.
- Added the `Craft.setQueryParam()` JavaScript method.
- Added the `Craft.setUrl()` JavaScript method.
- Added the `Craft.ui.createButton()` JavaScript method.
- Added the `Craft.ui.createSubmitButton()` JavaScript method.
- Added the `htmx.org` JavaScript library.
- Added the commerceguys/addressing package.
- Added the illuminate/collections package. ([#8475](https://github.com/craftcms/cms/discussions/8475))
- Added the moneyphp/money package.
- Added the symfony/var-dumper package.
- Added the theiconic/name-parser package.
- Added the yiisoft/yii2-symfonymailer package.

### Changed
- Craft now requires PHP 8.0.2 or later.
- Craft now requires MySQL 5.7.8 / MariaDB 10.2.7 / PostgreSQL 10.0 or later.
- Craft now requires the [Intl](https://php.net/manual/en/book.intl.php) and [BCMath](https://www.php.net/manual/en/book.bc.php) PHP extensions.
- Improved draft creation/application performance. ([#10577](https://github.com/craftcms/cms/pull/10577))
- Improved revision creation performance. ([#10589](https://github.com/craftcms/cms/pull/10577))
- The “What’s New” HUD now displays an icon and label above each announcement, identifying where it came from (Craft CMS or a plugin). ([#9747](https://github.com/craftcms/cms/discussions/9747))
- The control panel now keeps track of the currently-edited site on a per-tab basis by adding a `site` query string param to all control panel URLs. ([#8920](https://github.com/craftcms/cms/discussions/8920))
- Element index pages’ status and sort menu option selections are now coded into the page URL via `status` and `sort` query string params. ([#10669](https://github.com/craftcms/cms/discussions/10669))
- Users are no longer required to have a username or email.
- Users can now set their Formatting Locale to any known locale; not just the available Language options. ([#10519](https://github.com/craftcms/cms/pull/10519))
- Users’ Language and Formatting Locale settings now display locale names in the current language and their native languages. ([#10519](https://github.com/craftcms/cms/pull/10519))
- User queries now return all users by default, rather than only active users.
- Filtering users by `active`, `pending`, and `locked` statuses no longer excludes suspended users.
- `credentialed` and `inactive` are now reserved user group handles.
- Elements throughout the control panel are now automatically updated whenever they’re saved by another browser tab.
- Assets fields that are restricted to a single location can now be configured to allow selection within subfolders of that location. ([#9070](https://github.com/craftcms/cms/discussions/9070))
- When an image is saved as a new asset from the Image Editor via an Assets field, the Assets field will now automatically replace the selected asset with the new one. ([#8974](https://github.com/craftcms/cms/discussions/8974))
- `alt` is now a reserved field handle for volume field layouts.
- Volumes no longer have “types”, and their file operations are now delegated to a filesystem selected by an “Asset Filesystem” setting on the volume.
- Volumes now have “Transform Filesystem” and “Transform Subpath” settings, which can be used to choose where image transforms should be stored. (The volume’s Asset Filesystem will be used by default.)
- Asset thumbnails are now generated as image transforms.
- It’s now possible to create volumes directly from the User Settings page.
- Images that are not web-safe now are always converted to JPEGs when transforming, if no format was specified.
- Entry post dates are no longer set automatically until the entry is validated with the `live` scenario. ([#10093](https://github.com/craftcms/cms/pull/10093))
- Entry queries’ `authorGroup()` param method now accepts an array of `craft\models\UserGroup` objects.
- Element queries’ `revision` params can now be set to `null` to include normal and revision elements.
- Element queries can no longer be traversed or accessed like an array. Use a query execution method such as `all()`, `collect()`, or `one()` to fetch the results before working with them.
- Element queries’ `title` params no longer treat values with commas as arrays. ([#10891](https://github.com/craftcms/cms/issues/10891))
- User queries’ `firstName` and `lastName` params no longer treat values with commas as arrays. ([#10891](https://github.com/craftcms/cms/issues/10891))
- Relational fields now load elements in the current site rather than the primary site, if the source element isn’t localizable. ([#7048](https://github.com/craftcms/cms/issues/7048))
- Lightswitch fields can no longer be marked as required within field layouts. ([#10773](https://github.com/craftcms/cms/issues/10773))
- Built-in queue jobs are now always translated for the current user’s language. ([#9745](https://github.com/craftcms/cms/pull/9745))
- Path options passed to console commands (e.g. `--basePath`) now take precedence over their enivronment variable/PHP constant counterparts.
- Database backups are now named after the Craft version in the database, rather than the Composer-installed version. ([#9733](https://github.com/craftcms/cms/discussions/9733))
- Template autosuggestions now include their filename. ([#9744](https://github.com/craftcms/cms/pull/9744))
- Improved the look of loading spinners in the control panel. ([#9109](https://github.com/craftcms/cms/discussions/9109))
- The default `subLeft` and `subRight` search query term options are now only applied to terms that don’t include an asterisk at the beginning/end, e.g. `hello*`. ([#10613](https://github.com/craftcms/cms/discussions/10613))
- `{% cache %}` tags now store any external JavaScript or CSS files registered with `{% js %}` and `{% css %}` tags. ([#9987](https://github.com/craftcms/cms/discussions/9987))
- All control panel templates end in `.twig` now. ([#9743](https://github.com/craftcms/cms/pull/9743))
- 404 requests are no longer logged by default. ([#10659](https://github.com/craftcms/cms/pull/10659))
- Log entries are now single-line by default when Dev Mode is disabled. ([#10659](https://github.com/craftcms/cms/pull/10659))
- Log files are now rotated once every 24 hours. ([#10659](https://github.com/craftcms/cms/pull/10659))
- `CRAFT_STREAM_LOG` no longer logs _in addition to_ other log targets. ([#10659](https://github.com/craftcms/cms/pull/10659))
- The default log target no longer logs `debug` or `info` messages when Dev Mode is enabled. ([#10916](https://github.com/craftcms/cms/pull/10916))
- SQL query logs now use the `debug` log level, so they no longer get logged when Dev Mode is enabled. ([#10916](https://github.com/craftcms/cms/pull/10916))
- `yii\db\Connection::$enableLogging` and `$enableProfiling` are no longer enabled by default when Dev Mode is disabled. ([#10916](https://github.com/craftcms/cms/pull/10916))
- The `queue` log target no longer has special handling for Yii or `info` logs. ([#10916](https://github.com/craftcms/cms/pull/10916))
- A warning is now logged if an element query is executed before Craft is fully initialized. ([#11033](https://github.com/craftcms/cms/issues/11033))
- A warning is now logged if Twig is instantiated before Craft is fully initialized. ([#11033](https://github.com/craftcms/cms/issues/11033))
- Craft’s bootstrap script now attempts to create its configured system paths automatically. ([#10562](https://github.com/craftcms/cms/pull/10562))
- When using GraphQL to mutate entries, the `enabled` status is now affected on a per-site basis when specifying both the `enabled` and `siteId` parameters. ([#9771](https://github.com/craftcms/cms/issues/9771))
- The `forms/selectize` control panel template now supports `addOptionFn` and `addOptionLabel` params, which can be set to add new options to the list.
- Editable tables now support `allowAdd`, `allowDelete`, and `allowReorder` settings, replacing `staticRows`. ([#10163](https://github.com/craftcms/cms/pull/10163))
- Column definitions passed to the `_includes/forms/editableTable` control panel template can now specify a `width` key. ([#11062](https://github.com/craftcms/cms/pull/11062))
- The `limitField` macro in the `_components/fieldtypes/elementfieldsettings` control panel template has been renamed to `limitFields`.
- Renamed the `elements/get-categories-input-html` action to `categories/input-html`.
- Renamed the `elements/get-modal-body` action to `element-selector-modals/body`.
- The `entries/save-entry` action now returns a 400 HTTP status for JSON responses when the entry couldn’t be saved.
- The `users/save-user` action no longer includes a `unverifiedEmail` key in failure responses.
- The `users/set-password` action now returns a 400 HTTP status when an invalid token is passed, if there’s no URL to redirect to. ([#10592](https://github.com/craftcms/cms/discussions/10592))
- `install/*`, `setup/*`, `db/*`, and `help` actions no longer output a warning if Craft can’t connect to the database. ([#10851](https://github.com/craftcms/cms/pull/10851))
- `createFoldersInVolume:<uid>` user permissions have been renamed to `createFolders:<uid>`.
- `deleteFilesAndFoldersInVolume:<uid>` user permissions have been renamed to `deleteAssets:<uid>`.
- `deletePeerFilesInVolume:<uid>` user permissions have been renamed to `deletePeerAssets:<uid>`.
- `editCategories:<uid>` user permissions have been split into `viewCategories:<uid>`, `saveCategories:<uid>`, `deleteCategories:<uid>`, `viewPeerCategoryDrafts:<uid>`, `savePeerCategoryDrafts:<uid>`, and `deletePeerCategoryDrafts:<uid>`.
- `editEntries:<uid>` user permissions have been renamed to `viewEntries:<uid>`.
- `editImagesInVolume:<uid>` user permissions have been renamed to `editImages:<uid>`.
- `editPeerEntries:<uid>` user permissions have been renamed to `viewPeerEntries:<uid>`.
- `editPeerEntryDrafts:<uid>` user permissions have been split into `viewPeerEntryDrafts:<uid>` and `savePeerEntryDrafts:<uid>`.
- `editPeerFilesInVolume:<uid>` user permissions have been renamed to `savePeerAssets:<uid>`.
- `editPeerImagesInVolume:<uid>` user permissions have been renamed to `editPeerImages:<uid>`.
- `publishEntries:<uid>` user permissions have been renamed to `saveEntries:<uid>`, and no longer differentiate between enabled and disabled entries. (Users with `viewEntries:<uid>` permissions will still be able to create drafts.)
- `publishPeerEntries:<uid>` user permissions have been renamed to `savePeerEntries:<uid>`, and no longer differentiate between enabled and disabled entries. (Users with `viewPeerEntries:<uid>` permissions will still be able to create drafts.)
- `replaceFilesInVolume:<uid>` user permissions have been renamed to `replaceFiles:<uid>`.
- `replacePeerFilesInVolume:<uid>` user permissions have been renamed to `replacePeerFiles:<uid>`.
- `saveAssetInVolume:<uid>` user permissions have been renamed to `saveAssets:<uid>`.
- `viewPeerFilesInVolume:<uid>` user permissions have been renamed to `viewPeerAssets:<uid>`.
- `viewVolume:<uid>` user permissions have been renamed to `viewAssets:<uid>`.
- Elements’ `searchScore` GraphQL fields are now returned as integers.
- Element types must now override `craft\base\Element::isDeletable()` if its elements should be deletable from the index page.
- Element types’ `cpEditUrl()` methods no longer need to add a `site` param; one will be added automatically by `craft\base\Element::getCpEditUrl()`.
- Element types’ `defineActions()` methods’ `$source` arguments should no longer accept `null`.
- Element types’ `defineSources()` methods’ `$context` arguments should no longer accept `null`.
- Element types’ `getHtmlAttributes()` and `htmlAttributes()` methods must now return attribute arrays that are compatible with `craft\helpers\Html::renderTagAttributes()`.
- Element types’ `sources()` methods’ `$context` arguments should no longer accept `null`.
- Element types’ `tableAttributes()` and `defineTableAttributes()` methods should no longer return a generic attribute for defining the header column heading at the beginning of the returned array. The header column heading is now set to the element type’s display name, per its `displayName()` method.
- Block element types’ `getOwner()` methods can now return `null`.
- Control panel resource locations are now cached, so resource requests can be resolved when Craft isn’t installed yet, or a database connection can’t be established. ([#10642](https://github.com/craftcms/cms/pull/10642))
- Control panel resources are now served with cache headers, if the `buildId` config setting is set. ([#10705](https://github.com/craftcms/cms/pull/10705))
- Empty subfolders within the temporary upload volume are now removed during garbage collection. ([#10746](https://github.com/craftcms/cms/issues/10746))
- Most config settings can now be overridden via environment variables. ([#10573](https://github.com/craftcms/cms/pull/10573), [#10869](https://github.com/craftcms/cms/pull/10869))
- It’s now possible to configure the Debug Toolbar to store its data files on a filesystem, rather than within `storage/runtime/debug/`. ([#10825](https://github.com/craftcms/cms/pull/10825))
- `craft\base\AssetPreviewHandlerInterface::getPreviewHtml()` now accepts an optional array of variable to pass on to the template.
- `craft\base\Element::__get()` now clones custom field values before returning them. ([#8781](https://github.com/craftcms/cms/discussions/8781))
- `craft\base\Element::fieldLayoutFields()` now has a `visibleOnly` argument.
- `craft\base\Element::getFieldValue()` now returns eager-loaded element values for the field, when they exist. ([#10047](https://github.com/craftcms/cms/issues/10047))
- `craft\base\Element::metaFieldsHtml()` now has a `static` argument.
- `craft\base\Element::setFieldValue()` now unsets any previously-eager-loaded elements for the field. ([#11003](https://github.com/craftcms/cms/discussions/11003))
- `craft\base\Element::slugFieldHtml()` now has a `static` argument.
- `craft\base\ElementInterface::getEagerLoadedElements()` now returns an `Illuminate\Support\Collection` object instead of an array. ([#8513](https://github.com/craftcms/cms/discussions/8513))
- `craft\base\ElementInterface::getSidebarHtml()` now has a `static` argument.
- `craft\base\MemoizableArray` no longer extends `ArrayObject`, and now implements `IteratorAggregate` and `Countable` directly.
- `craft\base\Model::__construct()` and `setAttributes()` now automatically typecast values that map to properties with `int`, `float`, `int|float`, `string`, `bool`, `array`, or `DateTime` type declarations. ([#10706](https://github.com/craftcms/cms/pull/10706))
- `craft\base\Model::datetimeAttributes()` is now called from the constructor, instead of the `init()` method.
- `craft\base\Model::setAttributes()` now normalizes date attributes into `DateTime` objects.
- `craft\behaviors\FieldLayoutBehavior::getFields()` has been renamed to `getCustomFields()`.
- `craft\elements\Asset::getImg()` now sets the `alt` attribute to the native Alternative Text field value, if set.
- `craft\elements\Asset::getVolume()` now returns an instance of `craft\models\Volume`.
- `craft\elements\db\ElementQuery::ids()` no longer accepts an array of criteria params.
- `craft\events\DraftEvent::$source` has been renamed to `$canonical`.
- `craft\events\GetAssetThumbUrlEvent` has been renamed to `DefineAssetThumbUrlEvent`.
- `craft\events\GetAssetUrlEvent` has been renamed to `DefineAssetUrlEvent`.
- `craft\events\RevisionEvent::$source` has been renamed to `$canonical`.
- `craft\fieldlayoutelements\AssetTitleField` has been renamed to `craft\fieldlayoutelements\assets\AssetTitleField`.
- `craft\fieldlayoutelements\EntryTitleField` has been renamed to `craft\fieldlayoutelements\entries\EntryTitleField`.
- `craft\fieldlayoutelements\StandardField` has been renamed to `craft\fieldlayoutelements\BaseNativeField`.
- `craft\fieldlayoutelements\StandardTextField` has been renamed to `craft\fieldlayoutelements\TextField`.
- `craft\fields\Assets::$singleUploadLocationSource` has been renamed to `$restrictedLocationSource`.
- `craft\fields\Assets::$singleUploadLocationSubpath` has been renamed to `$restrictedLocationSubpath`.
- `craft\fields\Assets::$useSingleFolder` has been renamed to `$restrictLocation`.
- `craft\fields\BaseRelationField::$limit` has been renamed to `$maxRelations`.
- `craft\fields\BaseRelationField::elementType()` is now public.
- `craft\fields\BaseRelationField::inputSelectionCriteria()` has been renamed to `getInputSelectionCriteria()`, and is now public.
- `craft\fields\BaseRelationField::inputSources()` has been renamed to `getInputSources()`, and is now public.
- `craft\gql\directives\FormatDateTime::defaultTimezone()` has been renamed to `defaultTimeZone()`.
- `craft\gql\TypeManager::EVENT_DEFINE_GQL_TYPE_FIELDS` is now triggered when actually resolving fields for a GraphQL type, rather than when the type is first created. ([#9626](https://github.com/craftcms/cms/issues/9626))
- `craft\helpers\App::env()` now checks for a PHP constant as well, if the environment variable didn’t exist.
- `craft\helpers\App::env()` now returns `null` if a value couldn’t be found, rather than `false`.
- `craft\helpers\App::env()` now returns a boolean if the original value was `'true'` or `'false'`.
- `craft\helpers\App::env()` now returns an integer or float if the original value was numeric.
- `craft\helpers\ArrayHelper::getValue()` now supports keys in square bracket syntax, e.g. `foo[bar][baz]`.
- `craft\helpers\Assets::generateUrl()` no longer accepts a transform index for date modified comparisons. A `DateTime` object is expected instead.
- `craft\helpers\Assets::urlAppendix()` no longer accepts a transform index for date modified comparisons. A `DateTime` object is expected instead.
- `craft\helpers\Component::createComponent()` now automatically typecasts values that map to properties with `int`, `float`, `int|float`, `string`, `bool`, `array`, or `DateTime` type declarations. ([#10706](https://github.com/craftcms/cms/pull/10706))
- `craft\helpers\Cp::elementHtml()` now has an `$autoReload` argument.
- `craft\helpers\Db::batchInsert()`, `craft\helpers\Db::insert()`, `craft\db\Command::batchInsert()`, `craft\db\Command::insert()`, `craft\db\Migration::batchInsert()`, and `craft\db\Migration::insert()` no longer have `$includeAuditColumns` arguments, and now check if the table has `dateCreated`, `dateUpdated`, and/or `uid` columns before setting their values.
- `craft\helpers\Db::parseParam()` now validates that numeric values are passed if the `$columnType` is set to a numeric column type. ([#9142](https://github.com/craftcms/cms/issues/9142))
- `craft\helpers\Db::prepareDateForDb()` no longer has a `$stripSeconds` argument.
- `craft\helpers\Db::prepareValueForDb()` now has a `$columnType` argument.
- `craft\helpers\Db::truncateTable()` now returns `void` rather than `int`.
- `craft\helpers\Db::update()`, `craft\helpers\Db::upsert()`, `craft\db\Command::update()`, `craft\db\Command::upsert()`, `craft\db\Migration::update()`’ and `craft\db\Migration::upsert()`’ `$includeAuditColumns` arguments have been renamed to `$updateTimestamp`, and only affect the `dateCreated` column now. All upserts now check if the table has `dateCreated`, `dateUpdated`, and/or `uid` columns before setting their values.
- `craft\helpers\Db::upsert()`, `craft\db\Command::upsert()`, and `craft\db\Migration()` no longer merge the `$updateColumns` array into `$insertColumns`. The full array of `INSERT` column values should be passed to `$insertColumns` now.
- `craft\helpers\Gql::getUnionType()` no longer requires a resolver function to be passed, if the union contains only element GraphQL types.
- `craft\helpers\Html::beginForm()` not sets `accept-charset="UTF-8"` by default.
- `craft\helpers\Html` now supports defining `hx-*` and `data-hx-*` attributes via a `hx` and `data-hx` keys, similar to `aria` and `data`.
- `craft\helpers\i18n\Formatter::asPercent()` now chooses a default `$decimals` value based on the value given, if `null`.
- `craft\helpers\i18n\Formatter::asPercent()` now treats all empty values as `0`.
- `craft\helpers\MailerHelper::normalizeEmails()` now returns an empty array instead of `null`.
- `craft\helpers\MigrationHelper::dropAllIndexesOnTable()` no longer returns an array of the dropped indexes.
- `craft\helpers\Queue::push()` now has a `$queue` argument.
- `craft\models\FieldLayout::EVENT_DEFINE_STANDARD_FIELDS` has been renamed to `EVENT_DEFINE_NATIVE_FIELDS`.
- `craft\models\FieldLayout::getAvailableStandardFields()` has been renamed to `getAvailableNativeFields()`.
- `craft\models\FieldLayout::getFields()` has been renamed to `getCustomFields()`.
- `craft\queue\Queue::$channel` is now set automatically based on the queue’s application component ID.
- `craft\services\Announcements::push()` no longer accepts callables to be passed to the `$heading` and `$body` arguments. `craft\i18n\Translation::prep()` should be used to prepare the messages to be lazy-translated instead.
- `craft\services\AssetIndexer::storeIndexList()` now expects the first argument to be a generator that returns `craft\models\FsListing` objects.
- `craft\services\Assets::ensureFolderByFullPathAndVolume()` now returns a `craft\models\VolumeFolder` object rather than a folder ID.
- `craft\services\Assets::ensureTopFolder()` now returns a `craft\models\VolumeFolder` object rather than a folder ID.
- `craft\services\Assets::EVENT_GET_ASSET_THUMB_URL` has been renamed to `EVENT_DEFINE_THUMB_URL`.
- `craft\services\Assets::EVENT_GET_ASSET_URL` has been moved to `craft\elements\Asset::EVENT_DEFINE_URL`.
- `craft\services\AssetTransforms::CONFIG_TRANSFORM_KEY` has been moved to `craft\services\ProjectConfig::PATH_IMAGE_TRANSFORMS`.
- `craft\services\Categories::CONFIG_CATEGORYROUP_KEY` has been moved to `craft\services\ProjectConfig::PATH_CATEGORY_GROUPS`.
- `craft\services\Fields::CONFIG_FIELDGROUP_KEY` has been moved to `craft\services\ProjectConfig::PATH_FIELD_GROUPS`.
- `craft\services\Fields::CONFIG_FIELDS_KEY` has been moved to `craft\services\ProjectConfig::PATH_FIELDS`.
- `craft\services\Globals::CONFIG_GLOBALSETS_KEY` has been moved to `craft\services\ProjectConfig::PATH_GLOBAL_SETS`.
- `craft\services\Gql::CONFIG_GQL_KEY` has been moved to `craft\services\ProjectConfig::PATH_GRAPHQL`.
- `craft\services\Gql::CONFIG_GQL_PUBLIC_TOKEN_KEY` has been moved to `craft\services\ProjectConfig::PATH_GRAPHQL_PUBLIC_TOKEN`.
- `craft\services\Gql::CONFIG_GQL_SCHEMAS_KEY` has been moved to `craft\services\ProjectConfig::PATH_GRAPHQL_SCHEMAS`.
- `craft\services\Matrix::CONFIG_BLOCKTYPE_KEY` has been moved to `craft\services\ProjectConfig::PATH_MATRIX_BLOCK_TYPES`.
- `craft\services\Matrix::duplicateBlocks()` now has a `$deleteOtherBlocks` argument.
- `craft\services\Plugins::CONFIG_PLUGINS_KEY` has been moved to `craft\services\ProjectConfig::PATH_PLUGINS`.
- `craft\services\Plugins::doesPluginRequireDatabaseUpdate()` has been renamed to `isPluginUpdatePending()`.
- `craft\services\ProjectConfig::applyYamlChanges()` has been renamed to `applyExternalChanges()`.
- `craft\services\ProjectConfig::getDoesYamlExist()` has been renamed to `getDoesExternalConfigExist()`.
- `craft\services\ProjectConfig::getIsApplyingYamlChanges()` has been renamed to `getIsApplyingExternalChanges()`.
- `craft\services\ProjectConfig::set()` now returns `true` or `false` depending on whether the project config was modified.
- `craft\services\Revisions::createRevision()` now returns the ID of the revision, rather than the revision itself.
- `craft\services\Routes::CONFIG_ROUTES_KEY` has been moved to `craft\services\ProjectConfig::PATH_ROUTES`.
- `craft\services\Sections::CONFIG_ENTRYTYPES_KEY` has been moved to `craft\services\ProjectConfig::PATH_ENTRY_TYPES`.
- `craft\services\Sections::CONFIG_SECTIONS_KEY` has been moved to `craft\services\ProjectConfig::PATH_PATH_SECTIONS`.
- `craft\services\Sites::CONFIG_SITEGROUP_KEY` has been moved to `craft\services\ProjectConfig::PATH_SITE_GROUPS`.
- `craft\services\Sites::CONFIG_SITES_KEY` has been moved to `craft\services\ProjectConfig::PATH_SITES`.
- `craft\services\Tags::CONFIG_TAGGROUP_KEY` has been moved to `craft\services\ProjectConfig::PATH_TAG_GROUPS`.
- `craft\services\Updates::getIsCraftDbMigrationNeeded()` has been renamed to `getIsCraftUpdatePending()`.
- `craft\services\Updates::getIsPluginDbUpdateNeeded()` has been renamed to `getIsPluginUpdatePending()`.
- `craft\services\UserGroups::CONFIG_USERPGROUPS_KEY` has been moved to `craft\services\ProjectConfig::PATH_USER_GROUPS`.
- `craft\services\UserPermissions::getAllPermissions()` and `getAssignablePermissions()` now return permission groups as arrays with `heading` and `permission` sub-keys, fixing a bug where two groups with the same heading would conflict with each other. ([#7771](https://github.com/craftcms/cms/issues/7771))
- `craft\services\Users::CONFIG_USERLAYOUT_KEY` has been moved to `craft\services\ProjectConfig::PATH_USER_FIELD_LAYOUTS`.
- `craft\services\Users::CONFIG_USERS_KEY` has been moved to `craft\services\ProjectConfig::PATH_USERS`.
- `craft\services\Volumes::CONFIG_VOLUME_KEY` has been moved to `craft\services\ProjectConfig::PATH_VOLUMES`.
- `craft\test\fixtures\elements\BaseElementFixture` now validates elements with the `live` scenario if they are enabled, canonical, and not a provisional draft.
- `craft\test\TestSetup::getMockApp()` has been renamed to `getMockModule()`, and its `$appClass` argument has been renamed to `$moduleClass`.
- `craft\web\Request::getBodyParam()` now accepts nested param names in the `foo[bar][baz]` format.
- `craft\web\Request::getBodyParams()` and `getBodyParam()` now check for an `X-Craft-Namespace` header. If present, only params that begin with its value will be returned, excluding the namespace.
- `craft\web\View::renderString()` now has an `$escapeHtml` argument.
- `craft\web\View::setNamespace()`’ `$namespace` argument no longer has a default value of `null`.
- The `Craft.getUrl()` JavaScript method now removes duplicate query string params when passing in a param that’s already included in the base URL.
- The `Craft.getUrl()` JavaScript method now encodes any query string params passed to it.
- `Craft.broadcastChannel` has been split up into two broadcast channels: `Craft.broadcaster` and `Craft.messageReceiver`.
- `Craft.cp.$tabs` now returns a collection of the tabs’ `<a>` elements, as they no longer have wrapping `<li>` elements.
- Local volumes no longer use Flysystem.
- A selected volume for user photo storage if no longer displayed if no volume has been set.
- The user photo volume can now only be set to a volume that has a public transform filesystem configured.
- Craft now uses Symfony Mailer to send email. ([#10062](https://github.com/craftcms/cms/discussions/10062))
- Updated Twig to 3.3.
- Updated vue-autosuggest to 2.2.0.

### Deprecated
- Deprecated the `autosaveDrafts` config setting.
- Deprecated the `anyStatus` element query param. `status(null)` should be used instead.
- Deprecated the `immediately` argument for transforms created over GraphQL. It no longer has any effect.
- Deprecated `craft\base\ApplicationTrait::getInstalledSchemaVersion()`.
- Deprecated `craft\base\Model::datetimeAttributes()`. ([#10706](https://github.com/craftcms/cms/pull/10706))
- Deprecated `craft\elements\User::getFullName()`. `$fullName` should be used instead.
- Deprecated `craft\gql\TypeManager::flush()`. `craft\services\Gql::flushCaches()` should be used instead.
- Deprecated `craft\gql\TypeManager::prepareFieldDefinitions()`. `craft\services\Gql::prepareFieldDefinitions()` should be used instead.
- Deprecated `craft\helpers\ArrayHelper::append()`. `array_unshift()` should be used instead.
- Deprecated `craft\helpers\ArrayHelper::prepend()`. `array_push()` should be used instead.
- Deprecated `craft\helpers\MigrationHelper`.
- Deprecated `craft\i18n\I18N::getIsIntlLoaded()`.
- Deprecated `craft\services\Assets::getAssetUrl()`. `craft\elements\Asset::getUrl()` should be used instead.
- Deprecated `craft\services\Assets::getIconPath()`. `craft\helpers\Assets::iconPath()` should be used instead.
- Deprecated `craft\web\Controller::asErrorJson()`. `asFailure()` should be used instead.
- Deprecated the `assets/save-asset` action. `elements/save` should be used instead.
- Deprecated the `categories/save-category` action. `elements/save` should be used instead.
- Deprecated the `Craft.appendFootHtml()` JavaScript method. `appendBodyHtml()` should be used instead.

### Removed
- Removed the “Header Column Heading” element source setting.
- Removed support for setting custom config settings from `config/general.php`. `config/custom.php` should be used instead. ([#10012](https://github.com/craftcms/cms/issues/10012))
- Removed the `customAsciiCharMappings` config setting.
- Removed the `siteName` config setting. Environment-specific site names can be defined via environment variables.
- Removed the `siteUrl` config setting. Environment-specific site URLs can be defined via environment variables.
- Removed the `suppressTemplateErrors` config setting.
- Removed the `useCompressedJs` config setting.
- Removed the `useProjectConfigFile` config setting. Override `craft\services\ProjectConfig::$writeYamlAutomatically` to opt into [manual YAML file generation](https://craftcms.com/docs/4.x/project-config.html#manual-yaml-file-generation).
- Removed support for `config/volumes.php`. Volumes can now specify per-environment filesystems.
- Removed support for the `CRAFT_SITE_URL` PHP constant. Environment-specific site URLs can be defined via environment variables.
- Removed the `enabledForSite` GraphQL argument. `status` should be used instead.
- Removed the `{% includeHiResCss %}` Twig tag.
- Removed support for deprecated `DateTime` faux Twig methods `atom()`, `cookie()`, `iso8601()`, `rfc822()`, `rfc850()`, `rfc1036()`, `rfc1123()`, `rfc2822()`, `rfc3339()`, `rss()`, `w3c()`, `w3cDate()`, `mySqlDateTime()`, `localeDate()`, `localeTime()`, `year()`, `month()`, `day()`, `nice()`, and `uiTimestamp()`.
- Removed the `locale` element property. `siteId` should be used instead.
- Removed the `ownerLocale` Matrix block query param. `site` or `siteId` should be used instead.
- Removed support for `sourceLocale` in `relatedTo` element query params. `sourceSite` should be used instead.
- Removed the `craft.categoryGroups` Twig variable.
- Removed the `craft.config` Twig variable.
- Removed the `craft.deprecator` Twig variable.
- Removed the `craft.elementIndexes` Twig variable.
- Removed the `craft.emailMessages` Twig variable.
- Removed the `craft.feeds` Twig variable.
- Removed the `craft.fields` Twig variable.
- Removed the `craft.globals` Twig variable.
- Removed the `craft.i18n` Twig variable.
- Removed the `craft.request` Twig variable.
- Removed the `craft.sections` Twig variable.
- Removed the `craft.session` Twig variable.
- Removed the `craft.systemSettings` Twig variable.
- Removed the `craft.userGroups` Twig variable.
- Removed the `craft.userPermissions` Twig variable.
- Removed the `assignUserGroups` user permission, which authorized users to assign other users to their own groups. Authorization must now be explicitly granted for each group. ([#10422](https://github.com/craftcms/cms/issues/10422))
- Removed the `customizeSources` user permission. Only admins can customize element sources now, and only from an environment that allows admin changes.
- Removed the `publishPeerEntryDrafts:<uid>` permissions, as they were pointless. (If a user is authorized to save an entry and view other users’ drafts of it, there’s nothing stopping them from making the same changes themselves.)
- Removed the `assets/edit-asset` action.
- Removed the `assets/thumb` action.
- Removed the `categories/edit-category` action.
- Removed the `categories/preview-category` action.
- Removed the `categories/share-category` action.
- Removed the `categories/view-shared-category` action.
- Removed the `dashboard/get-feed-items` action.
- Removed the `elements/get-editor-html` action.
- Removed the `entries/switch-entry-type` action.
- Removed `craft\base\ApplicationTrait::getEntryRevisions()`.
- Removed `craft\base\ApplicationTrait::getFeed()`.
- Removed `craft\base\Element::ATTR_STATUS_CONFLICTED`.
- Removed `craft\base\Element::getHasFreshContent()`. `getIsFresh()` should be used instead.
- Removed `craft\base\ElementInterface::getEditorHtml()`. Element edit forms are now exclusively driven by their field layout.
- Removed `craft\base\FieldLayoutElementInterface`.
- Removed `craft\base\FlysystemVolume`.
- Removed `craft\base\LocalVolumeInterface`.
- Removed `craft\base\Volume`.
- Removed `craft\base\VolumeInterface`.
- Removed `craft\base\VolumeTrait`.
- Removed `craft\behaviors\FieldLayoutBehavior::setFields()`.
- Removed `craft\config\DbConfig::updateDsn()`.
- Removed `craft\console\Request::getIsSingleActionRequest()`.
- Removed `craft\controllers\AssetTransformsController`.
- Removed `craft\controllers\BaseUpdaterController::ACTION_COMPOSER_OPTIMIZE`.
- Removed `craft\controllers\BaseUpdaterController::actionComposerOptimize()`.
- Removed `craft\controllers\Drafts`.
- Removed `craft\controllers\ElementIndexesController::$paginated`.
- Removed `craft\controllers\EntriesController::EVENT_PREVIEW_ENTRY`.
- Removed `craft\controllers\UtilitiesController::actionAssetIndexPerformAction()`.
- Removed `craft\db\Connection::trimObjectName()`.
- Removed `craft\db\Table::ASSETTRANSFORMINDEX`.
- Removed `craft\db\Table::ASSETTRANSFORMS`.
- Removed `craft\elements\actions\SetStatus::$allowDisabledForSite`.
- Removed `craft\elements\actions\SetStatus::DISABLED_FOR_SITE`.
- Removed `craft\elements\actions\SetStatus::DISABLED_GLOBALLY`.
- Removed `craft\elements\Asset::getSupportsPreview()`.
- Removed `craft\elements\Asset::getTransformSource()`.
- Removed `craft\elements\Asset::setTransformSource()`.
- Removed `craft\elements\db\ElementQuery::getIterator()`.
- Removed `craft\elements\db\ElementQuery::offsetExists()`.
- Removed `craft\elements\db\ElementQuery::offsetGet()`.
- Removed `craft\elements\db\ElementQuery::offsetSet()`.
- Removed `craft\elements\db\ElementQuery::offsetUnset()`.
- Removed `craft\elements\User::mergePreferences()`.
- Removed `craft\errors\AssetTransformException`.
- Removed `craft\errors\FieldNotFoundException`.
- Removed `craft\errors\InvalidVolumeException`.
- Removed `craft\errors\MissingVolumeFolderException`.
- Removed `craft\errors\VolumeException`.
- Removed `craft\errors\VolumeObjectExistsException`.
- Removed `craft\errors\VolumeObjectNotFoundException`.
- Removed `craft\events\AssetTransformEvent`.
- Removed `craft\events\AssetTransformImageEvent`.
- Removed `craft\events\DefineComponentsEvent`.
- Removed `craft\events\GenerateTransformEvent::$image`.
- Removed `craft\events\GenerateTransformEvent::$tempPath`.
- Removed `craft\events\GetAssetThumbEvent`.
- Removed `craft\events\GetAssetThumbUrlEvent::$generate`.
- Removed `craft\events\GetAssetThumbUrlEvent::$size`.
- Removed `craft\events\GlobalSetContentEvent`.
- Removed `craft\events\RegisterGqlPermissionsEvent`.
- Removed `craft\events\SearchEvent::getElementIds()`.
- Removed `craft\events\SearchEvent::setElementIds()`.
- Removed `craft\feeds\Feeds`.
- Removed `craft\feeds\GuzzleClient`.
- Removed `craft\fields\BaseOptionsField::optionLabel()`.
- Removed `craft\fields\Url::$placeholder`.
- Removed `craft\gql\base\Resolver::extractEagerLoadCondition()`.
- Removed `craft\gql\base\Resolver::getArrayableArguments()`.
- Removed `craft\gql\base\Resolver::prepareArguments()`.
- Removed `craft\helpers\App::dbMutexConfig()`.
- Removed `craft\helpers\App::getDefaultLogTargets()`.
- Removed `craft\helpers\App::logConfig()`.
- Removed `craft\helpers\Cp::editElementTitles()`.
- Removed `craft\helpers\Localization::localeData()`.
- Removed `craft\helpers\Stringy`.
- Removed `craft\i18n\Locale::setDateTimeFormats()`.
- Removed `craft\log\FileTarget`.
- Removed `craft\log\StreamLogTarget`.
- Removed `craft\models\AssetTransform`.
- Removed `craft\models\AssetTransformIndex`.
- Removed `craft\models\BaseEntryRevisionModel`.
- Removed `craft\models\EntryDraft`.
- Removed `craft\models\EntryVersion`.
- Removed `craft\models\FieldLayout::setFields()`.
- Removed `craft\models\FieldLayoutTab::getFields()`.
- Removed `craft\models\Site::$originalBaseUrl`.
- Removed `craft\models\Site::$originalName`.
- Removed `craft\models\Site::overrideBaseUrl()`.
- Removed `craft\models\Site::overrideName()`.
- Removed `craft\models\VolumeListing`.
- Removed `craft\mutex\DbMutexTrait`.
- Removed `craft\mutex\FileMutex`.
- Removed `craft\mutex\MysqlMutex`.
- Removed `craft\mutex\PgsqlMutex`.
- Removed `craft\mutex\PrefixedMutexTrait`.
- Removed `craft\queue\jobs\DeleteStaleTemplateCaches`.
- Removed `craft\records\AssetTransform`.
- Removed `craft\records\MatrixBlockType::$validateUniques`.
- Removed `craft\services\AssetIndexer::deleteStaleIndexingData()`.
- Removed `craft\services\AssetIndexer::extractFolderItemsFromIndexList()`.
- Removed `craft\services\AssetIndexer::extractSkippedItemsFromIndexList()`.
- Removed `craft\services\AssetIndexer::getIndexingSessionId()`.
- Removed `craft\services\AssetIndexer::getMissingFiles()`.
- Removed `craft\services\AssetIndexer::prepareIndexList()`.
- Removed `craft\services\AssetIndexer::processIndexForVolume()`.
- Removed `craft\services\Assets::$generatePendingTransformsViaQueue`.
- Removed `craft\services\Assets::EVENT_GET_ASSET_THUMB_URL`.
- Removed `craft\services\Assets::EVENT_GET_THUMB_PATH`.
- Removed `craft\services\Assets::getThumbPath()`.
- Removed `craft\services\AssetTransforms`.
- Removed `craft\services\Composer::$disablePackagist`.
- Removed `craft\services\Composer::optimize()`.
- Removed `craft\services\Content::getContentRow()`.
- Removed `craft\services\Content::populateElementContent()`.
- Removed `craft\services\Drafts::EVENT_AFTER_MERGE_SOURCE_CHANGES`.
- Removed `craft\services\Drafts::EVENT_AFTER_PUBLISH_DRAFT`.
- Removed `craft\services\Drafts::EVENT_BEFORE_MERGE_SOURCE_CHANGES`.
- Removed `craft\services\Drafts::EVENT_BEFORE_PUBLISH_DRAFT`.
- Removed `craft\services\Drafts::publishDraft()`.
- Removed `craft\services\EntryRevisions`.
- Removed `craft\services\Fields::assembleLayout()`.
- Removed `craft\services\Fields::getFieldIdsByLayoutId()`.
- Removed `craft\services\Fields::getFieldsByElementType()`.
- Removed `craft\services\Fields::getFieldsByLayoutId()`.
- Removed `craft\services\Gql::getAllPermissions()`.
- Removed `craft\services\Path::getAssetThumbsPath()`.
- Removed `craft\services\ProjectConfig::CONFIG_ALL_KEY`.
- Removed `craft\services\ProjectConfig::CONFIG_ALL_KEY`.
- Removed `craft\services\ProjectConfig::CONFIG_KEY`.
- Removed `craft\services\Sections::isSectionTemplateValid()`.
- Removed `craft\services\SystemSettings`.
- Removed `craft\services\TemplateCaches::deleteCacheById()`.
- Removed `craft\services\TemplateCaches::deleteCachesByKey()`.
- Removed `craft\services\TemplateCaches::deleteExpiredCaches()`.
- Removed `craft\services\TemplateCaches::deleteExpiredCachesIfOverdue()`.
- Removed `craft\services\TemplateCaches::EVENT_AFTER_DELETE_CACHES`.
- Removed `craft\services\TemplateCaches::EVENT_BEFORE_DELETE_CACHES`.
- Removed `craft\services\TemplateCaches::handleResponse()`.
- Removed `craft\services\TemplateCaches::handleResponse()`.
- Removed `craft\services\TemplateCaches::includeElementInTemplateCaches()`.
- Removed `craft\services\TemplateCaches::includeElementQueryInTemplateCaches()`.
- Removed `craft\services\Volumes::createVolume()`.
- Removed `craft\services\Volumes::EVENT_REGISTER_VOLUME_TYPES`.
- Removed `craft\services\Volumes::getAllVolumeTypes()`.
- Removed `craft\services\Volumes::getVolumeOverrides()`.
- Removed `craft\volumes\Local`.
- Removed `craft\volumes\MissingVolume`.
- Removed `craft\volumes\Temp`.
- Removed `craft\web\AssetBundle::useCompressedJs()`.
- Removed `craft\web\AssetManager::getPublishedPath()`.
- Removed `craft\web\Request::getIsSingleActionRequest()`.
- Removed `craft\web\twig\Template`.
- Removed `craft\web\twig\variables\CategoryGroups`.
- Removed `craft\web\twig\variables\Config`.
- Removed `craft\web\twig\variables\Deprecator`.
- Removed `craft\web\twig\variables\ElementIndexes`.
- Removed `craft\web\twig\variables\EmailMessages`.
- Removed `craft\web\twig\variables\Feeds`.
- Removed `craft\web\twig\variables\Fields`.
- Removed `craft\web\twig\variables\Globals`.
- Removed `craft\web\twig\variables\I18N`.
- Removed `craft\web\twig\variables\Request`.
- Removed `craft\web\twig\variables\Sections`.
- Removed `craft\web\twig\variables\SystemSettings`.
- Removed `craft\web\twig\variables\UserGroups`.
- Removed `craft\web\twig\variables\UserPermissions`.
- Removed `craft\web\twig\variables\UserSession`.
- Removed `craft\web\User::destroyDebugPreferencesInSession()`.
- Removed `craft\web\User::saveDebugPreferencesToSession()`.
- Removed `craft\web\View::$minifyCss`.
- Removed `craft\web\View::$minifyJs`.
- Removed `craft\web\View::registerHiResCss()`.
- Removed `craft\web\View::renderTemplateMacro()`.
- Removed the `_layouts/element` control panel template.
- Removed the `assets/_edit` control panel template.
- Removed the `categories/_edit` control panel template.
- Removed the `entries/_edit` control panel template.
- Removed the `cp.assets.edit.content` control panel template hook.
- Removed the `cp.assets.edit.details` control panel template hook.
- Removed the `cp.assets.edit.meta` control panel template hook.
- Removed the `cp.assets.edit.settings` control panel template hook.
- Removed the `cp.assets.edit` control panel template hook.
- Removed the `cp.categories.edit.content` control panel template hook.
- Removed the `cp.categories.edit.details` control panel template hook.
- Removed the `cp.categories.edit.meta` control panel template hook.
- Removed the `cp.categories.edit.settings` control panel template hook.
- Removed the `cp.categories.edit` control panel template hook.
- Removed the `cp.elements.edit` control panel template hook.
- Removed the `cp.entries.edit.content` control panel template hook.
- Removed the `cp.entries.edit.details` control panel template hook.
- Removed the `cp.entries.edit.meta` control panel template hook.
- Removed the `cp.entries.edit.settings` control panel template hook.
- Removed the `cp.entries.edit` control panel template hook.
- Removed the `Craft.AssetEditor` JavaScript class.
- Removed the `Craft.BaseElementEditor` JavaScript class.
- Removed the `Craft.DraftEditor` JavaScript class.
- Removed the `Craft.queueActionRequest()` JavaScript method. `Craft.queue.push()` can be used instead.
- Removed the Flysystem package. The `craftcms/flysystem-adapter` package now provides a base Flysystem adapter class.
- Removed the laminas-feed package.
- Removed the yii2-swiftmailer package.

### Fixed
- Fixed a bug where pending project config changes in the YAML would get applied when other project config changes were made. ([#9660](https://github.com/craftcms/cms/issues/9660))
- Fixed a bug where revisions weren’t getting propagated when a section was enabled for new sites, or its Propagation Method was changed. ([#10634](https://github.com/craftcms/cms/issues/10634))

### Security
- Generated control panel URLs now begin with the `@web` alias value if the `baseCpUrl` config setting isn’t defined.
- HTML entities output within email body text are now escaped by default in HTML email bodies.<|MERGE_RESOLUTION|>--- conflicted
+++ resolved
@@ -24,11 +24,7 @@
 - Fixed a bug where element index filter HUDs were unresponsive if another one was already active for a different site/source. ([#11880](https://github.com/craftcms/cms/issues/11880))
 - Fixed a bug where newly-created subfolders on the Assets index page could appear to have the wrong indentation.
 - Fixed a UI bug where renaming a newly-created volume subfolder didn’t appear to have any effect.
-<<<<<<< HEAD
-- Fixed an issue where matrix blocks couldn't be saved when `creatorId` was null ([#11904](https://github.com/craftcms/cms/issues/11904))
-=======
 - Fixed a bug where empty URL fields would be marked as changed, even when no change was made to them. ([#11908](https://github.com/craftcms/cms/issues/11908))
->>>>>>> c9167f32
 
 ### Security
 - Fixed XSS vulnerabilities.
