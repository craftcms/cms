# Release Notes for Craft CMS 4

## Unreleased

- Field containers are no longer focusable unless a corresponding validation message is clicked on. ([#13782](https://github.com/craftcms/cms/issues/13782))
- Improved element save performance.
<<<<<<< HEAD
- Craft now redacts sensitive keywords from contexts in the logs.
=======
- Added `pgpassword` and `pwd` to the list of keywords that Craft will look for when determining whether a value is sensitive and should be redacted from logs, etc.
>>>>>>> 6479f206
- Added `craft\events\DefineCompatibleFieldTypesEvent`.
- Added `craft\services\Fields::EVENT_DEFINE_COMPATIBLE_FIELD_TYPES`. ([#13793](https://github.com/craftcms/cms/discussions/13793))
- Added `craft\web\assets\inputmask\InputmaskAsset`.
- `craft\web\Request::accepts()` now supports wildcard (e.g. `application/*`). ([#13759](https://github.com/craftcms/cms/issues/13759))
- `Craft.ElementEditor` instances are now configured with an `elementId` setting, which is kept up-to-date when a provisional draft is created. ([#13795](https://github.com/craftcms/cms/discussions/13795))
- Added `Garnish.isPrimaryClick()`.
- Fixed a bug where relational fields’ element selector modals weren’t always getting set to the correct site per the field’s “Relate entries from a specific site?” setting. ([#13750](https://github.com/craftcms/cms/issues/13750))
- Fixed a bug where Dropdown fields weren’t visible when viewing revisions and other static forms. ([#13753](https://github.com/craftcms/cms/issues/13753), [craftcms/commerce#3270](https://github.com/craftcms/commerce/issues/3270))
- Fixed a bug where the `defaultDirMode` config setting wasn’t being respected when the `storage/runtime/` and `storage/logs/` folders were created. ([#13756](https://github.com/craftcms/cms/issues/13756))
- Fixed a bug where the “Save and continue editing” action wasn’t working on Edit User pages if they contained a Money field. ([#13760](https://github.com/craftcms/cms/issues/13760))
- Fixed a bug where relational fields’ validation messages weren’t using the actual field name. ([#13807](https://github.com/craftcms/cms/issues/13807))
- Fixed a bug where element editor slideouts were appearing behind element selector modals within Live Preview. ([#13798](https://github.com/craftcms/cms/issues/13798))
- Fixed a bug where element URIs weren’t getting updated for propagated sites automatically. ([#13812](https://github.com/craftcms/cms/issues/13812))
- Fixed a bug where dropdown input labels could overflow out of their containers. ([#13817](https://github.com/craftcms/cms/issues/13817))
- Fixed a bug where the `transformGifs` and `transformSvgs` config settings weren’t always being respected when using `@transform` GraphQL directives. ([#13808](https://github.com/craftcms/cms/issues/13808))
- Fixed a bug where Composer operations were sorting `require` packages differently than how Composer does it natively, when `config.sort-packages` was set to `true`. ([#13806](https://github.com/craftcms/cms/issues/13806))
- Fixed a MySQL error that could occur when creating a Plain Text field with a high charcter limit. ([#13781](https://github.com/craftcms/cms/pull/13781))
- Fixed a bug where entries weren’t always being treated as live for View and Preview buttons, when editing a non-primary site. ([#13746](https://github.com/craftcms/cms/issues/13746))
- Fixed a bug where Ctrl-clicks were being treated as primary clicks in some browsers. ([#13823](https://github.com/craftcms/cms/issues/13823))
- Fixed a bug where some language options were showing “false” hints. ([#13837](https://github.com/craftcms/cms/issues/13837))
- Fixed a bug where Craft was tracking changes to elements when they were being resaved. ([#13761](https://github.com/craftcms/cms/issues/13761))
- Fixed RCE vulnerabilities.

## 4.5.6.1 - 2023-09-27

- Crossdomain JavaScript resources are now loaded via a proxy action.
- Fixed JavaScript errors that could occur after loading new UI components over Ajax. ([#13751](https://github.com/craftcms/cms/issues/13751))

## 4.5.6 - 2023-09-26

- When slideouts are opened within Live Preview, they now slide up over the editor pane, rather than covering the preview pane. ([#13739](https://github.com/craftcms/cms/pull/13739))
- Cross-site validation now only involves fields which were actually modified in the element save. ([#13675](https://github.com/craftcms/cms/discussions/13675))
- Row headings within Table fields now get statically translated. ([#13703](https://github.com/craftcms/cms/discussions/13703))
- Element condition settings within field layout components now display a warning if the `autosaveDrafts` config setting is disabled. ([#12348](https://github.com/craftcms/cms/issues/12348))
- Added the `resave/addresses` command. ([#13720](https://github.com/craftcms/cms/discussions/13720))
- The `resave/matrix-blocks` command now supports an `--owner-id` option.
- Added `craft\helpers\App::phpExecutable()`.
- `craft\helpers\Component::createComponent()` now filters out `as X` and `on X` keys from the component config.
- `craft\services\Announcements::push()` now has an `$adminsOnly` argument. ([#13728](https://github.com/craftcms/cms/discussions/13728))
- `Craft.appendHeadHtml()` and `appendBodyHtml()` now load external scripts asynchronously, and return promises.
- Improved the reliability of Composer operations when PHP is running via FastCGI. ([#13681](https://github.com/craftcms/cms/issues/13681))
- Fixed a bug where it wasn’t always possible to create new entries from custom sources which were limited to one section.
- Fixed a bug where relational fields weren’t factoring in cross-site elements when enforcing their “Min Relations”, “Max Relations”, and “Validate related entries” settings. ([#13699](https://github.com/craftcms/cms/issues/13699))
- Fixed a bug where pagination wasn’t working for admin tables, if the `onQueryParams` callback method wasn’t set. ([#13677](https://github.com/craftcms/cms/issues/13677))
- Fixed a bug where relations within Matrix blocks weren’t getting restored when restoring a revision’s content. ([#13626](https://github.com/craftcms/cms/issues/13626))
- Fixed a bug where the filesystem and volume-creation slideouts could keep reappearing if canceled. ([#13707](https://github.com/craftcms/cms/issues/13707))
- Fixed an error that could occur when reattempting to update to Craft 4.5. ([#13714](https://github.com/craftcms/cms/issues/13714))
- Fixed a bug where date and time inputs could be parsed incorrectly, if the user’s formatting locale wasn’t explicitly set, or it changed between page load and form submit. ([#13731](https://github.com/craftcms/cms/issues/13731))
- Fixed JavaScript errors that could occur when control panel resources were being loaded from a different domain. ([#13715](https://github.com/craftcms/cms/issues/13715))
- Fixed a PHP error that occurred if the `CRAFT_DOTENV_PATH` environment variable was set, or a console command was executed with the `--dotenvPath` option. ([#13725](https://github.com/craftcms/cms/issues/13725))
- Fixed a bug where long element titles weren’t always getting truncated in the control panel. ([#13718](https://github.com/craftcms/cms/issues/13718))
- Fixed a bug where checkboxes could be preselected if they had an empty value. ([#13710](https://github.com/craftcms/cms/issues/13710))
- Fixed a bug where links in validation summaries weren’t working if the offending field was in a collapsed Matrix block. ([#13708](https://github.com/craftcms/cms/issues/13708))
- Fixed a bug where cross-site validation could apply even if `craft\services\Elements::saveElement()` was called with `$runValidation` set to `false`.
- Fixed some wonky scrolling behavior on pages where the details pane was shorter than the content pane. ([#13637](https://github.com/craftcms/cms/issues/13637))
- Fixed a division by zero error. ([#13712](https://github.com/craftcms/cms/issues/13712))
- Fixed an RCE vulnerability.

## 4.5.5 - 2023-09-14

- Added the `maxGraphqlBatchSize` config setting. ([#13693](https://github.com/craftcms/cms/issues/13693))
- Fixed a bug where page sidebars and detail panes weren’t scrolling properly if their height was greater than the main content pane height. ([#13637](https://github.com/craftcms/cms/issues/13637))
- Fixed an error that could occur when changing a field’s type, if a backup table needed to be created to store the old field values. ([#13669](https://github.com/craftcms/cms/issues/13669))
- Fixed a bug where it wasn’t possible to save blank Dropdown values. ([#13695](https://github.com/craftcms/cms/issues/13695))

## 4.5.4 - 2023-09-12

- Added the `@stripTags` and `@trim` GraphQL directives. ([#9971](https://github.com/craftcms/cms/discussions/9971))
- Added `SK` to the list of keywords that Craft will look for when determining whether a value is sensitive and should be redacted from logs, etc. ([#3619](https://github.com/craftcms/cms/issues/3619))
- Improved the scrolling behavior for page sidebars and detail panes. ([#13637](https://github.com/craftcms/cms/issues/13637))
- Filesystem edit pages now have a “Save and continue editing” alternative submit action, and the <kbd>Command</kbd>/<kbd>Ctrl</kbd> + <kbd>S</kbd> keyboard shortcut now redirects back to the edit page. ([#13658](https://github.com/craftcms/cms/pull/13658)) 
- Attribute labels are no longer surrounded by asterisks for front-end validation messages. ([#13640](https://github.com/craftcms/cms/issues/13640))
- The `|replace` Twig filter now has a `regex` argument, which can be set to `false` to disable regular expression parsing. ([#13642](https://github.com/craftcms/cms/discussions/13642))
- Added `craft\events\DefineUserGroupsEvent`.
- Added `craft\services\Users::EVENT_DEFINE_DEFAULT_USER_GROUPS`. ([#12283](https://github.com/craftcms/cms/issues/12283))
- Added `craft\services\Users::getDefaultUserGroups()`.
- `craft\events\UserAssignGroupEvent` now extends `DefineUserGroupsEvent`, giving it a new `$userGroups` property.
- `craft\helpers\DateTimeHelper::toDateTime()` now supports `DateTimeImmutable` values. ([#13656](https://github.com/craftcms/cms/issues/13656))
- `craft\web\Response::setCacheHeaders()` no longer includes `public` in the `Cache-Control` header when `$overwrite` is `false`. ([#13676](https://github.com/craftcms/cms/issues/13676))
- Deprecated `craft\events\UserAssignGroupEvent`. `DefineUserGroupsEvent` should be used instead.
- Fixed a bug where the “Active Trials” section in the Plugin Store cart modal wasn’t listing plugins in trial. ([#13661](https://github.com/craftcms/cms/issues/13661))
- Fixed a bug where changed fields weren’t being tracked properly when applying a draft for a multi-site entry.
- `craft\services\Elements::duplicateElement()` now supports passing a `siteAttributes` array to the `$attributes` argument, for setting site-specific attributes.
- Fixed an error that could occur when executing a GraphQL query with fragments. ([#13622](https://github.com/craftcms/cms/issues/13622))
- Fixed a bug where addresses queried via GraphQL had a `photo` field.
- Fixed a bug where boolean environment variables weren’t always getting the correct value indicators within Selectize fields. ([#13613](https://github.com/craftcms/cms/issues/13613))
- Fixed a bug where some system icons were getting black backgrounds when displayed within Vue apps. ([#13632](https://github.com/craftcms/cms/issues/13632))
- Fixed a bug where the user and address field layouts were getting new UUIDs each time they were saved. ([#13588](https://github.com/craftcms/cms/issues/13588))
- Fixed an error that could occur if a Money field was set to an array without a `value` key. ([#13648](https://github.com/craftcms/cms/pull/13648))
- Fixed a bug where relations weren’t getting restored when restoring a revision’s content. ([#13626](https://github.com/craftcms/cms/issues/13626))
- Fixed a bug where “Entry Type” fields were showing `typeId` labels for admin users with “Show field handles in edit forms” enabled. ([#13627](https://github.com/craftcms/cms/issues/13627))
- Fixed a bug where Lightswitch fields with only one label weren’t getting the correct padding on the unlabelled side of the container. ([#13629](https://github.com/craftcms/cms/issues/13629))
- Fixed a bug where the `transformGifs` and `transformSvgs` config settings weren’t always being respected. ([#13624](https://github.com/craftcms/cms/issues/13624), [#13635](https://github.com/craftcms/cms/issues/13635))
- Fixed a bug where filesystems weren’t requiring the “Base URL” setting to be set. ([#13657](https://github.com/craftcms/cms/pull/13657))
- Fixed a bug where applying a draft could redirect to the “Current” revision on a different site, if a new site had been added on the draft. ([#13668](https://github.com/craftcms/cms/pull/13668))
- Fixed an error that could occur when changing a field’s type, if a backup table needed to be created to store the old field values. ([#13669](https://github.com/craftcms/cms/issues/13669))
- Fixed a bug where Matrix blocks that were initially created for a newly-added site within a draft could be lost when applying the draft. ([#13670](https://github.com/craftcms/cms/pull/13670))
- Fixed a bug where `fill` transform properties weren’t being passed along by `craft\elements\Asset::getUrlsBySize()` and `getSrcset()`. ([#13650](https://github.com/craftcms/cms/issues/13650))
- Fixed a bug where SVG asset icons weren’t visible in Safari. ([#13685](https://github.com/craftcms/cms/issues/13685))
- Fixed two RCE vulnerabilities.

## 4.5.3 - 2023-08-29

- Fixed a bug where custom fields could be marked as changed within element editor slideouts, if they modified their input values on initialization. ([craftcms/ckeditor#128](https://github.com/craftcms/ckeditor/issues/128))
- Fixed a bug where elements were getting saved a second time after being converted to a provisional draft within a slideout. ([#13604](https://github.com/craftcms/cms/issues/13604))
- Fixed a JavaScript error. ([#13605](https://github.com/craftcms/cms/issues/13605))
- Fixed support for storing PHP session info in the database on PostgreSQL.
- Fixed a bug where search inputs within element selector modals weren’t getting focus rings.
- Fixed a bug where boolean menu inputs were initially treating `null` values as `true`.
- Fixed a bug where boolean menu inputs weren’t toggling other fields. ([#13613](https://github.com/craftcms/cms/issues/13613))
- Fixed a bug where `Craft.namespaceId()` wasn’t working properly if the namespace ended in a `]` character.
- Fixed a bug where the `|replace` Twig filter wasn’t identifying regular expressions that contained escaped slashes. ([#13618](https://github.com/craftcms/cms/issues/13618))
- Fixed a bug where entries that were cloned from a provisional draft weren’t getting propagated to other sites initially. ([#13599](https://github.com/craftcms/cms/issues/13599))
- Fixed an error that could occur when cloning a multi-site provisional draft that contained nested Matrix/Neo/Super Table blocks.

## 4.5.2 - 2023-08-24

- `craft\helpers\UrlHelper::buildQuery()` is no longer deprecated. ([#12796](https://github.com/craftcms/cms/issues/12796))
- Fixed a bug where control panel notifications weren’t always closing automatically if they contained interactive elements. ([#13591](https://github.com/craftcms/cms/issues/13591))
- Fixed a bug where default user avatars were getting black backgrounds when displayed within Vue apps. ([#13597](https://github.com/craftcms/cms/issues/13597))
- Fixed a bug where the Username and Email fields weren’t required for public registrations forms, if “Deactivate users by default” was enabled. ([#13596](https://github.com/craftcms/cms/issues/13596))
- Fixed a bug where switching sites when editing a global site wasn’t working. ([#12796](https://github.com/craftcms/cms/issues/12796), [#13603](https://github.com/craftcms/cms/issues/13603))
- Fixed a bug where page shortcuts weren’t working after a related element was saved via a slideout. ([#13601](https://github.com/craftcms/cms/issues/13601))

## 4.5.1 - 2023-08-23

- Control panel notifications no longer block page keyboard shortcuts. ([#13591](https://github.com/craftcms/cms/issues/13591))
- `Garnish.uiLayerManager.addLayer()` now supports a `bubble` option, which allows non-matching keyboard shortcuts to bubble up to the parent layer.
- Fixed an error that could occur when Craft was performing a Composer operation, if no `HOME` environment variable was set for PHP. ([#13590](https://github.com/craftcms/cms/issues/13590))
- Fixed a bug where `craft\fields\Matrix::serializeValue()` was setting `fields` keys to a closure. ([#13592](https://github.com/craftcms/cms/issues/13592))
- Fixed a bug where time values weren’t saving properly for Greek locales. ([#9942](https://github.com/craftcms/cms/issues/9942))
- Fixed a bug where the “Status” lightswitch would always be enabled on edit pages for single-site elements. ([#13595](https://github.com/craftcms/cms/issues/13595))

## 4.5.0 - 2023-08-22

### Content Management
- Entry and category edit pages now show other authors who are currently editing the same element. ([#13420](https://github.com/craftcms/cms/pull/13420))
- Entry and category edit pages now display a notification when the element has been saved by another author. ([#13420](https://github.com/craftcms/cms/pull/13420))
- Entry and category edit pages now display a validation error summary at the top of the page, including a mention of errors from other sites. ([#11569](https://github.com/craftcms/cms/issues/11569), [#12125](https://github.com/craftcms/cms/pull/12125))
- Table fields can now have a “Row heading” column. ([#13231](https://github.com/craftcms/cms/pull/13231))
- Table fields now have a “Static Rows” setting. ([#13231](https://github.com/craftcms/cms/pull/13231))
- Table fields no longer show a heading row, if all heading values are blank. ([#13231](https://github.com/craftcms/cms/pull/13231))
- Element slideouts now show their sidebar content full-screen for elements without a field layout, rather than having an empty body. ([#13056](https://github.com/craftcms/cms/pull/13056), [#13053](https://github.com/craftcms/cms/issues/13053))
- Relational fields no longer track the previously-selected element(s) when something outside the field is clicked on. ([#13123](https://github.com/craftcms/cms/issues/13123))
- Element indexes now use field layouts’ overridden field labels, if all field layouts associated with an element source use the same label. ([#8903](https://github.com/craftcms/cms/discussions/8903))
- Element indexes now track souces’ filters in the URL, so they can be sharable and persisted when navigating back to the index page via the browser history. ([#13499](https://github.com/craftcms/cms/pull/13499))
- Users’ default thumbnails are now the user initials over a unique color gradient. ([#13511](https://github.com/craftcms/cms/pull/13511))
- Improved the styling and max height of Selectize inputs. ([#13065](https://github.com/craftcms/cms/discussions/13065), [#13176](https://github.com/craftcms/cms/pull/13176))
- Selectize inputs now support click-and-drag selection. ([#13273](https://github.com/craftcms/cms/discussions/13273))
- Selectize single-select inputs now automatically select the current value on focus. ([#13273](https://github.com/craftcms/cms/discussions/13273))
- It’s now possible to create new entries from entry select modals when a custom source is selected, if the source is configured to only show entries from one section. ([#11499](https://github.com/craftcms/cms/discussions/11499))
- The Entries index page now shows a primary “New entry” button when a custom source is selected, if the source is configured to only show entries from one section. ([#13390](https://github.com/craftcms/cms/discussions/13390))
- Invalid Dropdown fields now automatically select their default option and get marked as changed (if they have a default option). ([#13540](https://github.com/craftcms/cms/pull/13540))

### Accessibility
- Image assets’ thumbnails and `<img>` tags generated via `craft\element\Asset::getImg()` no longer use the assets’ titles as `alt` fallback values. ([#12854](https://github.com/craftcms/cms/pull/12854))
- Element index pages now have visually-hidden “Sources” headings for screen readers. ([#12961](https://github.com/craftcms/cms/pull/12961))
- Element metadata fields now have visually-hidden “Metadata” headings for screen readers. ([#12961](https://github.com/craftcms/cms/pull/12961))
- Structure elements within element indexes now convey their levels to screen readers. ([#13020](https://github.com/craftcms/cms/pull/13020))
- Non-image asset thumbnails in the control panel now have `alt` attributes set to the file extension. ([#12724](https://github.com/craftcms/cms/pull/12724))
- Improved copy-text buttons for screen readers. ([#13073](https://github.com/craftcms/cms/pull/13073))
- Improved the contrast of asset file type icons. ([#13262](https://github.com/craftcms/cms/pull/13262))

### Administration
- Added the “Slug Translation Method” setting to entry types. ([#8962](https://github.com/craftcms/cms/discussions/8962), [#13291](https://github.com/craftcms/cms/pull/13291))
- Added the “Show the Status field” setting to entry types. ([#12837](https://github.com/craftcms/cms/discussions/12837), [#13265](https://github.com/craftcms/cms/pull/13265))
- Added the `setup/cloud` command, which prepares a Craft install to be deployed to Craft Cloud.
- Added the `setup/message-tables` command, which can be run to set the project up for database-stored static translations via [DbMessageSource](https://www.yiiframework.com/doc/api/2.0/yii-i18n-dbmessagesource). ([#13542](https://github.com/craftcms/cms/pull/13542))
- Entry types created via the `entrify/global-set` command now have “Show the Status field” disabled by default. ([#12837](https://github.com/craftcms/cms/discussions/12837))
- Added the `defaultCountryCode` config setting. ([#13478](https://github.com/craftcms/cms/discussions/13478))
- Custom element sources can now be configured to only appear for certain sites. ([#13344](https://github.com/craftcms/cms/discussions/13344))
- The “My Account” page no longer shows a “Require a password reset on next login” checkbox.
- The Asset Indexes utility no longer shows the “Cache remote images” option on ephemeral environments. ([#13202](https://github.com/craftcms/cms/issues/13202))
- It’s now possible to configure UK addresses to show a “County” field. ([#13361](https://github.com/craftcms/cms/pull/13361))
- The “Login Page Logo” and “Site Icon” general settings’ image previews now have checkered backgrounds. ([#13210](https://github.com/craftcms/cms/discussions/13210), [#13229](https://github.com/craftcms/cms/pull/13229))
- Empty field layout tabs are no longer pruned out. ([#13132](https://github.com/craftcms/cms/issues/13132))
- `active`, `addresses`, `admin`, `email`, `friendlyName`, `locked`, `name`, `password`, `pending`, `suspended`, and `username` are now reserved user field handles. ([#13579](https://github.com/craftcms/cms/issues/13579))

### Development
- Added a new `_globals` global Twig variable for front-end templates, which can be used to store custom values in a global scope. ([#13050](https://github.com/craftcms/cms/pull/13050), [#12951](https://github.com/craftcms/cms/discussions/12951))
- The `|replace` Twig filter now supports passing in a hash with regular expression keys. ([#12956](https://github.com/craftcms/cms/issues/12956))
- `{% exit %}` tags now support passing a message after the status code. ([#13166](https://github.com/craftcms/cms/discussions/13166))
- Built-in element types’ GraphQL queries now support passing `null` to `relatedToAssets`, `relatedToEntries`, `relatedToUsers`, `relatedToCategories`, `relatedToTags`, and `relatedToAll` arguments. ([#7954](https://github.com/craftcms/cms/issues/7954))
- Elements now include custom field values when being iterated over, and when being merged. ([#13009](https://github.com/craftcms/cms/issues/13009))
- Dropdown and Radio Buttons fields now have a “Column Type” setting, which will be set to `varchar` for existing fields, and defaults to “Automatic” for new fields. ([#13025](https://github.com/craftcms/cms/pull/13025), [#12954](https://github.com/craftcms/cms/issues/12954))
- Successful `users/login` JSON responses now include information about the logged-in user. ([#13374](https://github.com/craftcms/cms/discussions/13374))

### Extensibility
- Filesystem types can now register custom file uploaders. ([#13313](https://github.com/craftcms/cms/pull/13313))
- When applying a draft, the canonical elements’ `getDirtyAttributes()` and `getDirtyFields()` methods now return the attribute names and field handles that were modified on the draft for save events. ([#12967](https://github.com/craftcms/cms/issues/12967))
- Admin tables can be configured to pass custom query params to the data endpoint. ([#13416](https://github.com/craftcms/cms/pull/13416))
- Admin tables can now be programatically reloaded. ([#13416](https://github.com/craftcms/cms/pull/13416))
- Admin table properties are now reactive. ([#13558](https://github.com/craftcms/cms/pull/13558), [#13520](https://github.com/craftcms/cms/discussions/13520))
- Native element sources can now define a `defaultFilter` key, which defines the default filter condition that should be applied when the source is selected. ([#13499](https://github.com/craftcms/cms/pull/13499))
- Added `craft\addresses\SubdivisionRepository`. ([#13361](https://github.com/craftcms/cms/pull/13361))
- Added `craft\base\Element::showStatusField()`. ([#13265](https://github.com/craftcms/cms/pull/13265))
- Added `craft\base\Element::thumbSvg()`. ([#13262](https://github.com/craftcms/cms/pull/13262))
- Added `craft\base\ElementInterface::getIsSlugTranslatable()`.
- Added `craft\base\ElementInterface::getSlugTranslationDescription()`.
- Added `craft\base\ElementInterface::getSlugTranslationKey()`.
- Added `craft\base\ElementInterface::getThumbHtml()`.
- Added `craft\base\ElementInterface::modifyCustomSource()`.
- Added `craft\base\ElementInterface::setDirtyFields()`.
- Added `craft\base\ElementInterface::setFieldValueFromRequest()`. ([#12935](https://github.com/craftcms/cms/issues/12935))
- Added `craft\base\FieldInterface::normalizeValueFromRequest()`. ([#12935](https://github.com/craftcms/cms/issues/12935))
- Added `craft\base\FieldLayoutProviderInterface`. ([#13250](https://github.com/craftcms/cms/pull/13250))
- Added `craft\base\FsInterface::getShowHasUrlSetting()`. ([#13224](https://github.com/craftcms/cms/pull/13224))
- Added `craft\base\FsInterface::getShowUrlSetting()`. ([#13224](https://github.com/craftcms/cms/pull/13224))
- Added `craft\base\FsTrait::$showHasUrlSetting`. ([#13224](https://github.com/craftcms/cms/pull/13224))
- Added `craft\base\FsTrait::$showUrlSetting`. ([#13224](https://github.com/craftcms/cms/pull/13224))
- Added `craft\behaviors\EventBehavior`. ([#13502](https://github.com/craftcms/cms/discussions/13502))
- Added `craft\controllers\AssetsControllerTrait`.
- Added `craft\elements\db\ElementQuery::EVENT_BEFORE_POPULATE_ELEMENT`.
- Added `craft\events\AssetBundleEvent`.
- Added `craft\events\DefineAddressSubdivisionsEvent`. ([#13361](https://github.com/craftcms/cms/pull/13361))
- Added `craft\events\MoveElementEvent::$action`. ([#13429](https://github.com/craftcms/cms/pull/13429))
- Added `craft\events\MoveElementEvent::$targetElementId`. ([#13429](https://github.com/craftcms/cms/pull/13429))
- Added `craft\events\MoveElementEvent::getTargetElement()`. ([#13429](https://github.com/craftcms/cms/pull/13429))
- Added `craft\gql\GqlEntityRegistry::getOrCreate()`. ([#13354](https://github.com/craftcms/cms/pull/13354))
- Added `craft\helpers\Assets::iconSvg()`.
- Added `craft\helpers\StringHelper::escapeShortcodes()`. ([#12935](https://github.com/craftcms/cms/issues/12935))
- Added `craft\helpers\StringHelper::unescapeShortcodes()`. ([#12935](https://github.com/craftcms/cms/issues/12935))
- Added `craft\models\FieldLayout::$provider`. ([#13250](https://github.com/craftcms/cms/pull/13250))
- Added `craft\services\Addresses::$formatter`, which can be used to override the default address formatter. ([#13242](https://github.com/craftcms/cms/pull/13242), [#12615](https://github.com/craftcms/cms/discussions/12615))
- Added `craft\services\Addresses::EVENT_DEFINE_ADDRESS_SUBDIVISIONS`. ([#13361](https://github.com/craftcms/cms/pull/13361))
- Added `craft\services\Addresses::defineAddressSubdivisions()`. ([#13361](https://github.com/craftcms/cms/pull/13361))
- Added `craft\services\Elements::collectCacheInfoForElement()`.
- Added `craft\services\Elements::getRecentActivity()`. ([#13420](https://github.com/craftcms/cms/pull/13420))
- Added `craft\services\Elements::trackActivity()`. ([#13420](https://github.com/craftcms/cms/pull/13420))
- Added `craft\services\ProjectConfig::$cacheDuration`. ([#13164](https://github.com/craftcms/cms/issues/13164))
- Added `craft\services\Structures::ACTION_APPEND`. ([#13429](https://github.com/craftcms/cms/pull/13429))
- Added `craft\services\Structures::ACTION_PLACE_AFTER`. ([#13429](https://github.com/craftcms/cms/pull/13429))
- Added `craft\services\Structures::ACTION_PLACE_BEFORE`. ([#13429](https://github.com/craftcms/cms/pull/13429))
- Added `craft\services\Structures::ACTION_PREPEND`. ([#13429](https://github.com/craftcms/cms/pull/13429))
- Added `craft\services\Structures::EVENT_AFTER_INSERT_ELEMENT`. ([#13429](https://github.com/craftcms/cms/pull/13429))
- Added `craft\services\Structures::EVENT_BEFORE_INSERT_ELEMENT`. ([#13429](https://github.com/craftcms/cms/pull/13429))
- Added `craft\web\Controller::EVENT_DEFINE_BEHAVIORS`. ([#13477](https://github.com/craftcms/cms/pull/13477))
- Added `craft\web\Controller::defineBehaviors()`. ([#13477](https://github.com/craftcms/cms/pull/13477))
- Added `craft\web\CpScreenResponseBehavior::$errorSummary`, `errorSummary()`, and `errorSummaryTemplate()`. ([#12125](https://github.com/craftcms/cms/pull/12125))
- Added `craft\web\CpScreenResponseBehavior::$pageSidebar`, `pageSidebar()`, and `pageSidebarTemplate()`. ([#13019](https://github.com/craftcms/cms/pull/13019), [#12795](https://github.com/craftcms/cms/issues/12795))
- Added `craft\web\CpScreenResponseBehavior::$slideoutBodyClass`.
- Added `craft\web\Response::$defaultFormatters`. ([#13541](https://github.com/craftcms/cms/pull/13541))
- Added `craft\web\View::EVENT_AFTER_REGISTER_ASSET_BUNDLE`.
- `craft\elements\actions\NewChild` is no longer triggerable on elements that have a `data-disallow-new-children` attribute. ([#13539](https://github.com/craftcms/cms/discussions/13539))
- `craft\elements\actions\SetStatus` is no longer triggerable on elements that have a `data-disallow-status` attribute.
- `craft\helpers\Cp::selectizeFieldHtml()`, `selectizeHtml()`, and `_includes/forms/selectize.twig` now support a `multi` param. ([#13176](https://github.com/craftcms/cms/pull/13176))
- `craft\helpers\Typecast::properties()` now supports backed enum values. ([#13371](https://github.com/craftcms/cms/pull/13371))
- `craft\services\Assets::getRootFolderByVolumeId()` now ensures the root folder actually exists, and caches its results internally, improving performance. ([#13297](https://github.com/craftcms/cms/issues/13297))
- `craft\services\Assets::getThumbUrl()` now has an `$iconFallback` argument, which can be set to `false` to prevent a file icon URL from being returned as a fallback for assets that don’t have image thumbnails.
- `craft\services\Assets::getAllDescendantFolders()` now has an `$asTree` argument. ([#13535](https://github.com/craftcms/cms/discussions/13535))
- `craft\services\Structures::EVENT_BEFORE_MOVE_ELEMENT` is now cancellable. ([#13429](https://github.com/craftcms/cms/pull/13429))
- `craft\validators\UniqueValidator` now supports setting an additional filter via the `filter` property. ([#12941](https://github.com/craftcms/cms/pull/12941))
- `craft\web\Response::setCacheHeaders()` now has `$duration` and `$overwrite` arguments.
- `craft\web\Response::setNoCacheHeaders()` now has an `$overwrite` argument.
- `craft\web\UrlManager` no longer triggers its `EVENT_REGISTER_CP_URL_RULES` and `EVENT_REGISTER_SITE_URL_RULES` events until the request is ready to be routed, making it safe to call `UrlManager::addRules()` from plugin/module constructors. ([#13109](https://github.com/craftcms/cms/issues/13109))
- Deprecated `craft\base\Element::EVENT_AFTER_MOVE_IN_STRUCTURE`. ([#13429](https://github.com/craftcms/cms/pull/13429))
- Deprecated `craft\base\Element::EVENT_BEFORE_MOVE_IN_STRUCTURE`. ([#13429](https://github.com/craftcms/cms/pull/13429))
- Deprecated `craft\base\Element::afterMoveInStructure()`. ([#13429](https://github.com/craftcms/cms/pull/13429))
- Deprecated `craft\base\Element::beforeMoveInStructure()`. ([#13429](https://github.com/craftcms/cms/pull/13429))
- Deprecated `craft\events\ElementStructureEvent`. ([#13429](https://github.com/craftcms/cms/pull/13429))
- Deprecated `craft\helpers\ArrayHelper::firstKey()`. `array_key_first()` should be used instead.
- Deprecated `craft\helpers\Assets::iconPath()`. `craft\helpers\Assets::iconSvg()` or `craft\elements\Asset::getThumbHtml()` should be used instead.
- Deprecated `craft\helpers\Assets::iconUrl()`.
- Deprecated `craft\helpers\UrlHelper::buildQuery()`. `http_build_query()` should be used instead.
- Deprecated `craft\services\Volumes::ensureTopFolder()`. `craft\services\Assets::getRootFolderByVolumeId()` should be used instead.
- Added `Craft.BaseUploader`. ([#13313](https://github.com/craftcms/cms/pull/13313))
- Added `Craft.createUploader()`. ([#13313](https://github.com/craftcms/cms/pull/13313))
- Added `Craft.registerUploaderClass()`. ([#13313](https://github.com/craftcms/cms/pull/13313))
- Added `Craft.Tooltip`.

### System
- Added support for setting environmental values in a “secrets” PHP file, identified by a `CRAFT_SECRETS_PATH` environment variable. ([#13283](https://github.com/craftcms/cms/pull/13283))
- Added support for the `CRAFT_LOG_ALLOW_LINE_BREAKS` environment variable. ([#13544](https://github.com/craftcms/cms/pull/13544))
- All generated URL param characters are now properly encoded. ([#12796](https://github.com/craftcms/cms/issues/12796))
- `migrate` commands besides `migrate/create` no longer create the migration directory if it doesn’t exist yet. ([#12732](https://github.com/craftcms/cms/pull/12732))
- When `content` table columns are resized, if any existing values are too long, all column data is now backed up into a new table, and the overflowing values are set to `null`. ([#13025](https://github.com/craftcms/cms/pull/13025))
- When `content` table columns are renamed, if an existing column with the same name already exists, the original column data is now backed up into a new table and then deleted from the `content` table. ([#13025](https://github.com/craftcms/cms/pull/13025))
- Plain Text and Table fields no longer convert emoji to shortcodes on PostgreSQL.
- Reduced the size of control panel Ajax request headers.
- Improved GraphQL performance. ([#13354](https://github.com/craftcms/cms/pull/13354))
- Fixed an error that occurred when exporting assets, if a subfolder was selected. ([#13570](https://github.com/craftcms/cms/issues/13570))
- Fixed a bug where icons within secondary buttons were illegible when active.
- Fixed a bug where the `|replace` filter was treating search strings as regular expressions even if they were invalid. ([#12956](https://github.com/craftcms/cms/issues/12956))
- Fixed a bug where user groups without “Edit users” permission were being granted “Assign users to [group name]” when upgrading to Craft 4.
- Fixed a bug where keyboard shortcuts weren’t getting reactivated when control panel notifications were dismissed. ([#13574](https://github.com/craftcms/cms/issues/13574))
- Fixed a bug where Plain Text and Table fields were converting posted shortcode-looking strings to emoji. ([#12935](https://github.com/craftcms/cms/issues/12935))
- Fixed a bug where `craft\elements\Asset::getUrl()` was returning invalid URLs for GIF and SVG assets within filesystems without base URLs, if the `transformGifs` or `transformSvgs` config settings were disabled. ([#13306](https://github.com/craftcms/cms/issues/13306))
- Fixed a bug where the GraphQL API wasn’t enforcing schema site selections for the requested site. ([#13346](https://github.com/craftcms/cms/pull/13346))
- Fixed a bug where PM times were getting converted to AM for Greek locales. ([#9942](https://github.com/craftcms/cms/issues/9942))
- Fixed a bug where <kbd>Command</kbd>/<kbd>Ctrl</kbd> + clicks on “New entry” button menu options would open the Entries index page in a new tab, and redirect to the Edit Entry page in the current tab. ([#13550](https://github.com/craftcms/cms/issues/13550))
- Fixed DB cache support for PostgreSQL.
- Updated Yii to 2.0.48.1. ([#13445](https://github.com/craftcms/cms/pull/13445))
- Loosened the Composer constraint to `^2.2.19`. ([#13396](https://github.com/craftcms/cms/discussions/13396))
- Internal Composer operations now use a bundled `composer.phar` file, rather than Composer’s PHP API. ([#13519](https://github.com/craftcms/cms/pull/13519))
- Updated Selectize to 0.15.2. ([#13273](https://github.com/craftcms/cms/discussions/13273))

## 4.4.17 - 2023-08-08

- `meta.__names__` values in the project config are now updated throughout the process of applying incoming project config changes, rather than at the end of the request.
- The `project-config/rebuild` command now rebuilds the `meta.__names__` array from scratch. ([#13456](https://github.com/craftcms/cms/issues/13456))
- Fixed a bug where `Craft.BaseElementIndexView::this.canSelectElement()` wasn’t getting applied for lazy-loaded elements.
- Fixed a bug where setting an element query’s `status` param to `archived` would always yield zero results. ([#13465](https://github.com/craftcms/cms/issues/13465))
- Fixed a bug where `update` commands could fail on some environments.
- Fixed a bug where element thumbnails weren’t getting loaded for expanded relational field previews within element indexes.
- Fixed an error that occurred when deleting a volume with a missing filesystem type.
- Fixed a bug where Color field values were illegible within selected element index rows.
- Fixed a bug where multi-site content could be overwritten when creating a draft. ([#13451](https://github.com/craftcms/cms/issues/13451))
- Fixed a bug where some nested component names weren’t getting deleted from the `meta.__names__` array in the project config. ([#13456](https://github.com/craftcms/cms/issues/13456))
- Fixed a bug where `craft\helpers\DateTimeHelper::toDateInterval()` didn’t support negative integers. ([#13463](https://github.com/craftcms/cms/pull/13463))
- Fixed a bug where admin tables were initially displaying an empty results message rather than a loading spinner, when the initial data was loading via Ajax. ([#13459](https://github.com/craftcms/cms/issues/13459))
- Fixed a bug where garbage collection could terminate prematurely if an exception was thrown when deleting a pending user. ([#13490](https://github.com/craftcms/cms/issues/13490))
- Fixed an error that occurred if the `purify` Twig filter was applied to a `null` value. ([#13495](https://github.com/craftcms/cms/issues/13495))
- Fixed an error that could occur if a console controller’s `runAction()` method returned `null`.
- Fixed a bug where image transforms weren’t respecting their `format` settings. ([#13493](https://github.com/craftcms/cms/issues/13493))
- Fixed an information disclosure vulnerability.

## 4.4.16.1 - 2023-07-19

- Fixed a bug where lightswitch inputs weren’t always stretching to fit their labels, when there was enough space for it. ([#13452](https://github.com/craftcms/cms/issues/13452))

## 4.4.16 - 2023-07-18

- The “Access the control panel” user permission now includes a warning that the permission grants view-only access to user data and most content.
- Added info buttons to “View entries”, “Create entries”, and “Save entries” user permissions, clarifying which actions they allow. ([#13375](https://github.com/craftcms/cms/discussions/13375))
- Improved performance when loading users with eager-loaded `addresses`. ([#13400](https://github.com/craftcms/cms/issues/13400))
- `createDraft` GraphQL mutations now support a `creatorId` argument. ([#13401](https://github.com/craftcms/cms/issues/13401))
- Garbage collection now deletes entries for sites that aren’t supported by their section. ([#13383](https://github.com/craftcms/cms/issues/13383))
- Added `craft\elements\Address::setOwner()`.
- `craft\base\ElementInterface::eagerLoadingMap()` can now include a `createElement` key in the returned array, which defines a target element factory function.
- `craft\base\Element::toArray()` now clones custom field values, similar to `__get()`. ([#13392](https://github.com/craftcms/cms/issues/13392))
- Fixed a bug where entry titles could overflow within Entries fields with “Maintain hierarchy” enabled. ([#13382](https://github.com/craftcms/cms/issues/13382))
- Fixed a bug where batched jobs with a configured limit could be repeated endlessly. ([#13387](https://github.com/craftcms/cms/issues/13387))
- Fixed an error that could occur if `null` was passed to `craft\elements\MatrixBlock::setOwner()`.
- Fixed a bug where eager-loaded categories were always loaded in the structure-defined order, even if the Categories field didn’t have “Maintain hierarchy” enabled. ([#13394](https://github.com/craftcms/cms/issues/13394))
- Fixed a bug where time inputs weren’t handling malformed values properly if ICU 72.1 was installed. ([#13381](https://github.com/craftcms/cms/issues/13381))
- Fixed legacy Live Preview support.
- Fixed a bug where lightswitch inputs could overflow. ([#13419](https://github.com/craftcms/cms/issues/13419))
- Fixed a bug where Matrix field validation wasn’t working properly if the field value was eager-loaded. ([#13421](https://github.com/craftcms/cms/issues/13421))
- Fixed a bug where date and time inputs weren’t always working properly on mobile. ([#13424](https://github.com/craftcms/cms/issues/13424))
- Fixed an RCE vulnerability.

## 4.4.15 - 2023-07-03 [CRITICAL]

- The control panel footer now includes a message about active trials, with a link to purchase the licenses.
- Tags fields now only show up to five suggestions. ([#13322](https://github.com/craftcms/cms/issues/13322))
- The `up`, `migrate/up`, and `migrate/all` commands now revert any project config changes created by migrations on failure.
- The `up`, `migrate/up`, and `migrate/all` commands now prompt to restore the backup created at the outset of the command, or recommend restoring a backup, on failure.
- Added `craft\console\controllers\BackupTrait::restore()`.
- Added `craft\helpers\Component::cleanseConfig()`.
- `craft\log\ContextProcessor::filterVars()` now supports filtering keys using dot notation and `!` negation. ([#13362](https://github.com/craftcms/cms/pull/13362))
- Fixed an error that occurred when passing arguments to an element’s `prev` and `next` fields via GraphQL. ([#13334](https://github.com/craftcms/cms/issues/13334))
- Fixed a bug where Single entries weren’t getting preloaded for template macros, if the template body wasn‘t rendered. ([#13312](https://github.com/craftcms/cms/issues/13312))
- Fixed a bug where asset folders could get dynamically created for elements with temporary slugs. ([#13311](https://github.com/craftcms/cms/issues/13311))
- Fixed a bug where Matrix fields with custom propagation methods were being marked as translatable if the rendered translation key was blank. ([#13329](https://github.com/craftcms/cms/issues/13329))
- Fixed a bug where transformed images’ `width` or `height` properties could be `null` if the transform didn’t specify both dimensions. ([#13335](https://github.com/craftcms/cms/issues/13335))
- Fixed a bug where heading UI elements within field layouts were getting a top border if they were preceded by conditionally-hidden fields. ([#13308](https://github.com/craftcms/cms/issues/13308))
- Fixed a bug where new Single sections could get URIs filled in on form submit based on the section name, if the input was blank and hadn’t been directly edited. ([#13350](https://github.com/craftcms/cms/issues/13350), [#13355](https://github.com/craftcms/cms/pull/13355))
- Fixed a bug where it was possible to drag items beyond the normal page scroll limits. ([#13351](https://github.com/craftcms/cms/issues/13351))
- Fixed two RCE vulnerabilities.

## 4.4.14 - 2023-06-13

- The `utils/fix-field-layout-uids` command now adds missing field layout component UUIDs.
- The `_includes/forms/date` and `_includes/forms/time` templates now accept a `timeZone` variable.
- Invalid utility URLs now redirect to the first permitted utility (besides “Updates”). ([#13282](https://github.com/craftcms/cms/issues/13282))
- Fixed an error that could occur when updating a plugin with the `craft update` command, if it provided a new migration but still had the same schema version.
- Fixed an error that occurred when rendering editable tables with Date or Time columns. ([#13270](https://github.com/craftcms/cms/issues/13270))
- Fixed a bug where CSS classes that contained a pseudo-selector weren’t getting namespaced. ([#13251](https://github.com/craftcms/cms/pull/13251))
- Fixed a JavaScript error that could occur when renaming assets without URLs. ([#13223](https://github.com/craftcms/cms/pull/13223))
- Fixed a bug where `craft\base\Element::setFieldValuesFromRequest()` wasn’t properly handling empty strings passed as the namespace. ([#13252](https://github.com/craftcms/cms/discussions/13252))
- Fixed a styling issue with control panel notifications. ([#13258](https://github.com/craftcms/cms/pull/13258))
- Fixed a bug where element thumbnails could stop getting loaded when quickly switching between element sources. ([#13253](https://github.com/craftcms/cms/issues/13253))
- Fixed an error that occurred when uploading an asset with a filename over 232 characters long, directly to an Assets field. ([#13264](https://github.com/craftcms/cms/issues/13264))
- Fixed an error that occurred when transforming an image with a filename over 232 characters long. ([#13266](https://github.com/craftcms/cms/pull/13266))
- Fixed a SQL error that could occur when upgrading to 4.4 on PostgreSQL, if the database was converted from MySQL. ([#12855](https://github.com/craftcms/cms/issues/12855))
- Fixed a bug where `craft\db\Query::collect()` was returning a `craft\elements\ElementCollection` instance.
- Fixed a SQL error that could occur when upgrading to Craft 4 if any database tables had foreign keys to `entryversions` or other now-unused tables that are removed during the upgrade.
- Fixed a bug where the `users/save-user` action wasn’t including user details in successful responses. ([#13267](https://github.com/craftcms/cms/issues/13267))
- Fixed a PHP error that occurred if an asset without a `dateModified` value was passed to `craft\helpers\Assets::revParams()`. ([#13268](https://github.com/craftcms/cms/pull/13268))
- Fixed a bug where the Updates utility’s heading wasn’t reflecting updates that were blocked due to an expired plugin. ([#13274](https://github.com/craftcms/cms/issues/13274))
- Fixed a bug where element deletion events weren’t getting triggered when elements were hard-deleted from an element index. ([#13280](https://github.com/craftcms/cms/issues/13280))
- Fixed a bug where dropdowns within editable tables had blank optgroup labels. ([#13298](https://github.com/craftcms/cms/issues/13298))
- Fixed a bug where textual cells within editable tables would display `[object Object]` if an object was passed as their value. ([#13303](https://github.com/craftcms/cms/issues/13303))

## 4.4.13 - 2023-05-24

- Fixed a bug where asset sources weren‘t immediately showing a source path on a clear `localStorage` cache.
- Fixed a JavaScript error that could occur when searching within an asset index, when there was no source path. ([#13241](https://github.com/craftcms/cms/issues/13241))
- Fixed a bug where Date fields with “Show Time Zone” enabled were displaying their values in the system’s time zone within element indexes. ([#13233](https://github.com/craftcms/cms/issues/13233))
- Fixed a bug where the “Cancel” buttons within Dashboard widgets’ settings didn’t do anything. ([#13239](https://github.com/craftcms/cms/issues/13239))

## 4.4.12 - 2023-05-23

- Asset indexes now remember their previously-selected source path. ([#13147](https://github.com/craftcms/cms/issues/13147))
- Added the `enabledForSite` field for entries queried via GraphQL. ([#13214](https://github.com/craftcms/cms/pull/13214))
- Added `craft\base\ElementInterface::sourcePath()`.
- Improved `craft\helpers\FileHelper::getExtensionByMimeType()` for some ambiguous, web-friendly MIME types.
- Fixed a bug where reverting an entry’s content from a revision could omit some Matrix blocks.
- Fixed an error that could occur when adding a new site to an entry which contained Matrix blocks, if the same site had been added and removed previously.
- Fixed a bug where Matrix blocks nested within Neo or Super Table fields could be omitted when propagating an entry to a new site. ([#13207](https://github.com/craftcms/cms/issues/13207))
- Fixed a bug where `craft\web\View::registerTwigExtension()` could throw an exception if Twig was already initialized. ([#13208](https://github.com/craftcms/cms/issues/13208))
- Fixed a bug where entries mutated via GraphQL weren’t becoming globally enabled if `enabled` was set to `true`. ([#13214](https://github.com/craftcms/cms/pull/13214))
- Fixed a styling issue with “Post Date” and “Expiry Date” fields. ([#13216](https://github.com/craftcms/cms/issues/13216))
- Removed the OAuth 2.0 Client library, as it’s no longer used in core.
- Fixed a bug where activation emails sent to newly-created users could link to the front-end site, if they were granted control panel access via a user group. ([#13204](https://github.com/craftcms/cms/issues/13204))
- Fixed a bug where “Required” lightswitch labels within field layout designers’ field settings slideouts weren’t getting translated. ([#13230](https://github.com/craftcms/cms/issues/13230))
- Fixed a bug where Date fields could display the wrong date. ([#13233](https://github.com/craftcms/cms/issues/13233))
- Deprecated the `Craft.startsWith()` JavaScript method. `String.prototype.startsWith()` should be used instead.
- Fixed two XSS vulnerabilities.

## 4.4.11 - 2023-05-15

- Fixed a bug where Matrix blocks weren’t getting propagated to newly-added sites for entries. ([#13181](https://github.com/craftcms/cms/issues/13181))
- Fixed a SQL error that could occur when updating to Craft 4.4 on PostgreSQL. ([#13186](https://github.com/craftcms/cms/issues/13186))
- Fixed a bug where `craft\helpers\StringHelper::isUtf8()` was unreliable.
- Fixed a styling issue with Date fields. ([#13182](https://github.com/craftcms/cms/issues/13182))

## 4.4.10.1 - 2023-05-10

- Fixed a bug where it wasn’t possible to add new Matrix blocks via the “Add a block” menu. ([#13177](https://github.com/craftcms/cms/issues/13177))

## 4.4.10 - 2023-05-09

- PHP warnings and notices no longer halt execution when Dev Mode is disabled. ([#13164](https://github.com/craftcms/cms/issues/13164))
- Fixed a “Double-instantiating a menu button on an element” console warning that occurred on pages with Matrix fields. ([#6338](https://github.com/craftcms/cms/issues/6338))
- Fixed a bug where Quick Post widget settings weren’t filtering custom field options for the selected entry type.
- Fixed a bug where Matrix blocks could get detached from entries when sections were enabled for a new site. ([#13155](https://github.com/craftcms/cms/issues/13155))
- Fixed an error that could occur when entrifying a global set without a field layout. ([#13156](https://github.com/craftcms/cms/issues/13156))
- Fixed a bug where Single entries’ edit pages could have “Save and add another” actions. ([#13157](https://github.com/craftcms/cms/issues/13157))
- Fixed styling issues with Date fields. ([#13167](https://github.com/craftcms/cms/issues/13167))
- Fixed the vertical alignment of element labels. ([#13168](https://github.com/craftcms/cms/issues/13168))
- Fixed a bug where the System Report utility could display MariaDB’s MySQL-equivalent version, if it was listed first in the server version string.
- Added `craft\helpers\ArrayHelper::containsRecursive()`.
- `craft\helpers\App::normalizeVersion()` now returns the highest version found before distribution info.

## 4.4.9 - 2023-05-02

- Volumes no longer validate if their field layout contains a field called `extension`, `filename`, `height`, `kind`, `size`, or `width`.
- It’s now possible for plugins to register errors to entries’ `typeId`, `parentId`, and `authorId` attributes. ([#13138](https://github.com/craftcms/cms/pull/13138))
- Stack traces returned by `craft\helpers\App::backtrace()` now more closely resemble exception stack traces.
- “Element query executed before Craft is fully initialized” warnings now include a stack trace.
- Fixed a bug where queue-runner Ajax requests triggered on the front end weren’t getting closed before running the queue, potentially causing long front-end load delays.
- Fixed a bug where long element titles weren’t wrapping. ([#13143](https://github.com/craftcms/cms/issues/13143))
- Fixed a user enumeration timing attack vulnerability.
- Fixed a SQL error that could occur when upgrading to Craft 4, if any `matrixblocks` table rows referenced nonexistent element IDs. ([#13121](https://github.com/craftcms/cms/issues/13121))
- Fixed a SQL error that could occur when upgrading to Craft 4, if anything triggered an asset or volume query. ([#13130](https://github.com/craftcms/cms/issues/13130))
- Fixed a SQL error that occurred when deleting a category group on PostgreSQL, when configured with a table prefix. ([#13127](https://github.com/craftcms/cms/issues/13127))
- Fixed a bug where it was possible to query for elements with soft-deleted site IDs.
- Fixed a JavaScript error that could occur on the control panel login form.

## 4.4.8 - 2023-04-25

- Category/tag/global set reference tags now map to entries, if no category groups/tag groups/global sets exist. ([#13082](https://github.com/craftcms/cms/issues/13082))
- HTML Purifier now allows `data-oembed-url` attributes on `div` tags. ([craftcms/ckeditor#80](https://github.com/craftcms/ckeditor/issues/80))
- Added `craft\queue\Queue::EVENT_AFTER_EXEC_AND_RELEASE`. ([#13096](https://github.com/craftcms/cms/issues/13096))
- `craft\services\Elements::propagateElements()` now returns the element in the target site.
- A globally-defined element thumb loader is now available in the control panel via `Craft.cp.elementThumbLoader`.
- Fixed a bug where it was possible to select a disallowed volume as the Default Asset Location in Assets field settings. ([#13072](https://github.com/craftcms/cms/issues/13072))
- Fixed a bug where it was possible to upload files to Assets fields outside of the allowed volumes, if the Default Upload Location was set to a disallowed volume. ([#13072](https://github.com/craftcms/cms/issues/13072))
- Fixed an error that could occur if a Plain Text field had over 1,000,000 bytes. ([#13083](https://github.com/craftcms/cms/issues/13083))
- Fixed a bug where relational field values weren’t yielding any results for event handlers immediately after a draft had been merged. ([#13087](https://github.com/craftcms/cms/issues/13087))
- Fixed a bug where element labels could bleed out of their container. ([#13099](https://github.com/craftcms/cms/issues/13099))
- Fixed an error that occurred if `yii\web\UrlManager::addRules()` was called on a console request. ([#13109](https://github.com/craftcms/cms/issues/13109))
- Fixed a bug where it was possible to select the current folder as the target when moving a volume folder, resulting in the folder and its contents being lost. ([#13118](https://github.com/craftcms/cms/issues/13118))
- Fixed an error that could occur when running tests. ([#13076](https://github.com/craftcms/cms/issues/13076))
- Fixed an error that occurred when sending the activation email for a new user, if there were any validation errors due to new group assignments. ([#13060](https://github.com/craftcms/cms/issues/13060))
- Fixed a bug where the “Send an activation email now” user account checkbox was losing its value if there were any validation errors.
- Fixed an error that could occur when creating a database backup on MySQL and MariaDB. ([#12996](https://github.com/craftcms/cms/issues/12996))
- Fixed a bug where Edit Category screens were including a Parent field, even if the category group’s Max Levels was set to `1`. ([#13097](https://github.com/craftcms/cms/discussions/13097))
- Fixed a bug where the uploader’s user photo wasn’t always loading on Edit Asset pages.
- Fixed a bug where the “Delete for site” bulk element action was deleting disabled elements and drafts across all sites. ([#13116](https://github.com/craftcms/cms/issues/13116))
- Fixed a bug where Entries and Categories fields with “Maintain hierarchy” enabled could lose relations to elements that didn’t exist in the primary site. ([#13057](https://github.com/craftcms/cms/issues/13057))

## 4.4.7.1 - 2023-04-15

- Locked the Yii 2 PSR Log Target library to 1.1.3 to avoid a PHP error that occurs on 1.1.4.

## 4.4.7 - 2023-04-11

- Improved the control panel styling when the Debug Toolbar is enabled.
- The image transformer now verifies that transforms don’t exist if the index record is missing, before queuing up the transform generation, for local filesystems. ([#13052](https://github.com/craftcms/cms/issues/13052))
- Added the `--propagate-to` and `--set-enabled-for-site` options to the `resave/entries` command.
- Craft’s bootstrap script now defines a `CRAFT_ENVIRONMENT` environment variable, as a safety measure for plugins that may be checking for it rather than `Craft::$app->env`.
- Added `craft\helpers\ElementHelper::siteStatusesForElement()`.
- `craft\elements\Asset::EVENT_BEFORE_DEFINE_URL` now sends a `craft\events\DefineAssetUrlEvent` object, rather than `craft\events\DefineUrlEvent`. ([#13018](https://github.com/craftcms/cms/issues/13018))
- `craft\web\View::renderObjectTemplate()` now trims the returned template output.
- Fixed a bug where users were “View other users’ drafts” section permissions weren’t being enforced for unpublished drafts.
- Fixed a bug where Matrix fields weren’t counting disabled blocks when enforcing their Min Blocks settings. ([#13059](https://github.com/craftcms/cms/issues/13059))
- Fixed a bug where volume folder modals’ sidebars and content were being cut off. ([#13074](https://github.com/craftcms/cms/issues/13074))
- Fixed a bug where element editors were showing provisional changes, even if the user didn’t have permission to save them.
- Fixed a bug where the control panel could be inaccessible if a mutex lock couldn’t be acquired for the queue. ([#13052](https://github.com/craftcms/cms/issues/13052))
- Fixed a bug where it wasn’t possible to update a Matrix block on a revision without a new block ID being assigned. ([#13064](https://github.com/craftcms/cms/discussions/13064))
- Fixed a JavaScript error that could occur on field layout designers, if any tabs didn’t have any elements. ([#13062](https://github.com/craftcms/cms/issues/13062))
- Fixed a bug where selecting an image with a transform within an asset selector modal wasn’t ever resolving.
- Fixed a PHP error that could occur if there was a problem sending a password-reset email. ([#13070](https://github.com/craftcms/cms/pull/13070))
- Fixed a bug where users’ User Groups and Permissions settings were getting cleared in the UI when sending an activation email, if the email failed to send. ([#13061](https://github.com/craftcms/cms/issues/13061))
- Fixed XSS vulnerabilities.
- Updated yii2-debug to 2.1.22. ([#13058](https://github.com/craftcms/cms/issues/13058))

## 4.4.6.1 - 2023-04-04

- Fixed a bug where Categories fields weren’t retaining custom sort orders when “Maintain hierarchy” was disabled. ([#10560](https://github.com/craftcms/cms/discussions/10560))

## 4.4.6 - 2023-04-04

- Content tab menus now reveal when a tab contains validation errors, and invalid tabs’ menu options get the same warning icon treatment as inline tabs do. ([#12971](https://github.com/craftcms/cms/issues/12971))
- Selectize menus now expand upwards when there’s not ample space below them. ([#12976](https://github.com/craftcms/cms/issues/12976))
- Element index bulk action spinners are now centered on the viewport. ([#12972](https://github.com/craftcms/cms/issues/12972))
- All control panel errors are new presented via error notifications rather than browser alerts. ([#13024](https://github.com/craftcms/cms/issues/13024))
- The `up` command now sets its default `--isolated` option value to `true`, and no longer creates a redundant mutex lock.
- Added `craft\base\Element::EVENT_BEFORE_DEFINE_URL`. ([#13018](https://github.com/craftcms/cms/issues/13018))
- Added `craft\utilities\AssetIndexes::volumes()`.
- `craft\controllers\AssetIndexesController::actionStartIndexing()` now cross-references the selected volumes with those allowed by `craft\utilities\AssetIndexes::EVENT_LIST_VOLUMES` event handlers. ([#13039](https://github.com/craftcms/cms/pull/13039), [#12819](https://github.com/craftcms/cms/pull/12819))
- Fixed a bug where Assets fields weren’t respecting their View Mode setting when viewing entry revisions. ([#12948](https://github.com/craftcms/cms/issues/12948))
- Fixed a bug where asset pagination was broken when there was more than 100 subfolders. ([#12969](https://github.com/craftcms/cms/issues/12969))
- Fixed a bug where entry index pages’ “Revision Notes” and “Last Edited By” columns weren’t getting populated for disabled entries. ([#12981](https://github.com/craftcms/cms/issues/12981))
- Fixed a bug where assets were getting relocated to the root volume folder when renamed. ([#12995](https://github.com/craftcms/cms/issues/12995))
- Fixed a bug where it wasn’t possible to preview entries on another domain when the system was offline. ([#12979](https://github.com/craftcms/cms/issues/12979))
- Fixed a bug where users were able to access volumes they didn’t have permission to view via Assets fields. ([#13006](https://github.com/craftcms/cms/issues/13006))
- Fixed a bug where zero-width spaces, invisible plus signs, and byte order marks weren’t getting stripped from sanitized asset filenames. ([#13022](https://github.com/craftcms/cms/issues/13022))
- Fixed a bug where the Plugin Store wasn’t accurately reporting installed plugins’ license statuses. ([#12986](https://github.com/craftcms/cms/issues/12986))
- Fixed a bug where the Plugin Store wasn’t handling 403 API responses for cart operations properly, once a cart had been handed off to Craft Console and assigned to an organization. ([#12916](https://github.com/craftcms/cms/issues/12916))
- Fixed a bug where `craft\helpers\FileHelper::absolutePath()` wasn’t treating Windows file paths beginning drive letters as absolute. ([craftcms/generator#16](https://github.com/craftcms/generator/issues/16))
- Fixed a bug where it wasn’t possible to sort Categories fields with “Maintain hierarchy” disabled. ([#10560](https://github.com/craftcms/cms/discussions/10560))
- Fixed a bug where selectize inputs didn’t have a minimum width. ([#12950](https://github.com/craftcms/cms/issues/12950))
- Fixed a bug where the wrong tab would appear to be initially selected after an autosave, if the selected tab had changed during the autosave. ([#12960](https://github.com/craftcms/cms/issues/12960))
- Fixed a bug where it wasn’t possible to add a Dropdown field without a blank option to a global set. ([#12965](https://github.com/craftcms/cms/issues/12965))
- Fixed a bug where automatically-added Matrix blocks (per the field’s Min Blocks setting) were getting discarded if no changes were made to them. ([#12973](https://github.com/craftcms/cms/issues/12973))
- Fixed an error that could occur when installing Craft with an existing project config, if any image transforms were defined that didn’t specify the `upscale` property.
- Fixed a bug where nested folders in asset search results weren’t showing their relative path.
- Fixed a bug where admin tables’ default delete icon title text wasn’t getting translated. ([#13030](https://github.com/craftcms/cms/issues/13030))
- Fixed a bug where it was possible to save a Local filesystem pointed at a system directory (e.g. the `templates/` or `vendor/` folders), which mitigates a potential RCE vulnerability.
- Fixed XSS vulnerabilities.

## 4.4.5 - 2023-03-21

- Fixed a bug where relation data was getting deleted when running garbage collection on PostgreSQL. ([#9905](https://github.com/craftcms/cms/issues/9905))
- Fixed a bug where Lightswitch fields’ “OFF Label” and “ON Label” settings weren’t getting translated. ([#12942](https://github.com/craftcms/cms/issues/12942))
- Fixed a bug where `craft\events\DefineUserContentSummaryEvent::$userId` was never set for `craft\controllers\EVENT_DEFINE_CONTENT_SUMMARY` events. ([#12944](https://github.com/craftcms/cms/issues/12944))
- Fixed a bug where element edit pages weren’t displaying layout tabs that didn’t have a unique name. ([#12928](https://github.com/craftcms/cms/issues/12928))
- Fixed a bug where the `CRAFT_LOG_PHP_ERRORS` constant/environment variable wasn’t being respected when set to `false`. ([#12862](https://github.com/craftcms/cms/issues/12862))
- Fixed a bug where the `entrify/categories` command wasn’t converting disabled categories. ([#12945](https://github.com/craftcms/cms/issues/12945))
- Updated svg-sanitizer to 0.16. ([#12943](https://github.com/craftcms/cms/issues/12943))

## 4.4.4 - 2023-03-20

- Input autofocussing has been reintroduced throughout the control panel. ([#12921](https://github.com/craftcms/cms/discussions/12921))
- The `|json_encode` Twig filter now calls `craft\helpers\Json::encode()` internally, improving error handling. ([#12919](https://github.com/craftcms/cms/issues/12919))
- `craft\helpers\Json::encode()` no longer sets the `JSON_UNESCAPED_SLASHES` flag by default.
- Fixed a JavaScript error that occurred when resolving an asset move conflict. ([#12920](https://github.com/craftcms/cms/issues/12920))
- Fixed a bug where volume subfolders were being shown when viewing soft-deleted assets. ([#12927](https://github.com/craftcms/cms/issues/12927))
- Fixed a bug where structure data was getting deleted when running garbage collection on PostgreSQL. ([#12925](https://github.com/craftcms/cms/issues/12925))
- Fixed an error that could occur when rebuilding the project config, if there were any custom source definitions for element types that weren’t Composer-installed. ([#12881](https://github.com/craftcms/cms/issues/12881))
- Fixed an XSS vulnerability.

## 4.4.3 - 2023-03-16

- Customize Sources modals no longer hide when the <kbd>Esc</kbd> key is pressed on the surrounding area is clicked on. ([#12895](https://github.com/craftcms/cms/issues/12895))
- Sections created via `entrify` commands no longer get a “Primary entry page” preview target by default, unless it was sourced from a category group with URLs. ([#12897](https://github.com/craftcms/cms/issues/12897))
- `entrify` commands and the `sections/create` command now prompt for the initial entry type name and handle. ([#12894](https://github.com/craftcms/cms/discussions/12894))
- Added `craft\helpers\FileHelper::uniqueName()`.
- Added `craft\helpers\StringHelper::emojiToShortcodes()`.
- Added `craft\helpers\StringHelper::shortcodesToEmoji()`.
- Fixed an error that occurred when uploading an asset with a filename over 250 characters long. ([#12889](https://github.com/craftcms/cms/issues/12889))
- Fixed an error that could occur when preparing licensing alerts, if any licenses were invalid. ([#12899](https://github.com/craftcms/cms/issues/12899))
- Fixed a bug where it wasn’t possible to drag nested Neo blocks. ([#12896](https://github.com/craftcms/cms/issues/12896))
- Fixed a bug where fields with reduced widths in Matrix blocks were becoming full-width while dragged. ([#12909](https://github.com/craftcms/cms/issues/12909))
- Fixed a bug where multi-edition plugins weren’t showing their edition labels within the Plugin Store cart. ([#12910](https://github.com/craftcms/cms/issues/12910))
- Fixed a bug where private plugins’ control panel templates weren’t directly accessible by URL.
- Fixed a bug where element selector modals were persisting parts of their state in the query string. ([#12900](https://github.com/craftcms/cms/issues/12900))
- Fixed a PHP error that occurred if a field type stored enum values. ([#12297](https://github.com/craftcms/cms/issues/12297))
- Fixed an error that could occur when generating transforms for images stored in Google Cloud Storage. ([#12878](https://github.com/craftcms/cms/issues/12878))
- Fixed a bug where some unicode characters were getting removed by LitEmoji. ([#12905](https://github.com/craftcms/cms/issues/12905))

## 4.4.2 - 2023-03-14

- The `entrify/categories` and `entrify/global-set` commands now update user permissions for the new sections. ([#12849](https://github.com/craftcms/cms/discussions/12849))
- Variable dumps now use a light theme for web requests by default. ([#12857](https://github.com/craftcms/cms/pull/12857))
- Added the `dumper` application component and `craft\base\ApplicationTrait::getDumper()`. ([#12869](https://github.com/craftcms/cms/pull/12869))
- Added `craft\models\ImageTransform::getConfig()`.
- Fixed a bug where it wasn’t always possible to access entry or category edit pages if the `slugWordSeparator` config setting was set to `/`. ([#12871](https://github.com/craftcms/cms/issues/12871))
- Fixed a bug where `craft\helpers\Html::parseTagAttribute()` wasn’t decoding attribute values, which could lead to double-encoded attributes, e.g. when using the `|attr` filter. ([#12887](https://github.com/craftcms/cms/issues/12887))
- Fixed a bug where multi-value field inputs would be considered modified even if they weren’t, if the field type’s `isValueEmpty()` method returned `true`. ([#12858](https://github.com/craftcms/cms/issues/12858))
- Fixed a bug where asset thumbnails within secondary slideout tabs weren’t loading immediately. ([#12859](https://github.com/craftcms/cms/issues/12859))
- Fixed a bug where rebuilding the project config would lose track of image transforms’ `fill` and `upscale` settings. ([#12879](https://github.com/craftcms/cms/issues/12879))
- Fixed a bug where blank Dropdown options weren’t showing up in the Selectize menu. ([#12880](https://github.com/craftcms/cms/issues/12880))
- Fixed a bug where it was possible to save a Dropdown field without a value, even if the field didn’t have any blank options. ([#12880](https://github.com/craftcms/cms/issues/12880))
- Fixed a bug where element action triggers weren’t centered for element sources that don’t define any exporters. ([#12885](https://github.com/craftcms/cms/issues/12885))
- Fixed an error that could occur when generating a transform URL for an image in the temp folder.
- Fixed XSS vulnerabilities.
- Fixed an SSRF vulnerability.

## 4.4.1 - 2023-03-09

- Fixed a bug where it wasn’t possible to select subfolders on the Assets index page. ([#12802](https://github.com/craftcms/cms/issues/12802))
- Fixed a bug where element index search inputs were losing focus when the element listing was updated. ([#12846](https://github.com/craftcms/cms/issues/12846))
- Fixed a bug where the database driver was being referenced as “MySQL” when using MariaDB. ([#12827](https://github.com/craftcms/cms/issues/12827))
- Fixed a bug where users weren’t able to select assets within Assets fields, if they didn’t have full permissions for the volume. ([#12851](https://github.com/craftcms/cms/issues/12851))
- Fixed a bug where the Assets index page’s URL would get updated incorrectly when renaming a subfolder.
- Fixed a bug where non-admin users weren’t able to view Single section entries. ([#12838](https://github.com/craftcms/cms/issues/12838))
- Fixed an error that could occur when saving an element with eager-loaded relations. ([#12839](https://github.com/craftcms/cms/issues/12839))
- Fixed a bug where Customize Sources modals weren’t showing source headings with no subsequent sources. ([#12840](https://github.com/craftcms/cms/issues/12840))
- Fixed a bug where `entrify` commands could leave the database and project config data in inconsistent states, if aborted prematurely. ([#12850](https://github.com/craftcms/cms/pull/12850))
- Fixed a bug where the `entrify/global-set` command wasn’t always suggesting the command to run on other environments.
- Fixed a bug where the Assets index page would appear to keep loading indefinitely after renaming a subfolder.
- Fixed a bug where folders within asset indexes were getting the current site name appended to them, on multi-site installs. ([#12852](https://github.com/craftcms/cms/issues/12852))
- Fixed a SQL error that could occur when updating to Craft 4.4 on PostgreSQL. ([#12855](https://github.com/craftcms/cms/issues/12855))
- Added `craft\db\Connection::getDriverLabel()`.

## 4.4.0 - 2023-03-08

### Content Management
- Volume subfolders are now displayed within the element listing pane on asset indexes, rather than as nested sources in the sidebar. ([#12558](https://github.com/craftcms/cms/pull/12558), [#9171](https://github.com/craftcms/cms/discussions/9171), [#5809](https://github.com/craftcms/cms/issues/5809))
- Asset indexes now display the current subfolder path above the element listing. ([#12558](https://github.com/craftcms/cms/pull/12558))
- Assets and folders can now be drag-and-dropped simultaneously. ([#12792](https://github.com/craftcms/cms/pull/12792))
- Reduced the likelihood of accidentally triggering an asset drag operation. ([#12792](https://github.com/craftcms/cms/pull/12792))
- Reduced the likelihood of accidentally dropping dragged assets/folders on an unintended target. ([#12792](https://github.com/craftcms/cms/pull/12792))
- It’s now possible to move volume folders and assets to a new location via a new “Move…” bulk element action, rather than via drag-and-drop interactions. ([#12558](https://github.com/craftcms/cms/pull/12558))
- It’s now possible to sort asset indexes by image width and height. ([#12653](https://github.com/craftcms/cms/pull/12653))
- Structured element index sources now have a dedicated view mode option for showing elements as a structured table. ([#12722](https://github.com/craftcms/cms/pull/12722), [#12718](https://github.com/craftcms/cms/discussions/12718))
- Entry and category indexes can now have “Ancestors” and “Parent” columns. ([#12666](https://github.com/craftcms/cms/discussions/12666))
- All element sources now have a “Duplicate” action, even if the element type’s `defineActions()` method didn’t include one. ([#12382](https://github.com/craftcms/cms/discussions/12382))
- Element index pages now track the search term in a query param, so the results can be shared. ([#8942](https://github.com/craftcms/cms/discussions/8942), [#12399](https://github.com/craftcms/cms/pull/12399))
- Entries with more than 10 revisions now include a “View all revisions” item within their revision menu, which links to a new revisions index page for the entry that paginates through all its revisions. ([#8609](https://github.com/craftcms/cms/discussions/8609))
- Entries and Categories fields now have “Maintain hierarchy” settings, which become available when a single structured source is selected. ([#8522](https://github.com/craftcms/cms/discussions/8522), [#8748](https://github.com/craftcms/cms/discussions/8748), [#10560](https://github.com/craftcms/cms/discussions/10560), [#11749](https://github.com/craftcms/cms/pull/11749))
- Entries fields now have a “Branch Limit” setting, which becomes available when “Maintain hierarchy” is enabled, replacing “Min Relations” and “Max Relations”.
- Categories fields now have “Min Relations” and “Max Relations” settings, which become available when “Maintain hierarchy” is disabled, replacing “Branch Limit”.
- Added “Viewable” asset and entry condition rules. ([#12240](https://github.com/craftcms/cms/discussions/12240), [#12266](https://github.com/craftcms/cms/pull/12266))
- Renamed the “Editable” asset and entry condition rules to “Savable”. ([#12266](https://github.com/craftcms/cms/pull/12266))
- Assets, categories, and entries will now redirect to the last-selected source on their index pages when saved. ([#11996](https://github.com/craftcms/cms/discussions/11996))
- Dropdown fields that don’t have a blank option and are missing a value will now include and select a blank option at the beginning of their menu. ([#12235](https://github.com/craftcms/cms/discussions/12235))
- Tip and Warning field layout UI elements can now be marked as dismissible, giving authors the ability to hide them. ([#12188](https://github.com/craftcms/cms/discussions/12188))
- All assets now get thumbnails in the control panel, even if they don’t have a transform filesystem with a base URL. ([#12531](https://github.com/craftcms/cms/issues/12531))
- Dropdown and Multi-select fields now use Selectize. ([#8403](https://github.com/craftcms/cms/discussions/8403))
- Improved the styling of bulk element action triggers. ([#12793](https://github.com/craftcms/cms/pull/12793))

### Accessibility
- Improved the announcement menu for screen readers. ([#12361](https://github.com/craftcms/cms/pull/12361))
- Improved keyboard control of the Updates utility. ([#12189](https://github.com/craftcms/cms/pull/12189))
- Improved the color contrast and keyboard control of the Customize Sources modal. ([#12233](https://github.com/craftcms/cms/pull/12233))
- Improved info icons for screen readers. ([#12272](https://github.com/craftcms/cms/pull/12272))
- Removed input autofocussing throughout the control panel. ([#12324](https://github.com/craftcms/cms/discussions/12324), [#12332](https://github.com/craftcms/cms/pull/12332), [#12406](https://github.com/craftcms/cms/pull/12406))
- Improved the login screen for screen readers. ([#12386](https://github.com/craftcms/cms/pull/12386))
- Improved _conditional_ and _required_ field indicators for screen readers. ([#12509](https://github.com/craftcms/cms/pull/12509))
- Improved element index pages for screen readers. ([#12731](https://github.com/craftcms/cms/pull/12731))
- Improved bulk element action triggers on element index pages. ([#12415](https://github.com/craftcms/cms/pull/12415))
- Improved the color contrast of element indexes. ([#12213](https://github.com/craftcms/cms/pull/12213))
- Asset preview modals now show videos’ alt text. ([#12637](https://github.com/craftcms/cms/pull/12637))
- Improved element indexes’ “Export” buttons for screen readers. ([#12754](https://github.com/craftcms/cms/pull/12754))
- Improved Quick Post widgets’ “Fields” settings for screen readers. ([#12772](https://github.com/craftcms/cms/pull/12772))
- Improved some element selector modals for screen readers. ([#12783](https://github.com/craftcms/cms/pull/12783))
- Fixed a bug where it wasn’t possible to vertically scroll element index filter HUDs. ([#12751](https://github.com/craftcms/cms/pull/12751))
- Fixed a bug where translated locale names within users’ “Language” and “Formatting Locale” preference menus didn’t have `lang` attributes. ([#12773](https://github.com/craftcms/cms/pull/12773))
- Fixed a bug where search icons on element indexes weren’t hidden from screen readers. ([#12785](https://github.com/craftcms/cms/pull/12785))

### Administration
- Most licensing issues are now consolidated into a single control panel alert, with a button to resolve them all with a single purchase on Craft Console. ([#12768](https://github.com/craftcms/cms/pull/12768))
- Conditional layout components are now identified using a condition icon within field layout designers. ([#12250](https://github.com/craftcms/cms/issues/12250))
- All CLI commands now support an `--isolated` option, which ensures the command is run in isolation. ([#12337](https://github.com/craftcms/cms/discussions/12337), [#12350](https://github.com/craftcms/cms/pull/12350))
- Added the `entrify/categories`, `entrify/tags`, and `entrify/global-set` commands, for converting categories, tags, and global sets to entries. ([#12689](https://github.com/craftcms/cms/pull/12689), [#9781](https://github.com/craftcms/cms/discussions/9781))
- Added the `sections/create` and `sections/delete` commands. ([#12689](https://github.com/craftcms/cms/pull/12689))
- The `plugin/install`, `plugin/uninstall`, `plugin/enable`, and `plugin/disabled` commands now support an `--all` option, which applies the action to all applicable Composer-installed plugins. ([#11373](https://github.com/craftcms/cms/discussions/11373), [#12218](https://github.com/craftcms/cms/pull/12218))
- The `project-config/apply` command now supports a `--quiet` option, which reduces the command output. ([#12568](https://github.com/craftcms/cms/discussions/12568))
- Added the `users/unlock` console command. ([#12345](https://github.com/craftcms/cms/discussions/12345))
- The Asset Indexes utility no longer skips volumes if the root folder was completely empty. ([#12585](https://github.com/craftcms/cms/issues/12585), [#12604](https://github.com/craftcms/cms/pull/12604))
- The Asset Indexes utility now has a “List empty folders” setting, which determines whether empty folders should be listed for deletion from the index. ([#12604](https://github.com/craftcms/cms/pull/12604))
- The Asset Indexes utility now lists missing/empty folders and files separately in the review screen. ([#12604](https://github.com/craftcms/cms/pull/12604))
- Relational condition rules for conditions that are saved to the project config now accept a Twig template which outputs a related element ID dynamically. ([#12679](https://github.com/craftcms/cms/pull/12679), [#12676](https://github.com/craftcms/cms/discussions/12676))
- Image transform settings no longer show the “Default Focal Point” setting when Mode is set to “Fit”, as the setting had no effect. ([#12774](https://github.com/craftcms/cms/pull/12774))
- Improved the CLI output for `index-assets` commands. ([#12604](https://github.com/craftcms/cms/pull/12604))

### Development
- Added the “Letterbox” (`letterbox`) image transform mode. ([#8848](https://github.com/craftcms/cms/discussions/8848), [#12214](https://github.com/craftcms/cms/pull/12214))
- Added the `preloadSingles` config setting, which causes front-end Twig templates to automatically preload Single section entries which are referenced in the template. ([#12698](https://github.com/craftcms/cms/pull/12787))
- Control panel-defined image transforms now have an “Allow Upscaling” setting, which will initially be set to the `upscaleImages` config setting for existing transforms. ([#12214](https://github.com/craftcms/cms/pull/12214))
- Template-defined image transforms can now have an `upscale` setting. The `upscaleImages` config setting will be used by default if not set. ([#12214](https://github.com/craftcms/cms/pull/12214))
- Added the `exec` command, which executes an individual PHP statement and outputs the result. ([#12528](https://github.com/craftcms/cms/pull/12528))
- Added the `editable` and `savable` asset query params. ([#12266](https://github.com/craftcms/cms/pull/12266))
- Added the `savable` entry query param. ([#12266](https://github.com/craftcms/cms/pull/12266))
- The `editable` entry query param can now be set to `false` to only show entries that _can’t_ be viewed by the current user. ([#12266](https://github.com/craftcms/cms/pull/12266))
- Added the `{% dump %}` tag, which dumps variables into a new “Dumps” Debug Toolbar panel. ([#12506](https://github.com/craftcms/cms/pull/12506))
- Added the `base64_decode` and `base64_encode` Twig filters. ([#12696](https://github.com/craftcms/cms/discussions/12696))
- The `dump()` Twig function now utilizes `Craft::dump()`, and no longer requires Dev Mode to be active. ([#12486](https://github.com/craftcms/cms/pull/12486), [#12479](https://github.com/craftcms/cms/discussions/12479))
- The `{% dd %}` Twig tag can now output the entire `context` array, if no variable is passed to it. ([#12486](https://github.com/craftcms/cms/pull/12486))
- Added the `revisionNotes` field to elements queried via GraphQL. ([#12610](https://github.com/craftcms/cms/issues/12610))
- Added `ancestors` and `descendants` fields to categories queried via GraphQL. ([#12427](https://github.com/craftcms/cms/issues/12427))
- Added `craft\elements\Asset::getFormat()` and the `format` field for assets queried via GraphQL. ([#12398](https://github.com/craftcms/cms/pull/12398), [#12521](https://github.com/craftcms/cms/pull/12521))
- `Craft::dump()`, `Craft::dd()`, the `dump()` Twig function, and the `{% dd %}` Twig tag now use Symfony’s VarDumper. ([#12479](https://github.com/craftcms/cms/discussions/12479))
- `Craft::dump()` now has a `$return` argument, which will cause the resulting dump to be returned as a string rather than output, if `true`.
- `craft\elements\Asset::getMimeType()` now has a `$transform` argument, and assets’ `mimeType` GraphQL fields now support a `@transform` directive. ([#12269](https://github.com/craftcms/cms/discussions/12269), [#12397](https://github.com/craftcms/cms/pull/12397), [#12522](https://github.com/craftcms/cms/pull/12522))
- `craft\helpers\App::env()` now returns `null` if the original value was `'null'`. ([#12742](https://github.com/craftcms/cms/pull/12742))
- `craft\helpers\Db::escapeParam()` now escapes `:empty:` and `:notempty:` strings. ([#12691](https://github.com/craftcms/cms/discussions/12691))

### Extensibility
- Added support for private plugins. ([#12716](https://github.com/craftcms/cms/pull/12716), [#8908](https://github.com/craftcms/cms/discussions/8908))
- Added the `elements/revisions` action. ([#12211](https://github.com/craftcms/cms/pull/12211))
- Console controllers that directly use `craft\console\ControllerTrait` no longer need to call `$this->checkTty()` or `$this->checkRootUser()` themselves; they are now called from `ControllerTrait::init()` and `beforeAction()`.
- Element source definitions can now include a `defaultSourcePath` key.
- Element custom field validation now respects the list of attributes passed to `validate()`.
- Improving IDE autocompletion for chained query param calls. ([#12656](https://github.com/craftcms/cms/pull/12656))
- Added `craft\base\ApplicationTrait::getEditionHandle()`.
- Added `craft\base\BaseFsInterface`. ([#12709](https://github.com/craftcms/cms/pull/12709))
- Added `craft\base\Batchable`.
- Added `craft\base\Element::cpRevisionsUrl()`.
- Added `craft\base\Element::indexElements()`.
- Added `craft\base\ElementInterface::findSource()`.
- Added `craft\base\ElementInterface::getCpRevisionsUrl()`.
- Added `craft\base\ElementInterface::getUiLabelPath()`.
- Added `craft\base\ElementInterface::indexElementCount()`.
- Added `craft\base\ElementInterface::setUiLabelPath()`.
- Added `craft\base\Event`, which provides a `once()` static method for registering an event handler that will only be triggered up to one time.
- Added `craft\console\ControllerTrait::beforeAction()`.
- Added `craft\console\ControllerTrait::failure()`.
- Added `craft\console\ControllerTrait::init()`.
- Added `craft\console\ControllerTrait::markdownToAnsi()`.
- Added `craft\console\ControllerTrait::note()`.
- Added `craft\console\ControllerTrait::options()`.
- Added `craft\console\ControllerTrait::runAction()`.
- Added `craft\console\ControllerTrait::success()`.
- Added `craft\console\ControllerTrait::tip()`.
- Added `craft\console\ControllerTrait::warning()`.
- Added `craft\db\QueryBatcher`.
- Added `craft\debug\DumpPanel`.
- Added `craft\elements\conditions\assets\ViewableConditionRule`. ([#12266](https://github.com/craftcms/cms/pull/12266))
- Added `craft\elements\conditions\ElementCondition::$referenceElement`.
- Added `craft\elements\conditions\entries\ViewableConditionRule`. ([#12266](https://github.com/craftcms/cms/pull/12266))
- Added `craft\elements\Entry::EVENT_DEFINE_PARENT_SELECTION_CRITERIA`. ([#12475](https://github.com/craftcms/cms/discussions/12475))
- Added `craft\events\DefineInputOptionsEvent`. ([#12351](https://github.com/craftcms/cms/pull/12351))
- Added `craft\events\ListVolumesEvent`.
- Added `craft\events\UserPhotoEvent`. ([#12360](https://github.com/craftcms/cms/pull/12360))
- Added `craft\fields\BaseOptionsField::EVENT_DEFINE_OPTIONS`. ([#12351](https://github.com/craftcms/cms/pull/12351))
- Added `craft\fields\BaseRelationField::$branchLimit`.
- Added `craft\fields\BaseRelationField::$maintainHierarchy`.
- Added `craft\helpers\Db::rawTableShortName()`.
- Added `craft\helpers\ImageTransforms::generateTransform()`.
- Added `craft\helpers\ImageTransforms::parseTransformString()`.
- Added `craft\helpers\StringHelper::toHandle()`.
- Added `craft\helpers\Template::fallback()`.
- Added `craft\helpers\Template::fallbackExists()`.
- Added `craft\helpers\Template::preloadSingles()`.
- Added `craft\image\Raster::scaleToFitAndFill()`.
- Added `craft\image\Raster::setFill()`.
- Added `craft\imagetransforms\FallbackTransformer`.
- Added `craft\models\CategoryGroup::$dateDeleted`.
- Added `craft\models\ImageTransform::$fill`.
- Added `craft\models\ImageTransform::$upscale`.
- Added `craft\models\TagGroup::$dateDeleted`.
- Added `craft\models\VolumeFolder::getHasChildren()`.
- Added `craft\models\VolumeFolder::setHasChildren()`.
- Added `craft\queue\BaseBatchedJob`. ([#12638](https://github.com/craftcms/cms/pull/12638))
- Added `craft\queue\jobs\GenerateImageTransform`. ([#12340](https://github.com/craftcms/cms/pull/12340))
- Added `craft\services\Assets::createFolderQuery()`.
- Added `craft\services\Assets::foldersExist()`.
- Added `craft\services\Elements::deleteElementForSite()`.
- Added `craft\services\Elements::deleteElementsForSite()`.
- Added `craft\services\Elements::EVENT_AFTER_DELETE_FOR_SITE`. ([#12354](https://github.com/craftcms/cms/issues/12354))
- Added `craft\services\Elements::EVENT_BEFORE_DELETE_FOR_SITE`. ([#12354](https://github.com/craftcms/cms/issues/12354))
- Added `craft\services\Entries::getSingleEntriesByHandle()`. ([#12698](https://github.com/craftcms/cms/pull/12787))
- Added `craft\services\Fields::getFieldsByType()`. ([#12381](https://github.com/craftcms/cms/discussions/12381))
- Added `craft\services\Path::getImageTransformsPath()`.
- Added `craft\services\Search::normalizeSearchQuery()`.
- Added `craft\services\Users::EVENT_AFTER_DELETE_USER_PHOTO`. ([#12360](https://github.com/craftcms/cms/pull/12360))
- Added `craft\services\Users::EVENT_AFTER_SAVE_USER_PHOTO`. ([#12360](https://github.com/craftcms/cms/pull/12360))
- Added `craft\services\Users::EVENT_BEFORE_DELETE_USER_PHOTO`. ([#12360](https://github.com/craftcms/cms/pull/12360))
- Added `craft\services\Users::EVENT_BEFORE_SAVE_USER_PHOTO`. ([#12360](https://github.com/craftcms/cms/pull/12360))
- Added `craft\utilities\AssetIndexes::EVENT_LIST_VOLUMES`. ([#12383](https://github.com/craftcms/cms/pull/12383), [#12443](https://github.com/craftcms/cms/pull/12443))
- Renamed `craft\elements\conditions\assets\EditableConditionRule` to `SavableConditionRule`, while preserving the original class name with an alias. ([#12266](https://github.com/craftcms/cms/pull/12266))
- Renamed `craft\elements\conditions\entries\EditableConditionRule` to `SavableConditionRule`, while preserving the original class name with an alias. ([#12266](https://github.com/craftcms/cms/pull/12266))
- `craft\services\AssetIndexer::startIndexingSession()` and `createIndexingSession()` now have a `$listEmptyFolders` argument. ([#12604](https://github.com/craftcms/cms/pull/12604))
- `craft\base\ElementQuery::joinElementTable()` now accepts table names in the format of `{{%tablename}}`.
- `craft\models\Volume` now implements `craft\base\BaseFsInterface`. ([#12709](https://github.com/craftcms/cms/pull/12709))
- `craft\services\Categories::getGroupByHandle()` now has a `$withTrashed` argument.
- `craft\services\Globals::getSetByHandle()` now has a `$withTrashed` argument.
- `craft\services\Tags::getTagGroupByHandle()` now has a `$withTrashed` argument.
- `craft\services\Users::sendActivationEmail()`, `sendNewEmailVerifyEmail()`, `sendPasswordResetEmail()`, `getActivationUrl()`, `getEmailVerifyUrl()`, `getPasswordResetUrl()`, and `setVerificationCodeOnUser()` will now throw a `craft\errors\InvalidElementException` if the user has a non-unique email. ([#12431](https://github.com/craftcms/cms/issues/12431), [#12712](https://github.com/craftcms/cms/pull/12712))
- Deprecated `craft\elements\Asset::getFs()`. `getVolume()` should be used instead.
- Deprecated `craft\helpers\Assets::sortFolderTree()`.
- Deprecated `craft\imagetransforms\ImageTransformer::ensureTransformUrlByIndexModel()`. `getTransformUrl()` should be used instead.
- Deprecated `craft\imagetransforms\ImageTransformer::procureTransformedImage()`. `generateTransform()` should be used instead.
- Deprecated `craft\queue\jobs\GeneratePendingTransforms`. `GenerateImageTransform` should be used instead. ([#12340](https://github.com/craftcms/cms/pull/12340))
- Deprecated `craft\services\Assets::getFolderTreeByFolderId()`.
- Deprecated `craft\services\Assets::getFolderTreeByVolumeIds`.
- Added `Craft.Accordion`. ([#12189](https://github.com/craftcms/cms/pull/12189))
- Added `Craft.AssetMover`.
- Added `Craft.BaseElementIndex::getSourcePathActionLabel()`.
- Added `Craft.BaseElementIndex::getSourcePathActions()`.
- Added `Craft.BaseElementIndex::getSourcePathLabel()`.
- Added `Craft.BaseElementIndex::onSourcePathChange()`.
- Added `Craft.BaseElementIndex::sourcePath`.
- Added `Craft.BaseElementSelectorModal::getElementIndexParams()`.
- Added `Craft.BaseElementSelectorModal::getIndexSettings()`.
- Added `Craft.BaseElementSelectorModal::hasSelection()`.
- Added `Craft.ElementFieldSettings`.
- Added `Craft.VolumeFolderSelectorModal`.
- Added `Garnish.MultiFunctionBtn`.
- The custom `activate` jQuery event will now trigger when the <kbd>Return</kbd> key is pressed.
- The custom `activate` jQuery event will no longer trigger for <kbd>Ctrl</kbd>/<kbd>Command</kbd>-clicks.
- Deprecated `Craft.CategorySelectInput`. `Craft.BaseElementSelectInput` should be used instead. ([#11749](https://github.com/craftcms/cms/pull/11749))

### System
- Improved element deletion performance. ([#12223](https://github.com/craftcms/cms/pull/12223))
- Improved queue performance. ([#12274](https://github.com/craftcms/cms/issues/12274), [#12340](https://github.com/craftcms/cms/pull/12340))
- “Applying new propagation method to elements”, “Propagating [element type]”, and “Resaving [element type]” queue jobs are now split up into batches of up to 100 items. ([#12638](https://github.com/craftcms/cms/pull/12638))
- Assets’ alternative text values are now included as search keywords.
- Entry type, section, category group, and tag group deletion no longer involves looping through all affected entries/categories/tags and deleting each one individually via `craft\services\Elements::deleteElement()`. ([#12665](https://github.com/craftcms/cms/pull/12665))
- Updated LitEmoji to v4. ([#12226](https://github.com/craftcms/cms/discussions/12226))
- Fixed a database deadlock error that could occur when updating a relation or structure position for an element that was simultaneously being saved. ([#9905](https://github.com/craftcms/cms/issues/9905))
- Fixed a bug where element query `select()` and `orderBy()` params could resolve element extension table column names to custom field columns, if a custom field had a conflicting handle. ([#12652](https://github.com/craftcms/cms/issues/12652))
- Fixed a bug where it was possible to activate inactive users with non-unique emails. ([#12431](https://github.com/craftcms/cms/issues/12431), [#12712](https://github.com/craftcms/cms/pull/12712))
- Fixed a bug where hint text within Selectize menus had extremely low contrast on hover. ([#12829](https://github.com/craftcms/cms/issues/12829))

## 4.3.11 - 2023-03-07

- Fixed a bug where `craft\events\RegisterElementSourcesEvent::$context` wasn’t always set to `modal` when defining the available element sources for an element selection modal.
- Fixed a styling bug where multi-line checkbox labels within the Customize Sources modal and View menu weren’t wrapping properly. ([#12717](https://github.com/craftcms/cms/issues/12717))
- Fixed a bug where asset thumbnails within collapsed Matrix blocks weren’t loading when the block was expanded. ([#12720](https://github.com/craftcms/cms/issues/12720))
- Fixed a bug where user activation/verification/reset-password URLs could be root-relative, if the `@web` alias was explicitly set to a root-relative URL.
- Fixed a PHP error that could occur if an options field’s condition rule wasn’t configured with any values. ([#12713](https://github.com/craftcms/cms/pull/12713))
- Fixed a bug where control panel notifications weren’t being announced to screen readers. ([#12714](https://github.com/craftcms/cms/pull/12714))
- Fixed a bug where localized relations could be moved to a newly-added site rather than copied, when applying project config changes. ([#12702](https://github.com/craftcms/cms/issues/12702))
- Fixed a bug where element indexes’ “View” buttons could be inconsistently positioned in the toolbar.
- Fixed a bug where element selector modal footers could hide the modal contents. ([#12708](https://github.com/craftcms/cms/issues/12708))
- Fixed a bug where asset thumbnails weren’t respecting the `generateTransformsBeforePageLoad` config setting. ([#12750](https://github.com/craftcms/cms/issues/12750))
- Fixed a bug where soft hyphens, non-breaking spaces, zero-width characters, invisible times characters, and invisible separators weren’t getting stripped from sanitized asset filenames. ([#12741](https://github.com/craftcms/cms/issues/12741), [#12759](https://github.com/craftcms/cms/pull/12759))
- Fixed a bug where custom fields’ database columns would get deleted when applying project config changes, if the field type wasn’t present. ([#12760](https://github.com/craftcms/cms/issues/12760))
- Fixed an error that could occur if a non-numeric value was entered into an image transform’s Width or Height settings. ([#12776](https://github.com/craftcms/cms/pull/12776))
- Fixed a bug where Assets, Categories, and Tags fields weren’t respecting their “Allow self relations” settings. ([#12769](https://github.com/craftcms/cms/issues/12769))
- Fixed a bug where dynamically-generated entry titles weren’t always generated with the site’s formatting locale in place. ([12780](https://github.com/craftcms/cms/issues/12780))
- Fixed a bug where element titles weren’t getting a pointer cursor or underlines on hover, when selected on an element index page.
- Fixed a bug where it wasn’t possible to close modals that were opened by a custom select menu via the <kbd>Esc</kbd> key. ([#12814](https://github.com/craftcms/cms/pull/12814))
- Fixed an error that could occur when saving an element with an eager-loaded Matrix field. ([#12815](https://github.com/craftcms/cms/issues/12815))
- Fixed a bug where the “send to Developer Support” links within the Craft Support widget weren’t working. ([#12822](https://github.com/craftcms/cms/issues/12822))

## 4.3.10 - 2023-02-17

- Fixed a bug where clicking on the scrollbar of a disclosure menu would close it. ([#12681](https://github.com/craftcms/cms/issues/12681))
- Fixed an error that could occur when loading the Plugin Store, if there wasn’t a `.env` file. ([#12687](https://github.com/craftcms/cms/issues/12687))
- Fixed a bug where large asset thumbnails weren’t centered within Assets fields. ([#12682](https://github.com/craftcms/cms/issues/12682))
- Fixed a PHP error that could occur when versioning asset URLs. ([#12678](https://github.com/craftcms/cms/issues/12678))
- Fixed a bug where the “Site” element condition rule was available for non-localizable element types’ conditions. ([#12601](https://github.com/craftcms/cms/pull/12601))
- Fixed a bug where it wasn’t possible to sort assets within subfolders by anything besides the asset title. ([#12688](https://github.com/craftcms/cms/issues/12688))

## 4.3.9 - 2023-02-14

- Image thumbnails and previews are no longer versioned if their image URL doesn’t begin with one of the asset’s base filesystem URLs. ([#12663](https://github.com/craftcms/cms/issues/12663))
- HTML Purifier now allows `oembed` tags. ([craftcms/ckeditor#59](https://github.com/craftcms/ckeditor/issues/59))
- Added `craft\htmlpurifier\VideoEmbedUrlDef`.
- `craft\helpers\Assets::revUrl()` now has an `$fsOnly` argument.
- Fixed a bug where entries that aren’t propagated to the primary site weren’t showing revision notes. ([#12641](https://github.com/craftcms/cms/issues/12641))
- Fixed a bug where HTML tags weren’t getting stripped from auto-generated Handle and URI Format setting values.
- Fixed a JavaScript error that could occur if an object with `null` values was passed to `Craft.compare()`.
- Fixed a bug where `craft\elements\db\ElementQuery::toArray()` was calling getter methods whose names conflicted with custom field handles. ([#12635](https://github.com/craftcms/cms/pull/12635))

## 4.3.8.2 - 2023-02-08

- Fixed a PHP error that could occur if relational fields were getting eager-loaded for elements that the fields didn’t belong to. ([#12648](https://github.com/craftcms/cms/issues/12648))

## 4.3.8.1 - 2023-02-08

- Fixed a PHP error that occurred after performing a Composer action within Craft. ([#12647](https://github.com/craftcms/cms/issues/12647))
- Fixed a bug where element attributes weren’t getting eager-loaded. ([#12646](https://github.com/craftcms/cms/pull/12646), [#12645](https://github.com/craftcms/cms/issues/12645))
- Fixed a bug where image previews weren’t getting versioned, unless the `revAssetUrls` config setting was enabled. ([#12603](https://github.com/craftcms/cms/issues/12603))

## 4.3.8 - 2023-02-07

- Updated Composer to 2.2.19, fixing a PHP error that could occur when performing a Composer action within Craft, when the autoload classmap was generated with Composer 2.5. ([#12482](https://github.com/craftcms/cms/issues/12482))
- Fixed a bug where Matrix blocks weren’t getting eager-loaded. ([#12631](https://github.com/craftcms/cms/issues/12631))
- Fixed a PHP error that could occur when calling `craft\services\Assets::getAllDescendantFolders()` for the root folder. ([craftcms/feed-me#1231](https://github.com/craftcms/feed-me/issues/1231))
- Fixed a bug where revision notes weren’t always being retained for provisional drafts. ([#12641](https://github.com/craftcms/cms/issues/12641))
- Fixed a bug where it wasn’t possible to access the Customize Sources modal on element index pages, if all sources were disabled. ([#12634](https://github.com/craftcms/cms/issues/12634))

## 4.3.7.1 - 2023-02-05

- The `_includes/forms/checkbox.twig`, `select.twig`, and `text.twig` templates no longer add an `aria-labelledby` attribute to the input if an `aria-label` attribute is also specified.
- `craft\helpers\Cp::dateTimeFieldHtml()` now returns inputs contained within a fieldset.
- Fixed a bug where some inputs were getting `aria-labelledby` attributes that referenced a nonexistent label ID.
- Fixed a bug where the first changes to entries weren’t saving properly. ([#12623](https://github.com/craftcms/cms/issues/12623), [#12592](https://github.com/craftcms/cms/issues/12592))
- Fixed a bug where `craft\behaviors\CustomFieldBehavior::$owner` was getting nullified by `craft\base\Element::fieldByHandle()`. ([#12624](https://github.com/craftcms/cms/issues/12624))

## 4.3.7 - 2023-02-03

- Improved the performance of the “Generating pending image transforms” queue job. ([#12274](https://github.com/craftcms/cms/issues/12274))
- Removed the “Timeout” setting from the Gmail and SMTP mailer transporters, as they aren’t supported by Symfony Mailer’s transport configuration.
- Removed the “Encryption Method” setting from the SMTP mailer transporter, as Symfony Mailer already uses TLS when port 465 is used (as it is by default).
- The “Port” setting on the SMTP mailer transporter is no longer required. It will default to 465 or 25 depending on whether OpenSSL is installed.
- Added more reserved field handles to avoid conflicts with `craft\base\Element` properties. ([#12577](https://github.com/craftcms/cms/issues/12577))
- Assets’ `alt` properties are now automatically trimmed of leading/trailing whitespace.
- Asset element components in the control panel now include a `data-alt` attribute. ([#12600](https://github.com/craftcms/cms/discussions/12600))
- Control panel requests no longer override the `pageTrigger` config setting value to `'p'`. ([#12598](https://github.com/craftcms/cms/issues/12598), [#12614](https://github.com/craftcms/cms/pull/12614))
- Fixed field status badge styling in some contexts. ([#12403](https://github.com/craftcms/cms/issues/12403))
- Fixed a bug where exporting elements with multiple field layouts as a CSV file using the “Expanded” export type would result in mismatched column values.
- Fixed a bug where cancelling a conflicting volume folder move would result in the moved folder getting deleted.
- Fixed a bug where `craft\elements\Category::canDuplicate()` wasn’t factoring in save permissions.
- Fixed a bug where the horizontal scroll position wasn’t being retained when refreshing Live Preview. ([#12504](https://github.com/craftcms/cms/issues/12504))
- Fixed a bug where user group condition rules for the default user group weren’t getting matched properly during public registration. ([#12283](https://github.com/craftcms/cms/issues/12283))
- Fixed a bug where HTML tags within field labels, instructions, tips, and warnings weren’t always getting escaped.
- Fixed a bug where the sidebar scroll position wasn’t retained when selecting a new source on element index pages. ([#12523](https://github.com/craftcms/cms/issues/12523))
- Fixed a bug where `resave/*` commands’ output didn’t take the offset into account. ([#12526](https://github.com/craftcms/cms/issues/12526))
- Fixed a bug where warnings were getting logged for video assets that were “missing” their dimensions.
- Fixed a bug where `craft\services\Assets::getAllDescendantFolders()` could return unexpected results for folders that contained an underscore.
- Fixed a bug where accessing a custom field’s magic property on an element would return the field’s raw database value rather than `null`, if it didn’t belong to the element’s field layout anymore. ([#12539](https://github.com/craftcms/cms/issues/12539), [#12578](https://github.com/craftcms/cms/pull/12578))
- Fixed a bug where previewing an asset could wipe out all `h1` tags within Redactor fields. ([#12545](https://github.com/craftcms/cms/issues/12545))
- Fixed a bug where `craft\image\Raster::getIsTransparent()` wasn’t working. ([#12565](https://github.com/craftcms/cms/issues/12565))
- Fixed a bug where textual condition rules were still showing a text input when the “is empty” or “has a value” operators were selected. ([#12587](https://github.com/craftcms/cms/pull/12587))
- Fixed a bug where the component name comments in project config YAML files would always lag behind the current project config a little. ([#12576](https://github.com/craftcms/cms/issues/12576), [#12581](https://github.com/craftcms/cms/pull/12581))
- Fixed a SQL error that occurred when creating a database backup using the default backup command, when running MySQL 5.7.41+ or 8.0.32+. ([#12557](https://github.com/craftcms/cms/issues/12557), [#12560](https://github.com/craftcms/cms/pull/12560))
- Fixed a bug where database backups weren’t respecting SSL database connection settings if they were specified when using MySQL. ([#10351](https://github.com/craftcms/cms/issues/10351), [#11753](https://github.com/craftcms/cms/issues/11753), [#12596](https://github.com/craftcms/cms/pull/12596))
- Fixed a bug where element indexes could stop showing their loading spinner prematurely if the element listing needed to be reloaded multiple times in rapid succession. ([#12595](https://github.com/craftcms/cms/issues/12595))
- Fixed a bug where element editors wouldn’t show tabs that didn’t contain any characters that could be converted to ASCII. ([#12602](https://github.com/craftcms/cms/issues/12602))
- Fixed a bug where asset thumbnails weren’t getting versioned in the control panel, unless the `revAssetUrls` config setting was enabled. ([#12603](https://github.com/craftcms/cms/issues/12603))
- Fixed a bug where entry relations could be lost when switching entry types, for relational fields that didn’t exist on the prior entry type. ([#12592](https://github.com/craftcms/cms/issues/12592))
- Fixed a bug where Matrix blocks weren’t getting duplicated to other sites when first editing an unpublished draft. ([#11366](https://github.com/craftcms/cms/issues/11366))
- Fixed a bug where element indexes would show an expand/collapse toggle for structured elements that only had unsaved draft children, which aren’t actually shown. ([#11253](https://github.com/craftcms/cms/issues/11253))
- Fixed a SQL error that occurred when running the `index-assets` command on PostgreSQL. ([#12617](https://github.com/craftcms/cms/issues/12617))
- Added `craft\helpers\Assets::revUrl()`.
- Added `craft\helpers\Db::escapeForLike()`.
- Added `craft\web\twig\variables\Paginate::$pageTrigger`. ([#12614](https://github.com/craftcms/cms/pull/12614))
- `craft\helpers\Assets::revParams()` no longer takes the `revAssetUrls` config setting into account. That should be factored in by whatever is calling it.
- `craft\services\Assets::getAllDescendantFolders()` now has a `$withParent` argument, which can be passed `false` to omit the parent folder from the results. ([#12536](https://github.com/craftcms/cms/issues/12536))
- `craft\services\Matrix::duplicateBlocks()` now has a `$force` argument.
- Deprecated `craft\helpers\DateTimeHelper::timeZoneAbbreviation()`.
- Deprecated `craft\helpers\DateTimeHelper::timeZoneOffset()`.

## 4.3.6.1 - 2023-01-09

- Element edit pages now retain their previous scroll position when they’re automatically refreshed to keep up with changes from another browser tab.
- Fixed a bug where editing certain Matrix/Neo/Super Table fields could result in content loss. ([#12445](https://github.com/craftcms/cms/issues/12445))

## 4.3.6 - 2023-01-04

- Template caching is no longer enabled for tokenized requests. ([#12458](https://github.com/craftcms/cms/issues/12458))
- Elisions are now stripped from search keywords. ([#12467](https://github.com/craftcms/cms/issues/12467), [#12474](https://github.com/craftcms/cms/pull/12474))
- Added support for HEIC/HEIF images. ([#9115](https://github.com/craftcms/cms/discussions/9115))
- The `allowedFileExtensions` config setting now includes `heic`, `heif`, and `hevc` by default. ([#12490](https://github.com/craftcms/cms/discussions/12490))
- It’s now possible to assign aliases `children` fields queried via GraphQL. ([#12494](https://github.com/craftcms/cms/pull/12494))
- Added `craft\helpers\Image::isWebSafe()`.
- Added `craft\services\Images::getSupportsHeic()`.
- `Craft.MatrixInput` now fires `blockSortDragStop`, `beforeMoveBlockUp`, `moveBlockUp`, `beforeMoveBlockDown`, and `moveBlockDown` events. ([#12498](https://github.com/craftcms/cms/pull/12498))
- Fixed a bug where deleting a field layout tab could result in duplicated tabs. ([#12459](https://github.com/craftcms/cms/issues/12459))
- Fixed a bug where Feed widgets weren’t showing feed items when they were first loaded. ([#12460](https://github.com/craftcms/cms/issues/12460))
- Fixed an error that occurred when a Date field’s condition rule was set to a relative range, “has a value”, or “is empty”. ([#12457](https://github.com/craftcms/cms/issues/12457))
- Fixed an error that could occur when processing template caches in a console request, if a globally-scoped template cache was processed before it.
- Fixed styling issues with large element thumbnail views. ([#12455](https://github.com/craftcms/cms/issues/12455))
- Fixed a bug where it wasn’t possible to retry all failed jobs when using a proxy queue. ([#12471](https://github.com/craftcms/cms/issues/12471))
- Fixed a bug where the selected table columns would be forgotten if modified from a nested source. ([#12477](https://github.com/craftcms/cms/issues/12477))
- Fixed a bug where some custom field property types in `craft\behaviors\CustomFieldBehavior` were incorrect.
- Fixed an error that could occur if a Matrix sub-field’s handle was too long. ([#12422](https://github.com/craftcms/cms/issues/12422))
- Fixed a bug where element editor slideouts’ submit buttons weren’t always consistent with the full-page edit form. ([#12487](https://github.com/craftcms/cms/issues/12487))
- Fixed an XSS vulnerability.

## 4.3.5 - 2022-12-13

- Fixed a bug where entry tab contents could remain visible when switching to other tabs, after changing the entry type.
- Fixed a bug where it wasn’t possible to enter `0` in Number fields, Money fields, and numeric column cells within editable tables, using certain keyboard layouts. ([#12412](https://github.com/craftcms/cms/issues/12412))
- Fixed a bug where the default MySQL restore command would attempt to use credentials from `~/.my.cnf` if it existed, instead of Craft’s configured database connection settings. ([#12349](https://github.com/craftcms/cms/issues/12349), [#12430](https://github.com/craftcms/cms/pull/12430))
- Fixed a JavaScript error that could occur when autosaving an entry draft. ([#12445](https://github.com/craftcms/cms/issues/12445))
- Added `craft\base\ApplicationTrait::onInit()`. ([#12439](https://github.com/craftcms/cms/pull/12439))
- Added `craft\console\Controller::createDirectory()`. ([#12438](https://github.com/craftcms/cms/pull/12438))
- Added `craft\console\Controller::do()`. ([#12438](https://github.com/craftcms/cms/pull/12438))
- Added `craft\console\Controller::failure()`. ([#12438](https://github.com/craftcms/cms/pull/12438))
- Added `craft\console\Controller::note()`. ([#12438](https://github.com/craftcms/cms/pull/12438))
- Added `craft\console\Controller::success()`. ([#12438](https://github.com/craftcms/cms/pull/12438))
- Added `craft\console\Controller::tip()`. ([#12438](https://github.com/craftcms/cms/pull/12438))
- Added `craft\console\Controller::warning()`. ([#12438](https://github.com/craftcms/cms/pull/12438))
- Added `craft\console\Controller::writeJson()`. ([#12438](https://github.com/craftcms/cms/pull/12438))
- Added `craft\console\Controller::writeToFile()`. ([#12438](https://github.com/craftcms/cms/pull/12438))
- Added `craft\helpers\FileHelper::absolutePath()`.
- Added `craft\helpers\FileHelper::findClosestFile()`.
- Added `craft\helpers\FileHelper::isWithin()`.
- Added `craft\helpers\FileHelper::relativePath()`.
- Added `craft\helpers\Json::decodeFromFile()`.
- Added `Craft.filterInputVal()`.
- Added `Craft.filterNumberInputVal()`.

## 4.3.4 - 2022-11-29

- The `serve` command now routes requests for nonexistent files to Craft. ([#12310](https://github.com/craftcms/cms/pull/12310))
- `craft\base\Element::includeSetStatusAction()` now returns `false` by default regardless of what `hasStatuses()` returns, fixing a bug where some element indexes were unexpectedly getting “Set Status” actions.
- Query conditions generated by `craft\helpers\Db::parseParam()` no longer account for `null` values, due to a heavy performance impact. ([#11931](https://github.com/craftcms/cms/issues/11931))
- Fixed a bug where the default MySQL backup command would attempt to use credentials from `~/.my.cnf` if it existed, instead of Craft’s configured database connection settings. ([#12349](https://github.com/craftcms/cms/issues/12349))
- Fixed a bug where it wasn’t possible to access the Customize Sources modal if all sources were disabled. ([#12369](https://github.com/craftcms/cms/issues/12369))
- Fixed a bug where Assets fields weren’t taking their “Show unpermitted volumes” setting into account when defining the available input sources. ([#12364](https://github.com/craftcms/cms/issues/12364))
- Fixed a bug where user slideouts included status toggles.
- Updated Yii to 2.0.47.

## 4.3.3 - 2022-11-17

- Fixed an error that occurred if an arrow function was passed to the `|sort` Twig filter. ([#12334](https://github.com/craftcms/cms/issues/12334))
- Fixed a bug where nested fields set to numbers could be inadvertently changed when an entry draft was created.
- `craft\services\Fields::getFieldsWithContent()` and `getFieldsWithoutContent()` now have `$context` arguments.

## 4.3.2.1 - 2022-11-16

- Fixed a PHP error that could occur when generating an image transform. ([#12333](https://github.com/craftcms/cms/issues/12333))

## 4.3.2 - 2022-11-16

- `firstName` and `lastName` are now reserved field handles for the user field layout. ([#12241](https://github.com/craftcms/cms/issues/12241), [#12316](https://github.com/craftcms/cms/pull/12316))
- Asset filenames are truncated in large thumbnail views, as they were before 4.3.0. ([#12236](https://github.com/craftcms/cms/discussions/12236))
- Fixed an information disclosure vulnerability.
- Fixed an XSS vulnerability.
- Fixed asset indexing for Local filesystems that were configured to use a symlinked server path.
- Fixed an error that could occur when calling `craft\base\Element::getCanonicalUid()` on a draft loaded for a site that the canonical element didn’t exist on yet. ([#12228](https://github.com/craftcms/cms/issues/12228))
- Fixed a bug where long words in asset titles weren’t wrapping in the large thumbnail view. ([#12237](https://github.com/craftcms/cms/issues/12237))
- Fixed a bug where the Users index page was showing a “Set Status” bulk action, making it possible to disable users.
- Disabled users now identify themselves as disabled, and Edit User pages now provide a way for them to be re-enabled.
- Fixed a layout issue that could occur on Assets fields using the “Large Thumbnails” view mode. ([#12230](https://github.com/craftcms/cms/issues/12230))
- Fixed a bug where elements that weren’t viewable by the current user could still be hyperlinked in element indexes.
- Fixed a bug where `craft\helpers\DateTimeHelper::toDateInterval()` could return a `DateInterval` that was off by an hour around daylight savings time changes.
- Fixed a bug where sticky element index footers were obstructed when the Debug Toolbar was enabled. ([#12242](https://github.com/craftcms/cms/issues/12242))
- Fixed a bug where it wasn’t possible to change the sort attribute on element indexes while searching. ([#12256](https://github.com/craftcms/cms/issues/12256))
- Fixed a bug where `resave/*` commands weren’t catching exceptions thrown when applying the `--set` and `--to` options. ([#12262](https://github.com/craftcms/cms/issues/12262))
- Fixed the position of field status indicators within Matrix fields in Live Preview. ([#12287](https://github.com/craftcms/cms/issues/12287))
- Fixed PHP errors that could occur when executing GraphQL queries. ([#12271](https://github.com/craftcms/cms/pull/12271), [#12275](https://github.com/craftcms/cms/pull/12275))
- Fixed a bug where it was possible to add a “Status” condition rule to relational fields’ selectable element conditions. ([#12289](https://github.com/craftcms/cms/issues/12289))
- Fixed a PHP error that occurred if a field type stored enum values. ([#12297](https://github.com/craftcms/cms/issues/12297))
- Fixed a bug where PHP errors and exceptions thrown when formatting a control panel screen response weren’t being handled properly. ([#12308](https://github.com/craftcms/cms/issues/12308))
- Fixed a bug where element indexes were showing the labels of empty Dropdown options when selected. ([#12319](https://github.com/craftcms/cms/issues/12319))
- Fixed condition builder styling issues that occurred if any rules had exceptionally long names. ([#12311](https://github.com/craftcms/cms/issues/12311))
- Fixed an error that occurred when saving an entry via GraphQL, if a parent entry was assigned that didn’t exist on the requested site. ([#12291](https://github.com/craftcms/cms/issues/12291))
- Fixed a bug where conditional fields weren’t always saving for elements that didn’t support autosaved drafts. ([#12166](https://github.com/craftcms/cms/issues/12166))
- Fixed a bug where fields set to numbers could be inadvertently changed when an entry draft was created.
- Added `craft\base\Element::includeSetStatusAction()`.
- Added `craft\services\Fields::getFieldsWithoutContent()`.

## 4.3.1 - 2022-10-27

- Numeric values are no longer automatically formatted within element indexes. ([#12205](https://github.com/craftcms/cms/issues/12205))
- When `craft\base\Element::EVENT_DEFINE_URL` event handlers set `craft\events\DefineUrlEvent::$url` to `null`, that will no longer be respected unless `$handled` was also set to `true`. ([#12210](https://github.com/craftcms/cms/issues/12210), [nystudio107/craft-imageoptimize#359](https://github.com/nystudio107/craft-imageoptimize/issues/359))
- Asset folder and file names are now converted to ASCII using the primary site’s language for character mappings, regardless of the current user’s preferred language, when the `convertFilenamesToAscii` config setting is enabled. ([#12207](https://github.com/craftcms/cms/discussions/12207))
- Fixed a bug where locked users’ remaining cooldown times could be calculated incorrectly on PHP 8.0.
- Fixed an infinite recursion bug that occurred when editing a Matrix field with a custom propagation method. ([#12176](https://github.com/craftcms/cms/issues/12176))
- Fixed a bug where element index source lists were showing headings that didn’t have any visible nested sources. ([#12193](https://github.com/craftcms/cms/issues/12193))
- Fixed a JavaScript 404 error that occurred when users’ Language was set to Chinese. ([#12194](https://github.com/craftcms/cms/issues/12194))
- Fixed a bug where users couldn’t delete their own addresses. ([craftcms/commerce#3011](https://github.com/craftcms/commerce/issues/3011))
- Fixed a bug where the `users/save-address` action wasn’t validating addresses properly.
- Fixed an error that could occur during garbage collection, if any nested volume folders were missing their path. ([#12195](https://github.com/craftcms/cms/issues/12195))

## 4.3.0 - 2022-10-25

### Content Management
- Added a “View” menu to element indexes, which enable users to customize the visible table columns for themselves, without affecting other users. ([#11915](https://github.com/craftcms/cms/pull/11915))
- Added source setting menus to element index pages, which now contain the “Customize sources” option when allowed, and “New subfolder”, “Rename folder”, and “Delete folder” actions on the Assets index page. ([#11906](https://github.com/craftcms/cms/pull/11906))
- Added the “Editable” rule to asset and entry conditions. ([#11995](https://github.com/craftcms/cms/discussions/11995))
- Improved control panel mobile support. ([#11963](https://github.com/craftcms/cms/pull/11963), [#12005](https://github.com/craftcms/cms/pull/12005))
- Element indexes now respect field layouts’ user conditions when determining which custom field columns to show. ([#11913](https://github.com/craftcms/cms/pull/11913))
- Element index URLs now include the selected source key in a `source` query param, so all sources are now deep-linkable, including custom sources. ([#11996](https://github.com/craftcms/cms/discussions/11996))
- Notifications are now shown after executing folder actions on the Assets index page. ([#11906](https://github.com/craftcms/cms/pull/11906))
- Date range condition rules now support “Today”, “This week”, “This month”, “This year”, “Past 7 days”, “Past 30 days”, “Past 30 days”, “Past year”, “Before…”, and “After…” relative range types, in addition to specifying a custom date range. ([#10749](https://github.com/craftcms/cms/discussions/10749), [#11888](https://github.com/craftcms/cms/pull/11888))
- Number condition rules now support an “is between…” operator. ([#11950](https://github.com/craftcms/cms/pull/11950))
- All text, number, and date range condition rules now support “has a value” and “is empty” operators. ([#11070](https://github.com/craftcms/cms/discussions/11070))
- “Save as a new [element type]” actions will now discard any unsaved changes on the original element after the new element is created. ([#10204](https://github.com/craftcms/cms/issues/10204), [#11959](https://github.com/craftcms/cms/issues/11959), [#12102](https://github.com/craftcms/cms/issues/12102), [#12165](https://github.com/craftcms/cms/issues/12165))
- If Live Preview is triggered while a draft is saving, it will now wait until the save completes before opening. ([#11858](https://github.com/craftcms/cms/issues/11858), [#11895](https://github.com/craftcms/cms/pull/11895))
- Addresses now support change tracking.
- It’s now possible to restore assets that were deleted programmatically with `craft\elements\Asset::$keepFile` set to `true`. ([#11761](https://github.com/craftcms/cms/issues/11761))

### Accessibility
- Improved the styling of selected sidebar navigation items to meet contrast requirements. ([#11589](https://github.com/craftcms/cms/pull/11589))
- Improved the styling of slideouts for screens under 600 pixels wide. ([#11636](https://github.com/craftcms/cms/pull/11636))
- Improved the styling of the primary button on element index pages for small screens. ([#11963](https://github.com/craftcms/cms/pull/11963))
- Improved the contrast of modal resize handles. ([#11727](https://github.com/craftcms/cms/pull/11727))
- Improved the contrast of fields’ searchable and translatable indicator icons on the Fields index page. ([#12169](https://github.com/craftcms/cms/pull/12169))
- Improved the contrast of the “Same as language” text within the “Formatting Locale” user preference. ([#11767](https://github.com/craftcms/cms/pull/11767))
- Improved the contrast of the selected options within combo boxes. ([#11662](https://github.com/craftcms/cms/pull/11662))
- Improved the readability of the global navigation and date pickers when text is resized to 200%. ([#11767](https://github.com/craftcms/cms/pull/11767))
- Improved focus management for HUD components. ([#11985](https://github.com/craftcms/cms/pull/11985))
- Improved focus management for element index pagination links.  ([#11565](https://github.com/craftcms/cms/pull/11565)).
- Improved focus management for editable tables. ([#11662](https://github.com/craftcms/cms/pull/11662))
- Custom slider components now support <kbd>Home</kbd> and <kbd>End</kbd> key presses. ([#11578](https://github.com/craftcms/cms/pull/11578))
- Improved the markup and keyboard control for exclusive button groups. ([#11942](https://github.com/craftcms/cms/pull/11942))
- Improved keyboard control for the widget manager HUD on the Dashboard. ([#11578](https://github.com/craftcms/cms/pull/11578))
- Improved New Widget and Quick Post action menus for screen readers. ([#11611](https://github.com/craftcms/cms/pull/11611))
- Improved the widget manager HUD for screen readers. ([#11945](https://github.com/craftcms/cms/pull/11945))
- Improved the Craft Support widget for screen readers. ([#11703](https://github.com/craftcms/cms/pull/11703))
- Improved element index view mode buttons for screen readers. ([#11613](https://github.com/craftcms/cms/pull/11613))
- Improved element type selects within “Related To” condition rules for screen readers. ([#11662](https://github.com/craftcms/cms/pull/11662))
- Improved element action modals for screen readers. ([#11905](https://github.com/craftcms/cms/issues/7377))
- Improved field instructions, errors, and other visually-related text for screen readers. ([#11763](https://github.com/craftcms/cms/issues/7377))
- Improved field translation indicators for screen readers. ([#11662](https://github.com/craftcms/cms/pull/11662))
- Improved the parent selection button on structured entries’ and categories’ edit pages for screen readers. ([#11662](https://github.com/craftcms/cms/pull/11662))
- Improved the Rotate button within Live Preview for screen readers. ([#11953](https://github.com/craftcms/cms/pull/11953))
- Improved Date fields for screen readers. ([#10546](https://github.com/craftcms/cms/pull/10546))
- Fixed a mismatch between the visible and accessible text on the site name in the global sidebar. ([#11767](https://github.com/craftcms/cms/pull/11767))
- Added alternative text to element status indicators. ([#11604](https://github.com/craftcms/cms/pull/11604))
- Feed, Recent Entries, and Drafts widgets now use semantic lists instead of tables. ([#11952](https://github.com/craftcms/cms/pull/11952))
- Added autocomplete attributes to several address fields. ([#11767](https://github.com/craftcms/cms/pull/11767))
- Implemented fieldsets and descriptive headings on user accounts’ “Preferences” tab. ([#11534](https://github.com/craftcms/cms/pull/11534))
- The “All” status option within element index toolbars now uses a differentiated gradient icon. ([#11911](https://github.com/craftcms/cms/pull/11911))
- Improved status indicator shapes, when the “Use shapes to represent statuses” user preference is enabled. ([#11911](https://github.com/craftcms/cms/pull/11911))
- Boolean table columns within element indexes now use check icons to indicate `true` values. ([#11911](https://github.com/craftcms/cms/pull/11911))
- Element titles are no longer truncated on edit pages. ([#11768](https://github.com/craftcms/cms/pull/11768))
- Asset titles are no longer truncated in asset indexes. ([#11775](https://github.com/craftcms/cms/pull/11775))
- Element source navigation now programmatically conveys structure imparted by headings. ([#11777](https://github.com/craftcms/cms/pull/11777))
- Added a warning icon to related elements that contain validation errors. ([#11610](https://github.com/craftcms/cms/pull/11610))
- Element index footers now stick to the bottom of the window, and element action triggers are now inserted into the footer rather than replacing the contents of the page’s toolbar. ([#11844](https://github.com/craftcms/cms/pull/11844))

### Administration
- Added the `extraLastNamePrefixes` config setting. ([#11903](https://github.com/craftcms/cms/pull/11903))
- Added the `extraNameSalutations` config setting. ([#11903](https://github.com/craftcms/cms/pull/11903))
- Added the `extraNameSuffixes` config setting. ([#11903](https://github.com/craftcms/cms/pull/11903))
- Element sources now have a “Default Sort” setting in the Customize Sources modal. ([#12002](https://github.com/craftcms/cms/discussions/12002))
- Control panel-defined image transforms can now have custom quality values. ([#9622](https://github.com/craftcms/cms/discussions/9622))
- Added support for the `CRAFT_DOTENV_PATH` PHP constant. ([#11894](https://github.com/craftcms/cms/discussions/11894))
- Added support for `CRAFT_WEB_URL` and `CRAFT_WEB_ROOT` environment variables/PHP constants, which can be used to set the default `@web` and `@webroot` alias values. ([#11912](https://github.com/craftcms/cms/pull/11912))

### Development
- Added the `canCreateDrafts()` Twig function. ([#11797](https://github.com/craftcms/cms/discussions/11797), [#11808](https://github.com/craftcms/cms/pull/11808))
- Added the `canDelete()` Twig function. ([#11797](https://github.com/craftcms/cms/discussions/11797), [#11808](https://github.com/craftcms/cms/pull/11808))
- Added the `canDeleteForSite()` Twig function. ([#11797](https://github.com/craftcms/cms/discussions/11797), [#11808](https://github.com/craftcms/cms/pull/11808))
- Added the `canDuplicate()` Twig function. ([#11797](https://github.com/craftcms/cms/discussions/11797), [#11808](https://github.com/craftcms/cms/pull/11808))
- Added the `canSave()` Twig function. ([#11797](https://github.com/craftcms/cms/discussions/11797), [#11808](https://github.com/craftcms/cms/pull/11808))
- Added the `canView()` Twig function. ([#11797](https://github.com/craftcms/cms/discussions/11797), [#11808](https://github.com/craftcms/cms/pull/11808))
- Added the `|boolean` Twig filter. ([#11792](https://github.com/craftcms/cms/pull/11792))
- Added the `|float` Twig filter. ([#11792](https://github.com/craftcms/cms/pull/11792))
- Added the `|integer` Twig filter. ([#11792](https://github.com/craftcms/cms/pull/11792))
- Added the `|string` Twig filter. ([#11792](https://github.com/craftcms/cms/pull/11792))
- Twig templates now have `today`, `tomorrow`, and `yesterday` global variables available to them.
- Element query date params now support passing `today`, `tomorrow`, and `yesterday`. ([#10485](https://github.com/craftcms/cms/issues/10485))
- Element queries’ `relatedTo` params now only check for relations in the same site as `siteId`, if set. ([#12000](https://github.com/craftcms/cms/issues/12000), [#12072](https://github.com/craftcms/cms/pull/12072))
- Element queries now support passing ambiguous column names (e.g. `dateCreated`) and field handles into `select()`. ([#11790](https://github.com/craftcms/cms/pull/11790), [#11800](https://github.com/craftcms/cms/pull/11800))
- Element queries’ `collect()` methods eager-loaded elements now return `craft\elements\ElementCollection` objects, which extends `Illuminate\Support\Collection` with `ids()` and `with()` methods. ([#12113](https://github.com/craftcms/cms/discussions/12113))
- `{% cache %}` tags now store any HTML registered with `{% html %}` tags. ([#11811](https://github.com/craftcms/cms/discussions/11811))
- `{% cache %}` tags and GraphQL query caches now get a max cache duration based on the fetched/referenced entries’ expiry dates. ([#8525](https://github.com/craftcms/cms/discussions/8525), [#11901](https://github.com/craftcms/cms/pull/11901))
- Added the `siteHandle` field to elements queried via GraphQL. ([#10829](https://github.com/craftcms/cms/discussions/10829))
- `users/session-info` responses now include a `csrfTokenName` key. ([#11706](https://github.com/craftcms/cms/pull/11706), [#11767](https://github.com/craftcms/cms/pull/11767))
- The `elements/save-draft` action now supports being called from the front end. ([#12131](https://github.com/craftcms/cms/issues/12131))
- The `users/upload-user-photo` action now includes a `photoId` key in the response data. ([#12175](https://github.com/craftcms/cms/pull/12175))

### Extensibility
- Added `craft\base\conditions\BaseTextConditionRule::inputOptions()`.
- Added `craft\base\Element::EVENT_DEFINE_URL`. ([#12168](https://github.com/craftcms/cms/pull/12168))
- Added `craft\base\ExpirableElementInterface`. ([#11901](https://github.com/craftcms/cms/pull/11901))
- Added `craft\controllers\ElementsController::$element`.
- Added `craft\db\ActiveQuery::collect()`. ([#11842](https://github.com/craftcms/cms/pull/11842))
- Added `craft\elements\actions\Restore::$restorableElementsOnly`.
- Added `craft\elements\conditions\assets\EditableConditionRule`.
- Added `craft\elements\conditions\entries\EditableConditionRule`.
- Added `craft\elements\ElementCollection`. ([#12113](https://github.com/craftcms/cms/discussions/12113))
- Added `craft\events\AuthorizationCheckEvent::$element`.
- Added `craft\events\CreateTwigEvent`.
- Added `craft\events\DefineAddressFieldLabelEvent`.
- Added `craft\events\DefineAddressFieldsEvent`.
- Added `craft\events\DefineUrlEvent`. ([#12168](https://github.com/craftcms/cms/pull/12168))
- Added `craft\events\ImageTransformerOperationEvent::$tempPath`.
- Added `craft\events\SearchEvent::$scores`. ([#11882](https://github.com/craftcms/cms/discussions/11882))
- Added `craft\events\UserGroupPermissionsEvent`.
- Added `craft\events\UserPermissionsEvent`.
- Added `craft\helpers\DateRange`.
- Added `craft\helpers\DateTimeHelper::firstWeekDay()`.
- Added `craft\helpers\DateTimeHelper::lastMonth()`.
- Added `craft\helpers\DateTimeHelper::lastWeek()`.
- Added `craft\helpers\DateTimeHelper::lastWeekDay()`.
- Added `craft\helpers\DateTimeHelper::lastYear()`.
- Added `craft\helpers\DateTimeHelper::nextMonth()`.
- Added `craft\helpers\DateTimeHelper::nextWeek()`.
- Added `craft\helpers\DateTimeHelper::nextYear()`.
- Added `craft\helpers\DateTimeHelper::thisMonth()`.
- Added `craft\helpers\DateTimeHelper::thisWeek()`.
- Added `craft\helpers\DateTimeHelper::thisYear()`.
- Added `craft\helpers\DateTimeHelper::today()`.
- Added `craft\helpers\DateTimeHelper::tomorrow()`.
- Added `craft\helpers\DateTimeHelper::yesterday()`.
- Added `craft\helpers\ElementHelper::attributeHtml()`.
- Added `craft\helpers\Html::svg()`. ([#11932](https://github.com/craftcms/cms/pull/11932))
- Added `craft\i18n\FormatConverter::convertDatePhpToHuman()`. ([#10546](https://github.com/craftcms/cms/pull/10546))
- Added `craft\i18n\Locale::FORMAT_HUMAN`.
- Added `craft\nameparsing\CustomLanguage`.
- Added `craft\services\Addresses::EVENT_DEFINE_FIELD_LABEL`. ([#11788](https://github.com/craftcms/cms/discussions/11788))
- Added `craft\services\Addresses::EVENT_DEFINE_USED_FIELDS`. ([#11788](https://github.com/craftcms/cms/discussions/11788))
- Added `craft\services\Addresses::EVENT_DEFINE_USED_SUBDIVISION_FIELDS`. ([#11788](https://github.com/craftcms/cms/discussions/11788))
- Added `craft\services\Addresses::getFieldLabel()`.
- Added `craft\services\Addresses::getUsedFields()`.
- Added `craft\services\Addresses::getUsedSubdivisionFields()`.
- Added `craft\services\Elements::EVENT_AUTHORIZE_CREATE_DRAFTS`. ([#11759](https://github.com/craftcms/cms/discussions/11759), [#11808](https://github.com/craftcms/cms/pull/11808))
- Added `craft\services\Elements::EVENT_AUTHORIZE_DELETE_FOR_SITE`. ([#11759](https://github.com/craftcms/cms/discussions/11759), [#11808](https://github.com/craftcms/cms/pull/11808))
- Added `craft\services\Elements::EVENT_AUTHORIZE_DELETE`. ([#11759](https://github.com/craftcms/cms/discussions/11759), [#11808](https://github.com/craftcms/cms/pull/11808))
- Added `craft\services\Elements::EVENT_AUTHORIZE_DUPLICATE`. ([#11759](https://github.com/craftcms/cms/discussions/11759), [#11808](https://github.com/craftcms/cms/pull/11808))
- Added `craft\services\Elements::EVENT_AUTHORIZE_SAVE`. ([#11759](https://github.com/craftcms/cms/discussions/11759), [#11808](https://github.com/craftcms/cms/pull/11808))
- Added `craft\services\Elements::EVENT_AUTHORIZE_VIEW`. ([#11759](https://github.com/craftcms/cms/discussions/11759), [#11808](https://github.com/craftcms/cms/pull/11808))
- Added `craft\services\Elements::canCreateDrafts()`.
- Added `craft\services\Elements::canDelete()`.
- Added `craft\services\Elements::canDeleteForSite()`.
- Added `craft\services\Elements::canDuplicate()`.
- Added `craft\services\Elements::canSave()`.
- Added `craft\services\Elements::canView()`.
- Added `craft\services\Elements::getIsCollectingCacheInfo()`. ([#11901](https://github.com/craftcms/cms/pull/11901))
- Added `craft\services\Elements::setCacheExpiryDate()`. ([#11901](https://github.com/craftcms/cms/pull/11901))
- Added `craft\services\Elements::startCollectingCacheInfo()`. ([#11901](https://github.com/craftcms/cms/pull/11901))
- Added `craft\services\Elements::stopCollectingCacheInfo()`. ([#11901](https://github.com/craftcms/cms/pull/11901))
- Added `craft\services\Search::EVENT_BEFORE_SCORE_RESULTS`. ([#11882](https://github.com/craftcms/cms/discussions/11882))
- Added `craft\services\UserPermissions::EVENT_AFTER_SAVE_GROUP_PERMISSIONS`. ([#12130](https://github.com/craftcms/cms/discussions/12130), [#12146](https://github.com/craftcms/cms/pull/12146))
- Added `craft\services\UserPermissions::EVENT_AFTER_SAVE_USER_PERMISSIONS`. ([#12130](https://github.com/craftcms/cms/discussions/12130), [#12146](https://github.com/craftcms/cms/pull/12146))
- Added `craft\web\Controller::currentUser()`. ([#11754](https://github.com/craftcms/cms/pull/11754), [#11916](https://github.com/craftcms/cms/pull/11916))
- Added `craft\web\View::EVENT_AFTER_CREATE_TWIG`. ([#11774](https://github.com/craftcms/cms/pull/11774))
- `craft\elements\Asset::EVENT_DEFINE_URL` now gets triggered after the default URL has been generated, and the URL will be passed to `craft\events\DefineAssetUrlEvent::$url`.
- `craft\elements\db\ElementQuery::collect()` and `craft\base\Element::getEagerLoadedElements()` now return `craft\elements\ElementCollection` instances. ([#12113](https://github.com/craftcms/cms/discussions/12113))
- `craft\events\DraftEvent::$creatorId` is now nullable. ([#11904](https://github.com/craftcms/cms/issues/11904))
- `craft\fieldlayoutelements\BaseField::statusClass()` and `statusLabel()` now return status info from the element for the attribute specified by `attribute()`.
- `craft\helpers\Component::iconSvg()` now namespaces the SVG contents, and adds `aria-hidden="true"`. ([#11703](https://github.com/craftcms/cms/pull/11703))
- `craft\services\Drafts::createDraft()` now accepts `null` passed to its `$creatorId` argument. ([#11904](https://github.com/craftcms/cms/issues/11904))
- `craft\services\Search::EVENT_AFTER_SEARCH` now includes the computed search result scores, set to `craft\events\SearchEvent::$scores`, and any changes made to it will be returned by `searchElements()`. ([#11882](https://github.com/craftcms/cms/discussions/11882))
- `craft\services\Search::EVENT_BEFORE_INDEX_KEYWORDS` is now cancellable by setting `$event->isValid` to `false`. ([#11705](https://github.com/craftcms/cms/discussions/11705))
- Deprecated `craft\base\Element::EVENT_AUTHORIZE_CREATE_DRAFTS`. `craft\services\Elements::EVENT_AUTHORIZE_CREATE_DRAFTS` should be used instead.
- Deprecated `craft\base\Element::EVENT_AUTHORIZE_DELETE_FOR_SITE`. `craft\services\Elements::EVENT_AUTHORIZE_DELETE_FOR_SITE` should be used instead.
- Deprecated `craft\base\Element::EVENT_AUTHORIZE_DELETE`. `craft\services\Elements::EVENT_AUTHORIZE_DELETE` should be used instead.
- Deprecated `craft\base\Element::EVENT_AUTHORIZE_DUPLICATE`. `craft\services\Elements::EVENT_AUTHORIZE_DUPLICATE` should be used instead.
- Deprecated `craft\base\Element::EVENT_AUTHORIZE_SAVE`. `craft\services\Elements::EVENT_AUTHORIZE_SAVE` should be used instead.
- Deprecated `craft\base\Element::EVENT_AUTHORIZE_VIEW`. `craft\services\Elements::EVENT_AUTHORIZE_VIEW` should be used instead.
- Deprecated `craft\elements\Address::addressAttributeLabel()`. `craft\services\Addresses::getFieldLabel()` should be used instead.
- Deprecated `craft\events\DefineAssetUrlEvent::$asset`. `$sender` should be used instead.
- Deprecated `craft\services\Elements::getIsCollectingCacheTags()`. `getIsCollectingCacheInfo()` should be used instead. ([#11901](https://github.com/craftcms/cms/pull/11901))
- Deprecated `craft\services\Elements::startCollectingCacheTags()`. `startCollectingCacheInfo()` should be used instead. ([#11901](https://github.com/craftcms/cms/pull/11901))
- Deprecated `craft\services\Elements::stopCollectingCacheTags()`. `stopCollectingCacheInfo()` should be used instead. ([#11901](https://github.com/craftcms/cms/pull/11901))
- `checkboxSelect` inputs without `showAllOption: true` now post an empty value if no options were selected. ([#11748](https://github.com/craftcms/cms/issues/11748))
- Added the `Craft.useMobileStyles()` JavaScript method. ([#11636](https://github.com/craftcms/cms/pull/11636))
- Added `Craft.BaseElementIndex::getParentSource()`.
- Added `Craft.BaseElementIndex::getRootSource()`.
- Added `Craft.BaseElementIndex::getSourceActions()`. ([#11906](https://github.com/craftcms/cms/pull/11906))
- Added `Craft.BaseElementIndex::getSourceLevel()`.
- `Craft.BaseElementSelectInput` now triggers a `change` event when elements are added programmatically or removed.

### System
- Name parsing now checks for common German salutations, suffixes, and last name prefixes.
- “Generating pending image transforms” jobs no longer attempt to process transforms that had previously failed. ([#11970](https://github.com/craftcms/cms/issues/11970))
- The default system email template now sets the `lang` attribute on the `<html>` tag. ([#12156](https://github.com/craftcms/cms/pull/12156))
- The default system email template now includes a `Content-Type` tag. ([#12156](https://github.com/craftcms/cms/pull/12156))
- Improved GraphQL cache reliability. ([#11994](https://github.com/craftcms/cms/issues/11994), [#12086](https://github.com/craftcms/cms/pull/12086))
- Control panel `.twig` templates are now prioritized over `.html`. ([#11809](https://github.com/craftcms/cms/discussions/11809), [#11840](https://github.com/craftcms/cms/pull/11840))
- Updated Yii to 2.0.46.
- Fixed a bug where addresses weren’t validating their country codes. ([#12161](https://github.com/craftcms/cms/issues/12161))
- Fixed a bug where Entry URI Format, Template, and Default Status switches were focusable within sections’ Site Settings tables, for disabled sites.
- Fixed a bug where `craft\helpers\Db::parseParam()` wasn’t generating conditions that would include `null` values when it should have. ([#11931](https://github.com/craftcms/cms/issues/11931))

## 4.2.8 - 2022-10-18

### Changed
- The `setup/keys` command will now set the application ID if `Craft::$app->id` is empty. ([#12103](https://github.com/craftcms/cms/pull/12103))

### Fixed
- Fixed an error that could occur when running tests. ([#12088](https://github.com/craftcms/cms/issues/12088), [#12089](https://github.com/craftcms/cms/issues/12089))
- Fixed a bug where the `db/restore` command would output a warning about a missing `info` row, even if one existed in the imported database. ([#12101](https://github.com/craftcms/cms/issues/12101))
- Fixed a bug where the “Your session has ended” modal could be shown on the control panel’s login page. ([#12121](https://github.com/craftcms/cms/issues/12121))
- Fixed a permission error that could occur when uploading a file to an Assets field.
- Fixed a bug where custom log targets were getting removed when processing queue jobs. ([#12109](https://github.com/craftcms/cms/pull/12109))
- Fixed a bug where Money fields weren’t distinguishing between `0` and empty values. ([#12122](https://github.com/craftcms/cms/issues/12122), [#12132](https://github.com/craftcms/cms/pull/12132))
- Fixed an error that could occur in the control panel. ([#12133](https://github.com/craftcms/cms/issues/12133))
- Fixed a bug where assets uploaded from Assets fields weren’t retaining their original filename for all but the initial site. ([#12142](https://github.com/craftcms/cms/pull/12142))
- Fixed a bug where non-admin users couldn’t always see the Temporary Uploads source when selecting assets from an Assets field. ([#12128](https://github.com/craftcms/cms/issues/12128))
- Fixed a bug where image transforms that used the `fit` mode but didn’t specify a width or height weren’t getting their missing dimension set on the asset. ([#12137](https://github.com/craftcms/cms/issues/12137))

## 4.2.7 - 2022-10-11

### Added
- Added the `setup/keys` command, which ensure Craft is configured with an application ID and security key.

### Changed
- The `install/craft` command now runs `setup/keys` before doing anything else.

## 4.2.6 - 2022-10-11

### Added
- Added the `--as-json` option to the `help` command. ([#12017](https://github.com/craftcms/cms/pull/12017), [#12074](https://github.com/craftcms/cms/pull/12074))
- Added `craft\helpers\ElementHelper::isAttributeEmpty()`.
- Added `craft\queue\jobs\ResaveElements::$ifEmpty`.
- Added `craft\queue\jobs\ResaveElements::$set`.
- Added `craft\queue\jobs\ResaveElements::$to`.
- Added `craft\queue\jobs\ResaveElements::$touch`.

### Changed
- When passing a PHP callback function to the `--to` option of a `resave/*` command, the `$element` argument is now optional.

### Deprecated
- Deprecated `craft\web\assets\focusvisible\FocusVisibleAsset`. ([#12037](https://github.com/craftcms/cms/pull/12037))

### Fixed
- Fixed an error that could occur when editing a draft of an element type that didn’t have change tracking enabled.
- Fixed an error that could occur when saving an entry with Matrix blocks, if the entry had been deleted for a site.
- Fixed a bug where `resave/*` commands weren’t respecting the `--set`, `--to`, or `--touch` options when `--queue` was passed. ([#11974](https://github.com/craftcms/cms/issues/11974))
- Fixed a bug where `relatedTo` params didn’t support collections.
- Fixed an error that could occur when passing an element query to a `relatedTo` param, if the parent element query contained any closures. ([#11981](https://github.com/craftcms/cms/issues/11981))
- Fixed a bug where `craft\log\MonologTarget::$allowLineBreaks` wasn’t getting a default value. ([#12004](https://github.com/craftcms/cms/pull/12004))
- Fixed a PHP error that occurred when attempting to edit an element by an invalid ID or UUID.
- Fixed a bug where unsaved drafts could be unintentionally deleted when saved, if a plugin or module was blocking the save via `EVENT_BEFORE_SAVE`. ([#12015](https://github.com/craftcms/cms/issues/12015))
- Fixed a bug where “Propagating tags” jobs would fail if two tags had similar titles.
- Fixed a bug where pressing “Disable focal point” within asset preview modals would only reset the focal point position, but not delete it. ([#12030](https://github.com/craftcms/cms/issues/12030))
- Fixed a bug where image transforms weren’t getting sized correctly in some cases when `upscaleImages` was disabled. ([#12023](https://github.com/craftcms/cms/issues/12023))
- Fixed a bug where table cells within Redactor fields could appear to be focused when they weren’t. ([#12001](https://github.com/craftcms/cms/issues/12001), [#12037](https://github.com/craftcms/cms/pull/12037))
- Fixed a bug where alerts saying a folder can’t be renamed due to a naming conflict were showing the old folder name instead of the new one. ([#12049](https://github.com/craftcms/cms/pull/12049))
- Fixed a bug where custom fields nested within Matrix fields weren’t always updating properly within slideout editors. ([#11988](https://github.com/craftcms/cms/issues/11988), [#12058](https://github.com/craftcms/cms/issues/12058))
- Fixed an error that could occur when adding new textual condition rules to a condition. ([#12077](https://github.com/craftcms/cms/pull/12077))
- Fixed a bug where Table fields’ Default Values settings were always showing at least one row, even if the setting had been saved without any rows. ([#12071](https://github.com/craftcms/cms/issues/12071))
- Fixed a bug where existing rows in Table fields’ Default Values settings were losing the ability to be reordered or deleted when the table columns were changed.
- Fixed a bug where sending a password reset email for an inactive user would set them to a pending state. ([#12080](https://github.com/craftcms/cms/pull/12080))
- Fixed a bug where some GraphQL results could be missing if multiple sets of nested elements were being queried using the same alias. ([#11982](https://github.com/craftcms/cms/issues/11982))

### Security
- Fixed information disclosure vulnerabilities.

## 4.2.5.2 - 2022-10-03

### Security
- Updated Twig to 3.4. ([#12022](https://github.com/craftcms/cms/issues/12022))

## 4.2.5.1 - 2022-09-21

### Fixed
- Fixed a bug where the “New category” button could be missing from the Categories index page. ([#11977](https://github.com/craftcms/cms/issues/11977))
- Fixed a bug where `Craft::t()` and the `|t` Twig filter were modifying digit-dash-digit sequences. ([#11980](https://github.com/craftcms/cms/issues/11980))
- Fixed PHP errors that occurred if `webonyx/graphql-php` 14.11.17 was installed. ([#11979](https://github.com/craftcms/cms/issues/11979), [webonyx/graphql-php#1221](https://github.com/webonyx/graphql-php/issues/1221))
- Fixed a PHP error that could occur when working with a draft. ([#11976](https://github.com/craftcms/cms/issues/11976))

## 4.2.5 - 2022-09-20

### Added
- Added `craft\helpers\Image::targetDimensions()`.

### Changed
- Edit Asset pages now show the “View” button for all file types, not just images, PDFs, and text files. ([#11936](https://github.com/craftcms/cms/issues/11936))

### Removed
- Removed the Punycode PHP library. ([#11948](https://github.com/craftcms/cms/issues/11948))

### Fixed
- Fixed a bug where image transforms weren’t always getting applied properly to all animation frames. ([#11937](https://github.com/craftcms/cms/pull/11937))
- Fixed a bug where animated WebP images would lose their animation frames when transformed. ([#11937](https://github.com/craftcms/cms/pull/11937))
- Fixed a bug where image transform dimensions could be calculated incorrectly when `upscaleImages` was `false`. ([#11837](https://github.com/craftcms/cms/issues/11837))
- Fixed a bug where the `users/send-password-reset-email` action wasn’t passing errors back to the template. ([#11933](https://github.com/craftcms/cms/issues/11933))
- Fixed an error that occurred when setting a non-numeric `width` or `height` on an image transform. ([#11837](https://github.com/craftcms/cms/issues/11837))
- Fixed a bug where the database connection wasn’t being configured properly when fluent config methods and environment variable overrides were being used in combination. ([#11941](https://github.com/craftcms/cms/issues/11941))
- Fixed a bug where slideouts lost their shadows when focused.
- Fixed a bug where `relatedTo*` arguments weren’t supported by `children` fields in GraphQL. ([#11918](https://github.com/craftcms/cms/issues/11918))
- Fixed a bug where Image Editor and slideout action buttons were obstructed when the Debug Toolbar was enabled. ([#11965](https://github.com/craftcms/cms/issues/11965))
- Fixed an error that occurred when installing Craft when MySQL’s `sql_require_primary_key` setting was enabled. ([#11374](https://github.com/craftcms/cms/discussions/11374))
- Fixed a bug subfolders created by Assets fields could be reported as missing when updating asset indexes, even if they contained assets. ([#11949](https://github.com/craftcms/cms/issues/11949))
- Fixed a PHP error that could occur in a potential race condition when calling  `craft\helpers\FileHelper::clearDirectory()`.
- Fixed a bug where Structure section entries that were duplicated via the “Save as a new entry” action on a provisional draft weren’t being placed within the structure properly.
- Fixed a bug where element’s `searchScore` properties would be set to `null` when their original score was below 1, rather than rounding to 0 or 1. ([#11973](https://github.com/craftcms/cms/issues/11973))

## 4.2.4 - 2022-09-13

### Changed
- The “New entry” and “New category” buttons on the Entries and Categories index pages now support <kbd>Ctrl</kbd>/<kbd>Command</kbd>/middle-clicking to open the edit page in a new window. ([#11870](https://github.com/craftcms/cms/issues/11870))
- Control panel menus now automatically reposition themselves when the window is resized.
- Improved the performance of some element queries on MySQL. ([#11825](https://github.com/craftcms/cms/pull/11825))
- `resave/*` commands now have a `--touch` option. When passed, elements’ `dateUpdated` timestamps will be updated as they’re resaved. ([#11849](https://github.com/craftcms/cms/discussions/11849))
- Underscores within query param values that begin/end with `*` are now escaped, so they aren’t treated as wildcard characters by the `like` condition. ([#11898](https://github.com/craftcms/cms/issues/11898))
- `craft\services\Elements::resaveElements()` now has a `$touch` argument.
- Disable the preview button while drafts are saving ([#11858](https://github.com/craftcms/cms/issues/11858))

### Fixed
- Fixed an error that could occur when upgrading to Craft 4, if any Matrix blocks contained null `sortOrder` values. ([#11843](https://github.com/craftcms/cms/issues/11843))
- Fixed a bug where image transform dimensions could be calculated incorrectly when `upscaleImages` was `false`. ([#11837](https://github.com/craftcms/cms/issues/11837))
- Fixed an error that occurred when parsing an image transform string that was missing an interlace type. ([#11834](https://github.com/craftcms/cms/pull/11834))
- Fixed a bug where element caches weren’t being invalidated during garbage collection, so hard-deleted elements could appear to still exist.
- Fixed a bug where image transforms were always getting saved with `dateIndexed` set to `null`. ([#11863](https://github.com/craftcms/cms/pull/11863))
- Fixed an error that could occur when rendering front-end templates if there was a problem connecting to the database. ([#11855](https://github.com/craftcms/cms/issues/11855))
- Fixed a bug where Edit Asset pages were showing the “View” button for assets in volumes without public URLs. ([#11860](https://github.com/craftcms/cms/issues/11860))
- Fixed a bug where the Assets index page wasn’t handling failed uploads properly. ([#11866](https://github.com/craftcms/cms/issues/11866))
- Fixed a bug where it was possible to save an asset with a focal point outside its cropped area. ([#11875](https://github.com/craftcms/cms/issues/11875))
- Fixed a bug where element index filter HUDs were unresponsive if another one was already active for a different site/source. ([#11880](https://github.com/craftcms/cms/issues/11880))
- Fixed a bug where newly-created subfolders on the Assets index page could appear to have the wrong indentation.
- Fixed a UI bug where renaming a newly-created volume subfolder didn’t appear to have any effect.
- Fixed a bug where empty URL fields would be marked as changed, even when no change was made to them. ([#11908](https://github.com/craftcms/cms/issues/11908))
- Fixed a UI bug where autosuggest menus weren’t getting filtered when first opened for inputs with existing values. ([#11896](https://github.com/craftcms/cms/issues/11896))
- Fixed a bug where Entry Type condition rules weren’t working for conditions that were applied to a single element. ([#11914](https://github.com/craftcms/cms/issues/11914))
- Fixed a bug where Related To condition rules weren’t working for conditions that were applied to a single element, for cross-site relations. ([#11892](https://github.com/craftcms/cms/issues/11892))
- Fixed a bug where form action keyboard shortcuts weren’t available when a custom select menu was focused. ([#11919](https://github.com/craftcms/cms/issues/11919))
- Fixed a bug where transforming an animated GIF into a WebP file would only include the first frame. ([#11889](https://github.com/craftcms/cms/issues/11889))
- Fixed a bug where `craft\models\FieldLayout::createFromConfig()` was ignoring `id`, `uid`, `type`, and `reservedFieldHandles` keys, if set. ([#11929](https://github.com/craftcms/cms/issues/11929))

### Security
- Fixed XSS vulnerabilities.
- Password inputs no longer temporarily reveal the password when the <kbd>Alt</kbd> key is pressed. ([#11930](https://github.com/craftcms/cms/issues/11930))

## 4.2.3 - 2022-08-26

### Changed
- If a plugin’s license key is set to an empty environment variable, its trial license key will now be stored in `.env` rather than the project config. ([#11830](https://github.com/craftcms/cms/issues/11830))

### Fixed
- Fixed a PHP error that occurred when garbage collection was run on web requests. ([#11829](https://github.com/craftcms/cms/issues/11829))

## 4.2.2 - 2022-08-23

### Added
- Added the `utils/fix-field-layout-uids` command. ([#11746](https://github.com/craftcms/cms/issues/11746))

### Changed
- Improved the styling of Categories fields.
- The first field group is now automatically selected by default when creating a new custom field.
- Improved console output for the `gc` command.
- The `gc` command now runs garbage collection for data caches.
- Exception JSON responses now include `name` and `code` keys. ([#11799](https://github.com/craftcms/cms/discussions/11799))
- `elements/*` actions no longer include custom field values in the failure response data, improving performance. ([#11807](https://github.com/craftcms/cms/discussions/11807))

### Fixed
- Fixed a bug where keyboard focus wasn’t being maintained when changing the element type within a “Related To” condition rule.
- Fixed a bug where keyboard focus wasn’t being maintained when changing the country within an address’s “Administrative Area” condition rule.
- Fixed a bug where Date fields’ Timezone menus could be clipped. ([#11780](https://github.com/craftcms/cms/pull/11780))
- Fixed an error that could occur when saving an unpublished draft, if any custom validation errors were added to it after its draft status had been removed. ([#11407](https://github.com/craftcms/cms/issues/11407))
- Fixed a bug where custom validation errors would be shown twice for unpublished drafts, if they were added to it after its draft status had been removed. ([#11407](https://github.com/craftcms/cms/issues/11407))
- Fixed PHP warnings that would occur when passing `0` into `craft\helpers\DateTimeHelper::humanDuration()`. ([#11787](https://github.com/craftcms/cms/issues/11787))
- Fixed a bug where selected assets weren’t getting automatically replaced when an image was edited and “Save as a new asset” was chosen. ([#11805](https://github.com/craftcms/cms/issues/11805))
- Fixed a JavaScript error that occurred when editing a user via a slideout, if the user had any addresses. ([#11810](https://github.com/craftcms/cms/issues/11810))
- Fixed a bug where some invalid slideout submissions weren’t being handled properly. ([#11812](https://github.com/craftcms/cms/issues/11812))
- Fixed a bug where `craft\helpers\DateTimeHelper::toDateInterval()` was returning negative interval durations when integers were passed in. ([#11814](https://github.com/craftcms/cms/pull/11814))
- Fixed a bug where `iframeResizer.contentWindow.js` was getting loaded for all preview requests, not just Live Preview, and even when `useIframeResizer` was disabled. ([#11778](https://github.com/craftcms/cms/issues/11778))
- Fixed a bug where deleted relations and Matrix blocks could persist if the edit form was submitted before they had been fully animated away. ([#11789](https://github.com/craftcms/cms/issues/11789))
- Fixed a PHP error that could occur if `craft\services\Assets::getUserTemporaryUploadFolder()` was called when there was no logged-in user account. ([#11751](https://github.com/craftcms/cms/issues/11751))

## 4.2.1.1 - 2022-08-10

### Fixed
- Fixed a bug where saving an element with invalid field values could result in some field values being forgotten. ([#11756](https://github.com/craftcms/cms/issues/11756))
- Fixed a bug where it wasn’t always possible to serve asset bundles via `webpack-dev-server` over SSL. ([#11758](https://github.com/craftcms/cms/pull/11758))

## 4.2.1 - 2022-08-09

### Added
- Added the `project-config/export` command. ([#11733](https://github.com/craftcms/cms/pull/11733))
- Added `craft\config\GeneralConfig::getRememberedUserSessionDuration()`.
- Added `craft\helpers\DateTimeHelper::toDateInterval()`.

### Changed
- “Related To” condition rules are now available for conditions that are stored in the project config. ([#11740](https://github.com/craftcms/cms/issues/11740))
- Element index filters are now managed for each site and source, rather than just for each source. ([#11719](https://github.com/craftcms/cms/issues/11719))
- `craft\config\DbConfig::dsn()` now parses the DSN string and populates the other DSN-settable config properties.
- `craft\helpers\DateTimeHelper::humanDuration()` no longer returns the number of weeks, unless the number of days is divisible by 7. ([#11594](https://github.com/craftcms/cms/discussions/11594))
- `craft\helpers\DateTimeHelper::humanDuration()` now accepts date interval strings to be passed in.
- `craft\helpers\Db::url2config()` now returns `driver`, `server`, `port`, and `database` keys, when possible. ([#11735](https://github.com/craftcms/cms/issues/11735))
- `craft\services\Assets::getImagePreviewUrl()` now throws a `yii\base\NotSupportedException` if a preview URL could not be generated for the asset, rather than causing a PHP error.

### Deprecated
- Deprecated `craft\helpers\DateTimeHelper::secondsToInterval()`. `toDateInterval()` should be used instead.

### Fixed
- Fixed a bug where database connections would always use port `3306` by default if `craft\config\DbConfig` had been configured via fluent methods, even for PostgreSQL.
- Fixed a bug where system messages provided by Yii weren’t getting translated in some cases. ([#11712](https://github.com/craftcms/cms/issues/11712))
- Fixed a bug where the “Keep me signed in” checkbox label wasn’t always accurately representing the `rememberedUserSessionDuration` config setting. ([#11594](https://github.com/craftcms/cms/discussions/11594))
- Fixed a bug where the `Craft.cp.setSiteId()` JavaScript method wasn’t updating `Craft.siteId`, or the base URLs used by `Craft.getActionUrl()`, `Craft.getCpUrl()`, and `Craft.getUrl()`.
- Fixed an error that occurred when removing a Single section from the primary site, if it contained any Matrix blocks. ([#11669](https://github.com/craftcms/cms/issues/11669))
- Fixed a bug where Matrix sub-fields weren’t showing their validation errors when `autosaveDrafts` was `false`. ([#11731](https://github.com/craftcms/cms/issues/11731))
- Fixed a bug where saving an element with invalid field values could result in the invalid values being forgotten, rather than re-validated. ([#11731](https://github.com/craftcms/cms/issues/11731))
- Fixed a bug where the database connection would be misconfigured if the `url` connection setting was used. ([#11735](https://github.com/craftcms/cms/issues/11735))
- Fixed a bug where the element index filter HUDs weren’t always visually aligned with the search input. ([#11739](https://github.com/craftcms/cms/issues/11739))
- Fixed a bug where it wasn’t possible to preview or edit image assets if their filesystem and transform filesystem didn’t have public URLs. ([#11686](https://github.com/craftcms/cms/issues/11686), [#11687](https://github.com/craftcms/cms/issues/11687))
- Fixed a bug where not all project config changes would be applied if a site was deleted. ([#9567](https://github.com/craftcms/cms/issues/9567))
- Fixed a bug where `$` characters in database connection passwords weren’t being escaped property when backing up/restoring the database. ([#11750](https://github.com/craftcms/cms/issues/11750))

### Security
- Fixed XSS vulnerabilities.

## 4.2.0.2 - 2022-07-27

### Fixed
- Fixed a bug where `Garnish.uiShortcutManager` was getting double-instantiated, causing some keyboard shortcuts to be triggered multiple times.
- Fixed a JavaScript error that occurred when switching sites in the control panel. ([#11709](https://github.com/craftcms/cms/issues/11709))
- Fixed a bug where some config settings set via fluent setters weren’t getting normalized.
- Fixed a bug where the database connection DSN string wasn’t getting built properly when the connection settings were set via fluent setters.

## 4.2.0.1 - 2022-07-26

### Fixed
- Fixed an error that could occur when passing an object into `craft\helpers\ArrayHelper::removeValue()` or the `|without` filter.

## 4.2.0 - 2022-07-26

### Added
- The control panel is now translated into Ukrainian.
- Element conditions can now include condition rules for Matrix fields. ([#11620](https://github.com/craftcms/cms/issues/11620))
- Element conditions can now include condition rules for Money fields. ([#11560](https://github.com/craftcms/cms/issues/11560))
- Added the “Notification Duration” user accessibility preference. ([#11612](https://github.com/craftcms/cms/pull/11612))
- The `accessibilityDefaults` config setting now supports a `notificationDuration` key.
- Added `craft\behaviors\SessionBehavior::getSuccess()`.
- Added `craft\behaviors\SessionBehavior::setSuccess()`.
- Added `craft\config\BaseConfig`. ([#11591](https://github.com/craftcms/cms/pull/11591), [#11656](https://github.com/craftcms/cms/pull/11656))
- Added `craft\controllers\UsersController::EVENT_AFTER_FIND_LOGIN_USER`. ([#11645](https://github.com/craftcms/cms/pull/11645))
- Added `craft\controllers\UsersController::EVENT_BEFORE_FIND_LOGIN_USER`. ([#11645](https://github.com/craftcms/cms/pull/11645))
- Added `craft\events\DefineFieldLayoutCustomFieldsEvent`.
- Added `craft\events\FindLoginUserEvent`.
- Added `craft\events\IndexKeywordsEvent`.
- Added `craft\fields\conditions\EmptyFieldConditionRule`.
- Added `craft\helpers\DateTimeHelper::humanDuration()`.
- Added `craft\helpers\Template::resolveTemplatePathAndLine()`.
- Added `craft\models\FieldLayout::EVENT_DEFINE_CUSTOM_FIELDS`. ([#11634](https://github.com/craftcms/cms/discussions/11634))
- Added `craft\services\Config::getLoadingConfigFile()`.
- Added `craft\services\Elements::EVENT_INVALIDATE_CACHES`. ([#11617](https://github.com/craftcms/cms/pull/11617))
- Added `craft\services\Search::EVENT_BEFORE_INDEX_KEYWORDS`. ([#11575](https://github.com/craftcms/cms/discussions/11575))

### Changed
- Redesigned user notifications. ([#11612](https://github.com/craftcms/cms/pull/11612))
- Most element notifications now include a link to the element. ([#11612](https://github.com/craftcms/cms/pull/11612))
- Improved overall control panel accessibility. ([#11563](https://github.com/craftcms/cms/pull/11563), [#11543](https://github.com/craftcms/cms/pull/11543), [#11688](https://github.com/craftcms/cms/pull/11688), [#11699](https://github.com/craftcms/cms/pull/11699))
- Improved condition builder accessibility. ([#11588](https://github.com/craftcms/cms/pull/11588), [#11643](https://github.com/craftcms/cms/pull/11643))
- Improved Image Editor accessibility. ([#11496](https://github.com/craftcms/cms/pull/11496))
- The “Keep me signed in” checkbox label on the control panel’s login page now includes the remembered session duration, e.g. “Keep me signed in for 2 weeks”. ([#11594](https://github.com/craftcms/cms/discussions/11594))
- Dashboard widgets no longer show a confirmation dialog when deleted. Their delete notifications include an “Undo” button instead. ([#11573](https://github.com/craftcms/cms/discussions/11573))
- Element edit pages no longer jump down when the “Showing your unsaved changes” notice is added, unless there’s not enough content to require a scroll bar. ([#11586](https://github.com/craftcms/cms/discussions/11586))
- Matrix block previews now show selected option labels rather than their raw values. ([#11659](https://github.com/craftcms/cms/issues/11659))
- Improved the behavior of some console commands for non-interactive shells. ([#11650](https://github.com/craftcms/cms/issues/11650))
- The `utils/prune-revisions` console command now has a `--section` option. ([#8783](https://github.com/craftcms/cms/discussions/8783))
- Deprecation warnings’ stack traces now show source templates’ paths and line numbers.
- Exception JSON responses now include the previous exception details, recursively. ([#11694](https://github.com/craftcms/cms/discussions/11694))
- `config/general.php` and `config/db.php` can now return `craft\config\GeneralConfig`/`DbConfig` objects, which can be defined using new fluent setter methods. ([#11591](https://github.com/craftcms/cms/pull/11591), [#11656](https://github.com/craftcms/cms/pull/11656))
- The `|duration` Twig filter can now be used with an integer representing a number of seconds, and its `showSeconds` argument is no longer required. Seconds will be output if the duration is less than one minute by default.
- The `|length` Twig filter now checks if the variable is a query, and if so, returns its count. ([#11625](https://github.com/craftcms/cms/discussions/11625))
- The `|without` Twig filter no longer uses strict value comparisons by default. It has a new `$strict` argument that can be set to `true` to enforce strict comparisons if desired. ([#11695](https://github.com/craftcms/cms/issues/11695))
- `craft\base\conditions\BaseConditionRule::inputHtml()` is no longer abstract, and returns an empty string by default.
- `craft\behaviors\SessionBehavior::setError()` now has a `$settings` argument.
- `craft\behaviors\SessionBehavior::setNotice()` now has a `$settings` argument.
- `craft\db\Query` now implements the `ArrayAccess` and `IteratorAggregate` interfaces, so queries (including element queries) can be treated as arrays.
- `craft\helpers\ArrayHelper::removeValue()` no longer uses strict value comparisons by default. It has a new `$strict` argument that can be set to `true` to enforce strict comparisons if desired.
- `craft\web\Controller::asSuccess()` now has a `$notificationSettings` argument.
- `craft\web\Controller::setFailFlash()` now has a `$settings` argument.
- `craft\web\Controller::setSuccessFlash()` now has a `$settings` argument.

### Deprecated
- Deprecated `craft\helpers\DateTimeHelper::humanDurationFromInterval()`. `humanDuration()` should be used instead.
- Deprecated `craft\helpers\DateTimeHelper::secondsToHumanTimeDuration()`. `humanDuration()` should be used instead.

### Fixed
- Fixed a bug where new condition rules’ type selectors weren’t getting auto-focused.
- Fixed a bug where Quick Post widgets weren’t submitting custom field values.
- Fixed a bug where assets’ `getImg()` methods were returning `null` for assets in volumes without URLs, even if a transform was being used. ([#11614](https://github.com/craftcms/cms/issues/11614))
- Fixed a bug where sensitive data wasn’t getting redacted in the logs when Dev Mode was enabled. ([#11618](https://github.com/craftcms/cms/issues/11618))
- Fixed a SQL error that could occur on MySQL 5. ([#11596](https://github.com/craftcms/cms/issues/11596))
- Fixed an error that could occur when upgrading to Craft 4. ([#11644](https://github.com/craftcms/cms/issues/11644))
- Fixed a bug where the green color used in lightswitches was too dark. ([#11653](https://github.com/craftcms/cms/issues/11653))
- Fixed a bug where relational and Matrix fields were assuming their values hadn’t been eager-loaded on element save. ([#11667](https://github.com/craftcms/cms/issues/11667), [#11670](https://github.com/craftcms/cms/issues/11670))
- Fixed a bug where deprecation warnings for treating an element query as an array weren’t getting logged with an origin, if they involved Twig’s `|batch` filter. ([#11597](https://github.com/craftcms/cms/issues/11597))
- Fixed a bug where `{% js %}`, `{% script %}`, and `{% css %}` tags weren’t registering JavaScript and CSS code properly when used within a `{% cache %}` tag that contained an ungenerated image transform. ([#11602](https://github.com/craftcms/cms/issues/11602))
- Fixed a bug where the “User saved” notification was translated for the former language, when changing the current user’s language preference.
- Fixed a JavaScript error that occurred when removing a category from a Categories field, if any of its descendants were selected as well. ([#11641](https://github.com/craftcms/cms/issues/11641))
- Fixed a bug where links to config settings from **Settings** → **General** didn’t include the correct setting anchors. ([#11665](https://github.com/craftcms/cms/pull/11665))
- Fixed styling issues with Live Preview in Firefox.

### Security
- Fixed an information disclosure vulnerability.

## 4.1.4.1 - 2022-07-13

### Fixed
- Fixed a bug where `craft\services\Assets::getRootFolderByVolumeId()` wasn’t returning the root folder. ([#11593](https://github.com/craftcms/cms/issues/11593))

## 4.1.4 - 2022-07-12

### Added
- Added `craft\models\FieldLayout::getVisibleCustomFieldElements()`.

### Changed
- Relation fields now focus on the next related element’s “Remove” button when an element is removed. ([#11577](https://github.com/craftcms/cms/issues/11577))

### Deprecated
- Deprecated `craft\base\FieldTrait::$required`. `craft\fieldlayoutelements\BaseField::$required` should be used instead.

### Fixed
- Fixed a bug where assets’ native Alternative Text fields were getting mislabeled as translatable. ([#11576](https://github.com/craftcms/cms/issues/11576))
- Fixed a bug where fields nested within Neo fields could be incorrectly validated as required. ([#11574](https://github.com/craftcms/cms/issues/11574))
- Fixed a PHP error that occurred when editing a Date field with a Min Date setting set.
- Fixed a bug where date range inputs weren’t working on mobile. ([#11571](https://github.com/craftcms/cms/issues/11571))
- Fixed a bug where the “Craft Support” Dashboard widget wasn’t being labeled properly in the widget settings HUD and delete confirmation dialog. ([#11573](https://github.com/craftcms/cms/discussions/11573))
- Fixed a bug where the project config cache was getting invalidated on each public GraphQL API request.

## 4.1.3 - 2022-07-07

### Changed
- Address fields now show required indicators based on the configured validation rules. ([#11566](https://github.com/craftcms/cms/pull/11566))

### Fixed
- Fixed a JavaScript error that occurred on the Updates utility. ([#11567](https://github.com/craftcms/cms/issues/11567))
- Fixed a bug where Craft’s Composer commands could produce a malformed `composer.json` file. ([#11564](https://github.com/craftcms/cms/issues/11564))

## 4.1.2 - 2022-07-06

### Added
- Added `craft\helpers\ProjectConfig::ensureAllFilesystemsProcessed()`.

### Changed
- Relational field condition rules now have the “is related to” operator selected by default. ([#11550](https://github.com/craftcms/cms/discussions/11550))

### Fixed
- Fixed a bug where the Updates utility wasn’t checking for updates properly. ([#11552](https://github.com/craftcms/cms/issues/11552))
- Fixed an error that could occur when deploying a Craft 4 upgrade to another server. ([#11558](https://github.com/craftcms/cms/issues/11558))
- Fixed a bug where Assets fields were relocating assets when saving a revision.
- Fixed a bug where asset bundles weren’t getting registered on the front end. ([#11555](https://github.com/craftcms/cms/issues/11555))

## 4.1.1 - 2022-07-05

### Changed
- Improved the control panel tab design. ([#11524](https://github.com/craftcms/cms/pull/11524))
- Changed the order of relational field condition rule operators, so “is related to” is listed first. ([#11550](https://github.com/craftcms/cms/discussions/11550))
- Template caching is now supported for console requests, for `{% cache %}` tags that have the `globally` param. ([#11551](https://github.com/craftcms/cms/issues/11551))
- Updated Composer to 2.2.15. ([#11538](https://github.com/craftcms/cms/issues/11538))

### Fixed
- Fixed an error that could occur if any custom fields were missing their field group. ([#11522](https://github.com/craftcms/cms/discussions/11522))
- Fixed a bug where custom selects weren’t scrolling to the visually-focused option.
- Fixed errors that could occur if an element condition contained any rules for deleted custom fields. ([#11526](https://github.com/craftcms/cms/issues/11526))
- Fixed a bug where the “Deactivate users by default” user setting wasn’t working. ([#11519](https://github.com/craftcms/cms/issues/11519))
- Fixed a styling issue with the Edit Route modal. ([#11528](https://github.com/craftcms/cms/issues/11528))
- Fixed a bug where assets uploaded from Assets fields weren’t retaining their original filename. ([#11530](https://github.com/craftcms/cms/issues/11530))
- Fixed a bug where project config changes made at the end of the request lifecycle weren’t getting saved.
- Fixed a bug where toggling entries’ and categories’ site-specific statuses from element editor slideouts wasn’t working. ([#11547](https://github.com/craftcms/cms/issues/11547))
- Fixed a SQL error that occurred when running the `utils/prune-provisional-drafts` command. ([#11548](https://github.com/craftcms/cms/issues/11548))
- Fixed focus styling issues with the Edit Route modal.

## 4.1.0.2 - 2022-06-28

### Fixed
- Fixed a PHP error. ([#11518](https://github.com/craftcms/cms/issues/11518))

## 4.1.0.1 - 2022-06-28

### Fixed
- Fixed an infinite recursion bug. ([#11514](https://github.com/craftcms/cms/issues/11514))

## 4.1.0 - 2022-06-28

### Added
- Field layouts can now have “Line Break” UI elements. ([#11328](https://github.com/craftcms/cms/discussions/11328))
- Added the `db/drop-all-tables` command. ([#11288](https://github.com/craftcms/cms/pull/11288))
- Added the `elements/delete` command.
- Added the `elements/restore` command.
- Added the `project-config/get` command. ([#11341](https://github.com/craftcms/cms/pull/11341))
- Added the `project-config/remove` command. ([#11341](https://github.com/craftcms/cms/pull/11341))
- Added the `project-config/set` command. ([#11341](https://github.com/craftcms/cms/pull/11341))
- The `AdminTable` Vue component can now be included into other Vue apps, in addition to being used as a standalone app. ([#11107](https://github.com/craftcms/cms/pull/11107))
- Added a `one()` alias for `first()` to collections. ([#11134](https://github.com/craftcms/cms/discussions/11134))
- Added `craft\base\Element::EVENT_DEFINE_CACHE_TAGS`. ([#11171](https://github.com/craftcms/cms/discussions/11171))
- Added `craft\base\Element::cacheTags()`.
- Added `craft\base\FieldInterface::getLabelId()`.
- Added `craft\console\controllers\UsersController::$activate`.
- Added `craft\elements\conditions\ElementCondition::$sourceKey`.
- Added `craft\elements\db\ElementQuery::EVENT_AFTER_POPULATE_ELEMENTS`. ([#11262](https://github.com/craftcms/cms/discussions/11262))
- Added `craft\elements\db\ElementQuery::EVENT_DEFINE_CACHE_TAGS`. ([#11171](https://github.com/craftcms/cms/discussions/11171))
- Added `craft\events\PopulateElementsEvent`.
- Added `craft\fieldlayoutelements\BaseField::labelId()`.
- Added `craft\fieldlayoutelements\LineBreak`.
- Added `craft\helpers\DateTimeHelper::now()`.
- Added `craft\helpers\DateTimeHelper::pause()`. ([#11130](https://github.com/craftcms/cms/pull/11130))
- Added `craft\helpers\DateTimeHelper::resume()`. ([#11130](https://github.com/craftcms/cms/pull/11130))

### Changed
- Improved overall control panel accessibility. ([#11297](https://github.com/craftcms/cms/pull/11297), [#11296](https://github.com/craftcms/cms/pull/11296), [#11414](https://github.com/craftcms/cms/pull/11414), [#11452](https://github.com/craftcms/cms/pull/11452))
- Improved pagination UI accessibility. ([#11126](https://github.com/craftcms/cms/pull/11126))
- Improved element index accessibility. ([#11169](https://github.com/craftcms/cms/pull/11169), [#11200](https://github.com/craftcms/cms/pull/11200), [#11251](https://github.com/craftcms/cms/pull/11251))
- Improved Dashboard accessibility. ([#11217](https://github.com/craftcms/cms/pull/11217), [#11297](https://github.com/craftcms/cms/pull/11297))
- Improved address management accessibility. ([#11397](https://github.com/craftcms/cms/pull/11397))
- Improved Matrix field accessibility. ([#11306](https://github.com/craftcms/cms/pull/11306))
- Improved mobile support. ([#11323](https://github.com/craftcms/cms/pull/11323), [#11430](https://github.com/craftcms/cms/pull/11430))
- Improved keyboard support for custom selects. ([#11414](https://github.com/craftcms/cms/pull/11414))
- It’s now possible to remove all selected elements from relational fields by pressing <kbd>Backspace</kbd> or <kbd>Delete</kbd> while one of them is focused.
- Improved the UI of condition builders. ([#11386](https://github.com/craftcms/cms/pull/11386))
- Entry Type condition rules now allow multiple selections. ([#11124](https://github.com/craftcms/cms/pull/11124))
- Element index filters now only show condition rules for the custom fields that are used by the field layouts in the selected source, if a native source is selected. ([#11187](https://github.com/craftcms/cms/discussions/11187))
- Element index filters now only show condition rules for custom fields used by field layouts created for the target element type, if no native source is selected.
- Condition builders can now include multiple rules with the same label, as long as they’re in different groups.
- Asset indexes now have a “Location” table attribute option. ([#11450](https://github.com/craftcms/cms/discussions/11450))
- It’s now possible to sort entries by their section and type. ([#9192](https://github.com/craftcms/cms/discussions/9192), [#11335](https://github.com/craftcms/cms/discussions/11335))
- It’s now possible to sort assets by their file kind.
- Element editor metadata now lists elements’ IDs.
- Live Preview now always shows a “Refresh” button, regardless of whether the preview target has auto-refresh enabled. ([#11160](https://github.com/craftcms/cms/discussions/11160))
- Sites’ Language settings now display the locale IDs as option hints, rather than the languages’ native names. ([#11195](https://github.com/craftcms/cms/discussions/11195))
- Selectize options can now specify searchable `keywords` that won’t be visible in the UI.
- Selectize inputs will now include their options’ values as search keywords.
- Newly-created entries now get placeholder Post Date set on them, so they get sorted appropriately when querying for entries ordered by `postDate`. ([#11272](https://github.com/craftcms/cms/issues/11272))
- Element queries can now pass columns into the `orderBy` param in addition to `score` when searching. ([#11470](https://github.com/craftcms/cms/pull/11470), [#11457](https://github.com/craftcms/cms/discussions/11457))
- Field layout elements within field layout designers now support double-clicking to open their settings slideout. ([#11277](https://github.com/craftcms/cms/discussions/11277))
- The control panel’s JavaScript queue is now paused when the browser tab isn’t visible. ([#10632](https://github.com/craftcms/cms/issues/10632))
- The `db/restore` command now asks whether the database should be backed up, and whether all existing database tables should be dropped, prior to restoring the backup. ([#11288](https://github.com/craftcms/cms/pull/11288))
- The `users/create` command now asks whether the user should be activated when saved.
- The `maxBackups` config setting now impacts `.sql.zip` files in addition to `.sql` files. ([#11241](https://github.com/craftcms/cms/issues/11241))
- Deprecation messages are now consistently referred to as “deprecation warnings” in the control panel.
- Callback functions returned by elements’ `sortOptions()`/`defineSortOptions()` methods are now passed a `craft\db\Connection` object as a second argument.
- All element sources now have a “Set Status” action, even if the element type’s `defineActions()` method didn’t include one, if the element type’s `hasStatuses()` method returns `true`. ([#11383](https://github.com/craftcms/cms/discussions/11383))
- All element sources now have a “View” action, even if the element type’s `defineActions()` method didn’t include one, if the element type’s `hasUris()` method returns `true`. ([#11383](https://github.com/craftcms/cms/discussions/11383))
- All element sources now have “Edit” and “Delete” actions, even if the element type’s `defineActions()` method didn’t include them. ([#11383](https://github.com/craftcms/cms/discussions/11383))
- The “Set Status” and “Edit” element actions are now only available for elements whose `canSave()` method returned `true`.
- Assets fields now reject uploaded files which don’t pass their “Selectable Assets Condition” setting. ([#11433](https://github.com/craftcms/cms/issues/11433))
- It’s now possible to save new assets without setting their `filename` or `kind` attributes, as long as `newLocation` or `newFilename` is set. ([#11439](https://github.com/craftcms/cms/issues/11439))
- The `searchindex` table is now uses the InnoDB storage engine by default for MySQL installs. ([#11374](https://github.com/craftcms/cms/discussions/11374))
- The `_layouts/elementindex` control panel template now sets the page title based on the element’s `pluralDisplayName()` method by default. ([#11502](https://github.com/craftcms/cms/pull/11502))
- `craft\test\ActiveFixture::$data` is now populated with the active record instances, making them accessible to tests via `$this->tester->grabFixture('my-fixture', 'data-key')`. ([#11445](https://github.com/craftcms/cms/pull/11445))
- Address validation rules are now defined by `defineRules()`. ([#11471](https://github.com/craftcms/cms/pull/11471))
- `Garnish.DELETE_KEY` now refers to the actual <kbd>Delete</kbd> key code, and the <kbd>Backspace</kbd> key code is now referenced by `Garnish.BACKSPACE_KEY`.

### Deprecated
- Deprecated `craft\elements\actions\DeleteAssets`. `craft\elements\actions\Delete` should be used instead.

### Removed
- Removed `craft\elements\conditions\entries\EntryTypeCondition::$sectionUid`.
- Removed `craft\elements\conditions\entries\EntryTypeCondition::$entryTypeUid`.

## 4.0.6 - 2022-06-28

### Added
- Added `craft\fields\BaseOptionsField::encodeValue()`.

### Changed
- Improved the `install` command’s error output when invalid options were passed.
- `canonical` is now a reserved field handle. ([#11503](https://github.com/craftcms/cms/issues/11503))
- `craft\fields\BaseOptionsField::translatedOptions()` now has an `$encode` argument.

### Fixed
- Fixed a bug where self relations within relational fields were being forgotten. ([#11461](https://github.com/craftcms/cms/issues/11461))
- Fixed a bug where the `install` command required `--site-name`, `--site-url`, and `--language` options to be passed when project config YAML was already present. ([#11513](https://github.com/craftcms/cms/issues/11513))
- Fixed a bug where `Garnish.setFocusWithin()` wasn’t working if the first focusable element was a checkbox. ([#11498](https://github.com/craftcms/cms/discussions/11498))
- Fixed a bug where Matrix blocks could be saved in the wrong order.
- Fixed a bug where Checkboxes, Dropdown, Multi-select, and Radio Buttons fields could lose their values if their option values were set to integers. ([#11461](https://github.com/craftcms/cms/issues/11461))

## 4.0.5.2 - 2022-06-24

### Fixed
- Fixed a SQL error that could occur on MySQL 5. ([#11493](https://github.com/craftcms/cms/issues/11493))
- Fixed a bug where Craft’s Composer commands weren’t ensuring that `config.allow-plugins.yiisoft/yii2-composer` was `true` in `composer.json`. ([#11399](https://github.com/craftcms/cms/issues/11399))

## 4.0.5.1 - 2022-06-22

### Fixed
- Fixed a bug where not all changes to entries and categories created via the “Save and add another” action were propagating to other sites. ([#11476](https://github.com/craftcms/cms/issues/11476))
- Fixed a bug where it wasn’t possible to rename assets.
- Fixed a bug where a provisional draft could be created for an entry if its form was interacted with before the page had fully initialized. ([#11466](https://github.com/craftcms/cms/issues/11466))
- Fixed exact phrase searching on PostgreSQL. ([#11486](https://github.com/craftcms/cms/issues/11486))

## 4.0.5 - 2022-06-21

### Added
- Added `craft\helpers\Number::isIntOrFloat()`.

### Changed
- Categories now support change tracking.
- Improved performance when working with temp asset folders.
- Temp asset folders are no longer created until they’re actually needed. ([#11427](https://github.com/craftcms/cms/issues/11427))
- Element index queries are no longer cached if they contain a search term.
- Search inputs within field layout designers now prevent the containing form from being submitted when the <kbd>Return</kbd> key is pressed. ([#11415](https://github.com/craftcms/cms/discussions/11415))

### Deprecated
- Deprecated `craft\services\Categories::pruneDeletedField()`. ([#11054](https://github.com/craftcms/cms/discussions/11054))
- Deprecated `craft\services\Globals::pruneDeletedField()`. ([#11054](https://github.com/craftcms/cms/discussions/11054))
- Deprecated `craft\services\Sections::pruneDeletedField()`. ([#11054](https://github.com/craftcms/cms/discussions/11054))
- Deprecated `craft\services\Tags::pruneDeletedField()`. ([#11054](https://github.com/craftcms/cms/discussions/11054))
- Deprecated `craft\services\Users::pruneDeletedField()`. ([#11054](https://github.com/craftcms/cms/discussions/11054))
- Deprecated `craft\services\Volumes::pruneDeletedField()`. ([#11054](https://github.com/craftcms/cms/discussions/11054))

### Fixed
- Fixed an error that could occur when saving an element to a disabled site. ([#10499](https://github.com/craftcms/cms/issues/10499))
- Fixed a bug where newly-added condition rules’ types were still selectable for preexisting condition rules, when they shouldn’t have been.
- Fixed a bug where field layout designers were checking the wrong setting when determining whether to include UI elements (`customizableTabs` instead of `customizableUi`).
- Fixed a bug where the Asset Indexes utility was analyzing image transform directories and files. ([#11362](https://github.com/craftcms/cms/issues/11362), [#11384](https://github.com/craftcms/cms/pull/11384))
- Fixed a bug where focus was getting trapped within element editor slideouts’ sidebars even for wide viewports where there was enough room to display the sidebar side-by-side with other slideout content. ([#11358](https://github.com/craftcms/cms/pull/11358))
- Fixed a bug where users’ Formatting Locale preferences weren’t always being respected.
- Fixed a bug where address card menus would linger around after an address was deleted.
- Fixed a bug where the `index-assets` command could produce unexpected output. ([#11194](https://github.com/craftcms/cms/issues/11194)).
- Fixed a bug where video controls within asset preview modals were inaccessible via the keyboard. ([#11371](https://github.com/craftcms/cms/pull/11371))
- Fixed a bug where `transform` GraphQL directives weren’t working for Assets fields. ([#10299](https://github.com/craftcms/cms/discussions/10299))
- Fixed a PHP error that could occur when running the `help` command. ([#11423](https://github.com/craftcms/cms/issues/11423))
- Fixed a bug where `craft\helpers\App::env()` was converting some values to integers or floats unexpectedly. ([#11422](https://github.com/craftcms/cms/issues/11422))
- Fixed a bug where changes to existing Matrix blocks weren’t saving for element types that supported drafts but not change tracking. ([#11419](https://github.com/craftcms/cms/issues/11419))
- Fixed a bug where double-clicking on a related asset’s thumbnail could open the asset’s preview modal. ([#11424](https://github.com/craftcms/cms/issues/11424))
- Fixed a bug where the control panel wasn’t displaying file upload failure messages.
- Fixed a bug where `action` query params were taking precedence over `actionTrigger` URI matches, when handling action requests. ([#11435](https://github.com/craftcms/cms/issues/11435))
- Fixed a bug where image fields within Edit User pages and the Settings → General page weren’t resetting properly after an image was deleted. ([#11436](https://github.com/craftcms/cms/issues/11436))
- Fixed a bug where User Group condition rules set to the “is not one of” operator weren’t being applied to individual elements correctly. ([#11444](https://github.com/craftcms/cms/discussions/11444))
- Fixed a JavaScript error that occurred on element indexes for users that didn’t have permission to edit any sites.
- Fixed a bug where users without permission to create new entries in a section could duplicate existing entries. ([#11447](https://github.com/craftcms/cms/pull/11447))
- Fixed a bug where element selection condition rules weren’t working if an element ID was provided. ([#11451](https://github.com/craftcms/cms/pull/11451))
- Fixed a PHP error that occurred when executing a GraphQL query using a token that wasn’t set to a schema. ([#11453](https://github.com/craftcms/cms/issues/11453))
- Fixed a PHP error that could occur when unserializing a `craft\validator\DateTimeValidator`, `LanguageValidator`, `StringValidator`, or `TimeValidator` object. ([#11454](https://github.com/craftcms/cms/issues/11454))
- Fixed a bug where element types’ `actions()` methods were getting called for all `element-indexes/*` action requests.
- Fixed a bug where the `install` command would run non-interactively even if not all needed options were passed, resulting in an error after the database tables had been added. ([#11305](https://github.com/craftcms/cms/issues/11305))
- Fixed a viewport clipping bug on the control panel’s Login page. ([#11372](https://github.com/craftcms/cms/pull/11372))
- Fixed a bug where filtering an element query by a relational field using `:empty:`/`:notempty:` wasn’t factoring in the field’s “Which site should entries be related from?” setting properly.
- Fixed a bug where filtering an element query by a relational field using `:empty:`/`:notempty:` wasn’t factoring in the source elements’ site IDs, for fields set to manage relations on a per-site basis. ([#11418](https://github.com/craftcms/cms/issues/11418))
- Fixed a bug where the Temporary Uploads asset source wasn’t including subfolders.
- Fixed a bug where file upload progress bars weren’t always going away when an upload error occurred.
- Fixed a bug where Pashto was not being treated as an RTL language. ([#11428](https://github.com/craftcms/cms/issues/11428))
- Fixed a bug where the `upscaleImages` config setting wasn’t being respected for transforms where only a single image dimension was specified. ([#11398](https://github.com/craftcms/cms/issues/11398))
- Fixed an error that could occur when executing a GraphQL query, if a section didn’t have any entry types. ([#11273](https://github.com/craftcms/cms/issues/11273))
- Fixed an error that could occur when changing the primary site on installs with a large number of users. ([#11459](https://github.com/craftcms/cms/issues/11459))
- Fixed a bug where Assets fields within Vizy fields weren’t getting relocated from the user’s temp uploads folder. ([#11462](https://github.com/craftcms/cms/issues/11462))

### Security
- Environment-aware control panel fields no longer suggest environment variables that begin with `HTTP_`.
- The Sendmail mailer no longer validates if the Sendmail Command setting is set to an environment variable that begins with `HTTP_`.

## 4.0.4 - 2022-06-03

### Added
- Added support for querying for users with a `credentialed` status.
- Added `craft\elements\db\UserQuery::STATUS_CREDENTIALED`.
- Added `craft\errors\FieldNotFoundException`.
- Added `craft\helpers\Html::encodeSpaces()`.
- Added `craft\web\twig\variables\Cp::getRequestedSite()`. ([#11082](https://github.com/craftcms/cms/discussions/11082))

### Changed
- `temp` is now a reserved volume handle.
- Improved the performance of field layout designers. ([#11298](https://github.com/craftcms/cms/issues/11298))
- All control panel pages now have a `site--<siteHandle>` class name on the `<body>`, based on the currently-selected site. ([#11303](https://github.com/craftcms/cms/discussions/11303))
- Warnings are no longer logged when instantiating a field layout that references a deleted custom field. ([#11333](https://github.com/craftcms/cms/issues/11333))
- Read/write splitting is now disabled for all console requests.
- The `db/restore` command now prompts to clear data caches after the import is complete. ([#11327](https://github.com/craftcms/cms/issues/11327))
- Entry queries no longer factor in seconds when looking for currently-live entries, without excluding entries that were published in the past minute. ([#5389](https://github.com/craftcms/cms/issues/5389))
- `craft\elements\Asset::getUrl()` now encodes any spaces in the URL as `%20` entities.

### Fixed
- Fixed a bug where it wasn’t possible to disable all table columns for an element source. ([#11291](https://github.com/craftcms/cms/issues/11291))
- Fixed a bug where the Assets index page wasn’t allowing any bulk actions for assets in the temporary volume. ([#11293](https://github.com/craftcms/cms/issues/11293))
- Fixed a bug where PHP errors thrown while rendering a template weren’t being handled properly. ([#11108](https://github.com/craftcms/cms/issues/11108))
- Fixed a bug where site status labels were inconsistent on element edit pages. ([#11307](https://github.com/craftcms/cms/issues/11307))
- Fixed a bug where addresses’ County fields were mislabeled. ([#11314](https://github.com/craftcms/cms/pull/11314))
- Fixed a bug where the control panel’s login form wasn’t handling errors properly. ([#11319](https://github.com/craftcms/cms/pull/11319))
- Fixed a bug where it wasn’t possible to use a `{% redirect %}` tag in an error template. ([#11336](https://github.com/craftcms/cms/issues/11336))
- Fixed an error that occurred when saving an entry via a GraphQL mutation. ([#11312](https://github.com/craftcms/cms/issues/11312))
- Fixed a bug where all web requests were getting no-cache headers. ([#11346](https://github.com/craftcms/cms/issues/11346))
- Fixed a bug where user caches weren’t getting invalidated when users were changed to a pending or inactive state.
- Fixed a bug where querying for users with an `active` status was returning suspended users. ([#11370](https://github.com/craftcms/cms/pull/11370))
- Fixed a bug where it wasn’t possible to drag assets within Assets fields by their thumbnails. ([#11364](https://github.com/craftcms/cms/issues/11364))
- Fixed a bug where asset thumbnails weren’t loading if their filename contained a space. ([#11350](https://github.com/craftcms/cms/issues/11350))
- Fixed a bug where `craft\services\AssetIndexer::indexFile()` wasn’t removing the filename from the file path when setting the directory on the listing. ([#11365](https://github.com/craftcms/cms/issues/11365))
- Fixed a bug where links within custom field instructions were getting mangled. ([#11377](https://github.com/craftcms/cms/issues/11377))
- Fixed a bug where project config paths that contained slashes weren’t getting handled properly. ([#10774](https://github.com/craftcms/cms/issues/10774))
- Fixed a bug where the Login page had a tab-focusable “Skip to content” button. ([#11375](https://github.com/craftcms/cms/issues/11375))

## 4.0.3 - 2022-05-20

### Added
- Added `craft\elements\db\ElementQuery::prepareSubquery()`.

### Changed
- Element edit pages now disable pointer events on the content container for 300 milliseconds after the “Showing your unsaved changes” notice is displayed. ([#11229](https://github.com/craftcms/cms/issues/11229))
- Users can now create drafts for entries they have permission to view, but not save. ([#11249](https://github.com/craftcms/cms/issues/11249))
- User Group condition rules are no longer available in element conditions when no user groups exist. ([#11252](https://github.com/craftcms/cms/issues/11252))
- Matrix blocks now have `data-type-name` attributes. ([#11286](https://github.com/craftcms/cms/pull/11286))
- Reversed the order of Lightswitch fields’ “ON Label” and “OFF Label” settings. ([#11259](https://github.com/craftcms/cms/issues/11259))
- `craft\services\Elements::duplicateElement()` now has a `$trackDuplication` argument.
- `craft\services\Matrix::duplicateBlocks()` now has a `$trackDuplications` argument.

### Fixed
- Fixed a bug where dynamically-defined image transforms weren’t respecting the `format` param, unless the `generateTransformsBeforePageLoad` config setting was enabled.
- Fixed a bug where Table fields with Min Rows and Max Rows set to `1` were still showing a delete button. ([#11211](https://github.com/craftcms/cms/issues/11211))
- Fixed an error that could occur when saving an Assets field that was restricted to a single location, at the root of a volume. ([#11212](https://github.com/craftcms/cms/issues/11212))
- Fixed an error that could occur after a queue job execution had finished. ([#11213](https://github.com/craftcms/cms/issues/11213))
- Fixed an error that could occur when saving an entry with Matrix blocks. ([#11155](https://github.com/craftcms/cms/issues/11155))
- Fixed an error that occurred when saving a GraphQL schema without a scope. ([#11240](https://github.com/craftcms/cms/issues/11240))
- Fixed an error that could occur when editing the public GraphQL schema, if a public token existed in the project config, but not the database. ([#11218](https://github.com/craftcms/cms/issues/11218))
- Fixed some bugs with inconsistent asset indexing on Windows. ([#11174](https://github.com/craftcms/cms/issues/11174)), ([#11219](https://github.com/craftcms/cms/issues/11219))
- Fixed a bug where custom fields weren’t available to be included as table attributes. ([#11222](https://github.com/craftcms/cms/issues/11222))
- Fixed a bug where Alternative Text wasn’t available to be included as a table attribute. ([#11222](https://github.com/craftcms/cms/issues/11222))`immediately`
- Fixed a JavaScript error that broke Matrix fields with Min Blocks and Max Blocks both set to `1`. ([#11233](https://github.com/craftcms/cms/issues/11233))
- Fixed a bug where request context logs could appear when nothing else was logged. ([#11141](https://github.com/craftcms/cms/issues/11141))
- Fixed a bug where stack traces could be erroneously filtered from logs.
- Fixed a bug where removing an element from a relational field within an element editor could cause the editor to create a provisional draft, even if the element type didn’t support drafts. ([#11242](https://github.com/craftcms/cms/issues/11242))
- Fixed a bug where draft editor pages had two identical “Save and continue editing” alternate form actions.
- Fixed a JavaScript warning that occurred when viewing an element edit page, if the user didn’t have permission to edit it.
- Fixed a bug where asset selector modals weren’t fully initializing for Assets fields, if they were targeting the user’s temp folder. ([#11254](https://github.com/craftcms/cms/issues/11254))
- Fixed an error that occurred when saving an entry via a GraphQL mutation. ([#11258](https://github.com/craftcms/cms/issues/11258))
- Fixed a bug where Matrix block types’ layout elements were getting new UUIDs assigned each time the Matrix field was edited. ([#11248](https://github.com/craftcms/cms/issues/11248))
- Fixed a bug where the web-based installation wizard was throwing an exception if a database connection couldn’t be established, and there was no `config/db.php` file. ([#11245](https://github.com/craftcms/cms/issues/11245))
- Fixed a bug where editable tables’ delete buttons’ `aria-label` attributes weren’t getting updated when table rows were reordered or deleted.
- Fixed a bug where editable tables’ delete buttons weren’t visually disabled when the minimum number of rows had been reached.
- Fixed a bug where all eager-loaded `srcset`-style transform sizes were relative to the first eager-loaded transform, rather than the prior one. ([#11209](https://github.com/craftcms/cms/issues/11209))
- Fixed a bug where eager-loaded `srcset`-style transform sizes didn’t reference the prior eager-loaded transform’s `format`, `interlace`, `mode`, `position`, or `quality` settings. ([#11264](https://github.com/craftcms/cms/issues/11264))
- Fixed a bug where the web-based installation wizard wouldn’t show the database connection screen if a connection could be established but no database was selected. ([#11245](https://github.com/craftcms/cms/issues/11245))
- Fixed an error that could occur when applying a multi-site draft with relational fields. ([#11220](https://github.com/craftcms/cms/issues/11220))
- Fixed a bug where Matrix blocks could be deleted from newly-created multi-site entries, if the edit page was reloaded. ([#10906](https://github.com/craftcms/cms/issues/10906))

## 4.0.2 - 2022-05-11

### Added
- Added `craft\events\LocateUploadedFilesEvent`.
- Added `craft\fields\Assets::EVENT_LOCATE_UPLOADED_FILES`. ([#11123](https://github.com/craftcms/cms/discussions/11123))

### Changed
- `elements/*` actions no longer include custom field values in the response data, improving performance.
- Garnish menu buttons are now aware of the `disabled` attribute. ([#11128](https://github.com/craftcms/cms/issues/11128))
- Improved save performance for multi-site elements ([#11113](https://github.com/craftcms/cms/issues/11113))
- Built-in Composer actions now ensure that `composer.json` allows the `craftcms/plugin-installer` Composer plugin.

### Fixed
- Fixed an error that occurred when searching for elements by a custom field. ([#11120](https://github.com/craftcms/cms/pull/11120))
- Fixed a bug where asset upload failures weren’t being handled properly. ([#11156](https://github.com/craftcms/cms/issues/11156))
- Fixed a bug where warning and error logs were being sent to both `stdout` and `stderr` when `CRAFT_STREAM_LOG` was enabled. ([#11189](https://github.com/craftcms/cms/issues/11189))
- Fixed an error that occurred when exporting elements with relational fields using the “Expanded” export type. ([#11127](https://github.com/craftcms/cms/issues/11127))
- Fixed a PHP deprecation warning that occurred if the `tablePrefix` database connection setting was `null`.
- Fixed a bug where category groups were being identified as “{name}” in user permission lists. ([#11132](https://github.com/craftcms/cms/issues/11132))
- Fixed a bug where Assets fields’ “Upload files” buttons weren’t wrapping when there wasn’t enough space to show them alongside “Add an asset”. ([#11133](https://github.com/craftcms/cms/issues/11133))
- Fixed a bug where `Craft.getUrl()` was appending empty query strings to URLs when they weren’t needed. ([#11159](https://github.com/craftcms/cms/issues/11159))
- Fixed a bug where addresses could validate the wrong set of required fields, if the validation rules were invoked before the country code was set. ([#11162](https://github.com/craftcms/cms/issues/11162))
- Fixed an error that could occur when viewing the Temporary Uploads volume, if the Temp Uploads Location asset setting was set to “In the local temp folder”. ([#11192](https://github.com/craftcms/cms/issues/11192))
- Fixed an error that could occur when deleting a volume, if its filesystem had been deleted.
- Fixed an error that could occur when rendering the thumbnail preview for an asset, if its file was missing. ([#11196](https://github.com/craftcms/cms/issues/11196))
- Fixed a bug where soft-deleted drafts’ search keywords weren’t getting re-indexed if they were restored.
- Fixed an error that occurred when transforming an SVG image without specifying a width or height. ([#11122](https://github.com/craftcms/cms/issues/11122))
- Fixed an error that occurred when saving a Number field with a non-numeric value. ([#11164](https://github.com/craftcms/cms/issues/11164))
- Fixed a bug where it wasn’t possible to drag an item to the top in admin tables. ([#10781](https://github.com/craftcms/cms/issues/10781))
- Fixed a bug where entries within Structure sections weren’t expandable if their only descendants were unpublished drafts.
- Fixed a bug where expanding a collapsed Structure section entry wouldn’t reveal its descendants, if the parent was a draft. ([#11186](https://github.com/craftcms/cms/issues/11186))
- Fixed a bug where element caches weren’t getting cleared for elements when they were propagated to a newly-created site.

## 4.0.1 - 2022-05-06

### Fixed
- Fixed a bug where Money field labels’ `for` attributes weren’t referencing the correct input ID. ([#11016](https://github.com/craftcms/cms/pull/11016))
- Fixed a bug where Money field inputs weren’t getting `aria-describedby` attributes. ([#11016](https://github.com/craftcms/cms/pull/11016))
- Fixed an error that occurred when loading an edit screen for an element type that didn’t have a field layout. ([#11110](https://github.com/craftcms/cms/pull/11110))
- Fixed a bug where condition rules that weren’t selectable (per `isSelectable()`) were still visible in the rule dropdown menu. ([#11104](https://github.com/craftcms/cms/pull/11104))
- Fixed a bug where element edit pages could reload themselves immediately after saving the element. ([#11084](https://github.com/craftcms/cms/issues/11084))
- Fixed a bug where tabs weren’t interactive after changing an entry’s type, if the new entry type didn’t have a tab of the same name as the previously-selected tab. ([#11093](https://github.com/craftcms/cms/issues/11093))
- Fixed a bug where Twig syntax errors weren’t being handled properly. ([#11108](https://github.com/craftcms/cms/issues/11108))
- Fixed an error that occurred when attempting to delete a global set. ([#11100](https://github.com/craftcms/cms/issues/11100))
- Fixed an error that could occur when applying a draft. ([#11083](https://github.com/craftcms/cms/issues/11083))
- Fixed a bug where element queries weren’t returning any results if an element attribute table wasn’t joined in, and the element query was set to an abstract element class. ([#11105](https://github.com/craftcms/cms/issues/11105))

## 4.0.0.1 - 2022-05-04

### Changed
- The `setup` command now writes the application ID to a `CRAFT_APP_ID` environment variable.
- The `setup` command now writes the security key to a `CRAFT_SECURITY_KEY` environment variable.

## 4.0.0 - 2022-05-04

### Added
- Entries’, categories’, and assets’ edit pages, and all element types via slideouts, now use a unified editing experience. ([#10467](https://github.com/craftcms/cms/pull/10467))
- Categories now support drafts. ([#10467](https://github.com/craftcms/cms/pull/10467))
- Element slideouts now support provisional drafts and autosaving, for element types that support them. ([#10467](https://github.com/craftcms/cms/pull/10467))
- Element indexes can now be filtered by element attributes and custom field values. ([#9192](https://github.com/craftcms/cms/discussions/9192), [#9450](https://github.com/craftcms/cms/discussions/9450), [#9462](https://github.com/craftcms/cms/discussions/9462), [#9483](https://github.com/craftcms/cms/discussions/9483))
- Admins can now create custom element sources from the Customize Sources modal. ([#8423](https://github.com/craftcms/cms/discussions/8423))
- It’s now possible to disable native element sources from the Customize Sources modal. ([#10676](https://github.com/craftcms/cms/discussions/10676))
- Field layout tabs, fields, and UI elements can now be conditionally shown based on properties of the current user and/or element being edited. ([#8099](https://github.com/craftcms/cms/discussions/8099), [#8154](https://github.com/craftcms/cms/discussions/8154))
- Assets, Entries, and Users fields have new condition settings that can be used to further limit which elements should be relatable, beyond the existing field settings. ([#10393](https://github.com/craftcms/cms/pull/10393))
- Assets, Entries, and Users fields have new “Min Relations” settings, and their former “Limit” settings have been renamed to “Max Relations”. ([#8621](https://github.com/craftcms/cms/discussions/8621))
- Added a dedicated “Full Name” field to users. “First Name” and “Last Name” are now parsed out from the full name automatically when a user is saved. ([#10405](https://github.com/craftcms/cms/discussions/10405))
- Added the “Inactive” user status, which can be used by users which can’t be signed into. ([#8963](https://github.com/craftcms/cms/discussions/8963))
- Added “Credentialed” and “Inactive” user sources.
- Added the “Deactivate…” user action for pending and active users.
- Users can now have an “Addresses” field. ([#10507](https://github.com/craftcms/cms/pull/10507))
- Added the concept of “filesystems”, which handle file operations, either locally or on a remote service like Amazon S3.
- It’s now possible to set sites’ Status settings to environment variables. ([#3005](https://github.com/craftcms/cms/issues/3005))
- Added the Money field type.
- Craft now provides a native “Alternative Text” (`alt`) field for assets. ([#10302](https://github.com/craftcms/cms/discussions/10302))
- Asset thumbnails in the control panel now have `alt` attributes, for assets with a filled-in Alternative Text value.
- Added the `index-assets/cleanup` command.
- Added the “Deactivate users by default” user registration setting, which replaces “Suspend users by default”. ([#5830](https://github.com/craftcms/cms/issues/5830))
- Element source settings are now stored in the project config. ([#8616](https://github.com/craftcms/cms/discussions/8616))
- Improved element index accessibility. ([#10629](https://github.com/craftcms/cms/pull/10629), [#10660](https://github.com/craftcms/cms/pull/10660))
- Improved Live Preview accessibility for screen readers. ([#10688](https://github.com/craftcms/cms/pull/10688))
- Slideouts, Live Preview, and Matrix blocks are no longer animated for browsers that have requested reduced motion. ([#10665](https://github.com/craftcms/cms/pull/10665))
- Added support for `JSON` columns. ([#9089](https://github.com/craftcms/cms/pull/9089))
- It’s now possible to edit images’ focal points from their preview modals. ([#8489](https://github.com/craftcms/cms/discussions/8489))
- Added support for Monolog and the PSR-3 logging interface. ([#10659](https://github.com/craftcms/cms/pull/10659))
- Added the `|address` Twig filter.
- Added the `|money` Twig filter.
- Added the `collect()` Twig function.
- Added the `assetUploaders`, `authors`, and `fullName` user query params.
- Added the `primaryOwner` and `primaryOwnerId` Matrix block query params.
- Added the `hasAlt` asset query param.
- Added the `button`, `submitButton`, `fs`, `fsField`, `volume`, and `volumeField` macros to the `_includes/forms` control panel template.
- Added the `buildId` general config. ([#10705](https://github.com/craftcms/cms/pull/10705))
- Added support for setting custom config settings from `config/custom.php`, which are accessible via `Craft::$app->config->custom`. ([#10012](https://github.com/craftcms/cms/issues/10012))
- Added the `addresses`, `address`, and `addressCount` GraphQL queries.
- Added the `hasAlt` argument to asset GraphQL queries.
- Added the `alt` field to assets queried via GraphQL.
- Added the `fullName`, `assetUploaders`, and `authors` arguments to user GraphQL queries.
- Added the `addresses` field to user GraphQL queries.
- GraphQL schemas now include settings that determine which sites elements can be queried from. ([#10610](https://github.com/craftcms/cms/issues/10610))
- Added the `assets/icon` action.
- Added the `assets/update-focal-point` action.
- Added the `categories/create` action.
- Added the `elements/apply-draft` action.
- Added the `elements/create` action.
- Added the `elements/delete-draft` action.
- Added the `elements/delete-for-site` action.
- Added the `elements/delete` action.
- Added the `elements/duplicate` action.
- Added the `elements/edit` action.
- Added the `elements/redirect` action.
- Added the `elements/revert` action.
- Added the `elements/save-draft` action.
- Added the `elements/save` action.
- Added the `users/delete-address` action.
- Added the `users/save-address` action.
- Added the `app/render-element` control panel controller action.
- Added the `element-indexes/element-table-html` control panel controller action.
- Added `craft\base\ApplicationTrait::getConditions()`.
- Added `craft\base\ApplicationTrait::getElementSources()`, which replaces `getElementIndexes()`.
- Added `craft\base\ApplicationTrait::getFs()`.
- Added `craft\base\ApplicationTrait::getImageTransforms()`, which replaces `getAssetTransforms()`.
- Added `craft\base\conditions\BaseCondition`.
- Added `craft\base\conditions\BaseConditionRule`.
- Added `craft\base\conditions\BaseDateRangeConditionRule`.
- Added `craft\base\conditions\BaseElementSelectConditionRule`.
- Added `craft\base\conditions\BaseLightswitchConditionRule`.
- Added `craft\base\conditions\BaseMultiSelectConditionRule`.
- Added `craft\base\conditions\BaseNumberConditionRule`.
- Added `craft\base\conditions\BaseSelectConditionRule`.
- Added `craft\base\conditions\BaseTextConditionRule`.
- Added `craft\base\conditions\ConditionInterface`.
- Added `craft\base\conditions\ConditionRuleInterface`.
- Added `craft\base\Element::EVENT_AUTHORIZE_CREATE_DRAFTS`.
- Added `craft\base\Element::EVENT_AUTHORIZE_DELETE_FOR_SITE`.
- Added `craft\base\Element::EVENT_AUTHORIZE_DELETE`.
- Added `craft\base\Element::EVENT_AUTHORIZE_DUPLICATE`.
- Added `craft\base\Element::EVENT_AUTHORIZE_SAVE`.
- Added `craft\base\Element::EVENT_AUTHORIZE_VIEW`.
- Added `craft\base\Element::EVENT_DEFINE_ADDITIONAL_BUTTONS`. ([#10420](https://github.com/craftcms/cms/discussions/10420))
- Added `craft\base\Element::getParentId()`.
- Added `craft\base\Element::hasNewParent()`.
- Added `craft\base\Element::notesFieldHtml()`.
- Added `craft\base\Element::setParentId()`.
- Added `craft\base\Element::statusFieldHtml()`.
- Added `craft\base\ElementInterface::canCreateDrafts()`.
- Added `craft\base\ElementInterface::canDelete()`.
- Added `craft\base\ElementInterface::canDeleteForSite()`.
- Added `craft\base\ElementInterface::canDuplicate()`.
- Added `craft\base\ElementInterface::canSave()`.
- Added `craft\base\ElementInterface::canView()`.
- Added `craft\base\ElementInterface::createAnother()`.
- Added `craft\base\ElementInterface::createCondition()`.
- Added `craft\base\ElementInterface::getAdditionalButtons()`.
- Added `craft\base\ElementInterface::getPostEditUrl()`.
- Added `craft\base\ElementInterface::getThumbAlt()`.
- Added `craft\base\ElementInterface::hasRevisions()`.
- Added `craft\base\ElementInterface::prepareEditScreen()`.
- Added `craft\base\FieldInterface::getElementConditionRuleType()`.
- Added `craft\base\FieldInterface::isRequirable()`.
- Added `craft\base\FieldLayoutComponent`.
- Added `craft\base\Fs`.
- Added `craft\base\FsInterface`.
- Added `craft\base\FsTrait`.
- Added `craft\base\Image::heartbeat()`.
- Added `craft\base\Image::setHeartbeatCallback()`.
- Added `craft\base\imagetransforms\EagerImageTransformerInterface`.
- Added `craft\base\imagetransforms\ImageEditorTransformerInterface`.
- Added `craft\base\imagetransforms\ImageTransformerInterface`.
- Added `craft\base\LocalFsInterface`.
- Added `craft\base\Model::defineBehaviors()`. ([#10691](https://github.com/craftcms/cms/pull/10691))
- Added `craft\base\ModelInterface`.
- Added `craft\base\NameTrait`.
- Added `craft\base\PluginInterface::config()`. ([#11039](https://github.com/craftcms/cms/pull/11039))
- Added `craft\behaviors\SessionBehavior::broadcastToJs()`.
- Added `craft\behaviors\SessionBehavior::getError()`.
- Added `craft\behaviors\SessionBehavior::getNotice()`.
- Added `craft\controllers\AddressesController`.
- Added `craft\controllers\AssetIndexesController`.
- Added `craft\controllers\ConditionsController`.
- Added `craft\controllers\ElementIndexesController::$condition`.
- Added `craft\controllers\FsController`.
- Added `craft\controllers\ImageTransformsController`.
- Added `craft\db\Migration::archiveTableIfExists()`. ([#10827](https://github.com/craftcms/cms/discussions/10827))
- Added `craft\db\Migration::dropAllForeignKeysToTable()`.
- Added `craft\db\Migration::dropForeignKeyIfExists()`.
- Added `craft\db\Migration::renameTable()`.
- Added `craft\db\Query::collect()`, which returns the query results as an `Illuminate\Support\Collection` object rather than an array. ([#8513](https://github.com/craftcms/cms/discussions/8513))
- Added `craft\db\Table::ADDRESSES`.
- Added `craft\db\Table::ASSETINDEXINGSESSIONS`.
- Added `craft\db\Table::IMAGETRANSFORMINDEX`.
- Added `craft\db\Table::IMAGETRANSFORMS`.
- Added `craft\db\Table::MATRIXBLOCKS_OWNERS`.
- Added `craft\debug\LogTarget`.
- Added `craft\debug\MailPanel`.
- Added `craft\elements\Address`.
- Added `craft\elements\Asset::$alt`.
- Added `craft\elements\Asset::EVENT_AFTER_GENERATE_TRANSFORM`.
- Added `craft\elements\Asset::EVENT_BEFORE_GENERATE_TRANSFORM`.
- Added `craft\elements\Asset::getFs()`.
- Added `craft\elements\Asset::setFilename()`.
- Added `craft\elements\conditions\addresses\AddressCondition`.
- Added `craft\elements\conditions\addresses\CountryConditionRule`.
- Added `craft\elements\conditions\assets\AssetCondition`.
- Added `craft\elements\conditions\assets\DateModifiedConditionRule`.
- Added `craft\elements\conditions\assets\FilenameConditionRule`.
- Added `craft\elements\conditions\assets\FileSizeConditionRule`.
- Added `craft\elements\conditions\assets\FileTypeConditionRule`.
- Added `craft\elements\conditions\assets\HasAltConditionRule`.
- Added `craft\elements\conditions\assets\HeightConditionRule`.
- Added `craft\elements\conditions\assets\UploaderConditionRule`.
- Added `craft\elements\conditions\assets\VolumeConditionRule`.
- Added `craft\elements\conditions\assets\WidthConditionRule`.
- Added `craft\elements\conditions\categories\CategoryCondition`.
- Added `craft\elements\conditions\categories\GroupConditionRule`.
- Added `craft\elements\conditions\DateCreatedConditionRule`.
- Added `craft\elements\conditions\DateUpdatedConditionRule`.
- Added `craft\elements\conditions\ElementCondition`.
- Added `craft\elements\conditions\ElementConditionInterface`.
- Added `craft\elements\conditions\ElementConditionRuleInterface`.
- Added `craft\elements\conditions\entries\AuthorConditionRule`.
- Added `craft\elements\conditions\entries\AuthorGroupConditionRule`.
- Added `craft\elements\conditions\entries\EntryCondition`.
- Added `craft\elements\conditions\entries\ExpiryDateConditionRule`.
- Added `craft\elements\conditions\entries\PostDateConditionRule`.
- Added `craft\elements\conditions\entries\SectionConditionRule`.
- Added `craft\elements\conditions\entries\TypeConditionRule`.
- Added `craft\elements\conditions\HasUrlConditionRule`.
- Added `craft\elements\conditions\IdConditionRule`.
- Added `craft\elements\conditions\LevelConditionRule`.
- Added `craft\elements\conditions\RelatedToConditionRule`.
- Added `craft\elements\conditions\SlugConditionRule`.
- Added `craft\elements\conditions\tags\GroupConditionRule`.
- Added `craft\elements\conditions\tags\TagCondition`.
- Added `craft\elements\conditions\TitleConditionRule`.
- Added `craft\elements\conditions\UriConditionRule`.
- Added `craft\elements\conditions\users\AdminConditionRule`.
- Added `craft\elements\conditions\users\CredentialedConditionRule`.
- Added `craft\elements\conditions\users\EmailConditionRule`.
- Added `craft\elements\conditions\users\FirstNameConditionRule`.
- Added `craft\elements\conditions\users\GroupConditionRule`.
- Added `craft\elements\conditions\users\LastLoginDateConditionRule`.
- Added `craft\elements\conditions\users\LastNameConditionRule`.
- Added `craft\elements\conditions\users\UserCondition`.
- Added `craft\elements\conditions\users\UsernameConditionRule`.
- Added `craft\elements\db\AddressQuery`.
- Added `craft\elements\MatrixBlock::$primaryOwnerId`.
- Added `craft\elements\MatrixBlock::$saveOwnership`.
- Added `craft\elements\User::$active`.
- Added `craft\elements\User::$fullName`.
- Added `craft\elements\User::canAssignUserGroups()`.
- Added `craft\elements\User::getAddresses()`.
- Added `craft\elements\User::getIsCredentialed()`.
- Added `craft\elements\User::STATUS_INACTIVE`.
- Added `craft\errors\FsException`.
- Added `craft\errors\FsObjectExistsException`.
- Added `craft\errors\FsObjectNotFoundException`.
- Added `craft\errors\ImageTransformException`.
- Added `craft\errors\InvalidFsException`.
- Added `craft\errors\MissingVolumeFolderException`.
- Added `craft\events\AuthorizationCheckEvent`.
- Added `craft\events\CreateElementCheckEvent`.
- Added `craft\events\DefineElementEditorHtmlEvent`.
- Added `craft\events\DefineElementInnerHtmlEvent`. ([#11035](https://github.com/craftcms/cms/pull/11035))
- Added `craft\events\DefineHtmlEvent::$static`.
- Added `craft\events\FsEvent`.
- Added `craft\events\GenerateTransformEvent::$asset`.
- Added `craft\events\GenerateTransformEvent::$transform`.
- Added `craft\events\GenerateTransformEvent::$url`.
- Added `craft\events\ImageTransformerOperationEvent`.
- Added `craft\events\ImageTransformEvent`.
- Added `craft\events\RegisterConditionRuleTypesEvent`.
- Added `craft\events\TransformImageEvent`.
- Added `craft\fieldlayoutelements\addresses\AddressField`.
- Added `craft\fieldlayoutelements\addresses\CountryCodeField`.
- Added `craft\fieldlayoutelements\addresses\LabelField`.
- Added `craft\fieldlayoutelements\addresses\LatLongField`.
- Added `craft\fieldlayoutelements\addresses\OrganizationField`.
- Added `craft\fieldlayoutelements\addresses\OrganizationTaxIdField`.
- Added `craft\fieldlayoutelements\assets\AltField`.
- Added `craft\fieldlayoutelements\BaseField::selectorLabel()`.
- Added `craft\fieldlayoutelements\FullNameField`.
- Added `craft\fieldlayoutelements\TextareaField`.
- Added `craft\fieldlayoutelements\users\AddressesField`.
- Added `craft\fields\Assets::$allowSubfolders`.
- Added `craft\fields\Assets::$restrictedDefaulUploadSubpath`.
- Added `craft\fields\BaseRelationField::createSelectionCondition()`.
- Added `craft\fields\BaseRelationField::getSelectionCondition()`.
- Added `craft\fields\BaseRelationField::setSelectionCondition()`.
- Added `craft\fields\conditions\DateFieldConditionRule`.
- Added `craft\fields\conditions\FieldConditionRuleInterface`.
- Added `craft\fields\conditions\FieldConditionRuleTrait`.
- Added `craft\fields\conditions\LightswitchFieldConditionRule`.
- Added `craft\fields\conditions\NumberFieldConditionRule`.
- Added `craft\fields\conditions\OptionsFieldConditionRule`.
- Added `craft\fields\conditions\RelationalFieldConditionRule`.
- Added `craft\fields\conditions\TextFieldConditionRule`.
- Added `craft\fields\Money`.
- Added `craft\fs\Local`.
- Added `craft\fs\MissingFs`.
- Added `craft\fs\Temp`.
- Added `craft\gql\arguments\elements\Address`.
- Added `craft\gql\base\SingularTypeInterface`.
- Added `craft\gql\interfaces\elements\Address`.
- Added `craft\gql\queries\Address`.
- Added `craft\gql\resolvers\elements\Address`.
- Added `craft\gql\TypeManager::registerFieldDefinitions()`.
- Added `craft\gql\types\elements\Address`.
- Added `craft\gql\types\generators\AddressType`.
- Added `craft\helpers\App::cliOption()`.
- Added `craft\helpers\App::devMode()`.
- Added `craft\helpers\App::envConfig()`. ([#10869](https://github.com/craftcms/cms/pull/10869))
- Added `craft\helpers\App::isStreamLog()`.
- Added `craft\helpers\App::normalizeValue()`.
- Added `craft\helpers\Assets::downloadFile()`.
- Added `craft\helpers\Assets::iconPath()`.
- Added `craft\helpers\Assets::iconUrl()`.
- Added `craft\helpers\Assets::revParams()`.
- Added `craft\helpers\Cp::addressCardHtml()`.
- Added `craft\helpers\Cp::addressCardsHtml()`.
- Added `craft\helpers\Cp::addressFieldsHtml()`.
- Added `craft\helpers\Cp::dateFieldHtml()`.
- Added `craft\helpers\Cp::dateHtml()`.
- Added `craft\helpers\Cp::elementSelectHtml()`.
- Added `craft\helpers\Cp::EVENT_DEFINE_ELEMENT_INNER_HTML`. ([#11035](https://github.com/craftcms/cms/pull/11035))
- Added `craft\helpers\Cp::fieldLayoutDesignerHtml()`.
- Added `craft\helpers\Cp::lightswitchHtml()`.
- Added `craft\helpers\Cp::multiSelectFieldHtml()`.
- Added `craft\helpers\Cp::multiSelectHtml()`.
- Added `craft\helpers\Cp::requestedSite()`.
- Added `craft\helpers\Cp::textareaHtml()`.
- Added `craft\helpers\Cp::textHtml()`.
- Added `craft\helpers\Cp::timeFieldHtml()`.
- Added `craft\helpers\Cp::timeHtml()`.
- Added `craft\helpers\Db::dropAllForeignKeysToTable()`.
- Added `craft\helpers\Db::dropForeignKeyIfExists()`.
- Added `craft\helpers\Db::dropIndexIfExists()`.
- Added `craft\helpers\Db::findForeignKey()`.
- Added `craft\helpers\Db::findIndex()`.
- Added `craft\helpers\Db::parseMoneyParam()`.
- Added `craft\helpers\Db::parseNumericParam()`.
- Added `craft\helpers\Db::prepareMoneyForDb()`.
- Added `craft\helpers\Db::renameTable()`.
- Added `craft\helpers\FileHelper::deleteFileAfterRequest()`.
- Added `craft\helpers\FileHelper::deleteQueuedFiles()`.
- Added `craft\helpers\Gql::getSchemaContainedEntryTypes)()`.
- Added `craft\helpers\Html::hiddenLabel()`.
- Added `craft\helpers\Html::unwrapCondition()`.
- Added `craft\helpers\Html::unwrapNoscript()`.
- Added `craft\helpers\ImageTransforms`.
- Added `craft\helpers\Money`.
- Added `craft\helpers\Number::isInt()`.
- Added `craft\helpers\Number::toIntOrFloat()`.
- Added `craft\helpers\ProjectConfig::encodeValueAsString()`.
- Added `craft\helpers\ProjectConfig::ensureAllSectionsProcessed()`.
- Added `craft\helpers\ProjectConfig::traverseDataArray()`.
- Added `craft\helpers\Typecast`. ([#10706](https://github.com/craftcms/cms/pull/10706))
- Added `craft\i18n\Translation`.
- Added `craft\imagetransforms\ImageTransformer`.
- Added `craft\log\ContextProcessor`.
- Added `craft\log\Dispatcher::getTargets()`.
- Added `craft\log\MessageProcessor`.
- Added `craft\log\MonologTarget`.
- Added `craft\models\AssetIndexingSession`.
- Added `craft\models\FieldLayout::getElementsByType()`.
- Added `craft\models\FieldLayout::getFirstElementByType()`.
- Added `craft\models\FieldLayout::getFirstVisibleElementByType()`.
- Added `craft\models\FieldLayout::getVisibleCustomFields()`.
- Added `craft\models\FieldLayout::getVisibleElementsByType()`.
- Added `craft\models\FieldLayoutElement::$uid`.
- Added `craft\models\FieldLayoutElement::getLayout()` and `setLayout()`.
- Added `craft\models\FieldLayoutForm::getVisibleElements()`.
- Added `craft\models\FieldLayoutFormTab::getTabId()`.
- Added `craft\models\FieldLayoutFormTab::getUid()`.
- Added `craft\models\FieldLayoutTab::getElements()` and `setElements()`.
- Added `craft\models\FsListing`.
- Added `craft\models\ImageTransform`.
- Added `craft\models\ImageTransformIndex`.
- Added `craft\models\ProjectConfigData`.
- Added `craft\models\ReadOnlyProjectConfigData`.
- Added `craft\models\Volume`.
- Added `craft\queue\jobs\Proxy`.
- Added `craft\queue\Queue::$proxyQueue`, which can be set to another queue configuration that all jobs should be sent to as proxies. ([#10999](https://github.com/craftcms/cms/pull/10999))
- Added `craft\records\Address`.
- Added `craft\records\AssetIndexingSession`.
- Added `craft\records\ImageTransform`.
- Added `craft\services\Addresses`.
- Added `craft\services\AssetIndexer::createIndexingSession()`.
- Added `craft\services\AssetIndexer::getExistingIndexingSessions()`.
- Added `craft\services\AssetIndexer::getIndexingSessionById()`.
- Added `craft\services\AssetIndexer::getMissingEntriesForSession()`.
- Added `craft\services\AssetIndexer::getSkippedItemsForSession()`.
- Added `craft\services\AssetIndexer::indexFileByListing()`.
- Added `craft\services\AssetIndexer::indexFolderByEntry()`.
- Added `craft\services\AssetIndexer::indexFolderByListing()`.
- Added `craft\services\AssetIndexer::processIndexSession()`.
- Added `craft\services\AssetIndexer::removeCliIndexingSessions()`.
- Added `craft\services\AssetIndexer::startIndexingSession()`.
- Added `craft\services\AssetIndexer::stopIndexingSession()`.
- Added `craft\services\Assets::getImagePreviewUrl()`.
- Added `craft\services\AssetTransforms::deleteTransformIndexDataByAssetIds()`.
- Added `craft\services\Conditions`.
- Added `craft\services\Config::CATEGORY_CUSTOM`.
- Added `craft\services\Config::getCustom()`.
- Added `craft\services\Drafts::removeDraftData()`.
- Added `craft\services\ElementSources`, which replaces `craft\services\ElementIndexes`.
- Added `craft\services\Fields::createLayout()`.
- Added `craft\services\Fs`.
- Added `craft\services\Gc::hardDeleteElements()`.
- Added `craft\services\Gc::removeEmptyTempFolders()`.
- Added `craft\services\Gql::prepareFieldDefinitions()`.
- Added `craft\services\ImageTransforms`.
- Added `craft\services\Matrix::createRevisionBlocks()`.
- Added `craft\services\Matrix::duplicateOwnership()`.
- Added `craft\services\ProjectConfig::ASSOC_KEY`.
- Added `craft\services\ProjectConfig::PATH_DATE_MODIFIED`.
- Added `craft\services\ProjectConfig::PATH_ELEMENT_SOURCES`.
- Added `craft\services\ProjectConfig::PATH_FS`.
- Added `craft\services\ProjectConfig::PATH_META_NAMES`.
- Added `craft\services\ProjectConfig::PATH_SCHEMA_VERSION`.
- Added `craft\services\ProjectConfig::PATH_SYSTEM`.
- Added `craft\services\ProjectConfig::rememberAppliedChanges()`.
- Added `craft\services\Users::deactivateUser()`.
- Added `craft\services\Users::ensureUserByEmail()`, which will return a user for the given email, creating one if it didn’t exist yet.
- Added `craft\services\Users::EVENT_AFTER_DEACTIVATE_USER`.
- Added `craft\services\Users::EVENT_BEFORE_DEACTIVATE_USER`.
- Added `craft\services\Users::removeCredentials()`.
- Added `craft\services\Volumes::getTemporaryVolume()`.
- Added `craft\services\Volumes::getUserPhotoVolume()`.
- Added `craft\validators\MoneyValidator`.
- Added `craft\web\assets\conditionbuilder\ConditionBuilderAsset`.
- Added `craft\web\assets\htmx\HtmxAsset`.
- Added `craft\web\assets\money\MoneyAsset`.
- Added `craft\web\Controller::asCpScreen()`.
- Added `craft\web\Controller::asFailure()`.
- Added `craft\web\Controller::asModelFailure()`.
- Added `craft\web\Controller::asModelSuccess()`.
- Added `craft\web\Controller::asSuccess()`.
- Added `craft\web\Controller::CpScreenResponseBehavior()`.
- Added `craft\web\Controller::CpScreenResponseFormatter()`.
- Added `craft\web\Controller::getPostedRedirectUrl()`.
- Added `craft\web\Controller::TemplateResponseBehavior()`.
- Added `craft\web\Controller::TemplateResponseFormatter()`.
- Added `craft\web\twig\Extension::addressFilter()`.
- Added `craft\web\twig\Extension::moneyFilter()`.
- Added `craft\web\twig\variables\Cp::fieldLayoutDesigner()`.
- Added `craft\web\twig\variables\Cp::getFsOptions()`.
- Added `craft\web\twig\variables\Cp::getVolumeOptions()`.
- Added `craft\web\View::clearCssFileBuffer()`.
- Added `craft\web\View::clearJsFileBuffer()`.
- Added `craft\web\View::startCssFileBuffer()`.
- Added `craft\web\View::startJsFileBuffer()`.
- Added the `Craft.appendBodyHtml()` JavaScript method, which replaces the now-deprecated `appendFootHtml()` method.
- Added the `Craft.CpScreenSlideout` JavaScript class, which can be used to create slideouts from actions that return `$this->asCpScreen()`.
- Added the `Craft.ElementEditor` JavaScript class.
- Added the `Craft.ElementEditorSlideout` JavaScript class.
- Added the `Craft.getPageUrl()` JavaScript method.
- Added the `Craft.getQueryParam()` JavaScript method.
- Added the `Craft.getQueryParams()` JavaScript method.
- Added the `Craft.namespaceId()` JavaScript method.
- Added the `Craft.namespaceInputName()` JavaScript method.
- Added the `Craft.Preview.refresh()` JavaScript method.
- Added the `Craft.Queue` JavaScript class.
- Added the `Craft.setElementAttributes()` JavaScript method.
- Added the `Craft.setPath()` JavaScript method.
- Added the `Craft.setQueryParam()` JavaScript method.
- Added the `Craft.setUrl()` JavaScript method.
- Added the `Craft.ui.createButton()` JavaScript method.
- Added the `Craft.ui.createSubmitButton()` JavaScript method.
- Added the `htmx.org` JavaScript library.
- Added the commerceguys/addressing package.
- Added the illuminate/collections package. ([#8475](https://github.com/craftcms/cms/discussions/8475))
- Added the moneyphp/money package.
- Added the symfony/var-dumper package.
- Added the theiconic/name-parser package.
- Added the yiisoft/yii2-symfonymailer package.

### Changed
- Craft now requires PHP 8.0.2 or later.
- Craft now requires MySQL 5.7.8 / MariaDB 10.2.7 / PostgreSQL 10.0 or later.
- Craft now requires the [Intl](https://php.net/manual/en/book.intl.php) and [BCMath](https://www.php.net/manual/en/book.bc.php) PHP extensions.
- Improved draft creation/application performance. ([#10577](https://github.com/craftcms/cms/pull/10577))
- Improved revision creation performance. ([#10589](https://github.com/craftcms/cms/pull/10577))
- The “What’s New” HUD now displays an icon and label above each announcement, identifying where it came from (Craft CMS or a plugin). ([#9747](https://github.com/craftcms/cms/discussions/9747))
- The control panel now keeps track of the currently-edited site on a per-tab basis by adding a `site` query string param to all control panel URLs. ([#8920](https://github.com/craftcms/cms/discussions/8920))
- Element index pages’ status and sort menu option selections are now coded into the page URL via `status` and `sort` query string params. ([#10669](https://github.com/craftcms/cms/discussions/10669))
- Users are no longer required to have a username or email.
- Users can now set their Formatting Locale to any known locale; not just the available Language options. ([#10519](https://github.com/craftcms/cms/pull/10519))
- Users’ Language and Formatting Locale settings now display locale names in the current language and their native languages. ([#10519](https://github.com/craftcms/cms/pull/10519))
- User queries now return all users by default, rather than only active users.
- Filtering users by `active`, `pending`, and `locked` statuses no longer excludes suspended users.
- `credentialed` and `inactive` are now reserved user group handles.
- Elements throughout the control panel are now automatically updated whenever they’re saved by another browser tab.
- Assets fields that are restricted to a single location can now be configured to allow selection within subfolders of that location. ([#9070](https://github.com/craftcms/cms/discussions/9070))
- When an image is saved as a new asset from the Image Editor via an Assets field, the Assets field will now automatically replace the selected asset with the new one. ([#8974](https://github.com/craftcms/cms/discussions/8974))
- `alt` is now a reserved field handle for volume field layouts.
- Volumes no longer have “types”, and their file operations are now delegated to a filesystem selected by an “Asset Filesystem” setting on the volume.
- Volumes now have “Transform Filesystem” and “Transform Subpath” settings, which can be used to choose where image transforms should be stored. (The volume’s Asset Filesystem will be used by default.)
- Asset thumbnails are now generated as image transforms.
- It’s now possible to create volumes directly from the User Settings page.
- Images that are not web-safe now are always converted to JPEGs when transforming, if no format was specified.
- Entry post dates are no longer set automatically until the entry is validated with the `live` scenario. ([#10093](https://github.com/craftcms/cms/pull/10093))
- Entry queries’ `authorGroup()` param method now accepts an array of `craft\models\UserGroup` objects.
- Element queries’ `revision` params can now be set to `null` to include normal and revision elements.
- Element queries can no longer be traversed or accessed like an array. Use a query execution method such as `all()`, `collect()`, or `one()` to fetch the results before working with them.
- Element queries’ `title` params no longer treat values with commas as arrays. ([#10891](https://github.com/craftcms/cms/issues/10891))
- User queries’ `firstName` and `lastName` params no longer treat values with commas as arrays. ([#10891](https://github.com/craftcms/cms/issues/10891))
- Relational fields now load elements in the current site rather than the primary site, if the source element isn’t localizable. ([#7048](https://github.com/craftcms/cms/issues/7048))
- Lightswitch fields can no longer be marked as required within field layouts. ([#10773](https://github.com/craftcms/cms/issues/10773))
- Built-in queue jobs are now always translated for the current user’s language. ([#9745](https://github.com/craftcms/cms/pull/9745))
- Path options passed to console commands (e.g. `--basePath`) now take precedence over their environment variable/PHP constant counterparts.
- Database backups are now named after the Craft version in the database, rather than the Composer-installed version. ([#9733](https://github.com/craftcms/cms/discussions/9733))
- Template autosuggestions now include their filename. ([#9744](https://github.com/craftcms/cms/pull/9744))
- Improved the look of loading spinners in the control panel. ([#9109](https://github.com/craftcms/cms/discussions/9109))
- The default `subLeft` and `subRight` search query term options are now only applied to terms that don’t include an asterisk at the beginning/end, e.g. `hello*`. ([#10613](https://github.com/craftcms/cms/discussions/10613))
- `{% cache %}` tags now store any external JavaScript or CSS files registered with `{% js %}` and `{% css %}` tags. ([#9987](https://github.com/craftcms/cms/discussions/9987))
- All control panel templates end in `.twig` now. ([#9743](https://github.com/craftcms/cms/pull/9743))
- 404 requests are no longer logged by default. ([#10659](https://github.com/craftcms/cms/pull/10659))
- Log entries are now single-line by default when Dev Mode is disabled. ([#10659](https://github.com/craftcms/cms/pull/10659))
- Log files are now rotated once every 24 hours. ([#10659](https://github.com/craftcms/cms/pull/10659))
- `CRAFT_STREAM_LOG` no longer logs _in addition to_ other log targets. ([#10659](https://github.com/craftcms/cms/pull/10659))
- The default log target no longer logs `debug` or `info` messages when Dev Mode is enabled. ([#10916](https://github.com/craftcms/cms/pull/10916))
- SQL query logs now use the `debug` log level, so they no longer get logged when Dev Mode is enabled. ([#10916](https://github.com/craftcms/cms/pull/10916))
- `yii\db\Connection::$enableLogging` and `$enableProfiling` are no longer enabled by default when Dev Mode is disabled. ([#10916](https://github.com/craftcms/cms/pull/10916))
- The `queue` log target no longer has special handling for Yii or `info` logs. ([#10916](https://github.com/craftcms/cms/pull/10916))
- A warning is now logged if an element query is executed before Craft is fully initialized. ([#11033](https://github.com/craftcms/cms/issues/11033))
- A warning is now logged if Twig is instantiated before Craft is fully initialized. ([#11033](https://github.com/craftcms/cms/issues/11033))
- Craft’s bootstrap script now attempts to create its configured system paths automatically. ([#10562](https://github.com/craftcms/cms/pull/10562))
- When using GraphQL to mutate entries, the `enabled` status is now affected on a per-site basis when specifying both the `enabled` and `siteId` parameters. ([#9771](https://github.com/craftcms/cms/issues/9771))
- The `forms/selectize` control panel template now supports `addOptionFn` and `addOptionLabel` params, which can be set to add new options to the list.
- Editable tables now support `allowAdd`, `allowDelete`, and `allowReorder` settings, replacing `staticRows`. ([#10163](https://github.com/craftcms/cms/pull/10163))
- Column definitions passed to the `_includes/forms/editableTable` control panel template can now specify a `width` key. ([#11062](https://github.com/craftcms/cms/pull/11062))
- The `limitField` macro in the `_components/fieldtypes/elementfieldsettings` control panel template has been renamed to `limitFields`.
- Renamed the `elements/get-categories-input-html` action to `categories/input-html`.
- Renamed the `elements/get-modal-body` action to `element-selector-modals/body`.
- The `entries/save-entry` action now returns a 400 HTTP status for JSON responses when the entry couldn’t be saved.
- The `users/save-user` action no longer includes a `unverifiedEmail` key in failure responses.
- The `users/set-password` action now returns a 400 HTTP status when an invalid token is passed, if there’s no URL to redirect to. ([#10592](https://github.com/craftcms/cms/discussions/10592))
- `install/*`, `setup/*`, `db/*`, and `help` actions no longer output a warning if Craft can’t connect to the database. ([#10851](https://github.com/craftcms/cms/pull/10851))
- `createFoldersInVolume:<uid>` user permissions have been renamed to `createFolders:<uid>`.
- `deleteFilesAndFoldersInVolume:<uid>` user permissions have been renamed to `deleteAssets:<uid>`.
- `deletePeerFilesInVolume:<uid>` user permissions have been renamed to `deletePeerAssets:<uid>`.
- `editCategories:<uid>` user permissions have been split into `viewCategories:<uid>`, `saveCategories:<uid>`, `deleteCategories:<uid>`, `viewPeerCategoryDrafts:<uid>`, `savePeerCategoryDrafts:<uid>`, and `deletePeerCategoryDrafts:<uid>`.
- `editEntries:<uid>` user permissions have been renamed to `viewEntries:<uid>`.
- `editImagesInVolume:<uid>` user permissions have been renamed to `editImages:<uid>`.
- `editPeerEntries:<uid>` user permissions have been renamed to `viewPeerEntries:<uid>`.
- `editPeerEntryDrafts:<uid>` user permissions have been split into `viewPeerEntryDrafts:<uid>` and `savePeerEntryDrafts:<uid>`.
- `editPeerFilesInVolume:<uid>` user permissions have been renamed to `savePeerAssets:<uid>`.
- `editPeerImagesInVolume:<uid>` user permissions have been renamed to `editPeerImages:<uid>`.
- `publishEntries:<uid>` user permissions have been renamed to `saveEntries:<uid>`, and no longer differentiate between enabled and disabled entries. (Users with `viewEntries:<uid>` permissions will still be able to create drafts.)
- `publishPeerEntries:<uid>` user permissions have been renamed to `savePeerEntries:<uid>`, and no longer differentiate between enabled and disabled entries. (Users with `viewPeerEntries:<uid>` permissions will still be able to create drafts.)
- `replaceFilesInVolume:<uid>` user permissions have been renamed to `replaceFiles:<uid>`.
- `replacePeerFilesInVolume:<uid>` user permissions have been renamed to `replacePeerFiles:<uid>`.
- `saveAssetInVolume:<uid>` user permissions have been renamed to `saveAssets:<uid>`.
- `viewPeerFilesInVolume:<uid>` user permissions have been renamed to `viewPeerAssets:<uid>`.
- `viewVolume:<uid>` user permissions have been renamed to `viewAssets:<uid>`.
- Elements’ `searchScore` GraphQL fields are now returned as integers.
- Element types must now override `craft\base\Element::isDeletable()` if its elements should be deletable from the index page.
- Element types’ `cpEditUrl()` methods no longer need to add a `site` param; one will be added automatically by `craft\base\Element::getCpEditUrl()`.
- Element types’ `defineActions()` methods’ `$source` arguments should no longer accept `null`.
- Element types’ `defineSources()` methods’ `$context` arguments should no longer accept `null`.
- Element types’ `getHtmlAttributes()` and `htmlAttributes()` methods must now return attribute arrays that are compatible with `craft\helpers\Html::renderTagAttributes()`.
- Element types’ `sources()` methods’ `$context` arguments should no longer accept `null`.
- Element types’ `tableAttributes()` and `defineTableAttributes()` methods should no longer return a generic attribute for defining the header column heading at the beginning of the returned array. The header column heading is now set to the element type’s display name, per its `displayName()` method.
- Block element types’ `getOwner()` methods can now return `null`.
- Control panel resource locations are now cached, so resource requests can be resolved when Craft isn’t installed yet, or a database connection can’t be established. ([#10642](https://github.com/craftcms/cms/pull/10642))
- Control panel resources are now served with cache headers, if the `buildId` config setting is set. ([#10705](https://github.com/craftcms/cms/pull/10705))
- Empty subfolders within the temporary upload volume are now removed during garbage collection. ([#10746](https://github.com/craftcms/cms/issues/10746))
- Most config settings can now be overridden via environment variables. ([#10573](https://github.com/craftcms/cms/pull/10573), [#10869](https://github.com/craftcms/cms/pull/10869))
- It’s now possible to configure the Debug Toolbar to store its data files on a filesystem, rather than within `storage/runtime/debug/`. ([#10825](https://github.com/craftcms/cms/pull/10825))
- `craft\base\AssetPreviewHandlerInterface::getPreviewHtml()` now accepts an optional array of variable to pass on to the template.
- `craft\base\Element::__get()` now clones custom field values before returning them. ([#8781](https://github.com/craftcms/cms/discussions/8781))
- `craft\base\Element::fieldLayoutFields()` now has a `visibleOnly` argument.
- `craft\base\Element::getFieldValue()` now returns eager-loaded element values for the field, when they exist. ([#10047](https://github.com/craftcms/cms/issues/10047))
- `craft\base\Element::metaFieldsHtml()` now has a `static` argument.
- `craft\base\Element::setFieldValue()` now unsets any previously-eager-loaded elements for the field. ([#11003](https://github.com/craftcms/cms/discussions/11003))
- `craft\base\Element::slugFieldHtml()` now has a `static` argument.
- `craft\base\ElementInterface::getEagerLoadedElements()` now returns an `Illuminate\Support\Collection` object instead of an array. ([#8513](https://github.com/craftcms/cms/discussions/8513))
- `craft\base\ElementInterface::getSidebarHtml()` now has a `static` argument.
- `craft\base\MemoizableArray` no longer extends `ArrayObject`, and now implements `IteratorAggregate` and `Countable` directly.
- `craft\base\Model::__construct()` and `setAttributes()` now automatically typecast values that map to properties with `int`, `float`, `int|float`, `string`, `bool`, `array`, or `DateTime` type declarations. ([#10706](https://github.com/craftcms/cms/pull/10706))
- `craft\base\Model::datetimeAttributes()` is now called from the constructor, instead of the `init()` method.
- `craft\base\Model::setAttributes()` now normalizes date attributes into `DateTime` objects.
- `craft\behaviors\FieldLayoutBehavior::getFields()` has been renamed to `getCustomFields()`.
- `craft\elements\Asset::getImg()` now sets the `alt` attribute to the native Alternative Text field value, if set.
- `craft\elements\Asset::getVolume()` now returns an instance of `craft\models\Volume`.
- `craft\elements\db\ElementQuery::ids()` no longer accepts an array of criteria params.
- `craft\events\DraftEvent::$source` has been renamed to `$canonical`.
- `craft\events\GetAssetThumbUrlEvent` has been renamed to `DefineAssetThumbUrlEvent`.
- `craft\events\GetAssetUrlEvent` has been renamed to `DefineAssetUrlEvent`.
- `craft\events\RevisionEvent::$source` has been renamed to `$canonical`.
- `craft\fieldlayoutelements\AssetTitleField` has been renamed to `craft\fieldlayoutelements\assets\AssetTitleField`.
- `craft\fieldlayoutelements\EntryTitleField` has been renamed to `craft\fieldlayoutelements\entries\EntryTitleField`.
- `craft\fieldlayoutelements\StandardField` has been renamed to `craft\fieldlayoutelements\BaseNativeField`.
- `craft\fieldlayoutelements\StandardTextField` has been renamed to `craft\fieldlayoutelements\TextField`.
- `craft\fields\Assets::$singleUploadLocationSource` has been renamed to `$restrictedLocationSource`.
- `craft\fields\Assets::$singleUploadLocationSubpath` has been renamed to `$restrictedLocationSubpath`.
- `craft\fields\Assets::$useSingleFolder` has been renamed to `$restrictLocation`.
- `craft\fields\BaseRelationField::$limit` has been renamed to `$maxRelations`.
- `craft\fields\BaseRelationField::elementType()` is now public.
- `craft\fields\BaseRelationField::inputSelectionCriteria()` has been renamed to `getInputSelectionCriteria()`, and is now public.
- `craft\fields\BaseRelationField::inputSources()` has been renamed to `getInputSources()`, and is now public.
- `craft\gql\directives\FormatDateTime::defaultTimezone()` has been renamed to `defaultTimeZone()`.
- `craft\gql\TypeManager::EVENT_DEFINE_GQL_TYPE_FIELDS` is now triggered when actually resolving fields for a GraphQL type, rather than when the type is first created. ([#9626](https://github.com/craftcms/cms/issues/9626))
- `craft\helpers\App::env()` now checks for a PHP constant as well, if the environment variable didn’t exist.
- `craft\helpers\App::env()` now returns `null` if a value couldn’t be found, rather than `false`.
- `craft\helpers\App::env()` now returns a boolean if the original value was `'true'` or `'false'`.
- `craft\helpers\App::env()` now returns an integer or float if the original value was numeric.
- `craft\helpers\ArrayHelper::getValue()` now supports keys in square bracket syntax, e.g. `foo[bar][baz]`.
- `craft\helpers\Assets::generateUrl()` no longer accepts a transform index for date modified comparisons. A `DateTime` object is expected instead.
- `craft\helpers\Assets::urlAppendix()` no longer accepts a transform index for date modified comparisons. A `DateTime` object is expected instead.
- `craft\helpers\Component::createComponent()` now automatically typecasts values that map to properties with `int`, `float`, `int|float`, `string`, `bool`, `array`, or `DateTime` type declarations. ([#10706](https://github.com/craftcms/cms/pull/10706))
- `craft\helpers\Cp::elementHtml()` now has an `$autoReload` argument.
- `craft\helpers\Db::batchInsert()`, `craft\helpers\Db::insert()`, `craft\db\Command::batchInsert()`, `craft\db\Command::insert()`, `craft\db\Migration::batchInsert()`, and `craft\db\Migration::insert()` no longer have `$includeAuditColumns` arguments, and now check if the table has `dateCreated`, `dateUpdated`, and/or `uid` columns before setting their values.
- `craft\helpers\Db::parseParam()` now validates that numeric values are passed if the `$columnType` is set to a numeric column type. ([#9142](https://github.com/craftcms/cms/issues/9142))
- `craft\helpers\Db::prepareDateForDb()` no longer has a `$stripSeconds` argument.
- `craft\helpers\Db::prepareValueForDb()` now has a `$columnType` argument.
- `craft\helpers\Db::truncateTable()` now returns `void` rather than `int`.
- `craft\helpers\Db::update()`, `craft\helpers\Db::upsert()`, `craft\db\Command::update()`, `craft\db\Command::upsert()`, `craft\db\Migration::update()`’ and `craft\db\Migration::upsert()`’ `$includeAuditColumns` arguments have been renamed to `$updateTimestamp`, and only affect the `dateCreated` column now. All upserts now check if the table has `dateCreated`, `dateUpdated`, and/or `uid` columns before setting their values.
- `craft\helpers\Db::upsert()`, `craft\db\Command::upsert()`, and `craft\db\Migration()` no longer merge the `$updateColumns` array into `$insertColumns`. The full array of `INSERT` column values should be passed to `$insertColumns` now.
- `craft\helpers\Gql::getUnionType()` no longer requires a resolver function to be passed, if the union contains only element GraphQL types.
- `craft\helpers\Html::beginForm()` not sets `accept-charset="UTF-8"` by default.
- `craft\helpers\Html` now supports defining `hx-*` and `data-hx-*` attributes via a `hx` and `data-hx` keys, similar to `aria` and `data`.
- `craft\helpers\i18n\Formatter::asPercent()` now chooses a default `$decimals` value based on the value given, if `null`.
- `craft\helpers\i18n\Formatter::asPercent()` now treats all empty values as `0`.
- `craft\helpers\MailerHelper::normalizeEmails()` now returns an empty array instead of `null`.
- `craft\helpers\MigrationHelper::dropAllIndexesOnTable()` no longer returns an array of the dropped indexes.
- `craft\helpers\Queue::push()` now has a `$queue` argument.
- `craft\models\FieldLayout::EVENT_DEFINE_STANDARD_FIELDS` has been renamed to `EVENT_DEFINE_NATIVE_FIELDS`.
- `craft\models\FieldLayout::getAvailableStandardFields()` has been renamed to `getAvailableNativeFields()`.
- `craft\models\FieldLayout::getFields()` has been renamed to `getCustomFields()`.
- `craft\queue\Queue::$channel` is now set automatically based on the queue’s application component ID.
- `craft\services\Announcements::push()` no longer accepts callables to be passed to the `$heading` and `$body` arguments. `craft\i18n\Translation::prep()` should be used to prepare the messages to be lazy-translated instead.
- `craft\services\AssetIndexer::storeIndexList()` now expects the first argument to be a generator that returns `craft\models\FsListing` objects.
- `craft\services\Assets::ensureFolderByFullPathAndVolume()` now returns a `craft\models\VolumeFolder` object rather than a folder ID.
- `craft\services\Assets::ensureTopFolder()` now returns a `craft\models\VolumeFolder` object rather than a folder ID.
- `craft\services\Assets::EVENT_GET_ASSET_THUMB_URL` has been renamed to `EVENT_DEFINE_THUMB_URL`.
- `craft\services\Assets::EVENT_GET_ASSET_URL` has been moved to `craft\elements\Asset::EVENT_DEFINE_URL`.
- `craft\services\AssetTransforms::CONFIG_TRANSFORM_KEY` has been moved to `craft\services\ProjectConfig::PATH_IMAGE_TRANSFORMS`.
- `craft\services\Categories::CONFIG_CATEGORYROUP_KEY` has been moved to `craft\services\ProjectConfig::PATH_CATEGORY_GROUPS`.
- `craft\services\Fields::CONFIG_FIELDGROUP_KEY` has been moved to `craft\services\ProjectConfig::PATH_FIELD_GROUPS`.
- `craft\services\Fields::CONFIG_FIELDS_KEY` has been moved to `craft\services\ProjectConfig::PATH_FIELDS`.
- `craft\services\Globals::CONFIG_GLOBALSETS_KEY` has been moved to `craft\services\ProjectConfig::PATH_GLOBAL_SETS`.
- `craft\services\Gql::CONFIG_GQL_KEY` has been moved to `craft\services\ProjectConfig::PATH_GRAPHQL`.
- `craft\services\Gql::CONFIG_GQL_PUBLIC_TOKEN_KEY` has been moved to `craft\services\ProjectConfig::PATH_GRAPHQL_PUBLIC_TOKEN`.
- `craft\services\Gql::CONFIG_GQL_SCHEMAS_KEY` has been moved to `craft\services\ProjectConfig::PATH_GRAPHQL_SCHEMAS`.
- `craft\services\Matrix::CONFIG_BLOCKTYPE_KEY` has been moved to `craft\services\ProjectConfig::PATH_MATRIX_BLOCK_TYPES`.
- `craft\services\Matrix::duplicateBlocks()` now has a `$deleteOtherBlocks` argument.
- `craft\services\Plugins::CONFIG_PLUGINS_KEY` has been moved to `craft\services\ProjectConfig::PATH_PLUGINS`.
- `craft\services\Plugins::doesPluginRequireDatabaseUpdate()` has been renamed to `isPluginUpdatePending()`.
- `craft\services\ProjectConfig::applyYamlChanges()` has been renamed to `applyExternalChanges()`.
- `craft\services\ProjectConfig::getDoesYamlExist()` has been renamed to `getDoesExternalConfigExist()`.
- `craft\services\ProjectConfig::getIsApplyingYamlChanges()` has been renamed to `getIsApplyingExternalChanges()`.
- `craft\services\ProjectConfig::set()` now returns `true` or `false` depending on whether the project config was modified.
- `craft\services\Revisions::createRevision()` now returns the ID of the revision, rather than the revision itself.
- `craft\services\Routes::CONFIG_ROUTES_KEY` has been moved to `craft\services\ProjectConfig::PATH_ROUTES`.
- `craft\services\Sections::CONFIG_ENTRYTYPES_KEY` has been moved to `craft\services\ProjectConfig::PATH_ENTRY_TYPES`.
- `craft\services\Sections::CONFIG_SECTIONS_KEY` has been moved to `craft\services\ProjectConfig::PATH_PATH_SECTIONS`.
- `craft\services\Sites::CONFIG_SITEGROUP_KEY` has been moved to `craft\services\ProjectConfig::PATH_SITE_GROUPS`.
- `craft\services\Sites::CONFIG_SITES_KEY` has been moved to `craft\services\ProjectConfig::PATH_SITES`.
- `craft\services\Tags::CONFIG_TAGGROUP_KEY` has been moved to `craft\services\ProjectConfig::PATH_TAG_GROUPS`.
- `craft\services\Updates::getIsCraftDbMigrationNeeded()` has been renamed to `getIsCraftUpdatePending()`.
- `craft\services\Updates::getIsPluginDbUpdateNeeded()` has been renamed to `getIsPluginUpdatePending()`.
- `craft\services\UserGroups::CONFIG_USERPGROUPS_KEY` has been moved to `craft\services\ProjectConfig::PATH_USER_GROUPS`.
- `craft\services\UserPermissions::getAllPermissions()` and `getAssignablePermissions()` now return permission groups as arrays with `heading` and `permission` sub-keys, fixing a bug where two groups with the same heading would conflict with each other. ([#7771](https://github.com/craftcms/cms/issues/7771))
- `craft\services\Users::CONFIG_USERLAYOUT_KEY` has been moved to `craft\services\ProjectConfig::PATH_USER_FIELD_LAYOUTS`.
- `craft\services\Users::CONFIG_USERS_KEY` has been moved to `craft\services\ProjectConfig::PATH_USERS`.
- `craft\services\Volumes::CONFIG_VOLUME_KEY` has been moved to `craft\services\ProjectConfig::PATH_VOLUMES`.
- `craft\test\fixtures\elements\BaseElementFixture` now validates elements with the `live` scenario if they are enabled, canonical, and not a provisional draft.
- `craft\test\TestSetup::getMockApp()` has been renamed to `getMockModule()`, and its `$appClass` argument has been renamed to `$moduleClass`.
- `craft\web\Request::getBodyParam()` now accepts nested param names in the `foo[bar][baz]` format.
- `craft\web\Request::getBodyParams()` and `getBodyParam()` now check for an `X-Craft-Namespace` header. If present, only params that begin with its value will be returned, excluding the namespace.
- `craft\web\View::renderString()` now has an `$escapeHtml` argument.
- `craft\web\View::setNamespace()`’ `$namespace` argument no longer has a default value of `null`.
- The `Craft.getUrl()` JavaScript method now removes duplicate query string params when passing in a param that’s already included in the base URL.
- The `Craft.getUrl()` JavaScript method now encodes any query string params passed to it.
- `Craft.broadcastChannel` has been split up into two broadcast channels: `Craft.broadcaster` and `Craft.messageReceiver`.
- `Craft.cp.$tabs` now returns a collection of the tabs’ `<a>` elements, as they no longer have wrapping `<li>` elements.
- Local volumes no longer use Flysystem.
- A selected volume for user photo storage if no longer displayed if no volume has been set.
- The user photo volume can now only be set to a volume that has a public transform filesystem configured.
- Craft now uses Symfony Mailer to send email. ([#10062](https://github.com/craftcms/cms/discussions/10062))
- Updated Twig to 3.3.
- Updated vue-autosuggest to 2.2.0.

### Deprecated
- Deprecated the `autosaveDrafts` config setting.
- Deprecated the `anyStatus` element query param. `status(null)` should be used instead.
- Deprecated the `immediately` argument for transforms created over GraphQL. It no longer has any effect.
- Deprecated `craft\base\ApplicationTrait::getInstalledSchemaVersion()`.
- Deprecated `craft\base\Model::datetimeAttributes()`. ([#10706](https://github.com/craftcms/cms/pull/10706))
- Deprecated `craft\elements\User::getFullName()`. `$fullName` should be used instead.
- Deprecated `craft\gql\TypeManager::flush()`. `craft\services\Gql::flushCaches()` should be used instead.
- Deprecated `craft\gql\TypeManager::prepareFieldDefinitions()`. `craft\services\Gql::prepareFieldDefinitions()` should be used instead.
- Deprecated `craft\helpers\ArrayHelper::append()`. `array_unshift()` should be used instead.
- Deprecated `craft\helpers\ArrayHelper::prepend()`. `array_push()` should be used instead.
- Deprecated `craft\helpers\MigrationHelper`.
- Deprecated `craft\i18n\I18N::getIsIntlLoaded()`.
- Deprecated `craft\services\Assets::getAssetUrl()`. `craft\elements\Asset::getUrl()` should be used instead.
- Deprecated `craft\services\Assets::getIconPath()`. `craft\helpers\Assets::iconPath()` should be used instead.
- Deprecated `craft\web\Controller::asErrorJson()`. `asFailure()` should be used instead.
- Deprecated the `assets/save-asset` action. `elements/save` should be used instead.
- Deprecated the `categories/save-category` action. `elements/save` should be used instead.
- Deprecated the `Craft.appendFootHtml()` JavaScript method. `appendBodyHtml()` should be used instead.

### Removed
- Removed the “Header Column Heading” element source setting.
- Removed support for setting custom config settings from `config/general.php`. `config/custom.php` should be used instead. ([#10012](https://github.com/craftcms/cms/issues/10012))
- Removed the `customAsciiCharMappings` config setting.
- Removed the `siteName` config setting. Environment-specific site names can be defined via environment variables.
- Removed the `siteUrl` config setting. Environment-specific site URLs can be defined via environment variables.
- Removed the `suppressTemplateErrors` config setting.
- Removed the `useCompressedJs` config setting.
- Removed the `useProjectConfigFile` config setting. Override `craft\services\ProjectConfig::$writeYamlAutomatically` to opt into [manual YAML file generation](https://craftcms.com/docs/4.x/project-config.html#manual-yaml-file-generation).
- Removed support for `config/volumes.php`. Volumes can now specify per-environment filesystems.
- Removed support for the `CRAFT_SITE_URL` PHP constant. Environment-specific site URLs can be defined via environment variables.
- Removed the `enabledForSite` GraphQL argument. `status` should be used instead.
- Removed the `{% includeHiResCss %}` Twig tag.
- Removed support for deprecated `DateTime` faux Twig methods `atom()`, `cookie()`, `iso8601()`, `rfc822()`, `rfc850()`, `rfc1036()`, `rfc1123()`, `rfc2822()`, `rfc3339()`, `rss()`, `w3c()`, `w3cDate()`, `mySqlDateTime()`, `localeDate()`, `localeTime()`, `year()`, `month()`, `day()`, `nice()`, and `uiTimestamp()`.
- Removed the `locale` element property. `siteId` should be used instead.
- Removed the `ownerLocale` Matrix block query param. `site` or `siteId` should be used instead.
- Removed support for `sourceLocale` in `relatedTo` element query params. `sourceSite` should be used instead.
- Removed the `craft.categoryGroups` Twig variable.
- Removed the `craft.config` Twig variable.
- Removed the `craft.deprecator` Twig variable.
- Removed the `craft.elementIndexes` Twig variable.
- Removed the `craft.emailMessages` Twig variable.
- Removed the `craft.feeds` Twig variable.
- Removed the `craft.fields` Twig variable.
- Removed the `craft.globals` Twig variable.
- Removed the `craft.i18n` Twig variable.
- Removed the `craft.request` Twig variable.
- Removed the `craft.sections` Twig variable.
- Removed the `craft.session` Twig variable.
- Removed the `craft.systemSettings` Twig variable.
- Removed the `craft.userGroups` Twig variable.
- Removed the `craft.userPermissions` Twig variable.
- Removed the `assignUserGroups` user permission, which authorized users to assign other users to their own groups. Authorization must now be explicitly granted for each group. ([#10422](https://github.com/craftcms/cms/issues/10422))
- Removed the `customizeSources` user permission. Only admins can customize element sources now, and only from an environment that allows admin changes.
- Removed the `publishPeerEntryDrafts:<uid>` permissions, as they were pointless. (If a user is authorized to save an entry and view other users’ drafts of it, there’s nothing stopping them from making the same changes themselves.)
- Removed the `assets/edit-asset` action.
- Removed the `assets/thumb` action.
- Removed the `categories/edit-category` action.
- Removed the `categories/preview-category` action.
- Removed the `categories/share-category` action.
- Removed the `categories/view-shared-category` action.
- Removed the `dashboard/get-feed-items` action.
- Removed the `elements/get-editor-html` action.
- Removed the `entries/switch-entry-type` action.
- Removed `craft\base\ApplicationTrait::getEntryRevisions()`.
- Removed `craft\base\ApplicationTrait::getFeed()`.
- Removed `craft\base\Element::ATTR_STATUS_CONFLICTED`.
- Removed `craft\base\Element::getHasFreshContent()`. `getIsFresh()` should be used instead.
- Removed `craft\base\ElementInterface::getEditorHtml()`. Element edit forms are now exclusively driven by their field layout.
- Removed `craft\base\FieldLayoutElementInterface`.
- Removed `craft\base\FlysystemVolume`.
- Removed `craft\base\LocalVolumeInterface`.
- Removed `craft\base\Volume`.
- Removed `craft\base\VolumeInterface`.
- Removed `craft\base\VolumeTrait`.
- Removed `craft\behaviors\FieldLayoutBehavior::setFields()`.
- Removed `craft\config\DbConfig::updateDsn()`.
- Removed `craft\console\Request::getIsSingleActionRequest()`.
- Removed `craft\controllers\AssetTransformsController`.
- Removed `craft\controllers\BaseUpdaterController::ACTION_COMPOSER_OPTIMIZE`.
- Removed `craft\controllers\BaseUpdaterController::actionComposerOptimize()`.
- Removed `craft\controllers\Drafts`.
- Removed `craft\controllers\ElementIndexesController::$paginated`.
- Removed `craft\controllers\EntriesController::EVENT_PREVIEW_ENTRY`.
- Removed `craft\controllers\UtilitiesController::actionAssetIndexPerformAction()`.
- Removed `craft\db\Connection::trimObjectName()`.
- Removed `craft\db\Table::ASSETTRANSFORMINDEX`.
- Removed `craft\db\Table::ASSETTRANSFORMS`.
- Removed `craft\elements\actions\SetStatus::$allowDisabledForSite`.
- Removed `craft\elements\actions\SetStatus::DISABLED_FOR_SITE`.
- Removed `craft\elements\actions\SetStatus::DISABLED_GLOBALLY`.
- Removed `craft\elements\Asset::getSupportsPreview()`.
- Removed `craft\elements\Asset::getTransformSource()`.
- Removed `craft\elements\Asset::setTransformSource()`.
- Removed `craft\elements\db\ElementQuery::getIterator()`.
- Removed `craft\elements\db\ElementQuery::offsetExists()`.
- Removed `craft\elements\db\ElementQuery::offsetGet()`.
- Removed `craft\elements\db\ElementQuery::offsetSet()`.
- Removed `craft\elements\db\ElementQuery::offsetUnset()`.
- Removed `craft\elements\User::mergePreferences()`.
- Removed `craft\errors\AssetTransformException`.
- Removed `craft\errors\FieldNotFoundException`.
- Removed `craft\errors\InvalidVolumeException`.
- Removed `craft\errors\MissingVolumeFolderException`.
- Removed `craft\errors\VolumeException`.
- Removed `craft\errors\VolumeObjectExistsException`.
- Removed `craft\errors\VolumeObjectNotFoundException`.
- Removed `craft\events\AssetTransformEvent`.
- Removed `craft\events\AssetTransformImageEvent`.
- Removed `craft\events\DefineComponentsEvent`.
- Removed `craft\events\GenerateTransformEvent::$image`.
- Removed `craft\events\GenerateTransformEvent::$tempPath`.
- Removed `craft\events\GetAssetThumbEvent`.
- Removed `craft\events\GetAssetThumbUrlEvent::$generate`.
- Removed `craft\events\GetAssetThumbUrlEvent::$size`.
- Removed `craft\events\GlobalSetContentEvent`.
- Removed `craft\events\RegisterGqlPermissionsEvent`.
- Removed `craft\events\SearchEvent::getElementIds()`.
- Removed `craft\events\SearchEvent::setElementIds()`.
- Removed `craft\feeds\Feeds`.
- Removed `craft\feeds\GuzzleClient`.
- Removed `craft\fields\BaseOptionsField::optionLabel()`.
- Removed `craft\fields\Url::$placeholder`.
- Removed `craft\gql\base\Resolver::extractEagerLoadCondition()`.
- Removed `craft\gql\base\Resolver::getArrayableArguments()`.
- Removed `craft\gql\base\Resolver::prepareArguments()`.
- Removed `craft\helpers\App::dbMutexConfig()`.
- Removed `craft\helpers\App::getDefaultLogTargets()`.
- Removed `craft\helpers\App::logConfig()`.
- Removed `craft\helpers\Cp::editElementTitles()`.
- Removed `craft\helpers\Localization::localeData()`.
- Removed `craft\helpers\Stringy`.
- Removed `craft\i18n\Locale::setDateTimeFormats()`.
- Removed `craft\log\FileTarget`.
- Removed `craft\log\StreamLogTarget`.
- Removed `craft\models\AssetTransform`.
- Removed `craft\models\AssetTransformIndex`.
- Removed `craft\models\BaseEntryRevisionModel`.
- Removed `craft\models\EntryDraft`.
- Removed `craft\models\EntryVersion`.
- Removed `craft\models\FieldLayout::setFields()`.
- Removed `craft\models\FieldLayoutTab::getFields()`.
- Removed `craft\models\Site::$originalBaseUrl`.
- Removed `craft\models\Site::$originalName`.
- Removed `craft\models\Site::overrideBaseUrl()`.
- Removed `craft\models\Site::overrideName()`.
- Removed `craft\models\VolumeListing`.
- Removed `craft\mutex\DbMutexTrait`.
- Removed `craft\mutex\FileMutex`.
- Removed `craft\mutex\MysqlMutex`.
- Removed `craft\mutex\PgsqlMutex`.
- Removed `craft\mutex\PrefixedMutexTrait`.
- Removed `craft\queue\jobs\DeleteStaleTemplateCaches`.
- Removed `craft\records\AssetTransform`.
- Removed `craft\records\MatrixBlockType::$validateUniques`.
- Removed `craft\services\AssetIndexer::deleteStaleIndexingData()`.
- Removed `craft\services\AssetIndexer::extractFolderItemsFromIndexList()`.
- Removed `craft\services\AssetIndexer::extractSkippedItemsFromIndexList()`.
- Removed `craft\services\AssetIndexer::getIndexingSessionId()`.
- Removed `craft\services\AssetIndexer::getMissingFiles()`.
- Removed `craft\services\AssetIndexer::prepareIndexList()`.
- Removed `craft\services\AssetIndexer::processIndexForVolume()`.
- Removed `craft\services\Assets::$generatePendingTransformsViaQueue`.
- Removed `craft\services\Assets::EVENT_GET_ASSET_THUMB_URL`.
- Removed `craft\services\Assets::EVENT_GET_THUMB_PATH`.
- Removed `craft\services\Assets::getThumbPath()`.
- Removed `craft\services\AssetTransforms`.
- Removed `craft\services\Composer::$disablePackagist`.
- Removed `craft\services\Composer::optimize()`.
- Removed `craft\services\Content::getContentRow()`.
- Removed `craft\services\Content::populateElementContent()`.
- Removed `craft\services\Drafts::EVENT_AFTER_MERGE_SOURCE_CHANGES`.
- Removed `craft\services\Drafts::EVENT_AFTER_PUBLISH_DRAFT`.
- Removed `craft\services\Drafts::EVENT_BEFORE_MERGE_SOURCE_CHANGES`.
- Removed `craft\services\Drafts::EVENT_BEFORE_PUBLISH_DRAFT`.
- Removed `craft\services\Drafts::publishDraft()`.
- Removed `craft\services\EntryRevisions`.
- Removed `craft\services\Fields::assembleLayout()`.
- Removed `craft\services\Fields::getFieldIdsByLayoutId()`.
- Removed `craft\services\Fields::getFieldsByElementType()`.
- Removed `craft\services\Fields::getFieldsByLayoutId()`.
- Removed `craft\services\Gql::getAllPermissions()`.
- Removed `craft\services\Path::getAssetThumbsPath()`.
- Removed `craft\services\ProjectConfig::CONFIG_ALL_KEY`.
- Removed `craft\services\ProjectConfig::CONFIG_ALL_KEY`.
- Removed `craft\services\ProjectConfig::CONFIG_KEY`.
- Removed `craft\services\Sections::isSectionTemplateValid()`.
- Removed `craft\services\SystemSettings`.
- Removed `craft\services\TemplateCaches::deleteCacheById()`.
- Removed `craft\services\TemplateCaches::deleteCachesByKey()`.
- Removed `craft\services\TemplateCaches::deleteExpiredCaches()`.
- Removed `craft\services\TemplateCaches::deleteExpiredCachesIfOverdue()`.
- Removed `craft\services\TemplateCaches::EVENT_AFTER_DELETE_CACHES`.
- Removed `craft\services\TemplateCaches::EVENT_BEFORE_DELETE_CACHES`.
- Removed `craft\services\TemplateCaches::handleResponse()`.
- Removed `craft\services\TemplateCaches::handleResponse()`.
- Removed `craft\services\TemplateCaches::includeElementInTemplateCaches()`.
- Removed `craft\services\TemplateCaches::includeElementQueryInTemplateCaches()`.
- Removed `craft\services\Volumes::createVolume()`.
- Removed `craft\services\Volumes::EVENT_REGISTER_VOLUME_TYPES`.
- Removed `craft\services\Volumes::getAllVolumeTypes()`.
- Removed `craft\services\Volumes::getVolumeOverrides()`.
- Removed `craft\volumes\Local`.
- Removed `craft\volumes\MissingVolume`.
- Removed `craft\volumes\Temp`.
- Removed `craft\web\AssetBundle::useCompressedJs()`.
- Removed `craft\web\AssetManager::getPublishedPath()`.
- Removed `craft\web\Request::getIsSingleActionRequest()`.
- Removed `craft\web\twig\Template`.
- Removed `craft\web\twig\variables\CategoryGroups`.
- Removed `craft\web\twig\variables\Config`.
- Removed `craft\web\twig\variables\Deprecator`.
- Removed `craft\web\twig\variables\ElementIndexes`.
- Removed `craft\web\twig\variables\EmailMessages`.
- Removed `craft\web\twig\variables\Feeds`.
- Removed `craft\web\twig\variables\Fields`.
- Removed `craft\web\twig\variables\Globals`.
- Removed `craft\web\twig\variables\I18N`.
- Removed `craft\web\twig\variables\Request`.
- Removed `craft\web\twig\variables\Sections`.
- Removed `craft\web\twig\variables\SystemSettings`.
- Removed `craft\web\twig\variables\UserGroups`.
- Removed `craft\web\twig\variables\UserPermissions`.
- Removed `craft\web\twig\variables\UserSession`.
- Removed `craft\web\User::destroyDebugPreferencesInSession()`.
- Removed `craft\web\User::saveDebugPreferencesToSession()`.
- Removed `craft\web\View::$minifyCss`.
- Removed `craft\web\View::$minifyJs`.
- Removed `craft\web\View::registerHiResCss()`.
- Removed `craft\web\View::renderTemplateMacro()`.
- Removed the `_layouts/element` control panel template.
- Removed the `assets/_edit` control panel template.
- Removed the `categories/_edit` control panel template.
- Removed the `entries/_edit` control panel template.
- Removed the `cp.assets.edit.content` control panel template hook.
- Removed the `cp.assets.edit.details` control panel template hook.
- Removed the `cp.assets.edit.meta` control panel template hook.
- Removed the `cp.assets.edit.settings` control panel template hook.
- Removed the `cp.assets.edit` control panel template hook.
- Removed the `cp.categories.edit.content` control panel template hook.
- Removed the `cp.categories.edit.details` control panel template hook.
- Removed the `cp.categories.edit.meta` control panel template hook.
- Removed the `cp.categories.edit.settings` control panel template hook.
- Removed the `cp.categories.edit` control panel template hook.
- Removed the `cp.elements.edit` control panel template hook.
- Removed the `cp.entries.edit.content` control panel template hook.
- Removed the `cp.entries.edit.details` control panel template hook.
- Removed the `cp.entries.edit.meta` control panel template hook.
- Removed the `cp.entries.edit.settings` control panel template hook.
- Removed the `cp.entries.edit` control panel template hook.
- Removed the `Craft.AssetEditor` JavaScript class.
- Removed the `Craft.BaseElementEditor` JavaScript class.
- Removed the `Craft.DraftEditor` JavaScript class.
- Removed the `Craft.queueActionRequest()` JavaScript method. `Craft.queue.push()` can be used instead.
- Removed the Flysystem package. The `craftcms/flysystem-adapter` package now provides a base Flysystem adapter class.
- Removed the laminas-feed package.
- Removed the yii2-swiftmailer package.

### Fixed
- Fixed a bug where pending project config changes in the YAML would get applied when other project config changes were made. ([#9660](https://github.com/craftcms/cms/issues/9660))
- Fixed a bug where revisions weren’t getting propagated when a section was enabled for new sites, or its Propagation Method was changed. ([#10634](https://github.com/craftcms/cms/issues/10634))

### Security
- Generated control panel URLs now begin with the `@web` alias value if the `baseCpUrl` config setting isn’t defined.
- HTML entities output within email body text are now escaped by default in HTML email bodies.<|MERGE_RESOLUTION|>--- conflicted
+++ resolved
@@ -4,11 +4,8 @@
 
 - Field containers are no longer focusable unless a corresponding validation message is clicked on. ([#13782](https://github.com/craftcms/cms/issues/13782))
 - Improved element save performance.
-<<<<<<< HEAD
+- Added `pgpassword` and `pwd` to the list of keywords that Craft will look for when determining whether a value is sensitive and should be redacted from logs, etc.
 - Craft now redacts sensitive keywords from contexts in the logs.
-=======
-- Added `pgpassword` and `pwd` to the list of keywords that Craft will look for when determining whether a value is sensitive and should be redacted from logs, etc.
->>>>>>> 6479f206
 - Added `craft\events\DefineCompatibleFieldTypesEvent`.
 - Added `craft\services\Fields::EVENT_DEFINE_COMPATIBLE_FIELD_TYPES`. ([#13793](https://github.com/craftcms/cms/discussions/13793))
 - Added `craft\web\assets\inputmask\InputmaskAsset`.
