--- conflicted
+++ resolved
@@ -25,13 +25,10 @@
 - Fixed a UI bug where renaming a newly-created volume subfolder didn’t appear to have any effect.
 - Fixed a bug where empty URL fields would be marked as changed, even when no change was made to them. ([#11908](https://github.com/craftcms/cms/issues/11908))
 - Fixed a UI bug where autosuggest menus weren’t getting filtered when first opened for inputs with existing values. ([#11896](https://github.com/craftcms/cms/issues/11896))
-<<<<<<< HEAD
-- Fixed an issue where related to condition fields wouldn't display on non-primary sites ([#11892](https://github.com/craftcms/cms/issues/11892))
-=======
 - Fixed a bug where Entry Type condition rules weren’t working for conditions that were applied to a single element. ([#11914](https://github.com/craftcms/cms/issues/11914))
 - Fixed a bug where form action keyboard shortcuts weren’t available when a custom select menu was focused. ([#11919](https://github.com/craftcms/cms/issues/11919))
 - Fixed a bug where transforming an animated GIF into a WebP file would only include the first frame. ([#11889](https://github.com/craftcms/cms/issues/11889))
->>>>>>> 39311342
+- Fixed an issue where related to condition fields wouldn't display on non-primary sites ([#11892](https://github.com/craftcms/cms/issues/11892))
 
 ### Security
 - Fixed XSS vulnerabilities.
