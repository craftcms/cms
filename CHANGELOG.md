# Release Notes for Craft CMS 4

## Unreleased

<<<<<<< HEAD
- Added `\craft\services\Addresses::$formatter`
- The default address formatter can now be overridden. ([#13242](https://github.com/craftcms/cms/pull/13242))
=======
- The `utils/fix-field-layout-uids` command now adds missing field layout component UUIDs.
- Fixed an error that could occur when updating a plugin with the `craft update` command, if it provided a new migration but still had the same schema version.
- Fixed a bug where CSS classes that contained a pseudo-selector weren’t getting namespaced. ([#13251](https://github.com/craftcms/cms/pull/13251))
- Fixed a JavaScript error that could occur when renaming assets without URLs. ([#13223](https://github.com/craftcms/cms/pull/13223))
- Fixed a bug where `craft\base\Element::setFieldValuesFromRequest()` wasn’t properly handling empty strings passed as the namespace. ([#13252](https://github.com/craftcms/cms/discussions/13252))
- Fixed a styling issue with control panel notifications. ([#13258](https://github.com/craftcms/cms/pull/13258))
- Fixed a bug where element thumbnails could stop getting loaded when quickly switching between element sources. ([#13253](https://github.com/craftcms/cms/issues/13253))
- Fixed an error that occurred when uploading an asset with a filename over 232 characters long, directly to an Assets field. ([#13264](https://github.com/craftcms/cms/issues/13264))
- Fixed an error that occurred when transforming an image with a filename over 232 characters long. ([#13266](https://github.com/craftcms/cms/pull/13266))
- Fixed a SQL error that could occur when upgrading to 4.4 on PostgreSQL, if the database was converted from MySQL. ([#12855](https://github.com/craftcms/cms/issues/12855))
- Fixed a bug where `craft\db\Query::collect()` was returning a `craft\elements\ElementCollection` instance.
- Fixed a SQL error that could occur when upgrading to Craft 4 if any database tables had foreign keys to `entryversions` or other now-unused tables that are removed during the upgrade.
- Fixed a bug where the `users/save-user` action wasn’t including user details in successful responses. ([#13267](https://github.com/craftcms/cms/issues/13267))
- Fixed a PHP error that occurred if an asset without a `dateModified` value was passed to `craft\helpers\Assets::revParams()`. ([#13268](https://github.com/craftcms/cms/pull/13268))

## 4.4.13 - 2023-05-24

- Fixed a bug where asset sources weren‘t immediately showing a source path on a clear `localStorage` cache.
- Fixed a JavaScript error that could occur when searching within an asset index, when there was no source path. ([#13241](https://github.com/craftcms/cms/issues/13241))
- Fixed a bug where Date fields with “Show Time Zone” enabled were displaying their values in the system’s time zone within element indexes. ([#13233](https://github.com/craftcms/cms/issues/13233))
- Fixed a bug where the “Cancel” buttons within Dashboard widgets’ settings didn’t do anything. ([#13239](https://github.com/craftcms/cms/issues/13239))
>>>>>>> 2b6a2269

## 4.4.12 - 2023-05-23

- Asset indexes now remember their previously-selected source path. ([#13147](https://github.com/craftcms/cms/issues/13147))
- Added the `enabledForSite` field for entries queried via GraphQL. ([#13214](https://github.com/craftcms/cms/pull/13214))
- Added `craft\base\ElementInterface::sourcePath()`.
- Improved `craft\helpers\FileHelper::getExtensionByMimeType()` for some ambiguous, web-friendly MIME types.
- Fixed a bug where reverting an entry’s content from a revision could omit some Matrix blocks.
- Fixed an error that could occur when adding a new site to an entry which contained Matrix blocks, if the same site had been added and removed previously.
- Fixed a bug where Matrix blocks nested within Neo or Super Table fields could be omitted when propagating an entry to a new site. ([#13207](https://github.com/craftcms/cms/issues/13207))
- Fixed a bug where `craft\web\View::registerTwigExtension()` could throw an exception if Twig was already initialized. ([#13208](https://github.com/craftcms/cms/issues/13208))
- Fixed a bug where entries mutated via GraphQL weren’t becoming globally enabled if `enabled` was set to `true`. ([#13214](https://github.com/craftcms/cms/pull/13214))
- Fixed a styling issue with “Post Date” and “Expiry Date” fields. ([#13216](https://github.com/craftcms/cms/issues/13216))
- Removed the OAuth 2.0 Client library, as it’s no longer used in core.
- Fixed a bug where activation emails sent to newly-created users could link to the front-end site, if they were granted control panel access via a user group. ([#13204](https://github.com/craftcms/cms/issues/13204))
- Fixed a bug where “Required” lightswitch labels within field layout designers’ field settings slideouts weren’t getting translated. ([#13230](https://github.com/craftcms/cms/issues/13230))
- Fixed a bug where Date fields could display the wrong date. ([#13233](https://github.com/craftcms/cms/issues/13233))
- Deprecated the `Craft.startsWith()` JavaScript method. `String.prototype.startsWith()` should be used instead.
- Fixed two XSS vulnerabilities.

## 4.4.11 - 2023-05-15

- Fixed a bug where Matrix blocks weren’t getting propagated to newly-added sites for entries. ([#13181](https://github.com/craftcms/cms/issues/13181))
- Fixed a SQL error that could occur when updating to Craft 4.4 on PostgreSQL. ([#13186](https://github.com/craftcms/cms/issues/13186))
- Fixed a bug where `craft\helpers\StringHelper::isUtf8()` was unreliable.
- Fixed a styling issue with Date fields. ([#13182](https://github.com/craftcms/cms/issues/13182))

## 4.4.10.1 - 2023-05-10

- Fixed a bug where it wasn’t possible to add new Matrix blocks via the “Add a block” menu. ([#13177](https://github.com/craftcms/cms/issues/13177))

## 4.4.10 - 2023-05-09

- PHP warnings and notices no longer halt execution when Dev Mode is disabled. ([#13164](https://github.com/craftcms/cms/issues/13164))
- Fixed a “Double-instantiating a menu button on an element” console warning that occurred on pages with Matrix fields. ([#6338](https://github.com/craftcms/cms/issues/6338))
- Fixed a bug where Quick Post widget settings weren’t filtering custom field options for the selected entry type.
- Fixed a bug where Matrix blocks could get detached from entries when sections were enabled for a new site. ([#13155](https://github.com/craftcms/cms/issues/13155))
- Fixed an error that could occur when entrifying a global set without a field layout. ([#13156](https://github.com/craftcms/cms/issues/13156))
- Fixed a bug where Single entries’ edit pages could have “Save and add another” actions. ([#13157](https://github.com/craftcms/cms/issues/13157))
- Fixed styling issues with Date fields. ([#13167](https://github.com/craftcms/cms/issues/13167))
- Fixed the vertical alignment of element labels. ([#13168](https://github.com/craftcms/cms/issues/13168))
- Fixed a bug where the System Report utility could display MariaDB’s MySQL-equivalent version, if it was listed first in the server version string.
- Added `craft\helpers\ArrayHelper::containsRecursive()`.
- `craft\helpers\App::normalizeVersion()` now returns the highest version found before distribution info.

## 4.4.9 - 2023-05-02

- Volumes no longer validate if their field layout contains a field called `extension`, `filename`, `height`, `kind`, `size`, or `width`.
- It’s now possible for plugins to register errors to entries’ `typeId`, `parentId`, and `authorId` attributes. ([#13138](https://github.com/craftcms/cms/pull/13138))
- Stack traces returned by `craft\helpers\App::backtrace()` now more closely resemble exception stack traces.
- “Element query executed before Craft is fully initialized” warnings now include a stack trace.
- Fixed a bug where queue-runner Ajax requests triggered on the front end weren’t getting closed before running the queue, potentially causing long front-end load delays.
- Fixed a bug where long element titles weren’t wrapping. ([#13143](https://github.com/craftcms/cms/issues/13143))
- Fixed a user enumeration timing attack vulnerability.
- Fixed a SQL error that could occur when upgrading to Craft 4, if any `matrixblocks` table rows referenced nonexistent element IDs. ([#13121](https://github.com/craftcms/cms/issues/13121))
- Fixed a SQL error that could occur when upgrading to Craft 4, if anything triggered an asset or volume query. ([#13130](https://github.com/craftcms/cms/issues/13130))
- Fixed a SQL error that occurred when deleting a category group on PostgreSQL, when configured with a table prefix. ([#13127](https://github.com/craftcms/cms/issues/13127))
- Fixed a bug where it was possible to query for elements with soft-deleted site IDs.
- Fixed a JavaScript error that could occur on the control panel login form.

## 4.4.8 - 2023-04-25

- Category/tag/global set reference tags now map to entries, if no category groups/tag groups/global sets exist. ([#13082](https://github.com/craftcms/cms/issues/13082))
- HTML Purifier now allows `data-oembed-url` attributes on `div` tags. ([craftcms/ckeditor#80](https://github.com/craftcms/ckeditor/issues/80))
- Added `craft\queue\Queue::EVENT_AFTER_EXEC_AND_RELEASE`. ([#13096](https://github.com/craftcms/cms/issues/13096))
- `craft\services\Elements::propagateElements()` now returns the element in the target site.
- A globally-defined element thumb loader is now available in the control panel via `Craft.cp.elementThumbLoader`.
- Fixed a bug where it was possible to select a disallowed volume as the Default Asset Location in Assets field settings. ([#13072](https://github.com/craftcms/cms/issues/13072))
- Fixed a bug where it was possible to upload files to Assets fields outside of the allowed volumes, if the Default Upload Location was set to a disallowed volume. ([#13072](https://github.com/craftcms/cms/issues/13072))
- Fixed an error that could occur if a Plain Text field had over 1,000,000 bytes. ([#13083](https://github.com/craftcms/cms/issues/13083))
- Fixed a bug where relational field values weren’t yielding any results for event handlers immediately after a draft had been merged. ([#13087](https://github.com/craftcms/cms/issues/13087))
- Fixed a bug where element labels could bleed out of their container. ([#13099](https://github.com/craftcms/cms/issues/13099))
- Fixed an error that occurred if `yii\web\UrlManager::addRules()` was called on a console request. ([#13109](https://github.com/craftcms/cms/issues/13109))
- Fixed a bug where it was possible to select the current folder as the target when moving a volume folder, resulting in the folder and its contents being lost. ([#13118](https://github.com/craftcms/cms/issues/13118))
- Fixed an error that could occur when running tests. ([#13076](https://github.com/craftcms/cms/issues/13076))
- Fixed an error that occured when sending the activation email for a new user, if there were any validation errors due to new group assignments. ([#13060](https://github.com/craftcms/cms/issues/13060))
- Fixed a bug where the “Send an activation email now” user account checkbox was losing its value if there were any validation errors.
- Fixed an error that could occur when creating a database backup on MySQL and MariaDB. ([#12996](https://github.com/craftcms/cms/issues/12996))
- Fixed a bug where Edit Category screens were including a Parent field, even if the category group’s Max Levels was set to `1`. ([#13097](https://github.com/craftcms/cms/discussions/13097))
- Fixed a bug where the uploader’s user photo wasn’t always loading on Edit Asset pages.
- Fixed a bug where the “Delete for site” bulk element action was deleting disabled elements and drafts across all sites. ([#13116](https://github.com/craftcms/cms/issues/13116))
- Fixed a bug where Entries and Categories fields with “Maintain hierarchy” enabled could lose relations to elements that didn’t exist in the primary site. ([#13057](https://github.com/craftcms/cms/issues/13057))

## 4.4.7.1 - 2023-04-15

- Locked the Yii 2 PSR Log Target library to 1.1.3 to avoid a PHP error that occurs on 1.1.4.

## 4.4.7 - 2023-04-11

- Improved the control panel styling when the Debug Toolbar is enabled.
- The image transformer now verifies that transforms don’t exist if the index record is missing, before queuing up the transform generation, for local filesystems. ([#13052](https://github.com/craftcms/cms/issues/13052))
- Added the `--propagate-to` and `--set-enabled-for-site` options to the `resave/entries` command.
- Craft’s bootstrap script now defines a `CRAFT_ENVIRONMENT` environment variable, as a safety measure for plugins that may be checking for it rather than `Craft::$app->env`.
- Added `craft\helpers\ElementHelper::siteStatusesForElement()`.
- `craft\elements\Asset::EVENT_BEFORE_DEFINE_URL` now sends a `craft\events\DefineAssetUrlEvent` object, rather than `craft\events\DefineUrlEvent`. ([#13018](https://github.com/craftcms/cms/issues/13018))
- `craft\web\View::renderObjectTemplate()` now trims the returned template output.
- Fixed a bug where users were “View other users’ drafts” section permissions weren’t being enforced for unpublished drafts.
- Fixed a bug where Matrix fields weren’t counting disabled blocks when enforcing their Min Blocks settings. ([#13059](https://github.com/craftcms/cms/issues/13059))
- Fixed a bug where volume folder modals’ sidebars and content were being cut off. ([#13074](https://github.com/craftcms/cms/issues/13074))
- Fixed a bug where element editors were showing provisional changes, even if the user didn’t have permission to save them.
- Fixed a bug where the control panel could be inaccessible if a mutex lock couldn’t be acquired for the queue. ([#13052](https://github.com/craftcms/cms/issues/13052))
- Fixed a bug where it wasn’t possible to update a Matrix block on a revision without a new block ID being assigned. ([#13064](https://github.com/craftcms/cms/discussions/13064))
- Fixed a JavaScript error that could occur on field layout designers, if any tabs didn’t have any elements. ([#13062](https://github.com/craftcms/cms/issues/13062))
- Fixed a bug where selecting an image with a transform within an asset selector modal wasn’t ever resolving.
- Fixed a PHP error that could occur if there was a problem sending a password-reset email. ([#13070](https://github.com/craftcms/cms/pull/13070))
- Fixed a bug where users’ User Groups and Permissions settings were getting cleared in the UI when sending an activation email, if the email failed to send. ([#13061](https://github.com/craftcms/cms/issues/13061))
- Fixed XSS vulnerabilities.
- Updated yii2-debug to 2.1.22. ([#13058](https://github.com/craftcms/cms/issues/13058))

## 4.4.6.1 - 2023-04-04

- Fixed a bug where Categories fields weren’t retaining custom sort orders when “Maintain hierarchy” was disabled. ([#10560](https://github.com/craftcms/cms/discussions/10560))

## 4.4.6 - 2023-04-04

- Content tab menus now reveal when a tab contains validation errors, and invalid tabs’ menu options get the same warning icon treatment as inline tabs do. ([#12971](https://github.com/craftcms/cms/issues/12971))
- Selectize menus now expand upwards when there’s not ample space below them. ([#12976](https://github.com/craftcms/cms/issues/12976))
- Element index bulk action spinners are now centered on the viewport. ([#12972](https://github.com/craftcms/cms/issues/12972))
- All control panel errors are new presented via error notifications rather than browser alerts. ([#13024](https://github.com/craftcms/cms/issues/13024))
- The `up` command now sets its default `--isolated` option value to `true`, and no longer creates a redundant mutex lock.
- Added `craft\base\Element::EVENT_BEFORE_DEFINE_URL`. ([#13018](https://github.com/craftcms/cms/issues/13018))
- Added `craft\utilities\AssetIndexes::volumes()`.
- `craft\controllers\AssetIndexesController::actionStartIndexing()` now cross-references the selected volumes with those allowed by `craft\utilities\AssetIndexes::EVENT_LIST_VOLUMES` event handlers. ([#13039](https://github.com/craftcms/cms/pull/13039), [#12819](https://github.com/craftcms/cms/pull/12819))
- Fixed a bug where Assets fields weren’t respecting their View Mode setting when viewing entry revisions. ([#12948](https://github.com/craftcms/cms/issues/12948))
- Fixed a bug where asset pagination was broken when there was more than 100 subfolders. ([#12969](https://github.com/craftcms/cms/issues/12969))
- Fixed a bug where entry index pages’ “Revision Notes” and “Last Edited By” columns weren’t getting populated for disabled entries. ([#12981](https://github.com/craftcms/cms/issues/12981))
- Fixed a bug where assets were getting relocated to the root volume folder when renamed. ([#12995](https://github.com/craftcms/cms/issues/12995))
- Fixed a bug where it wasn’t possible to preview entries on another domain when the system was offline. ([#12979](https://github.com/craftcms/cms/issues/12979))
- Fixed a bug where users were able to access volumes they didn’t have permission to view via Assets fields. ([#13006](https://github.com/craftcms/cms/issues/13006))
- Fixed a bug where zero-width spaces, invisible plus signs, and byte order marks weren’t getting stripped from sanitized asset filenames. ([#13022](https://github.com/craftcms/cms/issues/13022))
- Fixed a bug where the Plugin Store wasn’t accurately reporting installed plugins’ license statuses. ([#12986](https://github.com/craftcms/cms/issues/12986))
- Fixed a bug where the Plugin Store wasn’t handling 403 API responses for cart operations properly, once a cart had been handed off to Craft Console and assigned to an organization. ([#12916](https://github.com/craftcms/cms/issues/12916))
- Fixed a bug where `craft\helpers\FileHelper::absolutePath()` wasn’t treating Windows file paths beginning drive letters as absolute. ([craftcms/generator#16](https://github.com/craftcms/generator/issues/16))
- Fixed a bug where it wasn’t possible to sort Categories fields with “Maintain hierarchy” disabled. ([#10560](https://github.com/craftcms/cms/discussions/10560))
- Fixed a bug where selectize inputs didn’t have a minimum width. ([#12950](https://github.com/craftcms/cms/issues/12950))
- Fixed a bug where the wrong tab would appear to be initially selected after an autosave, if the selected tab had changed during the autosave. ([#12960](https://github.com/craftcms/cms/issues/12960))
- Fixed a bug where it wasn’t possible to add a Dropdown field without a blank option to a global set. ([#12965](https://github.com/craftcms/cms/issues/12965))
- Fixed a bug where automatically-added Matrix blocks (per the field’s Min Blocks setting) were getting discarded if no changes were made to them. ([#12973](https://github.com/craftcms/cms/issues/12973))
- Fixed an error that could occur when installing Craft with an existing project config, if any image transforms were defined that didn’t specify the `upscale` property.
- Fixed a bug where nested folders in asset search results weren’t showing their relative path.
- Fixed a bug where admin tables’ default delete icon title text wasn’t getting translated. ([#13030](https://github.com/craftcms/cms/issues/13030))
- Fixed a bug where it was possible to save a Local filesystem pointed at a system directory (e.g. the `templates/` or `vendor/` folders), which mitigates a potential RCE vulnerability.
- Fixed XSS vulnerabilities.

## 4.4.5 - 2023-03-21

- Fixed a bug where relation data was getting deleted when running garbage collection on PostgreSQL. ([#9905](https://github.com/craftcms/cms/issues/9905))
- Fixed a bug where Lightswitch fields’ “OFF Label” and “ON Label” settings weren’t getting translated. ([#12942](https://github.com/craftcms/cms/issues/12942))
- Fixed a bug where `craft\events\DefineUserContentSummaryEvent::$userId` was never set for `craft\controllers\EVENT_DEFINE_CONTENT_SUMMARY` events. ([#12944](https://github.com/craftcms/cms/issues/12944))
- Fixed a bug where element edit pages weren’t displaying layout tabs that didn’t have a unique name. ([#12928](https://github.com/craftcms/cms/issues/12928))
- Fixed a bug where the `CRAFT_LOG_PHP_ERRORS` constant/environment variable wasn’t being respected when set to `false`. ([#12862](https://github.com/craftcms/cms/issues/12862))
- Fixed a bug where the `entrify/categories` command wasn’t converting disabled categories. ([#12945](https://github.com/craftcms/cms/issues/12945))
- Updated svg-sanitizer to 0.16. ([#12943](https://github.com/craftcms/cms/issues/12943))

## 4.4.4 - 2023-03-20

- Input autofocussing has been reintroduced throughout the control panel. ([#12921](https://github.com/craftcms/cms/discussions/12921))
- The `|json_encode` Twig filter now calls `craft\helpers\Json::encode()` internally, improving error handling. ([#12919](https://github.com/craftcms/cms/issues/12919))
- `craft\helpers\Json::encode()` no longer sets the `JSON_UNESCAPED_SLASHES` flag by default.
- Fixed a JavaScript error that occurred when resolving an asset move conflict. ([#12920](https://github.com/craftcms/cms/issues/12920))
- Fixed a bug where volume subfolders were being shown when viewing soft-deleted assets. ([#12927](https://github.com/craftcms/cms/issues/12927))
- Fixed a bug where structure data was getting deleted when running garbage collection on PostgreSQL. ([#12925](https://github.com/craftcms/cms/issues/12925))
- Fixed an error that could occur when rebuilding the project config, if there were any custom source definitions for element types that weren’t Composer-installed. ([#12881](https://github.com/craftcms/cms/issues/12881))
- Fixed an XSS vulnerability.

## 4.4.3 - 2023-03-16

- Customize Sources modals no longer hide when the <kbd>Esc</kbd> key is pressed on the surrounding area is clicked on. ([#12895](https://github.com/craftcms/cms/issues/12895))
- Sections created via `entrify` commands no longer get a “Primary entry page” preview target by default, unless it was sourced from a category group with URLs. ([#12897](https://github.com/craftcms/cms/issues/12897))
- `entrify` commands and the `sections/create` command now prompt for the initial entry type name and handle. ([#12894](https://github.com/craftcms/cms/discussions/12894))
- Added `craft\helpers\FileHelper::uniqueName()`.
- Added `craft\helpers\StringHelper::emojiToShortcodes()`.
- Added `craft\helpers\StringHelper::shortcodesToEmoji()`.
- Fixed an error that occurred when uploading an asset with a filename over 250 characters long. ([#12889](https://github.com/craftcms/cms/issues/12889))
- Fixed an error that could occur when preparing licensing alerts, if any licenses were invalid. ([#12899](https://github.com/craftcms/cms/issues/12899))
- Fixed a bug where it wasn’t possible to drag nested Neo blocks. ([#12896](https://github.com/craftcms/cms/issues/12896))
- Fixed a bug where fields with reduced widths in Matrix blocks were becoming full-width while dragged. ([#12909](https://github.com/craftcms/cms/issues/12909))
- Fixed a bug where multi-edition plugins weren’t showing their edition labels within the Plugin Store cart. ([#12910](https://github.com/craftcms/cms/issues/12910))
- Fixed a bug where private plugins’ control panel templates weren’t directly accessible by URL.
- Fixed a bug where element selector modals were persisting parts of their state in the query string. ([#12900](https://github.com/craftcms/cms/issues/12900))
- Fixed a PHP error that occurred if a field type stored enum values. ([#12297](https://github.com/craftcms/cms/issues/12297))
- Fixed an error that could occur when generating transforms for images stored in Google Cloud Storage. ([#12878](https://github.com/craftcms/cms/issues/12878))
- Fixed a bug where some unicode characters were getting removed by LitEmoji. ([#12905](https://github.com/craftcms/cms/issues/12905))

## 4.4.2 - 2023-03-14

- The `entrify/categories` and `entrify/global-set` commands now update user permissions for the new sections. ([#12849](https://github.com/craftcms/cms/discussions/12849))
- Variable dumps now use a light theme for web requests by default. ([#12857](https://github.com/craftcms/cms/pull/12857))
- Added the `dumper` application component and `craft\base\ApplicationTrait::getDumper()`. ([#12869](https://github.com/craftcms/cms/pull/12869))
- Added `craft\models\ImageTransform::getConfig()`.
- Fixed a bug where it wasn’t always possible to access entry or category edit pages if the `slugWordSeparator` config setting was set to `/`. ([#12871](https://github.com/craftcms/cms/issues/12871))
- Fixed a bug where `craft\helpers\Html::parseTagAttribute()` wasn’t decoding attribute values, which could lead to double-encoded attributes, e.g. when using the `|attr` filter. ([#12887](https://github.com/craftcms/cms/issues/12887))
- Fixed a bug where multi-value field inputs would be considered modified even if they weren’t, if the field type’s `isValueEmpty()` method returned `true`. ([#12858](https://github.com/craftcms/cms/issues/12858))
- Fixed a bug where asset thumbnails within secondary slideout tabs weren’t loading immediately. ([#12859](https://github.com/craftcms/cms/issues/12859))
- Fixed a bug where rebuilding the project config would lose track of image transforms’ `fill` and `upscale` settings. ([#12879](https://github.com/craftcms/cms/issues/12879))
- Fixed a bug where blank Dropdown options weren’t showing up in the Selectize menu. ([#12880](https://github.com/craftcms/cms/issues/12880))
- Fixed a bug where it was possible to save a Dropdown field without a value, even if the field didn’t have any blank options. ([#12880](https://github.com/craftcms/cms/issues/12880))
- Fixed a bug where element action triggers weren’t centered for element sources that don’t define any exporters. ([#12885](https://github.com/craftcms/cms/issues/12885))
- Fixed an error that could occur when generating a transform URL for an image in the temp folder.
- Fixed XSS vulnerabilities.
- Fixed an SSRF vulnerability.

## 4.4.1 - 2023-03-09

- Fixed a bug where it wasn’t possible to select subfolders on the Assets index page. ([#12802](https://github.com/craftcms/cms/issues/12802))
- Fixed a bug where element index search inputs were losing focus when the element listing was updated. ([#12846](https://github.com/craftcms/cms/issues/12846))
- Fixed a bug where the database driver was being referenced as “MySQL” when using MariaDB. ([#12827](https://github.com/craftcms/cms/issues/12827))
- Fixed a bug where users weren’t able to select assets within Assets fields, if they didn’t have full permissions for the volume. ([#12851](https://github.com/craftcms/cms/issues/12851))
- Fixed a bug where the Assets index page’s URL would get updated incorrectly when renaming a subfolder.
- Fixed a bug where non-admin users weren’t able to view Single section entries. ([#12838](https://github.com/craftcms/cms/issues/12838))
- Fixed an error that could occur when saving an element with eager-loaded relations. ([#12839](https://github.com/craftcms/cms/issues/12839))
- Fixed a bug where Customize Sources modals weren’t showing source headings with no subsequent sources. ([#12840](https://github.com/craftcms/cms/issues/12840))
- Fixed a bug where `entrify` commands could leave the database and project config data in inconsistent states, if aborted prematurely. ([#12850](https://github.com/craftcms/cms/pull/12850))
- Fixed a bug where the `entrify/global-set` command wasn’t always suggesting the command to run on other environments.
- Fixed a bug where the Assets index page would appear to keep loading indefinitely after renaming a subfolder.
- Fixed a bug where folders within asset indexes were getting the current site name appended to them, on multi-site installs. ([#12852](https://github.com/craftcms/cms/issues/12852))
- Fixed a SQL error that could occur when updating to Craft 4.4 on PostgreSQL. ([#12855](https://github.com/craftcms/cms/issues/12855))
- Added `craft\db\Connection::getDriverLabel()`.

## 4.4.0 - 2023-03-08

### Content Management
- Volume subfolders are now displayed within the element listing pane on asset indexes, rather than as nested sources in the sidebar. ([#12558](https://github.com/craftcms/cms/pull/12558), [#9171](https://github.com/craftcms/cms/discussions/9171), [#5809](https://github.com/craftcms/cms/issues/5809))
- Asset indexes now display the current subfolder path above the element listing. ([#12558](https://github.com/craftcms/cms/pull/12558))
- Assets and folders can now be drag-and-dropped simultaneously. ([#12792](https://github.com/craftcms/cms/pull/12792))
- Reduced the likelihood of accidentally triggering an asset drag operation. ([#12792](https://github.com/craftcms/cms/pull/12792))
- Reduced the likelihood of accidentally dropping dragged assets/folders on an unintended target. ([#12792](https://github.com/craftcms/cms/pull/12792))
- It’s now possible to move volume folders and assets to a new location via a new “Move…” bulk element action, rather than via drag-and-drop interactions. ([#12558](https://github.com/craftcms/cms/pull/12558))
- It’s now possible to sort asset indexes by image width and height. ([#12653](https://github.com/craftcms/cms/pull/12653))
- Structured element index sources now have a dedicated view mode option for showing elements as a structured table. ([#12722](https://github.com/craftcms/cms/pull/12722), [#12718](https://github.com/craftcms/cms/discussions/12718))
- Entry and category indexes can now have “Ancestors” and “Parent” columns. ([#12666](https://github.com/craftcms/cms/discussions/12666))
- All element sources now have a “Duplicate” action, even if the element type’s `defineActions()` method didn’t include one. ([#12382](https://github.com/craftcms/cms/discussions/12382))
- Element index pages now track the search term in a query param, so the results can be shared. ([#8942](https://github.com/craftcms/cms/discussions/8942), [#12399](https://github.com/craftcms/cms/pull/12399))
- Entries with more than 10 revisions now include a “View all revisions” item within their revision menu, which links to a new revisions index page for the entry that paginates through all its revisions. ([#8609](https://github.com/craftcms/cms/discussions/8609))
- Entries and Categories fields now have “Maintain hierarchy” settings, which become available when a single structured source is selected. ([#8522](https://github.com/craftcms/cms/discussions/8522), [#8748](https://github.com/craftcms/cms/discussions/8748), [#10560](https://github.com/craftcms/cms/discussions/10560), [#11749](https://github.com/craftcms/cms/pull/11749))
- Entries fields now have a “Branch Limit” setting, which becomes available when “Maintain hierarchy” is enabled, replacing “Min Relations” and “Max Relations”.
- Categories fields now have “Min Relations” and “Max Relations” settings, which become available when “Maintain hierarchy” is disabled, replacing “Branch Limit”.
- Added “Viewable” asset and entry condition rules. ([#12240](https://github.com/craftcms/cms/discussions/12240), [#12266](https://github.com/craftcms/cms/pull/12266))
- Renamed the “Editable” asset and entry condition rules to “Savable”. ([#12266](https://github.com/craftcms/cms/pull/12266))
- Assets, categories, and entries will now redirect to the last-selected source on their index pages when saved. ([#11996](https://github.com/craftcms/cms/discussions/11996))
- Dropdown fields that don’t have a blank option and are missing a value will now include and select a blank option at the beginning of their menu. ([#12235](https://github.com/craftcms/cms/discussions/12235))
- Tip and Warning field layout UI elements can now be marked as dismissible, giving authors the ability to hide them. ([#12188](https://github.com/craftcms/cms/discussions/12188))
- All assets now get thumbnails in the control panel, even if they don’t have a transform filesystem with a base URL. ([#12531](https://github.com/craftcms/cms/issues/12531))
- Dropdown and Multi-select fields now use Selectize. ([#8403](https://github.com/craftcms/cms/discussions/8403))
- Improved the styling of bulk element action triggers. ([#12793](https://github.com/craftcms/cms/pull/12793))

### Accessibility
- Improved the announcement menu for screen readers. ([#12361](https://github.com/craftcms/cms/pull/12361))
- Improved keyboard control of the Updates utility. ([#12189](https://github.com/craftcms/cms/pull/12189))
- Improved the color contrast and keyboard control of the Customize Sources modal. ([#12233](https://github.com/craftcms/cms/pull/12233))
- Improved info icons for screen readers. ([#12272](https://github.com/craftcms/cms/pull/12272))
- Removed input autofocussing throughout the control panel. ([#12324](https://github.com/craftcms/cms/discussions/12324), [#12332](https://github.com/craftcms/cms/pull/12332), [#12406](https://github.com/craftcms/cms/pull/12406))
- Improved the login screen for screen readers. ([#12386](https://github.com/craftcms/cms/pull/12386))
- Improved _conditional_ and _required_ field indicators for screen readers. ([#12509](https://github.com/craftcms/cms/pull/12509))
- Improved element index pages for screen readers. ([#12731](https://github.com/craftcms/cms/pull/12731))
- Improved bulk element action triggers on element index pages. ([#12415](https://github.com/craftcms/cms/pull/12415))
- Improved the color contrast of element indexes. ([#12213](https://github.com/craftcms/cms/pull/12213))
- Asset preview modals now show videos’ alt text. ([#12637](https://github.com/craftcms/cms/pull/12637))
- Improved element indexes’ “Export” buttons for screen readers. ([#12754](https://github.com/craftcms/cms/pull/12754))
- Improved Quick Post widgets’ “Fields” settings for screen readers. ([#12772](https://github.com/craftcms/cms/pull/12772))
- Improved some element selector modals for screen readers. ([#12783](https://github.com/craftcms/cms/pull/12783))
- Fixed a bug where it wasn’t possible to vertically scroll element index filter HUDs. ([#12751](https://github.com/craftcms/cms/pull/12751))
- Fixed a bug where translated locale names within users’ “Language” and “Formatting Locale” preference menus didn’t have `lang` attributes. ([#12773](https://github.com/craftcms/cms/pull/12773))
- Fixed a bug where search icons on element indexes weren’t hidden from screen readers. ([#12785](https://github.com/craftcms/cms/pull/12785))

### Administration
- Most licensing isuses are now consolidated into a single control panel alert, with a button to resolve them all with a single purchase on Craft Console. ([#12768](https://github.com/craftcms/cms/pull/12768))
- Conditional layout components are now identified using a condition icon within field layout designers. ([#12250](https://github.com/craftcms/cms/issues/12250))
- All CLI commands now support an `--isolated` option, which ensures the command is run in isolation. ([#12337](https://github.com/craftcms/cms/discussions/12337), [#12350](https://github.com/craftcms/cms/pull/12350))
- Added the `entrify/categories`, `entrify/tags`, and `entrify/global-set` commands, for converting categories, tags, and global sets to entries. ([#12689](https://github.com/craftcms/cms/pull/12689), [#9781](https://github.com/craftcms/cms/discussions/9781))
- Added the `sections/create` and `sections/delete` commands. ([#12689](https://github.com/craftcms/cms/pull/12689))
- The `plugin/install`, `plugin/uninstall`, `plugin/enable`, and `plugin/disabled` commands now support an `--all` option, which applies the action to all applicable Composer-installed plugins. ([#11373](https://github.com/craftcms/cms/discussions/11373), [#12218](https://github.com/craftcms/cms/pull/12218))
- The `project-config/apply` command now supports a `--quiet` option, which reduces the command output. ([#12568](https://github.com/craftcms/cms/discussions/12568))
- Added the `users/unlock` console command. ([#12345](https://github.com/craftcms/cms/discussions/12345))
- The Asset Indexes utility no longer skips volumes if the root folder was completely empty. ([#12585](https://github.com/craftcms/cms/issues/12585), [#12604](https://github.com/craftcms/cms/pull/12604))
- The Asset Indexes utility now has a “List empty folders” setting, which determines whether empty folders sholud be listed for deletion from the index. ([#12604](https://github.com/craftcms/cms/pull/12604))
- The Asset Indexes utility now lists missing/empty folders and files separately in the review screen. ([#12604](https://github.com/craftcms/cms/pull/12604))
- Relational condition rules for conditions that are saved to the project config now accept a Twig template which outputs a related element ID dynamically. ([#12679](https://github.com/craftcms/cms/pull/12679), [#12676](https://github.com/craftcms/cms/discussions/12676))
- Image transform settings no longer show the “Default Focal Point” setting when Mode is set to “Fit”, as the setting had no effect. ([#12774](https://github.com/craftcms/cms/pull/12774))
- Improved the CLI output for `index-assets` commands. ([#12604](https://github.com/craftcms/cms/pull/12604))

### Development
- Added the “Letterbox” (`letterbox`) image transform mode. ([#8848](https://github.com/craftcms/cms/discussions/8848), [#12214](https://github.com/craftcms/cms/pull/12214))
- Added the `preloadSingles` config setting, which causes front-end Twig templates to automatically preload Single section entries which are referenced in the template. ([#12698](https://github.com/craftcms/cms/pull/12787))
- Control panel-defined image transforms now have an “Allow Upscaling” setting, which will initially be set to the `upscaleImages` config setting for existing transforms. ([#12214](https://github.com/craftcms/cms/pull/12214))
- Template-defined image transforms can now have an `upscale` setting. The `upscaleImages` config setting will be used by default if not set. ([#12214](https://github.com/craftcms/cms/pull/12214))
- Added the `exec` command, which executes an individual PHP statement and outputs the result. ([#12528](https://github.com/craftcms/cms/pull/12528))
- Added the `editable` and `savable` asset query params. ([#12266](https://github.com/craftcms/cms/pull/12266))
- Added the `savable` entry query param. ([#12266](https://github.com/craftcms/cms/pull/12266))
- The `editable` entry query param can now be set to `false` to only show entries that _can’t_ be viewed by the current user. ([#12266](https://github.com/craftcms/cms/pull/12266))
- Added the `{% dump %}` tag, which dumps variables into a new “Dumps” Debug Toolbar panel. ([#12506](https://github.com/craftcms/cms/pull/12506))
- Added the `base64_decode` and `base64_encode` Twig filters. ([#12696](https://github.com/craftcms/cms/discussions/12696))
- The `dump()` Twig function now utilizes `Craft::dump()`, and no longer requires Dev Mode to be active. ([#12486](https://github.com/craftcms/cms/pull/12486), [#12479](https://github.com/craftcms/cms/discussions/12479))
- The `{% dd %}` Twig tag can now output the entire `context` array, if no variable is passed to it. ([#12486](https://github.com/craftcms/cms/pull/12486))
- Added the `revisionNotes` field to elements queried via GraphQL. ([#12610](https://github.com/craftcms/cms/issues/12610))
- Added `ancestors` and `descendants` fields to categories queried via GraphQL. ([#12427](https://github.com/craftcms/cms/issues/12427))
- Added `craft\elements\Asset::getFormat()` and the `format` field for assets queried via GraphQL. ([#12398](https://github.com/craftcms/cms/pull/12398), [#12521](https://github.com/craftcms/cms/pull/12521))
- `Craft::dump()`, `Craft::dd()`, the `dump()` Twig function, and the `{% dd %}` Twig tag now use Symfony’s VarDumper. ([#12479](https://github.com/craftcms/cms/discussions/12479))
- `Craft::dump()` now has a `$return` argument, which will cause the resulting dump to be returned as a string rather than output, if `true`.
- `craft\elements\Asset::getMimeType()` now has a `$transform` argument, and assets’ `mimeType` GraphQL fields now support a `@transform` directive. ([#12269](https://github.com/craftcms/cms/discussions/12269), [#12397](https://github.com/craftcms/cms/pull/12397), [#12522](https://github.com/craftcms/cms/pull/12522))
- `craft\helpers\App::env()` now returns `null` if the original value was `'null'`. ([#12742](https://github.com/craftcms/cms/pull/12742))
- `craft\helpers\Db::escapeParam()` now escapes `:empty:` and `:notempty:` strings. ([#12691](https://github.com/craftcms/cms/discussions/12691))

### Extensibility
- Added support for private plugins. ([#12716](https://github.com/craftcms/cms/pull/12716), [#8908](https://github.com/craftcms/cms/discussions/8908))
- Added the `elements/revisions` action. ([#12211](https://github.com/craftcms/cms/pull/12211))
- Console controllers that directly use `craft\console\ControllerTrait` no longer need to call `$this->checkTty()` or `$this->checkRootUser()` themselves; they are now called from `ControllerTrait::init()` and `beforeAction()`.
- Element source definitions can now include a `defaultSourcePath` key.
- Element custom field validation now respects the list of attributes passed to `validate()`.
- Improving IDE autocompletion for chained query param calls. ([#12656](https://github.com/craftcms/cms/pull/12656))
- Added `craft\base\ApplicationTrait::getEditionHandle()`.
- Added `craft\base\BaseFsInterface`. ([#12709](https://github.com/craftcms/cms/pull/12709))
- Added `craft\base\Batchable`.
- Added `craft\base\Element::cpRevisionsUrl()`.
- Added `craft\base\Element::indexElements()`.
- Added `craft\base\ElementInterface::findSource()`.
- Added `craft\base\ElementInterface::getCpRevisionsUrl()`.
- Added `craft\base\ElementInterface::getUiLabelPath()`.
- Added `craft\base\ElementInterface::indexElementCount()`.
- Added `craft\base\ElementInterface::setUiLabelPath()`.
- Added `craft\base\Event`, which provides a `once()` static method for registering an event handler that will only be triggered up to one time.
- Added `craft\console\ControllerTrait::beforeAction()`.
- Added `craft\console\ControllerTrait::failure()`.
- Added `craft\console\ControllerTrait::init()`.
- Added `craft\console\ControllerTrait::markdownToAnsi()`.
- Added `craft\console\ControllerTrait::note()`.
- Added `craft\console\ControllerTrait::options()`.
- Added `craft\console\ControllerTrait::runAction()`.
- Added `craft\console\ControllerTrait::success()`.
- Added `craft\console\ControllerTrait::tip()`.
- Added `craft\console\ControllerTrait::warning()`.
- Added `craft\db\QueryBatcher`.
- Added `craft\debug\DumpPanel`.
- Added `craft\elements\conditions\assets\ViewableConditionRule`. ([#12266](https://github.com/craftcms/cms/pull/12266))
- Added `craft\elements\conditions\ElementCondition::$referenceElement`.
- Added `craft\elements\conditions\entries\ViewableConditionRule`. ([#12266](https://github.com/craftcms/cms/pull/12266))
- Added `craft\elements\Entry::EVENT_DEFINE_PARENT_SELECTION_CRITERIA`. ([#12475](https://github.com/craftcms/cms/discussions/12475))
- Added `craft\events\DefineInputOptionsEvent`. ([#12351](https://github.com/craftcms/cms/pull/12351))
- Added `craft\events\ListVolumesEvent`.
- Added `craft\events\UserPhotoEvent`. ([#12360](https://github.com/craftcms/cms/pull/12360))
- Added `craft\fields\BaseOptionsField::EVENT_DEFINE_OPTIONS`. ([#12351](https://github.com/craftcms/cms/pull/12351))
- Added `craft\fields\BaseRelationField::$branchLimit`.
- Added `craft\fields\BaseRelationField::$maintainHierarchy`.
- Added `craft\helpers\Db::rawTableShortName()`.
- Added `craft\helpers\ImageTransforms::generateTransform()`.
- Added `craft\helpers\ImageTransforms::parseTransformString()`.
- Added `craft\helpers\StringHelper::toHandle()`.
- Added `craft\helpers\Template::fallback()`.
- Added `craft\helpers\Template::fallbackExists()`.
- Added `craft\helpers\Template::preloadSingles()`.
- Added `craft\image\Raster::scaleToFitAndFill()`.
- Added `craft\image\Raster::setFill()`.
- Added `craft\imagetransforms\FallbackTransformer`.
- Added `craft\models\CategoryGroup::$dateDeleted`.
- Added `craft\models\ImageTransform::$fill`.
- Added `craft\models\ImageTransform::$upscale`.
- Added `craft\models\TagGroup::$dateDeleted`.
- Added `craft\models\VolumeFolder::getHasChildren()`.
- Added `craft\models\VolumeFolder::setHasChildren()`.
- Added `craft\queue\BaseBatchedJob`. ([#12638](https://github.com/craftcms/cms/pull/12638))
- Added `craft\queue\jobs\GenerateImageTransform`. ([#12340](https://github.com/craftcms/cms/pull/12340))
- Added `craft\services\Assets::createFolderQuery()`.
- Added `craft\services\Assets::foldersExist()`.
- Added `craft\services\Elements::deleteElementForSite()`.
- Added `craft\services\Elements::deleteElementsForSite()`.
- Added `craft\services\Elements::EVENT_AFTER_DELETE_FOR_SITE`. ([#12354](https://github.com/craftcms/cms/issues/12354))
- Added `craft\services\Elements::EVENT_BEFORE_DELETE_FOR_SITE`. ([#12354](https://github.com/craftcms/cms/issues/12354))
- Added `craft\services\Entries::getSingleEntriesByHandle()`. ([#12698](https://github.com/craftcms/cms/pull/12787))
- Added `craft\services\Fields::getFieldsByType()`. ([#12381](https://github.com/craftcms/cms/discussions/12381))
- Added `craft\services\Path::getImageTransformsPath()`.
- Added `craft\services\Search::normalizeSearchQuery()`.
- Added `craft\services\Users::EVENT_AFTER_DELETE_USER_PHOTO`. ([#12360](https://github.com/craftcms/cms/pull/12360))
- Added `craft\services\Users::EVENT_AFTER_SAVE_USER_PHOTO`. ([#12360](https://github.com/craftcms/cms/pull/12360))
- Added `craft\services\Users::EVENT_BEFORE_DELETE_USER_PHOTO`. ([#12360](https://github.com/craftcms/cms/pull/12360))
- Added `craft\services\Users::EVENT_BEFORE_SAVE_USER_PHOTO`. ([#12360](https://github.com/craftcms/cms/pull/12360))
- Added `craft\utilities\AssetIndexes::EVENT_LIST_VOLUMES`. ([#12383](https://github.com/craftcms/cms/pull/12383), [#12443](https://github.com/craftcms/cms/pull/12443))
- Renamed `craft\elements\conditions\assets\EditableConditionRule` to `SavableConditionRule`, while preserving the original class name with an alias. ([#12266](https://github.com/craftcms/cms/pull/12266))
- Renamed `craft\elements\conditions\entries\EditableConditionRule` to `SavableConditionRule`, while preserving the original class name with an alias. ([#12266](https://github.com/craftcms/cms/pull/12266))
- `craft\services\AssetIndexer::startIndexingSession()` and `createIndexingSession()` now have a `$listEmptyFolders` argument. ([#12604](https://github.com/craftcms/cms/pull/12604))
- `craft\base\ElementQuery::joinElementTable()` now accepts table names in the format of `{{%tablename}}`.
- `craft\models\Volume` now implements `craft\base\BaseFsInterface`. ([#12709](https://github.com/craftcms/cms/pull/12709))
- `craft\services\Categories::getGroupByHandle()` now has a `$withTrashed` argument.
- `craft\services\Globals::getSetByHandle()` now has a `$withTrashed` argument.
- `craft\services\Tags::getTagGroupByHandle()` now has a `$withTrashed` argument.
- `craft\services\Users::sendActivationEmail()`, `sendNewEmailVerifyEmail()`, `sendPasswordResetEmail()`, `getActivationUrl()`, `getEmailVerifyUrl()`, `getPasswordResetUrl()`, and `setVerificationCodeOnUser()` will now throw a `craft\errors\InvalidElementException` if the user has a non-unique email. ([#12431](https://github.com/craftcms/cms/issues/12431), [#12712](https://github.com/craftcms/cms/pull/12712))
- Deprecated `craft\elements\Asset::getFs()`. `getVolume()` should be used instead.
- Deprecated `craft\helpers\Assets::sortFolderTree()`.
- Deprecated `craft\imagetransforms\ImageTransformer::ensureTransformUrlByIndexModel()`. `getTransformUrl()` should be used instead.
- Deprecated `craft\imagetransforms\ImageTransformer::procureTransformedImage()`. `generateTransform()` should be used instead.
- Deprecated `craft\queue\jobs\GeneratePendingTransforms`. `GenerateImageTransform` should be used instead. ([#12340](https://github.com/craftcms/cms/pull/12340))
- Deprecated `craft\services\Assets::getFolderTreeByFolderId()`.
- Deprecated `craft\services\Assets::getFolderTreeByVolumeIds`.
- Added `Craft.Accordion`. ([#12189](https://github.com/craftcms/cms/pull/12189))
- Added `Craft.AssetMover`.
- Added `Craft.BaseElementIndex::getSourcePathActionLabel()`.
- Added `Craft.BaseElementIndex::getSourcePathActions()`.
- Added `Craft.BaseElementIndex::getSourcePathLabel()`.
- Added `Craft.BaseElementIndex::onSourcePathChange()`.
- Added `Craft.BaseElementIndex::sourcePath`.
- Added `Craft.BaseElementSelectorModal::getElementIndexParams()`.
- Added `Craft.BaseElementSelectorModal::getIndexSettings()`.
- Added `Craft.BaseElementSelectorModal::hasSelection()`.
- Added `Craft.ElementFieldSettings`.
- Added `Craft.VolumeFolderSelectorModal`.
- Added `Garnish.MultiFunctionBtn`.
- The custom `activate` jQuery event will now trigger when the <kbd>Return</kbd> key is pressed.
- The custom `activate` jQuery event will no longer trigger for <kbd>Ctrl</kbd>/<kbd>Command</kbd>-clicks.
- Deprecated `Craft.CategorySelectInput`. `Craft.BaseElementSelectInput` should be used instead. ([#11749](https://github.com/craftcms/cms/pull/11749))

### System
- Improved element deletion performance. ([#12223](https://github.com/craftcms/cms/pull/12223))
- Improved queue performance. ([#12274](https://github.com/craftcms/cms/issues/12274), [#12340](https://github.com/craftcms/cms/pull/12340))
- “Applying new propagation method to elements”, “Propagating [element type]”, and “Resaving [element type]” queue jobs are now splt up into batches of up to 100 items. ([#12638](https://github.com/craftcms/cms/pull/12638))
- Assets’ alternative text values are now included as search keywords.
- Entry type, section, category group, and tag group deletion no longer involves looping through all affected entries/categories/tags and deleting each one individually via `craft\services\Elements::deleteElement()`. ([#12665](https://github.com/craftcms/cms/pull/12665))
- Updated LitEmoji to v4. ([#12226](https://github.com/craftcms/cms/discussions/12226))
- Fixed a database deadlock error that could occur when updating a relation or structure position for an element that was simultaneously being saved. ([#9905](https://github.com/craftcms/cms/issues/9905))
- Fixed a bug where element query `select()` and `orderBy()` params could resolve element extension table column names to custom field columns, if a custom field had a conflicting handle. ([#12652](https://github.com/craftcms/cms/issues/12652))
- Fixed a bug where it was possible to activate inactive users with non-unique emails. ([#12431](https://github.com/craftcms/cms/issues/12431), [#12712](https://github.com/craftcms/cms/pull/12712))
- Fixed a bug where hint text within Selectize menus had extremely low contrast on hover. ([#12829](https://github.com/craftcms/cms/issues/12829))

## 4.3.11 - 2023-03-07

- Fixed a bug where `craft\events\RegisterElementSourcesEvent::$context` wasn’t always set to `modal` when defining the available element sources for an element selection modal.
- Fixed a styling bug where multi-line checkbox labels within the Customize Sources modal and View menu weren’t wrapping properly. ([#12717](https://github.com/craftcms/cms/issues/12717))
- Fixed a bug where asset thumbnails within collapsed Matrix blocks weren’t loading when the block was expanded. ([#12720](https://github.com/craftcms/cms/issues/12720))
- Fixed a bug where user activation/verification/reset-password URLs could be root-relative, if the `@web` alias was explicitly set to a root-relative URL.
- Fixed a PHP error that could occur if an options field’s condition rule wasn’t configured with any values. ([#12713](https://github.com/craftcms/cms/pull/12713))
- Fixed a bug where control panel notifications weren’t being announced to screen readers. ([#12714](https://github.com/craftcms/cms/pull/12714))
- Fixed a bug where localized relations could be moved to a newly-added site rather than copied, when applying project config changes. ([#12702](https://github.com/craftcms/cms/issues/12702))
- Fixed a bug where element indexes’ “View” buttons could be inconsistently positioned in the toolbar.
- Fixed a bug where element selector modal footers could hide the modal contents. ([#12708](https://github.com/craftcms/cms/issues/12708))
- Fixed a bug where asset thumbnails weren’t respecting the `generateTransformsBeforePageLoad` config setting. ([#12750](https://github.com/craftcms/cms/issues/12750))
- Fixed a bug where soft hyphens, non-breaking spaces, zero-width characters, invisible times characters, and invisible separators weren’t getting stripped from sanitized asset filenames. ([#12741](https://github.com/craftcms/cms/issues/12741), [#12759](https://github.com/craftcms/cms/pull/12759))
- Fixed a bug where custom fields’ database columns would get deleted when applying project config changes, if the field type wasn’t present. ([#12760](https://github.com/craftcms/cms/issues/12760))
- Fixed an error that could occur if a non-numeric value was entered into an image transform’s Width or Height settings. ([#12776](https://github.com/craftcms/cms/pull/12776))
- Fixed a bug where Assets, Categories, and Tags fields weren’t respecting their “Allow self relations” settings. ([#12769](https://github.com/craftcms/cms/issues/12769))
- Fixed a bug where dynamically-generated entry titles weren’t always generated with the site’s formatting locale in place. ([12780](https://github.com/craftcms/cms/issues/12780))
- Fixed a bug where element titles weren’t getting a pointer cursor or underlines on hover, when selected on an element index page.
- Fixed a bug where it wasn’t possible to close modals that were opened by a custom select menu via the <kbd>Esc</kbd> key. ([#12814](https://github.com/craftcms/cms/pull/12814))
- Fixed an error that could occur when saving an element with an eager-loaded Matrix field. ([#12815](https://github.com/craftcms/cms/issues/12815))
- Fixed a bug where the “send to Developer Support” links within the Craft Support widget weren’t working. ([#12822](https://github.com/craftcms/cms/issues/12822))

## 4.3.10 - 2023-02-17

- Fixed a bug where clicking on the scrollbar of a disclosure menu would close it. ([#12681](https://github.com/craftcms/cms/issues/12681))
- Fixed an error that could occur when loading the Plugin Store, if there wasn’t a `.env` file. ([#12687](https://github.com/craftcms/cms/issues/12687))
- Fixed a bug where large asset thumbnails weren’t centered within Assets fields. ([#12682](https://github.com/craftcms/cms/issues/12682))
- Fixed a PHP error that could occur when versioning asset URLs. ([#12678](https://github.com/craftcms/cms/issues/12678))
- Fixed a bug where the “Site” element condition rule was available for non-localizable element types’ conditions. ([#12601](https://github.com/craftcms/cms/pull/12601))
- Fixed a bug where it wasn’t possible to sort assets within subfolders by anything besides the asset title. ([#12688](https://github.com/craftcms/cms/issues/12688))

## 4.3.9 - 2023-02-14

- Image thumbnails and previews are no longer versioned if their image URL doesn’t begin with one of the asset’s base filesystem URLs. ([#12663](https://github.com/craftcms/cms/issues/12663))
- HTML Purifier now allows `oembed` tags. ([craftcms/ckeditor#59](https://github.com/craftcms/ckeditor/issues/59))
- Added `craft\htmlpurifier\VideoEmbedUrlDef`.
- `craft\helpers\Assets::revUrl()` now has an `$fsOnly` argument.
- Fixed a bug where entries that aren’t propagated to the primary site weren’t showing revision notes. ([#12641](https://github.com/craftcms/cms/issues/12641))
- Fixed a bug where HTML tags weren’t getting stripped from auto-generated Handle and URI Format setting values.
- Fixed a JavaScript error that could occur if an object with `null` values was passed to `Craft.compare()`.
- Fixed a bug where `craft\elements\db\ElementQuery::toArray()` was calling getter methods whose names conflicted with custom field handles. ([#12635](https://github.com/craftcms/cms/pull/12635))

## 4.3.8.2 - 2023-02-08

- Fixed a PHP error that could occur if relational fields were getting eager-loaded for elements that the fields didn’t belong to. ([#12648](https://github.com/craftcms/cms/issues/12648))

## 4.3.8.1 - 2023-02-08

- Fixed a PHP error that occurred after performing a Composer action within Craft. ([#12647](https://github.com/craftcms/cms/issues/12647))
- Fixed a bug where element attributes weren’t getting eager-loaded. ([#12646](https://github.com/craftcms/cms/pull/12646), [#12645](https://github.com/craftcms/cms/issues/12645))
- Fixed a bug where image previews weren’t getting versioned, unless the `revAssetUrls` config setting was enabled. ([#12603](https://github.com/craftcms/cms/issues/12603))

## 4.3.8 - 2023-02-07

- Updated Composer to 2.2.19, fixing a PHP error that could occur when performing a Composer action within Craft, when the autoload classmap was generated with Composer 2.5. ([#12482](https://github.com/craftcms/cms/issues/12482))
- Fixed a bug where Matrix blocks weren’t getting eager-loaded. ([#12631](https://github.com/craftcms/cms/issues/12631))
- Fixed a PHP error that could occur when calling `craft\services\Assets::getAllDescendantFolders()` for the root folder. ([craftcms/feed-me#1231](https://github.com/craftcms/feed-me/issues/1231))
- Fixed a bug where revision notes weren’t always being retained for provisional drafts. ([#12641](https://github.com/craftcms/cms/issues/12641))
- Fixed a bug where it wasn’t possible to access the Customize Sources modal on element index pages, if all sources were disabled. ([#12634](https://github.com/craftcms/cms/issues/12634))

## 4.3.7.1 - 2023-02-05

- The `_includes/forms/checkbox.twig`, `select.twig`, and `text.twig` templates no longer add an `aria-labelledby` attribute to the input if an `aria-label` attribute is also specified.
- `craft\helpers\Cp::dateTimeFieldHtml()` now returns inputs contained within a fieldset.
- Fixed a bug where some inputs were getting `aria-labelledby` attributes that referenced a nonexistent label ID.
- Fixed a bug where the first changes to entries weren’t saving properly. ([#12623](https://github.com/craftcms/cms/issues/12623), [#12592](https://github.com/craftcms/cms/issues/12592))
- Fixed a bug where `craft\behaviors\CustomFieldBehavior::$owner` was getting nullified by `craft\base\Element::fieldByHandle()`. ([#12624](https://github.com/craftcms/cms/issues/12624))

## 4.3.7 - 2023-02-03

- Improved the performance of the “Generating pending image transforms” queue job. ([#12274](https://github.com/craftcms/cms/issues/12274))
- Removed the “Timeout” setting from the Gmail and SMTP mailer transporters, as they aren’t supported by Symfony Mailer’s transport configuration.
- Removed the “Encryption Method” setting from the SMTP mailer transporter, as Symfony Mailer already uses TLS when port 465 is used (as it is by default).
- The “Port” setting on the SMTP mailer transporter is no longer required. It will default to 465 or 25 depending on whether OpenSSL is installed.
- Added more reserved field handles to avoid conflicts with `craft\base\Element` properties. ([#12577](https://github.com/craftcms/cms/issues/12577))
- Assets’ `alt` properties are now automatically trimmed of leading/trailing whitespace.
- Asset element components in the control panel now include a `data-alt` attribute. ([#12600](https://github.com/craftcms/cms/discussions/12600))
- Control panel requests no longer override the `pageTrigger` config setting value to `'p'`. ([#12598](https://github.com/craftcms/cms/issues/12598), [#12614](https://github.com/craftcms/cms/pull/12614))
- Fixed field status badge styling in some contexts. ([#12403](https://github.com/craftcms/cms/issues/12403))
- Fixed a bug where exporting elements with multiple field layouts as a CSV file using the “Expanded” export type would result in mismatched column values.
- Fixed a bug where cancelling a conflicting volume folder move would result in the moved folder getting deleted.
- Fixed a bug where `craft\elements\Category::canDuplicate()` wasn’t factoring in save permissions.
- Fixed a bug where the horizontal scroll position wasn’t being retained when refreshing Live Preview. ([#12504](https://github.com/craftcms/cms/issues/12504))
- Fixed a bug where user group condition rules for the default user group weren’t getting matched properly during public registration. ([#12283](https://github.com/craftcms/cms/issues/12283))
- Fixed a bug where HTML tags within field labels, instructions, tips, and warnings weren’t always getting escaped.
- Fixed a bug where the sidebar scroll position wasn’t retained when selecting a new source on element index pages. ([#12523](https://github.com/craftcms/cms/issues/12523))
- Fixed a bug where `resave/*` commands’ output didn’t take the offset into account. ([#12526](https://github.com/craftcms/cms/issues/12526))
- Fixed a bug where warnings were getting logged for video assets that were “missing” their dimensions.
- Fixed a bug where `craft\services\Assets::getAllDescendantFolders()` could return unexpected results for folders that contained an underscore.
- Fixed a bug where accessing a custom field’s magic property on an element would return the field’s raw database value rather than `null`, if it didn’t belong to the element’s field layout anymore. ([#12539](https://github.com/craftcms/cms/issues/12539), [#12578](https://github.com/craftcms/cms/pull/12578))
- Fixed a bug where previewing an asset could wipe out all `h1` tags within Redactor fields. ([#12545](https://github.com/craftcms/cms/issues/12545))
- Fixed a bug where `craft\image\Raster::getIsTransparent()` wasn’t working. ([#12565](https://github.com/craftcms/cms/issues/12565))
- Fixed a bug where textual condition rules were still showing a text input when the “is empty” or “has a value” operators were selected. ([#12587](https://github.com/craftcms/cms/pull/12587))
- Fixed a bug where the component name comments in project config YAML files would always lag behind the current project config a little. ([#12576](https://github.com/craftcms/cms/issues/12576), [#12581](https://github.com/craftcms/cms/pull/12581))
- Fixed a SQL error that occurred when creating a database backup using the default backup command, when running MySQL 5.7.41+ or 8.0.32+. ([#12557](https://github.com/craftcms/cms/issues/12557), [#12560](https://github.com/craftcms/cms/pull/12560))
- Fixed a bug where database backups weren’t respecting SSL database connection settings if they were specified when using MySQL. ([#10351](https://github.com/craftcms/cms/issues/10351), [#11753](https://github.com/craftcms/cms/issues/11753), [#12596](https://github.com/craftcms/cms/pull/12596))
- Fixed a bug where element indexes could stop showing their loading spinner prematurely if the element listing needed to be reloaded multiple times in rapid succession. ([#12595](https://github.com/craftcms/cms/issues/12595))
- Fixed a bug where element editors wouldn’t show tabs that didn’t contain any characters that could be converted to ASCII. ([#12602](https://github.com/craftcms/cms/issues/12602))
- Fixed a bug where asset thumbnails weren’t getting versioned in the control panel, unless the `revAssetUrls` config setting was enabled. ([#12603](https://github.com/craftcms/cms/issues/12603))
- Fixed a bug where entry relations could be lost when switching entry types, for relational fields that didn’t exist on the prior entry type. ([#12592](https://github.com/craftcms/cms/issues/12592))
- Fixed a bug where Matrix blocks weren’t getting duplicated to other sites when first editing an unpublished draft. ([#11366](https://github.com/craftcms/cms/issues/11366))
- Fixed a bug where element indexes would show show an expand/collapse toggle for structured elements that only had unsaved draft children, which aren’t actually shown. ([#11253](https://github.com/craftcms/cms/issues/11253))
- Fixed a SQL error that occurred when running the `index-assets` command on PostgreSQL. ([#12617](https://github.com/craftcms/cms/issues/12617))
- Added `craft\helpers\Assets::revUrl()`.
- Added `craft\helpers\Db::escapeForLike()`.
- Added `craft\web\twig\variables\Paginate::$pageTrigger`. ([#12614](https://github.com/craftcms/cms/pull/12614))
- `craft\helpers\Assets::revParams()` no longer takes the `revAssetUrls` config setting into account. That should be factored in by whatever is calling it.
- `craft\services\Assets::getAllDescendantFolders()` now has a `$withParent` argument, which can be passed `false` to omit the parent folder from the results. ([#12536](https://github.com/craftcms/cms/issues/12536))
- `craft\services\Matrix::duplicateBlocks()` now has a `$force` argument.
- Deprecated `craft\helpers\DateTimeHelper::timeZoneAbbreviation()`.
- Deprecated `craft\helpers\DateTimeHelper::timeZoneOffset()`.

## 4.3.6.1 - 2023-01-09

- Element edit pages now retain their previous scroll position when they’re automatically refreshed to keep up with changes from another browser tab.
- Fixed a bug where editing certain Matrix/Neo/Super Table fields could result in content loss. ([#12445](https://github.com/craftcms/cms/issues/12445))

## 4.3.6 - 2023-01-04

- Template caching is no longer enabled for tokenized requests. ([#12458](https://github.com/craftcms/cms/issues/12458))
- Elisions are now stripped from search keywords. ([#12467](https://github.com/craftcms/cms/issues/12467), [#12474](https://github.com/craftcms/cms/pull/12474))
- Added support for HEIC/HEIF images. ([#9115](https://github.com/craftcms/cms/discussions/9115))
- The `allowedFileExtensions` config setting now includes `heic`, `heif`, and `hevc` by default. ([#12490](https://github.com/craftcms/cms/discussions/12490))
- It’s now possible to assign aliases `children` fields queried via GraphQL. ([#12494](https://github.com/craftcms/cms/pull/12494))
- Added `craft\helpers\Image::isWebSafe()`.
- Added `craft\services\Images::getSupportsHeic()`.
- `Craft.MatrixInput` now fires `blockSortDragStop`, `beforeMoveBlockUp`, `moveBlockUp`, `beforeMoveBlockDown`, and `moveBlockDown` events. ([#12498](https://github.com/craftcms/cms/pull/12498))
- Fixed a bug where deleting a field layout tab could result in duplicated tabs. ([#12459](https://github.com/craftcms/cms/issues/12459))
- Fixed a bug where Feed widgets weren’t showing feed items when they were first loaded. ([#12460](https://github.com/craftcms/cms/issues/12460))
- Fixed an error that occurred when a Date field’s condition rule was set to a relative range, “has a value”, or “is empty”. ([#12457](https://github.com/craftcms/cms/issues/12457))
- Fixed an error that could occur when processing template caches in a console request, if a globally-scoped template cache was processed before it.
- Fixed styling issues with large element thumbnail views. ([#12455](https://github.com/craftcms/cms/issues/12455))
- Fixed a bug where it wasn’t possible to retry all failed jobs when using a proxy queue. ([#12471](https://github.com/craftcms/cms/issues/12471))
- Fixed a bug where the selected table columns would be forgotten if modified from a nested source. ([#12477](https://github.com/craftcms/cms/issues/12477))
- Fixed a bug where some custom field property types in `craft\behaviors\CustomFieldBehavior` were incorrect.
- Fixed an error that could occur if a Matrix sub-field’s handle was too long. ([#12422](https://github.com/craftcms/cms/issues/12422))
- Fixed a bug where element editor slideouts’ submit buttons weren’t always consistent with the full-page edit form. ([#12487](https://github.com/craftcms/cms/issues/12487))
- Fixed an XSS vulnerability.

## 4.3.5 - 2022-12-13

- Fixed a bug where entry tab contents could remain visible when switching to other tabs, after changing the entry type.
- Fixed a bug where it wasn’t possible to enter `0` in Number fields, Money fields, and numeric column cells within editable tables, using certain keyboard layouts. ([#12412](https://github.com/craftcms/cms/issues/12412))
- Fixed a bug where the default MySQL restore command would attempt to use credentials from `~/.my.cnf` if it existed, instead of Craft’s configured database connection settings. ([#12349](https://github.com/craftcms/cms/issues/12349), [#12430](https://github.com/craftcms/cms/pull/12430))
- Fixed a JavaScript error that could occur when autosaving an entry draft. ([#12445](https://github.com/craftcms/cms/issues/12445))
- Added `craft\base\ApplicationTrait::onInit()`. ([#12439](https://github.com/craftcms/cms/pull/12439))
- Added `craft\console\Controller::createDirectory()`. ([#12438](https://github.com/craftcms/cms/pull/12438))
- Added `craft\console\Controller::do()`. ([#12438](https://github.com/craftcms/cms/pull/12438))
- Added `craft\console\Controller::failure()`. ([#12438](https://github.com/craftcms/cms/pull/12438))
- Added `craft\console\Controller::note()`. ([#12438](https://github.com/craftcms/cms/pull/12438))
- Added `craft\console\Controller::success()`. ([#12438](https://github.com/craftcms/cms/pull/12438))
- Added `craft\console\Controller::tip()`. ([#12438](https://github.com/craftcms/cms/pull/12438))
- Added `craft\console\Controller::warning()`. ([#12438](https://github.com/craftcms/cms/pull/12438))
- Added `craft\console\Controller::writeJson()`. ([#12438](https://github.com/craftcms/cms/pull/12438))
- Added `craft\console\Controller::writeToFile()`. ([#12438](https://github.com/craftcms/cms/pull/12438))
- Added `craft\helpers\FileHelper::absolutePath()`.
- Added `craft\helpers\FileHelper::findClosestFile()`.
- Added `craft\helpers\FileHelper::isWithin()`.
- Added `craft\helpers\FileHelper::relativePath()`.
- Added `craft\helpers\Json::decodeFromFile()`.
- Added `Craft.filterInputVal()`.
- Added `Craft.filterNumberInputVal()`.

## 4.3.4 - 2022-11-29

- The `serve` command now routes requests for nonexistent files to Craft. ([#12310](https://github.com/craftcms/cms/pull/12310))
- `craft\base\Element::includeSetStatusAction()` now returns `false` by default regardless of what `hasStatuses()` returns, fixing a bug where some element indexes were unexpectedly getting “Set Status” actions.
- Query conditions generated by `craft\helpers\Db::parseParam()` no longer account for `null` values, due to a heavy performance impact. ([#11931](https://github.com/craftcms/cms/issues/11931))
- Fixed a bug where the default MySQL backup command would attempt to use credentials from `~/.my.cnf` if it existed, instead of Craft’s configured database connection settings. ([#12349](https://github.com/craftcms/cms/issues/12349))
- Fixed a bug where it wasn’t possible to access the Customize Sources modal if all sources were disabled. ([#12369](https://github.com/craftcms/cms/issues/12369))
- Fixed a bug where Assets fields weren’t taking their “Show unpermitted volumes” setting into account when defining the available input sources. ([#12364](https://github.com/craftcms/cms/issues/12364))
- Fixed a bug where user slideouts included status toggles.
- Updated Yii to 2.0.47.

## 4.3.3 - 2022-11-17

- Fixed an error that occurred if an arrow function was passed to the `|sort` Twig filter. ([#12334](https://github.com/craftcms/cms/issues/12334))
- Fixed a bug where nested fields set to numbers could be inadvertently changed when an entry draft was created.
- `craft\services\Fields::getFieldsWithContent()` and `getFieldsWithoutContent()` now have `$context` arguments.

## 4.3.2.1 - 2022-11-16

- Fixed a PHP error that could occur when generating an image transform. ([#12333](https://github.com/craftcms/cms/issues/12333))

## 4.3.2 - 2022-11-16

- `firstName` and `lastName` are now reserved field handles for the user field layout. ([#12241](https://github.com/craftcms/cms/issues/12241), [#12316](https://github.com/craftcms/cms/pull/12316))
- Asset filenames are truncated in large thumbnail views, as they were before 4.3.0. ([#12236](https://github.com/craftcms/cms/discussions/12236))
- Fixed an information disclosure vulnerability.
- Fixed an XSS vulnerability.
- Fixed asset indexing for Local filesystems that were configured to use a symlinked server path.
- Fixed an error that could occur when calling `craft\base\Element::getCanonicalUid()` on a draft loaded for a site that the canonical element didn’t exist on yet. ([#12228](https://github.com/craftcms/cms/issues/12228))
- Fixed a bug where long words in asset titles weren’t wrapping in the large thumbnail view. ([#12237](https://github.com/craftcms/cms/issues/12237))
- Fixed a bug where the Users index page was showing a “Set Status” bulk action, making it possible to disable users.
- Disabled users now identify themselves as disabled, and Edit User pages now provide a way for them to be re-enabled.
- Fixed a layout issue that could occur on Assets fields using the “Large Thumbnails” view mode. ([#12230](https://github.com/craftcms/cms/issues/12230))
- Fixed a bug where elements that weren’t viewable by the current user could still be hyperlinked in element indexes.
- Fixed a bug where `craft\helpers\DateTimeHelper::toDateInterval()` could return a `DateInterval` that was off by an hour around daylight savings time changes.
- Fixed a bug where sticky element index footers were obstructed when the Debug Toolbar was enabled. ([#12242](https://github.com/craftcms/cms/issues/12242))
- Fixed a bug where it wasn’t possible to change the sort attribute on element indexes while searching. ([#12256](https://github.com/craftcms/cms/issues/12256))
- Fixed a bug where `resave/*` commands weren’t catching exceptions thrown when applying the `--set` and `--to` options. ([#12262](https://github.com/craftcms/cms/issues/12262))
- Fixed the position of field status indicators within Matrix fields in Live Preview. ([#12287](https://github.com/craftcms/cms/issues/12287))
- Fixed PHP errors that could occur when executing GraphQL queries. ([#12271](https://github.com/craftcms/cms/pull/12271), [#12275](https://github.com/craftcms/cms/pull/12275))
- Fixed a bug where it was possible to add a “Status” condition rule to relational fields’ selectable element conditions. ([#12289](https://github.com/craftcms/cms/issues/12289))
- Fixed a PHP error that occurred if a field type stored enum values. ([#12297](https://github.com/craftcms/cms/issues/12297))
- Fixed a bug where PHP errors and exceptions thrown when formatting a control panel screen response weren’t being handled properly. ([#12308](https://github.com/craftcms/cms/issues/12308))
- Fixed a bug where element indexes were showing the labels of empty Dropdown options when selected. ([#12319](https://github.com/craftcms/cms/issues/12319))
- Fixed condition builder styling issues that occurred if any rules had exceptionally long names. ([#12311](https://github.com/craftcms/cms/issues/12311))
- Fixed an error that occurred when saving an entry via GraphQL, if a parent entry was assigned that didn’t exist on the requested site. ([#12291](https://github.com/craftcms/cms/issues/12291))
- Fixed a bug where conditional fields weren’t always saving for elements that didn’t support autosaved drafts. ([#12166](https://github.com/craftcms/cms/issues/12166))
- Fixed a bug where fields set to numbers could be inadvertently changed when an entry draft was created.
- Added `craft\base\Element::includeSetStatusAction()`.
- Added `craft\services\Fields::getFieldsWithoutContent()`.

## 4.3.1 - 2022-10-27

- Numeric values are no longer automatically formatted within element indexes. ([#12205](https://github.com/craftcms/cms/issues/12205))
- When `craft\base\Element::EVENT_DEFINE_URL` event handlers set `craft\events\DefineUrlEvent::$url` to `null`, that will no longer be respected unless `$handled` was also set to `true`. ([#12210](https://github.com/craftcms/cms/issues/12210), [nystudio107/craft-imageoptimize#359](https://github.com/nystudio107/craft-imageoptimize/issues/359))
- Asset folder and file names are now converted to ASCII using the primary site’s language for character mappings, regardless of the current user’s preferred language, when the `convertFilenamesToAscii` config setting is enabled. ([#12207](https://github.com/craftcms/cms/discussions/12207))
- Fixed a bug where locked users’ remaining cooldown times could be calculated incorrectly on PHP 8.0.
- Fixed an infinite recursion bug that occurred when editing a Matrix field with a custom propagation method. ([#12176](https://github.com/craftcms/cms/issues/12176))
- Fixed a bug where element index source lists were showing headings that didn’t have any visible nested sources. ([#12193](https://github.com/craftcms/cms/issues/12193))
- Fixed a JavaScript 404 error that occurred when users’ Language was set to Chinese. ([#12194](https://github.com/craftcms/cms/issues/12194))
- Fixed a bug where users couldn’t delete their own addresses. ([craftcms/commerce#3011](https://github.com/craftcms/commerce/issues/3011))
- Fixed a bug where the `users/save-address` action wasn’t validating addresses properly.
- Fixed an error that could occur during garbage collection, if any nested volume folders were missing their path. ([#12195](https://github.com/craftcms/cms/issues/12195))

## 4.3.0 - 2022-10-25

### Content Management
- Added a “View” menu to element indexes, which enable users to customize the visible table columns for themselves, without affecting other users. ([#11915](https://github.com/craftcms/cms/pull/11915))
- Added source setting menus to element index pages, which now contain the “Customize sources” option when allowed, and “New subfolder”, “Rename folder”, and “Delete folder” actions on the Assets index page. ([#11906](https://github.com/craftcms/cms/pull/11906))
- Added the “Editable” rule to asset and entry conditions. ([#11995](https://github.com/craftcms/cms/discussions/11995))
- Improved control panel mobile support. ([#11963](https://github.com/craftcms/cms/pull/11963), [#12005](https://github.com/craftcms/cms/pull/12005))
- Element indexes now respect field layouts’ user conditions when determining which custom field columns to show. ([#11913](https://github.com/craftcms/cms/pull/11913))
- Element index URLs now include the selected source key in a `source` query param, so all sources are now deep-linkable, including custom sources. ([#11996](https://github.com/craftcms/cms/discussions/11996))
- Notifications are now shown after executing folder actions on the Assets index page. ([#11906](https://github.com/craftcms/cms/pull/11906))
- Date range condition rules now support “Today”, “This week”, “This month”, “This year”, “Past 7 days”, “Past 30 days”, “Past 30 days”, “Past year”, “Before…”, and “After…” relative range types, in addition to specifying a custom date range. ([#10749](https://github.com/craftcms/cms/discussions/10749), [#11888](https://github.com/craftcms/cms/pull/11888))
- Number condition rules now support an “is between…” operator. ([#11950](https://github.com/craftcms/cms/pull/11950))
- All text, number, and date range condition rules now support “has a value” and “is empty” operators. ([#11070](https://github.com/craftcms/cms/discussions/11070))
- “Save as a new [element type]” actions will now discard any unsaved changes on the original element after the new element is created. ([#10204](https://github.com/craftcms/cms/issues/10204), [#11959](https://github.com/craftcms/cms/issues/11959), [#12102](https://github.com/craftcms/cms/issues/12102), [#12165](https://github.com/craftcms/cms/issues/12165))
- If Live Preview is triggered while a draft is saving, it will now wait until the save completes before opening. ([#11858](https://github.com/craftcms/cms/issues/11858), [#11895](https://github.com/craftcms/cms/pull/11895))
- Addresses now support change tracking.
- It’s now possible to restore assets that were deleted programmatically with `craft\elements\Asset::$keepFile` set to `true`. ([#11761](https://github.com/craftcms/cms/issues/11761))

### Accessibility
- Improved the styling of selected sidebar navigation items to meet contrast requirements. ([#11589](https://github.com/craftcms/cms/pull/11589))
- Improved the styling of slideouts for screens under 600 pixels wide. ([#11636](https://github.com/craftcms/cms/pull/11636))
- Improved the styling of the primary button on element index pages for small screens. ([#11963](https://github.com/craftcms/cms/pull/11963))
- Improved the contrast of modal resize handles. ([#11727](https://github.com/craftcms/cms/pull/11727))
- Improved the contrast of fields’ searchable and translatable indicator icons on the Fields index page. ([#12169](https://github.com/craftcms/cms/pull/12169))
- Improed the contrast of the “Same as language” text within the “Formatting Locale” user preference. ([#11767](https://github.com/craftcms/cms/pull/11767))
- Improved the contrast of the selected options within combo boxes. ([#11662](https://github.com/craftcms/cms/pull/11662))
- Improved the readability of the global navigation and date pickers when text is resized to 200%. ([#11767](https://github.com/craftcms/cms/pull/11767))
- Improved focus management for HUD components. ([#11985](https://github.com/craftcms/cms/pull/11985))
- Improved focus management for element index pagination links.  ([#11565](https://github.com/craftcms/cms/pull/11565)).
- Improved focus management for editable tables. ([#11662](https://github.com/craftcms/cms/pull/11662))
- Custom slider components now support <kbd>Home</kbd> and <kbd>End</kbd> key presses. ([#11578](https://github.com/craftcms/cms/pull/11578))
- Improved the markup and keyboard control for exclusive button groups. ([#11942](https://github.com/craftcms/cms/pull/11942))
- Improved keyboard control for the widget manager HUD on the Dashboard. ([#11578](https://github.com/craftcms/cms/pull/11578))
- Improved New Widget and Quick Post action menus for screen readers. ([#11611](https://github.com/craftcms/cms/pull/11611))
- Improved the widget manager HUD for screen readers. ([#11945](https://github.com/craftcms/cms/pull/11945))
- Improved the Craft Support widget for screen readers. ([#11703](https://github.com/craftcms/cms/pull/11703))
- Improved element index view mode buttons for screen readers. ([#11613](https://github.com/craftcms/cms/pull/11613))
- Improved element type selects within “Related To” condition rules for screen readers. ([#11662](https://github.com/craftcms/cms/pull/11662))
- Improved element action modals for screen readers. ([#11905](https://github.com/craftcms/cms/issues/7377))
- Improved field instructions, errors, and other visually-related text for screen readers. ([#11763](https://github.com/craftcms/cms/issues/7377))
- Improved field translation indicators for screen readers. ([#11662](https://github.com/craftcms/cms/pull/11662))
- Improved the parent selection button on structured entries’ and categories’ edit pages for screen readers. ([#11662](https://github.com/craftcms/cms/pull/11662))
- Improved the Rotate button within Live Preview for screen readers. ([#11953](https://github.com/craftcms/cms/pull/11953))
- Improved Date fields for screen readers. ([#10546](https://github.com/craftcms/cms/pull/10546))
- Fixed a mismatch between the visible and accessibile text on the site name in the global sidebar. ([#11767](https://github.com/craftcms/cms/pull/11767))
- Added alternative text to element status indicators. ([#11604](https://github.com/craftcms/cms/pull/11604))
- Feed, Recent Entries, and Drafts widgets now use use semantic lists instead of tables. ([#11952](https://github.com/craftcms/cms/pull/11952))
- Added autocomplete attributes to several address fields. ([#11767](https://github.com/craftcms/cms/pull/11767))
- Implemented fieldsets and descriptive headings on user accounts’ “Preferences” tab. ([#11534](https://github.com/craftcms/cms/pull/11534))
- The “All” status option within element index toolbars now uses a differentiated gradient icon. ([#11911](https://github.com/craftcms/cms/pull/11911))
- Improved status indicator shapes, when the “Use shapes to represent statuses” user preference is enabled. ([#11911](https://github.com/craftcms/cms/pull/11911))
- Boolean table columns within element indexes now use check icons to indicate `true` values. ([#11911](https://github.com/craftcms/cms/pull/11911))
- Element titles are no longer truncated on edit pages. ([#11768](https://github.com/craftcms/cms/pull/11768))
- Asset titles are no longer truncated in asset indexes. ([#11775](https://github.com/craftcms/cms/pull/11775))
- Element source navigation now programmatically conveys structure imparted by headings. ([#11777](https://github.com/craftcms/cms/pull/11777))
- Added a warning icon to related elements that contain validation errors. ([#11610](https://github.com/craftcms/cms/pull/11610))
- Element index footers now stick to the bottom of the window, and element action triggers are now inserted into the footer rather than replacing the contents of the page’s toolbar. ([#11844](https://github.com/craftcms/cms/pull/11844))

### Administration
- Added the `extraLastNamePrefixes` config setting. ([#11903](https://github.com/craftcms/cms/pull/11903))
- Added the `extraNameSalutations` config setting. ([#11903](https://github.com/craftcms/cms/pull/11903))
- Added the `extraNameSuffixes` config setting. ([#11903](https://github.com/craftcms/cms/pull/11903))
- Element sources now have a “Default Sort” setting in the Customize Sources modal. ([#12002](https://github.com/craftcms/cms/discussions/12002))
- Control panel-defined image transforms can now have custom quality values. ([#9622](https://github.com/craftcms/cms/discussions/9622))
- Added support for the `CRAFT_DOTENV_PATH` PHP constant. ([#11894](https://github.com/craftcms/cms/discussions/11894))
- Added support for `CRAFT_WEB_URL` and `CRAFT_WEB_ROOT` environment variables/PHP constants, which can be used to set the default `@web` and `@webroot` alias values. ([#11912](https://github.com/craftcms/cms/pull/11912))

### Development
- Added the `canCreateDrafts()` Twig function. ([#11797](https://github.com/craftcms/cms/discussions/11797), [#11808](https://github.com/craftcms/cms/pull/11808))
- Added the `canDelete()` Twig function. ([#11797](https://github.com/craftcms/cms/discussions/11797), [#11808](https://github.com/craftcms/cms/pull/11808))
- Added the `canDeleteForSite()` Twig function. ([#11797](https://github.com/craftcms/cms/discussions/11797), [#11808](https://github.com/craftcms/cms/pull/11808))
- Added the `canDuplicate()` Twig function. ([#11797](https://github.com/craftcms/cms/discussions/11797), [#11808](https://github.com/craftcms/cms/pull/11808))
- Added the `canSave()` Twig function. ([#11797](https://github.com/craftcms/cms/discussions/11797), [#11808](https://github.com/craftcms/cms/pull/11808))
- Added the `canView()` Twig function. ([#11797](https://github.com/craftcms/cms/discussions/11797), [#11808](https://github.com/craftcms/cms/pull/11808))
- Added the `|boolean` Twig filter. ([#11792](https://github.com/craftcms/cms/pull/11792))
- Added the `|float` Twig filter. ([#11792](https://github.com/craftcms/cms/pull/11792))
- Added the `|integer` Twig filter. ([#11792](https://github.com/craftcms/cms/pull/11792))
- Added the `|string` Twig filter. ([#11792](https://github.com/craftcms/cms/pull/11792))
- Twig templates now have `today`, `tomorrow`, and `yesterday` global variables available to them.
- Element query date params now support passing `today`, `tomorrow`, and `yesterday`. ([#10485](https://github.com/craftcms/cms/issues/10485))
- Element queries’ `relatedTo` params now only check for relations in the same site as `siteId`, if set. ([#12000](https://github.com/craftcms/cms/issues/12000), [#12072](https://github.com/craftcms/cms/pull/12072))
- Element queries now support passing ambiguous column names (e.g. `dateCreated`) and field handles into `select()`. ([#11790](https://github.com/craftcms/cms/pull/11790), [#11800](https://github.com/craftcms/cms/pull/11800))
- Element queries’ `collect()` methods eager-loaded elements now return `craft\elements\ElementCollection` objects, which extends `Illuminate\Support\Collection` with `ids()` and `with()` methods. ([#12113](https://github.com/craftcms/cms/discussions/12113))
- `{% cache %}` tags now store any HTML registered with `{% html %}` tags. ([#11811](https://github.com/craftcms/cms/discussions/11811))
- `{% cache %}` tags and GraphQL query caches now get a max cache duration based on the fetched/referenced entries’ expiry dates. ([#8525](https://github.com/craftcms/cms/discussions/8525), [#11901](https://github.com/craftcms/cms/pull/11901))
- Added the `siteHandle` field to elements queried via GraphQL. ([#10829](https://github.com/craftcms/cms/discussions/10829))
- `users/session-info` responses now include a `csrfTokenName` key. ([#11706](https://github.com/craftcms/cms/pull/11706), [#11767](https://github.com/craftcms/cms/pull/11767))
- The `elements/save-draft` action now supports being called from the front end. ([#12131](https://github.com/craftcms/cms/issues/12131))
- The `users/upload-user-photo` action now includes a `photoId` key in the response data. ([#12175](https://github.com/craftcms/cms/pull/12175))

### Extensibility
- Added `craft\base\conditions\BaseTextConditionRule::inputOptions()`.
- Added `craft\base\Element::EVENT_DEFINE_URL`. ([#12168](https://github.com/craftcms/cms/pull/12168))
- Added `craft\base\ExpirableElementInterface`. ([#11901](https://github.com/craftcms/cms/pull/11901))
- Added `craft\controllers\ElementsController::$element`.
- Added `craft\db\ActiveQuery::collect()`. ([#11842](https://github.com/craftcms/cms/pull/11842))
- Added `craft\elements\actions\Restore::$restorableElementsOnly`.
- Added `craft\elements\conditions\assets\EditableConditionRule`.
- Added `craft\elements\conditions\entries\EditableConditionRule`.
- Added `craft\elements\ElementCollection`. ([#12113](https://github.com/craftcms/cms/discussions/12113))
- Added `craft\events\AuthorizationCheckEvent::$element`.
- Added `craft\events\CreateTwigEvent`.
- Added `craft\events\DefineAddressFieldLabelEvent`.
- Added `craft\events\DefineAddressFieldsEvent`.
- Added `craft\events\DefineUrlEvent`. ([#12168](https://github.com/craftcms/cms/pull/12168))
- Added `craft\events\ImageTransformerOperationEvent::$tempPath`.
- Added `craft\events\SearchEvent::$scores`. ([#11882](https://github.com/craftcms/cms/discussions/11882))
- Added `craft\events\UserGroupPermissionsEvent`.
- Added `craft\events\UserPermissionsEvent`.
- Added `craft\helpers\DateRange`.
- Added `craft\helpers\DateTimeHelper::firstWeekDay()`.
- Added `craft\helpers\DateTimeHelper::lastMonth()`.
- Added `craft\helpers\DateTimeHelper::lastWeek()`.
- Added `craft\helpers\DateTimeHelper::lastWeekDay()`.
- Added `craft\helpers\DateTimeHelper::lastYear()`.
- Added `craft\helpers\DateTimeHelper::nextMonth()`.
- Added `craft\helpers\DateTimeHelper::nextWeek()`.
- Added `craft\helpers\DateTimeHelper::nextYear()`.
- Added `craft\helpers\DateTimeHelper::thisMonth()`.
- Added `craft\helpers\DateTimeHelper::thisWeek()`.
- Added `craft\helpers\DateTimeHelper::thisYear()`.
- Added `craft\helpers\DateTimeHelper::today()`.
- Added `craft\helpers\DateTimeHelper::tomorrow()`.
- Added `craft\helpers\DateTimeHelper::yesterday()`.
- Added `craft\helpers\ElementHelper::attributeHtml()`.
- Added `craft\helpers\Html::svg()`. ([#11932](https://github.com/craftcms/cms/pull/11932))
- Added `craft\i18n\FormatConverter::convertDatePhpToHuman()`. ([#10546](https://github.com/craftcms/cms/pull/10546))
- Added `craft\i18n\Locale::FORMAT_HUMAN`.
- Added `craft\nameparsing\CustomLanguage`.
- Added `craft\services\Addresses::EVENT_DEFINE_FIELD_LABEL`. ([#11788](https://github.com/craftcms/cms/discussions/11788))
- Added `craft\services\Addresses::EVENT_DEFINE_USED_FIELDS`. ([#11788](https://github.com/craftcms/cms/discussions/11788))
- Added `craft\services\Addresses::EVENT_DEFINE_USED_SUBDIVISION_FIELDS`. ([#11788](https://github.com/craftcms/cms/discussions/11788))
- Added `craft\services\Addresses::getFieldLabel()`.
- Added `craft\services\Addresses::getUsedFields()`.
- Added `craft\services\Addresses::getUsedSubdivisionFields()`.
- Added `craft\services\Elements::EVENT_AUTHORIZE_CREATE_DRAFTS`. ([#11759](https://github.com/craftcms/cms/discussions/11759), [#11808](https://github.com/craftcms/cms/pull/11808))
- Added `craft\services\Elements::EVENT_AUTHORIZE_DELETE_FOR_SITE`. ([#11759](https://github.com/craftcms/cms/discussions/11759), [#11808](https://github.com/craftcms/cms/pull/11808))
- Added `craft\services\Elements::EVENT_AUTHORIZE_DELETE`. ([#11759](https://github.com/craftcms/cms/discussions/11759), [#11808](https://github.com/craftcms/cms/pull/11808))
- Added `craft\services\Elements::EVENT_AUTHORIZE_DUPLICATE`. ([#11759](https://github.com/craftcms/cms/discussions/11759), [#11808](https://github.com/craftcms/cms/pull/11808))
- Added `craft\services\Elements::EVENT_AUTHORIZE_SAVE`. ([#11759](https://github.com/craftcms/cms/discussions/11759), [#11808](https://github.com/craftcms/cms/pull/11808))
- Added `craft\services\Elements::EVENT_AUTHORIZE_VIEW`. ([#11759](https://github.com/craftcms/cms/discussions/11759), [#11808](https://github.com/craftcms/cms/pull/11808))
- Added `craft\services\Elements::canCreateDrafts()`.
- Added `craft\services\Elements::canDelete()`.
- Added `craft\services\Elements::canDeleteForSite()`.
- Added `craft\services\Elements::canDuplicate()`.
- Added `craft\services\Elements::canSave()`.
- Added `craft\services\Elements::canView()`.
- Added `craft\services\Elements::getIsCollectingCacheInfo()`. ([#11901](https://github.com/craftcms/cms/pull/11901))
- Added `craft\services\Elements::setCacheExpiryDate()`. ([#11901](https://github.com/craftcms/cms/pull/11901))
- Added `craft\services\Elements::startCollectingCacheInfo()`. ([#11901](https://github.com/craftcms/cms/pull/11901))
- Added `craft\services\Elements::stopCollectingCacheInfo()`. ([#11901](https://github.com/craftcms/cms/pull/11901))
- Added `craft\services\Search::EVENT_BEFORE_SCORE_RESULTS`. ([#11882](https://github.com/craftcms/cms/discussions/11882))
- Added `craft\services\UserPermissions::EVENT_AFTER_SAVE_GROUP_PERMISSIONS`. ([#12130](https://github.com/craftcms/cms/discussions/12130), [#12146](https://github.com/craftcms/cms/pull/12146))
- Added `craft\services\UserPermissions::EVENT_AFTER_SAVE_USER_PERMISSIONS`. ([#12130](https://github.com/craftcms/cms/discussions/12130), [#12146](https://github.com/craftcms/cms/pull/12146))
- Added `craft\web\Controller::currentUser()`. ([#11754](https://github.com/craftcms/cms/pull/11754), [#11916](https://github.com/craftcms/cms/pull/11916))
- Added `craft\web\View::EVENT_AFTER_CREATE_TWIG`. ([#11774](https://github.com/craftcms/cms/pull/11774))
- `craft\elements\Asset::EVENT_DEFINE_URL` now gets triggered after the default URL has been generated, and the URL will be passed to `craft\events\DefineAssetUrlEvent::$url`.
- `craft\elements\db\ElementQuery::collect()` and `craft\base\Element::getEagerLoadedElements()` now return `craft\elements\ElementCollection` instances. ([#12113](https://github.com/craftcms/cms/discussions/12113))
- `craft\events\DraftEvent::$creatorId` is now nullable. ([#11904](https://github.com/craftcms/cms/issues/11904))
- `craft\fieldlayoutelements\BaseField::statusClass()` and `statusLabel()` now return status info from the element for the attribute specified by `attribute()`.
- `craft\helpers\Component::iconSvg()` now namespaces the SVG contents, and adds `aria-hidden="true"`. ([#11703](https://github.com/craftcms/cms/pull/11703))
- `craft\services\Drafts::createDraft()` now accepts `null` passed to its `$creatorId` argument. ([#11904](https://github.com/craftcms/cms/issues/11904))
- `craft\services\Search::EVENT_AFTER_SEARCH` now includes the computed search result scores, set to `craft\events\SearchEvent::$scores`, and any changes made to it will be returned by `searchElements()`. ([#11882](https://github.com/craftcms/cms/discussions/11882))
- `craft\services\Search::EVENT_BEFORE_INDEX_KEYWORDS` is now cancellable by setting `$event->isValid` to `false`. ([#11705](https://github.com/craftcms/cms/discussions/11705))
- Deprecated `craft\base\Element::EVENT_AUTHORIZE_CREATE_DRAFTS`. `craft\services\Elements::EVENT_AUTHORIZE_CREATE_DRAFTS` should be used instead.
- Deprecated `craft\base\Element::EVENT_AUTHORIZE_DELETE_FOR_SITE`. `craft\services\Elements::EVENT_AUTHORIZE_DELETE_FOR_SITE` should be used instead.
- Deprecated `craft\base\Element::EVENT_AUTHORIZE_DELETE`. `craft\services\Elements::EVENT_AUTHORIZE_DELETE` should be used instead.
- Deprecated `craft\base\Element::EVENT_AUTHORIZE_DUPLICATE`. `craft\services\Elements::EVENT_AUTHORIZE_DUPLICATE` should be used instead.
- Deprecated `craft\base\Element::EVENT_AUTHORIZE_SAVE`. `craft\services\Elements::EVENT_AUTHORIZE_SAVE` should be used instead.
- Deprecated `craft\base\Element::EVENT_AUTHORIZE_VIEW`. `craft\services\Elements::EVENT_AUTHORIZE_VIEW` should be used instead.
- Deprecated `craft\elements\Address::addressAttributeLabel()`. `craft\services\Addresses::getFieldLabel()` should be used instead.
- Deprecated `craft\events\DefineAssetUrlEvent::$asset`. `$sender` should be used instead.
- Deprecated `craft\services\Elements::getIsCollectingCacheTags()`. `getIsCollectingCacheInfo()` should be used instead. ([#11901](https://github.com/craftcms/cms/pull/11901))
- Deprecated `craft\services\Elements::startCollectingCacheTags()`. `startCollectingCacheInfo()` should be used instead. ([#11901](https://github.com/craftcms/cms/pull/11901))
- Deprecated `craft\services\Elements::stopCollectingCacheTags()`. `stopCollectingCacheInfo()` should be used instead. ([#11901](https://github.com/craftcms/cms/pull/11901))
- `checkboxSelect` inputs without `showAllOption: true` now post an empty value if no options were selected. ([#11748](https://github.com/craftcms/cms/issues/11748))
- Added the `Craft.useMobileStyles()` JavaScript method. ([#11636](https://github.com/craftcms/cms/pull/11636))
- Added `Craft.BaseElementIndex::getParentSource()`.
- Added `Craft.BaseElementIndex::getRootSource()`.
- Added `Craft.BaseElementIndex::getSourceActions()`. ([#11906](https://github.com/craftcms/cms/pull/11906))
- Added `Craft.BaseElementIndex::getSourceLevel()`.
- `Craft.BaseElementSelectInput` now triggers a `change` event when elements are added programmatically or removed.

### System
- Name parsing now checks for common German salutations, suffixes, and last name prefixes.
- “Generating pending image transforms” jobs no longer attempt to process transforms that had previously failed. ([#11970](https://github.com/craftcms/cms/issues/11970))
- The default system email template now sets the `lang` attribute on the `<html>` tag. ([#12156](https://github.com/craftcms/cms/pull/12156))
- The default system email template now includes a `Content-Type` tag. ([#12156](https://github.com/craftcms/cms/pull/12156))
- Improved GraphQL cache reliability. ([#11994](https://github.com/craftcms/cms/issues/11994), [#12086](https://github.com/craftcms/cms/pull/12086))
- Control panel `.twig` templates are now prioritized over `.html`. ([#11809](https://github.com/craftcms/cms/discussions/11809), [#11840](https://github.com/craftcms/cms/pull/11840))
- Updated Yii to 2.0.46.
- Fixed a bug where addresses weren’t validating their country codes. ([#12161](https://github.com/craftcms/cms/issues/12161))
- Fixed a bug where Entry URI Format, Template, and Default Status switches were focusable within sections’ Site Settings tables, for disabled sites.
- Fixed a bug where `craft\helpers\Db::parseParam()` wasn’t generating conditions that would include `null` values when it should have. ([#11931](https://github.com/craftcms/cms/issues/11931))

## 4.2.8 - 2022-10-18

### Changed
- The `setup/keys` command will now set the application ID if `Craft::$app->id` is empty. ([#12103](https://github.com/craftcms/cms/pull/12103))

### Fixed
- Fixed an error that could occur when running tests. ([#12088](https://github.com/craftcms/cms/issues/12088), [#12089](https://github.com/craftcms/cms/issues/12089))
- Fixed a bug where the `db/restore` command would output a warning about a missing `info` row, even if one existed in the imported database. ([#12101](https://github.com/craftcms/cms/issues/12101))
- Fixed a bug where the “Your session has ended” modal could be shown on the control panel’s login page. ([#12121](https://github.com/craftcms/cms/issues/12121))
- Fixed a permission error that could occur when uploading a file to an Assets field.
- Fixed a bug where custom log targets were getting removed when processing queue jobs. ([#12109](https://github.com/craftcms/cms/pull/12109))
- Fixed a bug where Money fields weren’t distinguishing between `0` and empty values. ([#12122](https://github.com/craftcms/cms/issues/12122), [#12132](https://github.com/craftcms/cms/pull/12132))
- Fixed an error that could occur in the control panel. ([#12133](https://github.com/craftcms/cms/issues/12133))
- Fixed a bug where assets uploaded from Assets fields weren’t retaining their original filename for all but the initial site. ([#12142](https://github.com/craftcms/cms/pull/12142))
- Fixed a bug where non-admin users couldn’t always see the Temporary Uploads source when selecting assets from an Assets field. ([#12128](https://github.com/craftcms/cms/issues/12128))
- Fixed a bug where image transforms that used the `fit` mode but didn’t specify a width or height weren’t getting their missing dimension set on the asset. ([#12137](https://github.com/craftcms/cms/issues/12137))

## 4.2.7 - 2022-10-11

### Added
- Added the `setup/keys` command, which ensure Craft is configured with an application ID and security key.

### Changed
- The `install/craft` command now runs `setup/keys` before doing anything else.

## 4.2.6 - 2022-10-11

### Added
- Added the `--as-json` option to the `help` command. ([#12017](https://github.com/craftcms/cms/pull/12017), [#12074](https://github.com/craftcms/cms/pull/12074))
- Added `craft\helpers\ElementHelper::isAttributeEmpty()`.
- Added `craft\queue\jobs\ResaveElements::$ifEmpty`.
- Added `craft\queue\jobs\ResaveElements::$set`.
- Added `craft\queue\jobs\ResaveElements::$to`.
- Added `craft\queue\jobs\ResaveElements::$touch`.

### Changed
- When passing a PHP callback function to the `--to` option of a `resave/*` command, the `$element` argument is now optional.

### Deprecated
- Deprecated `craft\web\assets\focusvisible\FocusVisibleAsset`. ([#12037](https://github.com/craftcms/cms/pull/12037))

### Fixed
- Fixed an error that could occur when editing a draft of an element type that didn’t have change tracking enabled.
- Fixed an error that could occur when saving an entry with Matrix blocks, if the entry had been deleted for a site.
- Fixed a bug where `resave/*` commands weren’t respecting the `--set`, `--to`, or `--touch` options when `--queue` was passed. ([#11974](https://github.com/craftcms/cms/issues/11974))
- Fixed a bug where `relatedTo` params didn’t support collections.
- Fixed an error that could occur when passing an element query to a `relatedTo` param, if the parent element query contained any closures. ([#11981](https://github.com/craftcms/cms/issues/11981))
- Fixed a bug where `craft\log\MonologTarget::$allowLineBreaks` wasn’t getting a default value. ([#12004](https://github.com/craftcms/cms/pull/12004))
- Fixed a PHP error that occurred when attempting to edit an element by an invalid ID or UUID.
- Fixed a bug where unsaved drafts could be unintentionally deleted when saved, if a plugin or module was blocking the save via `EVENT_BEFORE_SAVE`. ([#12015](https://github.com/craftcms/cms/issues/12015))
- Fixed a bug where “Propagating tags” jobs would fail if two tags had similar titles.
- Fixed a bug where pressing “Disable focal point” within asset preview modals would only reset the focal point position, but not delete it. ([#12030](https://github.com/craftcms/cms/issues/12030))
- Fixed a bug where image transforms weren’t getting sized correctly in some cases when `upscaleImages` was disabled. ([#12023](https://github.com/craftcms/cms/issues/12023))
- Fixed a bug where table cells within Redactor fields could appear to be focused when they weren’t. ([#12001](https://github.com/craftcms/cms/issues/12001), [#12037](https://github.com/craftcms/cms/pull/12037))
- Fixed a bug where alerts saying a folder can’t be renamed due to a naming conflict were showing the old folder name instead of the new one. ([#12049](https://github.com/craftcms/cms/pull/12049))
- Fixed a bug where custom fields nested within Matrix fields weren’t always updating properly within slideout editors. ([#11988](https://github.com/craftcms/cms/issues/11988), [#12058](https://github.com/craftcms/cms/issues/12058))
- Fixed an error that could occur when adding new textual condition rules to a condition. ([#12077](https://github.com/craftcms/cms/pull/12077))
- Fixed a bug where Table fields’ Default Values settings were always showing at least one row, even if the setting had been saved without any rows. ([#12071](https://github.com/craftcms/cms/issues/12071))
- Fixed a bug where existing rows in Table fields’ Default Values settings were losing the ability to be reordered or deleted when the table columns were changed.
- Fixed a bug where sending a password reset email for an inactive user would set them to a pending state. ([#12080](https://github.com/craftcms/cms/pull/12080))
- Fixed a bug where some GraphQL results could be missing if multiple sets of nested elements were being queried using the same alias. ([#11982](https://github.com/craftcms/cms/issues/11982))

### Security
- Fixed information disclosure vulnerabilities.

## 4.2.5.2 - 2022-10-03

### Security
- Updated Twig to 3.4. ([#12022](https://github.com/craftcms/cms/issues/12022))

## 4.2.5.1 - 2022-09-21

### Fixed
- Fixed a bug where the “New category” button could be missing from the Categories index page. ([#11977](https://github.com/craftcms/cms/issues/11977))
- Fixed a bug where `Craft::t()` and the `|t` Twig filter were modifying digit-dash-digit sequences. ([#11980](https://github.com/craftcms/cms/issues/11980))
- Fixed PHP errors that occurred if `webonyx/graphql-php` 14.11.17 was installed. ([#11979](https://github.com/craftcms/cms/issues/11979), [webonyx/graphql-php#1221](https://github.com/webonyx/graphql-php/issues/1221))
- Fixed a PHP error that could occur when working with a draft. ([#11976](https://github.com/craftcms/cms/issues/11976))

## 4.2.5 - 2022-09-20

### Added
- Added `craft\helpers\Image::targetDimensions()`.

### Changed
- Edit Asset pages now show the “View” button for all file types, not just images, PDFs, and text files. ([#11936](https://github.com/craftcms/cms/issues/11936))

### Removed
- Removed the Punycode PHP library. ([#11948](https://github.com/craftcms/cms/issues/11948))

### Fixed
- Fixed a bug where image transforms weren’t always getting applied properly to all animation frames. ([#11937](https://github.com/craftcms/cms/pull/11937))
- Fixed a bug where animated WebP images would lose their animation frames when transformed. ([#11937](https://github.com/craftcms/cms/pull/11937))
- Fixed a bug where image transform dimensions could be calculated incorrectly when `upscaleImages` was `false`. ([#11837](https://github.com/craftcms/cms/issues/11837))
- Fixed a bug where the `users/send-password-reset-email` action wasn’t passing errors back to the template. ([#11933](https://github.com/craftcms/cms/issues/11933))
- Fixed an error that occurred when setting a non-numeric `width` or `height` on an image transform. ([#11837](https://github.com/craftcms/cms/issues/11837))
- Fixed a bug where the database connection wasn’t being configured properly when fluent config methods and environment variable overrides were being used in combination. ([#11941](https://github.com/craftcms/cms/issues/11941))
- Fixed a bug where slideouts lost their shadows when focused.
- Fixed a bug where `relatedTo*` arguments weren’t supported by `children` fields in GraphQL. ([#11918](https://github.com/craftcms/cms/issues/11918))
- Fixed a bug where Image Editor and slideout action buttons were obstructed when the Debug Toolbar was enabled. ([#11965](https://github.com/craftcms/cms/issues/11965))
- Fixed an error that occurred when installing Craft when MySQL’s `sql_require_primary_key` setting was enabled. ([#11374](https://github.com/craftcms/cms/discussions/11374))
- Fixed a bug subfolders created by Assets fields could be reported as missing when updating asset indexes, even if they contained assets. ([#11949](https://github.com/craftcms/cms/issues/11949))
- Fixed a PHP error that could occur in a potential race condition when calling  `craft\helpers\FileHelper::clearDirectory()`.
- Fixed a bug where Structure section entries that were duplicated via the “Save as a new entry” action on a provisional draft weren’t being placed within the structure properly.
- Fixed a bug where element’s `searchScore` properties would be set to `null` when their original score was below 1, rather than rounding to 0 or 1. ([#11973](https://github.com/craftcms/cms/issues/11973))

## 4.2.4 - 2022-09-13

### Changed
- The “New entry” and “New category” buttons on the Entries and Categories index pages now support <kbd>Ctrl</kbd>/<kbd>Command</kbd>/middle-clicking to open the edit page in a new window. ([#11870](https://github.com/craftcms/cms/issues/11870))
- Control panel menus now automatically reposition themselves when the window is resized.
- Improved the performance of some element queries on MySQL. ([#11825](https://github.com/craftcms/cms/pull/11825))
- `resave/*` commands now have a `--touch` option. When passed, elements’ `dateUpdated` timestamps will be updated as they’re resaved. ([#11849](https://github.com/craftcms/cms/discussions/11849))
- Underscores within query param values that begin/end with `*` are now escaped, so they aren’t treated as wildcard characters by the `like` condition. ([#11898](https://github.com/craftcms/cms/issues/11898))
- `craft\services\Elements::resaveElements()` now has a `$touch` argument.
- Disable the preview button while drafts are saving ([#11858](https://github.com/craftcms/cms/issues/11858))

### Fixed
- Fixed an error that could occur when upgrading to Craft 4, if any Matrix blocks contained null `sortOrder` values. ([#11843](https://github.com/craftcms/cms/issues/11843))
- Fixed a bug where image transform dimensions could be calculated incorrectly when `upscaleImages` was `false`. ([#11837](https://github.com/craftcms/cms/issues/11837))
- Fixed an error that occurred when parsing an image transform string that was missing an interlace type. ([#11834](https://github.com/craftcms/cms/pull/11834))
- Fixed a bug where element caches weren’t being invalidated during garbage collection, so hard-deleted elements could appear to still exist.
- Fixed a bug where image transforms were always getting saved with `dateIndexed` set to `null`. ([#11863](https://github.com/craftcms/cms/pull/11863))
- Fixed an error that could occur when rendering front-end templates if there was a problem connecting to the database. ([#11855](https://github.com/craftcms/cms/issues/11855))
- Fixed a bug where Edit Asset pages were showing the “View” button for assets in volumes without public URLs. ([#11860](https://github.com/craftcms/cms/issues/11860))
- Fixed a bug where the Assets index page wasn’t handling failed uploads properly. ([#11866](https://github.com/craftcms/cms/issues/11866))
- Fixed a bug where it was possible to save an asset with a focal point outside its cropped area. ([#11875](https://github.com/craftcms/cms/issues/11875))
- Fixed a bug where element index filter HUDs were unresponsive if another one was already active for a different site/source. ([#11880](https://github.com/craftcms/cms/issues/11880))
- Fixed a bug where newly-created subfolders on the Assets index page could appear to have the wrong indentation.
- Fixed a UI bug where renaming a newly-created volume subfolder didn’t appear to have any effect.
- Fixed a bug where empty URL fields would be marked as changed, even when no change was made to them. ([#11908](https://github.com/craftcms/cms/issues/11908))
- Fixed a UI bug where autosuggest menus weren’t getting filtered when first opened for inputs with existing values. ([#11896](https://github.com/craftcms/cms/issues/11896))
- Fixed a bug where Entry Type condition rules weren’t working for conditions that were applied to a single element. ([#11914](https://github.com/craftcms/cms/issues/11914))
- Fixed a bug where Related To condition rules weren’t working for conditions that were applied to a single element, for cross-site relations. ([#11892](https://github.com/craftcms/cms/issues/11892))
- Fixed a bug where form action keyboard shortcuts weren’t available when a custom select menu was focused. ([#11919](https://github.com/craftcms/cms/issues/11919))
- Fixed a bug where transforming an animated GIF into a WebP file would only include the first frame. ([#11889](https://github.com/craftcms/cms/issues/11889))
- Fixed a bug where `craft\models\FieldLayout::createFromConfig()` was ignoring `id`, `uid`, `type`, and `reservedFieldHandles` keys, if set. ([#11929](https://github.com/craftcms/cms/issues/11929))

### Security
- Fixed XSS vulnerabilities.
- Password inputs no longer temporarily reveal the password when the <kbd>Alt</kbd> key is pressed. ([#11930](https://github.com/craftcms/cms/issues/11930))

## 4.2.3 - 2022-08-26

### Changed
- If a plugin’s license key is set to an empty environment variable, its trial license key will now be stored in `.env` rather than the project config. ([#11830](https://github.com/craftcms/cms/issues/11830))

### Fixed
- Fixed a PHP error that occurred when garbage collection was run on web requests. ([#11829](https://github.com/craftcms/cms/issues/11829))

## 4.2.2 - 2022-08-23

### Added
- Added the `utils/fix-field-layout-uids` command. ([#11746](https://github.com/craftcms/cms/issues/11746))

### Changed
- Improved the styling of Categories fields.
- The first field group is now automatically selected by default when creating a new custom field.
- Improved console output for the `gc` command.
- The `gc` command now runs garbage collection for data caches.
- Exception JSON responses now include `name` and `code` keys. ([#11799](https://github.com/craftcms/cms/discussions/11799))
- `elements/*` actions no longer include custom field values in the failure response data, improving performance. ([#11807](https://github.com/craftcms/cms/discussions/11807))

### Fixed
- Fixed a bug where keyboard focus wasn’t being maintained when changing the element type within a “Related To” condition rule.
- Fixed a bug where keyboard focus wasn’t being maintained when changing the country within an address’s “Administrative Area” condition rule.
- Fixed a bug where Date fields’ Timezone menus could be clipped. ([#11780](https://github.com/craftcms/cms/pull/11780))
- Fixed an error that could occur when saving an unpublished draft, if any custom validation errors were added to it after its draft status had been removed. ([#11407](https://github.com/craftcms/cms/issues/11407))
- Fixed a bug where custom validation errors would be shown twice for unpublished drafts, if they were added to it after its draft status had been removed. ([#11407](https://github.com/craftcms/cms/issues/11407))
- Fixed PHP warnings that would occur when passing `0` into `craft\helpers\DateTimeHelper::humanDuration()`. ([#11787](https://github.com/craftcms/cms/issues/11787))
- Fixed a bug where selected assets weren’t getting automatically replaced when an image was edited and “Save as a new asset” was chosen. ([#11805](https://github.com/craftcms/cms/issues/11805))
- Fixed a JavaScript error that occurred when editing a user via a slideout, if the user had any addresses. ([#11810](https://github.com/craftcms/cms/issues/11810))
- Fixed a bug where some invalid slideout submissions weren’t being handled properly. ([#11812](https://github.com/craftcms/cms/issues/11812))
- Fixed a bug where `craft\helpers\DateTimeHelper::toDateInterval()` was returning negative interval durations when integers were passed in. ([#11814](https://github.com/craftcms/cms/pull/11814))
- Fixed a bug where `iframeResizer.contentWindow.js` was getting loaded for all preview requests, not just Live Preview, and even when `useIframeResizer` was disabled. ([#11778](https://github.com/craftcms/cms/issues/11778))
- Fixed a bug where deleted relations and Matrix blocks could persist if the edit form was submitted before they had been fully animated away. ([#11789](https://github.com/craftcms/cms/issues/11789))
- Fixed a PHP error that could occur if `craft\services\Assets::getUserTemporaryUploadFolder()` was called when there was no logged-in user account. ([#11751](https://github.com/craftcms/cms/issues/11751))

## 4.2.1.1 - 2022-08-10

### Fixed
- Fixed a bug where saving an element with invalid field values could result in some field values being forgotten. ([#11756](https://github.com/craftcms/cms/issues/11756))
- Fixed a bug where it wasn’t always possible to serve asset bundles via `webpack-dev-server` over SSL. ([#11758](https://github.com/craftcms/cms/pull/11758))

## 4.2.1 - 2022-08-09

### Added
- Added the `project-config/export` command. ([#11733](https://github.com/craftcms/cms/pull/11733))
- Added `craft\config\GeneralConfig::getRememberedUserSessionDuration()`.
- Added `craft\helpers\DateTimeHelper::toDateInterval()`.

### Changed
- “Related To” condition rules are now available for conditions that are stored in the project config. ([#11740](https://github.com/craftcms/cms/issues/11740))
- Element index filters are now managed for each site and source, rather than just for each source. ([#11719](https://github.com/craftcms/cms/issues/11719))
- `craft\config\DbConfig::dsn()` now parses the DSN string and populates the other DSN-settable config properties.
- `craft\helpers\DateTimeHelper::humanDuration()` no longer returns the number of weeks, unless the number of days is divisible by 7. ([#11594](https://github.com/craftcms/cms/discussions/11594))
- `craft\helpers\DateTimeHelper::humanDuration()` now accepts date interval strings to be passed in.
- `craft\helpers\Db::url2config()` now returns `driver`, `server`, `port`, and `database` keys, when possible. ([#11735](https://github.com/craftcms/cms/issues/11735))
- `craft\services\Assets::getImagePreviewUrl()` now throws a `yii\base\NotSupportedException` if a preview URL could not be generated for the asset, rather than causing a PHP error.

### Deprecated
- Deprecated `craft\helpers\DateTimeHelper::secondsToInterval()`. `toDateInterval()` should be used instead.

### Fixed
- Fixed a bug where database connections would always use port `3306` by default if `craft\config\DbConfig` had been configured via fluent methods, even for PostgreSQL.
- Fixed a bug where system messages provided by Yii weren’t getting translated in some cases. ([#11712](https://github.com/craftcms/cms/issues/11712))
- Fixed a bug where the “Keep me signed in” checkbox label wasn’t always accurately representing the `rememberedUserSessionDuration` config setting. ([#11594](https://github.com/craftcms/cms/discussions/11594))
- Fixed a bug where the `Craft.cp.setSiteId()` JavaScript method wasn’t updating `Craft.siteId`, or the base URLs used by `Craft.getActionUrl()`, `Craft.getCpUrl()`, and `Craft.getUrl()`.
- Fixed an error that occurred when removing a Single section from the primary site, if it contained any Matrix blocks. ([#11669](https://github.com/craftcms/cms/issues/11669))
- Fixed a bug where Matrix sub-fields weren’t showing their validation errors when `autosaveDrafts` was `false`. ([#11731](https://github.com/craftcms/cms/issues/11731))
- Fixed a bug where saving an element with invalid field values could result in the invalid values being forgotten, rather than re-validated. ([#11731](https://github.com/craftcms/cms/issues/11731))
- Fixed a bug where the database connection would be misconfigured if the `url` connection setting was used. ([#11735](https://github.com/craftcms/cms/issues/11735))
- Fixed a bug where the element index filter HUDs weren’t always visually aligned with the search input. ([#11739](https://github.com/craftcms/cms/issues/11739))
- Fixed a bug where it wasn’t possible to preview or edit image assets if their filesystem and transform filesystem didn’t have public URLs. ([#11686](https://github.com/craftcms/cms/issues/11686), [#11687](https://github.com/craftcms/cms/issues/11687))
- Fixed a bug where not all project config changes would be applied if a site was deleted. ([#9567](https://github.com/craftcms/cms/issues/9567))
- Fixed a bug where `$` characters in database connection passwords weren’t being escaped property when backing up/restoring the database. ([#11750](https://github.com/craftcms/cms/issues/11750))

### Security
- Fixed XSS vulnerabilities.

## 4.2.0.2 - 2022-07-27

### Fixed
- Fixed a bug where `Garnish.uiShortcutManager` was getting double-instantiated, causing some keyboard shortcuts to be triggered multiple times.
- Fixed a JavaScript error that occurred when switching sites in the control panel. ([#11709](https://github.com/craftcms/cms/issues/11709))
- Fixed a bug where some config settings set via fluent setters weren’t getting normalized.
- Fixed a bug where the database connection DSN string wasn’t getting built properly when the connection settings were set via fluent setters.

## 4.2.0.1 - 2022-07-26

### Fixed
- Fixed an error that could occur when passing an object into `craft\helpers\ArrayHelper::removeValue()` or the `|without` filter.

## 4.2.0 - 2022-07-26

### Added
- The control panel is now translated into Ukrainian.
- Element conditions can now include condition rules for Matrix fields. ([#11620](https://github.com/craftcms/cms/issues/11620))
- Element conditions can now include condition rules for Money fields. ([#11560](https://github.com/craftcms/cms/issues/11560))
- Added the “Notification Duration” user accessibility preference. ([#11612](https://github.com/craftcms/cms/pull/11612))
- The `accessibilityDefaults` config setting now supports a `notificationDuration` key.
- Added `craft\behaviors\SessionBehavior::getSuccess()`.
- Added `craft\behaviors\SessionBehavior::setSuccess()`.
- Added `craft\config\BaseConfig`. ([#11591](https://github.com/craftcms/cms/pull/11591), [#11656](https://github.com/craftcms/cms/pull/11656))
- Added `craft\controllers\UsersController::EVENT_AFTER_FIND_LOGIN_USER`. ([#11645](https://github.com/craftcms/cms/pull/11645))
- Added `craft\controllers\UsersController::EVENT_BEFORE_FIND_LOGIN_USER`. ([#11645](https://github.com/craftcms/cms/pull/11645))
- Added `craft\events\DefineFieldLayoutCustomFieldsEvent`.
- Added `craft\events\FindLoginUserEvent`.
- Added `craft\events\IndexKeywordsEvent`.
- Added `craft\fields\conditions\EmptyFieldConditionRule`.
- Added `craft\helpers\DateTimeHelper::humanDuration()`.
- Added `craft\helpers\Template::resolveTemplatePathAndLine()`.
- Added `craft\models\FieldLayout::EVENT_DEFINE_CUSTOM_FIELDS`. ([#11634](https://github.com/craftcms/cms/discussions/11634))
- Added `craft\services\Config::getLoadingConfigFile()`.
- Added `craft\services\Elements::EVENT_INVALIDATE_CACHES`. ([#11617](https://github.com/craftcms/cms/pull/11617))
- Added `craft\services\Search::EVENT_BEFORE_INDEX_KEYWORDS`. ([#11575](https://github.com/craftcms/cms/discussions/11575))

### Changed
- Redesigned user notifications. ([#11612](https://github.com/craftcms/cms/pull/11612))
- Most element notifications now include a link to the element. ([#11612](https://github.com/craftcms/cms/pull/11612))
- Improved overall control panel accessibility. ([#11563](https://github.com/craftcms/cms/pull/11563), [#11543](https://github.com/craftcms/cms/pull/11543), [#11688](https://github.com/craftcms/cms/pull/11688), [#11699](https://github.com/craftcms/cms/pull/11699))
- Improved condition builder accessibility. ([#11588](https://github.com/craftcms/cms/pull/11588), [#11643](https://github.com/craftcms/cms/pull/11643))
- Improved Image Editor accessibility. ([#11496](https://github.com/craftcms/cms/pull/11496))
- The “Keep me signed in” checkbox label on the control panel’s login page now includes the remembered session duration, e.g. “Keep me signed in for 2 weeks”. ([#11594](https://github.com/craftcms/cms/discussions/11594))
- Dashboard widgets no longer show a confirmation dialog when deleted. Their delete notifications include an “Undo” button instead. ([#11573](https://github.com/craftcms/cms/discussions/11573))
- Element edit pages no longer jump down when the “Showing your unsaved changes” notice is added, unless there’s not enough content to require a scroll bar. ([#11586](https://github.com/craftcms/cms/discussions/11586))
- Matrix block previews now show selected option labels rather than their raw values. ([#11659](https://github.com/craftcms/cms/issues/11659))
- Improved the behavior of some console commands for non-interactive shells. ([#11650](https://github.com/craftcms/cms/issues/11650))
- The `utils/prune-revisions` console command now has a `--section` option. ([#8783](https://github.com/craftcms/cms/discussions/8783))
- Deprecation warnings’ stack traces now show source templates’ paths and line numbers.
- Exception JSON responses now include the previous exception details, recursively. ([#11694](https://github.com/craftcms/cms/discussions/11694))
- `config/general.php` and `config/db.php` can now return `craft\config\GeneralConfig`/`DbConfig` objects, which can be defined using new fluent setter methods. ([#11591](https://github.com/craftcms/cms/pull/11591), [#11656](https://github.com/craftcms/cms/pull/11656))
- The `|duration` Twig filter can now be used with an integer representing a number of seconds, and its `showSeconds` argument is no longer required. Seconds will be output if the duration is less than one minute by default.
- The `|length` Twig filter now checks if the variable is a query, and if so, returns its count. ([#11625](https://github.com/craftcms/cms/discussions/11625))
- The `|without` Twig filter no longer uses strict value comparisons by default. It has a new `$strict` argument that can be set to `true` to enforce strict comparisons if desired. ([#11695](https://github.com/craftcms/cms/issues/11695))
- `craft\base\conditions\BaseConditionRule::inputHtml()` is no longer abstract, and returns an empty string by default.
- `craft\behaviors\SessionBehavior::setError()` now has a `$settings` argument.
- `craft\behaviors\SessionBehavior::setNotice()` now has a `$settings` argument.
- `craft\db\Query` now implements the `ArrayAccess` and `IteratorAggregate` interfaces, so queries (including element queries) can be treated as arrays.
- `craft\helpers\ArrayHelper::removeValue()` no longer uses strict value comparisons by default. It has a new `$strict` argument that can be set to `true` to enforce strict comparisons if desired.
- `craft\web\Controller::asSuccess()` now has a `$notificationSettings` argument.
- `craft\web\Controller::setFailFlash()` now has a `$settings` argument.
- `craft\web\Controller::setSuccessFlash()` now has a `$settings` argument.

### Deprecated
- Deprecated `craft\helpers\DateTimeHelper::humanDurationFromInterval()`. `humanDuration()` should be used instead.
- Deprecated `craft\helpers\DateTimeHelper::secondsToHumanTimeDuration()`. `humanDuration()` should be used instead.

### Fixed
- Fixed a bug where new condition rules’ type selectors weren’t getting auto-focused.
- Fixed a bug where Quick Post widgets weren’t submitting custom field values.
- Fixed a bug where assets’ `getImg()` methods were returning `null` for assets in volumes without URLs, even if a transform was being used. ([#11614](https://github.com/craftcms/cms/issues/11614))
- Fixed a bug where sensitive data wasn’t getting redacted in the logs when Dev Mode was enabled. ([#11618](https://github.com/craftcms/cms/issues/11618))
- Fixed a SQL error that could occur on MySQL 5. ([#11596](https://github.com/craftcms/cms/issues/11596))
- Fixed an error that could occur when upgrading to Craft 4. ([#11644](https://github.com/craftcms/cms/issues/11644))
- Fixed a bug where the green color used in lightswitches was too dark. ([#11653](https://github.com/craftcms/cms/issues/11653))
- Fixed a bug where relational and Matrix fields were assuming their values hadn’t been eager-loaded on element save. ([#11667](https://github.com/craftcms/cms/issues/11667), [#11670](https://github.com/craftcms/cms/issues/11670))
- Fixed a bug where deprecation warnings for treating an element query as an array weren’t getting logged with an origin, if they involved Twig’s `|batch` filter. ([#11597](https://github.com/craftcms/cms/issues/11597))
- Fixed a bug where `{% js %}`, `{% script %}`, and `{% css %}` tags weren’t registering JavaScript and CSS code properly when used within a `{% cache %}` tag that contained an ungenerated image transform. ([#11602](https://github.com/craftcms/cms/issues/11602))
- Fixed a bug where the “User saved” notification was translated for the former language, when changing the current user’s language preference.
- Fixed a JavaScript error that occurred when removing a category from a Categories field, if any of its descendants were selected as well. ([#11641](https://github.com/craftcms/cms/issues/11641))
- Fixed a bug where links to config settings from **Settings** → **General** didn’t include the correct setting anchors. ([#11665](https://github.com/craftcms/cms/pull/11665))
- Fixed styling issues with Live Preview in Firefox.

### Security
- Fixed an information disclosure vulnerability.

## 4.1.4.1 - 2022-07-13

### Fixed
- Fixed a bug where `craft\services\Assets::getRootFolderByVolumeId()` wasn’t returning the root folder. ([#11593](https://github.com/craftcms/cms/issues/11593))

## 4.1.4 - 2022-07-12

### Added
- Added `craft\models\FieldLayout::getVisibleCustomFieldElements()`.

### Changed
- Relation fields now focus on the next related element’s “Remove” button when an element is removed. ([#11577](https://github.com/craftcms/cms/issues/11577))

### Deprecated
- Deprecated `craft\base\FieldTrait::$required`. `craft\fieldlayoutelements\BaseField::$required` should be used instead.

### Fixed
- Fixed a bug where assets’ native Alternative Text fields were getting mislabeled as translatable. ([#11576](https://github.com/craftcms/cms/issues/11576))
- Fixed a bug where fields nested within Neo fields could be incorrectly validated as required. ([#11574](https://github.com/craftcms/cms/issues/11574))
- Fixed a PHP error that occurred when editing a Date field with a Min Date setting set.
- Fixed a bug where date range inputs weren’t working on mobile. ([#11571](https://github.com/craftcms/cms/issues/11571))
- Fixed a bug where the “Craft Support” Dashboard widget wasn’t being labeled properly in the widget settings HUD and delete confirmation dialog. ([#11573](https://github.com/craftcms/cms/discussions/11573))
- Fixed a bug where the project config cache was getting invalidated on each public GraphQL API request.

## 4.1.3 - 2022-07-07

### Changed
- Address fields now show required indicators based on the configured validation rules. ([#11566](https://github.com/craftcms/cms/pull/11566))

### Fixed
- Fixed a JavaScript error that occurred on the Updates utility. ([#11567](https://github.com/craftcms/cms/issues/11567))
- Fixed a bug where Craft’s Composer commands could produce a malformed `composer.json` file. ([#11564](https://github.com/craftcms/cms/issues/11564))

## 4.1.2 - 2022-07-06

### Added
- Added `craft\helpers\ProjectConfig::ensureAllFilesystemsProcessed()`.

### Changed
- Relational field condition rules now have the “is related to” operator selected by default. ([#11550](https://github.com/craftcms/cms/discussions/11550))

### Fixed
- Fixed a bug where the Updates utility wasn’t checking for updates properly. ([#11552](https://github.com/craftcms/cms/issues/11552))
- Fixed an error that could occur when deploying a Craft 4 upgrade to another server. ([#11558](https://github.com/craftcms/cms/issues/11558))
- Fixed a bug where Assets fields were relocating assets when saving a revision.
- Fixed a bug where asset bundles weren’t getting registered on the front end. ([#11555](https://github.com/craftcms/cms/issues/11555))

## 4.1.1 - 2022-07-05

### Changed
- Improved the control panel tab design. ([#11524](https://github.com/craftcms/cms/pull/11524))
- Changed the order of relational field condition rule operators, so “is related to” is listed first. ([#11550](https://github.com/craftcms/cms/discussions/11550))
- Template caching is now supported for console requests, for `{% cache %}` tags that have the `globally` param. ([#11551](https://github.com/craftcms/cms/issues/11551))
- Updated Composer to 2.2.15. ([#11538](https://github.com/craftcms/cms/issues/11538))

### Fixed
- Fixed an error that could occur if any custom fields were missing their field group. ([#11522](https://github.com/craftcms/cms/discussions/11522))
- Fixed a bug where custom selects weren’t scrolling to the visually-focused option.
- Fixed errors that could occur if an element condition contained any rules for deleted custom fields. ([#11526](https://github.com/craftcms/cms/issues/11526))
- Fixed a bug where the “Deactivate users by default” user setting wasn’t working. ([#11519](https://github.com/craftcms/cms/issues/11519))
- Fixed a styling issue with the Edit Route modal. ([#11528](https://github.com/craftcms/cms/issues/11528))
- Fixed a bug where assets uploaded from Assets fields weren’t retaining their original filename. ([#11530](https://github.com/craftcms/cms/issues/11530))
- Fixed a bug where project config changes made at the end of the request lifecycle weren’t getting saved.
- Fixed a bug where toggling entries’ and categories’ site-specific statuses from element editor slideouts wasn’t working. ([#11547](https://github.com/craftcms/cms/issues/11547))
- Fixed a SQL error that occurred when running the `utils/prune-provisional-drafts` command. ([#11548](https://github.com/craftcms/cms/issues/11548))
- Fixed focus styling issues with the Edit Route modal.

## 4.1.0.2 - 2022-06-28

### Fixed
- Fixed a PHP error. ([#11518](https://github.com/craftcms/cms/issues/11518))

## 4.1.0.1 - 2022-06-28

### Fixed
- Fixed an infinite recursion bug. ([#11514](https://github.com/craftcms/cms/issues/11514))

## 4.1.0 - 2022-06-28

### Added
- Field layouts can now have “Line Break” UI elements. ([#11328](https://github.com/craftcms/cms/discussions/11328))
- Added the `db/drop-all-tables` command. ([#11288](https://github.com/craftcms/cms/pull/11288))
- Added the `elements/delete` command.
- Added the `elements/restore` command.
- Added the `project-config/get` command. ([#11341](https://github.com/craftcms/cms/pull/11341))
- Added the `project-config/remove` command. ([#11341](https://github.com/craftcms/cms/pull/11341))
- Added the `project-config/set` command. ([#11341](https://github.com/craftcms/cms/pull/11341))
- The `AdminTable` Vue component can now be included into other Vue apps, in addition to being used as a standalone app. ([#11107](https://github.com/craftcms/cms/pull/11107))
- Added a `one()` alias for `first()` to collections. ([#11134](https://github.com/craftcms/cms/discussions/11134))
- Added `craft\base\Element::EVENT_DEFINE_CACHE_TAGS`. ([#11171](https://github.com/craftcms/cms/discussions/11171))
- Added `craft\base\Element::cacheTags()`.
- Added `craft\base\FieldInterface::getLabelId()`.
- Added `craft\console\controllers\UsersController::$activate`.
- Added `craft\elements\conditions\ElementCondition::$sourceKey`.
- Added `craft\elements\db\ElementQuery::EVENT_AFTER_POPULATE_ELEMENTS`. ([#11262](https://github.com/craftcms/cms/discussions/11262))
- Added `craft\elements\db\ElementQuery::EVENT_DEFINE_CACHE_TAGS`. ([#11171](https://github.com/craftcms/cms/discussions/11171))
- Added `craft\events\PopulateElementsEvent`.
- Added `craft\fieldlayoutelements\BaseField::labelId()`.
- Added `craft\fieldlayoutelements\LineBreak`.
- Added `craft\helpers\DateTimeHelper::now()`.
- Added `craft\helpers\DateTimeHelper::pause()`. ([#11130](https://github.com/craftcms/cms/pull/11130))
- Added `craft\helpers\DateTimeHelper::resume()`. ([#11130](https://github.com/craftcms/cms/pull/11130))

### Changed
- Improved overall control panel accessibility. ([#11297](https://github.com/craftcms/cms/pull/11297), [#11296](https://github.com/craftcms/cms/pull/11296), [#11414](https://github.com/craftcms/cms/pull/11414), [#11452](https://github.com/craftcms/cms/pull/11452))
- Improved pagination UI accessibility. ([#11126](https://github.com/craftcms/cms/pull/11126))
- Improved element index accessibility. ([#11169](https://github.com/craftcms/cms/pull/11169), [#11200](https://github.com/craftcms/cms/pull/11200), [#11251](https://github.com/craftcms/cms/pull/11251))
- Improved Dashboard accessibility. ([#11217](https://github.com/craftcms/cms/pull/11217), [#11297](https://github.com/craftcms/cms/pull/11297))
- Improved address management accessibility. ([#11397](https://github.com/craftcms/cms/pull/11397))
- Improved Matrix field accessibility. ([#11306](https://github.com/craftcms/cms/pull/11306))
- Improved mobile support. ([#11323](https://github.com/craftcms/cms/pull/11323), [#11430](https://github.com/craftcms/cms/pull/11430))
- Improved keyboard support for custom selects. ([#11414](https://github.com/craftcms/cms/pull/11414))
- It’s now possible to remove all selected elements from relational fields by pressing <kbd>Backspace</kbd> or <kbd>Delete</kbd> while one of them is focused.
- Improved the UI of condition builders. ([#11386](https://github.com/craftcms/cms/pull/11386))
- Entry Type condition rules now allow multiple selections. ([#11124](https://github.com/craftcms/cms/pull/11124))
- Element index filters now only show condition rules for the custom fields that are used by the field layouts in the selected source, if a native source is selected. ([#11187](https://github.com/craftcms/cms/discussions/11187))
- Element index filters now only show condition rules for custom fields used by field layouts created for the target element type, if no native source is selected.
- Condition builders can now include multiple rules with the same label, as long as they’re in different groups.
- Asset indexes now have a “Location” table attribute option. ([#11450](https://github.com/craftcms/cms/discussions/11450))
- It’s now possible to sort entries by their section and type. ([#9192](https://github.com/craftcms/cms/discussions/9192), [#11335](https://github.com/craftcms/cms/discussions/11335))
- It’s now possible to sort assets by their file kind.
- Element editor metadata now lists elements’ IDs.
- Live Preview now always shows a “Refresh” button, regardless of whether the preview target has auto-refresh enabled. ([#11160](https://github.com/craftcms/cms/discussions/11160))
- Sites’ Language settings now display the locale IDs as option hints, rather than the languages’ native names. ([#11195](https://github.com/craftcms/cms/discussions/11195))
- Selectize options can now specify searchable `keywords` that won’t be visible in the UI.
- Selectize inputs will now include their options’ values as search keywords.
- Newly-created entries now get placeholder Post Date set on them, so they get sorted appropriately when querying for entries ordered by `postDate`. ([#11272](https://github.com/craftcms/cms/issues/11272))
- Element queries can now pass columns into the `orderBy` param in addition to `score` when searching. ([#11470](https://github.com/craftcms/cms/pull/11470), [#11457](https://github.com/craftcms/cms/discussions/11457))
- Field layout elements within field layout designers now support double-clicking to open their settings slideout. ([#11277](https://github.com/craftcms/cms/discussions/11277))
- The control panel’s JavaScript queue is now paused when the browser tab isn’t visible. ([#10632](https://github.com/craftcms/cms/issues/10632))
- The `db/restore` command now asks whether the database should be backed up, and whether all existing database tables should be dropped, prior to restoring the backup. ([#11288](https://github.com/craftcms/cms/pull/11288))
- The `users/create` command now asks whether the user should be activated when saved.
- The `maxBackups` config setting now impacts `.sql.zip` files in addition to `.sql` files. ([#11241](https://github.com/craftcms/cms/issues/11241))
- Deprecation messages are now consistently referred to as “deprecation warnings” in the control panel.
- Callback functions returned by elements’ `sortOptions()`/`defineSortOptions()` methods are now passed a `craft\db\Connection` object as a second argument.
- All element sources now have a “Set Status” action, even if the element type’s `defineActions()` method didn’t include one, if the element type’s `hasStatuses()` method returns `true`. ([#11383](https://github.com/craftcms/cms/discussions/11383))
- All element sources now have a “View” action, even if the element type’s `defineActions()` method didn’t include one, if the element type’s `hasUris()` method returns `true`. ([#11383](https://github.com/craftcms/cms/discussions/11383))
- All element sources now have “Edit” and “Delete” actions, even if the element type’s `defineActions()` method didn’t include them. ([#11383](https://github.com/craftcms/cms/discussions/11383))
- The “Set Status” and “Edit” element actions are now only available for elements whose `canSave()` method returned `true`.
- Assets fields now reject uploaded files which don’t pass their “Selectable Assets Condition” setting. ([#11433](https://github.com/craftcms/cms/issues/11433))
- It’s now possible to save new assets without setting their `filename` or `kind` attributes, as long as `newLocation` or `newFilename` is set. ([#11439](https://github.com/craftcms/cms/issues/11439))
- The `searchindex` table is now uses the InnoDB storage engine by default for MySQL installs. ([#11374](https://github.com/craftcms/cms/discussions/11374))
- The `_layouts/elementindex` control panel template now sets the page title based on the element’s `pluralDisplayName()` method by default. ([#11502](https://github.com/craftcms/cms/pull/11502))
- `craft\test\ActiveFixture::$data` is now populated with the active record instances, making them accessible to tests via `$this->tester->grabFixture('my-fixture', 'data-key')`. ([#11445](https://github.com/craftcms/cms/pull/11445))
- Address validation rules are now defined by `defineRules()`. ([#11471](https://github.com/craftcms/cms/pull/11471))
- `Garnish.DELETE_KEY` now refers to the actual <kbd>Delete</kbd> key code, and the <kbd>Backspace</kbd> key code is now referenced by `Garnish.BACKSPACE_KEY`.

### Deprecated
- Deprecated `craft\elements\actions\DeleteAssets`. `craft\elements\actions\Delete` should be used instead.

### Removed
- Removed `craft\elements\conditions\entries\EntryTypeCondition::$sectionUid`.
- Removed `craft\elements\conditions\entries\EntryTypeCondition::$entryTypeUid`.

## 4.0.6 - 2022-06-28

### Added
- Added `craft\fields\BaseOptionsField::encodeValue()`.

### Changed
- Improved the `install` command’s error output when invalid options were passed.
- `canonical` is now a reserved field handle. ([#11503](https://github.com/craftcms/cms/issues/11503))
- `craft\fields\BaseOptionsField::translatedOptions()` now has an `$encode` argument.

### Fixed
- Fixed a bug where self relations within relational fields were being forgotten. ([#11461](https://github.com/craftcms/cms/issues/11461))
- Fixed a bug where the `install` command required `--site-name`, `--site-url`, and `--language` options to be passed when project config YAML was already present. ([#11513](https://github.com/craftcms/cms/issues/11513))
- Fixed a bug where `Garnish.setFocusWithin()` wasn’t working if the first focusable element was a checkbox. ([#11498](https://github.com/craftcms/cms/discussions/11498))
- Fixed a bug where Matrix blocks could be saved in the wrong order.
- Fixed a bug where Checkboxes, Dropdown, Multi-select, and Radio Buttons fields could lose their values if their option values were set to integers. ([#11461](https://github.com/craftcms/cms/issues/11461))

## 4.0.5.2 - 2022-06-24

### Fixed
- Fixed a SQL error that could occur on MySQL 5. ([#11493](https://github.com/craftcms/cms/issues/11493))
- Fixed a bug where Craft’s Composer commands weren’t ensuring that `config.allow-plugins.yiisoft/yii2-composer` was `true` in `composer.json`. ([#11399](https://github.com/craftcms/cms/issues/11399))

## 4.0.5.1 - 2022-06-22

### Fixed
- Fixed a bug where not all changes to entries and categories created via the “Save and add another” action were propagating to other sites. ([#11476](https://github.com/craftcms/cms/issues/11476))
- Fixed a bug where it wasn’t possible to rename assets.
- Fixed a bug where a provisional draft could be created for an entry if its form was interacted with before the page had fully initialized. ([#11466](https://github.com/craftcms/cms/issues/11466))
- Fixed exact phrase searching on PostgreSQL. ([#11486](https://github.com/craftcms/cms/issues/11486))

## 4.0.5 - 2022-06-21

### Added
- Added `craft\helpers\Number::isIntOrFloat()`.

### Changed
- Categories now support change tracking.
- Improved performance when working with temp asset folders.
- Temp asset folders are no longer created until they’re actually needed. ([#11427](https://github.com/craftcms/cms/issues/11427))
- Element index queries are no longer cached if they contain a search term.
- Search inputs within field layout designers now prevent the containing form from being submitted when the <kbd>Return</kbd> key is pressed. ([#11415](https://github.com/craftcms/cms/discussions/11415))

### Deprecated
- Deprecated `craft\services\Categories::pruneDeletedField()`. ([#11054](https://github.com/craftcms/cms/discussions/11054))
- Deprecated `craft\services\Globals::pruneDeletedField()`. ([#11054](https://github.com/craftcms/cms/discussions/11054))
- Deprecated `craft\services\Sections::pruneDeletedField()`. ([#11054](https://github.com/craftcms/cms/discussions/11054))
- Deprecated `craft\services\Tags::pruneDeletedField()`. ([#11054](https://github.com/craftcms/cms/discussions/11054))
- Deprecated `craft\services\Users::pruneDeletedField()`. ([#11054](https://github.com/craftcms/cms/discussions/11054))
- Deprecated `craft\services\Volumes::pruneDeletedField()`. ([#11054](https://github.com/craftcms/cms/discussions/11054))

### Fixed
- Fixed an error that could occur when saving an element to a disabled site. ([#10499](https://github.com/craftcms/cms/issues/10499))
- Fixed a bug where newly-added condition rules’ types were still selectable for preexisting condition rules, when they shouldn’t have been.
- Fixed a bug where field layout designers were checking the wrong setting when determining whether to include UI elements (`customizableTabs` instead of `customizableUi`).
- Fixed a bug where the Asset Indexes utility was analyzing image transform directories and files. ([#11362](https://github.com/craftcms/cms/issues/11362), [#11384](https://github.com/craftcms/cms/pull/11384))
- Fixed a bug where focus was getting trapped within element editor slideouts’ sidebars even for wide viewports where there was enough room to display the sidebar side-by-side with other slideout content. ([#11358](https://github.com/craftcms/cms/pull/11358))
- Fixed a bug where users’ Formatting Locale preferences weren’t always being respected.
- Fixed a bug where address card menus would linger around after an address was deleted.
- Fixed a bug where the `index-assets` command could produce unexpected output. ([#11194](https://github.com/craftcms/cms/issues/11194)).
- Fixed a bug where video controls within asset preview modals were inaccessible via the keyboard. ([#11371](https://github.com/craftcms/cms/pull/11371))
- Fixed a bug where `transform` GraphQL directives weren’t working for Assets fields. ([#10299](https://github.com/craftcms/cms/discussions/10299))
- Fixed a PHP error that could occur when running the `help` command. ([#11423](https://github.com/craftcms/cms/issues/11423))
- Fixed a bug where `craft\helpers\App::env()` was converting some values to integers or floats unexpectedly. ([#11422](https://github.com/craftcms/cms/issues/11422))
- Fixed a bug where changes to existing Matrix blocks weren’t saving for element types that supported drafts but not change tracking. ([#11419](https://github.com/craftcms/cms/issues/11419))
- Fixed a bug where double-clicking on a related asset’s thumbnail could open the asset’s preview modal. ([#11424](https://github.com/craftcms/cms/issues/11424))
- Fixed a bug where the control panel wasn’t displaying file upload failure messages.
- Fixed a bug where `action` query params were taking precedence over `actionTrigger` URI matches, when handling action requests. ([#11435](https://github.com/craftcms/cms/issues/11435))
- Fixed a bug where image fields within Edit User pages and the Settings → General page weren’t resetting properly after an image was deleted. ([#11436](https://github.com/craftcms/cms/issues/11436))
- Fixed a bug where User Group condition rules set to the “is not one of” operator weren’t being applied to individual elements correctly. ([#11444](https://github.com/craftcms/cms/discussions/11444))
- Fixed a JavaScript error that occurred on element indexes for users that didn’t have permission to edit any sites.
- Fixed a bug where users without permission to create new entries in a section could duplicate existing entries. ([#11447](https://github.com/craftcms/cms/pull/11447))
- Fixed a bug where element selection condition rules weren’t working if an element ID was provided. ([#11451](https://github.com/craftcms/cms/pull/11451))
- Fixed a PHP error that occurred when executing a GraphQL query using a token that wasn’t set to a schema. ([#11453](https://github.com/craftcms/cms/issues/11453))
- Fixed a PHP error that could occur when unserializing a `craft\validator\DateTimeValidator`, `LanguageValidator`, `StringValidator`, or `TimeValidator` object. ([#11454](https://github.com/craftcms/cms/issues/11454))
- Fixed a bug where element types’ `actions()` methods were getting called for all `element-indexes/*` action requests.
- Fixed a bug where the `install` command would run non-interactively even if not all needed options were passed, resulting in an error after the database tables had been added. ([#11305](https://github.com/craftcms/cms/issues/11305))
- Fixed a viewport clipping bug on the control panel’s Login page. ([#11372](https://github.com/craftcms/cms/pull/11372))
- Fixed a bug where filtering an element query by a relational field using `:empty:`/`:notempty:` wasn’t factoring in the field’s “Which site should entries be related from?” setting properly.
- Fixed a bug where filtering an element query by a relational field using `:empty:`/`:notempty:` wasn’t factoring in the source elements’ site IDs, for fields set to manage relations on a per-site basis. ([#11418](https://github.com/craftcms/cms/issues/11418))
- Fixed a bug where the Temporary Uploads asset source wasn’t including subfolders.
- Fixed a bug where file upload progress bars weren’t always going away when an upload error occurred.
- Fixed a bug where Pashto was not being treated as an RTL langauge. ([#11428](https://github.com/craftcms/cms/issues/11428))
- Fixed a bug where the `upscaleImages` config setting wasn’t being respected for transforms where only a single image dimension was specified. ([#11398](https://github.com/craftcms/cms/issues/11398))
- Fixed an error that could occur when executing a GraphQL query, if a section didn’t have any entry types. ([#11273](https://github.com/craftcms/cms/issues/11273))
- Fixed an error that could occur when changing the primary site on installs with a large number of users. ([#11459](https://github.com/craftcms/cms/issues/11459))
- Fixed a bug where Assets fields within Vizy fields weren’t getting relocated from the user’s temp uploads folder. ([#11462](https://github.com/craftcms/cms/issues/11462))

### Security
- Environment-aware control panel fields no longer suggest environment variables that begin with `HTTP_`.
- The Sendmail mailer no longer validates if the Sendmail Command setting is set to an enivornment variable that begins with `HTTP_`.

## 4.0.4 - 2022-06-03

### Added
- Added support for querying for users with a `credentialed` status.
- Added `craft\elements\db\UserQuery::STATUS_CREDENTIALED`.
- Added `craft\errors\FieldNotFoundException`.
- Added `craft\helpers\Html::encodeSpaces()`.
- Added `craft\web\twig\variables\Cp::getRequestedSite()`. ([#11082](https://github.com/craftcms/cms/discussions/11082))

### Changed
- `temp` is now a reserved volume handle.
- Improved the performance of field layout designers. ([#11298](https://github.com/craftcms/cms/issues/11298))
- All control panel pages now have a `site--<siteHandle>` class name on the `<body>`, based on the currently-selected site. ([#11303](https://github.com/craftcms/cms/discussions/11303))
- Warnings are no longer logged when instantiating a field layout that references a deleted custom field. ([#11333](https://github.com/craftcms/cms/issues/11333))
- Read/write splitting is now disabled for all console requests.
- The `db/restore` command now prompts to clear data caches after the import is complete. ([#11327](https://github.com/craftcms/cms/issues/11327))
- Entry queries no longer factor in seconds when looking for currently-live entries, without excluding entries that were published in the past minute. ([#5389](https://github.com/craftcms/cms/issues/5389))
- `craft\elements\Asset::getUrl()` now encodes any spaces in the URL as `%20` entities.

### Fixed
- Fixed a bug where it wasn’t possible to disable all table columns for an element source. ([#11291](https://github.com/craftcms/cms/issues/11291))
- Fixed a bug where the Assets index page wasn’t allowing any bulk actions for assets in the temporary volume. ([#11293](https://github.com/craftcms/cms/issues/11293))
- Fixed a bug where PHP errors thrown while rendering a template weren’t being handled properly. ([#11108](https://github.com/craftcms/cms/issues/11108))
- Fixed a bug where site status labels were inconsistent on element edit pages. ([#11307](https://github.com/craftcms/cms/issues/11307))
- Fixed a bug where addresses’ County fields were mislablled. ([#11314](https://github.com/craftcms/cms/pull/11314))
- Fixed a bug where the control panel’s login form wasn’t handling errors properly. ([#11319](https://github.com/craftcms/cms/pull/11319))
- Fixed a bug where it wasn’t possible to use a `{% redirect %}` tag in an error template. ([#11336](https://github.com/craftcms/cms/issues/11336))
- Fixed an error that occurred when saving an entry via a GraphQL mutation. ([#11312](https://github.com/craftcms/cms/issues/11312))
- Fixed a bug where all web requests were getting no-cache headers. ([#11346](https://github.com/craftcms/cms/issues/11346))
- Fixed a bug where user caches weren’t getting invalidated when users were changed to a pending or inactive state.
- Fixed a bug where querying for users with an `active` status was returning suspended users. ([#11370](https://github.com/craftcms/cms/pull/11370))
- Fixed a bug where it wasn’t possible to drag assets within Assets fields by their thumbnails. ([#11364](https://github.com/craftcms/cms/issues/11364))
- Fixed a bug where asset thumbnails weren’t loading if their filename contained a space. ([#11350](https://github.com/craftcms/cms/issues/11350))
- Fixed a bug where `craft\services\AssetIndexer::indexFile()` wasn’t removing the filename from the file path when setting the directory on the listing. ([#11365](https://github.com/craftcms/cms/issues/11365))
- Fixed a bug where links within custom field instructions were getting mangled. ([#11377](https://github.com/craftcms/cms/issues/11377))
- Fixed a bug where project config paths that contained slashes weren’t getting handled properly. ([#10774](https://github.com/craftcms/cms/issues/10774))
- Fixed a bug where the Login page had a tab-focusable “Skip to content” button. ([#11375](https://github.com/craftcms/cms/issues/11375))

## 4.0.3 - 2022-05-20

### Added
- Added `craft\elements\db\ElementQuery::prepareSubquery()`.

### Changed
- Element edit pages now disable pointer events on the content container for 300 milliseconds after the “Showing your unsaved changes” notice is displayed. ([#11229](https://github.com/craftcms/cms/issues/11229))
- Users can now create drafts for entries they have permission to view, but not save. ([#11249](https://github.com/craftcms/cms/issues/11249))
- User Group condition rules are no longer available in element conditions when no user groups exist. ([#11252](https://github.com/craftcms/cms/issues/11252))
- Matrix blocks now have `data-type-name` attributes. ([#11286](https://github.com/craftcms/cms/pull/11286))
- Reversed the order of Lightswitch fields’ “ON Label” and “OFF Label” settings. ([#11259](https://github.com/craftcms/cms/issues/11259))
- `craft\services\Elements::duplicateElement()` now has a `$trackDuplication` argument.
- `craft\services\Matrix::duplicateBlocks()` now has a `$trackDuplications` argument.

### Fixed
- Fixed a bug where dynamically-defined image transforms weren’t respecting the `format` param, unless the `generateTransformsBeforePageLoad` config setting was enabled.
- Fixed a bug where Table fields with Min Rows and Max Rows set to `1` were still showing a delete button. ([#11211](https://github.com/craftcms/cms/issues/11211))
- Fixed an error that could occur when saving an Assets field that was restricted to a single location, at the root of a volume. ([#11212](https://github.com/craftcms/cms/issues/11212))
- Fixed an error that could occur after a queue job execution had finished. ([#11213](https://github.com/craftcms/cms/issues/11213))
- Fixed an error that could occur when saving an entry with Matrix blocks. ([#11155](https://github.com/craftcms/cms/issues/11155))
- Fixed an error that occurred when saving a GraphQL schema without a scope. ([#11240](https://github.com/craftcms/cms/issues/11240))
- Fixed an error that could occur when editing the public GraphQL schema, if a public token existed in the project config, but not the database. ([#11218](https://github.com/craftcms/cms/issues/11218))
- Fixed some bugs with inconsistent asset indexing on Windows. ([#11174](https://github.com/craftcms/cms/issues/11174)), ([#11219](https://github.com/craftcms/cms/issues/11219))
- Fixed a bug where custom fields weren’t available to be included as table attributes. ([#11222](https://github.com/craftcms/cms/issues/11222))
- Fixed a bug where Alternative Text wasn’t available to be included as a table attribute. ([#11222](https://github.com/craftcms/cms/issues/11222))`immediately`
- Fixed a JavaScript error that broke Matrix fields with Min Blocks and Max Blocks both set to `1`. ([#11233](https://github.com/craftcms/cms/issues/11233))
- Fixed a bug where request context logs could appear when nothing else was logged. ([#11141](https://github.com/craftcms/cms/issues/11141))
- Fixed a bug where stack traces could be erroneously filtered from logs.
- Fixed a bug where removing an element from a relational field within an element editor could cause the editor to create a provisional draft, even if the element type didn’t support drafts. ([#11242](https://github.com/craftcms/cms/issues/11242))
- Fixed a bug where draft editor pages had two identical “Save and continue editing” alternate form actions.
- Fixed a JavaScript warning that occurred when viewing an element edit page, if the user didn’t have permission to edit it.
- Fixed a bug where asset selector modals weren’t fully initializing for Assets fields, if they were targeting the user’s temp folder. ([#11254](https://github.com/craftcms/cms/issues/11254))
- Fixed an error that occurred when saving an entry via a GraphQL mutation. ([#11258](https://github.com/craftcms/cms/issues/11258))
- Fixed a bug where Matrix block types’ layout elements were getting new UUIDs assigned each time the Matrix field was edited. ([#11248](https://github.com/craftcms/cms/issues/11248))
- Fixed a bug where the web-based installation wizard was throwing an exception if a database connection couldn’t be established, and there was no `config/db.php` file. ([#11245](https://github.com/craftcms/cms/issues/11245))
- Fixed a bug where editable tables’ delete buttons’ `aria-label` attributes weren’t getting updated when table rows were reordered or deleted.
- Fixed a bug where editable tables’ delete buttons weren’t visually disabled when the minimum number of rows had been reached.
- Fixed a bug where all eager-loaded `srcset`-style transform sizes were relative to the first eager-loaded transform, rather than the prior one. ([#11209](https://github.com/craftcms/cms/issues/11209))
- Fixed a bug where eager-loaded `srcset`-style transform sizes didn’t reference the prior eager-loaded transform’s `format`, `interlace`, `mode`, `position`, or `quality` settings. ([#11264](https://github.com/craftcms/cms/issues/11264))
- Fixed a bug where the web-based installation wizard wouldn’t show the database connection screen if a connection could be established but no database was selected. ([#11245](https://github.com/craftcms/cms/issues/11245))
- Fixed an error that could occur when applying a multi-site draft with relational fields. ([#11220](https://github.com/craftcms/cms/issues/11220))
- Fixed a bug where Matrix blocks could be deleted from newly-created multi-site entries, if the edit page was reloaded. ([#10906](https://github.com/craftcms/cms/issues/10906))

## 4.0.2 - 2022-05-11

### Added
- Added `craft\events\LocateUploadedFilesEvent`.
- Added `craft\fields\Assets::EVENT_LOCATE_UPLOADED_FILES`. ([#11123](https://github.com/craftcms/cms/discussions/11123))

### Changed
- `elements/*` actions no longer include custom field values in the response data, improving performance.
- Garnish menu buttons are now aware of the `disabled` attribute. ([#11128](https://github.com/craftcms/cms/issues/11128))
- Improved save performance for multi-site elements ([#11113](https://github.com/craftcms/cms/issues/11113))
- Built-in Composer actions now ensure that `composer.json` allows the `craftcms/plugin-installer` Composer plugin.

### Fixed
- Fixed an error that occurred when searching for elements by a custom field. ([#11120](https://github.com/craftcms/cms/pull/11120))
- Fixed a bug where asset upload failures weren’t being handled properly. ([#11156](https://github.com/craftcms/cms/issues/11156))
- Fixed a bug where warning and error logs were being sent to both `stdout` and `stderr` when `CRAFT_STREAM_LOG` was enabled. ([#11189](https://github.com/craftcms/cms/issues/11189))
- Fixed an error that occurred when exporting elements with relational fields using the “Expanded” export type. ([#11127](https://github.com/craftcms/cms/issues/11127))
- Fixed a PHP deprecation warning that occurred if the `tablePrefix` database connection setting was `null`.
- Fixed a bug where category groups were being identified as “{name}” in user permission lists. ([#11132](https://github.com/craftcms/cms/issues/11132))
- Fixed a bug where Assets fields’ “Upload files” buttons weren’t wrapping when there wasn’t enough space to show them alongside “Add an asset”. ([#11133](https://github.com/craftcms/cms/issues/11133))
- Fixed a bug where `Craft.getUrl()` was appending empty query strings to URLs when they weren’t needed. ([#11159](https://github.com/craftcms/cms/issues/11159))
- Fixed a bug where addresses could validate the wrong set of required fields, if the validation rules were invoked before the country code was set. ([#11162](https://github.com/craftcms/cms/issues/11162))
- Fixed an error that could occur when viewing the Temporary Uploads volume, if the Temp Uploads Location asset setting was set to “In the local temp folder”. ([#11192](https://github.com/craftcms/cms/issues/11192))
- Fixed an error that could occur when deleting a volume, if its filesystem had been deleted.
- Fixed an error that could occur when rendering the thumbnail preview for an asset, if its file was missing. ([#11196](https://github.com/craftcms/cms/issues/11196))
- Fixed a bug where soft-deleted drafts’ search keywords weren’t getting re-indexed if they were restored.
- Fixed an error that occurred when transforming an SVG image without specifying a width or height. ([#11122](https://github.com/craftcms/cms/issues/11122))
- Fixed an error that occurred when saving a Number field with a non-numeric value. ([#11164](https://github.com/craftcms/cms/issues/11164))
- Fixed a bug where it wasn’t possible to drag an item to the top in admin tables. ([#10781](https://github.com/craftcms/cms/issues/10781))
- Fixed a bug where entries within Structure sections weren’t expandable if their only descendants were unpublished drafts.
- Fixed a bug where expanding a collapsed Structure section entry wouldn’t reveal its descendants, if the parent was a draft. ([#11186](https://github.com/craftcms/cms/issues/11186))
- Fixed a bug where element caches weren’t getting cleared for elements when they were propagated to a newly-created site.

## 4.0.1 - 2022-05-06

### Fixed
- Fixed a bug where Money field labels’ `for` attributes weren’t referencing the correct input ID. ([#11016](https://github.com/craftcms/cms/pull/11016))
- Fixed a bug where Money field inputs weren’t getting `aria-describedby` attributes. ([#11016](https://github.com/craftcms/cms/pull/11016))
- Fixed an error that occurred when loading an edit screen for an element type that didn’t have a field layout. ([#11110](https://github.com/craftcms/cms/pull/11110))
- Fixed a bug where condition rules that weren’t selectable (per `isSelectable()`) were still visible in the rule dropdown menu. ([#11104](https://github.com/craftcms/cms/pull/11104))
- Fixed a bug where element edit pages could reload themselves immediately after saving the element. ([#11084](https://github.com/craftcms/cms/issues/11084))
- Fixed a bug where tabs weren’t interactive after changing an entry’s type, if the new entry type didn’t have a tab of the same name as the previously-selected tab. ([#11093](https://github.com/craftcms/cms/issues/11093))
- Fixed a bug where Twig syntax errors weren’t being handled properly. ([#11108](https://github.com/craftcms/cms/issues/11108))
- Fixed an error that occurred when attempting to delete a global set. ([#11100](https://github.com/craftcms/cms/issues/11100))
- Fixed an error that could occur when applying a draft. ([#11083](https://github.com/craftcms/cms/issues/11083))
- Fixed a bug where element queries weren’t returning any results if an element attribute table wasn’t joined in, and the element query was set to an abstract element class. ([#11105](https://github.com/craftcms/cms/issues/11105))

## 4.0.0.1 - 2022-05-04

### Changed
- The `setup` command now writes the application ID to a `CRAFT_APP_ID` environment variable.
- The `setup` command now writes the security key to a `CRAFT_SECURITY_KEY` environment variable.

## 4.0.0 - 2022-05-04

### Added
- Entries’, categories’, and assets’ edit pages, and all element types via slideouts, now use a unified editing experience. ([#10467](https://github.com/craftcms/cms/pull/10467))
- Categories now support drafts. ([#10467](https://github.com/craftcms/cms/pull/10467))
- Element slideouts now support provisional drafts and autosaving, for element types that support them. ([#10467](https://github.com/craftcms/cms/pull/10467))
- Element indexes can now be filtered by element attributes and custom field values. ([#9192](https://github.com/craftcms/cms/discussions/9192), [#9450](https://github.com/craftcms/cms/discussions/9450), [#9462](https://github.com/craftcms/cms/discussions/9462), [#9483](https://github.com/craftcms/cms/discussions/9483))
- Admins can now create custom element sources from the Customize Sources modal. ([#8423](https://github.com/craftcms/cms/discussions/8423))
- It’s now possible to disable native element sources from the Customize Sources modal. ([#10676](https://github.com/craftcms/cms/discussions/10676))
- Field layout tabs, fields, and UI elements can now be conditionally shown based on properties of the current user and/or element being edited. ([#8099](https://github.com/craftcms/cms/discussions/8099), [#8154](https://github.com/craftcms/cms/discussions/8154))
- Assets, Entries, and Users fields have new condition settings that can be used to further limit which elements should be relatable, beyond the existing field settings. ([#10393](https://github.com/craftcms/cms/pull/10393))
- Assets, Entries, and Users fields have new “Min Relations” settings, and their former “Limit” settings have been renamed to “Max Relations”. ([#8621](https://github.com/craftcms/cms/discussions/8621))
- Added a dedicated “Full Name” field to users. “First Name” and “Last Name” are now parsed out from the full name automatically when a user is saved. ([#10405](https://github.com/craftcms/cms/discussions/10405))
- Added the “Inactive” user status, which can be used by users which can’t be signed into. ([#8963](https://github.com/craftcms/cms/discussions/8963))
- Added “Credentialed” and “Inactive” user sources.
- Added the “Deactivate…” user action for pending and active users.
- Users can now have an “Addresses” field. ([#10507](https://github.com/craftcms/cms/pull/10507))
- Added the concept of “filesystems”, which handle file operations, either locally or on a remote service like Amazon S3.
- It’s now possible to set sites’ Status settings to environment variables. ([#3005](https://github.com/craftcms/cms/issues/3005))
- Added the Money field type.
- Craft now provides a native “Alternative Text” (`alt`) field for assets. ([#10302](https://github.com/craftcms/cms/discussions/10302))
- Asset thumbnails in the control panel now have `alt` attributes, for assets with a filled-in Alternative Text value.
- Added the `index-assets/cleanup` command.
- Added the “Deactivate users by default” user registration setting, which replaces “Suspend users by default”. ([#5830](https://github.com/craftcms/cms/issues/5830))
- Element source settings are now stored in the project config. ([#8616](https://github.com/craftcms/cms/discussions/8616))
- Improved element index accessibility. ([#10629](https://github.com/craftcms/cms/pull/10629), [#10660](https://github.com/craftcms/cms/pull/10660))
- Improved Live Preview accessibility for screen readers. ([#10688](https://github.com/craftcms/cms/pull/10688))
- Slideouts, Live Preview, and Matrix blocks are no longer animated for browsers that have requested reduced motion. ([#10665](https://github.com/craftcms/cms/pull/10665))
- Added support for `JSON` columns. ([#9089](https://github.com/craftcms/cms/pull/9089))
- It’s now possible to edit images’ focal points from their preview modals. ([#8489](https://github.com/craftcms/cms/discussions/8489))
- Added support for Monolog and the PSR-3 logging interface. ([#10659](https://github.com/craftcms/cms/pull/10659))
- Added the `|address` Twig filter.
- Added the `|money` Twig filter.
- Added the `collect()` Twig function.
- Added the `assetUploaders`, `authors`, and `fullName` user query params.
- Added the `primaryOwner` and `primaryOwnerId` Matrix block query params.
- Added the `hasAlt` asset query param.
- Added the `button`, `submitButton`, `fs`, `fsField`, `volume`, and `volumeField` macros to the `_includes/forms` control panel template.
- Added the `buildId` general config. ([#10705](https://github.com/craftcms/cms/pull/10705))
- Added support for setting custom config settings from `config/custom.php`, which are accessible via `Craft::$app->config->custom`. ([#10012](https://github.com/craftcms/cms/issues/10012))
- Added the `addresses`, `address`, and `addressCount` GraphQL queries.
- Added the `hasAlt` argument to asset GraphQL queries.
- Added the `alt` field to assets queried via GraphQL.
- Added the `fullName`, `assetUploaders`, and `authors` arguments to user GraphQL queries.
- Added the `addresses` field to user GraphQL queries.
- GraphQL schemas now include settings that determine which sites elements can be queried from. ([#10610](https://github.com/craftcms/cms/issues/10610))
- Added the `assets/icon` action.
- Added the `assets/update-focal-point` action.
- Added the `categories/create` action.
- Added the `elements/apply-draft` action.
- Added the `elements/create` action.
- Added the `elements/delete-draft` action.
- Added the `elements/delete-for-site` action.
- Added the `elements/delete` action.
- Added the `elements/duplicate` action.
- Added the `elements/edit` action.
- Added the `elements/redirect` action.
- Added the `elements/revert` action.
- Added the `elements/save-draft` action.
- Added the `elements/save` action.
- Added the `users/delete-address` action.
- Added the `users/save-address` action.
- Added the `app/render-element` control panel controller action.
- Added the `element-indexes/element-table-html` control panel controller action.
- Added `craft\base\ApplicationTrait::getConditions()`.
- Added `craft\base\ApplicationTrait::getElementSources()`, which replaces `getElementIndexes()`.
- Added `craft\base\ApplicationTrait::getFs()`.
- Added `craft\base\ApplicationTrait::getImageTransforms()`, which replaces `getAssetTransforms()`.
- Added `craft\base\conditions\BaseCondition`.
- Added `craft\base\conditions\BaseConditionRule`.
- Added `craft\base\conditions\BaseDateRangeConditionRule`.
- Added `craft\base\conditions\BaseElementSelectConditionRule`.
- Added `craft\base\conditions\BaseLightswitchConditionRule`.
- Added `craft\base\conditions\BaseMultiSelectConditionRule`.
- Added `craft\base\conditions\BaseNumberConditionRule`.
- Added `craft\base\conditions\BaseSelectConditionRule`.
- Added `craft\base\conditions\BaseTextConditionRule`.
- Added `craft\base\conditions\ConditionInterface`.
- Added `craft\base\conditions\ConditionRuleInterface`.
- Added `craft\base\Element::EVENT_AUTHORIZE_CREATE_DRAFTS`.
- Added `craft\base\Element::EVENT_AUTHORIZE_DELETE_FOR_SITE`.
- Added `craft\base\Element::EVENT_AUTHORIZE_DELETE`.
- Added `craft\base\Element::EVENT_AUTHORIZE_DUPLICATE`.
- Added `craft\base\Element::EVENT_AUTHORIZE_SAVE`.
- Added `craft\base\Element::EVENT_AUTHORIZE_VIEW`.
- Added `craft\base\Element::EVENT_DEFINE_ADDITIONAL_BUTTONS`. ([#10420](https://github.com/craftcms/cms/discussions/10420))
- Added `craft\base\Element::getParentId()`.
- Added `craft\base\Element::hasNewParent()`.
- Added `craft\base\Element::notesFieldHtml()`.
- Added `craft\base\Element::setParentId()`.
- Added `craft\base\Element::statusFieldHtml()`.
- Added `craft\base\ElementInterface::canCreateDrafts()`.
- Added `craft\base\ElementInterface::canDelete()`.
- Added `craft\base\ElementInterface::canDeleteForSite()`.
- Added `craft\base\ElementInterface::canDuplicate()`.
- Added `craft\base\ElementInterface::canSave()`.
- Added `craft\base\ElementInterface::canView()`.
- Added `craft\base\ElementInterface::createAnother()`.
- Added `craft\base\ElementInterface::createCondition()`.
- Added `craft\base\ElementInterface::getAdditionalButtons()`.
- Added `craft\base\ElementInterface::getPostEditUrl()`.
- Added `craft\base\ElementInterface::getThumbAlt()`.
- Added `craft\base\ElementInterface::hasRevisions()`.
- Added `craft\base\ElementInterface::prepareEditScreen()`.
- Added `craft\base\FieldInterface::getElementConditionRuleType()`.
- Added `craft\base\FieldInterface::isRequirable()`.
- Added `craft\base\FieldLayoutComponent`.
- Added `craft\base\Fs`.
- Added `craft\base\FsInterface`.
- Added `craft\base\FsTrait`.
- Added `craft\base\Image::heartbeat()`.
- Added `craft\base\Image::setHeartbeatCallback()`.
- Added `craft\base\imagetransforms\EagerImageTransformerInterface`.
- Added `craft\base\imagetransforms\ImageEditorTransformerInterface`.
- Added `craft\base\imagetransforms\ImageTransformerInterface`.
- Added `craft\base\LocalFsInterface`.
- Added `craft\base\Model::defineBehaviors()`. ([#10691](https://github.com/craftcms/cms/pull/10691))
- Added `craft\base\ModelInterface`.
- Added `craft\base\NameTrait`.
- Added `craft\base\PluginInterface::config()`. ([#11039](https://github.com/craftcms/cms/pull/11039))
- Added `craft\behaviors\SessionBehavior::broadcastToJs()`.
- Added `craft\behaviors\SessionBehavior::getError()`.
- Added `craft\behaviors\SessionBehavior::getNotice()`.
- Added `craft\controllers\AddressesController`.
- Added `craft\controllers\AssetIndexesController`.
- Added `craft\controllers\ConditionsController`.
- Added `craft\controllers\ElementIndexesController::$condition`.
- Added `craft\controllers\FsController`.
- Added `craft\controllers\ImageTransformsController`.
- Added `craft\db\Migration::archiveTableIfExists()`. ([#10827](https://github.com/craftcms/cms/discussions/10827))
- Added `craft\db\Migration::dropAllForeignKeysToTable()`.
- Added `craft\db\Migration::dropForeignKeyIfExists()`.
- Added `craft\db\Migration::renameTable()`.
- Added `craft\db\Query::collect()`, which returns the query results as an `Illuminate\Support\Collection` object rather than an array. ([#8513](https://github.com/craftcms/cms/discussions/8513))
- Added `craft\db\Table::ADDRESSES`.
- Added `craft\db\Table::ASSETINDEXINGSESSIONS`.
- Added `craft\db\Table::IMAGETRANSFORMINDEX`.
- Added `craft\db\Table::IMAGETRANSFORMS`.
- Added `craft\db\Table::MATRIXBLOCKS_OWNERS`.
- Added `craft\debug\LogTarget`.
- Added `craft\debug\MailPanel`.
- Added `craft\elements\Address`.
- Added `craft\elements\Asset::$alt`.
- Added `craft\elements\Asset::EVENT_AFTER_GENERATE_TRANSFORM`.
- Added `craft\elements\Asset::EVENT_BEFORE_GENERATE_TRANSFORM`.
- Added `craft\elements\Asset::getFs()`.
- Added `craft\elements\Asset::setFilename()`.
- Added `craft\elements\conditions\addresses\AddressCondition`.
- Added `craft\elements\conditions\addresses\CountryConditionRule`.
- Added `craft\elements\conditions\assets\AssetCondition`.
- Added `craft\elements\conditions\assets\DateModifiedConditionRule`.
- Added `craft\elements\conditions\assets\FilenameConditionRule`.
- Added `craft\elements\conditions\assets\FileSizeConditionRule`.
- Added `craft\elements\conditions\assets\FileTypeConditionRule`.
- Added `craft\elements\conditions\assets\HasAltConditionRule`.
- Added `craft\elements\conditions\assets\HeightConditionRule`.
- Added `craft\elements\conditions\assets\UploaderConditionRule`.
- Added `craft\elements\conditions\assets\VolumeConditionRule`.
- Added `craft\elements\conditions\assets\WidthConditionRule`.
- Added `craft\elements\conditions\categories\CategoryCondition`.
- Added `craft\elements\conditions\categories\GroupConditionRule`.
- Added `craft\elements\conditions\DateCreatedConditionRule`.
- Added `craft\elements\conditions\DateUpdatedConditionRule`.
- Added `craft\elements\conditions\ElementCondition`.
- Added `craft\elements\conditions\ElementConditionInterface`.
- Added `craft\elements\conditions\ElementConditionRuleInterface`.
- Added `craft\elements\conditions\entries\AuthorConditionRule`.
- Added `craft\elements\conditions\entries\AuthorGroupConditionRule`.
- Added `craft\elements\conditions\entries\EntryCondition`.
- Added `craft\elements\conditions\entries\ExpiryDateConditionRule`.
- Added `craft\elements\conditions\entries\PostDateConditionRule`.
- Added `craft\elements\conditions\entries\SectionConditionRule`.
- Added `craft\elements\conditions\entries\TypeConditionRule`.
- Added `craft\elements\conditions\HasUrlConditionRule`.
- Added `craft\elements\conditions\IdConditionRule`.
- Added `craft\elements\conditions\LevelConditionRule`.
- Added `craft\elements\conditions\RelatedToConditionRule`.
- Added `craft\elements\conditions\SlugConditionRule`.
- Added `craft\elements\conditions\tags\GroupConditionRule`.
- Added `craft\elements\conditions\tags\TagCondition`.
- Added `craft\elements\conditions\TitleConditionRule`.
- Added `craft\elements\conditions\UriConditionRule`.
- Added `craft\elements\conditions\users\AdminConditionRule`.
- Added `craft\elements\conditions\users\CredentialedConditionRule`.
- Added `craft\elements\conditions\users\EmailConditionRule`.
- Added `craft\elements\conditions\users\FirstNameConditionRule`.
- Added `craft\elements\conditions\users\GroupConditionRule`.
- Added `craft\elements\conditions\users\LastLoginDateConditionRule`.
- Added `craft\elements\conditions\users\LastNameConditionRule`.
- Added `craft\elements\conditions\users\UserCondition`.
- Added `craft\elements\conditions\users\UsernameConditionRule`.
- Added `craft\elements\db\AddressQuery`.
- Added `craft\elements\MatrixBlock::$primaryOwnerId`.
- Added `craft\elements\MatrixBlock::$saveOwnership`.
- Added `craft\elements\User::$active`.
- Added `craft\elements\User::$fullName`.
- Added `craft\elements\User::canAssignUserGroups()`.
- Added `craft\elements\User::getAddresses()`.
- Added `craft\elements\User::getIsCredentialed()`.
- Added `craft\elements\User::STATUS_INACTIVE`.
- Added `craft\errors\FsException`.
- Added `craft\errors\FsObjectExistsException`.
- Added `craft\errors\FsObjectNotFoundException`.
- Added `craft\errors\ImageTransformException`.
- Added `craft\errors\InvalidFsException`.
- Added `craft\errors\MissingVolumeFolderException`.
- Added `craft\events\AuthorizationCheckEvent`.
- Added `craft\events\CreateElementCheckEvent`.
- Added `craft\events\DefineElementEditorHtmlEvent`.
- Added `craft\events\DefineElementInnerHtmlEvent`. ([#11035](https://github.com/craftcms/cms/pull/11035))
- Added `craft\events\DefineHtmlEvent::$static`.
- Added `craft\events\FsEvent`.
- Added `craft\events\GenerateTransformEvent::$asset`.
- Added `craft\events\GenerateTransformEvent::$transform`.
- Added `craft\events\GenerateTransformEvent::$url`.
- Added `craft\events\ImageTransformerOperationEvent`.
- Added `craft\events\ImageTransformEvent`.
- Added `craft\events\RegisterConditionRuleTypesEvent`.
- Added `craft\events\TransformImageEvent`.
- Added `craft\fieldlayoutelements\addresses\AddressField`.
- Added `craft\fieldlayoutelements\addresses\CountryCodeField`.
- Added `craft\fieldlayoutelements\addresses\LabelField`.
- Added `craft\fieldlayoutelements\addresses\LatLongField`.
- Added `craft\fieldlayoutelements\addresses\OrganizationField`.
- Added `craft\fieldlayoutelements\addresses\OrganizationTaxIdField`.
- Added `craft\fieldlayoutelements\assets\AltField`.
- Added `craft\fieldlayoutelements\BaseField::selectorLabel()`.
- Added `craft\fieldlayoutelements\FullNameField`.
- Added `craft\fieldlayoutelements\TextareaField`.
- Added `craft\fieldlayoutelements\users\AddressesField`.
- Added `craft\fields\Assets::$allowSubfolders`.
- Added `craft\fields\Assets::$restrictedDefaulUploadSubpath`.
- Added `craft\fields\BaseRelationField::createSelectionCondition()`.
- Added `craft\fields\BaseRelationField::getSelectionCondition()`.
- Added `craft\fields\BaseRelationField::setSelectionCondition()`.
- Added `craft\fields\conditions\DateFieldConditionRule`.
- Added `craft\fields\conditions\FieldConditionRuleInterface`.
- Added `craft\fields\conditions\FieldConditionRuleTrait`.
- Added `craft\fields\conditions\LightswitchFieldConditionRule`.
- Added `craft\fields\conditions\NumberFieldConditionRule`.
- Added `craft\fields\conditions\OptionsFieldConditionRule`.
- Added `craft\fields\conditions\RelationalFieldConditionRule`.
- Added `craft\fields\conditions\TextFieldConditionRule`.
- Added `craft\fields\Money`.
- Added `craft\fs\Local`.
- Added `craft\fs\MissingFs`.
- Added `craft\fs\Temp`.
- Added `craft\gql\arguments\elements\Address`.
- Added `craft\gql\base\SingularTypeInterface`.
- Added `craft\gql\interfaces\elements\Address`.
- Added `craft\gql\queries\Address`.
- Added `craft\gql\resolvers\elements\Address`.
- Added `craft\gql\TypeManager::registerFieldDefinitions()`.
- Added `craft\gql\types\elements\Address`.
- Added `craft\gql\types\generators\AddressType`.
- Added `craft\helpers\App::cliOption()`.
- Added `craft\helpers\App::devMode()`.
- Added `craft\helpers\App::envConfig()`. ([#10869](https://github.com/craftcms/cms/pull/10869))
- Added `craft\helpers\App::isStreamLog()`.
- Added `craft\helpers\App::normalizeValue()`.
- Added `craft\helpers\Assets::downloadFile()`.
- Added `craft\helpers\Assets::iconPath()`.
- Added `craft\helpers\Assets::iconUrl()`.
- Added `craft\helpers\Assets::revParams()`.
- Added `craft\helpers\Cp::addressCardHtml()`.
- Added `craft\helpers\Cp::addressCardsHtml()`.
- Added `craft\helpers\Cp::addressFieldsHtml()`.
- Added `craft\helpers\Cp::dateFieldHtml()`.
- Added `craft\helpers\Cp::dateHtml()`.
- Added `craft\helpers\Cp::elementSelectHtml()`.
- Added `craft\helpers\Cp::EVENT_DEFINE_ELEMENT_INNER_HTML`. ([#11035](https://github.com/craftcms/cms/pull/11035))
- Added `craft\helpers\Cp::fieldLayoutDesignerHtml()`.
- Added `craft\helpers\Cp::lightswitchHtml()`.
- Added `craft\helpers\Cp::multiSelectFieldHtml()`.
- Added `craft\helpers\Cp::multiSelectHtml()`.
- Added `craft\helpers\Cp::requestedSite()`.
- Added `craft\helpers\Cp::textareaHtml()`.
- Added `craft\helpers\Cp::textHtml()`.
- Added `craft\helpers\Cp::timeFieldHtml()`.
- Added `craft\helpers\Cp::timeHtml()`.
- Added `craft\helpers\Db::dropAllForeignKeysToTable()`.
- Added `craft\helpers\Db::dropForeignKeyIfExists()`.
- Added `craft\helpers\Db::dropIndexIfExists()`.
- Added `craft\helpers\Db::findForeignKey()`.
- Added `craft\helpers\Db::findIndex()`.
- Added `craft\helpers\Db::parseMoneyParam()`.
- Added `craft\helpers\Db::parseNumericParam()`.
- Added `craft\helpers\Db::prepareMoneyForDb()`.
- Added `craft\helpers\Db::renameTable()`.
- Added `craft\helpers\FileHelper::deleteFileAfterRequest()`.
- Added `craft\helpers\FileHelper::deleteQueuedFiles()`.
- Added `craft\helpers\Gql::getSchemaContainedEntryTypes)()`.
- Added `craft\helpers\Html::hiddenLabel()`.
- Added `craft\helpers\Html::unwrapCondition()`.
- Added `craft\helpers\Html::unwrapNoscript()`.
- Added `craft\helpers\ImageTransforms`.
- Added `craft\helpers\Money`.
- Added `craft\helpers\Number::isInt()`.
- Added `craft\helpers\Number::toIntOrFloat()`.
- Added `craft\helpers\ProjectConfig::encodeValueAsString()`.
- Added `craft\helpers\ProjectConfig::ensureAllSectionsProcessed()`.
- Added `craft\helpers\ProjectConfig::traverseDataArray()`.
- Added `craft\helpers\Typecast`. ([#10706](https://github.com/craftcms/cms/pull/10706))
- Added `craft\i18n\Translation`.
- Added `craft\imagetransforms\ImageTransformer`.
- Added `craft\log\ContextProcessor`.
- Added `craft\log\Dispatcher::getTargets()`.
- Added `craft\log\MessageProcessor`.
- Added `craft\log\MonologTarget`.
- Added `craft\models\AssetIndexingSession`.
- Added `craft\models\FieldLayout::getElementsByType()`.
- Added `craft\models\FieldLayout::getFirstElementByType()`.
- Added `craft\models\FieldLayout::getFirstVisibleElementByType()`.
- Added `craft\models\FieldLayout::getVisibleCustomFields()`.
- Added `craft\models\FieldLayout::getVisibleElementsByType()`.
- Added `craft\models\FieldLayoutElement::$uid`.
- Added `craft\models\FieldLayoutElement::getLayout()` and `setLayout()`.
- Added `craft\models\FieldLayoutForm::getVisibleElements()`.
- Added `craft\models\FieldLayoutFormTab::getTabId()`.
- Added `craft\models\FieldLayoutFormTab::getUid()`.
- Added `craft\models\FieldLayoutTab::getElements()` and `setElements()`.
- Added `craft\models\FsListing`.
- Added `craft\models\ImageTransform`.
- Added `craft\models\ImageTransformIndex`.
- Added `craft\models\ProjectConfigData`.
- Added `craft\models\ReadOnlyProjectConfigData`.
- Added `craft\models\Volume`.
- Added `craft\queue\jobs\Proxy`.
- Added `craft\queue\Queue::$proxyQueue`, which can be set to another queue configuration that all jobs should be sent to as proxies. ([#10999](https://github.com/craftcms/cms/pull/10999))
- Added `craft\records\Address`.
- Added `craft\records\AssetIndexingSession`.
- Added `craft\records\ImageTransform`.
- Added `craft\services\Addresses`.
- Added `craft\services\AssetIndexer::createIndexingSession()`.
- Added `craft\services\AssetIndexer::getExistingIndexingSessions()`.
- Added `craft\services\AssetIndexer::getIndexingSessionById()`.
- Added `craft\services\AssetIndexer::getMissingEntriesForSession()`.
- Added `craft\services\AssetIndexer::getSkippedItemsForSession()`.
- Added `craft\services\AssetIndexer::indexFileByListing()`.
- Added `craft\services\AssetIndexer::indexFolderByEntry()`.
- Added `craft\services\AssetIndexer::indexFolderByListing()`.
- Added `craft\services\AssetIndexer::processIndexSession()`.
- Added `craft\services\AssetIndexer::removeCliIndexingSessions()`.
- Added `craft\services\AssetIndexer::startIndexingSession()`.
- Added `craft\services\AssetIndexer::stopIndexingSession()`.
- Added `craft\services\Assets::getImagePreviewUrl()`.
- Added `craft\services\AssetTransforms::deleteTransformIndexDataByAssetIds()`.
- Added `craft\services\Conditions`.
- Added `craft\services\Config::CATEGORY_CUSTOM`.
- Added `craft\services\Config::getCustom()`.
- Added `craft\services\Drafts::removeDraftData()`.
- Added `craft\services\ElementSources`, which replaces `craft\services\ElementIndexes`.
- Added `craft\services\Fields::createLayout()`.
- Added `craft\services\Fs`.
- Added `craft\services\Gc::hardDeleteElements()`.
- Added `craft\services\Gc::removeEmptyTempFolders()`.
- Added `craft\services\Gql::prepareFieldDefinitions()`.
- Added `craft\services\ImageTransforms`.
- Added `craft\services\Matrix::createRevisionBlocks()`.
- Added `craft\services\Matrix::duplicateOwnership()`.
- Added `craft\services\ProjectConfig::ASSOC_KEY`.
- Added `craft\services\ProjectConfig::PATH_DATE_MODIFIED`.
- Added `craft\services\ProjectConfig::PATH_ELEMENT_SOURCES`.
- Added `craft\services\ProjectConfig::PATH_FS`.
- Added `craft\services\ProjectConfig::PATH_META_NAMES`.
- Added `craft\services\ProjectConfig::PATH_SCHEMA_VERSION`.
- Added `craft\services\ProjectConfig::PATH_SYSTEM`.
- Added `craft\services\ProjectConfig::rememberAppliedChanges()`.
- Added `craft\services\Users::deactivateUser()`.
- Added `craft\services\Users::ensureUserByEmail()`, which will return a user for the given email, creating one if it didn’t exist yet.
- Added `craft\services\Users::EVENT_AFTER_DEACTIVATE_USER`.
- Added `craft\services\Users::EVENT_BEFORE_DEACTIVATE_USER`.
- Added `craft\services\Users::removeCredentials()`.
- Added `craft\services\Volumes::getTemporaryVolume()`.
- Added `craft\services\Volumes::getUserPhotoVolume()`.
- Added `craft\validators\MoneyValidator`.
- Added `craft\web\assets\conditionbuilder\ConditionBuilderAsset`.
- Added `craft\web\assets\htmx\HtmxAsset`.
- Added `craft\web\assets\money\MoneyAsset`.
- Added `craft\web\Controller::asCpScreen()`.
- Added `craft\web\Controller::asFailure()`.
- Added `craft\web\Controller::asModelFailure()`.
- Added `craft\web\Controller::asModelSuccess()`.
- Added `craft\web\Controller::asSuccess()`.
- Added `craft\web\Controller::CpScreenResponseBehavior()`.
- Added `craft\web\Controller::CpScreenResponseFormatter()`.
- Added `craft\web\Controller::getPostedRedirectUrl()`.
- Added `craft\web\Controller::TemplateResponseBehavior()`.
- Added `craft\web\Controller::TemplateResponseFormatter()`.
- Added `craft\web\twig\Extension::addressFilter()`.
- Added `craft\web\twig\Extension::moneyFilter()`.
- Added `craft\web\twig\variables\Cp::fieldLayoutDesigner()`.
- Added `craft\web\twig\variables\Cp::getFsOptions()`.
- Added `craft\web\twig\variables\Cp::getVolumeOptions()`.
- Added `craft\web\View::clearCssFileBuffer()`.
- Added `craft\web\View::clearJsFileBuffer()`.
- Added `craft\web\View::startCssFileBuffer()`.
- Added `craft\web\View::startJsFileBuffer()`.
- Added the `Craft.appendBodyHtml()` JavaScript method, which replaces the now-deprecated `appendFootHtml()` method.
- Added the `Craft.CpScreenSlideout` JavaScript class, which can be used to create slideouts from actions that return `$this->asCpScreen()`.
- Added the `Craft.ElementEditor` JavaScript class.
- Added the `Craft.ElementEditorSlideout` JavaScript class.
- Added the `Craft.getPageUrl()` JavaScript method.
- Added the `Craft.getQueryParam()` JavaScript method.
- Added the `Craft.getQueryParams()` JavaScript method.
- Added the `Craft.namespaceId()` JavaScript method.
- Added the `Craft.namespaceInputName()` JavaScript method.
- Added the `Craft.Preview.refresh()` JavaScript method.
- Added the `Craft.Queue` JavaScript class.
- Added the `Craft.setElementAttributes()` JavaScript method.
- Added the `Craft.setPath()` JavaScript method.
- Added the `Craft.setQueryParam()` JavaScript method.
- Added the `Craft.setUrl()` JavaScript method.
- Added the `Craft.ui.createButton()` JavaScript method.
- Added the `Craft.ui.createSubmitButton()` JavaScript method.
- Added the `htmx.org` JavaScript library.
- Added the commerceguys/addressing package.
- Added the illuminate/collections package. ([#8475](https://github.com/craftcms/cms/discussions/8475))
- Added the moneyphp/money package.
- Added the symfony/var-dumper package.
- Added the theiconic/name-parser package.
- Added the yiisoft/yii2-symfonymailer package.

### Changed
- Craft now requires PHP 8.0.2 or later.
- Craft now requires MySQL 5.7.8 / MariaDB 10.2.7 / PostgreSQL 10.0 or later.
- Craft now requires the [Intl](https://php.net/manual/en/book.intl.php) and [BCMath](https://www.php.net/manual/en/book.bc.php) PHP extensions.
- Improved draft creation/application performance. ([#10577](https://github.com/craftcms/cms/pull/10577))
- Improved revision creation performance. ([#10589](https://github.com/craftcms/cms/pull/10577))
- The “What’s New” HUD now displays an icon and label above each announcement, identifying where it came from (Craft CMS or a plugin). ([#9747](https://github.com/craftcms/cms/discussions/9747))
- The control panel now keeps track of the currently-edited site on a per-tab basis by adding a `site` query string param to all control panel URLs. ([#8920](https://github.com/craftcms/cms/discussions/8920))
- Element index pages’ status and sort menu option selections are now coded into the page URL via `status` and `sort` query string params. ([#10669](https://github.com/craftcms/cms/discussions/10669))
- Users are no longer required to have a username or email.
- Users can now set their Formatting Locale to any known locale; not just the available Language options. ([#10519](https://github.com/craftcms/cms/pull/10519))
- Users’ Language and Formatting Locale settings now display locale names in the current language and their native languages. ([#10519](https://github.com/craftcms/cms/pull/10519))
- User queries now return all users by default, rather than only active users.
- Filtering users by `active`, `pending`, and `locked` statuses no longer excludes suspended users.
- `credentialed` and `inactive` are now reserved user group handles.
- Elements throughout the control panel are now automatically updated whenever they’re saved by another browser tab.
- Assets fields that are restricted to a single location can now be configured to allow selection within subfolders of that location. ([#9070](https://github.com/craftcms/cms/discussions/9070))
- When an image is saved as a new asset from the Image Editor via an Assets field, the Assets field will now automatically replace the selected asset with the new one. ([#8974](https://github.com/craftcms/cms/discussions/8974))
- `alt` is now a reserved field handle for volume field layouts.
- Volumes no longer have “types”, and their file operations are now delegated to a filesystem selected by an “Asset Filesystem” setting on the volume.
- Volumes now have “Transform Filesystem” and “Transform Subpath” settings, which can be used to choose where image transforms should be stored. (The volume’s Asset Filesystem will be used by default.)
- Asset thumbnails are now generated as image transforms.
- It’s now possible to create volumes directly from the User Settings page.
- Images that are not web-safe now are always converted to JPEGs when transforming, if no format was specified.
- Entry post dates are no longer set automatically until the entry is validated with the `live` scenario. ([#10093](https://github.com/craftcms/cms/pull/10093))
- Entry queries’ `authorGroup()` param method now accepts an array of `craft\models\UserGroup` objects.
- Element queries’ `revision` params can now be set to `null` to include normal and revision elements.
- Element queries can no longer be traversed or accessed like an array. Use a query execution method such as `all()`, `collect()`, or `one()` to fetch the results before working with them.
- Element queries’ `title` params no longer treat values with commas as arrays. ([#10891](https://github.com/craftcms/cms/issues/10891))
- User queries’ `firstName` and `lastName` params no longer treat values with commas as arrays. ([#10891](https://github.com/craftcms/cms/issues/10891))
- Relational fields now load elements in the current site rather than the primary site, if the source element isn’t localizable. ([#7048](https://github.com/craftcms/cms/issues/7048))
- Lightswitch fields can no longer be marked as required within field layouts. ([#10773](https://github.com/craftcms/cms/issues/10773))
- Built-in queue jobs are now always translated for the current user’s language. ([#9745](https://github.com/craftcms/cms/pull/9745))
- Path options passed to console commands (e.g. `--basePath`) now take precedence over their enivronment variable/PHP constant counterparts.
- Database backups are now named after the Craft version in the database, rather than the Composer-installed version. ([#9733](https://github.com/craftcms/cms/discussions/9733))
- Template autosuggestions now include their filename. ([#9744](https://github.com/craftcms/cms/pull/9744))
- Improved the look of loading spinners in the control panel. ([#9109](https://github.com/craftcms/cms/discussions/9109))
- The default `subLeft` and `subRight` search query term options are now only applied to terms that don’t include an asterisk at the beginning/end, e.g. `hello*`. ([#10613](https://github.com/craftcms/cms/discussions/10613))
- `{% cache %}` tags now store any external JavaScript or CSS files registered with `{% js %}` and `{% css %}` tags. ([#9987](https://github.com/craftcms/cms/discussions/9987))
- All control panel templates end in `.twig` now. ([#9743](https://github.com/craftcms/cms/pull/9743))
- 404 requests are no longer logged by default. ([#10659](https://github.com/craftcms/cms/pull/10659))
- Log entries are now single-line by default when Dev Mode is disabled. ([#10659](https://github.com/craftcms/cms/pull/10659))
- Log files are now rotated once every 24 hours. ([#10659](https://github.com/craftcms/cms/pull/10659))
- `CRAFT_STREAM_LOG` no longer logs _in addition to_ other log targets. ([#10659](https://github.com/craftcms/cms/pull/10659))
- The default log target no longer logs `debug` or `info` messages when Dev Mode is enabled. ([#10916](https://github.com/craftcms/cms/pull/10916))
- SQL query logs now use the `debug` log level, so they no longer get logged when Dev Mode is enabled. ([#10916](https://github.com/craftcms/cms/pull/10916))
- `yii\db\Connection::$enableLogging` and `$enableProfiling` are no longer enabled by default when Dev Mode is disabled. ([#10916](https://github.com/craftcms/cms/pull/10916))
- The `queue` log target no longer has special handling for Yii or `info` logs. ([#10916](https://github.com/craftcms/cms/pull/10916))
- A warning is now logged if an element query is executed before Craft is fully initialized. ([#11033](https://github.com/craftcms/cms/issues/11033))
- A warning is now logged if Twig is instantiated before Craft is fully initialized. ([#11033](https://github.com/craftcms/cms/issues/11033))
- Craft’s bootstrap script now attempts to create its configured system paths automatically. ([#10562](https://github.com/craftcms/cms/pull/10562))
- When using GraphQL to mutate entries, the `enabled` status is now affected on a per-site basis when specifying both the `enabled` and `siteId` parameters. ([#9771](https://github.com/craftcms/cms/issues/9771))
- The `forms/selectize` control panel template now supports `addOptionFn` and `addOptionLabel` params, which can be set to add new options to the list.
- Editable tables now support `allowAdd`, `allowDelete`, and `allowReorder` settings, replacing `staticRows`. ([#10163](https://github.com/craftcms/cms/pull/10163))
- Column definitions passed to the `_includes/forms/editableTable` control panel template can now specify a `width` key. ([#11062](https://github.com/craftcms/cms/pull/11062))
- The `limitField` macro in the `_components/fieldtypes/elementfieldsettings` control panel template has been renamed to `limitFields`.
- Renamed the `elements/get-categories-input-html` action to `categories/input-html`.
- Renamed the `elements/get-modal-body` action to `element-selector-modals/body`.
- The `entries/save-entry` action now returns a 400 HTTP status for JSON responses when the entry couldn’t be saved.
- The `users/save-user` action no longer includes a `unverifiedEmail` key in failure responses.
- The `users/set-password` action now returns a 400 HTTP status when an invalid token is passed, if there’s no URL to redirect to. ([#10592](https://github.com/craftcms/cms/discussions/10592))
- `install/*`, `setup/*`, `db/*`, and `help` actions no longer output a warning if Craft can’t connect to the database. ([#10851](https://github.com/craftcms/cms/pull/10851))
- `createFoldersInVolume:<uid>` user permissions have been renamed to `createFolders:<uid>`.
- `deleteFilesAndFoldersInVolume:<uid>` user permissions have been renamed to `deleteAssets:<uid>`.
- `deletePeerFilesInVolume:<uid>` user permissions have been renamed to `deletePeerAssets:<uid>`.
- `editCategories:<uid>` user permissions have been split into `viewCategories:<uid>`, `saveCategories:<uid>`, `deleteCategories:<uid>`, `viewPeerCategoryDrafts:<uid>`, `savePeerCategoryDrafts:<uid>`, and `deletePeerCategoryDrafts:<uid>`.
- `editEntries:<uid>` user permissions have been renamed to `viewEntries:<uid>`.
- `editImagesInVolume:<uid>` user permissions have been renamed to `editImages:<uid>`.
- `editPeerEntries:<uid>` user permissions have been renamed to `viewPeerEntries:<uid>`.
- `editPeerEntryDrafts:<uid>` user permissions have been split into `viewPeerEntryDrafts:<uid>` and `savePeerEntryDrafts:<uid>`.
- `editPeerFilesInVolume:<uid>` user permissions have been renamed to `savePeerAssets:<uid>`.
- `editPeerImagesInVolume:<uid>` user permissions have been renamed to `editPeerImages:<uid>`.
- `publishEntries:<uid>` user permissions have been renamed to `saveEntries:<uid>`, and no longer differentiate between enabled and disabled entries. (Users with `viewEntries:<uid>` permissions will still be able to create drafts.)
- `publishPeerEntries:<uid>` user permissions have been renamed to `savePeerEntries:<uid>`, and no longer differentiate between enabled and disabled entries. (Users with `viewPeerEntries:<uid>` permissions will still be able to create drafts.)
- `replaceFilesInVolume:<uid>` user permissions have been renamed to `replaceFiles:<uid>`.
- `replacePeerFilesInVolume:<uid>` user permissions have been renamed to `replacePeerFiles:<uid>`.
- `saveAssetInVolume:<uid>` user permissions have been renamed to `saveAssets:<uid>`.
- `viewPeerFilesInVolume:<uid>` user permissions have been renamed to `viewPeerAssets:<uid>`.
- `viewVolume:<uid>` user permissions have been renamed to `viewAssets:<uid>`.
- Elements’ `searchScore` GraphQL fields are now returned as integers.
- Element types must now override `craft\base\Element::isDeletable()` if its elements should be deletable from the index page.
- Element types’ `cpEditUrl()` methods no longer need to add a `site` param; one will be added automatically by `craft\base\Element::getCpEditUrl()`.
- Element types’ `defineActions()` methods’ `$source` arguments should no longer accept `null`.
- Element types’ `defineSources()` methods’ `$context` arguments should no longer accept `null`.
- Element types’ `getHtmlAttributes()` and `htmlAttributes()` methods must now return attribute arrays that are compatible with `craft\helpers\Html::renderTagAttributes()`.
- Element types’ `sources()` methods’ `$context` arguments should no longer accept `null`.
- Element types’ `tableAttributes()` and `defineTableAttributes()` methods should no longer return a generic attribute for defining the header column heading at the beginning of the returned array. The header column heading is now set to the element type’s display name, per its `displayName()` method.
- Block element types’ `getOwner()` methods can now return `null`.
- Control panel resource locations are now cached, so resource requests can be resolved when Craft isn’t installed yet, or a database connection can’t be established. ([#10642](https://github.com/craftcms/cms/pull/10642))
- Control panel resources are now served with cache headers, if the `buildId` config setting is set. ([#10705](https://github.com/craftcms/cms/pull/10705))
- Empty subfolders within the temporary upload volume are now removed during garbage collection. ([#10746](https://github.com/craftcms/cms/issues/10746))
- Most config settings can now be overridden via environment variables. ([#10573](https://github.com/craftcms/cms/pull/10573), [#10869](https://github.com/craftcms/cms/pull/10869))
- It’s now possible to configure the Debug Toolbar to store its data files on a filesystem, rather than within `storage/runtime/debug/`. ([#10825](https://github.com/craftcms/cms/pull/10825))
- `craft\base\AssetPreviewHandlerInterface::getPreviewHtml()` now accepts an optional array of variable to pass on to the template.
- `craft\base\Element::__get()` now clones custom field values before returning them. ([#8781](https://github.com/craftcms/cms/discussions/8781))
- `craft\base\Element::fieldLayoutFields()` now has a `visibleOnly` argument.
- `craft\base\Element::getFieldValue()` now returns eager-loaded element values for the field, when they exist. ([#10047](https://github.com/craftcms/cms/issues/10047))
- `craft\base\Element::metaFieldsHtml()` now has a `static` argument.
- `craft\base\Element::setFieldValue()` now unsets any previously-eager-loaded elements for the field. ([#11003](https://github.com/craftcms/cms/discussions/11003))
- `craft\base\Element::slugFieldHtml()` now has a `static` argument.
- `craft\base\ElementInterface::getEagerLoadedElements()` now returns an `Illuminate\Support\Collection` object instead of an array. ([#8513](https://github.com/craftcms/cms/discussions/8513))
- `craft\base\ElementInterface::getSidebarHtml()` now has a `static` argument.
- `craft\base\MemoizableArray` no longer extends `ArrayObject`, and now implements `IteratorAggregate` and `Countable` directly.
- `craft\base\Model::__construct()` and `setAttributes()` now automatically typecast values that map to properties with `int`, `float`, `int|float`, `string`, `bool`, `array`, or `DateTime` type declarations. ([#10706](https://github.com/craftcms/cms/pull/10706))
- `craft\base\Model::datetimeAttributes()` is now called from the constructor, instead of the `init()` method.
- `craft\base\Model::setAttributes()` now normalizes date attributes into `DateTime` objects.
- `craft\behaviors\FieldLayoutBehavior::getFields()` has been renamed to `getCustomFields()`.
- `craft\elements\Asset::getImg()` now sets the `alt` attribute to the native Alternative Text field value, if set.
- `craft\elements\Asset::getVolume()` now returns an instance of `craft\models\Volume`.
- `craft\elements\db\ElementQuery::ids()` no longer accepts an array of criteria params.
- `craft\events\DraftEvent::$source` has been renamed to `$canonical`.
- `craft\events\GetAssetThumbUrlEvent` has been renamed to `DefineAssetThumbUrlEvent`.
- `craft\events\GetAssetUrlEvent` has been renamed to `DefineAssetUrlEvent`.
- `craft\events\RevisionEvent::$source` has been renamed to `$canonical`.
- `craft\fieldlayoutelements\AssetTitleField` has been renamed to `craft\fieldlayoutelements\assets\AssetTitleField`.
- `craft\fieldlayoutelements\EntryTitleField` has been renamed to `craft\fieldlayoutelements\entries\EntryTitleField`.
- `craft\fieldlayoutelements\StandardField` has been renamed to `craft\fieldlayoutelements\BaseNativeField`.
- `craft\fieldlayoutelements\StandardTextField` has been renamed to `craft\fieldlayoutelements\TextField`.
- `craft\fields\Assets::$singleUploadLocationSource` has been renamed to `$restrictedLocationSource`.
- `craft\fields\Assets::$singleUploadLocationSubpath` has been renamed to `$restrictedLocationSubpath`.
- `craft\fields\Assets::$useSingleFolder` has been renamed to `$restrictLocation`.
- `craft\fields\BaseRelationField::$limit` has been renamed to `$maxRelations`.
- `craft\fields\BaseRelationField::elementType()` is now public.
- `craft\fields\BaseRelationField::inputSelectionCriteria()` has been renamed to `getInputSelectionCriteria()`, and is now public.
- `craft\fields\BaseRelationField::inputSources()` has been renamed to `getInputSources()`, and is now public.
- `craft\gql\directives\FormatDateTime::defaultTimezone()` has been renamed to `defaultTimeZone()`.
- `craft\gql\TypeManager::EVENT_DEFINE_GQL_TYPE_FIELDS` is now triggered when actually resolving fields for a GraphQL type, rather than when the type is first created. ([#9626](https://github.com/craftcms/cms/issues/9626))
- `craft\helpers\App::env()` now checks for a PHP constant as well, if the environment variable didn’t exist.
- `craft\helpers\App::env()` now returns `null` if a value couldn’t be found, rather than `false`.
- `craft\helpers\App::env()` now returns a boolean if the original value was `'true'` or `'false'`.
- `craft\helpers\App::env()` now returns an integer or float if the original value was numeric.
- `craft\helpers\ArrayHelper::getValue()` now supports keys in square bracket syntax, e.g. `foo[bar][baz]`.
- `craft\helpers\Assets::generateUrl()` no longer accepts a transform index for date modified comparisons. A `DateTime` object is expected instead.
- `craft\helpers\Assets::urlAppendix()` no longer accepts a transform index for date modified comparisons. A `DateTime` object is expected instead.
- `craft\helpers\Component::createComponent()` now automatically typecasts values that map to properties with `int`, `float`, `int|float`, `string`, `bool`, `array`, or `DateTime` type declarations. ([#10706](https://github.com/craftcms/cms/pull/10706))
- `craft\helpers\Cp::elementHtml()` now has an `$autoReload` argument.
- `craft\helpers\Db::batchInsert()`, `craft\helpers\Db::insert()`, `craft\db\Command::batchInsert()`, `craft\db\Command::insert()`, `craft\db\Migration::batchInsert()`, and `craft\db\Migration::insert()` no longer have `$includeAuditColumns` arguments, and now check if the table has `dateCreated`, `dateUpdated`, and/or `uid` columns before setting their values.
- `craft\helpers\Db::parseParam()` now validates that numeric values are passed if the `$columnType` is set to a numeric column type. ([#9142](https://github.com/craftcms/cms/issues/9142))
- `craft\helpers\Db::prepareDateForDb()` no longer has a `$stripSeconds` argument.
- `craft\helpers\Db::prepareValueForDb()` now has a `$columnType` argument.
- `craft\helpers\Db::truncateTable()` now returns `void` rather than `int`.
- `craft\helpers\Db::update()`, `craft\helpers\Db::upsert()`, `craft\db\Command::update()`, `craft\db\Command::upsert()`, `craft\db\Migration::update()`’ and `craft\db\Migration::upsert()`’ `$includeAuditColumns` arguments have been renamed to `$updateTimestamp`, and only affect the `dateCreated` column now. All upserts now check if the table has `dateCreated`, `dateUpdated`, and/or `uid` columns before setting their values.
- `craft\helpers\Db::upsert()`, `craft\db\Command::upsert()`, and `craft\db\Migration()` no longer merge the `$updateColumns` array into `$insertColumns`. The full array of `INSERT` column values should be passed to `$insertColumns` now.
- `craft\helpers\Gql::getUnionType()` no longer requires a resolver function to be passed, if the union contains only element GraphQL types.
- `craft\helpers\Html::beginForm()` not sets `accept-charset="UTF-8"` by default.
- `craft\helpers\Html` now supports defining `hx-*` and `data-hx-*` attributes via a `hx` and `data-hx` keys, similar to `aria` and `data`.
- `craft\helpers\i18n\Formatter::asPercent()` now chooses a default `$decimals` value based on the value given, if `null`.
- `craft\helpers\i18n\Formatter::asPercent()` now treats all empty values as `0`.
- `craft\helpers\MailerHelper::normalizeEmails()` now returns an empty array instead of `null`.
- `craft\helpers\MigrationHelper::dropAllIndexesOnTable()` no longer returns an array of the dropped indexes.
- `craft\helpers\Queue::push()` now has a `$queue` argument.
- `craft\models\FieldLayout::EVENT_DEFINE_STANDARD_FIELDS` has been renamed to `EVENT_DEFINE_NATIVE_FIELDS`.
- `craft\models\FieldLayout::getAvailableStandardFields()` has been renamed to `getAvailableNativeFields()`.
- `craft\models\FieldLayout::getFields()` has been renamed to `getCustomFields()`.
- `craft\queue\Queue::$channel` is now set automatically based on the queue’s application component ID.
- `craft\services\Announcements::push()` no longer accepts callables to be passed to the `$heading` and `$body` arguments. `craft\i18n\Translation::prep()` should be used to prepare the messages to be lazy-translated instead.
- `craft\services\AssetIndexer::storeIndexList()` now expects the first argument to be a generator that returns `craft\models\FsListing` objects.
- `craft\services\Assets::ensureFolderByFullPathAndVolume()` now returns a `craft\models\VolumeFolder` object rather than a folder ID.
- `craft\services\Assets::ensureTopFolder()` now returns a `craft\models\VolumeFolder` object rather than a folder ID.
- `craft\services\Assets::EVENT_GET_ASSET_THUMB_URL` has been renamed to `EVENT_DEFINE_THUMB_URL`.
- `craft\services\Assets::EVENT_GET_ASSET_URL` has been moved to `craft\elements\Asset::EVENT_DEFINE_URL`.
- `craft\services\AssetTransforms::CONFIG_TRANSFORM_KEY` has been moved to `craft\services\ProjectConfig::PATH_IMAGE_TRANSFORMS`.
- `craft\services\Categories::CONFIG_CATEGORYROUP_KEY` has been moved to `craft\services\ProjectConfig::PATH_CATEGORY_GROUPS`.
- `craft\services\Fields::CONFIG_FIELDGROUP_KEY` has been moved to `craft\services\ProjectConfig::PATH_FIELD_GROUPS`.
- `craft\services\Fields::CONFIG_FIELDS_KEY` has been moved to `craft\services\ProjectConfig::PATH_FIELDS`.
- `craft\services\Globals::CONFIG_GLOBALSETS_KEY` has been moved to `craft\services\ProjectConfig::PATH_GLOBAL_SETS`.
- `craft\services\Gql::CONFIG_GQL_KEY` has been moved to `craft\services\ProjectConfig::PATH_GRAPHQL`.
- `craft\services\Gql::CONFIG_GQL_PUBLIC_TOKEN_KEY` has been moved to `craft\services\ProjectConfig::PATH_GRAPHQL_PUBLIC_TOKEN`.
- `craft\services\Gql::CONFIG_GQL_SCHEMAS_KEY` has been moved to `craft\services\ProjectConfig::PATH_GRAPHQL_SCHEMAS`.
- `craft\services\Matrix::CONFIG_BLOCKTYPE_KEY` has been moved to `craft\services\ProjectConfig::PATH_MATRIX_BLOCK_TYPES`.
- `craft\services\Matrix::duplicateBlocks()` now has a `$deleteOtherBlocks` argument.
- `craft\services\Plugins::CONFIG_PLUGINS_KEY` has been moved to `craft\services\ProjectConfig::PATH_PLUGINS`.
- `craft\services\Plugins::doesPluginRequireDatabaseUpdate()` has been renamed to `isPluginUpdatePending()`.
- `craft\services\ProjectConfig::applyYamlChanges()` has been renamed to `applyExternalChanges()`.
- `craft\services\ProjectConfig::getDoesYamlExist()` has been renamed to `getDoesExternalConfigExist()`.
- `craft\services\ProjectConfig::getIsApplyingYamlChanges()` has been renamed to `getIsApplyingExternalChanges()`.
- `craft\services\ProjectConfig::set()` now returns `true` or `false` depending on whether the project config was modified.
- `craft\services\Revisions::createRevision()` now returns the ID of the revision, rather than the revision itself.
- `craft\services\Routes::CONFIG_ROUTES_KEY` has been moved to `craft\services\ProjectConfig::PATH_ROUTES`.
- `craft\services\Sections::CONFIG_ENTRYTYPES_KEY` has been moved to `craft\services\ProjectConfig::PATH_ENTRY_TYPES`.
- `craft\services\Sections::CONFIG_SECTIONS_KEY` has been moved to `craft\services\ProjectConfig::PATH_PATH_SECTIONS`.
- `craft\services\Sites::CONFIG_SITEGROUP_KEY` has been moved to `craft\services\ProjectConfig::PATH_SITE_GROUPS`.
- `craft\services\Sites::CONFIG_SITES_KEY` has been moved to `craft\services\ProjectConfig::PATH_SITES`.
- `craft\services\Tags::CONFIG_TAGGROUP_KEY` has been moved to `craft\services\ProjectConfig::PATH_TAG_GROUPS`.
- `craft\services\Updates::getIsCraftDbMigrationNeeded()` has been renamed to `getIsCraftUpdatePending()`.
- `craft\services\Updates::getIsPluginDbUpdateNeeded()` has been renamed to `getIsPluginUpdatePending()`.
- `craft\services\UserGroups::CONFIG_USERPGROUPS_KEY` has been moved to `craft\services\ProjectConfig::PATH_USER_GROUPS`.
- `craft\services\UserPermissions::getAllPermissions()` and `getAssignablePermissions()` now return permission groups as arrays with `heading` and `permission` sub-keys, fixing a bug where two groups with the same heading would conflict with each other. ([#7771](https://github.com/craftcms/cms/issues/7771))
- `craft\services\Users::CONFIG_USERLAYOUT_KEY` has been moved to `craft\services\ProjectConfig::PATH_USER_FIELD_LAYOUTS`.
- `craft\services\Users::CONFIG_USERS_KEY` has been moved to `craft\services\ProjectConfig::PATH_USERS`.
- `craft\services\Volumes::CONFIG_VOLUME_KEY` has been moved to `craft\services\ProjectConfig::PATH_VOLUMES`.
- `craft\test\fixtures\elements\BaseElementFixture` now validates elements with the `live` scenario if they are enabled, canonical, and not a provisional draft.
- `craft\test\TestSetup::getMockApp()` has been renamed to `getMockModule()`, and its `$appClass` argument has been renamed to `$moduleClass`.
- `craft\web\Request::getBodyParam()` now accepts nested param names in the `foo[bar][baz]` format.
- `craft\web\Request::getBodyParams()` and `getBodyParam()` now check for an `X-Craft-Namespace` header. If present, only params that begin with its value will be returned, excluding the namespace.
- `craft\web\View::renderString()` now has an `$escapeHtml` argument.
- `craft\web\View::setNamespace()`’ `$namespace` argument no longer has a default value of `null`.
- The `Craft.getUrl()` JavaScript method now removes duplicate query string params when passing in a param that’s already included in the base URL.
- The `Craft.getUrl()` JavaScript method now encodes any query string params passed to it.
- `Craft.broadcastChannel` has been split up into two broadcast channels: `Craft.broadcaster` and `Craft.messageReceiver`.
- `Craft.cp.$tabs` now returns a collection of the tabs’ `<a>` elements, as they no longer have wrapping `<li>` elements.
- Local volumes no longer use Flysystem.
- A selected volume for user photo storage if no longer displayed if no volume has been set.
- The user photo volume can now only be set to a volume that has a public transform filesystem configured.
- Craft now uses Symfony Mailer to send email. ([#10062](https://github.com/craftcms/cms/discussions/10062))
- Updated Twig to 3.3.
- Updated vue-autosuggest to 2.2.0.

### Deprecated
- Deprecated the `autosaveDrafts` config setting.
- Deprecated the `anyStatus` element query param. `status(null)` should be used instead.
- Deprecated the `immediately` argument for transforms created over GraphQL. It no longer has any effect.
- Deprecated `craft\base\ApplicationTrait::getInstalledSchemaVersion()`.
- Deprecated `craft\base\Model::datetimeAttributes()`. ([#10706](https://github.com/craftcms/cms/pull/10706))
- Deprecated `craft\elements\User::getFullName()`. `$fullName` should be used instead.
- Deprecated `craft\gql\TypeManager::flush()`. `craft\services\Gql::flushCaches()` should be used instead.
- Deprecated `craft\gql\TypeManager::prepareFieldDefinitions()`. `craft\services\Gql::prepareFieldDefinitions()` should be used instead.
- Deprecated `craft\helpers\ArrayHelper::append()`. `array_unshift()` should be used instead.
- Deprecated `craft\helpers\ArrayHelper::prepend()`. `array_push()` should be used instead.
- Deprecated `craft\helpers\MigrationHelper`.
- Deprecated `craft\i18n\I18N::getIsIntlLoaded()`.
- Deprecated `craft\services\Assets::getAssetUrl()`. `craft\elements\Asset::getUrl()` should be used instead.
- Deprecated `craft\services\Assets::getIconPath()`. `craft\helpers\Assets::iconPath()` should be used instead.
- Deprecated `craft\web\Controller::asErrorJson()`. `asFailure()` should be used instead.
- Deprecated the `assets/save-asset` action. `elements/save` should be used instead.
- Deprecated the `categories/save-category` action. `elements/save` should be used instead.
- Deprecated the `Craft.appendFootHtml()` JavaScript method. `appendBodyHtml()` should be used instead.

### Removed
- Removed the “Header Column Heading” element source setting.
- Removed support for setting custom config settings from `config/general.php`. `config/custom.php` should be used instead. ([#10012](https://github.com/craftcms/cms/issues/10012))
- Removed the `customAsciiCharMappings` config setting.
- Removed the `siteName` config setting. Environment-specific site names can be defined via environment variables.
- Removed the `siteUrl` config setting. Environment-specific site URLs can be defined via environment variables.
- Removed the `suppressTemplateErrors` config setting.
- Removed the `useCompressedJs` config setting.
- Removed the `useProjectConfigFile` config setting. Override `craft\services\ProjectConfig::$writeYamlAutomatically` to opt into [manual YAML file generation](https://craftcms.com/docs/4.x/project-config.html#manual-yaml-file-generation).
- Removed support for `config/volumes.php`. Volumes can now specify per-environment filesystems.
- Removed support for the `CRAFT_SITE_URL` PHP constant. Environment-specific site URLs can be defined via environment variables.
- Removed the `enabledForSite` GraphQL argument. `status` should be used instead.
- Removed the `{% includeHiResCss %}` Twig tag.
- Removed support for deprecated `DateTime` faux Twig methods `atom()`, `cookie()`, `iso8601()`, `rfc822()`, `rfc850()`, `rfc1036()`, `rfc1123()`, `rfc2822()`, `rfc3339()`, `rss()`, `w3c()`, `w3cDate()`, `mySqlDateTime()`, `localeDate()`, `localeTime()`, `year()`, `month()`, `day()`, `nice()`, and `uiTimestamp()`.
- Removed the `locale` element property. `siteId` should be used instead.
- Removed the `ownerLocale` Matrix block query param. `site` or `siteId` should be used instead.
- Removed support for `sourceLocale` in `relatedTo` element query params. `sourceSite` should be used instead.
- Removed the `craft.categoryGroups` Twig variable.
- Removed the `craft.config` Twig variable.
- Removed the `craft.deprecator` Twig variable.
- Removed the `craft.elementIndexes` Twig variable.
- Removed the `craft.emailMessages` Twig variable.
- Removed the `craft.feeds` Twig variable.
- Removed the `craft.fields` Twig variable.
- Removed the `craft.globals` Twig variable.
- Removed the `craft.i18n` Twig variable.
- Removed the `craft.request` Twig variable.
- Removed the `craft.sections` Twig variable.
- Removed the `craft.session` Twig variable.
- Removed the `craft.systemSettings` Twig variable.
- Removed the `craft.userGroups` Twig variable.
- Removed the `craft.userPermissions` Twig variable.
- Removed the `assignUserGroups` user permission, which authorized users to assign other users to their own groups. Authorization must now be explicitly granted for each group. ([#10422](https://github.com/craftcms/cms/issues/10422))
- Removed the `customizeSources` user permission. Only admins can customize element sources now, and only from an environment that allows admin changes.
- Removed the `publishPeerEntryDrafts:<uid>` permissions, as they were pointless. (If a user is authorized to save an entry and view other users’ drafts of it, there’s nothing stopping them from making the same changes themselves.)
- Removed the `assets/edit-asset` action.
- Removed the `assets/thumb` action.
- Removed the `categories/edit-category` action.
- Removed the `categories/preview-category` action.
- Removed the `categories/share-category` action.
- Removed the `categories/view-shared-category` action.
- Removed the `dashboard/get-feed-items` action.
- Removed the `elements/get-editor-html` action.
- Removed the `entries/switch-entry-type` action.
- Removed `craft\base\ApplicationTrait::getEntryRevisions()`.
- Removed `craft\base\ApplicationTrait::getFeed()`.
- Removed `craft\base\Element::ATTR_STATUS_CONFLICTED`.
- Removed `craft\base\Element::getHasFreshContent()`. `getIsFresh()` should be used instead.
- Removed `craft\base\ElementInterface::getEditorHtml()`. Element edit forms are now exclusively driven by their field layout.
- Removed `craft\base\FieldLayoutElementInterface`.
- Removed `craft\base\FlysystemVolume`.
- Removed `craft\base\LocalVolumeInterface`.
- Removed `craft\base\Volume`.
- Removed `craft\base\VolumeInterface`.
- Removed `craft\base\VolumeTrait`.
- Removed `craft\behaviors\FieldLayoutBehavior::setFields()`.
- Removed `craft\config\DbConfig::updateDsn()`.
- Removed `craft\console\Request::getIsSingleActionRequest()`.
- Removed `craft\controllers\AssetTransformsController`.
- Removed `craft\controllers\BaseUpdaterController::ACTION_COMPOSER_OPTIMIZE`.
- Removed `craft\controllers\BaseUpdaterController::actionComposerOptimize()`.
- Removed `craft\controllers\Drafts`.
- Removed `craft\controllers\ElementIndexesController::$paginated`.
- Removed `craft\controllers\EntriesController::EVENT_PREVIEW_ENTRY`.
- Removed `craft\controllers\UtilitiesController::actionAssetIndexPerformAction()`.
- Removed `craft\db\Connection::trimObjectName()`.
- Removed `craft\db\Table::ASSETTRANSFORMINDEX`.
- Removed `craft\db\Table::ASSETTRANSFORMS`.
- Removed `craft\elements\actions\SetStatus::$allowDisabledForSite`.
- Removed `craft\elements\actions\SetStatus::DISABLED_FOR_SITE`.
- Removed `craft\elements\actions\SetStatus::DISABLED_GLOBALLY`.
- Removed `craft\elements\Asset::getSupportsPreview()`.
- Removed `craft\elements\Asset::getTransformSource()`.
- Removed `craft\elements\Asset::setTransformSource()`.
- Removed `craft\elements\db\ElementQuery::getIterator()`.
- Removed `craft\elements\db\ElementQuery::offsetExists()`.
- Removed `craft\elements\db\ElementQuery::offsetGet()`.
- Removed `craft\elements\db\ElementQuery::offsetSet()`.
- Removed `craft\elements\db\ElementQuery::offsetUnset()`.
- Removed `craft\elements\User::mergePreferences()`.
- Removed `craft\errors\AssetTransformException`.
- Removed `craft\errors\FieldNotFoundException`.
- Removed `craft\errors\InvalidVolumeException`.
- Removed `craft\errors\MissingVolumeFolderException`.
- Removed `craft\errors\VolumeException`.
- Removed `craft\errors\VolumeObjectExistsException`.
- Removed `craft\errors\VolumeObjectNotFoundException`.
- Removed `craft\events\AssetTransformEvent`.
- Removed `craft\events\AssetTransformImageEvent`.
- Removed `craft\events\DefineComponentsEvent`.
- Removed `craft\events\GenerateTransformEvent::$image`.
- Removed `craft\events\GenerateTransformEvent::$tempPath`.
- Removed `craft\events\GetAssetThumbEvent`.
- Removed `craft\events\GetAssetThumbUrlEvent::$generate`.
- Removed `craft\events\GetAssetThumbUrlEvent::$size`.
- Removed `craft\events\GlobalSetContentEvent`.
- Removed `craft\events\RegisterGqlPermissionsEvent`.
- Removed `craft\events\SearchEvent::getElementIds()`.
- Removed `craft\events\SearchEvent::setElementIds()`.
- Removed `craft\feeds\Feeds`.
- Removed `craft\feeds\GuzzleClient`.
- Removed `craft\fields\BaseOptionsField::optionLabel()`.
- Removed `craft\fields\Url::$placeholder`.
- Removed `craft\gql\base\Resolver::extractEagerLoadCondition()`.
- Removed `craft\gql\base\Resolver::getArrayableArguments()`.
- Removed `craft\gql\base\Resolver::prepareArguments()`.
- Removed `craft\helpers\App::dbMutexConfig()`.
- Removed `craft\helpers\App::getDefaultLogTargets()`.
- Removed `craft\helpers\App::logConfig()`.
- Removed `craft\helpers\Cp::editElementTitles()`.
- Removed `craft\helpers\Localization::localeData()`.
- Removed `craft\helpers\Stringy`.
- Removed `craft\i18n\Locale::setDateTimeFormats()`.
- Removed `craft\log\FileTarget`.
- Removed `craft\log\StreamLogTarget`.
- Removed `craft\models\AssetTransform`.
- Removed `craft\models\AssetTransformIndex`.
- Removed `craft\models\BaseEntryRevisionModel`.
- Removed `craft\models\EntryDraft`.
- Removed `craft\models\EntryVersion`.
- Removed `craft\models\FieldLayout::setFields()`.
- Removed `craft\models\FieldLayoutTab::getFields()`.
- Removed `craft\models\Site::$originalBaseUrl`.
- Removed `craft\models\Site::$originalName`.
- Removed `craft\models\Site::overrideBaseUrl()`.
- Removed `craft\models\Site::overrideName()`.
- Removed `craft\models\VolumeListing`.
- Removed `craft\mutex\DbMutexTrait`.
- Removed `craft\mutex\FileMutex`.
- Removed `craft\mutex\MysqlMutex`.
- Removed `craft\mutex\PgsqlMutex`.
- Removed `craft\mutex\PrefixedMutexTrait`.
- Removed `craft\queue\jobs\DeleteStaleTemplateCaches`.
- Removed `craft\records\AssetTransform`.
- Removed `craft\records\MatrixBlockType::$validateUniques`.
- Removed `craft\services\AssetIndexer::deleteStaleIndexingData()`.
- Removed `craft\services\AssetIndexer::extractFolderItemsFromIndexList()`.
- Removed `craft\services\AssetIndexer::extractSkippedItemsFromIndexList()`.
- Removed `craft\services\AssetIndexer::getIndexingSessionId()`.
- Removed `craft\services\AssetIndexer::getMissingFiles()`.
- Removed `craft\services\AssetIndexer::prepareIndexList()`.
- Removed `craft\services\AssetIndexer::processIndexForVolume()`.
- Removed `craft\services\Assets::$generatePendingTransformsViaQueue`.
- Removed `craft\services\Assets::EVENT_GET_ASSET_THUMB_URL`.
- Removed `craft\services\Assets::EVENT_GET_THUMB_PATH`.
- Removed `craft\services\Assets::getThumbPath()`.
- Removed `craft\services\AssetTransforms`.
- Removed `craft\services\Composer::$disablePackagist`.
- Removed `craft\services\Composer::optimize()`.
- Removed `craft\services\Content::getContentRow()`.
- Removed `craft\services\Content::populateElementContent()`.
- Removed `craft\services\Drafts::EVENT_AFTER_MERGE_SOURCE_CHANGES`.
- Removed `craft\services\Drafts::EVENT_AFTER_PUBLISH_DRAFT`.
- Removed `craft\services\Drafts::EVENT_BEFORE_MERGE_SOURCE_CHANGES`.
- Removed `craft\services\Drafts::EVENT_BEFORE_PUBLISH_DRAFT`.
- Removed `craft\services\Drafts::publishDraft()`.
- Removed `craft\services\EntryRevisions`.
- Removed `craft\services\Fields::assembleLayout()`.
- Removed `craft\services\Fields::getFieldIdsByLayoutId()`.
- Removed `craft\services\Fields::getFieldsByElementType()`.
- Removed `craft\services\Fields::getFieldsByLayoutId()`.
- Removed `craft\services\Gql::getAllPermissions()`.
- Removed `craft\services\Path::getAssetThumbsPath()`.
- Removed `craft\services\ProjectConfig::CONFIG_ALL_KEY`.
- Removed `craft\services\ProjectConfig::CONFIG_ALL_KEY`.
- Removed `craft\services\ProjectConfig::CONFIG_KEY`.
- Removed `craft\services\Sections::isSectionTemplateValid()`.
- Removed `craft\services\SystemSettings`.
- Removed `craft\services\TemplateCaches::deleteCacheById()`.
- Removed `craft\services\TemplateCaches::deleteCachesByKey()`.
- Removed `craft\services\TemplateCaches::deleteExpiredCaches()`.
- Removed `craft\services\TemplateCaches::deleteExpiredCachesIfOverdue()`.
- Removed `craft\services\TemplateCaches::EVENT_AFTER_DELETE_CACHES`.
- Removed `craft\services\TemplateCaches::EVENT_BEFORE_DELETE_CACHES`.
- Removed `craft\services\TemplateCaches::handleResponse()`.
- Removed `craft\services\TemplateCaches::handleResponse()`.
- Removed `craft\services\TemplateCaches::includeElementInTemplateCaches()`.
- Removed `craft\services\TemplateCaches::includeElementQueryInTemplateCaches()`.
- Removed `craft\services\Volumes::createVolume()`.
- Removed `craft\services\Volumes::EVENT_REGISTER_VOLUME_TYPES`.
- Removed `craft\services\Volumes::getAllVolumeTypes()`.
- Removed `craft\services\Volumes::getVolumeOverrides()`.
- Removed `craft\volumes\Local`.
- Removed `craft\volumes\MissingVolume`.
- Removed `craft\volumes\Temp`.
- Removed `craft\web\AssetBundle::useCompressedJs()`.
- Removed `craft\web\AssetManager::getPublishedPath()`.
- Removed `craft\web\Request::getIsSingleActionRequest()`.
- Removed `craft\web\twig\Template`.
- Removed `craft\web\twig\variables\CategoryGroups`.
- Removed `craft\web\twig\variables\Config`.
- Removed `craft\web\twig\variables\Deprecator`.
- Removed `craft\web\twig\variables\ElementIndexes`.
- Removed `craft\web\twig\variables\EmailMessages`.
- Removed `craft\web\twig\variables\Feeds`.
- Removed `craft\web\twig\variables\Fields`.
- Removed `craft\web\twig\variables\Globals`.
- Removed `craft\web\twig\variables\I18N`.
- Removed `craft\web\twig\variables\Request`.
- Removed `craft\web\twig\variables\Sections`.
- Removed `craft\web\twig\variables\SystemSettings`.
- Removed `craft\web\twig\variables\UserGroups`.
- Removed `craft\web\twig\variables\UserPermissions`.
- Removed `craft\web\twig\variables\UserSession`.
- Removed `craft\web\User::destroyDebugPreferencesInSession()`.
- Removed `craft\web\User::saveDebugPreferencesToSession()`.
- Removed `craft\web\View::$minifyCss`.
- Removed `craft\web\View::$minifyJs`.
- Removed `craft\web\View::registerHiResCss()`.
- Removed `craft\web\View::renderTemplateMacro()`.
- Removed the `_layouts/element` control panel template.
- Removed the `assets/_edit` control panel template.
- Removed the `categories/_edit` control panel template.
- Removed the `entries/_edit` control panel template.
- Removed the `cp.assets.edit.content` control panel template hook.
- Removed the `cp.assets.edit.details` control panel template hook.
- Removed the `cp.assets.edit.meta` control panel template hook.
- Removed the `cp.assets.edit.settings` control panel template hook.
- Removed the `cp.assets.edit` control panel template hook.
- Removed the `cp.categories.edit.content` control panel template hook.
- Removed the `cp.categories.edit.details` control panel template hook.
- Removed the `cp.categories.edit.meta` control panel template hook.
- Removed the `cp.categories.edit.settings` control panel template hook.
- Removed the `cp.categories.edit` control panel template hook.
- Removed the `cp.elements.edit` control panel template hook.
- Removed the `cp.entries.edit.content` control panel template hook.
- Removed the `cp.entries.edit.details` control panel template hook.
- Removed the `cp.entries.edit.meta` control panel template hook.
- Removed the `cp.entries.edit.settings` control panel template hook.
- Removed the `cp.entries.edit` control panel template hook.
- Removed the `Craft.AssetEditor` JavaScript class.
- Removed the `Craft.BaseElementEditor` JavaScript class.
- Removed the `Craft.DraftEditor` JavaScript class.
- Removed the `Craft.queueActionRequest()` JavaScript method. `Craft.queue.push()` can be used instead.
- Removed the Flysystem package. The `craftcms/flysystem-adapter` package now provides a base Flysystem adapter class.
- Removed the laminas-feed package.
- Removed the yii2-swiftmailer package.

### Fixed
- Fixed a bug where pending project config changes in the YAML would get applied when other project config changes were made. ([#9660](https://github.com/craftcms/cms/issues/9660))
- Fixed a bug where revisions weren’t getting propagated when a section was enabled for new sites, or its Propagation Method was changed. ([#10634](https://github.com/craftcms/cms/issues/10634))

### Security
- Generated control panel URLs now begin with the `@web` alias value if the `baseCpUrl` config setting isn’t defined.
- HTML entities output within email body text are now escaped by default in HTML email bodies.<|MERGE_RESOLUTION|>--- conflicted
+++ resolved
@@ -2,10 +2,6 @@
 
 ## Unreleased
 
-<<<<<<< HEAD
-- Added `\craft\services\Addresses::$formatter`
-- The default address formatter can now be overridden. ([#13242](https://github.com/craftcms/cms/pull/13242))
-=======
 - The `utils/fix-field-layout-uids` command now adds missing field layout component UUIDs.
 - Fixed an error that could occur when updating a plugin with the `craft update` command, if it provided a new migration but still had the same schema version.
 - Fixed a bug where CSS classes that contained a pseudo-selector weren’t getting namespaced. ([#13251](https://github.com/craftcms/cms/pull/13251))
@@ -27,7 +23,6 @@
 - Fixed a JavaScript error that could occur when searching within an asset index, when there was no source path. ([#13241](https://github.com/craftcms/cms/issues/13241))
 - Fixed a bug where Date fields with “Show Time Zone” enabled were displaying their values in the system’s time zone within element indexes. ([#13233](https://github.com/craftcms/cms/issues/13233))
 - Fixed a bug where the “Cancel” buttons within Dashboard widgets’ settings didn’t do anything. ([#13239](https://github.com/craftcms/cms/issues/13239))
->>>>>>> 2b6a2269
 
 ## 4.4.12 - 2023-05-23
 
