--- conflicted
+++ resolved
@@ -1,15 +1,11 @@
 # Release Notes for Craft CMS 5
 
-<<<<<<< HEAD
-## 5.4.3 - 2024-09-11
-=======
 ## Unreleased
 
 - Fixed a bug where image constraint labels weren’t translated within the Image Editor.
 - Fixed a bug where image orientation labels weren’t getting translated for screen readers within the Image Editor.
 
-## 4.12.2 - 2024-09-11
->>>>>>> 55de2f72
+## 5.4.3 - 2024-09-11
 
 - Updated Twig to 3.14. ([#15704](https://github.com/craftcms/cms/issues/15704))
 - Fixed a bug where soft-deleted structures weren’t getting hard-deleted via garbage collection. ([#15705](https://github.com/craftcms/cms/pull/15705))
