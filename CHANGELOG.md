# Release Notes for Craft CMS 5

## Unreleased

- Fixed an error that could occur if a new element was saved recursively. ([#15517](https://github.com/craftcms/cms/issues/15517))
<<<<<<< HEAD

## 5.3.2 - 2024-08-10

- Added `craft\db\afterDown()`.
- Added `craft\db\afterUp()`.
- Improved the appearance of some system settings icons.
- Fixed a bug where Link fields weren’t allowing category groups to be selected, if they didn’t have a URI format for the primary site.
- Fixed an error that occurred when installing Craft in PostgreSQL. ([#15504](https://github.com/craftcms/cms/issues/15504))
- Fixed a bug where Matrix fields weren’t retaining the sort order for disabled nested entries. ([#15505](https://github.com/craftcms/cms/issues/15505))
- Fixed a bug where Link fields weren’t displaying their input if they only had one type selected, and it wasn’t URL. ([#15512](https://github.com/craftcms/cms/issues/15512))
- Fixed a bug where elements’ `searchScore` values were `null` when ordering an element query by `score`. ([#15513](https://github.com/craftcms/cms/issues/15513))
- Fixed a bug where Assets fields weren’t storing files that were uploaded to them directly on element save requests. ([#15511](https://github.com/craftcms/cms/issues/15511))

## 5.3.1 - 2024-08-07
=======
- Fixed a bug where plugins were being instantiated at the beginning of Craft installation requests, rather than after Craft was installed. ([#15506](https://github.com/craftcms/cms/issues/15506))

## 4.11.1 - 2024-08-07
>>>>>>> 4a8907c5

- Fixed a bug where `craft\filters\Headers` and `craft\filters\Cors` were applied to control panel requests rather than site requests. ([#15495](https://github.com/craftcms/cms/issues/15495))
- Fixed a bug where Link fields weren’t retaining their link type-specific settings. ([#15491](https://github.com/craftcms/cms/issues/15491))

## 5.3.0.3 - 2024-08-06

- Fixed a PHP error that could occur when editing Addresses fields set to the element index view mode. ([#15486](https://github.com/craftcms/cms/issues/15486))

## 5.3.0.2 - 2024-08-06

- Fixed an error that could occur on console requests.

## 5.3.0.1 - 2024-08-06

- Fixed an error that occurred when accessing custom config settings defined in `config/custom.php`. ([#15481](https://github.com/craftcms/cms/issues/15481))
- Fixed a PHP error that could occur when editing Addresses fields. ([#15485](https://github.com/craftcms/cms/issues/15485))

## 5.3.0 - 2024-08-06

### Content Management
- Added the “Link” field type, which replaces “URL”, and can store URLs, `mailto` and `tel` URIs, and entry/asset/category relations. ([#15251](https://github.com/craftcms/cms/pull/15251), [#15400](https://github.com/craftcms/cms/pull/15400))
- Added the ability to move entries between sections that allow the same entry type, via a new “Move to…” bulk action. ([#8153](https://github.com/craftcms/cms/discussions/8153), [#14541](https://github.com/craftcms/cms/pull/14541))
- Entry and category conditions now have a “Has Descendants” rule. ([#15276](https://github.com/craftcms/cms/discussions/15276))
- “Replace file” actions now display success notices on complete. ([#15217](https://github.com/craftcms/cms/issues/15217))
- Double-clicking on folders within asset indexes and folder selection modals now navigates the index/modal into the folder. ([#15238](https://github.com/craftcms/cms/discussions/15238))
- When propagating an element to a new site, relation fields no longer copy relations for target elements that wouldn’t have been selectable from the propagated site based on the field’s “Related elements from a specific site?” and “Show the site menu” settings. ([#15459](https://github.com/craftcms/cms/issues/15459))
- Matrix fields now show validation errors when nested entries don’t validate. ([#15161](https://github.com/craftcms/cms/issues/15161), [#15165](https://github.com/craftcms/cms/pull/15165))
- Matrix fields set to inline-editable blocks view now support selecting all blocks by pressing <kbd>Command</kbd>/<kbd>Ctrl</kbd> + <kbd>A</kbd> when a checkbox is focused. ([#15326](https://github.com/craftcms/cms/issues/15326))
- Users’ Permissions, Preferences, and Password & Verification screens now have “Save and continue editing” actions, as well as support for <kbd>Command</kbd>/<kbd>Ctrl</kbd> + <kbd>S</kbd> keyboard shortcuts.
- User profile screens now have a “Create and set permissions” button for new users, if the current user has access to edit user permissions. ([#15356](https://github.com/craftcms/cms/pull/15356))
- User permission screens now have a “Save and send activation email” button for inactive users, if the current user has the “Administrate users” permission. ([#15356](https://github.com/craftcms/cms/pull/15356))
- Single section entries without a title are now labelled by their section’s name in the control panel.
- Double-clicking on element index rows no longer opens the element editor slideout, when inline editing is active. ([#15441](https://github.com/craftcms/cms/discussions/15441))

### Accessibility
- Improved the accessibility of two-step verification setup. ([#15229](https://github.com/craftcms/cms/pull/15229))
- The notification heading is no longer read to screen readers when no notifications are active. ([#15294](https://github.com/craftcms/cms/pull/15294))
- The login modal that appears once a user’s session has ended now has a `lang` attribute, in case it differs from the user’s preferred language.
- Improved the focus ring styling for dark buttons. ([#15364](https://github.com/craftcms/cms/pull/15364))
- Single-select element selection modals now assign `role="radio"` to listed elements’ checkboxes.
- Sortable editable table rows now have “Move up” and “Move down” disclosure menu actions. ([#15385](https://github.com/craftcms/cms/pull/15385))
- Improved the Customize Sources modal for screen readers. ([#15395](https://github.com/craftcms/cms/pull/15395))
- Improved the accessibility of icon fields. ([#15479](https://github.com/craftcms/cms/pull/15479))

### Administration
- Relation fields are now multi-instance. ([#15400](https://github.com/craftcms/cms/pull/15400))
- Relation fields now have Translation Method settings with all the usual options, replacing “Manage relations on a per-site basis” settings. ([#15400](https://github.com/craftcms/cms/pull/15400))
- Entry types are no longer required to have unique names. ([#14774](https://github.com/craftcms/cms/issues/14774), [#15438](https://github.com/craftcms/cms/pull/15438))
- Entry type selects within section and Matrix/CKEditor field settings now display entry types’ handles in addition to their names, to avoid ambiguity. ([#15438](https://github.com/craftcms/cms/pull/15438))
- The Entry Types index page now displays entry type chips in place of plain text labels, so their custom colors are shown. ([#15432](https://github.com/craftcms/cms/discussions/15432))
- The Entry Types index table can now be sorted by Name and Handle.
- The Fields index table can now be sorted by Name, Handle, and Type.
- Icon fields now have an “Include Pro icons” setting, which determines whether Font Awesome Pro icon should be selectable. ([#15242](https://github.com/craftcms/cms/issues/15242))
- New sites’ Base URL settings now default to an environment variable name based on the site name. ([#15347](https://github.com/craftcms/cms/pull/15347))
- Craft now warns against using the `@web` alias for URL settings, regardless of whether it was explicitly defined. ([#15347](https://github.com/craftcms/cms/pull/15347))
- Entry types created from Matrix block types no longer show the Slug field by default, after upgrading to Craft 5. ([#15379](https://github.com/craftcms/cms/issues/15379))
- Global sets listed within fields’ “Used by” lists now link to their settings page, rather than their edit page. ([#15423](https://github.com/craftcms/cms/discussions/15423))
- Added the `entry-types/merge` command. ([#15444](https://github.com/craftcms/cms/pull/15444))
- Added the `fields/auto-merge` command. ([#15472](https://github.com/craftcms/cms/pull/15472))`
- Added the `fields/merge` command. ([#15454](https://github.com/craftcms/cms/pull/15454))

### Development
- Added support for application-type based `general` and `db` configs (e.g. `config/general.web.php`). ([#15346](https://github.com/craftcms/cms/pull/15346))
- `general` and `db` config files can now return a callable that modifies an existing config object. ([#15346](https://github.com/craftcms/cms/pull/15346))
- Added the `lazyGqlTypes` config setting. ([#15429](https://github.com/craftcms/cms/issues/15429))
- Added the `env`, `env/set`, and `env/remove` commands. ([#15431](https://github.com/craftcms/cms/pull/15431))
- Color, Country, Email, Icon, Link, Plain Text, and Table fields’ element query params now support passing in an array with `value` and `caseInsensitive` keys. ([#15404](https://github.com/craftcms/cms/pull/15404))
- GraphQL mutations for saving drafts of nested entries are now named with `Field` after the Matrix/CKEditor field handle. ([#15269](https://github.com/craftcms/cms/issues/15269))
- The `allowedGraphqlOrigins` config setting is now deprecated. `craft\filters\Cors` should be used instead. ([#15397](https://github.com/craftcms/cms/pull/15397))
- The `permissionsPolicyHeader` config settings is now deprecated. `craft\filters\Headers` should be used instead. ([#15397](https://github.com/craftcms/cms/pull/15397))
- `{% cache %}` tags now cache any asset bundles registered within them.
- Country field values are now set to `CommerceGuys\Addressing\Country\Country` objects. ([#15455](https://github.com/craftcms/cms/issues/15455), [#15463](https://github.com/craftcms/cms/pull/15463))
- Auto-populated section and category group Template settings are now suffixed with `.twig`.
- `x-craft-preview`/`x-craft-live-preview` URL query string params are now added to generated URLs for Live Preview requests, so `craft\web\Request::getIsPreview()` continues to return `true` on subsequent pages loaded within the iframe. ([#15447](https://github.com/craftcms/cms/discussions/15447)) 

### Extensibility
- Added `craft\base\ApplicationTrait::getDb2()`. ([#15384](https://github.com/craftcms/cms/pull/15384))
- Added `craft\base\ElementInterface::addInvalidNestedElementIds()`.
- Added `craft\base\ElementInterface::getInvalidNestedElementIds()`.
- Added `craft\base\Field::EVENT_AFTER_MERGE_FROM`.
- Added `craft\base\Field::EVENT_AFTER_MERGE_INTO`.
- Added `craft\base\Field::afterMergeFrom()`. ([#15454](https://github.com/craftcms/cms/pull/15454))
- Added `craft\base\Field::afterMergeInto()`. ([#15454](https://github.com/craftcms/cms/pull/15454))
- Added `craft\base\Field::canMergeFrom()`. ([#15454](https://github.com/craftcms/cms/pull/15454))
- Added `craft\base\Field::canMergeInto()`. ([#15454](https://github.com/craftcms/cms/pull/15454))
- Added `craft\base\FieldLayoutComponent::EVENT_DEFINE_SHOW_IN_FORM`. ([#15260](https://github.com/craftcms/cms/issues/15260))
- Added `craft\base\FieldLayoutElement::$dateAdded`.
- Added `craft\base\FieldTrait::$dateDeleted`.
- Added `craft\base\Grippable`.
- Added `craft\base\MergeableFieldInterface`. ([#15454](https://github.com/craftcms/cms/pull/15454))
- Added `craft\base\RelationFieldInterface`. ([#15400](https://github.com/craftcms/cms/pull/15400))
- Added `craft\base\RelationFieldTrait`. ([#15400](https://github.com/craftcms/cms/pull/15400))
- Added `craft\config\GeneralConfig::addAlias()`. ([#15346](https://github.com/craftcms/cms/pull/15346))
- Added `craft\elements\Address::getCountry()`. ([#15463](https://github.com/craftcms/cms/pull/15463))
- Added `craft\elements\Asset::$sanitizeOnUpload`. ([#15430](https://github.com/craftcms/cms/discussions/15430))
- Added `craft\elements\Entry::isEntryTypeCompatible()`.
- Added `craft\elements\actions\MoveToSection`.
- Added `craft\enums\CmsEdition::Enterprise`.
- Added `craft\events\DefineShowFieldLayoutComponentInFormEvent`. ([#15260](https://github.com/craftcms/cms/issues/15260))
- Added `craft\events\MoveEntryEvent`.
- Added `craft\fields\Link`.
- Added `craft\fields\data\LinkData`.
- Added `craft\fields\linktypes\Asset`.
- Added `craft\fields\linktypes\BaseElementLinkType`.
- Added `craft\fields\linktypes\BaseLinkType`.
- Added `craft\fields\linktypes\BaseTextLinkType`.
- Added `craft\fields\linktypes\Category`.
- Added `craft\fields\linktypes\Email`.
- Added `craft\fields\linktypes\Phone`.
- Added `craft\fields\linktypes\Url`.
- Added `craft\filters\Cors`. ([#15397](https://github.com/craftcms/cms/pull/15397))
- Added `craft\filters\Headers`. ([#15397](https://github.com/craftcms/cms/pull/15397))
- Added `craft\helpers\App::configure()`.
- Added `craft\models\FieldLayout::getAllElements()`.
- Added `craft\models\ImageTransform::$indexId`.
- Added `craft\services\Elements::ensureBulkOp()`.
- Added `craft\services\Entries::EVENT_AFTER_MOVE_TO_SECTION`.
- Added `craft\services\Entries::EVENT_BEFORE_MOVE_TO_SECTION`.
- Added `craft\services\Entries::moveEntryToSection()`.
- Added `craft\services\Fields::areFieldTypesCompatible()`.
- Added `craft\web\View::clearAssetBundleBuffer()`.
- Added `craft\web\View::startAssetBundleBuffer()`.
- `craft\helpers\DateTimeHelper::toIso8601()` now has a `$setToUtc` argument.
- `craft\helpers\UrlHelper::cpUrl()` now returns URLs based on the primary site’s base URL (if it has one), for console requests if the `baseCpUrl` config setting isn’t set, and the `@web` alias wasn’t explicitly defined. ([#15374](https://github.com/craftcms/cms/issues/15374))
- `craft\services\Config::setDotEnvVar()` now accepts `false` for its `value` argument, which removes the environment variable from the `.env` file.
- Deprecated `craft\fields\BaseRelationField::$localizeRelations`.
- Deprecated `craft\fields\Url`, which is now an alias for `craft\fields\Link`.
- Deprecated `craft\services\Relations`.
- Deprecated `craft\web\assets\elementresizedetector\ElementResizeDetectorAsset`.
- Added `Craft.EnvVarGenerator`.
- Added `Craft.endsWith()`.
- Added `Craft.removeLeft()`.
- Added `Craft.removeRight()`.
- Added `Craft.ui.addAttributes()`.
- `Craft.ElementEditor` now triggers a `checkActivity` event each time author activity is fetched. ([#15237](https://github.com/craftcms/cms/discussions/15237))
- `Craft.NestedElementManager` now triggers an `afterInit` event after initialization. ([#15470](https://github.com/craftcms/cms/issues/15470))
- `Craft.ensureEndsWith()` now has a `caseInsensitive` argument.
- `Craft.ensureStartsWith()` now has a `caseInsensitive` argument.
- `Craft.startsWith()` is no longer deprecated, and now has a `caseInsensitive` argument.
- Added `Garnish.once()`, for handling a class-level event only once.
- Checkbox selects now support passing a `targetPrefix` setting.
- Component chips now support passing a `showHandle` setting.
- Component selects now support passing a `showHandles` setting.

### System
- Added core support for SSO (Enterprise only).
- The control panel now displays Ajax response-defined error messages when provided, rather than a generic “server error” message. ([#15292](https://github.com/craftcms/cms/issues/15292))
- Craft no longer sets the `Permissions-Policy` header on control panel responses. ([#15348](https://github.com/craftcms/cms/issues/15348))
- Control panel `resize` events now use ResizeObserver.
- Twig templates no longer attempt to preload singles for global variable names. ([#15468](https://github.com/craftcms/cms/pull/15468))
- Craft no longer ensures that the `cpresources` folder is writable.
- Front-end queue runner scripts are now injected before the `</body>` tag, rather than at the end of the response HTML.
- Nested entries created for Matrix fields set to inline-editable block mode now begin life as unpublished drafts. ([#15418](https://github.com/craftcms/cms/issues/15418))
- Custom fields are now soft-deleted initially.
- `graphql/api` requests no longer update the schema’s `lastUsed` timestamp if it was already updated within the last minute. ([#15464](https://github.com/craftcms/cms/issues/15464))
- Updated Yii to 2.0.51.
- Updated yii2-debug to 2.1.25.
- Updated svg-sanitizer to 0.19.
- Fixed a bug where error messages returned by the `users/send-password-reset-email` action weren’t accounting for the `useEmailAsUsername` config setting. ([#15425](https://github.com/craftcms/cms/issues/15425))
- Fixed a bug where `$element->isNewForSite` was always `false` from fields’ `normalizeValue()` methods when propagating an element to a new site.
- Fixed a bug where `assets/generate-transforms` requests could generate the wrong transform, if another transform index with the same parameters existed. ([#15402](https://github.com/craftcms/cms/pull/15402), [#15477](https://github.com/craftcms/cms/pull/15477))
- Fixed a bug where element operations could cause deadlocks when multiple authors were working simultaneously. ([#15329](https://github.com/craftcms/cms/issues/15329))
- Fixed a bug where newly-created Matrix blocks could lose their disabled status if the owner element had validation errors and `autosaveDrafts` was disabled. ([#15418](https://github.com/craftcms/cms/issues/15418))
- Fixed a bug where customized settings for assets’ Temporary Uploads source were only being retained for the current user. ([#15424](https://github.com/craftcms/cms/issues/15424))
- Fixed a bug where it wasn’t possible to render element partial templates for assets, categories, or tags. ([#15426](https://github.com/craftcms/cms/issues/15426))

## 5.2.10 - 2024-08-05

- Fixed a bug where it wasn’t possible to render element partial templates for assets, categories, or tags. ([#15426](https://github.com/craftcms/cms/issues/15426))
- Fixed an error that could occur when deleting a nested element, if its owner wasn’t saved for the same site. ([#15290](https://github.com/craftcms/cms/issues/15290))
- Fixed a PHP error that could occur when running Codeception tests. ([#15445](https://github.com/craftcms/cms/issues/15445))
- Fixed a bug where `deleteAsset`, `deleteCategory`, `deleteEntry`, and `deleteTag` GraphQL mutations were returning `null` rather than `true` or `false`. ([#15465](https://github.com/craftcms/cms/issues/15465))
- Fixed a styling issue. ([#15473](https://github.com/craftcms/cms/issues/15473))
- Fixed a bug where `exists()` element queries weren’t working if `distinct`, `groupBy`, `having,` or `union` params were set on them during query preparation. ([#15001](https://github.com/craftcms/cms/issues/15001), [#15223](https://github.com/craftcms/cms/pull/15223))
- Fixed a bug where users’ `username` properties weren’t getting set if `useEmailAsUsername` was enabled. ([#15475](https://github.com/craftcms/cms/issues/15475))
- Fixed a bug where columns added to element queries via `EVENT_BEFORE_PREPARE` were getting overridden for all core element types except entries. ([#15446](https://github.com/craftcms/cms/pull/15446))
- Fixed a bug where the “Sign in as” user action would redirect to the control panel even if the user didn’t have permission to access the control panel. ([#15449](https://github.com/craftcms/cms/issues/15449))
- Fixed a bug where the `utils/prune-orphaned-entries` command was deleting top-level entries. ([#15458](https://github.com/craftcms/cms/issues/15458))

## 5.2.9 - 2024-07-29

- Added `craft\helpers\Money::normalizeString()`.
- Updated web-auth/webauthn-lib to 4.9. ([#15377](https://github.com/craftcms/cms/issues/15377))
- Fixed a PHP error that occurred when making a field layout component conditional on a Time or CKEditor field. ([craftcms/ckeditor#267](https://github.com/craftcms/ckeditor/issues/267))
- Fixed an error that occurred when editing a user, if the current user didn’t have permission to edit the primary site. ([#15408](https://github.com/craftcms/cms/issues/15408))
- Fixed a bug where editable tables with single-select checkbox columns weren’t deselecting the selected option automatically. ([#15415](https://github.com/craftcms/cms/issues/15415))
- Fixed a styling issue. ([#15422](https://github.com/craftcms/cms/issues/15422))
- Fixed a bug where category groups’ Template settings weren’t being auto-populated for new groups.
- Fixed a bug where content changes created via `craft\base\Element::EVENT_AFTER_SAVE` weren’t getting saved, when an element was getting fully saved from an unsaved draft state. ([#15369](https://github.com/craftcms/cms/issues/15369))
- Fixed a bug where element exports were only including the first 100 results when no elements were selected. ([#15389](https://github.com/craftcms/cms/issues/15389))
- Fixed a stying bug. ([#15405](https://github.com/craftcms/cms/issues/15405))
- Fixed a bug where custom element sources’ Sites settings were getting cleared out. ([#15406](https://github.com/craftcms/cms/issues/15406))
- Fixed an error that occurred if a custom element source wasn’t enabled for any sites. ([#15406](https://github.com/craftcms/cms/issues/15406))
- Fixed a bug where custom sources that weren’t enabled for any sites would be shown for all sites.
- Fixed a SQL error that could occur when upgrading to Craft 5. ([#15407](https://github.com/craftcms/cms/pull/15407))
- Fixed a bug where user edit forms included a Username field if had been saved to the user field layout before `useEmailAsUsername` was enabled. ([#15401](https://github.com/craftcms/cms/issues/15401))
- Fixed a bug where Assets field buttons weren’t wrapping for narrow containers. ([#15419](https://github.com/craftcms/cms/issues/15419))
- Fixed a PHP error that could occur after converting a custom field to a Money field. ([#15413](https://github.com/craftcms/cms/issues/15413))
- Fixed a bug where temp assets had a “Show in folder” action.
- Fixed a bug where edit pages didn’t have headings if the element didn’t have a title.
- Fixed a bug where tooltips for truncated element chips in the breadcrumbs were also getting truncated.
- Fixed a bug where it wasn’t possible to sort elements by custom field values in descending order. ([#15434](https://github.com/craftcms/cms/issues/15434))
- Fixed a PHP error that could occur when rendering an element partial template. ([#15426](https://github.com/craftcms/cms/issues/15426))
- Fixed a bug where scalar/single-column queries weren’t returning any results if they originated from a relation field’s value, and the field’s “Maintain hierarchy” setting was enabled. ([#15414](https://github.com/craftcms/cms/issues/15414))

## 5.2.8 - 2024-07-17

- Fixed a bug where element index result counts weren’t getting updated when the element list was refreshed but pagination was preserved. ([#15367](https://github.com/craftcms/cms/issues/15367))
- Fixed a SQL error that could occur when sorting by custom fields on MariaDB.
- Fixed a bug where embedded element indexes could include table columns for all custom fields associated with the element type. ([#15373](https://github.com/craftcms/cms/issues/15373))

## 5.2.7 - 2024-07-16

- `craft\helpers\UrlHelper::actionUrl()` now returns URLs based on the primary site’s base URL (if it has one), for console requests if the `@web` alias wasn’t explicitly defined.
- An exception is now thrown when attempting to save an entry that’s missing `sectionId` or `fieldId` + `ownerId` values. ([#15345](https://github.com/craftcms/cms/discussions/15345))
- Fixed a bug where it wasn’t possible to expand/collapse descendants of disabled table rows within element select modals. ([#15337](https://github.com/craftcms/cms/issues/15337))
- Fixed a bug where PhpStorm autocomplete wasn’t working when chaining custom field methods defined by `CustomFieldBehavior`. ([#15336](https://github.com/craftcms/cms/issues/15336))
- Fixed a bug where new nested entries created on newly-created elements weren’t getting duplicated to all other sites for the owner element. ([#15321](https://github.com/craftcms/cms/issues/15321))
- Fixed a bug where focus could jump unexpectedly when a slideout was opened. ([#15314](https://github.com/craftcms/cms/issues/15314))
- Fixed a bug where addresses were getting truncated within address cards. ([#15338](https://github.com/craftcms/cms/issues/15338))
- Fixed a bug where TOTP setup keys included an extra space at the end. ([#15349](https://github.com/craftcms/cms/issues/15349))
- Fixed a bug where input focus could automatically jump to slideout sidebars shortly after they were shown. ([#15314](https://github.com/craftcms/cms/issues/15314))
- Fixed an error that occurred if the SMTP mailer transport type was used, and the Hostname value was blank. ([#15342](https://github.com/craftcms/cms/discussions/15342))
- Fixed a bug where database DML changes weren’t getting rolled back after tests were run if the Codeception config had `transaction: true`. ([#7615](https://github.com/craftcms/cms/issues/7615))
- Fixed an error that could occur when saving recursively-nested elements. ([#15362](https://github.com/craftcms/cms/issues/15362))
- Fixed a styling issue. ([#15315](https://github.com/craftcms/cms/issues/15315))
- Fixed a bug where field status indicators within Matrix fields weren’t positioned correctly.
- Fixed a bug where Matrix changes could be lost if the `autosaveDrafts` config setting was set to `false`. ([#15353](https://github.com/craftcms/cms/issues/15353))

## 5.2.6 - 2024-07-11

> [!NOTE]
> Craft now sends no-cache headers for requests that generate/retrieve a CSRF token. If your Craft install is behind a static caching service like Cloudflare, enable the [asyncCsrfInputs](https://craftcms.com/docs/5.x/reference/config/general.html#asynccsrfinputs) config setting to avoid a significant cache hit reduction. ([#15293](https://github.com/craftcms/cms/pull/15293), [#15281](https://github.com/craftcms/cms/pull/15281))

- Craft now sends no-cache headers for any request that calls `craft\web\Request::getCsrfToken()`. ([#15293](https://github.com/craftcms/cms/pull/15293), [#15281](https://github.com/craftcms/cms/pull/15281))
- Fixed a bug where structures’ Max Levels settings weren’t being enforced when dragging elements with collapsed descendants. ([#15310](https://github.com/craftcms/cms/issues/15310))
- Fixed a bug where `craft\helpers\ElementHelper::isDraft()`, `isRevision()`, and `isDraftOrRevision()` weren’t returning `true` if a nested draft/revision element was passed in, but the root element was canonical. ([#15303](https://github.com/craftcms/cms/issues/15303))
- Fixed a bug where focus could be trapped within slideout sidebars. ([#15314](https://github.com/craftcms/cms/issues/15314))
- Fixed a bug where element slideout sidebars were included in the focus order when hidden. ([#15332](https://github.com/craftcms/cms/pull/15332))
- Fixed a bug where field status indicators weren’t visible on mobile viewports.
- Fixed a bug where sorting elements by custom field within element indexes wasn’t always working. ([#15297](https://github.com/craftcms/cms/issues/15297))
- Fixed a bug where asset bulk element actions were available when folders were selected. ([#15301](https://github.com/craftcms/cms/issues/15301))
- Fixed a bug where element thumbnails weren’t always getting loaded. ([#15299](https://github.com/craftcms/cms/issues/15299))
- Fixed an error that occurred when attempting to save a user via the <kbd>Command</kbd>/<kbd>Ctrl</kbd> + <kbd>S</kbd> keyboard shortcut within a slideout. ([#15307](https://github.com/craftcms/cms/issues/15307))
- Fixed a bug where “Delete heading” buttons within Customize Sources modals were getting text cursors. ([#15317](https://github.com/craftcms/cms/issues/15317))
- Fixed a bug where disclosure hint text wasn’t legible on hover. ([#15316](https://github.com/craftcms/cms/issues/15316))
- Fixed an error that occurred if the System Name was set to a nonexistent environment variable.
- Fixed a bug where custom table columns within element indexes weren’t getting updated automatically when table rows were refreshed.
- Fixed a bug where nested element indexes weren’t passing the `ownerId` param, when refreshing elements’ table rows.
- Fixed a bug where it wasn’t possible to tell if an element had been edited, if it was displayed within a nested element index table without a header column.
- Fixed an error that could occur if a field was removed from a field layout, if another field had been conditional based on it. ([#15328](https://github.com/craftcms/cms/issues/15328))

## 5.2.5 - 2024-07-02

- Craft now sends no-cache headers for any request that generates a CSRF token. ([#15281](https://github.com/craftcms/cms/pull/15281), [verbb/formie#1963](https://github.com/verbb/formie/issues/1963))
- Fixed a JavaScript error that occurred when creating a new custom element source, preventing the Default Sort and Default Table Columns fields from showing up.
- Fixed a bug where the control panel was getting asynchronous CSRF inputs if the `asyncCsrfInputs` config setting was enabled.
- Fixed a bug where Craft’s Twig implementation wasn’t respecting sandboxing rules for object properties. ([#15278](https://github.com/craftcms/cms/issues/15278))
- Fixed a bug where assets that the user wasn’t permitted to view could have a “Show in folder” action.
- Fixed focus management with element select inputs after elements were added or removed.
- Fixed a bug where it wasn’t possible to set `title` values on nested Matrix entries, when saving section entries via GraphQL. ([#15270](https://github.com/craftcms/cms/issues/15270))
- Fixed a SQL error that could occur if a `DECIMAL()` expression was passed into a query’s `select()` or `groupBy()` methods. ([#15271](https://github.com/craftcms/cms/issues/15271))
- Fixed a bug where the “Delete (with descendants)” element action wasn’t deleting descendants. ([#15273](https://github.com/craftcms/cms/issues/15273))
- Fixed an error that could occur when upgrading to Craft 5 if the database user didn’t have permission to disable foreign key constraints. ([#15262](https://github.com/craftcms/cms/issues/15262))

## 5.2.4.1 - 2024-06-27

- Fixed a JavaScript error. ([#15266](https://github.com/craftcms/cms/issues/15266))

## 5.2.4 - 2024-06-27

- Improved the styling of inactive users’ status indicators. ([#15195](https://github.com/craftcms/cms/issues/15195))
- Added `Garnish.once()` and `Garnish.Base::once()`, for registering event handlers that should only be triggered one time.
- Fixed a bug where Ajax requests stopped working after a user session expired and then was reauthenticated.
- Fixed an error that occurred if an element select input was initialized without a `name` value.
- Fixed a bug where Selectize inputs could be immediately focused and marked as dirty when opening an element editor slideout, if they were the first focusable element in the field layout. ([#15245](https://github.com/craftcms/cms/issues/15245))
- Fixed a bug where other author indicators weren’t shown for Craft Team.
- Fixed a bug where the Recent Entries widget wasn’t showing authors’ usernames for Craft Team.
- Fixed a bug where asset edit page URLs contained spaces if the asset filename contained spaces. ([#15236](https://github.com/craftcms/cms/issues/15236))
- Fixed a bug where element select inputs with `single` set to `true` would set existing elements’ input names ending in `[]`.
- Fixed a bug where element indexes could display “Nothing yet” at the bottom of populated table views. ([#15241](https://github.com/craftcms/cms/issues/15241))
- Fixed a bug where element edit pages initially showed the canonical element’s chip in the crumb bar, for provisional drafts. ([#15244](https://github.com/craftcms/cms/issues/15244))
- Fixed an error that occurred when opening an element’s editor slideout via its “Edit” action menu item, if the element had provisional changes. ([#15248](https://github.com/craftcms/cms/pull/15248))
- Fixed a bug where recursively-nested Matrix entries could be lost if multiple of them were edited, and not immediately saved. ([#15256](https://github.com/craftcms/cms/issues/15256))
- Fixed an error that could occur when upgrading to Craft 5 if the database user didn’t have permission to disable foreign key constraints. ([#15262](https://github.com/craftcms/cms/issues/15262))
- Fixed a bug where expanded sidebar navigations could overlap the main content on small screens. ([#15253](https://github.com/craftcms/cms/issues/15253))

## 5.2.3 - 2024-06-20

- Fixed MariaDB support. ([#15232](https://github.com/craftcms/cms/issues/15232))
- Fixed a potential vulnerability with TOTP authentication.
- Deprecated `craft\helpers\Db::prepareForJsonColumn()`.

## 5.2.2 - 2024-06-18

- Added `craft\base\conditions\BaseNumberConditionRule::$step`.
- Added `craft\helpers\Db::parseColumnPrecisionAndScale()`.
- Added `Garnish.muteResizeEvents()`.
- Fixed a JavaScript performance degradation bug. ([#14510](https://github.com/craftcms/cms/issues/14510))
- Fixed a bug where scalar element queries weren’t working if `distinct`, `groupBy`, `having,` or `union` params were set on them during query preparation. ([#15001](https://github.com/craftcms/cms/issues/15001))
- Fixed a bug where Edit Asset screens would warn about losing unsaved changes when navigating away, if the file was replaced but nothing else had changed.
- Fixed a bug where Edit Asset screens would show a notification with a “Reload” button after the file was replaced.
- Fixed a bug where Number fields’ condition rules weren’t allowing decimal values. ([#15222](https://github.com/craftcms/cms/issues/15222))
- Fixed a bug where Number field element query params didn’t respect decimal values. ([#15222](https://github.com/craftcms/cms/issues/15222))
- Fixed a bug where asset thumbnails weren’t getting updated after using the “Replace file” action. ([#15217](https://github.com/craftcms/cms/issues/15217))

## 5.2.1 - 2024-06-17

- Element index table views now show provisional drafts’ canonical elements’ values for the “Ancestors”, “Parent”, “Link”, “URI”, “Revision Notes”, “Last Edited By”, and “Drafts” columns.
- Improved the styling of disabled status indicators. ([#15195](https://github.com/craftcms/cms/issues/15195), [#15206](https://github.com/craftcms/cms/pull/15206))
- Added `craft\web\View::getModifiedDeltaNames()`.
- `craft\web\View::registerDeltaName()` now has a `$forceModified` argument.
- Fixed a bug where changed field values could be forgotten within Matrix fields, if a validation error occurred. ([#15190](https://github.com/craftcms/cms/issues/15190))
- Fixed a bug where the `graphql/create-token` command was prompting for the schema name, when it meant the token name. ([#15205](https://github.com/craftcms/cms/pull/15205))
- Fixed a bug where keyboard shortcuts weren’t getting registered properly for modals and slideouts opened via a disclosure menu. ([#15209](https://github.com/craftcms/cms/issues/15209))
- Fixed a styling issue with the global sidebar when collapsed. ([#15186](https://github.com/craftcms/cms/issues/15186))
- Fixed a bug where it wasn’t possible to query for authors via GraphQL on the Team edition. ([#15187](https://github.com/craftcms/cms/issues/15187))
- Fixed a bug where it wasn’t possible to close elevated session modals. ([#15202](https://github.com/craftcms/cms/issues/15202))
- Fixed a bug where element chips and cards were displaying provisional draft data even if the current user didn’t create the draft. ([#15208](https://github.com/craftcms/cms/issues/15208))
- Fixed a bug where element indexes weren’t displaying structured elements correctly if they had a provisional draft. ([#15214](https://github.com/craftcms/cms/issues/15214))

## 5.2.0 - 2024-06-12

### Content Management
- Live Preview now supports tabs, UI elements, and tab/field conditions. ([#15112](https://github.com/craftcms/cms/pull/15112))
- Live Preview now has a dedicated “Save” button. ([#15112](https://github.com/craftcms/cms/pull/15112))
- It’s now possible to edit assets’ alternative text from the Assets index page. ([#14893](https://github.com/craftcms/cms/discussions/14893))
- Double-clicking anywhere within a table row on an element index page will now open the element’s editor slideout. ([#14379](https://github.com/craftcms/cms/discussions/14379))
- Element index checkboxes no longer have a lag when deselected, except within element selection modals. ([#14896](https://github.com/craftcms/cms/issues/14896))
- Relational field condition rules no longer factor in the target elements’ statuses or sites. ([#14989](https://github.com/craftcms/cms/issues/14989))
- Element cards now display provisional changes, with an “Edited” label. ([#14975](https://github.com/craftcms/cms/pull/14975))
- Improved mobile styling. ([#14910](https://github.com/craftcms/cms/pull/14910))
- Improved the look of slideouts.
- Table views within element index pages are no longer scrolled directly. ([#14927](https://github.com/craftcms/cms/pull/14927))
- Improved the look of user gradicons when selected.
- “Save and continue editing” actions now restore the page’s scroll position on reload.
- “Remove” element actions within relational fields will now remove all selected elements, if the target element is selected. ([#15078](https://github.com/craftcms/cms/issues/15078))
- Action menus are now displayed within the page toolbar, rather than in the breadcrumbs. ([#14913](https://github.com/craftcms/cms/discussions/14913), [#15070](https://github.com/craftcms/cms/pull/15070))
- Site menus within element selector modals now filter out sites that don’t have any sources. ([#15091](https://github.com/craftcms/cms/discussions/15091))
- The meta sidebar toggle has been moved into the gutter between the content pane and meta sidebar. ([#15117](https://github.com/craftcms/cms/pull/15117))
- Element indexes will now show a confirmation dialog when cancelling a bulk inline edit. ([#15139](https://github.com/craftcms/cms/issues/15139), [#15142](https://github.com/craftcms/cms/pull/15142))
- Matrix fields in cards view and Addresses fields now show which nested entries/addresses contain validation errors. ([#15161](https://github.com/craftcms/cms/issues/15161))
- Nested entry edit pages now redirect to their owner element’s edit page. ([#15169](https://github.com/craftcms/cms/issues/15169))

### Accessibility
- Added the “Status” column option to category, entry, and user indexes. ([#14968](https://github.com/craftcms/cms/pull/14968))
- Element cards now display a textual status label rather than just the indicator. ([#14968](https://github.com/craftcms/cms/pull/14968))
- Darkened the color of page sidebar toggle icons to meet the minimum contrast for UI components.
- Darkened the color of context labels to meet the minimum contrast for text.
- Darkened the color of footer links to meet the minimum contrast for text.
- Set the language of the Craft edition in the footer, to improve screen reader pronunciation for non-English languages.
- The accessible name of “Select site” buttons is now translated to the current language.
- Improved the accessibility of two-step verification steps on the control panel login screen. ([#15145](https://github.com/craftcms/cms/pull/15145))
- Improved the accessibility of global nav items with subnavs. ([#15006](https://github.com/craftcms/cms/issues/15006))
- The secondary nav is now kept open during source selection for mobile viewports, preventing focus from being dropped. ([#14946](https://github.com/craftcms/cms/pull/14946))
- User edit screens’ document titles have been updated to describe the page purpose. ([#14946](https://github.com/craftcms/cms/pull/14946))
- Improved the styling of selected global nav items. ([#15061](https://github.com/craftcms/cms/pull/15061))

### Administration
- Added the `--format` option to the `db/backup` and `db/restore` commands for PostgreSQL installs. ([#14931](https://github.com/craftcms/cms/pull/14931))
- The `db/restore` command now autodetects the backup format for PostgreSQL installs, if `--format` isn’t passed. ([#14931](https://github.com/craftcms/cms/pull/14931))
- The `install` command and web-based installer now validate the existing project config files at the outset, and abort installation if there are any issues.
- The `resave/entries` command now has an `--all-sections` flag.
- The web-based installer now displays the error message when installation fails.
- Edit Entry Type pages now have a “Delete” action. ([#14983](https://github.com/craftcms/cms/discussions/14983))
- After creating a new field, field layout designers now set their search value to the new field’s name. ([#15080](https://github.com/craftcms/cms/discussions/15080))
- GraphQL schema edit pages now have a “Save and continue editing” alternate action.
- Volumes’ “Subpath” and “Transform Subpath” settings can now be set to environment variables. ([#15087](https://github.com/craftcms/cms/discussions/15087))
- The system edition can now be defined by a `CRAFT_EDITION` environment variable. ([#15094](https://github.com/craftcms/cms/discussions/15094))
- The rebrand assets path can now be defined by a `CRAFT_REBRAND_PATH` environment variable. ([#15110](https://github.com/craftcms/cms/pull/15110))

### Development
- Added the `{% expires %}` tag, which simplifies setting cache headers on the response. ([#14969](https://github.com/craftcms/cms/pull/14969))
- Added the `withCustomFields` element query param. ([#15003](https://github.com/craftcms/cms/pull/15003))
- Entry queries now support passing `*` to the `section` param, to filter the results to all section entries. ([#14978](https://github.com/craftcms/cms/discussions/14978))
- Element queries now support passing an element instance, or an array of element instances/IDs, to the `draftOf` param.
- Added `craft\elements\ElementCollection::find()`, which can return an element or elements in the collection based on a given element or ID. ([#15023](https://github.com/craftcms/cms/discussions/15023))
- Added `craft\elements\ElementCollection::fresh()`, which reloads each of the collection elements from the database. ([#15023](https://github.com/craftcms/cms/discussions/15023))
- The `collect()` Twig function now returns a `craft\elements\ElementCollection` instance if all of the items are elements.
- `craft\elements\ElementCollection::contains()` now returns `true` if an element is passed in and the collection contains an element with the same ID and site ID; or if an integer is passed in and the collection contains an element with the same ID. ([#15023](https://github.com/craftcms/cms/discussions/15023))
- `craft\elements\ElementCollection::countBy()`, `collapse()`, `flatten()`, `keys()`, `pad()`, `pluck()`, and `zip()` now return an `Illuminate\Support\Collection` object. ([#15023](https://github.com/craftcms/cms/discussions/15023))
- `craft\elements\ElementCollection::diff()` and `intersect()` now compare the passed-in elements to the collection elements by their IDs and site IDs. ([#15023](https://github.com/craftcms/cms/discussions/15023))
- `craft\elements\ElementCollection::flip()` now throws an exception, as element objects can’t be used as array keys. ([#15023](https://github.com/craftcms/cms/discussions/15023))
- `craft\elements\ElementCollection::map()` and `mapWithKeys()` now return an `Illuminate\Support\Collection` object, if any of the mapped values aren’t elements. ([#15023](https://github.com/craftcms/cms/discussions/15023))
- `craft\elements\ElementCollection::merge()` now replaces any elements in the collection with passed-in elements, if their ID and site ID matches. ([#15023](https://github.com/craftcms/cms/discussions/15023))
- `craft\elements\ElementCollection::only()` and `except()` now compare the passed-in values to the collection elements by their IDs, if an integer or array of integers is passed in. ([#15023](https://github.com/craftcms/cms/discussions/15023))
- `craft\elements\ElementCollection::unique()` now returns all elements with unique IDs, if no key is passed in. ([#15023](https://github.com/craftcms/cms/discussions/15023))

### Extensibility
- Improved type definitions for `craft\db\Query`, element queries, and `craft\elements\ElementCollection`.
- Added `craft\base\NestedElementTrait::$updateSearchIndexForOwner`.
- Added `craft\db\getBackupFormat()`.
- Added `craft\db\getRestoreFormat()`.
- Added `craft\db\setBackupFormat()`.
- Added `craft\db\setRestoreFormat()`.
- Added `craft\enums\Color::tryFromStatus()`.
- Added `craft\events\InvalidateElementcachesEvent::$element`.
- Added `craft\fields\BaseRelationField::existsQueryCondition()`.
- Added `craft\helpers\Cp::componentStatusIndicatorHtml()`.
- Added `craft\helpers\Cp::componentStatusLabelHtml()`.
- Added `craft\helpers\Cp::statusLabelHtml()`.
- Added `craft\helpers\DateTimeHelper::relativeTimeStatement()`.
- Added `craft\helpers\DateTimeHelper::relativeTimeToSeconds()`.
- Added `craft\helpers\ElementHelper::postEditUrl()`.
- Added `craft\helpers\ElementHelper::swapInProvisionalDrafts()`.
- Added `craft\helpers\StringHelper::indent()`.
- Added `craft\models\Volume::getTransformSubpath()`.
- Added `craft\models\Volume::setTransformSubpath()`.
- Added `craft\queue\Queue::getJobId()`.
- Added `craft\web\twig\SafeHtml`, which can be implemented by classes whose `__toString()` method should be considered HTML-safe by Twig.
- `craft\base\Element::defineTableAttributes()` now returns common attribute definitions used by most element types.
- `craft\elements\ElementCollection::with()` now supports collections made up of multiple element types.
- `craft\models\Volume::getSubpath()` now has a `$parse` argument.
- `craft\services\Drafts::applyDraft()` now has a `$newAttributes` argument.
- Added the `reloadOnBroadcastSave` setting to `Craft.ElementEditor`. ([#14814](https://github.com/craftcms/cms/issues/14814))
- Added the `waitForDoubleClicks` setting to `Garnish.Select`, `Craft.BaseElementIndex`, and `Craft.BaseElementIndexView`.

### System
- Improved overall system performance. ([#15003](https://github.com/craftcms/cms/pull/15003))
- Improved the performance of `exists()` element queries.
- Improved the performance of `craft\base\Element::toArray()`.
- The Debug Toolbar now pre-serializes objects stored as request parameters, fixing a bug where closures could prevent the entire Request panel from showing up. ([#14982](https://github.com/craftcms/cms/discussions/14982))
- Batched queue jobs now verify that they are still reserved before each step, and before spawning additional batch jobs. ([#14986](https://github.com/craftcms/cms/discussions/14986))
- The search keyword index is now updated for owner elements, when a nested element is saved directly which belongs to a searchable custom field. 
- Updated Yii to 2.0.50. ([#15124](https://github.com/craftcms/cms/issues/15124))
- Updated inputmask to 5.0.9.
- Fixed a bug where the `users/login` action wasn’t checking if someone was already logged in. ([#15168](https://github.com/craftcms/cms/issues/15168))
- Fixed a bug where exceptions due to missing templates weren’t being thrown when rendering an element partial. ([#15176](https://github.com/craftcms/cms/issues/15176))

## 5.1.10 - 2024-06-07

- Fixed an error that could occur if a Local filesystem wasn’t configured with a base path.
- Fixed a bug where some entries could be missing content after upgrading to Craft 5. ([#15150](https://github.com/craftcms/cms/issues/15150))
- Fixed a bug where it wasn’t always possible to add new entries to Matrix fields in inline-editable blocks view, if the field’s Max Entries setting had been reached before page load. ([#15158](https://github.com/craftcms/cms/issues/15158))
- Fixed an error that could occur when rendering the “My Drafts” widget. ([#14749](https://github.com/craftcms/cms/issues/14749))

## 5.1.9 - 2024-06-05

- Fixed a bug where the `db/backup` command could fail on Windows. ([#15090](https://github.com/craftcms/cms/issues/15090))
- Fixed an error that could occur when applying project config changes if a site was deleted. ([#14373](https://github.com/craftcms/cms/issues/14373))
- Fixed an error that could occur when creating an entry via a slideout, if the slideout was submitted before the entry was autosaved. ([#15134](https://github.com/craftcms/cms/pull/15134))
- Fixed a bug where upgrading from Craft CMS 4.4 was allowed even though the migrations assumed 4.5 or later was installed. ([#15133](https://github.com/craftcms/cms/issues/15133))
- Fixed an error that occurred when bulk inline editing an unpublished draft. ([#15138](https://github.com/craftcms/cms/issues/15138))

## 5.1.8 - 2024-06-03

- Added `craft\helpers\Gql::isIntrospectionQuery()`.
- `craft\helpers\Html::id()` now allows IDs to begin with numbers. ([#15066](https://github.com/craftcms/cms/issues/15066))
- Fixed a bug where some condition rules weren’t getting added when applying project config changes, if they depended on another component which hadn’t been added yet. ([#15037](https://github.com/craftcms/cms/issues/15037))
- Fixed a bug where entry type condition rules prefixed their option labels with section names. ([#15075](https://github.com/craftcms/cms/issues/15075))
- Fixed a bug where GraphQL queries could be misidentified as introspection queries. ([#15100](https://github.com/craftcms/cms/issues/15100))
- Fixed an error that could occur when calling `craft\base\FieldLayoutComponent::getAttributes()` if the `$elementType` property wasn’t set yet. ([#15074](https://github.com/craftcms/cms/issues/15074))
- Fixed a bug where nested entry titles weren’t getting included in the owner element’s search keywords. ([#15025](https://github.com/craftcms/cms/issues/15025))
- Fixed a bug where `craft\elements\Address::toArray()` would include a `saveOwnership` key in its response array.
- Fixed a bug where nested entry and address edit pages could have a “Delete for site” action.
- Fixed a bug where field layout designers weren’t displaying native fields in the library pane when a tab was removed that contained them. ([#15064](https://github.com/craftcms/cms/issues/15064))
- Fixed a bug where recent textual changes could be lost when creating a new inline-editable Matrix block, if the block was created before the autosave had a chance to initiate. ([#15069](https://github.com/craftcms/cms/issues/15069))
- Fixed a bug where the `users/create` command would fail without explaining why, when the maximum number of users had already been reached.
- Fixed a validation error that could occur when saving an entry on Craft Solo. ([#15082](https://github.com/craftcms/cms/issues/15082))
- Fixed an error that could occur on an element edit page, if a Matrix field’s Propagation Method was set to “Custom…”, but its Propagation Key Format wasn’t filled in.
- Fixed a bug where Matrix block invalidation errors weren’t getting grouped by block when set on the parent element, for blocks that didn’t have `uid` values. ([#15103](https://github.com/craftcms/cms/discussions/15103))
- Fixed a bug where auto-generated entry titles weren’t getting validated to ensure they weren’t too long. ([#15102](https://github.com/craftcms/cms/issues/15102))
- Fixed a bug where field conditions weren’t working reliably for nested entries within Matrix fields set to the inline-editable blocks view mode. ([#15104](https://github.com/craftcms/cms/issues/15104))
- Fixed a bug where the `serve` command could hang. ([#14977](https://github.com/craftcms/cms/issues/14977))
- Fixed a bug where nested entry edit pages would always redirect to the Entries index, even if they were nested under a different element type. ([#15101](https://github.com/craftcms/cms/issues/15101))
- Fixed an error that occurred when attempting to delete a global set without a field layout. ([#15123](https://github.com/craftcms/cms/issues/15123))

## 5.1.7 - 2024-05-25

- Scalar element queries no longer set their `$select` property to the scalar expression, fixing an error that could occur when executing scalar queries for relation fields. ([#15071](https://github.com/craftcms/cms/issues/15071))
- Fixed an error that occurred when upgrading to Craft 5 if a Matrix block type didn’t have any fields.
- Fixed an error that occurred when upgrading to Craft 5 if any Matrix block rows had invalid `primaryOwnerId` values. ([#15063](https://github.com/craftcms/cms/issues/15063))

## 5.1.6 - 2024-05-23

- Added `craft\services\Fields::getRelationalFieldTypes()`.
- Fixed a bug where `craft\helpers\Typecast::properties()` wasn’t typecasting numeric strings to ints for `int|string|null` properties. ([#14618](https://github.com/craftcms/cms/issues/14618))
- Fixed a bug where “Related To” conditions weren’t allowing entries to be selected. ([#15058](https://github.com/craftcms/cms/issues/15058))

## 5.1.5 - 2024-05-22

- Scalar element queries now set `$select` to the scalar expression, and `$orderBy`, `$limit`, and `$offset` to `null`, on the element query. ([#15001](https://github.com/craftcms/cms/issues/15001))
- Added `craft\fieldlayoutelements\TextareaField::inputTemplateVariables()`.
- Fixed a bug where `craft\helpers\Assets::prepareAssetName()` wasn’t sanitizing filenames if `$preventPluginModifications` was `true`.
- Fixed a bug where element queries’ `count()` methods were factoring in the `limit` param when searching with `orderBy` set to `score`. ([#15001](https://github.com/craftcms/cms/issues/15001))
- Fixed a bug where soft-deleted structure data associated with elements that belonged to a revision could be deleted by garbage collection. ([#14995](https://github.com/craftcms/cms/pull/14995))
- Fixed a bug where element edit pages’ scroll positions weren’t always retained when automatically refreshed.
- Fixed a bug where the `up` command could remove component name comments from the project config YAML files, for newly-added components. ([#15012](https://github.com/craftcms/cms/issues/15012))
- Fixed a bug where assets’ Alternative Text fields didn’t expand to match the content height. ([#15026](https://github.com/craftcms/cms/issues/15026))
- Fixed a bug where `craft\helpers\UrlHelper::isAbsoluteUrl()` was returning `true` for Windows file paths. ([#15043](https://github.com/craftcms/cms/issues/15043))
- Fixed an error that occurred on the current user’s Profile screen if they didn’t have permission to access the primary site. ([#15022](https://github.com/craftcms/cms/issues/15022))
- Fixed a bug where non-localizable elements’ edit screens were displaying a site breadcrumb.
- Fixed a bug where entry GraphQL queries weren’t available if only nested entry field queries were selected in the schema.
- Fixed a bug where chip labels could wrap unnecessarily. ([#15000](https://github.com/craftcms/cms/issues/15000), [#15017](https://github.com/craftcms/cms/pull/15017))
- Fixed a bug where date/time clear buttons could bleed out of their container. ([#15017](https://github.com/craftcms/cms/pull/15017))
- Fixed an error that occurred when editing an element, if any field layout conditions referenced a custom field that was no longer included in the layout. ([#14838](https://github.com/craftcms/cms/issues/14838))
- Fixed a “User not authorized to create this element.” error that could occur when creating a new entry within a Matrix field, if the field had Max Entries set. ([#15015](https://github.com/craftcms/cms/issues/15015))
- Fixed a bug where nested entries weren’t showing up within Matrix fields set to the element index view mode, when viewing entry revisions. ([#15038](https://github.com/craftcms/cms/pull/15038))
- Fixed the styling of element chips displayed within an element card. ([#15044](https://github.com/craftcms/cms/issues/15044))
- Fixed styling issues with inline-editing within element indexes. ([#15040](https://github.com/craftcms/cms/issues/15040), [#15049](https://github.com/craftcms/cms/pull/15049))
- Fixed a bug where sticky scrollbars could stop working when switching between element index sources. ([#15047](https://github.com/craftcms/cms/issues/15047))

## 5.1.4 - 2024-05-17

- Improved the performance of element indexes that contained asset thumbnails. ([#14760](https://github.com/craftcms/cms/issues/14760))
- Table views within element index pages are no longer scrolled directly. ([#14927](https://github.com/craftcms/cms/pull/14927), [#15010](https://github.com/craftcms/cms/pull/15010))
- Fixed a bug where `craft\elements\db\ElementQuery::exists()` would return `true` if `setCachedResult()` had been called, even if an empty array was passed.
- Fixed an infinite recursion bug that could occur when `craft\web\Response::redirect()` was called. ([#15014](https://github.com/craftcms/cms/pull/15014))
- Fixed a bug where `eagerly()` wasn’t working when a custom alias was passed in.
- Fixed an error that occurred on users’ Addresses screens. ([#15018](https://github.com/craftcms/cms/pull/15018))
- Fixed a bug where asset chips’ content wasn’t spanning the full width for Assets fields in large thumbnail mode. ([#14993](https://github.com/craftcms/cms/issues/14993))
- Fixed infinite scrolling on Structure element sources. ([#14992](https://github.com/craftcms/cms/issues/14992))
- Fixed right-to-left styling issues. ([#15019](https://github.com/craftcms/cms/pull/15019))

## 5.1.3 - 2024-05-14

- Fixed a SQL error that could occur when applying or rebuilding the project config.
- Fixed a bug where adjacent selected table rows were getting extra spacing in Firefox.
- Fixed a SQL error that could occur when creating revisions after garbage collection was run. ([#14309](https://github.com/craftcms/cms/issues/14309))
- Fixed a bug where the `serve` command wasn’t serving paths with non-ASCII characters. ([#14977](https://github.com/craftcms/cms/issues/14977))
- Fixed a bug where `craft\helpers\Html::explodeStyle()` and `normalizeTagAttributes()` weren’t handling styles with encoded images via `url()` properly. ([#14964](https://github.com/craftcms/cms/issues/14964))
- Fixed a bug where the `db/backup` command would fail if the destination path contained a space.
- Fixed a bug where entry selection modals could list all entries when no sources were available for the selected site. ([#14956](https://github.com/craftcms/cms/issues/14956))
- Fixed a bug where element cards could get duplicate status indicators. ([#14958](https://github.com/craftcms/cms/issues/14958))
- Fixed a bug where element chips could overflow their containers. ([#14924](https://github.com/craftcms/cms/issues/14924))
- Fixed a bug where soft-deleted elements that belonged to a revision could be deleted by garbage collection. ([#14967](https://github.com/craftcms/cms/pull/14967))
- Fixed a bug where disabled entries weren’t being displayed within Matrix fields in card view. ([#14973](https://github.com/craftcms/cms/issues/14973))
- Fixed a bug where users’ Permissions screen was inaccessible for the Team edition. ([#14976](https://github.com/craftcms/cms/issues/14976))
- Fixed a SQL error that could occur when attempting to update to Craft 5 for the second time. ([#14987](https://github.com/craftcms/cms/issues/14987))

## 5.1.2 - 2024-05-07

- Fixed a bug where the `db/backup` command would prompt for password input on PostgreSQL. ([#14945](https://github.com/craftcms/cms/issues/14945))
- Fixed a bug where pressing <kbd>Shift</kbd> + <kbd>Spacebar</kbd> wasn’t reliably opening the asset preview modal on the Assets index page. ([#14943](https://github.com/craftcms/cms/issues/14943))
- Fixed a bug where pressing <kbd>Shift</kbd> + <kbd>Spacebar</kbd> within an asset preview modal wasn’t closing the modal.
- Fixed a bug where pressing arrow keys within asset preview modals wasn’t retargeting the preview modal to adjacent assets. ([#14943](https://github.com/craftcms/cms/issues/14943))
- Fixed a bug where entry selection modals could have a “New entry” button even if there weren’t any sections enabled for the selected site. ([#14923](https://github.com/craftcms/cms/issues/14923))
- Fixed a bug where element autosaves weren’t always working if a Matrix field needed to automatically create a nested entry. ([#14947](https://github.com/craftcms/cms/issues/14947))
- Fixed a JavaScript warning. ([#14952](https://github.com/craftcms/cms/pull/14952))
- Fixed XSS vulnerabilities.

## 5.1.1 - 2024-05-02

- Fixed a bug where disclosure menus weren’t releasing their `scroll` and `resize` event listeners on hide. ([#14911](https://github.com/craftcms/cms/pull/14911), [#14510](https://github.com/craftcms/cms/issues/14510))
- Fixed a bug where it was possible to delete entries from Matrix fields which were configured to display nested entries statically. ([#14904](https://github.com/craftcms/cms/issues/14904), [#14915](https://github.com/craftcms/cms/pull/14915))
- Fixed an error that could occur when creating a nested entry in a Matrix field. ([#14915](https://github.com/craftcms/cms/pull/14915))
- Fixed a bug where Matrix fields’ “Max Entries” settings were taking the total number of nested entries across all sites into account, rather than just the nested entries for the current site. ([#14932](https://github.com/craftcms/cms/issues/14932))
- Fixed a bug where nested entry draft data could get corrupted when a draft was created for the owner element.
- Fixed a bug where Matrix and Addresses fields could show drafts of their nested elements when in card view.
- Fixed a bug where nested elements’ breadcrumbs could include the draft label, styled like it was part of the element’s title.
- Fixed a bug where action buttons might not work for nested entries in Matrix fields set to card view. ([#14915](https://github.com/craftcms/cms/pull/14915))
- Fixed the styling of tag chips within Tags fields. ([#14916](https://github.com/craftcms/cms/issues/14916))
- Fixed a bug where field layout component settings slideouts’ footers had extra padding.
- Fixed a bug where MySQL backups weren’t restorable on certain environments. ([#14925](https://github.com/craftcms/cms/pull/14925))
- Fixed a bug where `app/resource-js` requests weren’t working for guest requests. ([#14908](https://github.com/craftcms/cms/issues/14908))
- Fixed a JavaScript error that occurred after creating a new field within a field layout designer. ([#14933](https://github.com/craftcms/cms/issues/14933))

## 5.1.0 - 2024-04-30

### Content Management
- Sort options are now sorted alphabetically within element indexes, and custom fields’ options are now listed in a “Fields” group. ([#14725](https://github.com/craftcms/cms/issues/14725))
- Unselected table column options are now sorted alphabetically within element indexes.
- Table views within element index pages are now scrolled directly, so that their horizontal scrollbars are always visible without scrolling to the bottom of the page. ([#14765](https://github.com/craftcms/cms/issues/14765))
- Element tooltips now appear after a half-second delay. ([#14836](https://github.com/craftcms/cms/issues/14836))
- Thumbnails within element cards are slightly larger.
- Improved element editor page styling on mobile. ([#14898](https://github.com/craftcms/cms/pull/14898), [#14885](https://github.com/craftcms/cms/issues/14885))

### User Management
- Team edition users are no longer required to be admins.
- Added the “User Permissions” settings page for managing the permissions of non-admin Team edition users. ([#14768](https://github.com/craftcms/cms/discussions/14768))

### Administration
- Element conditions within field layout designers’ component settings now only list custom fields present in the current field layout. ([#14787](https://github.com/craftcms/cms/issues/14787))
- Improved the behavior of the URI input within Edit Route modals. ([#14884](https://github.com/craftcms/cms/issues/14884))
- The “Upgrade Craft CMS” page in the Plugin Store no longer lists unsupported editions.
- Added the `asyncCsrfInputs` config setting. ([#14625](https://github.com/craftcms/cms/pull/14625))
- Added the `backupCommandFormat` config setting. ([#14897](https://github.com/craftcms/cms/pull/14897))
- The `backupCommand` config setting can now be set to a closure, which will be passed a `mikehaertl\shellcommand\Command` object. ([#14897](https://github.com/craftcms/cms/pull/14897))
- Added the `safeMode` config setting. ([#14734](https://github.com/craftcms/cms/pull/14734))
- `resave` commands now support an `--if-invalid` option. ([#14731](https://github.com/craftcms/cms/issues/14731))
- Improved the styling of conditional tabs and UI elements within field layout designers.

### Extensibility
- Added `craft\conditions\ConditionInterface::getBuilderConfig()`.
- Added `craft\controllers\EditUserTrait`. ([#14789](https://github.com/craftcms/cms/pull/14789))
- Added `craft\controllers\UsersController::EVENT_DEFINE_EDIT_SCREENS`. ([#14789](https://github.com/craftcms/cms/pull/14789))
- Added `craft\elements\conditions\ElementConditionInterface::setFieldLayouts()`.
- Added `craft\events\DefineEditUserScreensEvent`. ([#14789](https://github.com/craftcms/cms/pull/14789))
- Added `craft\helpers\Cp::parseTimestampParam()`.
- Added `craft\models\FieldLayoutTab::labelHtml()`.
- Added `craft\services\ProjectConfig::getAppliedChanges()`. ([#14851](https://github.com/craftcms/cms/discussions/14851))
- Added `craft\web\Request::getBearerToken()`. ([#14784](https://github.com/craftcms/cms/pull/14784))
- Added `craft\db\CoalesceColumnsExpression`.
- Added `craft\db\ExpressionBuilder`.
- Added `craft\db\ExpressionInterface`.
- `craft\base\NameTrait::prepareNamesForSave()` no longer updates the name properties if `fullName`, `firstName`, and `lastName` are already set. ([#14665](https://github.com/craftcms/cms/issues/14665))
- `craft\helpers\Typecast::properties()` now typecasts numeric strings to integers, for `int|string` properties. ([#14618](https://github.com/craftcms/cms/issues/14618))
- Added `Craft.MatrixInput.Entry`. ([#14730](https://github.com/craftcms/cms/pull/14730))

### System
- Batched queue jobs now set their progress based on the total progress across all batches, rather than just the current batch. ([#14817](https://github.com/craftcms/cms/pull/14817))
- Fixed a bug where ordering by a custom field would only partially work, if the custom field was included in multiple field layouts for the resulting elements. ([#14821](https://github.com/craftcms/cms/issues/14821))
- Fixed a bug where element conditions within field layout designers’ component settings weren’t listing custom fields which were just added to the layout. ([#14787](https://github.com/craftcms/cms/issues/14787))
- Fixed a bug where asset thumbnails within element cards were blurry. ([#14866](https://github.com/craftcms/cms/issues/14866))
- Fixed a styling issue with Categories and Entries fields when “Maintain Hierarchy” was enabled.
- Fixed a bug where Delete actions weren’t working in admin tables. ([craftcms/commerce#3444](https://github.com/craftcms/commerce/issues/3444))

## 5.0.6 - 2024-04-29

- Fixed a bug where element caches weren’t getting invalidated when an element was moved within a structure. ([#14846](https://github.com/craftcms/cms/issues/14846))
- Fixed a bug where CSV’s header rows weren’t using the configured delimiter. ([#14855](https://github.com/craftcms/cms/issues/14855))
- Fixed a bug where editable table cell text styling could change after initial focus. ([#14857](https://github.com/craftcms/cms/issues/14857))
- Fixed a bug where conditions could list rules with duplicate labels.
- Fixed a bug where admin tables weren’t displaying disabled statuses. ([#14861](https://github.com/craftcms/cms/issues/14861))
- Fixed a bug where clicking on drag handles within element index tables could select the element. ([#14669](https://github.com/craftcms/cms/issues/14669))
- Fixed a bug where nested related categories and entries weren’t directly removable, and could be unintentionally overwritten, when the Categories/Entries field’s “Maintain hierarchy” setting was enabled. ([#14843](https://github.com/craftcms/cms/issues/14843), [#14872](https://github.com/craftcms/cms/issues/14872))
- Fixed a SQL error that could occur on PostgreSQL. ([#14860](https://github.com/craftcms/cms/pull/14870))
- Fixed a bug where field layout designers were showing redundant field indicators, for fields with hidden labels. ([#14859](https://github.com/craftcms/cms/issues/14859))
- Fixed a bug where field type names weren’t sorted alphabetically when editing an existing field. ([#14858](https://github.com/craftcms/cms/issues/14858))
- Fixed a JavaScript error that could occur when removing elements from an element select input. ([#14873](https://github.com/craftcms/cms/pull/14873))
- Fixed a bug where queue jobs’ progress indicators in the control panel sidebar weren’t fully cleaned up when jobs were finished. ([#14856](https://github.com/craftcms/cms/issues/14856))
- Fixed a bug where errors weren’t getting logged. ([#14863](https://github.com/craftcms/cms/issues/14863))
- Fixed a bug where asset thumbnails could have the wrong aspect ratio. ([#14866](https://github.com/craftcms/cms/issues/14866))
- Fixed an infinite recursion bug that occurred when selecting elements, if no sources were enabled for the selected site. ([#14882](https://github.com/craftcms/cms/issues/14882))

## 5.0.5 - 2024-04-23

- Fixed a bug where the Database Backup utility was present when the `backupCommand` config setting was set to `false`.
- Fixed an error that occurred when running the `db/convert-charset` command, if any tables contained `char` or `varchar` foreign key columns. ([#14815](https://github.com/craftcms/cms/issues/14815))
- Fixed a bug where parsed first/last names could have different casing than the full name that was submitted. ([#14723](https://github.com/craftcms/cms/issues/14723))
- Fixed a bug where `craft\helpers\UrlHelper::isAbsoluteUrl()` was returning `false` for URLs with schemes other than `http` or `https`, such as `mailto` and `tel`. ([#14830](https://github.com/craftcms/cms/issues/14830))
- Fixed a JavaScript error that occurred when opening Live Preview, if an Assets field’s “Upload files” button had been pressed. ([#14832](https://github.com/craftcms/cms/issues/14832))
- Fixed a bug where Twig’s spread operator (`...`) wasn’t working with attribute accessors. ([#14827](https://github.com/craftcms/cms/issues/14827))
- Fixed a bug where element selection modals were only showing the first 100 elements. ([#14790](https://github.com/craftcms/cms/issues/14790))
- Fixed a PHP error that could occur on the Dashboard if any Quick Post widgets hadn’t been saved since before Craft 1.2. ([#14794](https://github.com/craftcms/cms/issues/14794))
- Fixed a bug where double-clicking on an inline Matrix block tab would cause it to expand/collapse. ([#14791](https://github.com/craftcms/cms/issues/14791))
- Fixed a bug where site breadcrumbs weren’t getting hyperlinked for installs with multiple site groups. ([#14802](https://github.com/craftcms/cms/issues/14802))
- Fixed a bug where element conditions were allowing custom field condition rules to be selected multiple times. ([#14809](https://github.com/craftcms/cms/issues/14809))
- Fixed a bug where relational fields within nested Matrix entries weren’t getting loaded via GraphQL. ([#14819](https://github.com/craftcms/cms/issues/14819))
- Fixed an error that occurred when creating an address within an Addresses field on a secondary site. ([#14829](https://github.com/craftcms/cms/issues/14829))
- Fixed a bug where SVG element icons weren’t visible in Safari. ([#14833](https://github.com/craftcms/cms/issues/14833))
- Fixed a bug where element sources were getting text cursors on hover in Safari. ([#14833](https://github.com/craftcms/cms/issues/14833))
- Fixed a bug where “Delete custom source” buttons within Customize Sources modals were getting text cursors on hover.
- Fixed a bug where Matrix fields that weren’t set to show cards in a grid were still getting a grid view when nested entries were created for the first time. ([#14840](https://github.com/craftcms/cms/issues/14840))
- Fixed a bug where related categories and entries weren’t removable when the Categories/Entries field’s “Maintain hierarchy” setting was enabled. ([#14843](https://github.com/craftcms/cms/issues/14843))
- Fixed a bug where Categories and Entries fields were showing the “View Mode” setting when “Maintain hierarchy” was enabled, despite it having no effect. ([#14847](https://github.com/craftcms/cms/pull/14847))

## 5.0.4 - 2024-04-10

- Fixed a bug where element queries with the `relatedTo` param set to a list of element IDs were overly complex.
- Fixed a bug where redundant Matrix block revisions were getting created.
- Fixed a bug where Twig’s spread operator (`...`) wasn’t working when the `preloadSingles` config setting was enabled. ([#14783](https://github.com/craftcms/cms/issues/14783))
- Fixed a bug where Live Preview wasn’t retaining the scroll position properly. ([#14218](https://github.com/craftcms/cms/issues/14218))

## 5.0.3 - 2024-04-09

- Fixed a bug where LTR and RTL characters weren’t getting stripped from sanitized asset filenames. ([#14711](https://github.com/craftcms/cms/issues/14711))
- Fixed a bug where admin table row reordering wasn’t working in Safari. ([#14752](https://github.com/craftcms/cms/issues/14752))
- Fixed a bug where the `utils/fix-field-layout-uids` command wasn’t looking at field layouts defined with a `fieldLayout` key in the project config.
- Fixed a bug where element indexes’ View menus could show the “Sort by” field when the structure view was selected. ([#14780](https://github.com/craftcms/cms/issues/14780))
- Fixed a bug where fields with overridden handles weren’t editable from element indexes. ([#14767](https://github.com/craftcms/cms/issues/14767))
- Fixed a bug where element chips within element cards were getting action menus and drag handles within relation fields. ([#14778](https://github.com/craftcms/cms/issues/14778))
- Fixed a bug where elements could display the wrong nested field value, if the field’s handle was overridden. ([#14767](https://github.com/craftcms/cms/issues/14767))
- Fixed a bug where entries’ Title fields weren’t showing a required indicator. ([#14773](https://github.com/craftcms/cms/issues/14773))

## 5.0.2 - 2024-04-05

- Fixed a bug where `craft\helpers\ElementHelper::siteStatusesForElement()` wasn’t working for soft-deleted elements. ([#14753](https://github.com/craftcms/cms/issues/14753))
- Fixed a bug where the Queue Manager was listing delayed jobs before others. ([#14755](https://github.com/craftcms/cms/discussions/14755))
- Fixed an error that occurred when editing elements without any preview targets. ([#14754](https://github.com/craftcms/cms/issues/14754))
- Fixed a bug where it wasn’t possible to delete global sets when the CKEditor plugin was installed. ([#14757](https://github.com/craftcms/cms/issues/14757))
- Fixed a SQL error that occurred when querying for elements ordered by search score on PostgreSQL. ([#14761](https://github.com/craftcms/cms/issues/14761))

## 5.0.1 - 2024-04-03

- Fixed a “Double-instantiating a checkbox select on an element” JavaScript warning. ([#14707](https://github.com/craftcms/cms/issues/14707))
- Fixed a bug where `craft\cache\DbCache` was attempting to store values beyond the `cache.data` column’s storage capacity.
- Fixed a bug where the Updates utility could include submit buttons without labels for abandoned plugins.
- Fixed a bug where “Admin” rules were available to user conditions in Solo and Team editions.
- Fixed a bug where entries’ “View in a new tab” breadcrumb actions were linking to the canonical entry URL when editing a draft or viewing a revision. ([#14705](https://github.com/craftcms/cms/issues/14705))
- Fixed a bug where Matrix blocks without labels had extra spacing above them in Live Preview. ([#14703](https://github.com/craftcms/cms/issues/14703))
- Fixed an error that occurred if the `collation` database connection setting was set to `utf8_*` on MySQL. ([#14332](https://github.com/craftcms/cms/issues/14332))
- Fixed a bug where element cards could overflow their containers within Live Preview. ([#14710](https://github.com/craftcms/cms/issues/14710))
- Fixed a bug where links within the Queue Manager utility weren’t styled like links. ([#14716](https://github.com/craftcms/cms/issues/14716))
- Fixed a bug where tooltips within element labels caused the element title to be read twice by screen readers.
- Fixed a styling issue when editing an entry without any meta fields. ([#14721](https://github.com/craftcms/cms/issues/14721))
- Fixed a bug where the `_includes/nav.twig` template wasn’t marking nested nav items as selected. ([#14735](https://github.com/craftcms/cms/pull/14735))
- Fixed issues with menu options’ hover styles.
- Fixed a bug where double-clicking on an element’s linked label or action button would cause its slideout to open, in addition to the link/button being activated. ([#14736](https://github.com/craftcms/cms/issues/14736))
- Fixed a bug where system icons whose names ended in numbers weren’t displaying. ([#14740](https://github.com/craftcms/cms/issues/14740))
- Fixed an error that could occur when creating a passkey. ([#14745](https://github.com/craftcms/cms/issues/14745))
- Fixed a bug where the “Utilities” global nav item could get two badge counts.
- Fixed a bug where custom fields whose previous types were missing would lose their values when updating to Craft 5.
- Fixed a bug where Dropdown fields could be marked as invalid on save, if the saved value was invalid and they were initially marked as changed (to the default value) on page load. ([#14738](https://github.com/craftcms/cms/pull/14738))
- Fixed a bug where double-clicking on an element’s label within an element selection modal wasn’t selecting the element. ([#14751](https://github.com/craftcms/cms/issues/14751))

## 5.0.0 - 2024-03-26

### Content Management
- Improved global sidebar styling. ([#14281](https://github.com/craftcms/cms/pull/14281))
- The global sidebar is now collapsible. ([#14281](https://github.com/craftcms/cms/pull/14281))
- It’s now possible to expand and collapse global sidebar items without navigating to them. ([#14313](https://github.com/craftcms/cms/issues/14313), [#14321](https://github.com/craftcms/cms/pull/14321))
- Redesigned the global breadcrumb bar to include quick links to other areas of the control panel, page context menus, and action menus. ([#13902](https://github.com/craftcms/cms/pull/13902))
- All elements can now have thumbnails, provided by Assets fields. ([#12484](https://github.com/craftcms/cms/discussions/12484), [#12706](https://github.com/craftcms/cms/discussions/12706))
- Element indexes and relational fields now have the option to use card views. ([#6024](https://github.com/craftcms/cms/pull/6024))
- Element indexes now support inline editing for some custom field values.
- Asset chips with large thumbnails now truncate long titles, and make the full title visible via a tooltip on hover/focus. ([#14462](https://github.com/craftcms/cms/discussions/14462), [#14502](https://github.com/craftcms/cms/pull/14502))
- Table columns now set a max with to force long lines to be truncated or wrap. ([#14514](https://github.com/craftcms/cms/issues/14514))
- Added the “Show in folder” asset index action, available when searching across subfolders. ([#14227](https://github.com/craftcms/cms/discussions/14227))
- The view states for nested element sources are now managed independently.
- Element chips and cards now include quick action menus. ([#13902](https://github.com/craftcms/cms/pull/13902))
- Entry edit pages now include quick links to other sections’ index sources.
- Asset edit pages now include quick links to other volumes’ index sources.
- Assets’ Alternative Text fields are now translatable. ([#11576](https://github.com/craftcms/cms/issues/11576))
- Entries can now have multiple authors. ([#12380](https://github.com/craftcms/cms/pull/12380))
- Entry chips, cards, and blocks are now tinted according to their entry type’s color. ([#14187](https://github.com/craftcms/cms/pull/14187))
- Quick Post widgets now create entries via slideouts. ([#14228](https://github.com/craftcms/cms/pull/14228))
- Slideout sidebars are now always toggleable; not just when the slideout is too narrow to show the sidebar alongside the content. ([#14418](https://github.com/craftcms/cms/pull/14418))
- Element slideouts now show validation summaries at the top of each tab. ([#14436](https://github.com/craftcms/cms/pull/14436))
- Element slideouts’ “Cancel” buttons now get relabelled as “Close” when editing a provisional draft.
- The “Save as a new entry” action is now available to all users with the “Create entries” permission, and will create a new unpublished draft rather than a fully-saved entry. ([#9577](https://github.com/craftcms/cms/issues/9577), [#10244](https://github.com/craftcms/cms/discussions/10244))
- Entry conditions can now have a “Matrix field” rule. ([#13794](https://github.com/craftcms/cms/discussions/13794))
- Money field condition rules now use money inputs. ([#14148](https://github.com/craftcms/cms/pull/14148))
- Inline-editable Matrix blocks now support multiple tabs. ([#8500](https://github.com/craftcms/cms/discussions/8500), [#14139](https://github.com/craftcms/cms/issues/14139))
- Inline-editable Matrix blocks have been redesigned to be visually lighter. ([#14187](https://github.com/craftcms/cms/pull/14187))
- Inline-editable Matrix blocks now include “Open in a new tab” action items.
- Matrix fields set to the inline-editable blocks view mode no longer show inline entry-creation buttons unless there’s a single entry type. ([#14187](https://github.com/craftcms/cms/pull/14187))
- Selected elements within relational fields now include a dedicated drag handle.
- Selected assets within Assets fields no longer open the file preview modal when their thumbnail is clicked on. The “Preview file” quick action, or the <kbd>Shift</kbd> + <kbd>Spacebar</kbd> keyboard shortcut, can be used instead.
- Improved the styling of element chips.
- Improved checkbox-style deselection behavior for control panel items, to account for double-clicks.
- Table views are no longer available for element indexes on mobile.
- Added the “Address Line 3” address field. ([#14318](https://github.com/craftcms/cms/discussions/14318))
- Address conditions now have “Address Line 1”, “Address Line 2”, “Address Line 3”, “Administrative Area”, “Country”, “Dependent Locality”, “First Name”, “Full Name”, “Last Name”, “Locality”, “Organization Tax ID”, “Organization”, “Postal Code”, and “Sorting Code” rules.
- Added live conditional field support to user edit pages and inline-editable Matrix blocks. ([#14115](https://github.com/craftcms/cms/pull/14115), [#14223](https://github.com/craftcms/cms/pull/14223))
- Earth icons are now localized based on the system time zone.

### User Management
- Added two-step verification support, with built-in “Authenticator App” (TOTP) and “Recovery Codes” methods. Additional methods can be provided by plugins.
- Added a “Require Two-Step Verification” system setting, which can be set to “All users”, “Admins”, and individual user groups.
- Added passkey support (authentication via fingerprint or facial recognition).
- User account settings are now split into “Profile”, “Addresses”, and “Permissions” pages, plus “Password & Verification” and “Passkeys” pages when editing one’s own account.
- Users’ “Username”, “Full Name”, “Photo”, and “Email” native fields can now be managed via the user field layout, and now show up alongside custom fields within user slideouts.
- Users with more than 50 addresses will now display them as a paginated element index.
- New users are now created in an unpublished draft state, so adding a user photo, addresses, and permissions can each be done before the user is fully saved.
- The login page now includes a “Sign in with a passkey” button.
- The login modal and elevated session modal have been redesigned to be consistent with the login page.
- User sessions are now treated as elevated immediately after login, per the `elevatedSessionDuration` config setting.

### Accessibility
- Added the “Disable autofocus” user accessibility preference. ([#12921](https://github.com/craftcms/cms/discussions/12921))
- Improved source item navigation for screen readers. ([#12054](https://github.com/craftcms/cms/pull/12054))
- Content tab menus are now implemented as disclosure menus. ([#12963](https://github.com/craftcms/cms/pull/12963))
- Element selection modals now show checkboxes for selectable elements.
- Elements within relational fields are no longer focusable at the container level.
- Relational fields now use the proper list semantics.
- Improved the accessibility of the login page, login modal, and elevated session modal.
- Improved the accessibility of element indexes. ([#14120](https://github.com/craftcms/cms/pull/14120), [#12286](https://github.com/craftcms/cms/pull/12286))
- Selected elements within relational fields now include “Move up/down” or “Move forward/backward” in their action menus.
- Improved the accessibility of time zone fields.
- Improved the accessibility of form alternative action menus.
- Improved the accessibility of Matrix fields with the “inline-editable blocks” view mode. ([#14187](https://github.com/craftcms/cms/pull/14187))
- Improved the accessibility of the global nav. ([#14240](https://github.com/craftcms/cms/pull/14240))Improved the accessibility of the global nav. ([#14240](https://github.com/craftcms/cms/pull/14240))
- Improved the accessibility of layout tabs. ([#14215](https://github.com/craftcms/cms/pull/14215))
- Improved the accessibility of overflow tab menus. ([#14214](https://github.com/craftcms/cms/pull/14214))
- Increased the hit area for range select options.
- Improved the accessibility of the global sidebar. ([#14335](https://github.com/craftcms/cms/pull/14335))

### Administration
- Added the Team edition.
- Added the “Color” entry type setting. ([#14187](https://github.com/craftcms/cms/pull/14187))
- Added the “Icon” entry type setting. ([#14169](https://github.com/craftcms/cms/pull/14169))
- Added the “Addresses” field type. ([#11438](https://github.com/craftcms/cms/discussions/11438))
- Added the “Icon” field type. ([#14169](https://github.com/craftcms/cms/pull/14169))
- Field layouts can now designate an Assets field as the source for elements’ thumbnails. ([#12484](https://github.com/craftcms/cms/discussions/12484), [#12706](https://github.com/craftcms/cms/discussions/12706))
- Field layouts can now choose to include previewable fields’ content in element cards. ([#12484](https://github.com/craftcms/cms/discussions/12484), [#6024](https://github.com/craftcms/cms/pull/6024))
- Field layouts can now override custom fields’ handles.
- Field Layout Designers now hide the component library sidebar in favor of “Add” disclosure menus, when they’re too narrow to show the sidebar alongside configured tabs. ([#14411](https://github.com/craftcms/cms/pull/14411))
- Most custom fields can now be included multiple times within the same field layout. ([#8497](https://github.com/craftcms/cms/discussions/8497))
- Sections now have a “Max Authors” setting. ([#12380](https://github.com/craftcms/cms/pull/12380))
- Entry types are now managed independently of sections.
- Entry types are no longer required to have a Title Format, if the Title field isn’t shown.
- Entry types now have a “Show the Slug field” setting. ([#13799](https://github.com/craftcms/cms/discussions/13799))
- Entry type and field edit pages now list their usages. ([#14397](https://github.com/craftcms/cms/pull/14397))
- Sites’ Language settings can now be set to environment variables. ([#14235](https://github.com/craftcms/cms/pull/14235), [#14135](https://github.com/craftcms/cms/discussions/14135))
- Matrix fields now manage nested entries, rather than Matrix blocks. During the upgrade, existing Matrix block types will be converted to entry types; their nested fields will be made global; and Matrix blocks will be converted to entries.
- Matrix fields now have “Entry URI Format” and “Template” settings for each site.
- Matrix fields now have a “View Mode” setting, giving admins the choice to display nested entries as cards, inline-editable blocks, or an embedded element index.
- Matrix fields now require the owner element to be saved before they can be edited.
- Matrix fields now have a “‘New’ Button Label” setting. ([#14573](https://github.com/craftcms/cms/issues/14573))
- Relational fields’ “Selection Label” setting has been relabelled as “‘Add’ Button Label”.
- Added support for inline field creation and editing within field layout designers. ([#14260](https://github.com/craftcms/cms/pull/14260))
- Layout elements within field layout designers now have action menus. ([#14260](https://github.com/craftcms/cms/pull/14260))
- The Fields and Entry Types index pages now have a search bar. ([#13961](https://github.com/craftcms/cms/discussions/13961), [#14126](https://github.com/craftcms/cms/pull/14126))
- Field types now have icons. ([#14267](https://github.com/craftcms/cms/pull/14267))
- The address field layout is now accessed via **Settings** → **Addresses**.
- Volumes now have a “Subpath” setting, and can reuse filesystems so long as the subpaths don’t overlap. ([#11044](https://github.com/craftcms/cms/discussions/11044))
- Volumes now have an “Alternative Text Translation Method” setting. ([#11576](https://github.com/craftcms/cms/issues/11576))
- Added support for defining custom locale aliases, via a new `localeAliases` config setting. ([#12705](https://github.com/craftcms/cms/pull/12705))
- Added support for element partial templates. ([#14284](https://github.com/craftcms/cms/pull/14284))
- Added the `partialTemplatesPath` config setting. ([#14284](https://github.com/craftcms/cms/pull/14284))
- Added the `tempAssetUploadFs` config setting. ([#13957](https://github.com/craftcms/cms/pull/13957))
- Removed the concept of field groups.
- Removed the “Temp Uploads Location” asset setting. ([#13957](https://github.com/craftcms/cms/pull/13957))
- Added the `utils/prune-orphaned-entries` command. ([#14154](https://github.com/craftcms/cms/pull/14154))
- `entrify/*` commands now ask if an entry type already exists for the section.
- The `resave/entries` command now accepts a `--field` option.
- The `up`, `migrate/up`, and `migrate/all` commands no longer overwrite pending project config YAML changes, if new project config changes were made by migrations.
- Removed the `--force` option from the `up` command. `--isolated=0` should be used instead. ([#14270](https://github.com/craftcms/cms/pull/14270))
- Removed the `resave/matrix-blocks` command.

### Development
- Entry type names and handles must now be unique globally, rather than just within a single section. Existing entry type names and handles will be renamed automatically where needed, to ensure uniqueness.
- Assets, categories, entries, and tags now support eager-loading paths prefixed with a field layout provider’s handle (e.g. `myEntryType:myField`).
- Element queries now have an `eagerly` param, which can be used to lazily eager-load the resulting elements for all peer elements, when `all()`, `collect()`, `one()`, `nth()`, or `count()` is called.
- Element queries now have an `inBulkOp` param, which limits the results to elements which were involved in a bulk operation. ([#14032](https://github.com/craftcms/cms/pull/14032))
- Address queries now have `addressLine1`, `addressLine2`, `addressLine3`, `administrativeArea`, `countryCode`, `dependentLocality`, `firstName`, `fullName`, `lastName`, `locality`, `organizationTaxId`, `organization`, `postalCode`, and `sortingCode` params.
- Entry queries now have `field`, `fieldId`, `primaryOwner`, `primaryOwnerId`, `owner`, `ownerId`, `allowOwnerDrafts`, and `allowOwnerRevisions` params.
- Entry queries’ `authorId` params now support passing multiple IDs prefixed with `and`, to fetch entries with multiple listed authors.
- User queries now have an `authorOf` param.
- Nested addresses are now cached by their field ID, and address queries now register cache tags based on their `field` and `fieldId` params.
- Nested entries are now cached by their field ID, and entry queries now register cache tags based on their `field` and `fieldId` params.
- GraphQL schemas can now include queries and mutations for nested entries (e.g. within Matrix or CKEditor fields) directly. ([#14366](https://github.com/craftcms/cms/pull/14366))
- Added the `fieldId`, `fieldHandle`, `ownerId`, and `sortOrder` entry GraphQL fields. ([#14366](https://github.com/craftcms/cms/pull/14366))
- Entries’ GraphQL type names are now formatted as `<entryTypeHandle>_Entry`, and are no longer prefixed with their section’s handle. (That goes for Matrix-nested entries as well.)
- Entries now have `author` and `authorIds` GraphQL field.
- Matrix fields’ GraphQL mutation types now expect nested entries to be defined by an `entries` field rather than `blocks`.
- Added the `entryType()` and `fieldValueSql()` Twig functions. ([#14557](https://github.com/craftcms/cms/discussions/14557))
- Added the `|firstWhere` and `|flatten` Twig filters.
- Removed the `craft.matrixBlocks()` Twig function. `craft.entries()` should be used instead.
- Controller actions which require a `POST` request will now respond with a 405 error code if another request method is used. ([#13397](https://github.com/craftcms/cms/discussions/13397))

### Extensibility
- Elements now store their content in an `elements_sites.content` column as JSON, rather than across multiple columns in a `content` table. ([#2009](https://github.com/craftcms/cms/issues/2009), [#4308](https://github.com/craftcms/cms/issues/4308), [#7221](https://github.com/craftcms/cms/issues/7221), [#7750](https://github.com/craftcms/cms/issues/7750), [#12954](https://github.com/craftcms/cms/issues/12954))
- Slugs are no longer required on elements that don’t have a URI format.
- Element types’ `fieldLayouts()` and `defineFieldLayouts()` methods’ `$source` arguments must now accept `null` values.
- All element types can now support eager-loading paths prefixed with a field layout provider’s handle (e.g. `myEntryType:myField`), by implementing `craft\base\FieldLayoutProviderInterface` on the field layout provider class, and ensuring that `defineFieldLayouts()` is returning field layouts via their providers.
- All core element query param methods now return `static` instead of `self`. ([#11868](https://github.com/craftcms/cms/pull/11868))
- Migrations that modify the project config no longer need to worry about whether the same changes were already applied to the incoming project config YAML files.
- Selectize menus no longer apply special styling to options with the value `new`. The `_includes/forms/selectize.twig` control panel template should be used instead (or `craft\helpers\Cp::selectizeHtml()`/`selectizeFieldHtml()`), which will append an styled “Add” option when `addOptionFn` and `addOptionLabel` settings are passed. ([#11946](https://github.com/craftcms/cms/issues/11946))
- Added the `chip()`, `customSelect()`, `disclosureMenu()`, `elementCard()`, `elementChip()`, `elementIndex()`, `iconSvg()`, and `siteMenuItems()` global functions for control panel templates.
- Added the `colorSelect`, `colorSelectField`, `customSelect`, `customSelectField`, `languageMenu`, and `languageMenuField` form macros.
- The `assets/move-asset` and `assets/move-folder` actions no longer include `success` keys in responses. ([#12159](https://github.com/craftcms/cms/pull/12159))
- The `assets/upload` controller action now includes `errors` object in failure responses. ([#12159](https://github.com/craftcms/cms/pull/12159))
- Element action triggers’ `validateSelection()` and `activate()` methods are now passed an `elementIndex` argument, with a reference to the trigger’s corresponding element index.
- Element search scores set on `craft\events\SearchEvent::$scores` by `craft\services\Search::EVENT_AFTER_SEARCH` or `EVENT_BEFORE_SCORE_RESULTS` now must be indexed by element ID and site ID (e.g. `'100-1'`).
- Added `craft\auth\methods\AuthMethodInterface`.
- Added `craft\auth\methods\BaseAuthMethod`.
- Added `craft\auth\methods\RecoveryCodes`.
- Added `craft\auth\methods\TOTP`.
- Added `craft\auth\passkeys\CredentialRepository`.
- Added `craft\base\Actionable`. ([#14169](https://github.com/craftcms/cms/pull/14169))
- Added `craft\base\ApplicationTrait::$edition`.
- Added `craft\base\ApplicationTrait::getAuth()`.
- Added `craft\base\Chippable`. ([#14169](https://github.com/craftcms/cms/pull/14169))
- Added `craft\base\Colorable`. ([#14187](https://github.com/craftcms/cms/pull/14187))
- Added `craft\base\CpEditable`.
- Added `craft\base\Element::EVENT_DEFINE_ACTION_MENU_ITEMS`.
- Added `craft\base\Element::EVENT_DEFINE_INLINE_ATTRIBUTE_INPUT_HTML`.
- Added `craft\base\Element::crumbs()`.
- Added `craft\base\Element::destructiveActionMenuItems()`.
- Added `craft\base\Element::inlineAttributeInputHtml()`.
- Added `craft\base\Element::render()`. ([#14284](https://github.com/craftcms/cms/pull/14284))
- Added `craft\base\Element::safeActionMenuItems()`.
- Added `craft\base\Element::shouldValidateTitle()`.
- Added `craft\base\ElementContainerFieldInterface`, which should be implemented by fields which contain nested elements, such as Matrix.
- Added `craft\base\ElementInterface::canDuplicateAsDraft()`.
- Added `craft\base\ElementInterface::getActionMenuItems()`.
- Added `craft\base\ElementInterface::getCardBodyHtml()`.
- Added `craft\base\ElementInterface::getChipLabelHtml()`.
- Added `craft\base\ElementInterface::getCrumbs()`.
- Added `craft\base\ElementInterface::getInlineAttributeInputHtml()`.
- Added `craft\base\ElementInterface::hasDrafts()`.
- Added `craft\base\ElementInterface::hasThumbs()`.
- Added `craft\base\ElementInterface::setAttributesFromRequest()`.
- Added `craft\base\ElementInterface::setAttributesFromRequest()`.
- Added `craft\base\ElementInterface::setLazyEagerLoadedElements()`.
- Added `craft\base\ElementTrait::$deletedWithOwner`.
- Added `craft\base\ElementTrait::$eagerLoadInfo`.
- Added `craft\base\ElementTrait::$elementQueryResult`.
- Added `craft\base\ElementTrait::$forceSave`.
- Added `craft\base\ElementTrait::$propagatingFrom`.
- Added `craft\base\Field::valueSql()`.
- Added `craft\base\FieldInterface::dbType()`, which defines the type(s) of values the field will store in the `elements_sites.content` column (if any).
- Added `craft\base\FieldInterface::getValueSql()`.
- Added `craft\base\FieldInterface::icon()`.
- Added `craft\base\FieldInterface::isMultiInstance()`.
- Added `craft\base\FieldInterface::queryCondition()`, which accepts an element query param value and returns the corresponding query condition.
- Added `craft\base\FieldLayoutComponent::hasSettings()`.
- Added `craft\base\FieldLayoutElement::isMultiInstance()`.
- Added `craft\base\FieldLayoutProviderInterface::getHandle()`.
- Added `craft\base\FieldTrait::$layoutElement`.
- Added `craft\base\Iconic`. ([#14169](https://github.com/craftcms/cms/pull/14169))
- Added `craft\base\Identifiable`. ([#14169](https://github.com/craftcms/cms/pull/14169))
- Added `craft\base\InlineEditableFieldInterface`.
- Added `craft\base\NestedElementInterface`, which should be implemented by element types which could be nested by other elements.
- Added `craft\base\NestedElementTrait`.
- Added `craft\base\Statusable`. ([#14169](https://github.com/craftcms/cms/pull/14169))
- Added `craft\base\ThumbableFieldInterface`.
- Added `craft\base\Thumbable`. ([#14169](https://github.com/craftcms/cms/pull/14169))
- Added `craft\base\conditions\ConditionInterface::createConditionRule()`.
- Added `craft\behaviors\EventBehavior`.
- Added `craft\controllers\EntryTypesController`.
- Added `craft\db\CallbackExpressionBuilder`.
- Added `craft\db\CallbackExpression`.
- Added `craft\db\Connection::getIsMaria()`.
- Added `craft\db\QueryParam`.
- Added `craft\db\Table::ELEMENTS_OWNERS`.
- Added `craft\db\Table::SECTIONS_ENTRYTYPES`.
- Added `craft\db\mysql\ColumnSchema::$collation`.
- Added `craft\db\mysql\QueryBuilder::jsonContains()`.
- Added `craft\db\mysql\QueryBuilder::jsonExtract()`.
- Added `craft\db\mysql\Schema::supportsMb4()`.
- Added `craft\db\pgsql\QueryBuilder::jsonContains()`.
- Added `craft\db\pgsql\QueryBuilder::jsonExtract()`.
- Added `craft\db\pgsql\Schema::supportsMb4()`.
- Added `craft\elements\Address::GQL_TYPE_NAME`.
- Added `craft\elements\Asset::gqlTypeName()`.
- Added `craft\elements\Category::gqlTypeName()`.
- Added `craft\elements\ElementCollection::render()`. ([#14284](https://github.com/craftcms/cms/pull/14284))
- Added `craft\elements\Entry::$collapsed`.
- Added `craft\elements\Entry::$dirty`.
- Added `craft\elements\Entry::gqlTypeName()`.
- Added `craft\elements\Entry::setOwner()`.
- Added `craft\elements\NestedElementManager`.
- Added `craft\elements\Tag::gqlTypeName()`.
- Added `craft\elements\User::GQL_TYPE_NAME`.
- Added `craft\elements\User::authenticateWithPasskey()`.
- Added `craft\elements\User::canRegisterUsers()`.
- Added `craft\elements\conditions\ElementConditionInterface::getFieldLayouts()`.
- Added `craft\elements\conditions\addresses\AddressLine1ConditionRule`.
- Added `craft\elements\conditions\addresses\AddressLine2ConditionRule`.
- Added `craft\elements\conditions\addresses\AddressLine3ConditionRule`.
- Added `craft\elements\conditions\addresses\AdministrativeAreaConditionRule`.
- Added `craft\elements\conditions\addresses\CountryConditionRule`.
- Added `craft\elements\conditions\addresses\DependentLocalityConditionRule`.
- Added `craft\elements\conditions\addresses\FullNameConditionRule`.
- Added `craft\elements\conditions\addresses\LocalityConditionRule`.
- Added `craft\elements\conditions\addresses\OrganizationConditionRule`.
- Added `craft\elements\conditions\addresses\OrganizationTaxIdConditionRule`.
- Added `craft\elements\conditions\addresses\PostalCodeConditionRule`.
- Added `craft\elements\conditions\addresses\SortingCodeConditionRule`.
- Added `craft\elements\conditions\entries\MatrixFieldConditionRule`.
- Added `craft\elements\db\EagerLoadInfo`.
- Added `craft\elements\db\EagerLoadPlan::$lazy`.
- Added `craft\elements\db\ElementQuery::$eagerLoadAlias`.
- Added `craft\elements\db\ElementQuery::$eagerLoadHandle`.
- Added `craft\elements\db\ElementQueryInterface::eagerly()`.
- Added `craft\elements\db\ElementQueryInterface::fieldLayouts()`.
- Added `craft\elements\db\ElementQueryInterface::prepForEagerLoading()`.
- Added `craft\elements\db\ElementQueryInterface::wasCountEagerLoaded()`.
- Added `craft\elements\db\ElementQueryInterface::wasEagerLoaded()`.
- Added `craft\enums\AttributeStatus`.
- Added `craft\enums\CmsEdition`.
- Added `craft\enums\Color`. ([#14187](https://github.com/craftcms/cms/pull/14187))
- Added `craft\enums\ElementIndexViewMode`.
- Added `craft\enums\PropagationMethod`.
- Added `craft\enums\TimePeriod`.
- Added `craft\events\BulkElementsEvent`.
- Added `craft\events\BulkOpEvent`. ([#14032](https://github.com/craftcms/cms/pull/14032))
- Added `craft\events\DefineEntryTypesForFieldEvent`.
- Added `craft\events\DefineFieldHtmlEvent::$inline`.
- Added `craft\events\DuplicateNestedElementsEvent`.
- Added `craft\events\SetEagerLoadedElementsEvent::$plan`.
- Added `craft\fieldlayoutelements\BaseField::$includeInCards`.
- Added `craft\fieldlayoutelements\BaseField::$providesThumbs`.
- Added `craft\fieldlayoutelements\BaseField::previewHtml()`.
- Added `craft\fieldlayoutelements\BaseField::previewable()`.
- Added `craft\fieldlayoutelements\BaseField::selectorIcon()`.
- Added `craft\fieldlayoutelements\BaseField::thumbHtml()`.
- Added `craft\fieldlayoutelements\BaseField::thumbable()`.
- Added `craft\fieldlayoutelements\CustomField::$handle`.
- Added `craft\fieldlayoutelements\CustomField::getOriginalHandle()`.
- Added `craft\fieldlayoutelements\TextField::inputAttributes()`.
- Added `craft\fieldlayoutelements\users\EmailField`.
- Added `craft\fieldlayoutelements\users\FullNameField`.
- Added `craft\fieldlayoutelements\users\PhotoField`.
- Added `craft\fieldlayoutelements\users\UsernameField`.
- Added `craft\fields\Addresses`.
- Added `craft\fields\Matrix::EVENT_DEFINE_ENTRY_TYPES`.
- Added `craft\fields\Matrix::getEntryTypes()`.
- Added `craft\fields\Matrix::getEntryTypesForField()`.
- Added `craft\fields\Matrix::getSupportedSitesForElement()`.
- Added `craft\fields\Matrix::setEntryTypes()`.
- Added `craft\fields\Matrix::supportedSiteIds()`.
- Added `craft\fields\Money::currencyLabel()`.
- Added `craft\fields\Money::currencyLabel()`.
- Added `craft\fields\Money::subunits()`.
- Added `craft\fields\Money::subunits()`.
- Added `craft\fields\conditions\FieldConditionRuleTrait::fieldInstances()`.
- Added `craft\fields\conditions\FieldConditionRuleTrait::setLayoutElementUid()`.
- Added `craft\fields\conditions\MoneyFieldConditionRule`.
- Added `craft\fields\conditions\MoneyFieldConditionRule`.
- Added `craft\helpers\App::isWindows()`.
- Added `craft\helpers\App::silence()`.
- Added `craft\helpers\ArrayHelper::lastValue()`.
- Added `craft\helpers\Cp::CHIP_SIZE_LARGE`.
- Added `craft\helpers\Cp::CHIP_SIZE_SMALL`.
- Added `craft\helpers\Cp::checkboxGroupFieldHtml()`.
- Added `craft\helpers\Cp::checkboxGroupHtml()`.
- Added `craft\helpers\Cp::chipHtml()`.
- Added `craft\helpers\Cp::colorSelectFieldHtml()`.
- Added `craft\helpers\Cp::customSelectFieldHtml()`. ([#14169](https://github.com/craftcms/cms/pull/14169))
- Added `craft\helpers\Cp::customSelectHtml()`. ([#14169](https://github.com/craftcms/cms/pull/14169))
- Added `craft\helpers\Cp::disclosureMenu()`.
- Added `craft\helpers\Cp::earthIcon()`. ([#14169](https://github.com/craftcms/cms/pull/14169))
- Added `craft\helpers\Cp::elementCardHtml()`.
- Added `craft\helpers\Cp::elementChipHtml()`.
- Added `craft\helpers\Cp::elementIndexHtml()`.
- Added `craft\helpers\Cp::entryTypeSelectFieldHtml()`. ([#14169](https://github.com/craftcms/cms/pull/14169))
- Added `craft\helpers\Cp::entryTypeSelectHtml()`. ([#14169](https://github.com/craftcms/cms/pull/14169))
- Added `craft\helpers\Cp::fallbackIconSvg()`. ([#14169](https://github.com/craftcms/cms/pull/14169))
- Added `craft\helpers\Cp::iconPickerFieldHtml()`. ([#14169](https://github.com/craftcms/cms/pull/14169))
- Added `craft\helpers\Cp::iconPickerHtml()`. ([#14169](https://github.com/craftcms/cms/pull/14169))
- Added `craft\helpers\Cp::iconSvg()`. ([#14169](https://github.com/craftcms/cms/pull/14169))
- Added `craft\helpers\Cp::layoutElementSelectorHtml()`.
- Added `craft\helpers\Cp::menuItem()`. ([#14169](https://github.com/craftcms/cms/pull/14169))
- Added `craft\helpers\Cp::moneyFieldHtml()`.
- Added `craft\helpers\Cp::moneyInputHtml()`.
- Added `craft\helpers\Cp::normalizeMenuItems()`.
- Added `craft\helpers\Cp::siteMenuItems()`.
- Added `craft\helpers\Db::defaultCollation()`.
- Added `craft\helpers\Db::prepareForJsonColumn()`.
- Added `craft\helpers\ElementHelper::actionConfig()`.
- Added `craft\helpers\ElementHelper::addElementEditorUrlParams()`.
- Added `craft\helpers\ElementHelper::elementEditorUrl()`.
- Added `craft\helpers\ElementHelper::renderElements()`. ([#14284](https://github.com/craftcms/cms/pull/14284))
- Added `craft\helpers\ElementHelper::rootElementIfCanonical()`.
- Added `craft\helpers\Gql::getSchemaContainedSections()`.
- Added `craft\helpers\Json::detectIndent()`.
- Added `craft\helpers\Json::encodeToFile()`.
- Added `craft\helpers\ProjectConfig::ensureAllEntryTypesProcessed()`.
- Added `craft\i18n\Locale::$aliasOf`.
- Added `craft\i18n\Locale::setDisplayName()`.
- Added `craft\log\Dispatcher::getDefaultTarget()`. ([#14283](https://github.com/craftcms/cms/pull/14283))
- Added `craft\migrations\BaseContentRefactorMigration`.
- Added `craft\models\EntryType::$color`.
- Added `craft\models\EntryType::findUsages()`.
- Added `craft\models\FieldLayout::getCardBodyFields()`.
- Added `craft\models\FieldLayout::getElementByUid()`.
- Added `craft\models\FieldLayout::getFieldById()`.
- Added `craft\models\FieldLayout::getFieldByUid()`.
- Added `craft\models\FieldLayout::getThumbField()`.
- Added `craft\models\FsListing::getAdjustedUri()`.
- Added `craft\models\Section::getCpEditUrl()`.
- Added `craft\models\Site::getLanguage()`.
- Added `craft\models\Site::setLanguage()`.
- Added `craft\models\Volume::$altTranslationKeyFormat`.
- Added `craft\models\Volume::$altTranslationMethod`.
- Added `craft\models\Volume::getSubpath()`.
- Added `craft\models\Volume::setSubpath()`.
- Added `craft\queue\BaseBatchedElementJob`. ([#14032](https://github.com/craftcms/cms/pull/14032))
- Added `craft\queue\BaseBatchedJob::after()`.
- Added `craft\queue\BaseBatchedJob::afterBatch()`.
- Added `craft\queue\BaseBatchedJob::before()`.
- Added `craft\queue\BaseBatchedJob::beforeBatch()`.
- Added `craft\services\Auth`.
- Added `craft\services\Elements::EVENT_AUTHORIZE_DUPLICATE_AS_DRAFT`.
- Added `craft\services\Elements::canDuplicateAsDraft()`.
- Added `craft\services\Entries::deleteEntryType()`.
- Added `craft\services\Entries::deleteEntryTypeById()`.
- Added `craft\services\Entries::deleteSection()`.
- Added `craft\services\Entries::deleteSectionById()`.
- Added `craft\services\Entries::getAllEntryTypes()`.
- Added `craft\services\Entries::getAllSectionIds()`.
- Added `craft\services\Entries::getAllSections()`.
- Added `craft\services\Entries::getEditableSectionIds()`.
- Added `craft\services\Entries::getEditableSections()`.
- Added `craft\services\Entries::getEntryTypeByHandle()`.
- Added `craft\services\Entries::getEntryTypeById()`.
- Added `craft\services\Entries::getEntryTypesBySectionId()`.
- Added `craft\services\Entries::getSectionByHandle()`.
- Added `craft\services\Entries::getSectionById()`.
- Added `craft\services\Entries::getSectionByUid()`.
- Added `craft\services\Entries::getSectionsByType()`.
- Added `craft\services\Entries::getTotalEditableSections()`.
- Added `craft\services\Entries::getTotalSections()`.
- Added `craft\services\Entries::refreshEntryTypes()`.
- Added `craft\services\Entries::saveSection()`.
- Added `craft\services\Fields::$fieldContext`, which replaces `craft\services\Content::$fieldContext`.
- Added `craft\services\Fields::EVENT_REGISTER_NESTED_ENTRY_FIELD_TYPES`.
- Added `craft\services\Fields::findFieldUsages()`.
- Added `craft\services\Fields::getAllLayouts()`.
- Added `craft\services\Fields::getNestedEntryFieldTypes()`.
- Added `craft\services\Gql::defineContentArgumentsForFieldLayouts()`.
- Added `craft\services\Gql::defineContentArgumentsForFields()`.
- Added `craft\services\Gql::getOrSetContentArguments()`.
- Added `craft\services\ProjectConfig::find()`.
- Added `craft\services\ProjectConfig::flush()`.
- Added `craft\services\ProjectConfig::writeYamlFiles()`.
- Added `craft\services\Sites::$maxSites`. ([#14307](https://github.com/craftcms/cms/pull/14307))
- Added `craft\services\Sites::getRemainingSites()`. ([#14307](https://github.com/craftcms/cms/pull/14307))
- Added `craft\servics\Users::canCreateUsers()`.
- Added `craft\web\Controller::asCpModal()`.
- Added `craft\web\CpModalResponseBehavior`.
- Added `craft\web\CpModalResponseFormatter`.
- Added `craft\web\CpScreenResponseBehavior::$actionMenuItems`.
- Added `craft\web\CpScreenResponseBehavior::$contextMenuItems`.
- Added `craft\web\CpScreenResponseBehavior::$selectableSites`.
- Added `craft\web\CpScreenResponseBehavior::$site`.
- Added `craft\web\CpScreenResponseBehavior::actionMenuItems()`.
- Added `craft\web\CpScreenResponseBehavior::contextMenuItems()`.
- Added `craft\web\CpScreenResponseBehavior::selectableSites()`.
- Added `craft\web\CpScreenResponseBehavior::site()`.
- Added `craft\web\Request::getQueryParamsWithoutPath()`.
- Added `craft\web\twig\variables\Cp::getEntryTypeOptions()`.
- Added `craft\base\PluginTrait::$minCmsEdition`.
- Renamed `craft\base\BlockElementInterface` to `NestedElementInterface`, and added the `getField()`, `getSortOrder()`, and `setOwner()` methods to it.
- Renamed `craft\base\Element::EVENT_SET_TABLE_ATTRIBUTE_HTML` to `EVENT_DEFINE_ATTRIBUTE_HTML`.
- Renamed `craft\base\Element::getHasCheckeredThumb()` to `hasCheckeredThumb()` and made it protected.
- Renamed `craft\base\Element::getHasRoundedThumb()` to `hasRoundedThumb()` and made it protected.
- Renamed `craft\base\Element::getThumbAlt()` to `thumbAlt()` and made it protected.
- Renamed `craft\base\Element::getThumbUrl()` to `thumbUrl()` and made it protected.
- Renamed `craft\base\Element::tableAttributeHtml()` to `attributeHtml()`.
- Renamed `craft\base\ElementInterface::getTableAttributeHtml()` to `getAttributeHtml()`.
- Renamed `craft\base\FieldInterface::valueType()` to `phpType()`.
- Renamed `craft\base\PreviewableFieldInterface::getTableAttributeHtml()` to `getPreviewHtml()`.
- Renamed `craft\base\UtilityInterface::iconPath()` to `icon()`, which can now return a system icon name. ([#14169](https://github.com/craftcms/cms/pull/14169))
- Renamed `craft\base\conditions\BaseCondition::EVENT_REGISTER_CONDITION_RULE_TYPES` to `EVENT_REGISTER_CONDITION_RULES`.
- Renamed `craft\base\conditions\BaseCondition::conditionRuleTypes()` to `selectableConditionRules()`.
- Renamed `craft\events\BatchElementActionEvent` to `MultiElementActionEvent`.
- Renamed `craft\events\RegisterConditionRuleTypesEvent` to `RegisterConditionRulesEvent`, and its `$conditionRuleTypes` property has been renamed to `$conditionRules`.
- Renamed `craft\events\SetElementTableAttributeHtmlEvent` to `DefineAttributeHtmlEvent`.
- Renamed `craft\fields\BaseRelationField::tableAttributeHtml()` to `previewHtml()`, and it now accepts an `ElementCollection` argument, rather than `Collection`.
- Renamed `craft\fields\Matrix::$maxBlocks` to `$maxEntries`.
- Renamed `craft\fields\Matrix::$minBlocks` to `$minEntries`.
- Renamed `craft\helpers\MailerHelper\EVENT_REGISTER_MAILER_TRANSPORT_TYPES` to `EVENT_REGISTER_MAILER_TRANSPORTS`.
- Renamed `craft\log\Dispatcher::getTargets()` to `getDefaultTargets()`. ([#14283](https://github.com/craftcms/cms/pull/14283))
- Renamed `craft\services\Addresses::getLayout()` to `getFieldLayout()`.
- Renamed `craft\services\Addresses::saveLayout()` to `saveFieldLayout()`.
- Renamed `craft\services\Utilities::EVENT_REGISTER_UTILITY_TYPES` to `EVENT_REGISTER_UTILITIES`.
- Renamed `craft\web\CpScreenResponseBehavior::$additionalButtons()` and `additionalButtons()` to `$additionalButtonsHtml` and `additionalButtonsHtml()`. ([#13037](https://github.com/craftcms/cms/pull/13037))
- Renamed `craft\web\CpScreenResponseBehavior::$content()` and `content()` to `$contentHtml` and `contentHtml()`. ([#13037](https://github.com/craftcms/cms/pull/13037))
- Renamed `craft\web\CpScreenResponseBehavior::$contextMenu()` and `contextMenu()` to `$contextMenuHtml` and `contextMenuHtml()`. ([#13037](https://github.com/craftcms/cms/pull/13037))
- Renamed `craft\web\CpScreenResponseBehavior::$notice()` and `notice()` to `$noticeHtml` and `noticeHtml()`. ([#13037](https://github.com/craftcms/cms/pull/13037))
- Renamed `craft\web\CpScreenResponseBehavior::$pageSidebar()` and `pageSidebar()` to `$pageSidebarHtml` and `pageSidebarHtml()`. ([#13037](https://github.com/craftcms/cms/pull/13037))
- Renamed `craft\web\CpScreenResponseBehavior::$sidebar()` and `sidebar()` to `$metaSidebarHtml` and `metaSidebarHtml()`. ([#13037](https://github.com/craftcms/cms/pull/13037))
- `craft\base\ApplicationTrait::getLicensedEdition()` now returns a `craft\enums\CmsEdition` case or `null`.
- `craft\base\ApplicationTrait::requireEdition()` now accepts a `craft\enums\CmsEdition` case or an integer.
- `craft\base\ApplicationTrait::setEdition()` now accepts a `craft\enums\CmsEdition` case or an integer.
- `craft\base\BaseFsInterface::renameFile()` and `copyFile()` now have a `$config` argument. ([#14147](https://github.com/craftcms/cms/pull/14147))
- `craft\base\ConfigurableComponent::getSettings()` now converts backed enum cases to their values.
- `craft\base\Element::getCpEditUrl()` now returns a URL to `edit/<ID>` if `cpEditUrl()` returns `null`.
- `craft\base\ElementInterface::findSource()` no longer needs to specify a default value for the `context` argument.
- `craft\base\ElementInterface::getAncestors()`, `getDescendants()`, `getChildren()`, and `getSiblings()` now have `ElementQueryInterface|ElementCollection` return types, rather than `ElementQueryInterface|Collection`.
- `craft\base\ElementInterface::getEagerLoadedElementCount()` can now return `null` for counts that haven’t been eager-loaded yet.
- `craft\base\ElementInterface::getEagerLoadedElements` now has an `ElementCollection|null` return type, rather than `Collection|null`.
- `craft\base\ElementInterface::indexHtml()`’ `$showCheckboxes` argument is now `$selectable`, and it now has a `$sortable` argument.
- `craft\base\ElementInterface::modifyCustomSource()` can now set `disabled` to `true` on the source config to hide it.
- `craft\base\ElementInterface::setEagerLoadedElements()` now has a `$plan` argument, which will be set to the eager-loading plan.
- `craft\base\ElementInterface::setParent()` no longer needs to specify a default value for the `parent` argument.
- `craft\base\ElementInterface::setRevisionCreatorId()` no longer needs to specify a default value for the `creatorId` argument.
- `craft\base\ElementInterface::setRevisionNotes()` no longer needs to specify a default value for the `notes` argument.
- `craft\base\Field::inputHtml()` now has an `$inline` argument.
- `craft\base\FieldInterface::getIsTranslatable()`, `getTranslationDescription()`, `getInputHtml()`, `normalizeValue()`, `normalizeValueFromRequest()`, and `serializeValue()` no longer need to specify a default value for the `$element` argument.
- `craft\base\WidgetInterface::icon()` can now return a system icon name. ([#14169](https://github.com/craftcms/cms/pull/14169))
- `craft\behaviors\SessionBehavior::setSuccess()` and `getSuccess()` use the `success` flash key now, rather than `notice`. ([#14345](https://github.com/craftcms/cms/pull/14345))
- `craft\db\Connection::getSupportsMb4()` is now dynamic for MySQL installs, based on whether the `elements_sites` table has an `mb4` charset.
- `craft\elemens\db\ElementQueryInterface::collect()` now has an `ElementCollection` return type, rather than `Collection`.
- `craft\elements\Entry::getSection()` can now return `null`, for nested entries.
- `craft\elements\User::getAddresses()` now returns a collection.
- `craft\elements\db\ElementQuery::__toString()` now returns the class name. ([#14498](https://github.com/craftcms/cms/issues/14498))
- `craft\enums\LicenseKeyStatus` is now an enum.
- `craft\events\AuthenticateUserEvent::$password` can now be null, if the user is being authenticated with a passkey.
- `craft\fields\BaseOptionsField::$multi` and `$optgroups` properties are now static.
- `craft\fields\Matrix::$propagationMethod` now has a type of `craft\enums\PropagationMethod`.
- `craft\fields\fieldlayoutelements\BaseUiElement::selectorIcon()` can now return a system icon name. ([#14169](https://github.com/craftcms/cms/pull/14169))
- `craft\gql\mutations\Entry::createSaveMutations()` now accepts a `$section` argument.
- `craft\helpers\App::parseEnv()` now returns `null` when a missing environment variable name is passed to it. ([#14253](https://github.com/craftcms/cms/pull/14253))
- `craft\helpers\Assets::generateUrl()` no longer has an `$fs` argument. ([#14353](https://github.com/craftcms/cms/pull/14353))
- `craft\helpers\Cp::fieldHtml()` now supports a `labelExtra` config value.
- `craft\helpers\Db::parseParam()`, `parseDateParam()`, `parseMoneyParam()`, and `parseNumericParam()` now return `null` instead of an empty string if no condition should be applied.
- `craft\helpers\Html::id()` and `Craft.formatInputId()` now retain colons and periods, and ensure the string begins with a letter.
- `craft\helpers\Html::normalizeTagAttributes()` now supports a `removeClass` key.
- `craft\helpers\Html::svg()` now has a `$throwException` argument.
- `craft\helpers\Html::tag()` and `beginTag()` now ensure that the passed-in attributes are normalized.
- `craft\helpers\StringHelper::toString()` now supports backed enums.
- `craft\i18n\I18N::getPrimarySiteLocale()` is now deprecated. `craft\models\Site::getLocale()` should be used instead.
- `craft\i18n\I18N::getPrimarySiteLocaleId()` is now deprecated. `craft\models\Site::$language` should be used instead.
- `craft\models\FieldLayout::getField()` and `isFieldIncluded()` now now have a `$filter` argument rather than `$attribute`, and it can be set to a callable.
- `craft\models\Section::$propagationMethod` now has a type of `craft\enums\PropagationMethod`.
- `craft\services\AssetIndexer::indexFileByListing()` now has a `$volume` argument in place of `$volumeId`.
- `craft\services\AssetIndexer::indexFolderByListing()` now has a `$volume` argument in place of `$volumeId`.
- `craft\services\AssetIndexer::storeIndexList()` now has a `$volume` argument in place of `$volumeId`.
- `craft\services\Elements::duplicateElement()` now has an `$asUnpublishedDraft` argument, and no longer has a `$trackDuplication` argument.
- `craft\services\Elements::saveElement()` now has a `$saveContent` argument.
- `craft\services\Plugins::getPluginLicenseKeyStatus()` now returns a `craft\enums\LicenseKeyStatus` case.
- `craft\services\ProjectConfig::saveModifiedConfigData()` no longer has a `$writeExternalConfig` argument, and no longer writes out updated project config YAML files.
- `craft\services\Users::activateUser()` now has a `void` return type, and throws an `InvalidElementException` in case of failure.
- `craft\services\Users::deactivateUser()` now has a `void` return type, and throws an `InvalidElementException` in case of failure.
- `craft\services\Users::removeCredentials()` now has a `void` return type, and throws an `InvalidElementException` in case of failure.
- `craft\services\Users::shunMessageForUser()` now has a `void` return type, and throws an `InvalidElementException` in case of failure.
- `craft\services\Users::suspendUser()` now has a `void` return type, and throws an `InvalidElementException` in case of failure.
- `craft\services\Users::unlockUser()` now has a `void` return type, and throws an `InvalidElementException` in case of failure.
- `craft\services\Users::unshunMessageForUser()` now has a `void` return type, and throws an `InvalidElementException` in case of failure.
- `craft\services\Users::unsuspendUser()` now has a `void` return type, and throws an `InvalidElementException` in case of failure.
- `craft\services\Users::verifyEmailForUser()` now has a `void` return type, and throws an `InvalidElementException` in case of failure.
- `craft\web\Controller::asModelSuccess()` now includes a `modelClass` key in the response data (and `modelId` if the model implements `craft\base\Identifiable`).
- Colors defined by elements’ `statuses()` methods can now be a `craft\enums\Color` instance.
- Exception response data no longer includes an `error` key with the exception message. `message` should be used instead. ([#14346](https://github.com/craftcms/cms/pull/14346))
- Deprecated `Craft::Pro`. `craft\enums\CmsEdition::Pro` should be used instead.
- Deprecated `Craft::Solo`. `craft\enums\CmsEdition::Solo` should be used instead.
- Deprecated `craft\base\ApplicationTrait::getEdition()`. `$edition` should be used instead.
- Deprecated `craft\base\ApplicationTrait::getEditionHandle()`. `$edition` should be used instead.
- Deprecated `craft\base\ApplicationTrait::getEditionName()`. `$edition` should be used instead.
- Deprecated `craft\base\ApplicationTrait::getLicensedEditionName()`. `getLicensedEdition()` should be used instead.
- Deprecated `craft\events\DefineElementInnerHtmlEvent`.
- Deprecated `craft\events\SearchEvent::$siteId`.
- Deprecated `craft\helpers\App::editionHandle()`. `craft\enums\CmsEdition::handle()` should be used instead.
- Deprecated `craft\helpers\App::editionIdByHandle()`. `craft\enums\CmsEdition::fromHandle()` should be used instead.
- Deprecated `craft\helpers\App::editionName()`. `craft\enums\CmsEdition::name` should be used instead.
- Deprecated `craft\helpers\App::editions()`. `craft\enums\CmsEdition::cases()` should be used instead.
- Deprecated `craft\helpers\App::isValidEdition()`. `craft\enums\CmsEdition::tryFrom()` should be used instead.
- Deprecated `craft\helpers\Component::iconSvg()`. `craft\helpers\Cp::iconSvg()` and `fallbackIconSvg()` should be used instead. ([#14169](https://github.com/craftcms/cms/pull/14169))
- Deprecated `craft\helpers\Cp::ELEMENT_SIZE_LARGE`. `CHIP_SIZE_LARGE` should be used instead.
- Deprecated `craft\helpers\Cp::ELEMENT_SIZE_SMALL`. `CHIP_SIZE_SMALL` should be used instead.
- Deprecated `craft\helpers\Cp::elementHtml()`. `elementChipHtml()` or `elementCardHtml()` should be used instead.
- Deprecated the `_elements/element.twig` control panel template. `elementChip()` or `elementCard()` should be used instead.
- Deprecated the `cp.elements.element` control panel template hook.
- Removed the `_includes/revisionmenu.twig` control panel template.
- Removed `\craft\mail\transportadapters\Gmail::$timeout`.
- Removed `\craft\mail\transportadapters\Smtp::$encryptionMethod`.
- Removed `\craft\mail\transportadapters\Smtp::$timeout`.
- Removed `craft\base\ApplicationTrait::getMatrix()`.
- Removed `craft\base\Element::$contentId`.
- Removed `craft\base\Element::ATTR_STATUS_MODIFIED`. `craft\enums\AttributeStatus::Modified` should be used instead.
- Removed `craft\base\Element::ATTR_STATUS_OUTDATED`. `craft\enums\AttributeStatus::Outdated` should be used instead.
- Removed `craft\base\ElementInterface::getContentTable()`.
- Removed `craft\base\ElementInterface::getFieldColumnPrefix()`.
- Removed `craft\base\ElementInterface::gqlMutationNameByContext()`.
- Removed `craft\base\ElementInterface::gqlTypeNameByContext()`.
- Removed `craft\base\ElementInterface::hasContent()`.
- Removed `craft\base\FieldInterface::getContentColumnType()`. `dbType()` should be implemented instead.
- Removed `craft\base\FieldInterface::getGroup()`.
- Removed `craft\base\FieldInterface::hasContentColumn()`. Fields that don’t need to store values in the `elements_sites.content` column should return `null` from `dbType()`.
- Removed `craft\base\FieldInterface::modifyElementsQuery()`. Fields can customize how their element query params are handled by implementing `queryCondition()`.
- Removed `craft\base\FieldTrait::$groupId`.
- Removed `craft\base\FieldTrait::$layoutId`.
- Removed `craft\base\FieldTrait::$sortOrder`.
- Removed `craft\base\FieldTrait::$tabId`.
- Removed `craft\base\conditions\ConditionInterface::getConditionRuleTypes()`.
- Removed `craft\controllers\Sections::actionDeleteEntryType()`.
- Removed `craft\controllers\Sections::actionEditEntryType()`.
- Removed `craft\controllers\Sections::actionEntryTypesIndex()`.
- Removed `craft\controllers\Sections::actionReorderEntryTypes()`.
- Removed `craft\controllers\Sections::actionSaveEntryType()`.
- Removed `craft\controllers\UsersController::EVENT_REGISTER_USER_ACTIONS`. `craft\base\Element::EVENT_DEFINE_ACTION_MENU_ITEMS` should be used instead.
- Removed `craft\db\Table::FIELDGROUPS`.
- Removed `craft\elements\MatrixBlock`.
- Removed `craft\elements\db\ElementQuery::$contentTable`.
- Removed `craft\elements\db\MatrixBlockQuery`.
- Removed `craft\enums\PatchManifestFileAction`.
- Removed `craft\enums\PeriodType`.
- Removed `craft\enums\PluginUpdateStatus`.
- Removed `craft\enums\VersionUpdateStatus`.
- Removed `craft\errors\MatrixBlockTypeNotFoundException`.
- Removed `craft\events\BlockTypesEvent`.
- Removed `craft\events\FieldGroupEvent`.
- Removed `craft\events\RegisterUserActionsEvent`.
- Removed `craft\fieldlayoutelements\users\AddressesField`.
- Removed `craft\fields\Matrix::EVENT_SET_FIELD_BLOCK_TYPES`.
- Removed `craft\fields\Matrix::PROPAGATION_METHOD_ALL`. `craft\enums\PropagationMethod::All` should be used instead.
- Removed `craft\fields\Matrix::PROPAGATION_METHOD_CUSTOM`. `craft\enums\PropagationMethod::Custom` should be used instead.
- Removed `craft\fields\Matrix::PROPAGATION_METHOD_LANGUAGE`. `craft\enums\PropagationMethod::Language` should be used instead.
- Removed `craft\fields\Matrix::PROPAGATION_METHOD_NONE`. `craft\enums\PropagationMethod::None` should be used instead.
- Removed `craft\fields\Matrix::PROPAGATION_METHOD_SITE_GROUP`. `craft\enums\PropagationMethod::SiteGroup` should be used instead.
- Removed `craft\fields\Matrix::contentTable`.
- Removed `craft\fields\Matrix::getBlockTypeFields()`.
- Removed `craft\fields\Matrix::getBlockTypes()`.
- Removed `craft\fields\Matrix::setBlockTypes()`.
- Removed `craft\gql\arguments\elements\MatrixBlock`.
- Removed `craft\gql\interfaces\elements\MatrixBlock`.
- Removed `craft\gql\resolvers\elements\MatrixBlock`.
- Removed `craft\gql\types\elements\MatrixBlock`.
- Removed `craft\gql\types\generators\MatrixBlockType`.
- Removed `craft\helpers\Db::GLUE_AND`, `GLUE_OR`, and `GLUE_NOT`. `craft\db\QueryParam::AND`, `OR`, and `NOT` can be used instead.
- Removed `craft\helpers\Db::extractGlue()`. `craft\db\QueryParam::extractOperator()` can be used instead.
- Removed `craft\helpers\ElementHelper::fieldColumn()`.
- Removed `craft\helpers\ElementHelper::fieldColumnFromField()`.
- Removed `craft\helpers\FieldHelper`.
- Removed `craft\helpers\Gql::canMutateEntries()`.
- Removed `craft\models\EntryType::$sectionId`.
- Removed `craft\models\EntryType::$sortOrder`.
- Removed `craft\models\EntryType::getSection()`.
- Removed `craft\models\FieldGroup`.
- Removed `craft\models\MatrixBlockType`.
- Removed `craft\models\Section::PROPAGATION_METHOD_ALL`. `craft\enums\PropagationMethod::All` should be used instead.
- Removed `craft\models\Section::PROPAGATION_METHOD_CUSTOM`. `craft\enums\PropagationMethod::Custom` should be used instead.
- Removed `craft\models\Section::PROPAGATION_METHOD_LANGUAGE`. `craft\enums\PropagationMethod::Language` should be used instead.
- Removed `craft\models\Section::PROPAGATION_METHOD_NONE`. `craft\enums\PropagationMethod::None` should be used instead.
- Removed `craft\models\Section::PROPAGATION_METHOD_SITE_GROUP`. `craft\enums\PropagationMethod::SiteGroup` should be used instead.
- Removed `craft\records\EntryType::getSection()`.
- Removed `craft\records\Field::getGroup()`.
- Removed `craft\records\Field::getOldColumnSuffix()`.
- Removed `craft\records\FieldGroup`.
- Removed `craft\records\FieldLayout::getFields()`.
- Removed `craft\records\FieldLayout::getTabs()`.
- Removed `craft\records\FieldLayoutField`.
- Removed `craft\records\FieldLayoutTab`.
- Removed `craft\records\MatrixBlockType`.
- Removed `craft\records\MatrixBlock`.
- Removed `craft\services\Content`.
- Removed `craft\services\Elements::$duplicatedElementIds`.
- Removed `craft\services\Elements::$duplicatedElementSourceIds`.
- Removed `craft\services\Fields::EVENT_AFTER_DELETE_FIELD_GROUP`.
- Removed `craft\services\Fields::EVENT_AFTER_SAVE_FIELD_GROUP`.
- Removed `craft\services\Fields::EVENT_BEFORE_APPLY_GROUP_DELETE`.
- Removed `craft\services\Fields::EVENT_BEFORE_DELETE_FIELD_GROUP`.
- Removed `craft\services\Fields::EVENT_BEFORE_SAVE_FIELD_GROUP`.
- Removed `craft\services\Fields::deleteGroup()`.
- Removed `craft\services\Fields::deleteGroupById()`.
- Removed `craft\services\Fields::getAllGroups()`.
- Removed `craft\services\Fields::getFieldIdsByLayoutIds()`.
- Removed `craft\services\Fields::getFieldsByGroupId()`.
- Removed `craft\services\Fields::getGroupById()`.
- Removed `craft\services\Fields::getGroupByUid()`.
- Removed `craft\services\Fields::getLayoutTabsById()`.
- Removed `craft\services\Fields::handleChangedGroup()`.
- Removed `craft\services\Fields::handleDeletedGroup()`.
- Removed `craft\services\Fields::saveGroup()`.
- Removed `craft\services\Fields::updateColumn()`.
- Removed `craft\services\Matrix`.
- Removed `craft\services\Plugins::setPluginLicenseKeyStatus()`.
- Removed `craft\services\ProjectConfig::PATH_MATRIX_BLOCK_TYPES`.
- Removed `craft\services\ProjectConfig::PATH_MATRIX_BLOCK_TYPES`.
- Removed `craft\services\ProjectConfig::PATH_MATRIX_BLOCK_TYPES`.
- Removed `craft\services\ProjectConfig::updateStoredConfigAfterRequest()`.
- Removed `craft\services\Sections`. Most of its methods have been moved to `craft\services\Entries`.
- Removed `craft\web\CpScreenResponseBehavior::$contextMenuHtml`. `$contextMenuItems` should be used instead.
- Removed `craft\web\CpScreenResponseBehavior::contextMenuHtml()`. `contextMenuItems()` should be used instead.
- Removed `craft\web\CpScreenResponseBehavior::contextMenuTemplate()`. `contextMenuItems()` should be used instead.
- Removed `craft\web\User::startElevatedSession()`. `login()` should be used instead.
- Removed `craft\web\twig\variables\Cp::getEntryTypeOptions()`.
- Admin tables now support client-side searching when not running in API mode. ([#14126](https://github.com/craftcms/cms/pull/14126))
- Admin tables now support appending `bodyHtml` and `headHtml` when running in API mode.
- Added `Craft.BaseElementSelectInput::defineElementActions()`.
- Added `Craft.CP::setSiteCrumbMenuItemStatus()`.
- Added `Craft.CP::showSiteCrumbMenuItem()`.
- Added `Craft.CP::updateContext()`.
- Added `Craft.CpModal`.
- Added `Craft.ElementEditor::markDeltaNameAsModified()`.
- Added `Craft.ElementEditor::setFormValue()`.
- Added `Garnish.DisclosureMenu::addGroup()`.
- Added `Garnish.DisclosureMenu::addHr()`.
- Added `Garnish.DisclosureMenu::addItem()`.
- Added `Garnish.DisclosureMenu::createItem()`.
- Added `Garnish.DisclosureMenu::getFirstDestructiveGroup()`.
- Added `Garnish.DisclosureMenu::isPadded()`.
- `Craft.appendBodyHtml()` and `appendHeadHtml()` are now promise-based, and load JavaScript resources over Ajax.

### System
- Craft now requires PHP 8.2+.
- Craft now requires MySQL 8.0.17+, MariaDB 10.4.6+, or PostgreSQL 13+.
- Craft now requires the Symfony Filesystem component directly.
- Craft now requires `bacon/bacon-qr-code`.
- Craft now requires `composer/semver` directly.
- Craft now requires `pragmarx/google2fa`.
- Craft now requires `pragmarx/recovery`.
- Craft now requires `web-auth/webauthn-lib`.
- Updated `commerceguys/addressing` to v2. ([#14318](https://github.com/craftcms/cms/discussions/14318))
- Updated `illuminate/collections` to v10.
- Updated `yiisoft/yii2-symfonymailer` to v4.
- Craft no longer requires `composer/composer`.
- New database tables now default to the `utf8mb4` charset, and the `utf8mb4_0900_ai_ci` or `utf8mb4_unicode_ci` collation, on MySQL. Existing installs should run `db/convert-charset` after upgrading, to ensure all tables have consistent charsets and collations. ([#11823](https://github.com/craftcms/cms/discussions/11823))
- The `deprecationerrors.traces`, `fieldlayouts.config`, `gqlschemas.scope`, `sections.previewTargets`, `userpreferences.preferences`, and `widgets.settings` columns are now of type `JSON` for MySQL and PostgreSQL. ([#14300](https://github.com/craftcms/cms/pull/14300))
- The `defaultTemplateExtensions` config setting now lists `twig` before `html` by default. ([#11809](https://github.com/craftcms/cms/discussions/11809))
- Improved the initial page load performance for element edit screens that contain Matrix fields.
- Improved the performance of control panel screens that include field layout designers.
- Improved the performance of autosaves for elements with newly-created Matrix entries.
- Slugs are no longer required for elements that don’t have a URI format that contains `slug`.
- Garbage collection now deletes orphaned nested entries.
- Craft now has a default limit of 100 sites, which can be increased via `craft\ervices\Sites::$maxSites` at your own peril. ([#14307](https://github.com/craftcms/cms/pull/14307))
- Fixed a bug where multi-site element queries weren’t scoring elements on a per-site basis. ([#13801](https://github.com/craftcms/cms/discussions/13801))
- Fixed an error that could occur if eager-loading aliases conflicted with native eager-loading handles, such as `author`. ([#14057](https://github.com/craftcms/cms/issues/14057))
- Fixed a bug where layout components provided by disabled plugins weren’t getting omitted. ([#14219](https://github.com/craftcms/cms/pull/14219))
- Fixed a bug where element thumbnails within hidden tabs weren’t always getting loaded when their tab was selected.
- Added an SVG icon set based on Font Awesome 6.5.1. ([#14169](https://github.com/craftcms/cms/pull/14169))
- Updated Monolog to v3.
- Updated Axios to 1.6.5.
- Updated D3 to 7.8.5.
- Updated Punycode to 2.0.1.
- Updated XRegExp to 5.1.1.<|MERGE_RESOLUTION|>--- conflicted
+++ resolved
@@ -3,7 +3,7 @@
 ## Unreleased
 
 - Fixed an error that could occur if a new element was saved recursively. ([#15517](https://github.com/craftcms/cms/issues/15517))
-<<<<<<< HEAD
+- Fixed a bug where plugins were being instantiated at the beginning of Craft installation requests, rather than after Craft was installed. ([#15506](https://github.com/craftcms/cms/issues/15506))
 
 ## 5.3.2 - 2024-08-10
 
@@ -18,11 +18,6 @@
 - Fixed a bug where Assets fields weren’t storing files that were uploaded to them directly on element save requests. ([#15511](https://github.com/craftcms/cms/issues/15511))
 
 ## 5.3.1 - 2024-08-07
-=======
-- Fixed a bug where plugins were being instantiated at the beginning of Craft installation requests, rather than after Craft was installed. ([#15506](https://github.com/craftcms/cms/issues/15506))
-
-## 4.11.1 - 2024-08-07
->>>>>>> 4a8907c5
 
 - Fixed a bug where `craft\filters\Headers` and `craft\filters\Cors` were applied to control panel requests rather than site requests. ([#15495](https://github.com/craftcms/cms/issues/15495))
 - Fixed a bug where Link fields weren’t retaining their link type-specific settings. ([#15491](https://github.com/craftcms/cms/issues/15491))
