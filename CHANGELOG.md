# Release Notes for Craft CMS 5

## Unreleased

- Added `craft\helpers\Money::normalizeString()`.
- Updated web-auth/webauthn-lib to 4.9. ([#15377](https://github.com/craftcms/cms/issues/15377))
- Fixed a PHP error that occurred when making a field layout component conditional on a Time or CKEditor field. ([craftcms/ckeditor#267](https://github.com/craftcms/ckeditor/issues/267))
- Fixed an error that occurred when editing a user, if the current user didn’t have permission to edit the primary site. ([#15408](https://github.com/craftcms/cms/issues/15408))
- Fixed a bug where editable tables with single-select checkbox columns weren’t deselecting the selected option automatically. ([#15415](https://github.com/craftcms/cms/issues/15415))
- Fixed a styling issue. ([#15422](https://github.com/craftcms/cms/issues/15422))
<<<<<<< HEAD
- Fixed a bug where content changes created via `craft\base\Element::EVENT_AFTER_SAVE` weren’t getting saved, when an element was getting fully saved from an unsaved draft state. ([#15369](https://github.com/craftcms/cms/issues/15369))
- Fixed a bug where element exports were only including the first 100 results when no elements were selected. ([#15389](https://github.com/craftcms/cms/issues/15389))
- Fixed a stying bug. ([#15405](https://github.com/craftcms/cms/issues/15405))
- Fixed a bug where custom element sources’ Sites settings were getting cleared out. ([#15406](https://github.com/craftcms/cms/issues/15406))
- Fixed an error that occurred if a custom element source wasn’t enabled for any sites. ([#15406](https://github.com/craftcms/cms/issues/15406))
- Fixed a bug where custom sources that weren’t enabled for any sites would be shown for all sites.
- Fixed a SQL error that could occur when upgrading to Craft 5. ([#15407](https://github.com/craftcms/cms/pull/15407))
- Fixed a bug where user edit forms included a Username field if had been saved to the user field layout before `useEmailAsUsername` was enabled. ([#15401](https://github.com/craftcms/cms/issues/15401))
- Fixed a bug where Assets field buttons weren’t wrapping for narrow containers. ([#15419](https://github.com/craftcms/cms/issues/15419))
- Fixed a PHP error that could occur after converting a custom field to a Money field. ([#15413](https://github.com/craftcms/cms/issues/15413))
- Fixed a bug where temp assets had a “Show in folder” action.

## 5.2.8 - 2024-07-17

- Fixed a bug where element index result counts weren’t getting updated when the element list was refreshed but pagination was preserved. ([#15367](https://github.com/craftcms/cms/issues/15367))
- Fixed a SQL error that could occur when sorting by custom fields on MariaDB.
- Fixed a bug where embedded element indexes could include table columns for all custom fields associated with the element type. ([#15373](https://github.com/craftcms/cms/issues/15373))
=======
- Fixed a bug where category groups’ Template settings weren’t being auto-populated for new groups.
>>>>>>> ffb70b74

## 5.2.7 - 2024-07-16

- `craft\helpers\UrlHelper::actionUrl()` now returns URLs based on the primary site’s base URL (if it has one), for console requests if the `@web` alias wasn’t explicitly defined.
- An exception is now thrown when attempting to save an entry that’s missing `sectionId` or `fieldId` + `ownerId` values. ([#15345](https://github.com/craftcms/cms/discussions/15345))
- Fixed a bug where it wasn’t possible to expand/collapse descendants of disabled table rows within element select modals. ([#15337](https://github.com/craftcms/cms/issues/15337))
- Fixed a bug where PhpStorm autocomplete wasn’t working when chaining custom field methods defined by `CustomFieldBehavior`. ([#15336](https://github.com/craftcms/cms/issues/15336))
- Fixed a bug where new nested entries created on newly-created elements weren’t getting duplicated to all other sites for the owner element. ([#15321](https://github.com/craftcms/cms/issues/15321))
- Fixed a bug where focus could jump unexpectedly when a slideout was opened. ([#15314](https://github.com/craftcms/cms/issues/15314))
- Fixed a bug where addresses were getting truncated within address cards. ([#15338](https://github.com/craftcms/cms/issues/15338))
- Fixed a bug where TOTP setup keys included an extra space at the end. ([#15349](https://github.com/craftcms/cms/issues/15349))
- Fixed a bug where input focus could automatically jump to slideout sidebars shortly after they were shown. ([#15314](https://github.com/craftcms/cms/issues/15314))
- Fixed an error that occurred if the SMTP mailer transport type was used, and the Hostname value was blank. ([#15342](https://github.com/craftcms/cms/discussions/15342))
- Fixed a bug where database DML changes weren’t getting rolled back after tests were run if the Codeception config had `transaction: true`. ([#7615](https://github.com/craftcms/cms/issues/7615))
- Fixed an error that could occur when saving recursively-nested elements. ([#15362](https://github.com/craftcms/cms/issues/15362))
- Fixed a styling issue. ([#15315](https://github.com/craftcms/cms/issues/15315))
- Fixed a bug where field status indicators within Matrix fields weren’t positioned correctly.
- Fixed a bug where Matrix changes could be lost if the `autosaveDrafts` config setting was set to `false`. ([#15353](https://github.com/craftcms/cms/issues/15353))

## 5.2.6 - 2024-07-11

> [!NOTE]
> Craft now sends no-cache headers for requests that generate/retrieve a CSRF token. If your Craft install is behind a static caching service like Cloudflare, enable the [asyncCsrfInputs](https://craftcms.com/docs/5.x/reference/config/general.html#asynccsrfinputs) config setting to avoid a significant cache hit reduction. ([#15293](https://github.com/craftcms/cms/pull/15293), [#15281](https://github.com/craftcms/cms/pull/15281))

- Craft now sends no-cache headers for any request that calls `craft\web\Request::getCsrfToken()`. ([#15293](https://github.com/craftcms/cms/pull/15293), [#15281](https://github.com/craftcms/cms/pull/15281))
- Fixed a bug where structures’ Max Levels settings weren’t being enforced when dragging elements with collapsed descendants. ([#15310](https://github.com/craftcms/cms/issues/15310))
- Fixed a bug where `craft\helpers\ElementHelper::isDraft()`, `isRevision()`, and `isDraftOrRevision()` weren’t returning `true` if a nested draft/revision element was passed in, but the root element was canonical. ([#15303](https://github.com/craftcms/cms/issues/15303))
- Fixed a bug where focus could be trapped within slideout sidebars. ([#15314](https://github.com/craftcms/cms/issues/15314))
- Fixed a bug where element slideout sidebars were included in the focus order when hidden. ([#15332](https://github.com/craftcms/cms/pull/15332))
- Fixed a bug where field status indicators weren’t visible on mobile viewports.
- Fixed a bug where sorting elements by custom field within element indexes wasn’t always working. ([#15297](https://github.com/craftcms/cms/issues/15297))
- Fixed a bug where asset bulk element actions were available when folders were selected. ([#15301](https://github.com/craftcms/cms/issues/15301))
- Fixed a bug where element thumbnails weren’t always getting loaded. ([#15299](https://github.com/craftcms/cms/issues/15299))
- Fixed an error that occurred when attempting to save a user via the <kbd>Command</kbd>/<kbd>Ctrl</kbd> + <kbd>S</kbd> keyboard shortcut within a slideout. ([#15307](https://github.com/craftcms/cms/issues/15307))
- Fixed a bug where “Delete heading” buttons within Customize Sources modals were getting text cursors. ([#15317](https://github.com/craftcms/cms/issues/15317))
- Fixed a bug where disclosure hint text wasn’t legible on hover. ([#15316](https://github.com/craftcms/cms/issues/15316))
- Fixed an error that occurred if the System Name was set to a nonexistent environment variable.
- Fixed a bug where custom table columns within element indexes weren’t getting updated automatically when table rows were refreshed.
- Fixed a bug where nested element indexes weren’t passing the `ownerId` param, when refreshing elements’ table rows.
- Fixed a bug where it wasn’t possible to tell if an element had been edited, if it was displayed within a nested element index table without a header column.
- Fixed an error that could occur if a field was removed from a field layout, if another field had been conditional based on it. ([#15328](https://github.com/craftcms/cms/issues/15328))

## 5.2.5 - 2024-07-02

- Craft now sends no-cache headers for any request that generates a CSRF token. ([#15281](https://github.com/craftcms/cms/pull/15281), [verbb/formie#1963](https://github.com/verbb/formie/issues/1963))
- Fixed a JavaScript error that occurred when creating a new custom element source, preventing the Default Sort and Default Table Columns fields from showing up.
- Fixed a bug where the control panel was getting asynchronous CSRF inputs if the `asyncCsrfInputs` config setting was enabled.
- Fixed a bug where Craft’s Twig implementation wasn’t respecting sandboxing rules for object properties. ([#15278](https://github.com/craftcms/cms/issues/15278))
- Fixed a bug where assets that the user wasn’t permitted to view could have a “Show in folder” action.
- Fixed focus management with element select inputs after elements were added or removed.
- Fixed a bug where it wasn’t possible to set `title` values on nested Matrix entries, when saving section entries via GraphQL. ([#15270](https://github.com/craftcms/cms/issues/15270))
- Fixed a SQL error that could occur if a `DECIMAL()` expression was passed into a query’s `select()` or `groupBy()` methods. ([#15271](https://github.com/craftcms/cms/issues/15271))
- Fixed a bug where the “Delete (with descendants)” element action wasn’t deleting descendants. ([#15273](https://github.com/craftcms/cms/issues/15273))
- Fixed an error that could occur when upgrading to Craft 5 if the database user didn’t have permission to disable foreign key constraints. ([#15262](https://github.com/craftcms/cms/issues/15262))

## 5.2.4.1 - 2024-06-27

- Fixed a JavaScript error. ([#15266](https://github.com/craftcms/cms/issues/15266))

## 5.2.4 - 2024-06-27

- Improved the styling of inactive users’ status indicators. ([#15195](https://github.com/craftcms/cms/issues/15195))
- Added `Garnish.once()` and `Garnish.Base::once()`, for registering event handlers that should only be triggered one time.
- Fixed a bug where Ajax requests stopped working after a user session expired and then was reauthenticated.
- Fixed an error that occurred if an element select input was initialized without a `name` value.
- Fixed a bug where Selectize inputs could be immediately focused and marked as dirty when opening an element editor slideout, if they were the first focusable element in the field layout. ([#15245](https://github.com/craftcms/cms/issues/15245))
- Fixed a bug where other author indicators weren’t shown for Craft Team.
- Fixed a bug where the Recent Entries widget wasn’t showing authors’ usernames for Craft Team.
- Fixed a bug where asset edit page URLs contained spaces if the asset filename contained spaces. ([#15236](https://github.com/craftcms/cms/issues/15236))
- Fixed a bug where element select inputs with `single` set to `true` would set existing elements’ input names ending in `[]`.
- Fixed a bug where element indexes could display “Nothing yet” at the bottom of populated table views. ([#15241](https://github.com/craftcms/cms/issues/15241))
- Fixed a bug where element edit pages initially showed the canonical element’s chip in the crumb bar, for provisional drafts. ([#15244](https://github.com/craftcms/cms/issues/15244))
- Fixed an error that occurred when opening an element’s editor slideout via its “Edit” action menu item, if the element had provisional changes. ([#15248](https://github.com/craftcms/cms/pull/15248))
- Fixed a bug where recursively-nested Matrix entries could be lost if multiple of them were edited, and not immediately saved. ([#15256](https://github.com/craftcms/cms/issues/15256))
- Fixed an error that could occur when upgrading to Craft 5 if the database user didn’t have permission to disable foreign key constraints. ([#15262](https://github.com/craftcms/cms/issues/15262))
- Fixed a bug where expanded sidebar navigations could overlap the main content on small screens. ([#15253](https://github.com/craftcms/cms/issues/15253))

## 5.2.3 - 2024-06-20

- Fixed MariaDB support. ([#15232](https://github.com/craftcms/cms/issues/15232))
- Fixed a potential vulnerability with TOTP authentication.
- Deprecated `craft\helpers\Db::prepareForJsonColumn()`.

## 5.2.2 - 2024-06-18

- Added `craft\base\conditions\BaseNumberConditionRule::$step`.
- Added `craft\helpers\Db::parseColumnPrecisionAndScale()`.
- Added `Garnish.muteResizeEvents()`.
- Fixed a JavaScript performance degradation bug. ([#14510](https://github.com/craftcms/cms/issues/14510))
- Fixed a bug where scalar element queries weren’t working if `distinct`, `groupBy`, `having,` or `union` params were set on them during query preparation. ([#15001](https://github.com/craftcms/cms/issues/15001))
- Fixed a bug where Edit Asset screens would warn about losing unsaved changes when navigating away, if the file was replaced but nothing else had changed.
- Fixed a bug where Edit Asset screens would show a notification with a “Reload” button after the file was replaced.
- Fixed a bug where Number fields’ condition rules weren’t allowing decimal values. ([#15222](https://github.com/craftcms/cms/issues/15222))
- Fixed a bug where Number field element query params didn’t respect decimal values. ([#15222](https://github.com/craftcms/cms/issues/15222))
- Fixed a bug where asset thumbnails weren’t getting updated after using the “Replace file” action. ([#15217](https://github.com/craftcms/cms/issues/15217))

## 5.2.1 - 2024-06-17

- Element index table views now show provisional drafts’ canonical elements’ values for the “Ancestors”, “Parent”, “Link”, “URI”, “Revision Notes”, “Last Edited By”, and “Drafts” columns.
- Improved the styling of disabled status indicators. ([#15195](https://github.com/craftcms/cms/issues/15195), [#15206](https://github.com/craftcms/cms/pull/15206))
- Added `craft\web\View::getModifiedDeltaNames()`.
- `craft\web\View::registerDeltaName()` now has a `$forceModified` argument.
- Fixed a bug where changed field values could be forgotten within Matrix fields, if a validation error occurred. ([#15190](https://github.com/craftcms/cms/issues/15190))
- Fixed a bug where the `graphql/create-token` command was prompting for the schema name, when it meant the token name. ([#15205](https://github.com/craftcms/cms/pull/15205))
- Fixed a bug where keyboard shortcuts weren’t getting registered properly for modals and slideouts opened via a disclosure menu. ([#15209](https://github.com/craftcms/cms/issues/15209))
- Fixed a styling issue with the global sidebar when collapsed. ([#15186](https://github.com/craftcms/cms/issues/15186))
- Fixed a bug where it wasn’t possible to query for authors via GraphQL on the Team edition. ([#15187](https://github.com/craftcms/cms/issues/15187))
- Fixed a bug where it wasn’t possible to close elevated session modals. ([#15202](https://github.com/craftcms/cms/issues/15202))
- Fixed a bug where element chips and cards were displaying provisional draft data even if the current user didn’t create the draft. ([#15208](https://github.com/craftcms/cms/issues/15208))
- Fixed a bug where element indexes weren’t displaying structured elements correctly if they had a provisional draft. ([#15214](https://github.com/craftcms/cms/issues/15214))

## 5.2.0 - 2024-06-12

### Content Management
- Live Preview now supports tabs, UI elements, and tab/field conditions. ([#15112](https://github.com/craftcms/cms/pull/15112))
- Live Preview now has a dedicated “Save” button. ([#15112](https://github.com/craftcms/cms/pull/15112))
- It’s now possible to edit assets’ alternative text from the Assets index page. ([#14893](https://github.com/craftcms/cms/discussions/14893))
- Double-clicking anywhere within a table row on an element index page will now open the element’s editor slideout. ([#14379](https://github.com/craftcms/cms/discussions/14379))
- Element index checkboxes no longer have a lag when deselected, except within element selection modals. ([#14896](https://github.com/craftcms/cms/issues/14896))
- Relational field condition rules no longer factor in the target elements’ statuses or sites. ([#14989](https://github.com/craftcms/cms/issues/14989))
- Element cards now display provisional changes, with an “Edited” label. ([#14975](https://github.com/craftcms/cms/pull/14975))
- Improved mobile styling. ([#14910](https://github.com/craftcms/cms/pull/14910))
- Improved the look of slideouts.
- Table views within element index pages are no longer scrolled directly. ([#14927](https://github.com/craftcms/cms/pull/14927))
- Improved the look of user gradicons when selected.
- “Save and continue editing” actions now restore the page’s scroll position on reload.
- “Remove” element actions within relational fields will now remove all selected elements, if the target element is selected. ([#15078](https://github.com/craftcms/cms/issues/15078))
- Action menus are now displayed within the page toolbar, rather than in the breadcrumbs. ([#14913](https://github.com/craftcms/cms/discussions/14913), [#15070](https://github.com/craftcms/cms/pull/15070))
- Site menus within element selector modals now filter out sites that don’t have any sources. ([#15091](https://github.com/craftcms/cms/discussions/15091))
- The meta sidebar toggle has been moved into the gutter between the content pane and meta sidebar. ([#15117](https://github.com/craftcms/cms/pull/15117))
- Element indexes will now show a confirmation dialog when cancelling a bulk inline edit. ([#15139](https://github.com/craftcms/cms/issues/15139), [#15142](https://github.com/craftcms/cms/pull/15142))
- Matrix fields in cards view and Addresses fields now show which nested entries/addresses contain validation errors. ([#15161](https://github.com/craftcms/cms/issues/15161))
- Nested entry edit pages now redirect to their owner element’s edit page. ([#15169](https://github.com/craftcms/cms/issues/15169))

### Accessibility
- Added the “Status” column option to category, entry, and user indexes. ([#14968](https://github.com/craftcms/cms/pull/14968))
- Element cards now display a textual status label rather than just the indicator. ([#14968](https://github.com/craftcms/cms/pull/14968))
- Darkened the color of page sidebar toggle icons to meet the minimum contrast for UI components.
- Darkened the color of context labels to meet the minimum contrast for text.
- Darkened the color of footer links to meet the minimum contrast for text.
- Set the language of the Craft edition in the footer, to improve screen reader pronunciation for non-English languages.
- The accessible name of “Select site” buttons is now translated to the current language.
- Improved the accessibility of two-step verification steps on the control panel login screen. ([#15145](https://github.com/craftcms/cms/pull/15145))
- Improved the accessibility of global nav items with subnavs. ([#15006](https://github.com/craftcms/cms/issues/15006))
- The secondary nav is now kept open during source selection for mobile viewports, preventing focus from being dropped. ([#14946](https://github.com/craftcms/cms/pull/14946))
- User edit screens’ document titles have been updated to describe the page purpose. ([#14946](https://github.com/craftcms/cms/pull/14946))
- Improved the styling of selected global nav items. ([#15061](https://github.com/craftcms/cms/pull/15061))

### Administration
- Added the `--format` option to the `db/backup` and `db/restore` commands for PostgreSQL installs. ([#14931](https://github.com/craftcms/cms/pull/14931))
- The `db/restore` command now autodetects the backup format for PostgreSQL installs, if `--format` isn’t passed. ([#14931](https://github.com/craftcms/cms/pull/14931))
- The `install` command and web-based installer now validate the existing project config files at the outset, and abort installation if there are any issues.
- The `resave/entries` command now has an `--all-sections` flag.
- The web-based installer now displays the error message when installation fails.
- Edit Entry Type pages now have a “Delete” action. ([#14983](https://github.com/craftcms/cms/discussions/14983))
- After creating a new field, field layout designers now set their search value to the new field’s name. ([#15080](https://github.com/craftcms/cms/discussions/15080))
- GraphQL schema edit pages now have a “Save and continue editing” alternate action.
- Volumes’ “Subpath” and “Transform Subpath” settings can now be set to environment variables. ([#15087](https://github.com/craftcms/cms/discussions/15087))
- The system edition can now be defined by a `CRAFT_EDITION` environment variable. ([#15094](https://github.com/craftcms/cms/discussions/15094))
- The rebrand assets path can now be defined by a `CRAFT_REBRAND_PATH` environment variable. ([#15110](https://github.com/craftcms/cms/pull/15110))

### Development
- Added the `{% expires %}` tag, which simplifies setting cache headers on the response. ([#14969](https://github.com/craftcms/cms/pull/14969))
- Added the `withCustomFields` element query param. ([#15003](https://github.com/craftcms/cms/pull/15003))
- Entry queries now support passing `*` to the `section` param, to filter the results to all section entries. ([#14978](https://github.com/craftcms/cms/discussions/14978))
- Element queries now support passing an element instance, or an array of element instances/IDs, to the `draftOf` param.
- Added `craft\elements\ElementCollection::find()`, which can return an element or elements in the collection based on a given element or ID. ([#15023](https://github.com/craftcms/cms/discussions/15023))
- Added `craft\elements\ElementCollection::fresh()`, which reloads each of the collection elements from the database. ([#15023](https://github.com/craftcms/cms/discussions/15023))
- The `collect()` Twig function now returns a `craft\elements\ElementCollection` instance if all of the items are elements.
- `craft\elements\ElementCollection::contains()` now returns `true` if an element is passed in and the collection contains an element with the same ID and site ID; or if an integer is passed in and the collection contains an element with the same ID. ([#15023](https://github.com/craftcms/cms/discussions/15023))
- `craft\elements\ElementCollection::countBy()`, `collapse()`, `flatten()`, `keys()`, `pad()`, `pluck()`, and `zip()` now return an `Illuminate\Support\Collection` object. ([#15023](https://github.com/craftcms/cms/discussions/15023))
- `craft\elements\ElementCollection::diff()` and `intersect()` now compare the passed-in elements to the collection elements by their IDs and site IDs. ([#15023](https://github.com/craftcms/cms/discussions/15023))
- `craft\elements\ElementCollection::flip()` now throws an exception, as element objects can’t be used as array keys. ([#15023](https://github.com/craftcms/cms/discussions/15023))
- `craft\elements\ElementCollection::map()` and `mapWithKeys()` now return an `Illuminate\Support\Collection` object, if any of the mapped values aren’t elements. ([#15023](https://github.com/craftcms/cms/discussions/15023))
- `craft\elements\ElementCollection::merge()` now replaces any elements in the collection with passed-in elements, if their ID and site ID matches. ([#15023](https://github.com/craftcms/cms/discussions/15023))
- `craft\elements\ElementCollection::only()` and `except()` now compare the passed-in values to the collection elements by their IDs, if an integer or array of integers is passed in. ([#15023](https://github.com/craftcms/cms/discussions/15023))
- `craft\elements\ElementCollection::unique()` now returns all elements with unique IDs, if no key is passed in. ([#15023](https://github.com/craftcms/cms/discussions/15023))

### Extensibility
- Improved type definitions for `craft\db\Query`, element queries, and `craft\elements\ElementCollection`.
- Added `craft\base\NestedElementTrait::$updateSearchIndexForOwner`.
- Added `craft\db\getBackupFormat()`.
- Added `craft\db\getRestoreFormat()`.
- Added `craft\db\setBackupFormat()`.
- Added `craft\db\setRestoreFormat()`.
- Added `craft\enums\Color::tryFromStatus()`.
- Added `craft\events\InvalidateElementcachesEvent::$element`.
- Added `craft\fields\BaseRelationField::existsQueryCondition()`.
- Added `craft\helpers\Cp::componentStatusIndicatorHtml()`.
- Added `craft\helpers\Cp::componentStatusLabelHtml()`.
- Added `craft\helpers\Cp::statusLabelHtml()`.
- Added `craft\helpers\DateTimeHelper::relativeTimeStatement()`.
- Added `craft\helpers\DateTimeHelper::relativeTimeToSeconds()`.
- Added `craft\helpers\ElementHelper::postEditUrl()`.
- Added `craft\helpers\ElementHelper::swapInProvisionalDrafts()`.
- Added `craft\helpers\StringHelper::indent()`.
- Added `craft\models\Volume::getTransformSubpath()`.
- Added `craft\models\Volume::setTransformSubpath()`.
- Added `craft\queue\Queue::getJobId()`.
- Added `craft\web\twig\SafeHtml`, which can be implemented by classes whose `__toString()` method should be considered HTML-safe by Twig.
- `craft\base\Element::defineTableAttributes()` now returns common attribute definitions used by most element types.
- `craft\elements\ElementCollection::with()` now supports collections made up of multiple element types.
- `craft\models\Volume::getSubpath()` now has a `$parse` argument.
- `craft\services\Drafts::applyDraft()` now has a `$newAttributes` argument.
- Added the `reloadOnBroadcastSave` setting to `Craft.ElementEditor`. ([#14814](https://github.com/craftcms/cms/issues/14814))
- Added the `waitForDoubleClicks` setting to `Garnish.Select`, `Craft.BaseElementIndex`, and `Craft.BaseElementIndexView`.

### System
- Improved overall system performance. ([#15003](https://github.com/craftcms/cms/pull/15003))
- Improved the performance of `exists()` element queries.
- Improved the performance of `craft\base\Element::toArray()`.
- The Debug Toolbar now pre-serializes objects stored as request parameters, fixing a bug where closures could prevent the entire Request panel from showing up. ([#14982](https://github.com/craftcms/cms/discussions/14982))
- Batched queue jobs now verify that they are still reserved before each step, and before spawning additional batch jobs. ([#14986](https://github.com/craftcms/cms/discussions/14986))
- The search keyword index is now updated for owner elements, when a nested element is saved directly which belongs to a searchable custom field. 
- Updated Yii to 2.0.50. ([#15124](https://github.com/craftcms/cms/issues/15124))
- Updated inputmask to 5.0.9.
- Fixed a bug where the `users/login` action wasn’t checking if someone was already logged in. ([#15168](https://github.com/craftcms/cms/issues/15168))
- Fixed a bug where exceptions due to missing templates weren’t being thrown when rendering an element partial. ([#15176](https://github.com/craftcms/cms/issues/15176))

## 5.1.10 - 2024-06-07

- Fixed an error that could occur if a Local filesystem wasn’t configured with a base path.
- Fixed a bug where some entries could be missing content after upgrading to Craft 5. ([#15150](https://github.com/craftcms/cms/issues/15150))
- Fixed a bug where it wasn’t always possible to add new entries to Matrix fields in inline-editable blocks view, if the field’s Max Entries setting had been reached before page load. ([#15158](https://github.com/craftcms/cms/issues/15158))
- Fixed an error that could occur when rendering the “My Drafts” widget. ([#14749](https://github.com/craftcms/cms/issues/14749))

## 5.1.9 - 2024-06-05

- Fixed a bug where the `db/backup` command could fail on Windows. ([#15090](https://github.com/craftcms/cms/issues/15090))
- Fixed an error that could occur when applying project config changes if a site was deleted. ([#14373](https://github.com/craftcms/cms/issues/14373))
- Fixed an error that could occur when creating an entry via a slideout, if the slideout was submitted before the entry was autosaved. ([#15134](https://github.com/craftcms/cms/pull/15134))
- Fixed a bug where upgrading from Craft CMS 4.4 was allowed even though the migrations assumed 4.5 or later was installed. ([#15133](https://github.com/craftcms/cms/issues/15133))
- Fixed an error that occurred when bulk inline editing an unpublished draft. ([#15138](https://github.com/craftcms/cms/issues/15138))

## 5.1.8 - 2024-06-03

- Added `craft\helpers\Gql::isIntrospectionQuery()`.
- `craft\helpers\Html::id()` now allows IDs to begin with numbers. ([#15066](https://github.com/craftcms/cms/issues/15066))
- Fixed a bug where some condition rules weren’t getting added when applying project config changes, if they depended on another component which hadn’t been added yet. ([#15037](https://github.com/craftcms/cms/issues/15037))
- Fixed a bug where entry type condition rules prefixed their option labels with section names. ([#15075](https://github.com/craftcms/cms/issues/15075))
- Fixed a bug where GraphQL queries could be misidentified as introspection queries. ([#15100](https://github.com/craftcms/cms/issues/15100))
- Fixed an error that could occur when calling `craft\base\FieldLayoutComponent::getAttributes()` if the `$elementType` property wasn’t set yet. ([#15074](https://github.com/craftcms/cms/issues/15074))
- Fixed a bug where nested entry titles weren’t getting included in the owner element’s search keywords. ([#15025](https://github.com/craftcms/cms/issues/15025))
- Fixed a bug where `craft\elements\Address::toArray()` would include a `saveOwnership` key in its response array.
- Fixed a bug where nested entry and address edit pages could have a “Delete for site” action.
- Fixed a bug where field layout designers weren’t displaying native fields in the library pane when a tab was removed that contained them. ([#15064](https://github.com/craftcms/cms/issues/15064))
- Fixed a bug where recent textual changes could be lost when creating a new inline-editable Matrix block, if the block was created before the autosave had a chance to initiate. ([#15069](https://github.com/craftcms/cms/issues/15069))
- Fixed a bug where the `users/create` command would fail without explaining why, when the maximum number of users had already been reached.
- Fixed a validation error that could occur when saving an entry on Craft Solo. ([#15082](https://github.com/craftcms/cms/issues/15082))
- Fixed an error that could occur on an element edit page, if a Matrix field’s Propagation Method was set to “Custom…”, but its Propagation Key Format wasn’t filled in.
- Fixed a bug where Matrix block invalidation errors weren’t getting grouped by block when set on the parent element, for blocks that didn’t have `uid` values. ([#15103](https://github.com/craftcms/cms/discussions/15103))
- Fixed a bug where auto-generated entry titles weren’t getting validated to ensure they weren’t too long. ([#15102](https://github.com/craftcms/cms/issues/15102))
- Fixed a bug where field conditions weren’t working reliably for nested entries within Matrix fields set to the inline-editable blocks view mode. ([#15104](https://github.com/craftcms/cms/issues/15104))
- Fixed a bug where the `serve` command could hang. ([#14977](https://github.com/craftcms/cms/issues/14977))
- Fixed a bug where nested entry edit pages would always redirect to the Entries index, even if they were nested under a different element type. ([#15101](https://github.com/craftcms/cms/issues/15101))
- Fixed an error that occurred when attempting to delete a global set without a field layout. ([#15123](https://github.com/craftcms/cms/issues/15123))

## 5.1.7 - 2024-05-25

- Scalar element queries no longer set their `$select` property to the scalar expression, fixing an error that could occur when executing scalar queries for relation fields. ([#15071](https://github.com/craftcms/cms/issues/15071))
- Fixed an error that occurred when upgrading to Craft 5 if a Matrix block type didn’t have any fields.
- Fixed an error that occurred when upgrading to Craft 5 if any Matrix block rows had invalid `primaryOwnerId` values. ([#15063](https://github.com/craftcms/cms/issues/15063))

## 5.1.6 - 2024-05-23

- Added `craft\services\Fields::getRelationalFieldTypes()`.
- Fixed a bug where `craft\helpers\Typecast::properties()` wasn’t typecasting numeric strings to ints for `int|string|null` properties. ([#14618](https://github.com/craftcms/cms/issues/14618))
- Fixed a bug where “Related To” conditions weren’t allowing entries to be selected. ([#15058](https://github.com/craftcms/cms/issues/15058))

## 5.1.5 - 2024-05-22

- Scalar element queries now set `$select` to the scalar expression, and `$orderBy`, `$limit`, and `$offset` to `null`, on the element query. ([#15001](https://github.com/craftcms/cms/issues/15001))
- Added `craft\fieldlayoutelements\TextareaField::inputTemplateVariables()`.
- Fixed a bug where `craft\helpers\Assets::prepareAssetName()` wasn’t sanitizing filenames if `$preventPluginModifications` was `true`.
- Fixed a bug where element queries’ `count()` methods were factoring in the `limit` param when searching with `orderBy` set to `score`. ([#15001](https://github.com/craftcms/cms/issues/15001))
- Fixed a bug where soft-deleted structure data associated with elements that belonged to a revision could be deleted by garbage collection. ([#14995](https://github.com/craftcms/cms/pull/14995))
- Fixed a bug where element edit pages’ scroll positions weren’t always retained when automatically refreshed.
- Fixed a bug where the `up` command could remove component name comments from the project config YAML files, for newly-added components. ([#15012](https://github.com/craftcms/cms/issues/15012))
- Fixed a bug where assets’ Alternative Text fields didn’t expand to match the content height. ([#15026](https://github.com/craftcms/cms/issues/15026))
- Fixed a bug where `craft\helpers\UrlHelper::isAbsoluteUrl()` was returning `true` for Windows file paths. ([#15043](https://github.com/craftcms/cms/issues/15043))
- Fixed an error that occurred on the current user’s Profile screen if they didn’t have permission to access the primary site. ([#15022](https://github.com/craftcms/cms/issues/15022))
- Fixed a bug where non-localizable elements’ edit screens were displaying a site breadcrumb.
- Fixed a bug where entry GraphQL queries weren’t available if only nested entry field queries were selected in the schema.
- Fixed a bug where chip labels could wrap unnecessarily. ([#15000](https://github.com/craftcms/cms/issues/15000), [#15017](https://github.com/craftcms/cms/pull/15017))
- Fixed a bug where date/time clear buttons could bleed out of their container. ([#15017](https://github.com/craftcms/cms/pull/15017))
- Fixed an error that occurred when editing an element, if any field layout conditions referenced a custom field that was no longer included in the layout. ([#14838](https://github.com/craftcms/cms/issues/14838))
- Fixed a “User not authorized to create this element.” error that could occur when creating a new entry within a Matrix field, if the field had Max Entries set. ([#15015](https://github.com/craftcms/cms/issues/15015))
- Fixed a bug where nested entries weren’t showing up within Matrix fields set to the element index view mode, when viewing entry revisions. ([#15038](https://github.com/craftcms/cms/pull/15038))
- Fixed the styling of element chips displayed within an element card. ([#15044](https://github.com/craftcms/cms/issues/15044))
- Fixed styling issues with inline-editing within element indexes. ([#15040](https://github.com/craftcms/cms/issues/15040), [#15049](https://github.com/craftcms/cms/pull/15049))
- Fixed a bug where sticky scrollbars could stop working when switching between element index sources. ([#15047](https://github.com/craftcms/cms/issues/15047))

## 5.1.4 - 2024-05-17

- Improved the performance of element indexes that contained asset thumbnails. ([#14760](https://github.com/craftcms/cms/issues/14760))
- Table views within element index pages are no longer scrolled directly. ([#14927](https://github.com/craftcms/cms/pull/14927), [#15010](https://github.com/craftcms/cms/pull/15010))
- Fixed a bug where `craft\elements\db\ElementQuery::exists()` would return `true` if `setCachedResult()` had been called, even if an empty array was passed.
- Fixed an infinite recursion bug that could occur when `craft\web\Response::redirect()` was called. ([#15014](https://github.com/craftcms/cms/pull/15014))
- Fixed a bug where `eagerly()` wasn’t working when a custom alias was passed in.
- Fixed an error that occurred on users’ Addresses screens. ([#15018](https://github.com/craftcms/cms/pull/15018))
- Fixed a bug where asset chips’ content wasn’t spanning the full width for Assets fields in large thumbnail mode. ([#14993](https://github.com/craftcms/cms/issues/14993))
- Fixed infinite scrolling on Structure element sources. ([#14992](https://github.com/craftcms/cms/issues/14992))
- Fixed right-to-left styling issues. ([#15019](https://github.com/craftcms/cms/pull/15019))

## 5.1.3 - 2024-05-14

- Fixed a SQL error that could occur when applying or rebuilding the project config.
- Fixed a bug where adjacent selected table rows were getting extra spacing in Firefox.
- Fixed a SQL error that could occur when creating revisions after garbage collection was run. ([#14309](https://github.com/craftcms/cms/issues/14309))
- Fixed a bug where the `serve` command wasn’t serving paths with non-ASCII characters. ([#14977](https://github.com/craftcms/cms/issues/14977))
- Fixed a bug where `craft\helpers\Html::explodeStyle()` and `normalizeTagAttributes()` weren’t handling styles with encoded images via `url()` properly. ([#14964](https://github.com/craftcms/cms/issues/14964))
- Fixed a bug where the `db/backup` command would fail if the destination path contained a space.
- Fixed a bug where entry selection modals could list all entries when no sources were available for the selected site. ([#14956](https://github.com/craftcms/cms/issues/14956))
- Fixed a bug where element cards could get duplicate status indicators. ([#14958](https://github.com/craftcms/cms/issues/14958))
- Fixed a bug where element chips could overflow their containers. ([#14924](https://github.com/craftcms/cms/issues/14924))
- Fixed a bug where soft-deleted elements that belonged to a revision could be deleted by garbage collection. ([#14967](https://github.com/craftcms/cms/pull/14967))
- Fixed a bug where disabled entries weren’t being displayed within Matrix fields in card view. ([#14973](https://github.com/craftcms/cms/issues/14973))
- Fixed a bug where users’ Permissions screen was inaccessible for the Team edition. ([#14976](https://github.com/craftcms/cms/issues/14976))
- Fixed a SQL error that could occur when attempting to update to Craft 5 for the second time. ([#14987](https://github.com/craftcms/cms/issues/14987))

## 5.1.2 - 2024-05-07

- Fixed a bug where the `db/backup` command would prompt for password input on PostgreSQL. ([#14945](https://github.com/craftcms/cms/issues/14945))
- Fixed a bug where pressing <kbd>Shift</kbd> + <kbd>Spacebar</kbd> wasn’t reliably opening the asset preview modal on the Assets index page. ([#14943](https://github.com/craftcms/cms/issues/14943))
- Fixed a bug where pressing <kbd>Shift</kbd> + <kbd>Spacebar</kbd> within an asset preview modal wasn’t closing the modal.
- Fixed a bug where pressing arrow keys within asset preview modals wasn’t retargeting the preview modal to adjacent assets. ([#14943](https://github.com/craftcms/cms/issues/14943))
- Fixed a bug where entry selection modals could have a “New entry” button even if there weren’t any sections enabled for the selected site. ([#14923](https://github.com/craftcms/cms/issues/14923))
- Fixed a bug where element autosaves weren’t always working if a Matrix field needed to automatically create a nested entry. ([#14947](https://github.com/craftcms/cms/issues/14947))
- Fixed a JavaScript warning. ([#14952](https://github.com/craftcms/cms/pull/14952))
- Fixed XSS vulnerabilities.

## 5.1.1 - 2024-05-02

- Fixed a bug where disclosure menus weren’t releasing their `scroll` and `resize` event listeners on hide. ([#14911](https://github.com/craftcms/cms/pull/14911), [#14510](https://github.com/craftcms/cms/issues/14510))
- Fixed a bug where it was possible to delete entries from Matrix fields which were configured to display nested entries statically. ([#14904](https://github.com/craftcms/cms/issues/14904), [#14915](https://github.com/craftcms/cms/pull/14915))
- Fixed an error that could occur when creating a nested entry in a Matrix field. ([#14915](https://github.com/craftcms/cms/pull/14915))
- Fixed a bug where Matrix fields’ “Max Entries” settings were taking the total number of nested entries across all sites into account, rather than just the nested entries for the current site. ([#14932](https://github.com/craftcms/cms/issues/14932))
- Fixed a bug where nested entry draft data could get corrupted when a draft was created for the owner element.
- Fixed a bug where Matrix and Addresses fields could show drafts of their nested elements when in card view.
- Fixed a bug where nested elements’ breadcrumbs could include the draft label, styled like it was part of the element’s title.
- Fixed a bug where action buttons might not work for nested entries in Matrix fields set to card view. ([#14915](https://github.com/craftcms/cms/pull/14915))
- Fixed the styling of tag chips within Tags fields. ([#14916](https://github.com/craftcms/cms/issues/14916))
- Fixed a bug where field layout component settings slideouts’ footers had extra padding.
- Fixed a bug where MySQL backups weren’t restorable on certain environments. ([#14925](https://github.com/craftcms/cms/pull/14925))
- Fixed a bug where `app/resource-js` requests weren’t working for guest requests. ([#14908](https://github.com/craftcms/cms/issues/14908))
- Fixed a JavaScript error that occurred after creating a new field within a field layout designer. ([#14933](https://github.com/craftcms/cms/issues/14933))

## 5.1.0 - 2024-04-30

### Content Management
- Sort options are now sorted alphabetically within element indexes, and custom fields’ options are now listed in a “Fields” group. ([#14725](https://github.com/craftcms/cms/issues/14725))
- Unselected table column options are now sorted alphabetically within element indexes.
- Table views within element index pages are now scrolled directly, so that their horizontal scrollbars are always visible without scrolling to the bottom of the page. ([#14765](https://github.com/craftcms/cms/issues/14765))
- Element tooltips now appear after a half-second delay. ([#14836](https://github.com/craftcms/cms/issues/14836))
- Thumbnails within element cards are slightly larger.
- Improved element editor page styling on mobile. ([#14898](https://github.com/craftcms/cms/pull/14898), [#14885](https://github.com/craftcms/cms/issues/14885))

### User Management
- Team edition users are no longer required to be admins.
- Added the “User Permissions” settings page for managing the permissions of non-admin Team edition users. ([#14768](https://github.com/craftcms/cms/discussions/14768))

### Administration
- Element conditions within field layout designers’ component settings now only list custom fields present in the current field layout. ([#14787](https://github.com/craftcms/cms/issues/14787))
- Improved the behavior of the URI input within Edit Route modals. ([#14884](https://github.com/craftcms/cms/issues/14884))
- The “Upgrade Craft CMS” page in the Plugin Store no longer lists unsupported editions.
- Added the `asyncCsrfInputs` config setting. ([#14625](https://github.com/craftcms/cms/pull/14625))
- Added the `backupCommandFormat` config setting. ([#14897](https://github.com/craftcms/cms/pull/14897))
- The `backupCommand` config setting can now be set to a closure, which will be passed a `mikehaertl\shellcommand\Command` object. ([#14897](https://github.com/craftcms/cms/pull/14897))
- Added the `safeMode` config setting. ([#14734](https://github.com/craftcms/cms/pull/14734))
- `resave` commands now support an `--if-invalid` option. ([#14731](https://github.com/craftcms/cms/issues/14731))
- Improved the styling of conditional tabs and UI elements within field layout designers.

### Extensibility
- Added `craft\conditions\ConditionInterface::getBuilderConfig()`.
- Added `craft\controllers\EditUserTrait`. ([#14789](https://github.com/craftcms/cms/pull/14789))
- Added `craft\controllers\UsersController::EVENT_DEFINE_EDIT_SCREENS`. ([#14789](https://github.com/craftcms/cms/pull/14789))
- Added `craft\elements\conditions\ElementConditionInterface::setFieldLayouts()`.
- Added `craft\events\DefineEditUserScreensEvent`. ([#14789](https://github.com/craftcms/cms/pull/14789))
- Added `craft\helpers\Cp::parseTimestampParam()`.
- Added `craft\models\FieldLayoutTab::labelHtml()`.
- Added `craft\services\ProjectConfig::getAppliedChanges()`. ([#14851](https://github.com/craftcms/cms/discussions/14851))
- Added `craft\web\Request::getBearerToken()`. ([#14784](https://github.com/craftcms/cms/pull/14784))
- Added `craft\db\CoalesceColumnsExpression`.
- Added `craft\db\ExpressionBuilder`.
- Added `craft\db\ExpressionInterface`.
- `craft\base\NameTrait::prepareNamesForSave()` no longer updates the name properties if `fullName`, `firstName`, and `lastName` are already set. ([#14665](https://github.com/craftcms/cms/issues/14665))
- `craft\helpers\Typecast::properties()` now typecasts numeric strings to integers, for `int|string` properties. ([#14618](https://github.com/craftcms/cms/issues/14618))
- Added `Craft.MatrixInput.Entry`. ([#14730](https://github.com/craftcms/cms/pull/14730))

### System
- Batched queue jobs now set their progress based on the total progress across all batches, rather than just the current batch. ([#14817](https://github.com/craftcms/cms/pull/14817))
- Fixed a bug where ordering by a custom field would only partially work, if the custom field was included in multiple field layouts for the resulting elements. ([#14821](https://github.com/craftcms/cms/issues/14821))
- Fixed a bug where element conditions within field layout designers’ component settings weren’t listing custom fields which were just added to the layout. ([#14787](https://github.com/craftcms/cms/issues/14787))
- Fixed a bug where asset thumbnails within element cards were blurry. ([#14866](https://github.com/craftcms/cms/issues/14866))
- Fixed a styling issue with Categories and Entries fields when “Maintain Hierarchy” was enabled.
- Fixed a bug where Delete actions weren’t working in admin tables. ([craftcms/commerce#3444](https://github.com/craftcms/commerce/issues/3444))

## 5.0.6 - 2024-04-29

- Fixed a bug where element caches weren’t getting invalidated when an element was moved within a structure. ([#14846](https://github.com/craftcms/cms/issues/14846))
- Fixed a bug where CSV’s header rows weren’t using the configured delimiter. ([#14855](https://github.com/craftcms/cms/issues/14855))
- Fixed a bug where editable table cell text styling could change after initial focus. ([#14857](https://github.com/craftcms/cms/issues/14857))
- Fixed a bug where conditions could list rules with duplicate labels.
- Fixed a bug where admin tables weren’t displaying disabled statuses. ([#14861](https://github.com/craftcms/cms/issues/14861))
- Fixed a bug where clicking on drag handles within element index tables could select the element. ([#14669](https://github.com/craftcms/cms/issues/14669))
- Fixed a bug where nested related categories and entries weren’t directly removable, and could be unintentionally overwritten, when the Categories/Entries field’s “Maintain hierarchy” setting was enabled. ([#14843](https://github.com/craftcms/cms/issues/14843), [#14872](https://github.com/craftcms/cms/issues/14872))
- Fixed a SQL error that could occur on PostgreSQL. ([#14860](https://github.com/craftcms/cms/pull/14870))
- Fixed a bug where field layout designers were showing redundant field indicators, for fields with hidden labels. ([#14859](https://github.com/craftcms/cms/issues/14859))
- Fixed a bug where field type names weren’t sorted alphabetically when editing an existing field. ([#14858](https://github.com/craftcms/cms/issues/14858))
- Fixed a JavaScript error that could occur when removing elements from an element select input. ([#14873](https://github.com/craftcms/cms/pull/14873))
- Fixed a bug where queue jobs’ progress indicators in the control panel sidebar weren’t fully cleaned up when jobs were finished. ([#14856](https://github.com/craftcms/cms/issues/14856))
- Fixed a bug where errors weren’t getting logged. ([#14863](https://github.com/craftcms/cms/issues/14863))
- Fixed a bug where asset thumbnails could have the wrong aspect ratio. ([#14866](https://github.com/craftcms/cms/issues/14866))
- Fixed an infinite recursion bug that occurred when selecting elements, if no sources were enabled for the selected site. ([#14882](https://github.com/craftcms/cms/issues/14882))

## 5.0.5 - 2024-04-23

- Fixed a bug where the Database Backup utility was present when the `backupCommand` config setting was set to `false`.
- Fixed an error that occurred when running the `db/convert-charset` command, if any tables contained `char` or `varchar` foreign key columns. ([#14815](https://github.com/craftcms/cms/issues/14815))
- Fixed a bug where parsed first/last names could have different casing than the full name that was submitted. ([#14723](https://github.com/craftcms/cms/issues/14723))
- Fixed a bug where `craft\helpers\UrlHelper::isAbsoluteUrl()` was returning `false` for URLs with schemes other than `http` or `https`, such as `mailto` and `tel`. ([#14830](https://github.com/craftcms/cms/issues/14830))
- Fixed a JavaScript error that occurred when opening Live Preview, if an Assets field’s “Upload files” button had been pressed. ([#14832](https://github.com/craftcms/cms/issues/14832))
- Fixed a bug where Twig’s spread operator (`...`) wasn’t working with attribute accessors. ([#14827](https://github.com/craftcms/cms/issues/14827))
- Fixed a bug where element selection modals were only showing the first 100 elements. ([#14790](https://github.com/craftcms/cms/issues/14790))
- Fixed a PHP error that could occur on the Dashboard if any Quick Post widgets hadn’t been saved since before Craft 1.2. ([#14794](https://github.com/craftcms/cms/issues/14794))
- Fixed a bug where double-clicking on an inline Matrix block tab would cause it to expand/collapse. ([#14791](https://github.com/craftcms/cms/issues/14791))
- Fixed a bug where site breadcrumbs weren’t getting hyperlinked for installs with multiple site groups. ([#14802](https://github.com/craftcms/cms/issues/14802))
- Fixed a bug where element conditions were allowing custom field condition rules to be selected multiple times. ([#14809](https://github.com/craftcms/cms/issues/14809))
- Fixed a bug where relational fields within nested Matrix entries weren’t getting loaded via GraphQL. ([#14819](https://github.com/craftcms/cms/issues/14819))
- Fixed an error that occurred when creating an address within an Addresses field on a secondary site. ([#14829](https://github.com/craftcms/cms/issues/14829))
- Fixed a bug where SVG element icons weren’t visible in Safari. ([#14833](https://github.com/craftcms/cms/issues/14833))
- Fixed a bug where element sources were getting text cursors on hover in Safari. ([#14833](https://github.com/craftcms/cms/issues/14833))
- Fixed a bug where “Delete custom source” buttons within Customize Sources modals were getting text cursors on hover.
- Fixed a bug where Matrix fields that weren’t set to show cards in a grid were still getting a grid view when nested entries were created for the first time. ([#14840](https://github.com/craftcms/cms/issues/14840))
- Fixed a bug where related categories and entries weren’t removable when the Categories/Entries field’s “Maintain hierarchy” setting was enabled. ([#14843](https://github.com/craftcms/cms/issues/14843))
- Fixed a bug where Categories and Entries fields were showing the “View Mode” setting when “Maintain hierarchy” was enabled, despite it having no effect. ([#14847](https://github.com/craftcms/cms/pull/14847))

## 5.0.4 - 2024-04-10

- Fixed a bug where element queries with the `relatedTo` param set to a list of element IDs were overly complex.
- Fixed a bug where redundant Matrix block revisions were getting created.
- Fixed a bug where Twig’s spread operator (`...`) wasn’t working when the `preloadSingles` config setting was enabled. ([#14783](https://github.com/craftcms/cms/issues/14783))
- Fixed a bug where Live Preview wasn’t retaining the scroll position properly. ([#14218](https://github.com/craftcms/cms/issues/14218))

## 5.0.3 - 2024-04-09

- Fixed a bug where LTR and RTL characters weren’t getting stripped from sanitized asset filenames. ([#14711](https://github.com/craftcms/cms/issues/14711))
- Fixed a bug where admin table row reordering wasn’t working in Safari. ([#14752](https://github.com/craftcms/cms/issues/14752))
- Fixed a bug where the `utils/fix-field-layout-uids` command wasn’t looking at field layouts defined with a `fieldLayout` key in the project config.
- Fixed a bug where element indexes’ View menus could show the “Sort by” field when the structure view was selected. ([#14780](https://github.com/craftcms/cms/issues/14780))
- Fixed a bug where fields with overridden handles weren’t editable from element indexes. ([#14767](https://github.com/craftcms/cms/issues/14767))
- Fixed a bug where element chips within element cards were getting action menus and drag handles within relation fields. ([#14778](https://github.com/craftcms/cms/issues/14778))
- Fixed a bug where elements could display the wrong nested field value, if the field’s handle was overridden. ([#14767](https://github.com/craftcms/cms/issues/14767))
- Fixed a bug where entries’ Title fields weren’t showing a required indicator. ([#14773](https://github.com/craftcms/cms/issues/14773))

## 5.0.2 - 2024-04-05

- Fixed a bug where `craft\helpers\ElementHelper::siteStatusesForElement()` wasn’t working for soft-deleted elements. ([#14753](https://github.com/craftcms/cms/issues/14753))
- Fixed a bug where the Queue Manager was listing delayed jobs before others. ([#14755](https://github.com/craftcms/cms/discussions/14755))
- Fixed an error that occurred when editing elements without any preview targets. ([#14754](https://github.com/craftcms/cms/issues/14754))
- Fixed a bug where it wasn’t possible to delete global sets when the CKEditor plugin was installed. ([#14757](https://github.com/craftcms/cms/issues/14757))
- Fixed a SQL error that occurred when querying for elements ordered by search score on PostgreSQL. ([#14761](https://github.com/craftcms/cms/issues/14761))

## 5.0.1 - 2024-04-03

- Fixed a “Double-instantiating a checkbox select on an element” JavaScript warning. ([#14707](https://github.com/craftcms/cms/issues/14707))
- Fixed a bug where `craft\cache\DbCache` was attempting to store values beyond the `cache.data` column’s storage capacity.
- Fixed a bug where the Updates utility could include submit buttons without labels for abandoned plugins.
- Fixed a bug where “Admin” rules were available to user conditions in Solo and Team editions.
- Fixed a bug where entries’ “View in a new tab” breadcrumb actions were linking to the canonical entry URL when editing a draft or viewing a revision. ([#14705](https://github.com/craftcms/cms/issues/14705))
- Fixed a bug where Matrix blocks without labels had extra spacing above them in Live Preview. ([#14703](https://github.com/craftcms/cms/issues/14703))
- Fixed an error that occurred if the `collation` database connection setting was set to `utf8_*` on MySQL. ([#14332](https://github.com/craftcms/cms/issues/14332))
- Fixed a bug where element cards could overflow their containers within Live Preview. ([#14710](https://github.com/craftcms/cms/issues/14710))
- Fixed a bug where links within the Queue Manager utility weren’t styled like links. ([#14716](https://github.com/craftcms/cms/issues/14716))
- Fixed a bug where tooltips within element labels caused the element title to be read twice by screen readers.
- Fixed a styling issue when editing an entry without any meta fields. ([#14721](https://github.com/craftcms/cms/issues/14721))
- Fixed a bug where the `_includes/nav.twig` template wasn’t marking nested nav items as selected. ([#14735](https://github.com/craftcms/cms/pull/14735))
- Fixed issues with menu options’ hover styles.
- Fixed a bug where double-clicking on an element’s linked label or action button would cause its slideout to open, in addition to the link/button being activated. ([#14736](https://github.com/craftcms/cms/issues/14736))
- Fixed a bug where system icons whose names ended in numbers weren’t displaying. ([#14740](https://github.com/craftcms/cms/issues/14740))
- Fixed an error that could occur when creating a passkey. ([#14745](https://github.com/craftcms/cms/issues/14745))
- Fixed a bug where the “Utilities” global nav item could get two badge counts.
- Fixed a bug where custom fields whose previous types were missing would lose their values when updating to Craft 5.
- Fixed a bug where Dropdown fields could be marked as invalid on save, if the saved value was invalid and they were initially marked as changed (to the default value) on page load. ([#14738](https://github.com/craftcms/cms/pull/14738))
- Fixed a bug where double-clicking on an element’s label within an element selection modal wasn’t selecting the element. ([#14751](https://github.com/craftcms/cms/issues/14751))

## 5.0.0 - 2024-03-26

### Content Management
- Improved global sidebar styling. ([#14281](https://github.com/craftcms/cms/pull/14281))
- The global sidebar is now collapsible. ([#14281](https://github.com/craftcms/cms/pull/14281))
- It’s now possible to expand and collapse global sidebar items without navigating to them. ([#14313](https://github.com/craftcms/cms/issues/14313), [#14321](https://github.com/craftcms/cms/pull/14321))
- Redesigned the global breadcrumb bar to include quick links to other areas of the control panel, page context menus, and action menus. ([#13902](https://github.com/craftcms/cms/pull/13902))
- All elements can now have thumbnails, provided by Assets fields. ([#12484](https://github.com/craftcms/cms/discussions/12484), [#12706](https://github.com/craftcms/cms/discussions/12706))
- Element indexes and relational fields now have the option to use card views. ([#6024](https://github.com/craftcms/cms/pull/6024))
- Element indexes now support inline editing for some custom field values.
- Asset chips with large thumbnails now truncate long titles, and make the full title visible via a tooltip on hover/focus. ([#14462](https://github.com/craftcms/cms/discussions/14462), [#14502](https://github.com/craftcms/cms/pull/14502))
- Table columns now set a max with to force long lines to be truncated or wrap. ([#14514](https://github.com/craftcms/cms/issues/14514))
- Added the “Show in folder” asset index action, available when searching across subfolders. ([#14227](https://github.com/craftcms/cms/discussions/14227))
- The view states for nested element sources are now managed independently.
- Element chips and cards now include quick action menus. ([#13902](https://github.com/craftcms/cms/pull/13902))
- Entry edit pages now include quick links to other sections’ index sources.
- Asset edit pages now include quick links to other volumes’ index sources.
- Assets’ Alternative Text fields are now translatable. ([#11576](https://github.com/craftcms/cms/issues/11576))
- Entries can now have multiple authors. ([#12380](https://github.com/craftcms/cms/pull/12380))
- Entry chips, cards, and blocks are now tinted according to their entry type’s color. ([#14187](https://github.com/craftcms/cms/pull/14187))
- Quick Post widgets now create entries via slideouts. ([#14228](https://github.com/craftcms/cms/pull/14228))
- Slideout sidebars are now always toggleable; not just when the slideout is too narrow to show the sidebar alongside the content. ([#14418](https://github.com/craftcms/cms/pull/14418))
- Element slideouts now show validation summaries at the top of each tab. ([#14436](https://github.com/craftcms/cms/pull/14436))
- Element slideouts’ “Cancel” buttons now get relabelled as “Close” when editing a provisional draft.
- The “Save as a new entry” action is now available to all users with the “Create entries” permission, and will create a new unpublished draft rather than a fully-saved entry. ([#9577](https://github.com/craftcms/cms/issues/9577), [#10244](https://github.com/craftcms/cms/discussions/10244))
- Entry conditions can now have a “Matrix field” rule. ([#13794](https://github.com/craftcms/cms/discussions/13794))
- Money field condition rules now use money inputs. ([#14148](https://github.com/craftcms/cms/pull/14148))
- Inline-editable Matrix blocks now support multiple tabs. ([#8500](https://github.com/craftcms/cms/discussions/8500), [#14139](https://github.com/craftcms/cms/issues/14139))
- Inline-editable Matrix blocks have been redesigned to be visually lighter. ([#14187](https://github.com/craftcms/cms/pull/14187))
- Inline-editable Matrix blocks now include “Open in a new tab” action items.
- Matrix fields set to the inline-editable blocks view mode no longer show inline entry-creation buttons unless there’s a single entry type. ([#14187](https://github.com/craftcms/cms/pull/14187))
- Selected elements within relational fields now include a dedicated drag handle.
- Selected assets within Assets fields no longer open the file preview modal when their thumbnail is clicked on. The “Preview file” quick action, or the <kbd>Shift</kbd> + <kbd>Spacebar</kbd> keyboard shortcut, can be used instead.
- Improved the styling of element chips.
- Improved checkbox-style deselection behavior for control panel items, to account for double-clicks.
- Table views are no longer available for element indexes on mobile.
- Added the “Address Line 3” address field. ([#14318](https://github.com/craftcms/cms/discussions/14318))
- Address conditions now have “Address Line 1”, “Address Line 2”, “Address Line 3”, “Administrative Area”, “Country”, “Dependent Locality”, “First Name”, “Full Name”, “Last Name”, “Locality”, “Organization Tax ID”, “Organization”, “Postal Code”, and “Sorting Code” rules.
- Added live conditional field support to user edit pages and inline-editable Matrix blocks. ([#14115](https://github.com/craftcms/cms/pull/14115), [#14223](https://github.com/craftcms/cms/pull/14223))
- Earth icons are now localized based on the system time zone.

### User Management
- Added two-step verification support, with built-in “Authenticator App” (TOTP) and “Recovery Codes” methods. Additional methods can be provided by plugins.
- Added a “Require Two-Step Verification” system setting, which can be set to “All users”, “Admins”, and individual user groups.
- Added passkey support (authentication via fingerprint or facial recognition).
- User account settings are now split into “Profile”, “Addresses”, and “Permissions” pages, plus “Password & Verification” and “Passkeys” pages when editing one’s own account.
- Users’ “Username”, “Full Name”, “Photo”, and “Email” native fields can now be managed via the user field layout, and now show up alongside custom fields within user slideouts.
- Users with more than 50 addresses will now display them as a paginated element index.
- New users are now created in an unpublished draft state, so adding a user photo, addresses, and permissions can each be done before the user is fully saved.
- The login page now includes a “Sign in with a passkey” button.
- The login modal and elevated session modal have been redesigned to be consistent with the login page.
- User sessions are now treated as elevated immediately after login, per the `elevatedSessionDuration` config setting.

### Accessibility
- Added the “Disable autofocus” user accessibility preference. ([#12921](https://github.com/craftcms/cms/discussions/12921))
- Improved source item navigation for screen readers. ([#12054](https://github.com/craftcms/cms/pull/12054))
- Content tab menus are now implemented as disclosure menus. ([#12963](https://github.com/craftcms/cms/pull/12963))
- Element selection modals now show checkboxes for selectable elements.
- Elements within relational fields are no longer focusable at the container level.
- Relational fields now use the proper list semantics.
- Improved the accessibility of the login page, login modal, and elevated session modal.
- Improved the accessibility of element indexes. ([#14120](https://github.com/craftcms/cms/pull/14120), [#12286](https://github.com/craftcms/cms/pull/12286))
- Selected elements within relational fields now include “Move up/down” or “Move forward/backward” in their action menus.
- Improved the accessibility of time zone fields.
- Improved the accessibility of form alternative action menus.
- Improved the accessibility of Matrix fields with the “inline-editable blocks” view mode. ([#14187](https://github.com/craftcms/cms/pull/14187))
- Improved the accessibility of the global nav. ([#14240](https://github.com/craftcms/cms/pull/14240))Improved the accessibility of the global nav. ([#14240](https://github.com/craftcms/cms/pull/14240))
- Improved the accessibility of layout tabs. ([#14215](https://github.com/craftcms/cms/pull/14215))
- Improved the accessibility of overflow tab menus. ([#14214](https://github.com/craftcms/cms/pull/14214))
- Increased the hit area for range select options.
- Improved the accessibility of the global sidebar. ([#14335](https://github.com/craftcms/cms/pull/14335))

### Administration
- Added the Team edition.
- Added the “Color” entry type setting. ([#14187](https://github.com/craftcms/cms/pull/14187))
- Added the “Icon” entry type setting. ([#14169](https://github.com/craftcms/cms/pull/14169))
- Added the “Addresses” field type. ([#11438](https://github.com/craftcms/cms/discussions/11438))
- Added the “Icon” field type. ([#14169](https://github.com/craftcms/cms/pull/14169))
- Field layouts can now designate an Assets field as the source for elements’ thumbnails. ([#12484](https://github.com/craftcms/cms/discussions/12484), [#12706](https://github.com/craftcms/cms/discussions/12706))
- Field layouts can now choose to include previewable fields’ content in element cards. ([#12484](https://github.com/craftcms/cms/discussions/12484), [#6024](https://github.com/craftcms/cms/pull/6024))
- Field layouts can now override custom fields’ handles.
- Field Layout Designers now hide the component library sidebar in favor of “Add” disclosure menus, when they’re too narrow to show the sidebar alongside configured tabs. ([#14411](https://github.com/craftcms/cms/pull/14411))
- Most custom fields can now be included multiple times within the same field layout. ([#8497](https://github.com/craftcms/cms/discussions/8497))
- Sections now have a “Max Authors” setting. ([#12380](https://github.com/craftcms/cms/pull/12380))
- Entry types are now managed independently of sections.
- Entry types are no longer required to have a Title Format, if the Title field isn’t shown.
- Entry types now have a “Show the Slug field” setting. ([#13799](https://github.com/craftcms/cms/discussions/13799))
- Entry type and field edit pages now list their usages. ([#14397](https://github.com/craftcms/cms/pull/14397))
- Sites’ Language settings can now be set to environment variables. ([#14235](https://github.com/craftcms/cms/pull/14235), [#14135](https://github.com/craftcms/cms/discussions/14135))
- Matrix fields now manage nested entries, rather than Matrix blocks. During the upgrade, existing Matrix block types will be converted to entry types; their nested fields will be made global; and Matrix blocks will be converted to entries.
- Matrix fields now have “Entry URI Format” and “Template” settings for each site.
- Matrix fields now have a “View Mode” setting, giving admins the choice to display nested entries as cards, inline-editable blocks, or an embedded element index.
- Matrix fields now require the owner element to be saved before they can be edited.
- Matrix fields now have a “‘New’ Button Label” setting. ([#14573](https://github.com/craftcms/cms/issues/14573))
- Relational fields’ “Selection Label” setting has been relabelled as “‘Add’ Button Label”.
- Added support for inline field creation and editing within field layout designers. ([#14260](https://github.com/craftcms/cms/pull/14260))
- Layout elements within field layout designers now have action menus. ([#14260](https://github.com/craftcms/cms/pull/14260))
- The Fields and Entry Types index pages now have a search bar. ([#13961](https://github.com/craftcms/cms/discussions/13961), [#14126](https://github.com/craftcms/cms/pull/14126))
- Field types now have icons. ([#14267](https://github.com/craftcms/cms/pull/14267))
- The address field layout is now accessed via **Settings** → **Addresses**.
- Volumes now have a “Subpath” setting, and can reuse filesystems so long as the subpaths don’t overlap. ([#11044](https://github.com/craftcms/cms/discussions/11044))
- Volumes now have an “Alternative Text Translation Method” setting. ([#11576](https://github.com/craftcms/cms/issues/11576))
- Added support for defining custom locale aliases, via a new `localeAliases` config setting. ([#12705](https://github.com/craftcms/cms/pull/12705))
- Added support for element partial templates. ([#14284](https://github.com/craftcms/cms/pull/14284))
- Added the `partialTemplatesPath` config setting. ([#14284](https://github.com/craftcms/cms/pull/14284))
- Added the `tempAssetUploadFs` config setting. ([#13957](https://github.com/craftcms/cms/pull/13957))
- Removed the concept of field groups.
- Removed the “Temp Uploads Location” asset setting. ([#13957](https://github.com/craftcms/cms/pull/13957))
- Added the `utils/prune-orphaned-entries` command. ([#14154](https://github.com/craftcms/cms/pull/14154))
- `entrify/*` commands now ask if an entry type already exists for the section.
- The `resave/entries` command now accepts a `--field` option.
- The `up`, `migrate/up`, and `migrate/all` commands no longer overwrite pending project config YAML changes, if new project config changes were made by migrations.
- Removed the `--force` option from the `up` command. `--isolated=0` should be used instead. ([#14270](https://github.com/craftcms/cms/pull/14270))
- Removed the `resave/matrix-blocks` command.

### Development
- Entry type names and handles must now be unique globally, rather than just within a single section. Existing entry type names and handles will be renamed automatically where needed, to ensure uniqueness.
- Assets, categories, entries, and tags now support eager-loading paths prefixed with a field layout provider’s handle (e.g. `myEntryType:myField`).
- Element queries now have an `eagerly` param, which can be used to lazily eager-load the resulting elements for all peer elements, when `all()`, `collect()`, `one()`, `nth()`, or `count()` is called.
- Element queries now have an `inBulkOp` param, which limits the results to elements which were involved in a bulk operation. ([#14032](https://github.com/craftcms/cms/pull/14032))
- Address queries now have `addressLine1`, `addressLine2`, `addressLine3`, `administrativeArea`, `countryCode`, `dependentLocality`, `firstName`, `fullName`, `lastName`, `locality`, `organizationTaxId`, `organization`, `postalCode`, and `sortingCode` params.
- Entry queries now have `field`, `fieldId`, `primaryOwner`, `primaryOwnerId`, `owner`, `ownerId`, `allowOwnerDrafts`, and `allowOwnerRevisions` params.
- Entry queries’ `authorId` params now support passing multiple IDs prefixed with `and`, to fetch entries with multiple listed authors.
- User queries now have an `authorOf` param.
- Nested addresses are now cached by their field ID, and address queries now register cache tags based on their `field` and `fieldId` params.
- Nested entries are now cached by their field ID, and entry queries now register cache tags based on their `field` and `fieldId` params.
- GraphQL schemas can now include queries and mutations for nested entries (e.g. within Matrix or CKEditor fields) directly. ([#14366](https://github.com/craftcms/cms/pull/14366))
- Added the `fieldId`, `fieldHandle`, `ownerId`, and `sortOrder` entry GraphQL fields. ([#14366](https://github.com/craftcms/cms/pull/14366))
- Entries’ GraphQL type names are now formatted as `<entryTypeHandle>_Entry`, and are no longer prefixed with their section’s handle. (That goes for Matrix-nested entries as well.)
- Entries now have `author` and `authorIds` GraphQL field.
- Matrix fields’ GraphQL mutation types now expect nested entries to be defined by an `entries` field rather than `blocks`.
- Added the `entryType()` and `fieldValueSql()` Twig functions. ([#14557](https://github.com/craftcms/cms/discussions/14557))
- Added the `|firstWhere` and `|flatten` Twig filters.
- Removed the `craft.matrixBlocks()` Twig function. `craft.entries()` should be used instead.
- Controller actions which require a `POST` request will now respond with a 405 error code if another request method is used. ([#13397](https://github.com/craftcms/cms/discussions/13397))

### Extensibility
- Elements now store their content in an `elements_sites.content` column as JSON, rather than across multiple columns in a `content` table. ([#2009](https://github.com/craftcms/cms/issues/2009), [#4308](https://github.com/craftcms/cms/issues/4308), [#7221](https://github.com/craftcms/cms/issues/7221), [#7750](https://github.com/craftcms/cms/issues/7750), [#12954](https://github.com/craftcms/cms/issues/12954))
- Slugs are no longer required on elements that don’t have a URI format.
- Element types’ `fieldLayouts()` and `defineFieldLayouts()` methods’ `$source` arguments must now accept `null` values.
- All element types can now support eager-loading paths prefixed with a field layout provider’s handle (e.g. `myEntryType:myField`), by implementing `craft\base\FieldLayoutProviderInterface` on the field layout provider class, and ensuring that `defineFieldLayouts()` is returning field layouts via their providers.
- All core element query param methods now return `static` instead of `self`. ([#11868](https://github.com/craftcms/cms/pull/11868))
- Migrations that modify the project config no longer need to worry about whether the same changes were already applied to the incoming project config YAML files.
- Selectize menus no longer apply special styling to options with the value `new`. The `_includes/forms/selectize.twig` control panel template should be used instead (or `craft\helpers\Cp::selectizeHtml()`/`selectizeFieldHtml()`), which will append an styled “Add” option when `addOptionFn` and `addOptionLabel` settings are passed. ([#11946](https://github.com/craftcms/cms/issues/11946))
- Added the `chip()`, `customSelect()`, `disclosureMenu()`, `elementCard()`, `elementChip()`, `elementIndex()`, `iconSvg()`, and `siteMenuItems()` global functions for control panel templates.
- Added the `colorSelect`, `colorSelectField`, `customSelect`, `customSelectField`, `languageMenu`, and `languageMenuField` form macros.
- The `assets/move-asset` and `assets/move-folder` actions no longer include `success` keys in responses. ([#12159](https://github.com/craftcms/cms/pull/12159))
- The `assets/upload` controller action now includes `errors` object in failure responses. ([#12159](https://github.com/craftcms/cms/pull/12159))
- Element action triggers’ `validateSelection()` and `activate()` methods are now passed an `elementIndex` argument, with a reference to the trigger’s corresponding element index.
- Element search scores set on `craft\events\SearchEvent::$scores` by `craft\services\Search::EVENT_AFTER_SEARCH` or `EVENT_BEFORE_SCORE_RESULTS` now must be indexed by element ID and site ID (e.g. `'100-1'`).
- Added `craft\auth\methods\AuthMethodInterface`.
- Added `craft\auth\methods\BaseAuthMethod`.
- Added `craft\auth\methods\RecoveryCodes`.
- Added `craft\auth\methods\TOTP`.
- Added `craft\auth\passkeys\CredentialRepository`.
- Added `craft\base\Actionable`. ([#14169](https://github.com/craftcms/cms/pull/14169))
- Added `craft\base\ApplicationTrait::$edition`.
- Added `craft\base\ApplicationTrait::getAuth()`.
- Added `craft\base\Chippable`. ([#14169](https://github.com/craftcms/cms/pull/14169))
- Added `craft\base\Colorable`. ([#14187](https://github.com/craftcms/cms/pull/14187))
- Added `craft\base\CpEditable`.
- Added `craft\base\Element::EVENT_DEFINE_ACTION_MENU_ITEMS`.
- Added `craft\base\Element::EVENT_DEFINE_INLINE_ATTRIBUTE_INPUT_HTML`.
- Added `craft\base\Element::crumbs()`.
- Added `craft\base\Element::destructiveActionMenuItems()`.
- Added `craft\base\Element::inlineAttributeInputHtml()`.
- Added `craft\base\Element::render()`. ([#14284](https://github.com/craftcms/cms/pull/14284))
- Added `craft\base\Element::safeActionMenuItems()`.
- Added `craft\base\Element::shouldValidateTitle()`.
- Added `craft\base\ElementContainerFieldInterface`, which should be implemented by fields which contain nested elements, such as Matrix.
- Added `craft\base\ElementInterface::canDuplicateAsDraft()`.
- Added `craft\base\ElementInterface::getActionMenuItems()`.
- Added `craft\base\ElementInterface::getCardBodyHtml()`.
- Added `craft\base\ElementInterface::getChipLabelHtml()`.
- Added `craft\base\ElementInterface::getCrumbs()`.
- Added `craft\base\ElementInterface::getInlineAttributeInputHtml()`.
- Added `craft\base\ElementInterface::hasDrafts()`.
- Added `craft\base\ElementInterface::hasThumbs()`.
- Added `craft\base\ElementInterface::setAttributesFromRequest()`.
- Added `craft\base\ElementInterface::setAttributesFromRequest()`.
- Added `craft\base\ElementInterface::setLazyEagerLoadedElements()`.
- Added `craft\base\ElementTrait::$deletedWithOwner`.
- Added `craft\base\ElementTrait::$eagerLoadInfo`.
- Added `craft\base\ElementTrait::$elementQueryResult`.
- Added `craft\base\ElementTrait::$forceSave`.
- Added `craft\base\ElementTrait::$propagatingFrom`.
- Added `craft\base\Field::valueSql()`.
- Added `craft\base\FieldInterface::dbType()`, which defines the type(s) of values the field will store in the `elements_sites.content` column (if any).
- Added `craft\base\FieldInterface::getValueSql()`.
- Added `craft\base\FieldInterface::icon()`.
- Added `craft\base\FieldInterface::isMultiInstance()`.
- Added `craft\base\FieldInterface::queryCondition()`, which accepts an element query param value and returns the corresponding query condition.
- Added `craft\base\FieldLayoutComponent::hasSettings()`.
- Added `craft\base\FieldLayoutElement::isMultiInstance()`.
- Added `craft\base\FieldLayoutProviderInterface::getHandle()`.
- Added `craft\base\FieldTrait::$layoutElement`.
- Added `craft\base\Iconic`. ([#14169](https://github.com/craftcms/cms/pull/14169))
- Added `craft\base\Identifiable`. ([#14169](https://github.com/craftcms/cms/pull/14169))
- Added `craft\base\InlineEditableFieldInterface`.
- Added `craft\base\NestedElementInterface`, which should be implemented by element types which could be nested by other elements.
- Added `craft\base\NestedElementTrait`.
- Added `craft\base\Statusable`. ([#14169](https://github.com/craftcms/cms/pull/14169))
- Added `craft\base\ThumbableFieldInterface`.
- Added `craft\base\Thumbable`. ([#14169](https://github.com/craftcms/cms/pull/14169))
- Added `craft\base\conditions\ConditionInterface::createConditionRule()`.
- Added `craft\behaviors\EventBehavior`.
- Added `craft\controllers\EntryTypesController`.
- Added `craft\db\CallbackExpressionBuilder`.
- Added `craft\db\CallbackExpression`.
- Added `craft\db\Connection::getIsMaria()`.
- Added `craft\db\QueryParam`.
- Added `craft\db\Table::ELEMENTS_OWNERS`.
- Added `craft\db\Table::SECTIONS_ENTRYTYPES`.
- Added `craft\db\mysql\ColumnSchema::$collation`.
- Added `craft\db\mysql\QueryBuilder::jsonContains()`.
- Added `craft\db\mysql\QueryBuilder::jsonExtract()`.
- Added `craft\db\mysql\Schema::supportsMb4()`.
- Added `craft\db\pgsql\QueryBuilder::jsonContains()`.
- Added `craft\db\pgsql\QueryBuilder::jsonExtract()`.
- Added `craft\db\pgsql\Schema::supportsMb4()`.
- Added `craft\elements\Address::GQL_TYPE_NAME`.
- Added `craft\elements\Asset::gqlTypeName()`.
- Added `craft\elements\Category::gqlTypeName()`.
- Added `craft\elements\ElementCollection::render()`. ([#14284](https://github.com/craftcms/cms/pull/14284))
- Added `craft\elements\Entry::$collapsed`.
- Added `craft\elements\Entry::$dirty`.
- Added `craft\elements\Entry::gqlTypeName()`.
- Added `craft\elements\Entry::setOwner()`.
- Added `craft\elements\NestedElementManager`.
- Added `craft\elements\Tag::gqlTypeName()`.
- Added `craft\elements\User::GQL_TYPE_NAME`.
- Added `craft\elements\User::authenticateWithPasskey()`.
- Added `craft\elements\User::canRegisterUsers()`.
- Added `craft\elements\conditions\ElementConditionInterface::getFieldLayouts()`.
- Added `craft\elements\conditions\addresses\AddressLine1ConditionRule`.
- Added `craft\elements\conditions\addresses\AddressLine2ConditionRule`.
- Added `craft\elements\conditions\addresses\AddressLine3ConditionRule`.
- Added `craft\elements\conditions\addresses\AdministrativeAreaConditionRule`.
- Added `craft\elements\conditions\addresses\CountryConditionRule`.
- Added `craft\elements\conditions\addresses\DependentLocalityConditionRule`.
- Added `craft\elements\conditions\addresses\FullNameConditionRule`.
- Added `craft\elements\conditions\addresses\LocalityConditionRule`.
- Added `craft\elements\conditions\addresses\OrganizationConditionRule`.
- Added `craft\elements\conditions\addresses\OrganizationTaxIdConditionRule`.
- Added `craft\elements\conditions\addresses\PostalCodeConditionRule`.
- Added `craft\elements\conditions\addresses\SortingCodeConditionRule`.
- Added `craft\elements\conditions\entries\MatrixFieldConditionRule`.
- Added `craft\elements\db\EagerLoadInfo`.
- Added `craft\elements\db\EagerLoadPlan::$lazy`.
- Added `craft\elements\db\ElementQuery::$eagerLoadAlias`.
- Added `craft\elements\db\ElementQuery::$eagerLoadHandle`.
- Added `craft\elements\db\ElementQueryInterface::eagerly()`.
- Added `craft\elements\db\ElementQueryInterface::fieldLayouts()`.
- Added `craft\elements\db\ElementQueryInterface::prepForEagerLoading()`.
- Added `craft\elements\db\ElementQueryInterface::wasCountEagerLoaded()`.
- Added `craft\elements\db\ElementQueryInterface::wasEagerLoaded()`.
- Added `craft\enums\AttributeStatus`.
- Added `craft\enums\CmsEdition`.
- Added `craft\enums\Color`. ([#14187](https://github.com/craftcms/cms/pull/14187))
- Added `craft\enums\ElementIndexViewMode`.
- Added `craft\enums\PropagationMethod`.
- Added `craft\enums\TimePeriod`.
- Added `craft\events\BulkElementsEvent`.
- Added `craft\events\BulkOpEvent`. ([#14032](https://github.com/craftcms/cms/pull/14032))
- Added `craft\events\DefineEntryTypesForFieldEvent`.
- Added `craft\events\DefineFieldHtmlEvent::$inline`.
- Added `craft\events\DuplicateNestedElementsEvent`.
- Added `craft\events\SetEagerLoadedElementsEvent::$plan`.
- Added `craft\fieldlayoutelements\BaseField::$includeInCards`.
- Added `craft\fieldlayoutelements\BaseField::$providesThumbs`.
- Added `craft\fieldlayoutelements\BaseField::previewHtml()`.
- Added `craft\fieldlayoutelements\BaseField::previewable()`.
- Added `craft\fieldlayoutelements\BaseField::selectorIcon()`.
- Added `craft\fieldlayoutelements\BaseField::thumbHtml()`.
- Added `craft\fieldlayoutelements\BaseField::thumbable()`.
- Added `craft\fieldlayoutelements\CustomField::$handle`.
- Added `craft\fieldlayoutelements\CustomField::getOriginalHandle()`.
- Added `craft\fieldlayoutelements\TextField::inputAttributes()`.
- Added `craft\fieldlayoutelements\users\EmailField`.
- Added `craft\fieldlayoutelements\users\FullNameField`.
- Added `craft\fieldlayoutelements\users\PhotoField`.
- Added `craft\fieldlayoutelements\users\UsernameField`.
- Added `craft\fields\Addresses`.
- Added `craft\fields\Matrix::EVENT_DEFINE_ENTRY_TYPES`.
- Added `craft\fields\Matrix::getEntryTypes()`.
- Added `craft\fields\Matrix::getEntryTypesForField()`.
- Added `craft\fields\Matrix::getSupportedSitesForElement()`.
- Added `craft\fields\Matrix::setEntryTypes()`.
- Added `craft\fields\Matrix::supportedSiteIds()`.
- Added `craft\fields\Money::currencyLabel()`.
- Added `craft\fields\Money::currencyLabel()`.
- Added `craft\fields\Money::subunits()`.
- Added `craft\fields\Money::subunits()`.
- Added `craft\fields\conditions\FieldConditionRuleTrait::fieldInstances()`.
- Added `craft\fields\conditions\FieldConditionRuleTrait::setLayoutElementUid()`.
- Added `craft\fields\conditions\MoneyFieldConditionRule`.
- Added `craft\fields\conditions\MoneyFieldConditionRule`.
- Added `craft\helpers\App::isWindows()`.
- Added `craft\helpers\App::silence()`.
- Added `craft\helpers\ArrayHelper::lastValue()`.
- Added `craft\helpers\Cp::CHIP_SIZE_LARGE`.
- Added `craft\helpers\Cp::CHIP_SIZE_SMALL`.
- Added `craft\helpers\Cp::checkboxGroupFieldHtml()`.
- Added `craft\helpers\Cp::checkboxGroupHtml()`.
- Added `craft\helpers\Cp::chipHtml()`.
- Added `craft\helpers\Cp::colorSelectFieldHtml()`.
- Added `craft\helpers\Cp::customSelectFieldHtml()`. ([#14169](https://github.com/craftcms/cms/pull/14169))
- Added `craft\helpers\Cp::customSelectHtml()`. ([#14169](https://github.com/craftcms/cms/pull/14169))
- Added `craft\helpers\Cp::disclosureMenu()`.
- Added `craft\helpers\Cp::earthIcon()`. ([#14169](https://github.com/craftcms/cms/pull/14169))
- Added `craft\helpers\Cp::elementCardHtml()`.
- Added `craft\helpers\Cp::elementChipHtml()`.
- Added `craft\helpers\Cp::elementIndexHtml()`.
- Added `craft\helpers\Cp::entryTypeSelectFieldHtml()`. ([#14169](https://github.com/craftcms/cms/pull/14169))
- Added `craft\helpers\Cp::entryTypeSelectHtml()`. ([#14169](https://github.com/craftcms/cms/pull/14169))
- Added `craft\helpers\Cp::fallbackIconSvg()`. ([#14169](https://github.com/craftcms/cms/pull/14169))
- Added `craft\helpers\Cp::iconPickerFieldHtml()`. ([#14169](https://github.com/craftcms/cms/pull/14169))
- Added `craft\helpers\Cp::iconPickerHtml()`. ([#14169](https://github.com/craftcms/cms/pull/14169))
- Added `craft\helpers\Cp::iconSvg()`. ([#14169](https://github.com/craftcms/cms/pull/14169))
- Added `craft\helpers\Cp::layoutElementSelectorHtml()`.
- Added `craft\helpers\Cp::menuItem()`. ([#14169](https://github.com/craftcms/cms/pull/14169))
- Added `craft\helpers\Cp::moneyFieldHtml()`.
- Added `craft\helpers\Cp::moneyInputHtml()`.
- Added `craft\helpers\Cp::normalizeMenuItems()`.
- Added `craft\helpers\Cp::siteMenuItems()`.
- Added `craft\helpers\Db::defaultCollation()`.
- Added `craft\helpers\Db::prepareForJsonColumn()`.
- Added `craft\helpers\ElementHelper::actionConfig()`.
- Added `craft\helpers\ElementHelper::addElementEditorUrlParams()`.
- Added `craft\helpers\ElementHelper::elementEditorUrl()`.
- Added `craft\helpers\ElementHelper::renderElements()`. ([#14284](https://github.com/craftcms/cms/pull/14284))
- Added `craft\helpers\ElementHelper::rootElementIfCanonical()`.
- Added `craft\helpers\Gql::getSchemaContainedSections()`.
- Added `craft\helpers\Json::detectIndent()`.
- Added `craft\helpers\Json::encodeToFile()`.
- Added `craft\helpers\ProjectConfig::ensureAllEntryTypesProcessed()`.
- Added `craft\i18n\Locale::$aliasOf`.
- Added `craft\i18n\Locale::setDisplayName()`.
- Added `craft\log\Dispatcher::getDefaultTarget()`. ([#14283](https://github.com/craftcms/cms/pull/14283))
- Added `craft\migrations\BaseContentRefactorMigration`.
- Added `craft\models\EntryType::$color`.
- Added `craft\models\EntryType::findUsages()`.
- Added `craft\models\FieldLayout::getCardBodyFields()`.
- Added `craft\models\FieldLayout::getElementByUid()`.
- Added `craft\models\FieldLayout::getFieldById()`.
- Added `craft\models\FieldLayout::getFieldByUid()`.
- Added `craft\models\FieldLayout::getThumbField()`.
- Added `craft\models\FsListing::getAdjustedUri()`.
- Added `craft\models\Section::getCpEditUrl()`.
- Added `craft\models\Site::getLanguage()`.
- Added `craft\models\Site::setLanguage()`.
- Added `craft\models\Volume::$altTranslationKeyFormat`.
- Added `craft\models\Volume::$altTranslationMethod`.
- Added `craft\models\Volume::getSubpath()`.
- Added `craft\models\Volume::setSubpath()`.
- Added `craft\queue\BaseBatchedElementJob`. ([#14032](https://github.com/craftcms/cms/pull/14032))
- Added `craft\queue\BaseBatchedJob::after()`.
- Added `craft\queue\BaseBatchedJob::afterBatch()`.
- Added `craft\queue\BaseBatchedJob::before()`.
- Added `craft\queue\BaseBatchedJob::beforeBatch()`.
- Added `craft\services\Auth`.
- Added `craft\services\Elements::EVENT_AUTHORIZE_DUPLICATE_AS_DRAFT`.
- Added `craft\services\Elements::canDuplicateAsDraft()`.
- Added `craft\services\Entries::deleteEntryType()`.
- Added `craft\services\Entries::deleteEntryTypeById()`.
- Added `craft\services\Entries::deleteSection()`.
- Added `craft\services\Entries::deleteSectionById()`.
- Added `craft\services\Entries::getAllEntryTypes()`.
- Added `craft\services\Entries::getAllSectionIds()`.
- Added `craft\services\Entries::getAllSections()`.
- Added `craft\services\Entries::getEditableSectionIds()`.
- Added `craft\services\Entries::getEditableSections()`.
- Added `craft\services\Entries::getEntryTypeByHandle()`.
- Added `craft\services\Entries::getEntryTypeById()`.
- Added `craft\services\Entries::getEntryTypesBySectionId()`.
- Added `craft\services\Entries::getSectionByHandle()`.
- Added `craft\services\Entries::getSectionById()`.
- Added `craft\services\Entries::getSectionByUid()`.
- Added `craft\services\Entries::getSectionsByType()`.
- Added `craft\services\Entries::getTotalEditableSections()`.
- Added `craft\services\Entries::getTotalSections()`.
- Added `craft\services\Entries::refreshEntryTypes()`.
- Added `craft\services\Entries::saveSection()`.
- Added `craft\services\Fields::$fieldContext`, which replaces `craft\services\Content::$fieldContext`.
- Added `craft\services\Fields::EVENT_REGISTER_NESTED_ENTRY_FIELD_TYPES`.
- Added `craft\services\Fields::findFieldUsages()`.
- Added `craft\services\Fields::getAllLayouts()`.
- Added `craft\services\Fields::getNestedEntryFieldTypes()`.
- Added `craft\services\Gql::defineContentArgumentsForFieldLayouts()`.
- Added `craft\services\Gql::defineContentArgumentsForFields()`.
- Added `craft\services\Gql::getOrSetContentArguments()`.
- Added `craft\services\ProjectConfig::find()`.
- Added `craft\services\ProjectConfig::flush()`.
- Added `craft\services\ProjectConfig::writeYamlFiles()`.
- Added `craft\services\Sites::$maxSites`. ([#14307](https://github.com/craftcms/cms/pull/14307))
- Added `craft\services\Sites::getRemainingSites()`. ([#14307](https://github.com/craftcms/cms/pull/14307))
- Added `craft\servics\Users::canCreateUsers()`.
- Added `craft\web\Controller::asCpModal()`.
- Added `craft\web\CpModalResponseBehavior`.
- Added `craft\web\CpModalResponseFormatter`.
- Added `craft\web\CpScreenResponseBehavior::$actionMenuItems`.
- Added `craft\web\CpScreenResponseBehavior::$contextMenuItems`.
- Added `craft\web\CpScreenResponseBehavior::$selectableSites`.
- Added `craft\web\CpScreenResponseBehavior::$site`.
- Added `craft\web\CpScreenResponseBehavior::actionMenuItems()`.
- Added `craft\web\CpScreenResponseBehavior::contextMenuItems()`.
- Added `craft\web\CpScreenResponseBehavior::selectableSites()`.
- Added `craft\web\CpScreenResponseBehavior::site()`.
- Added `craft\web\Request::getQueryParamsWithoutPath()`.
- Added `craft\web\twig\variables\Cp::getEntryTypeOptions()`.
- Added `craft\base\PluginTrait::$minCmsEdition`.
- Renamed `craft\base\BlockElementInterface` to `NestedElementInterface`, and added the `getField()`, `getSortOrder()`, and `setOwner()` methods to it.
- Renamed `craft\base\Element::EVENT_SET_TABLE_ATTRIBUTE_HTML` to `EVENT_DEFINE_ATTRIBUTE_HTML`.
- Renamed `craft\base\Element::getHasCheckeredThumb()` to `hasCheckeredThumb()` and made it protected.
- Renamed `craft\base\Element::getHasRoundedThumb()` to `hasRoundedThumb()` and made it protected.
- Renamed `craft\base\Element::getThumbAlt()` to `thumbAlt()` and made it protected.
- Renamed `craft\base\Element::getThumbUrl()` to `thumbUrl()` and made it protected.
- Renamed `craft\base\Element::tableAttributeHtml()` to `attributeHtml()`.
- Renamed `craft\base\ElementInterface::getTableAttributeHtml()` to `getAttributeHtml()`.
- Renamed `craft\base\FieldInterface::valueType()` to `phpType()`.
- Renamed `craft\base\PreviewableFieldInterface::getTableAttributeHtml()` to `getPreviewHtml()`.
- Renamed `craft\base\UtilityInterface::iconPath()` to `icon()`, which can now return a system icon name. ([#14169](https://github.com/craftcms/cms/pull/14169))
- Renamed `craft\base\conditions\BaseCondition::EVENT_REGISTER_CONDITION_RULE_TYPES` to `EVENT_REGISTER_CONDITION_RULES`.
- Renamed `craft\base\conditions\BaseCondition::conditionRuleTypes()` to `selectableConditionRules()`.
- Renamed `craft\events\BatchElementActionEvent` to `MultiElementActionEvent`.
- Renamed `craft\events\RegisterConditionRuleTypesEvent` to `RegisterConditionRulesEvent`, and its `$conditionRuleTypes` property has been renamed to `$conditionRules`.
- Renamed `craft\events\SetElementTableAttributeHtmlEvent` to `DefineAttributeHtmlEvent`.
- Renamed `craft\fields\BaseRelationField::tableAttributeHtml()` to `previewHtml()`, and it now accepts an `ElementCollection` argument, rather than `Collection`.
- Renamed `craft\fields\Matrix::$maxBlocks` to `$maxEntries`.
- Renamed `craft\fields\Matrix::$minBlocks` to `$minEntries`.
- Renamed `craft\helpers\MailerHelper\EVENT_REGISTER_MAILER_TRANSPORT_TYPES` to `EVENT_REGISTER_MAILER_TRANSPORTS`.
- Renamed `craft\log\Dispatcher::getTargets()` to `getDefaultTargets()`. ([#14283](https://github.com/craftcms/cms/pull/14283))
- Renamed `craft\services\Addresses::getLayout()` to `getFieldLayout()`.
- Renamed `craft\services\Addresses::saveLayout()` to `saveFieldLayout()`.
- Renamed `craft\services\Utilities::EVENT_REGISTER_UTILITY_TYPES` to `EVENT_REGISTER_UTILITIES`.
- Renamed `craft\web\CpScreenResponseBehavior::$additionalButtons()` and `additionalButtons()` to `$additionalButtonsHtml` and `additionalButtonsHtml()`. ([#13037](https://github.com/craftcms/cms/pull/13037))
- Renamed `craft\web\CpScreenResponseBehavior::$content()` and `content()` to `$contentHtml` and `contentHtml()`. ([#13037](https://github.com/craftcms/cms/pull/13037))
- Renamed `craft\web\CpScreenResponseBehavior::$contextMenu()` and `contextMenu()` to `$contextMenuHtml` and `contextMenuHtml()`. ([#13037](https://github.com/craftcms/cms/pull/13037))
- Renamed `craft\web\CpScreenResponseBehavior::$notice()` and `notice()` to `$noticeHtml` and `noticeHtml()`. ([#13037](https://github.com/craftcms/cms/pull/13037))
- Renamed `craft\web\CpScreenResponseBehavior::$pageSidebar()` and `pageSidebar()` to `$pageSidebarHtml` and `pageSidebarHtml()`. ([#13037](https://github.com/craftcms/cms/pull/13037))
- Renamed `craft\web\CpScreenResponseBehavior::$sidebar()` and `sidebar()` to `$metaSidebarHtml` and `metaSidebarHtml()`. ([#13037](https://github.com/craftcms/cms/pull/13037))
- `craft\base\ApplicationTrait::getLicensedEdition()` now returns a `craft\enums\CmsEdition` case or `null`.
- `craft\base\ApplicationTrait::requireEdition()` now accepts a `craft\enums\CmsEdition` case or an integer.
- `craft\base\ApplicationTrait::setEdition()` now accepts a `craft\enums\CmsEdition` case or an integer.
- `craft\base\BaseFsInterface::renameFile()` and `copyFile()` now have a `$config` argument. ([#14147](https://github.com/craftcms/cms/pull/14147))
- `craft\base\ConfigurableComponent::getSettings()` now converts backed enum cases to their values.
- `craft\base\Element::getCpEditUrl()` now returns a URL to `edit/<ID>` if `cpEditUrl()` returns `null`.
- `craft\base\ElementInterface::findSource()` no longer needs to specify a default value for the `context` argument.
- `craft\base\ElementInterface::getAncestors()`, `getDescendants()`, `getChildren()`, and `getSiblings()` now have `ElementQueryInterface|ElementCollection` return types, rather than `ElementQueryInterface|Collection`.
- `craft\base\ElementInterface::getEagerLoadedElementCount()` can now return `null` for counts that haven’t been eager-loaded yet.
- `craft\base\ElementInterface::getEagerLoadedElements` now has an `ElementCollection|null` return type, rather than `Collection|null`.
- `craft\base\ElementInterface::indexHtml()`’ `$showCheckboxes` argument is now `$selectable`, and it now has a `$sortable` argument.
- `craft\base\ElementInterface::modifyCustomSource()` can now set `disabled` to `true` on the source config to hide it.
- `craft\base\ElementInterface::setEagerLoadedElements()` now has a `$plan` argument, which will be set to the eager-loading plan.
- `craft\base\ElementInterface::setParent()` no longer needs to specify a default value for the `parent` argument.
- `craft\base\ElementInterface::setRevisionCreatorId()` no longer needs to specify a default value for the `creatorId` argument.
- `craft\base\ElementInterface::setRevisionNotes()` no longer needs to specify a default value for the `notes` argument.
- `craft\base\Field::inputHtml()` now has an `$inline` argument.
- `craft\base\FieldInterface::getIsTranslatable()`, `getTranslationDescription()`, `getInputHtml()`, `normalizeValue()`, `normalizeValueFromRequest()`, and `serializeValue()` no longer need to specify a default value for the `$element` argument.
- `craft\base\WidgetInterface::icon()` can now return a system icon name. ([#14169](https://github.com/craftcms/cms/pull/14169))
- `craft\behaviors\SessionBehavior::setSuccess()` and `getSuccess()` use the `success` flash key now, rather than `notice`. ([#14345](https://github.com/craftcms/cms/pull/14345))
- `craft\db\Connection::getSupportsMb4()` is now dynamic for MySQL installs, based on whether the `elements_sites` table has an `mb4` charset.
- `craft\elemens\db\ElementQueryInterface::collect()` now has an `ElementCollection` return type, rather than `Collection`.
- `craft\elements\Entry::getSection()` can now return `null`, for nested entries.
- `craft\elements\User::getAddresses()` now returns a collection.
- `craft\elements\db\ElementQuery::__toString()` now returns the class name. ([#14498](https://github.com/craftcms/cms/issues/14498))
- `craft\enums\LicenseKeyStatus` is now an enum.
- `craft\events\AuthenticateUserEvent::$password` can now be null, if the user is being authenticated with a passkey.
- `craft\fields\BaseOptionsField::$multi` and `$optgroups` properties are now static.
- `craft\fields\Matrix::$propagationMethod` now has a type of `craft\enums\PropagationMethod`.
- `craft\fields\fieldlayoutelements\BaseUiElement::selectorIcon()` can now return a system icon name. ([#14169](https://github.com/craftcms/cms/pull/14169))
- `craft\gql\mutations\Entry::createSaveMutations()` now accepts a `$section` argument.
- `craft\helpers\App::parseEnv()` now returns `null` when a missing environment variable name is passed to it. ([#14253](https://github.com/craftcms/cms/pull/14253))
- `craft\helpers\Assets::generateUrl()` no longer has an `$fs` argument. ([#14353](https://github.com/craftcms/cms/pull/14353))
- `craft\helpers\Cp::fieldHtml()` now supports a `labelExtra` config value.
- `craft\helpers\Db::parseParam()`, `parseDateParam()`, `parseMoneyParam()`, and `parseNumericParam()` now return `null` instead of an empty string if no condition should be applied.
- `craft\helpers\Html::id()` and `Craft.formatInputId()` now retain colons and periods, and ensure the string begins with a letter.
- `craft\helpers\Html::normalizeTagAttributes()` now supports a `removeClass` key.
- `craft\helpers\Html::svg()` now has a `$throwException` argument.
- `craft\helpers\Html::tag()` and `beginTag()` now ensure that the passed-in attributes are normalized.
- `craft\helpers\StringHelper::toString()` now supports backed enums.
- `craft\i18n\I18N::getPrimarySiteLocale()` is now deprecated. `craft\models\Site::getLocale()` should be used instead.
- `craft\i18n\I18N::getPrimarySiteLocaleId()` is now deprecated. `craft\models\Site::$language` should be used instead.
- `craft\models\FieldLayout::getField()` and `isFieldIncluded()` now now have a `$filter` argument rather than `$attribute`, and it can be set to a callable.
- `craft\models\Section::$propagationMethod` now has a type of `craft\enums\PropagationMethod`.
- `craft\services\AssetIndexer::indexFileByListing()` now has a `$volume` argument in place of `$volumeId`.
- `craft\services\AssetIndexer::indexFolderByListing()` now has a `$volume` argument in place of `$volumeId`.
- `craft\services\AssetIndexer::storeIndexList()` now has a `$volume` argument in place of `$volumeId`.
- `craft\services\Elements::duplicateElement()` now has an `$asUnpublishedDraft` argument, and no longer has a `$trackDuplication` argument.
- `craft\services\Elements::saveElement()` now has a `$saveContent` argument.
- `craft\services\Plugins::getPluginLicenseKeyStatus()` now returns a `craft\enums\LicenseKeyStatus` case.
- `craft\services\ProjectConfig::saveModifiedConfigData()` no longer has a `$writeExternalConfig` argument, and no longer writes out updated project config YAML files.
- `craft\services\Users::activateUser()` now has a `void` return type, and throws an `InvalidElementException` in case of failure.
- `craft\services\Users::deactivateUser()` now has a `void` return type, and throws an `InvalidElementException` in case of failure.
- `craft\services\Users::removeCredentials()` now has a `void` return type, and throws an `InvalidElementException` in case of failure.
- `craft\services\Users::shunMessageForUser()` now has a `void` return type, and throws an `InvalidElementException` in case of failure.
- `craft\services\Users::suspendUser()` now has a `void` return type, and throws an `InvalidElementException` in case of failure.
- `craft\services\Users::unlockUser()` now has a `void` return type, and throws an `InvalidElementException` in case of failure.
- `craft\services\Users::unshunMessageForUser()` now has a `void` return type, and throws an `InvalidElementException` in case of failure.
- `craft\services\Users::unsuspendUser()` now has a `void` return type, and throws an `InvalidElementException` in case of failure.
- `craft\services\Users::verifyEmailForUser()` now has a `void` return type, and throws an `InvalidElementException` in case of failure.
- `craft\web\Controller::asModelSuccess()` now includes a `modelClass` key in the response data (and `modelId` if the model implements `craft\base\Identifiable`).
- Colors defined by elements’ `statuses()` methods can now be a `craft\enums\Color` instance.
- Exception response data no longer includes an `error` key with the exception message. `message` should be used instead. ([#14346](https://github.com/craftcms/cms/pull/14346))
- Deprecated `Craft::Pro`. `craft\enums\CmsEdition::Pro` should be used instead.
- Deprecated `Craft::Solo`. `craft\enums\CmsEdition::Solo` should be used instead.
- Deprecated `craft\base\ApplicationTrait::getEdition()`. `$edition` should be used instead.
- Deprecated `craft\base\ApplicationTrait::getEditionHandle()`. `$edition` should be used instead.
- Deprecated `craft\base\ApplicationTrait::getEditionName()`. `$edition` should be used instead.
- Deprecated `craft\base\ApplicationTrait::getLicensedEditionName()`. `getLicensedEdition()` should be used instead.
- Deprecated `craft\events\DefineElementInnerHtmlEvent`.
- Deprecated `craft\events\SearchEvent::$siteId`.
- Deprecated `craft\helpers\App::editionHandle()`. `craft\enums\CmsEdition::handle()` should be used instead.
- Deprecated `craft\helpers\App::editionIdByHandle()`. `craft\enums\CmsEdition::fromHandle()` should be used instead.
- Deprecated `craft\helpers\App::editionName()`. `craft\enums\CmsEdition::name` should be used instead.
- Deprecated `craft\helpers\App::editions()`. `craft\enums\CmsEdition::cases()` should be used instead.
- Deprecated `craft\helpers\App::isValidEdition()`. `craft\enums\CmsEdition::tryFrom()` should be used instead.
- Deprecated `craft\helpers\Component::iconSvg()`. `craft\helpers\Cp::iconSvg()` and `fallbackIconSvg()` should be used instead. ([#14169](https://github.com/craftcms/cms/pull/14169))
- Deprecated `craft\helpers\Cp::ELEMENT_SIZE_LARGE`. `CHIP_SIZE_LARGE` should be used instead.
- Deprecated `craft\helpers\Cp::ELEMENT_SIZE_SMALL`. `CHIP_SIZE_SMALL` should be used instead.
- Deprecated `craft\helpers\Cp::elementHtml()`. `elementChipHtml()` or `elementCardHtml()` should be used instead.
- Deprecated the `_elements/element.twig` control panel template. `elementChip()` or `elementCard()` should be used instead.
- Deprecated the `cp.elements.element` control panel template hook.
- Removed the `_includes/revisionmenu.twig` control panel template.
- Removed `\craft\mail\transportadapters\Gmail::$timeout`.
- Removed `\craft\mail\transportadapters\Smtp::$encryptionMethod`.
- Removed `\craft\mail\transportadapters\Smtp::$timeout`.
- Removed `craft\base\ApplicationTrait::getMatrix()`.
- Removed `craft\base\Element::$contentId`.
- Removed `craft\base\Element::ATTR_STATUS_MODIFIED`. `craft\enums\AttributeStatus::Modified` should be used instead.
- Removed `craft\base\Element::ATTR_STATUS_OUTDATED`. `craft\enums\AttributeStatus::Outdated` should be used instead.
- Removed `craft\base\ElementInterface::getContentTable()`.
- Removed `craft\base\ElementInterface::getFieldColumnPrefix()`.
- Removed `craft\base\ElementInterface::gqlMutationNameByContext()`.
- Removed `craft\base\ElementInterface::gqlTypeNameByContext()`.
- Removed `craft\base\ElementInterface::hasContent()`.
- Removed `craft\base\FieldInterface::getContentColumnType()`. `dbType()` should be implemented instead.
- Removed `craft\base\FieldInterface::getGroup()`.
- Removed `craft\base\FieldInterface::hasContentColumn()`. Fields that don’t need to store values in the `elements_sites.content` column should return `null` from `dbType()`.
- Removed `craft\base\FieldInterface::modifyElementsQuery()`. Fields can customize how their element query params are handled by implementing `queryCondition()`.
- Removed `craft\base\FieldTrait::$groupId`.
- Removed `craft\base\FieldTrait::$layoutId`.
- Removed `craft\base\FieldTrait::$sortOrder`.
- Removed `craft\base\FieldTrait::$tabId`.
- Removed `craft\base\conditions\ConditionInterface::getConditionRuleTypes()`.
- Removed `craft\controllers\Sections::actionDeleteEntryType()`.
- Removed `craft\controllers\Sections::actionEditEntryType()`.
- Removed `craft\controllers\Sections::actionEntryTypesIndex()`.
- Removed `craft\controllers\Sections::actionReorderEntryTypes()`.
- Removed `craft\controllers\Sections::actionSaveEntryType()`.
- Removed `craft\controllers\UsersController::EVENT_REGISTER_USER_ACTIONS`. `craft\base\Element::EVENT_DEFINE_ACTION_MENU_ITEMS` should be used instead.
- Removed `craft\db\Table::FIELDGROUPS`.
- Removed `craft\elements\MatrixBlock`.
- Removed `craft\elements\db\ElementQuery::$contentTable`.
- Removed `craft\elements\db\MatrixBlockQuery`.
- Removed `craft\enums\PatchManifestFileAction`.
- Removed `craft\enums\PeriodType`.
- Removed `craft\enums\PluginUpdateStatus`.
- Removed `craft\enums\VersionUpdateStatus`.
- Removed `craft\errors\MatrixBlockTypeNotFoundException`.
- Removed `craft\events\BlockTypesEvent`.
- Removed `craft\events\FieldGroupEvent`.
- Removed `craft\events\RegisterUserActionsEvent`.
- Removed `craft\fieldlayoutelements\users\AddressesField`.
- Removed `craft\fields\Matrix::EVENT_SET_FIELD_BLOCK_TYPES`.
- Removed `craft\fields\Matrix::PROPAGATION_METHOD_ALL`. `craft\enums\PropagationMethod::All` should be used instead.
- Removed `craft\fields\Matrix::PROPAGATION_METHOD_CUSTOM`. `craft\enums\PropagationMethod::Custom` should be used instead.
- Removed `craft\fields\Matrix::PROPAGATION_METHOD_LANGUAGE`. `craft\enums\PropagationMethod::Language` should be used instead.
- Removed `craft\fields\Matrix::PROPAGATION_METHOD_NONE`. `craft\enums\PropagationMethod::None` should be used instead.
- Removed `craft\fields\Matrix::PROPAGATION_METHOD_SITE_GROUP`. `craft\enums\PropagationMethod::SiteGroup` should be used instead.
- Removed `craft\fields\Matrix::contentTable`.
- Removed `craft\fields\Matrix::getBlockTypeFields()`.
- Removed `craft\fields\Matrix::getBlockTypes()`.
- Removed `craft\fields\Matrix::setBlockTypes()`.
- Removed `craft\gql\arguments\elements\MatrixBlock`.
- Removed `craft\gql\interfaces\elements\MatrixBlock`.
- Removed `craft\gql\resolvers\elements\MatrixBlock`.
- Removed `craft\gql\types\elements\MatrixBlock`.
- Removed `craft\gql\types\generators\MatrixBlockType`.
- Removed `craft\helpers\Db::GLUE_AND`, `GLUE_OR`, and `GLUE_NOT`. `craft\db\QueryParam::AND`, `OR`, and `NOT` can be used instead.
- Removed `craft\helpers\Db::extractGlue()`. `craft\db\QueryParam::extractOperator()` can be used instead.
- Removed `craft\helpers\ElementHelper::fieldColumn()`.
- Removed `craft\helpers\ElementHelper::fieldColumnFromField()`.
- Removed `craft\helpers\FieldHelper`.
- Removed `craft\helpers\Gql::canMutateEntries()`.
- Removed `craft\models\EntryType::$sectionId`.
- Removed `craft\models\EntryType::$sortOrder`.
- Removed `craft\models\EntryType::getSection()`.
- Removed `craft\models\FieldGroup`.
- Removed `craft\models\MatrixBlockType`.
- Removed `craft\models\Section::PROPAGATION_METHOD_ALL`. `craft\enums\PropagationMethod::All` should be used instead.
- Removed `craft\models\Section::PROPAGATION_METHOD_CUSTOM`. `craft\enums\PropagationMethod::Custom` should be used instead.
- Removed `craft\models\Section::PROPAGATION_METHOD_LANGUAGE`. `craft\enums\PropagationMethod::Language` should be used instead.
- Removed `craft\models\Section::PROPAGATION_METHOD_NONE`. `craft\enums\PropagationMethod::None` should be used instead.
- Removed `craft\models\Section::PROPAGATION_METHOD_SITE_GROUP`. `craft\enums\PropagationMethod::SiteGroup` should be used instead.
- Removed `craft\records\EntryType::getSection()`.
- Removed `craft\records\Field::getGroup()`.
- Removed `craft\records\Field::getOldColumnSuffix()`.
- Removed `craft\records\FieldGroup`.
- Removed `craft\records\FieldLayout::getFields()`.
- Removed `craft\records\FieldLayout::getTabs()`.
- Removed `craft\records\FieldLayoutField`.
- Removed `craft\records\FieldLayoutTab`.
- Removed `craft\records\MatrixBlockType`.
- Removed `craft\records\MatrixBlock`.
- Removed `craft\services\Content`.
- Removed `craft\services\Elements::$duplicatedElementIds`.
- Removed `craft\services\Elements::$duplicatedElementSourceIds`.
- Removed `craft\services\Fields::EVENT_AFTER_DELETE_FIELD_GROUP`.
- Removed `craft\services\Fields::EVENT_AFTER_SAVE_FIELD_GROUP`.
- Removed `craft\services\Fields::EVENT_BEFORE_APPLY_GROUP_DELETE`.
- Removed `craft\services\Fields::EVENT_BEFORE_DELETE_FIELD_GROUP`.
- Removed `craft\services\Fields::EVENT_BEFORE_SAVE_FIELD_GROUP`.
- Removed `craft\services\Fields::deleteGroup()`.
- Removed `craft\services\Fields::deleteGroupById()`.
- Removed `craft\services\Fields::getAllGroups()`.
- Removed `craft\services\Fields::getFieldIdsByLayoutIds()`.
- Removed `craft\services\Fields::getFieldsByGroupId()`.
- Removed `craft\services\Fields::getGroupById()`.
- Removed `craft\services\Fields::getGroupByUid()`.
- Removed `craft\services\Fields::getLayoutTabsById()`.
- Removed `craft\services\Fields::handleChangedGroup()`.
- Removed `craft\services\Fields::handleDeletedGroup()`.
- Removed `craft\services\Fields::saveGroup()`.
- Removed `craft\services\Fields::updateColumn()`.
- Removed `craft\services\Matrix`.
- Removed `craft\services\Plugins::setPluginLicenseKeyStatus()`.
- Removed `craft\services\ProjectConfig::PATH_MATRIX_BLOCK_TYPES`.
- Removed `craft\services\ProjectConfig::PATH_MATRIX_BLOCK_TYPES`.
- Removed `craft\services\ProjectConfig::PATH_MATRIX_BLOCK_TYPES`.
- Removed `craft\services\ProjectConfig::updateStoredConfigAfterRequest()`.
- Removed `craft\services\Sections`. Most of its methods have been moved to `craft\services\Entries`.
- Removed `craft\web\CpScreenResponseBehavior::$contextMenuHtml`. `$contextMenuItems` should be used instead.
- Removed `craft\web\CpScreenResponseBehavior::contextMenuHtml()`. `contextMenuItems()` should be used instead.
- Removed `craft\web\CpScreenResponseBehavior::contextMenuTemplate()`. `contextMenuItems()` should be used instead.
- Removed `craft\web\User::startElevatedSession()`. `login()` should be used instead.
- Removed `craft\web\twig\variables\Cp::getEntryTypeOptions()`.
- Admin tables now support client-side searching when not running in API mode. ([#14126](https://github.com/craftcms/cms/pull/14126))
- Admin tables now support appending `bodyHtml` and `headHtml` when running in API mode.
- Added `Craft.BaseElementSelectInput::defineElementActions()`.
- Added `Craft.CP::setSiteCrumbMenuItemStatus()`.
- Added `Craft.CP::showSiteCrumbMenuItem()`.
- Added `Craft.CP::updateContext()`.
- Added `Craft.CpModal`.
- Added `Craft.ElementEditor::markDeltaNameAsModified()`.
- Added `Craft.ElementEditor::setFormValue()`.
- Added `Garnish.DisclosureMenu::addGroup()`.
- Added `Garnish.DisclosureMenu::addHr()`.
- Added `Garnish.DisclosureMenu::addItem()`.
- Added `Garnish.DisclosureMenu::createItem()`.
- Added `Garnish.DisclosureMenu::getFirstDestructiveGroup()`.
- Added `Garnish.DisclosureMenu::isPadded()`.
- `Craft.appendBodyHtml()` and `appendHeadHtml()` are now promise-based, and load JavaScript resources over Ajax.

### System
- Craft now requires PHP 8.2+.
- Craft now requires MySQL 8.0.17+, MariaDB 10.4.6+, or PostgreSQL 13+.
- Craft now requires the Symfony Filesystem component directly.
- Craft now requires `bacon/bacon-qr-code`.
- Craft now requires `composer/semver` directly.
- Craft now requires `pragmarx/google2fa`.
- Craft now requires `pragmarx/recovery`.
- Craft now requires `web-auth/webauthn-lib`.
- Updated `commerceguys/addressing` to v2. ([#14318](https://github.com/craftcms/cms/discussions/14318))
- Updated `illuminate/collections` to v10.
- Updated `yiisoft/yii2-symfonymailer` to v4.
- Craft no longer requires `composer/composer`.
- New database tables now default to the `utf8mb4` charset, and the `utf8mb4_0900_ai_ci` or `utf8mb4_unicode_ci` collation, on MySQL. Existing installs should run `db/convert-charset` after upgrading, to ensure all tables have consistent charsets and collations. ([#11823](https://github.com/craftcms/cms/discussions/11823))
- The `deprecationerrors.traces`, `fieldlayouts.config`, `gqlschemas.scope`, `sections.previewTargets`, `userpreferences.preferences`, and `widgets.settings` columns are now of type `JSON` for MySQL and PostgreSQL. ([#14300](https://github.com/craftcms/cms/pull/14300))
- The `defaultTemplateExtensions` config setting now lists `twig` before `html` by default. ([#11809](https://github.com/craftcms/cms/discussions/11809))
- Improved the initial page load performance for element edit screens that contain Matrix fields.
- Improved the performance of control panel screens that include field layout designers.
- Improved the performance of autosaves for elements with newly-created Matrix entries.
- Slugs are no longer required for elements that don’t have a URI format that contains `slug`.
- Garbage collection now deletes orphaned nested entries.
- Craft now has a default limit of 100 sites, which can be increased via `craft\ervices\Sites::$maxSites` at your own peril. ([#14307](https://github.com/craftcms/cms/pull/14307))
- Fixed a bug where multi-site element queries weren’t scoring elements on a per-site basis. ([#13801](https://github.com/craftcms/cms/discussions/13801))
- Fixed an error that could occur if eager-loading aliases conflicted with native eager-loading handles, such as `author`. ([#14057](https://github.com/craftcms/cms/issues/14057))
- Fixed a bug where layout components provided by disabled plugins weren’t getting omitted. ([#14219](https://github.com/craftcms/cms/pull/14219))
- Fixed a bug where element thumbnails within hidden tabs weren’t always getting loaded when their tab was selected.
- Added an SVG icon set based on Font Awesome 6.5.1. ([#14169](https://github.com/craftcms/cms/pull/14169))
- Updated Monolog to v3.
- Updated Axios to 1.6.5.
- Updated D3 to 7.8.5.
- Updated Punycode to 2.0.1.
- Updated XRegExp to 5.1.1.<|MERGE_RESOLUTION|>--- conflicted
+++ resolved
@@ -8,7 +8,7 @@
 - Fixed an error that occurred when editing a user, if the current user didn’t have permission to edit the primary site. ([#15408](https://github.com/craftcms/cms/issues/15408))
 - Fixed a bug where editable tables with single-select checkbox columns weren’t deselecting the selected option automatically. ([#15415](https://github.com/craftcms/cms/issues/15415))
 - Fixed a styling issue. ([#15422](https://github.com/craftcms/cms/issues/15422))
-<<<<<<< HEAD
+- Fixed a bug where category groups’ Template settings weren’t being auto-populated for new groups.
 - Fixed a bug where content changes created via `craft\base\Element::EVENT_AFTER_SAVE` weren’t getting saved, when an element was getting fully saved from an unsaved draft state. ([#15369](https://github.com/craftcms/cms/issues/15369))
 - Fixed a bug where element exports were only including the first 100 results when no elements were selected. ([#15389](https://github.com/craftcms/cms/issues/15389))
 - Fixed a stying bug. ([#15405](https://github.com/craftcms/cms/issues/15405))
@@ -26,9 +26,6 @@
 - Fixed a bug where element index result counts weren’t getting updated when the element list was refreshed but pagination was preserved. ([#15367](https://github.com/craftcms/cms/issues/15367))
 - Fixed a SQL error that could occur when sorting by custom fields on MariaDB.
 - Fixed a bug where embedded element indexes could include table columns for all custom fields associated with the element type. ([#15373](https://github.com/craftcms/cms/issues/15373))
-=======
-- Fixed a bug where category groups’ Template settings weren’t being auto-populated for new groups.
->>>>>>> ffb70b74
 
 ## 5.2.7 - 2024-07-16
 
