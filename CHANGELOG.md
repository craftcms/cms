# Release Notes for Craft CMS 5

<<<<<<< HEAD
## 5.3.6 - 2024-08-26
=======
## Unreleased

- Fixed a SQL error that occurred when running the `db/convert-charset` command if there were any custom database views or sequences. ([#15598](https://github.com/craftcms/cms/issues/15598))

## 4.11.5 - 2024-08-26
>>>>>>> 6ca1e458

- Fixed a bug where it wasn’t possible to override named transforms in GraphQL queries. ([#15572](https://github.com/craftcms/cms/issues/15572))
- Fixed a bug where address subdivision fields could be incorrectly labelled and/or populated with the wrong options. ([#15551](https://github.com/craftcms/cms/issues/15551), [#15584](https://github.com/craftcms/cms/pull/15584))
- Fixed an error that occurred if Country tables were included within element index tables or cards. ([#15583](https://github.com/craftcms/cms/issues/15583))
- Fixed a bug where `{% cache %}` tags were caching content for Live Preview requests. ([#15586](https://github.com/craftcms/cms/issues/15586))
- Fixed a bug where it wasn’t possible to remove nested entries in Matrix fields if the Min Entries setting had been reached. ([#15575](https://github.com/craftcms/cms/issues/15575))
- Fixed a bug where Matrix and Addresses fields weren’t displaying or validating unpublished drafts. ([#15536](https://github.com/craftcms/cms/issues/15536))
- Fixed a bug where element selector modals within Link fields didn’t have site selector menus. ([#15594](https://github.com/craftcms/cms/issues/15594))

## 5.3.5 - 2024-08-21

- Updated jQuery UI to 1.14.0. ([#15558](https://github.com/craftcms/cms/issues/15558))
- Fixed a bug where `craft\helpers\App::env()` and `normalizeValue()` could return incorrect results for values that looked like floats. ([#15533](https://github.com/craftcms/cms/issues/15533))
- Fixed a bug where the `users/set-password` action wasn’t respecting `redirect` params. ([#15538](https://github.com/craftcms/cms/issues/15538))
- Fixed a bug where the “Default Values” Table field setting wasn’t escaping column headings. ([#15552](https://github.com/craftcms/cms/issues/15552))
- Fixed a bug where Craft couldn’t be installed with existing project config files, if any plugins specified their schema version via `composer.json`. ([#15559](https://github.com/craftcms/cms/issues/15559))
- Fixed a bug where Money fields’ min, max, and default values weren’t being set to the correct currency. ([#15565](https://github.com/craftcms/cms/issues/15565), [#15566](https://github.com/craftcms/cms/pull/15566))
- Fixed a bug where Money fields weren’t handling negative values correctly. ([#15565](https://github.com/craftcms/cms/issues/15565), [#15567](https://github.com/craftcms/cms/pull/15567))
- Fixed a bug where PHP-originated Craft Console API requests weren’t timing out if the API was down. ([#15571](https://github.com/craftcms/cms/pull/15571))
- Fixed a bug where admin tables weren’t displaying disabled statuses. ([#15540](https://github.com/craftcms/cms/pull/15540))
- Fixed a JavaScript error that occurred when adding a row to an editable table that didn’t allow reordering rows. ([#15543](https://github.com/craftcms/cms/issues/15543))
- Fixed an error that occurred when editing an element with a Link field previously set to a URL value, if the field no longer allows URLs. ([#15542](https://github.com/craftcms/cms/issues/15542))
- Fixed an error that could occur when upgrading to Craft 5. ([#15539](https://github.com/craftcms/cms/issues/15539), [#15555](https://github.com/craftcms/cms/issues/15555))

## 5.3.4 - 2024-08-13

- Fixed a bug where the system name in the control panel’s global sidebar was getting hyperlinked even if the primary site didn’t have a URL. ([#15525](https://github.com/craftcms/cms/issues/15525))
- Fixed a bug where site crumbs on global set edit pages were including sites the user didn’t have permission to access. ([#15524](https://github.com/craftcms/cms/issues/15524))
- Fixed a bug where multi-instance relation fields could get combined field values. ([#15526](https://github.com/craftcms/cms/issues/15526))
- Fixed styling issues.

## 5.3.3 - 2024-08-12

- Fixed an error that could occur if a new element was saved recursively. ([#15517](https://github.com/craftcms/cms/issues/15517))
- Fixed a bug where plugins were being instantiated at the beginning of Craft installation requests, rather than after Craft was installed. ([#15506](https://github.com/craftcms/cms/issues/15506))
- Fixed a bug where an unhelpful error message was output when `config/general.php` returned an array with unsupported config settings. ([#15514](https://github.com/craftcms/cms/discussions/15514))

## 5.3.2 - 2024-08-10

- Added `craft\db\afterDown()`.
- Added `craft\db\afterUp()`.
- Improved the appearance of some system settings icons.
- Fixed a bug where Link fields weren’t allowing category groups to be selected, if they didn’t have a URI format for the primary site.
- Fixed an error that occurred when installing Craft in PostgreSQL. ([#15504](https://github.com/craftcms/cms/issues/15504))
- Fixed a bug where Matrix fields weren’t retaining the sort order for disabled nested entries. ([#15505](https://github.com/craftcms/cms/issues/15505))
- Fixed a bug where Link fields weren’t displaying their input if they only had one type selected, and it wasn’t URL. ([#15512](https://github.com/craftcms/cms/issues/15512))
- Fixed a bug where elements’ `searchScore` values were `null` when ordering an element query by `score`. ([#15513](https://github.com/craftcms/cms/issues/15513))
- Fixed a bug where Assets fields weren’t storing files that were uploaded to them directly on element save requests. ([#15511](https://github.com/craftcms/cms/issues/15511))

## 5.3.1 - 2024-08-07

- Fixed a bug where `craft\filters\Headers` and `craft\filters\Cors` were applied to control panel requests rather than site requests. ([#15495](https://github.com/craftcms/cms/issues/15495))
- Fixed a bug where Link fields weren’t retaining their link type-specific settings. ([#15491](https://github.com/craftcms/cms/issues/15491))

## 5.3.0.3 - 2024-08-06

- Fixed a PHP error that could occur when editing Addresses fields set to the element index view mode. ([#15486](https://github.com/craftcms/cms/issues/15486))

## 5.3.0.2 - 2024-08-06

- Fixed an error that could occur on console requests.

## 5.3.0.1 - 2024-08-06

- Fixed an error that occurred when accessing custom config settings defined in `config/custom.php`. ([#15481](https://github.com/craftcms/cms/issues/15481))
- Fixed a PHP error that could occur when editing Addresses fields. ([#15485](https://github.com/craftcms/cms/issues/15485))

## 5.3.0 - 2024-08-06

### Content Management
- Added the “Link” field type, which replaces “URL”, and can store URLs, `mailto` and `tel` URIs, and entry/asset/category relations. ([#15251](https://github.com/craftcms/cms/pull/15251), [#15400](https://github.com/craftcms/cms/pull/15400))
- Added the ability to move entries between sections that allow the same entry type, via a new “Move to…” bulk action. ([#8153](https://github.com/craftcms/cms/discussions/8153), [#14541](https://github.com/craftcms/cms/pull/14541))
- Entry and category conditions now have a “Has Descendants” rule. ([#15276](https://github.com/craftcms/cms/discussions/15276))
- “Replace file” actions now display success notices on complete. ([#15217](https://github.com/craftcms/cms/issues/15217))
- Double-clicking on folders within asset indexes and folder selection modals now navigates the index/modal into the folder. ([#15238](https://github.com/craftcms/cms/discussions/15238))
- When propagating an element to a new site, relation fields no longer copy relations for target elements that wouldn’t have been selectable from the propagated site based on the field’s “Related elements from a specific site?” and “Show the site menu” settings. ([#15459](https://github.com/craftcms/cms/issues/15459))
- Matrix fields now show validation errors when nested entries don’t validate. ([#15161](https://github.com/craftcms/cms/issues/15161), [#15165](https://github.com/craftcms/cms/pull/15165))
- Matrix fields set to inline-editable blocks view now support selecting all blocks by pressing <kbd>Command</kbd>/<kbd>Ctrl</kbd> + <kbd>A</kbd> when a checkbox is focused. ([#15326](https://github.com/craftcms/cms/issues/15326))
- Users’ Permissions, Preferences, and Password & Verification screens now have “Save and continue editing” actions, as well as support for <kbd>Command</kbd>/<kbd>Ctrl</kbd> + <kbd>S</kbd> keyboard shortcuts.
- User profile screens now have a “Create and set permissions” button for new users, if the current user has access to edit user permissions. ([#15356](https://github.com/craftcms/cms/pull/15356))
- User permission screens now have a “Save and send activation email” button for inactive users, if the current user has the “Administrate users” permission. ([#15356](https://github.com/craftcms/cms/pull/15356))
- Single section entries without a title are now labelled by their section’s name in the control panel.
- Double-clicking on element index rows no longer opens the element editor slideout, when inline editing is active. ([#15441](https://github.com/craftcms/cms/discussions/15441))

### Accessibility
- Improved the accessibility of two-step verification setup. ([#15229](https://github.com/craftcms/cms/pull/15229))
- The notification heading is no longer read to screen readers when no notifications are active. ([#15294](https://github.com/craftcms/cms/pull/15294))
- The login modal that appears once a user’s session has ended now has a `lang` attribute, in case it differs from the user’s preferred language.
- Improved the focus ring styling for dark buttons. ([#15364](https://github.com/craftcms/cms/pull/15364))
- Single-select element selection modals now assign `role="radio"` to listed elements’ checkboxes.
- Sortable editable table rows now have “Move up” and “Move down” disclosure menu actions. ([#15385](https://github.com/craftcms/cms/pull/15385))
- Improved the Customize Sources modal for screen readers. ([#15395](https://github.com/craftcms/cms/pull/15395))
- Improved the accessibility of icon fields. ([#15479](https://github.com/craftcms/cms/pull/15479))

### Administration
- Relation fields are now multi-instance. ([#15400](https://github.com/craftcms/cms/pull/15400))
- Relation fields now have Translation Method settings with all the usual options, replacing “Manage relations on a per-site basis” settings. ([#15400](https://github.com/craftcms/cms/pull/15400))
- Entry types are no longer required to have unique names. ([#14774](https://github.com/craftcms/cms/issues/14774), [#15438](https://github.com/craftcms/cms/pull/15438))
- Entry type selects within section and Matrix/CKEditor field settings now display entry types’ handles in addition to their names, to avoid ambiguity. ([#15438](https://github.com/craftcms/cms/pull/15438))
- The Entry Types index page now displays entry type chips in place of plain text labels, so their custom colors are shown. ([#15432](https://github.com/craftcms/cms/discussions/15432))
- The Entry Types index table can now be sorted by Name and Handle.
- The Fields index table can now be sorted by Name, Handle, and Type.
- Icon fields now have an “Include Pro icons” setting, which determines whether Font Awesome Pro icon should be selectable. ([#15242](https://github.com/craftcms/cms/issues/15242))
- New sites’ Base URL settings now default to an environment variable name based on the site name. ([#15347](https://github.com/craftcms/cms/pull/15347))
- Craft now warns against using the `@web` alias for URL settings, regardless of whether it was explicitly defined. ([#15347](https://github.com/craftcms/cms/pull/15347))
- Entry types created from Matrix block types no longer show the Slug field by default, after upgrading to Craft 5. ([#15379](https://github.com/craftcms/cms/issues/15379))
- Global sets listed within fields’ “Used by” lists now link to their settings page, rather than their edit page. ([#15423](https://github.com/craftcms/cms/discussions/15423))
- Added the `entry-types/merge` command. ([#15444](https://github.com/craftcms/cms/pull/15444))
- Added the `fields/auto-merge` command. ([#15472](https://github.com/craftcms/cms/pull/15472))`
- Added the `fields/merge` command. ([#15454](https://github.com/craftcms/cms/pull/15454))

### Development
- Added support for application-type based `general` and `db` configs (e.g. `config/general.web.php`). ([#15346](https://github.com/craftcms/cms/pull/15346))
- `general` and `db` config files can now return a callable that modifies an existing config object. ([#15346](https://github.com/craftcms/cms/pull/15346))
- Added the `lazyGqlTypes` config setting. ([#15429](https://github.com/craftcms/cms/issues/15429))
- Added the `env`, `env/set`, and `env/remove` commands. ([#15431](https://github.com/craftcms/cms/pull/15431))
- Color, Country, Email, Icon, Link, Plain Text, and Table fields’ element query params now support passing in an array with `value` and `caseInsensitive` keys. ([#15404](https://github.com/craftcms/cms/pull/15404))
- GraphQL mutations for saving drafts of nested entries are now named with `Field` after the Matrix/CKEditor field handle. ([#15269](https://github.com/craftcms/cms/issues/15269))
- The `allowedGraphqlOrigins` config setting is now deprecated. `craft\filters\Cors` should be used instead. ([#15397](https://github.com/craftcms/cms/pull/15397))
- The `permissionsPolicyHeader` config settings is now deprecated. `craft\filters\Headers` should be used instead. ([#15397](https://github.com/craftcms/cms/pull/15397))
- `{% cache %}` tags now cache any asset bundles registered within them.
- Country field values are now set to `CommerceGuys\Addressing\Country\Country` objects. ([#15455](https://github.com/craftcms/cms/issues/15455), [#15463](https://github.com/craftcms/cms/pull/15463))
- Auto-populated section and category group Template settings are now suffixed with `.twig`.
- `x-craft-preview`/`x-craft-live-preview` URL query string params are now added to generated URLs for Live Preview requests, so `craft\web\Request::getIsPreview()` continues to return `true` on subsequent pages loaded within the iframe. ([#15447](https://github.com/craftcms/cms/discussions/15447)) 

### Extensibility
- Added `craft\base\ApplicationTrait::getDb2()`. ([#15384](https://github.com/craftcms/cms/pull/15384))
- Added `craft\base\ElementInterface::addInvalidNestedElementIds()`.
- Added `craft\base\ElementInterface::getInvalidNestedElementIds()`.
- Added `craft\base\Field::EVENT_AFTER_MERGE_FROM`.
- Added `craft\base\Field::EVENT_AFTER_MERGE_INTO`.
- Added `craft\base\Field::afterMergeFrom()`. ([#15454](https://github.com/craftcms/cms/pull/15454))
- Added `craft\base\Field::afterMergeInto()`. ([#15454](https://github.com/craftcms/cms/pull/15454))
- Added `craft\base\Field::canMergeFrom()`. ([#15454](https://github.com/craftcms/cms/pull/15454))
- Added `craft\base\Field::canMergeInto()`. ([#15454](https://github.com/craftcms/cms/pull/15454))
- Added `craft\base\FieldLayoutComponent::EVENT_DEFINE_SHOW_IN_FORM`. ([#15260](https://github.com/craftcms/cms/issues/15260))
- Added `craft\base\FieldLayoutElement::$dateAdded`.
- Added `craft\base\FieldTrait::$dateDeleted`.
- Added `craft\base\Grippable`.
- Added `craft\base\MergeableFieldInterface`. ([#15454](https://github.com/craftcms/cms/pull/15454))
- Added `craft\base\RelationFieldInterface`. ([#15400](https://github.com/craftcms/cms/pull/15400))
- Added `craft\base\RelationFieldTrait`. ([#15400](https://github.com/craftcms/cms/pull/15400))
- Added `craft\config\GeneralConfig::addAlias()`. ([#15346](https://github.com/craftcms/cms/pull/15346))
- Added `craft\elements\Address::getCountry()`. ([#15463](https://github.com/craftcms/cms/pull/15463))
- Added `craft\elements\Asset::$sanitizeOnUpload`. ([#15430](https://github.com/craftcms/cms/discussions/15430))
- Added `craft\elements\Entry::isEntryTypeCompatible()`.
- Added `craft\elements\actions\MoveToSection`.
- Added `craft\enums\CmsEdition::Enterprise`.
- Added `craft\events\DefineShowFieldLayoutComponentInFormEvent`. ([#15260](https://github.com/craftcms/cms/issues/15260))
- Added `craft\events\MoveEntryEvent`.
- Added `craft\fields\Link`.
- Added `craft\fields\data\LinkData`.
- Added `craft\fields\linktypes\Asset`.
- Added `craft\fields\linktypes\BaseElementLinkType`.
- Added `craft\fields\linktypes\BaseLinkType`.
- Added `craft\fields\linktypes\BaseTextLinkType`.
- Added `craft\fields\linktypes\Category`.
- Added `craft\fields\linktypes\Email`.
- Added `craft\fields\linktypes\Phone`.
- Added `craft\fields\linktypes\Url`.
- Added `craft\filters\Cors`. ([#15397](https://github.com/craftcms/cms/pull/15397))
- Added `craft\filters\Headers`. ([#15397](https://github.com/craftcms/cms/pull/15397))
- Added `craft\helpers\App::configure()`.
- Added `craft\models\FieldLayout::getAllElements()`.
- Added `craft\models\ImageTransform::$indexId`.
- Added `craft\services\Elements::ensureBulkOp()`.
- Added `craft\services\Entries::EVENT_AFTER_MOVE_TO_SECTION`.
- Added `craft\services\Entries::EVENT_BEFORE_MOVE_TO_SECTION`.
- Added `craft\services\Entries::moveEntryToSection()`.
- Added `craft\services\Fields::areFieldTypesCompatible()`.
- Added `craft\web\View::clearAssetBundleBuffer()`.
- Added `craft\web\View::startAssetBundleBuffer()`.
- `craft\helpers\DateTimeHelper::toIso8601()` now has a `$setToUtc` argument.
- `craft\helpers\UrlHelper::cpUrl()` now returns URLs based on the primary site’s base URL (if it has one), for console requests if the `baseCpUrl` config setting isn’t set, and the `@web` alias wasn’t explicitly defined. ([#15374](https://github.com/craftcms/cms/issues/15374))
- `craft\services\Config::setDotEnvVar()` now accepts `false` for its `value` argument, which removes the environment variable from the `.env` file.
- Deprecated `craft\fields\BaseRelationField::$localizeRelations`.
- Deprecated `craft\fields\Url`, which is now an alias for `craft\fields\Link`.
- Deprecated `craft\services\Relations`.
- Deprecated `craft\web\assets\elementresizedetector\ElementResizeDetectorAsset`.
- Added `Craft.EnvVarGenerator`.
- Added `Craft.endsWith()`.
- Added `Craft.removeLeft()`.
- Added `Craft.removeRight()`.
- Added `Craft.ui.addAttributes()`.
- `Craft.ElementEditor` now triggers a `checkActivity` event each time author activity is fetched. ([#15237](https://github.com/craftcms/cms/discussions/15237))
- `Craft.NestedElementManager` now triggers an `afterInit` event after initialization. ([#15470](https://github.com/craftcms/cms/issues/15470))
- `Craft.ensureEndsWith()` now has a `caseInsensitive` argument.
- `Craft.ensureStartsWith()` now has a `caseInsensitive` argument.
- `Craft.startsWith()` is no longer deprecated, and now has a `caseInsensitive` argument.
- Added `Garnish.once()`, for handling a class-level event only once.
- Checkbox selects now support passing a `targetPrefix` setting.
- Component chips now support passing a `showHandle` setting.
- Component selects now support passing a `showHandles` setting.

### System
- Added core support for SSO (Enterprise only).
- The control panel now displays Ajax response-defined error messages when provided, rather than a generic “server error” message. ([#15292](https://github.com/craftcms/cms/issues/15292))
- Craft no longer sets the `Permissions-Policy` header on control panel responses. ([#15348](https://github.com/craftcms/cms/issues/15348))
- Control panel `resize` events now use ResizeObserver.
- Twig templates no longer attempt to preload singles for global variable names. ([#15468](https://github.com/craftcms/cms/pull/15468))
- Craft no longer ensures that the `cpresources` folder is writable.
- Front-end queue runner scripts are now injected before the `</body>` tag, rather than at the end of the response HTML.
- Nested entries created for Matrix fields set to inline-editable block mode now begin life as unpublished drafts. ([#15418](https://github.com/craftcms/cms/issues/15418))
- Custom fields are now soft-deleted initially.
- `graphql/api` requests no longer update the schema’s `lastUsed` timestamp if it was already updated within the last minute. ([#15464](https://github.com/craftcms/cms/issues/15464))
- Updated Yii to 2.0.51.
- Updated yii2-debug to 2.1.25.
- Updated svg-sanitizer to 0.19.
- Fixed a bug where error messages returned by the `users/send-password-reset-email` action weren’t accounting for the `useEmailAsUsername` config setting. ([#15425](https://github.com/craftcms/cms/issues/15425))
- Fixed a bug where `$element->isNewForSite` was always `false` from fields’ `normalizeValue()` methods when propagating an element to a new site.
- Fixed a bug where `assets/generate-transforms` requests could generate the wrong transform, if another transform index with the same parameters existed. ([#15402](https://github.com/craftcms/cms/pull/15402), [#15477](https://github.com/craftcms/cms/pull/15477))
- Fixed a bug where element operations could cause deadlocks when multiple authors were working simultaneously. ([#15329](https://github.com/craftcms/cms/issues/15329))
- Fixed a bug where newly-created Matrix blocks could lose their disabled status if the owner element had validation errors and `autosaveDrafts` was disabled. ([#15418](https://github.com/craftcms/cms/issues/15418))
- Fixed a bug where customized settings for assets’ Temporary Uploads source were only being retained for the current user. ([#15424](https://github.com/craftcms/cms/issues/15424))
- Fixed a bug where it wasn’t possible to render element partial templates for assets, categories, or tags. ([#15426](https://github.com/craftcms/cms/issues/15426))

## 5.2.10 - 2024-08-05

- Fixed a bug where it wasn’t possible to render element partial templates for assets, categories, or tags. ([#15426](https://github.com/craftcms/cms/issues/15426))
- Fixed an error that could occur when deleting a nested element, if its owner wasn’t saved for the same site. ([#15290](https://github.com/craftcms/cms/issues/15290))
- Fixed a PHP error that could occur when running Codeception tests. ([#15445](https://github.com/craftcms/cms/issues/15445))
- Fixed a bug where `deleteAsset`, `deleteCategory`, `deleteEntry`, and `deleteTag` GraphQL mutations were returning `null` rather than `true` or `false`. ([#15465](https://github.com/craftcms/cms/issues/15465))
- Fixed a styling issue. ([#15473](https://github.com/craftcms/cms/issues/15473))
- Fixed a bug where `exists()` element queries weren’t working if `distinct`, `groupBy`, `having,` or `union` params were set on them during query preparation. ([#15001](https://github.com/craftcms/cms/issues/15001), [#15223](https://github.com/craftcms/cms/pull/15223))
- Fixed a bug where users’ `username` properties weren’t getting set if `useEmailAsUsername` was enabled. ([#15475](https://github.com/craftcms/cms/issues/15475))
- Fixed a bug where columns added to element queries via `EVENT_BEFORE_PREPARE` were getting overridden for all core element types except entries. ([#15446](https://github.com/craftcms/cms/pull/15446))
- Fixed a bug where the “Sign in as” user action would redirect to the control panel even if the user didn’t have permission to access the control panel. ([#15449](https://github.com/craftcms/cms/issues/15449))
- Fixed a bug where the `utils/prune-orphaned-entries` command was deleting top-level entries. ([#15458](https://github.com/craftcms/cms/issues/15458))

## 5.2.9 - 2024-07-29

- Added `craft\helpers\Money::normalizeString()`.
- Updated web-auth/webauthn-lib to 4.9. ([#15377](https://github.com/craftcms/cms/issues/15377))
- Fixed a PHP error that occurred when making a field layout component conditional on a Time or CKEditor field. ([craftcms/ckeditor#267](https://github.com/craftcms/ckeditor/issues/267))
- Fixed an error that occurred when editing a user, if the current user didn’t have permission to edit the primary site. ([#15408](https://github.com/craftcms/cms/issues/15408))
- Fixed a bug where editable tables with single-select checkbox columns weren’t deselecting the selected option automatically. ([#15415](https://github.com/craftcms/cms/issues/15415))
- Fixed a styling issue. ([#15422](https://github.com/craftcms/cms/issues/15422))
- Fixed a bug where category groups’ Template settings weren’t being auto-populated for new groups.
- Fixed a bug where content changes created via `craft\base\Element::EVENT_AFTER_SAVE` weren’t getting saved, when an element was getting fully saved from an unsaved draft state. ([#15369](https://github.com/craftcms/cms/issues/15369))
- Fixed a bug where element exports were only including the first 100 results when no elements were selected. ([#15389](https://github.com/craftcms/cms/issues/15389))
- Fixed a stying bug. ([#15405](https://github.com/craftcms/cms/issues/15405))
- Fixed a bug where custom element sources’ Sites settings were getting cleared out. ([#15406](https://github.com/craftcms/cms/issues/15406))
- Fixed an error that occurred if a custom element source wasn’t enabled for any sites. ([#15406](https://github.com/craftcms/cms/issues/15406))
- Fixed a bug where custom sources that weren’t enabled for any sites would be shown for all sites.
- Fixed a SQL error that could occur when upgrading to Craft 5. ([#15407](https://github.com/craftcms/cms/pull/15407))
- Fixed a bug where user edit forms included a Username field if had been saved to the user field layout before `useEmailAsUsername` was enabled. ([#15401](https://github.com/craftcms/cms/issues/15401))
- Fixed a bug where Assets field buttons weren’t wrapping for narrow containers. ([#15419](https://github.com/craftcms/cms/issues/15419))
- Fixed a PHP error that could occur after converting a custom field to a Money field. ([#15413](https://github.com/craftcms/cms/issues/15413))
- Fixed a bug where temp assets had a “Show in folder” action.
- Fixed a bug where edit pages didn’t have headings if the element didn’t have a title.
- Fixed a bug where tooltips for truncated element chips in the breadcrumbs were also getting truncated.
- Fixed a bug where it wasn’t possible to sort elements by custom field values in descending order. ([#15434](https://github.com/craftcms/cms/issues/15434))
- Fixed a PHP error that could occur when rendering an element partial template. ([#15426](https://github.com/craftcms/cms/issues/15426))
- Fixed a bug where scalar/single-column queries weren’t returning any results if they originated from a relation field’s value, and the field’s “Maintain hierarchy” setting was enabled. ([#15414](https://github.com/craftcms/cms/issues/15414))

## 5.2.8 - 2024-07-17

- Fixed a bug where element index result counts weren’t getting updated when the element list was refreshed but pagination was preserved. ([#15367](https://github.com/craftcms/cms/issues/15367))
- Fixed a SQL error that could occur when sorting by custom fields on MariaDB.
- Fixed a bug where embedded element indexes could include table columns for all custom fields associated with the element type. ([#15373](https://github.com/craftcms/cms/issues/15373))

## 5.2.7 - 2024-07-16

- `craft\helpers\UrlHelper::actionUrl()` now returns URLs based on the primary site’s base URL (if it has one), for console requests if the `@web` alias wasn’t explicitly defined.
- An exception is now thrown when attempting to save an entry that’s missing `sectionId` or `fieldId` + `ownerId` values. ([#15345](https://github.com/craftcms/cms/discussions/15345))
- Fixed a bug where it wasn’t possible to expand/collapse descendants of disabled table rows within element select modals. ([#15337](https://github.com/craftcms/cms/issues/15337))
- Fixed a bug where PhpStorm autocomplete wasn’t working when chaining custom field methods defined by `CustomFieldBehavior`. ([#15336](https://github.com/craftcms/cms/issues/15336))
- Fixed a bug where new nested entries created on newly-created elements weren’t getting duplicated to all other sites for the owner element. ([#15321](https://github.com/craftcms/cms/issues/15321))
- Fixed a bug where focus could jump unexpectedly when a slideout was opened. ([#15314](https://github.com/craftcms/cms/issues/15314))
- Fixed a bug where addresses were getting truncated within address cards. ([#15338](https://github.com/craftcms/cms/issues/15338))
- Fixed a bug where TOTP setup keys included an extra space at the end. ([#15349](https://github.com/craftcms/cms/issues/15349))
- Fixed a bug where input focus could automatically jump to slideout sidebars shortly after they were shown. ([#15314](https://github.com/craftcms/cms/issues/15314))
- Fixed an error that occurred if the SMTP mailer transport type was used, and the Hostname value was blank. ([#15342](https://github.com/craftcms/cms/discussions/15342))
- Fixed a bug where database DML changes weren’t getting rolled back after tests were run if the Codeception config had `transaction: true`. ([#7615](https://github.com/craftcms/cms/issues/7615))
- Fixed an error that could occur when saving recursively-nested elements. ([#15362](https://github.com/craftcms/cms/issues/15362))
- Fixed a styling issue. ([#15315](https://github.com/craftcms/cms/issues/15315))
- Fixed a bug where field status indicators within Matrix fields weren’t positioned correctly.
- Fixed a bug where Matrix changes could be lost if the `autosaveDrafts` config setting was set to `false`. ([#15353](https://github.com/craftcms/cms/issues/15353))

## 5.2.6 - 2024-07-11

> [!NOTE]
> Craft now sends no-cache headers for requests that generate/retrieve a CSRF token. If your Craft install is behind a static caching service like Cloudflare, enable the [asyncCsrfInputs](https://craftcms.com/docs/5.x/reference/config/general.html#asynccsrfinputs) config setting to avoid a significant cache hit reduction. ([#15293](https://github.com/craftcms/cms/pull/15293), [#15281](https://github.com/craftcms/cms/pull/15281))

- Craft now sends no-cache headers for any request that calls `craft\web\Request::getCsrfToken()`. ([#15293](https://github.com/craftcms/cms/pull/15293), [#15281](https://github.com/craftcms/cms/pull/15281))
- Fixed a bug where structures’ Max Levels settings weren’t being enforced when dragging elements with collapsed descendants. ([#15310](https://github.com/craftcms/cms/issues/15310))
- Fixed a bug where `craft\helpers\ElementHelper::isDraft()`, `isRevision()`, and `isDraftOrRevision()` weren’t returning `true` if a nested draft/revision element was passed in, but the root element was canonical. ([#15303](https://github.com/craftcms/cms/issues/15303))
- Fixed a bug where focus could be trapped within slideout sidebars. ([#15314](https://github.com/craftcms/cms/issues/15314))
- Fixed a bug where element slideout sidebars were included in the focus order when hidden. ([#15332](https://github.com/craftcms/cms/pull/15332))
- Fixed a bug where field status indicators weren’t visible on mobile viewports.
- Fixed a bug where sorting elements by custom field within element indexes wasn’t always working. ([#15297](https://github.com/craftcms/cms/issues/15297))
- Fixed a bug where asset bulk element actions were available when folders were selected. ([#15301](https://github.com/craftcms/cms/issues/15301))
- Fixed a bug where element thumbnails weren’t always getting loaded. ([#15299](https://github.com/craftcms/cms/issues/15299))
- Fixed an error that occurred when attempting to save a user via the <kbd>Command</kbd>/<kbd>Ctrl</kbd> + <kbd>S</kbd> keyboard shortcut within a slideout. ([#15307](https://github.com/craftcms/cms/issues/15307))
- Fixed a bug where “Delete heading” buttons within Customize Sources modals were getting text cursors. ([#15317](https://github.com/craftcms/cms/issues/15317))
- Fixed a bug where disclosure hint text wasn’t legible on hover. ([#15316](https://github.com/craftcms/cms/issues/15316))
- Fixed an error that occurred if the System Name was set to a nonexistent environment variable.
- Fixed a bug where custom table columns within element indexes weren’t getting updated automatically when table rows were refreshed.
- Fixed a bug where nested element indexes weren’t passing the `ownerId` param, when refreshing elements’ table rows.
- Fixed a bug where it wasn’t possible to tell if an element had been edited, if it was displayed within a nested element index table without a header column.
- Fixed an error that could occur if a field was removed from a field layout, if another field had been conditional based on it. ([#15328](https://github.com/craftcms/cms/issues/15328))

## 5.2.5 - 2024-07-02

- Craft now sends no-cache headers for any request that generates a CSRF token. ([#15281](https://github.com/craftcms/cms/pull/15281), [verbb/formie#1963](https://github.com/verbb/formie/issues/1963))
- Fixed a JavaScript error that occurred when creating a new custom element source, preventing the Default Sort and Default Table Columns fields from showing up.
- Fixed a bug where the control panel was getting asynchronous CSRF inputs if the `asyncCsrfInputs` config setting was enabled.
- Fixed a bug where Craft’s Twig implementation wasn’t respecting sandboxing rules for object properties. ([#15278](https://github.com/craftcms/cms/issues/15278))
- Fixed a bug where assets that the user wasn’t permitted to view could have a “Show in folder” action.
- Fixed focus management with element select inputs after elements were added or removed.
- Fixed a bug where it wasn’t possible to set `title` values on nested Matrix entries, when saving section entries via GraphQL. ([#15270](https://github.com/craftcms/cms/issues/15270))
- Fixed a SQL error that could occur if a `DECIMAL()` expression was passed into a query’s `select()` or `groupBy()` methods. ([#15271](https://github.com/craftcms/cms/issues/15271))
- Fixed a bug where the “Delete (with descendants)” element action wasn’t deleting descendants. ([#15273](https://github.com/craftcms/cms/issues/15273))
- Fixed an error that could occur when upgrading to Craft 5 if the database user didn’t have permission to disable foreign key constraints. ([#15262](https://github.com/craftcms/cms/issues/15262))

## 5.2.4.1 - 2024-06-27

- Fixed a JavaScript error. ([#15266](https://github.com/craftcms/cms/issues/15266))

## 5.2.4 - 2024-06-27

- Improved the styling of inactive users’ status indicators. ([#15195](https://github.com/craftcms/cms/issues/15195))
- Added `Garnish.once()` and `Garnish.Base::once()`, for registering event handlers that should only be triggered one time.
- Fixed a bug where Ajax requests stopped working after a user session expired and then was reauthenticated.
- Fixed an error that occurred if an element select input was initialized without a `name` value.
- Fixed a bug where Selectize inputs could be immediately focused and marked as dirty when opening an element editor slideout, if they were the first focusable element in the field layout. ([#15245](https://github.com/craftcms/cms/issues/15245))
- Fixed a bug where other author indicators weren’t shown for Craft Team.
- Fixed a bug where the Recent Entries widget wasn’t showing authors’ usernames for Craft Team.
- Fixed a bug where asset edit page URLs contained spaces if the asset filename contained spaces. ([#15236](https://github.com/craftcms/cms/issues/15236))
- Fixed a bug where element select inputs with `single` set to `true` would set existing elements’ input names ending in `[]`.
- Fixed a bug where element indexes could display “Nothing yet” at the bottom of populated table views. ([#15241](https://github.com/craftcms/cms/issues/15241))
- Fixed a bug where element edit pages initially showed the canonical element’s chip in the crumb bar, for provisional drafts. ([#15244](https://github.com/craftcms/cms/issues/15244))
- Fixed an error that occurred when opening an element’s editor slideout via its “Edit” action menu item, if the element had provisional changes. ([#15248](https://github.com/craftcms/cms/pull/15248))
- Fixed a bug where recursively-nested Matrix entries could be lost if multiple of them were edited, and not immediately saved. ([#15256](https://github.com/craftcms/cms/issues/15256))
- Fixed an error that could occur when upgrading to Craft 5 if the database user didn’t have permission to disable foreign key constraints. ([#15262](https://github.com/craftcms/cms/issues/15262))
- Fixed a bug where expanded sidebar navigations could overlap the main content on small screens. ([#15253](https://github.com/craftcms/cms/issues/15253))

## 5.2.3 - 2024-06-20

- Fixed MariaDB support. ([#15232](https://github.com/craftcms/cms/issues/15232))
- Fixed a potential vulnerability with TOTP authentication.
- Deprecated `craft\helpers\Db::prepareForJsonColumn()`.

## 5.2.2 - 2024-06-18

- Added `craft\base\conditions\BaseNumberConditionRule::$step`.
- Added `craft\helpers\Db::parseColumnPrecisionAndScale()`.
- Added `Garnish.muteResizeEvents()`.
- Fixed a JavaScript performance degradation bug. ([#14510](https://github.com/craftcms/cms/issues/14510))
- Fixed a bug where scalar element queries weren’t working if `distinct`, `groupBy`, `having,` or `union` params were set on them during query preparation. ([#15001](https://github.com/craftcms/cms/issues/15001))
- Fixed a bug where Edit Asset screens would warn about losing unsaved changes when navigating away, if the file was replaced but nothing else had changed.
- Fixed a bug where Edit Asset screens would show a notification with a “Reload” button after the file was replaced.
- Fixed a bug where Number fields’ condition rules weren’t allowing decimal values. ([#15222](https://github.com/craftcms/cms/issues/15222))
- Fixed a bug where Number field element query params didn’t respect decimal values. ([#15222](https://github.com/craftcms/cms/issues/15222))
- Fixed a bug where asset thumbnails weren’t getting updated after using the “Replace file” action. ([#15217](https://github.com/craftcms/cms/issues/15217))

## 5.2.1 - 2024-06-17

- Element index table views now show provisional drafts’ canonical elements’ values for the “Ancestors”, “Parent”, “Link”, “URI”, “Revision Notes”, “Last Edited By”, and “Drafts” columns.
- Improved the styling of disabled status indicators. ([#15195](https://github.com/craftcms/cms/issues/15195), [#15206](https://github.com/craftcms/cms/pull/15206))
- Added `craft\web\View::getModifiedDeltaNames()`.
- `craft\web\View::registerDeltaName()` now has a `$forceModified` argument.
- Fixed a bug where changed field values could be forgotten within Matrix fields, if a validation error occurred. ([#15190](https://github.com/craftcms/cms/issues/15190))
- Fixed a bug where the `graphql/create-token` command was prompting for the schema name, when it meant the token name. ([#15205](https://github.com/craftcms/cms/pull/15205))
- Fixed a bug where keyboard shortcuts weren’t getting registered properly for modals and slideouts opened via a disclosure menu. ([#15209](https://github.com/craftcms/cms/issues/15209))
- Fixed a styling issue with the global sidebar when collapsed. ([#15186](https://github.com/craftcms/cms/issues/15186))
- Fixed a bug where it wasn’t possible to query for authors via GraphQL on the Team edition. ([#15187](https://github.com/craftcms/cms/issues/15187))
- Fixed a bug where it wasn’t possible to close elevated session modals. ([#15202](https://github.com/craftcms/cms/issues/15202))
- Fixed a bug where element chips and cards were displaying provisional draft data even if the current user didn’t create the draft. ([#15208](https://github.com/craftcms/cms/issues/15208))
- Fixed a bug where element indexes weren’t displaying structured elements correctly if they had a provisional draft. ([#15214](https://github.com/craftcms/cms/issues/15214))

## 5.2.0 - 2024-06-12

### Content Management
- Live Preview now supports tabs, UI elements, and tab/field conditions. ([#15112](https://github.com/craftcms/cms/pull/15112))
- Live Preview now has a dedicated “Save” button. ([#15112](https://github.com/craftcms/cms/pull/15112))
- It’s now possible to edit assets’ alternative text from the Assets index page. ([#14893](https://github.com/craftcms/cms/discussions/14893))
- Double-clicking anywhere within a table row on an element index page will now open the element’s editor slideout. ([#14379](https://github.com/craftcms/cms/discussions/14379))
- Element index checkboxes no longer have a lag when deselected, except within element selection modals. ([#14896](https://github.com/craftcms/cms/issues/14896))
- Relational field condition rules no longer factor in the target elements’ statuses or sites. ([#14989](https://github.com/craftcms/cms/issues/14989))
- Element cards now display provisional changes, with an “Edited” label. ([#14975](https://github.com/craftcms/cms/pull/14975))
- Improved mobile styling. ([#14910](https://github.com/craftcms/cms/pull/14910))
- Improved the look of slideouts.
- Table views within element index pages are no longer scrolled directly. ([#14927](https://github.com/craftcms/cms/pull/14927))
- Improved the look of user gradicons when selected.
- “Save and continue editing” actions now restore the page’s scroll position on reload.
- “Remove” element actions within relational fields will now remove all selected elements, if the target element is selected. ([#15078](https://github.com/craftcms/cms/issues/15078))
- Action menus are now displayed within the page toolbar, rather than in the breadcrumbs. ([#14913](https://github.com/craftcms/cms/discussions/14913), [#15070](https://github.com/craftcms/cms/pull/15070))
- Site menus within element selector modals now filter out sites that don’t have any sources. ([#15091](https://github.com/craftcms/cms/discussions/15091))
- The meta sidebar toggle has been moved into the gutter between the content pane and meta sidebar. ([#15117](https://github.com/craftcms/cms/pull/15117))
- Element indexes will now show a confirmation dialog when cancelling a bulk inline edit. ([#15139](https://github.com/craftcms/cms/issues/15139), [#15142](https://github.com/craftcms/cms/pull/15142))
- Matrix fields in cards view and Addresses fields now show which nested entries/addresses contain validation errors. ([#15161](https://github.com/craftcms/cms/issues/15161))
- Nested entry edit pages now redirect to their owner element’s edit page. ([#15169](https://github.com/craftcms/cms/issues/15169))

### Accessibility
- Added the “Status” column option to category, entry, and user indexes. ([#14968](https://github.com/craftcms/cms/pull/14968))
- Element cards now display a textual status label rather than just the indicator. ([#14968](https://github.com/craftcms/cms/pull/14968))
- Darkened the color of page sidebar toggle icons to meet the minimum contrast for UI components.
- Darkened the color of context labels to meet the minimum contrast for text.
- Darkened the color of footer links to meet the minimum contrast for text.
- Set the language of the Craft edition in the footer, to improve screen reader pronunciation for non-English languages.
- The accessible name of “Select site” buttons is now translated to the current language.
- Improved the accessibility of two-step verification steps on the control panel login screen. ([#15145](https://github.com/craftcms/cms/pull/15145))
- Improved the accessibility of global nav items with subnavs. ([#15006](https://github.com/craftcms/cms/issues/15006))
- The secondary nav is now kept open during source selection for mobile viewports, preventing focus from being dropped. ([#14946](https://github.com/craftcms/cms/pull/14946))
- User edit screens’ document titles have been updated to describe the page purpose. ([#14946](https://github.com/craftcms/cms/pull/14946))
- Improved the styling of selected global nav items. ([#15061](https://github.com/craftcms/cms/pull/15061))

### Administration
- Added the `--format` option to the `db/backup` and `db/restore` commands for PostgreSQL installs. ([#14931](https://github.com/craftcms/cms/pull/14931))
- The `db/restore` command now autodetects the backup format for PostgreSQL installs, if `--format` isn’t passed. ([#14931](https://github.com/craftcms/cms/pull/14931))
- The `install` command and web-based installer now validate the existing project config files at the outset, and abort installation if there are any issues.
- The `resave/entries` command now has an `--all-sections` flag.
- The web-based installer now displays the error message when installation fails.
- Edit Entry Type pages now have a “Delete” action. ([#14983](https://github.com/craftcms/cms/discussions/14983))
- After creating a new field, field layout designers now set their search value to the new field’s name. ([#15080](https://github.com/craftcms/cms/discussions/15080))
- GraphQL schema edit pages now have a “Save and continue editing” alternate action.
- Volumes’ “Subpath” and “Transform Subpath” settings can now be set to environment variables. ([#15087](https://github.com/craftcms/cms/discussions/15087))
- The system edition can now be defined by a `CRAFT_EDITION` environment variable. ([#15094](https://github.com/craftcms/cms/discussions/15094))
- The rebrand assets path can now be defined by a `CRAFT_REBRAND_PATH` environment variable. ([#15110](https://github.com/craftcms/cms/pull/15110))

### Development
- Added the `{% expires %}` tag, which simplifies setting cache headers on the response. ([#14969](https://github.com/craftcms/cms/pull/14969))
- Added the `withCustomFields` element query param. ([#15003](https://github.com/craftcms/cms/pull/15003))
- Entry queries now support passing `*` to the `section` param, to filter the results to all section entries. ([#14978](https://github.com/craftcms/cms/discussions/14978))
- Element queries now support passing an element instance, or an array of element instances/IDs, to the `draftOf` param.
- Added `craft\elements\ElementCollection::find()`, which can return an element or elements in the collection based on a given element or ID. ([#15023](https://github.com/craftcms/cms/discussions/15023))
- Added `craft\elements\ElementCollection::fresh()`, which reloads each of the collection elements from the database. ([#15023](https://github.com/craftcms/cms/discussions/15023))
- The `collect()` Twig function now returns a `craft\elements\ElementCollection` instance if all of the items are elements.
- `craft\elements\ElementCollection::contains()` now returns `true` if an element is passed in and the collection contains an element with the same ID and site ID; or if an integer is passed in and the collection contains an element with the same ID. ([#15023](https://github.com/craftcms/cms/discussions/15023))
- `craft\elements\ElementCollection::countBy()`, `collapse()`, `flatten()`, `keys()`, `pad()`, `pluck()`, and `zip()` now return an `Illuminate\Support\Collection` object. ([#15023](https://github.com/craftcms/cms/discussions/15023))
- `craft\elements\ElementCollection::diff()` and `intersect()` now compare the passed-in elements to the collection elements by their IDs and site IDs. ([#15023](https://github.com/craftcms/cms/discussions/15023))
- `craft\elements\ElementCollection::flip()` now throws an exception, as element objects can’t be used as array keys. ([#15023](https://github.com/craftcms/cms/discussions/15023))
- `craft\elements\ElementCollection::map()` and `mapWithKeys()` now return an `Illuminate\Support\Collection` object, if any of the mapped values aren’t elements. ([#15023](https://github.com/craftcms/cms/discussions/15023))
- `craft\elements\ElementCollection::merge()` now replaces any elements in the collection with passed-in elements, if their ID and site ID matches. ([#15023](https://github.com/craftcms/cms/discussions/15023))
- `craft\elements\ElementCollection::only()` and `except()` now compare the passed-in values to the collection elements by their IDs, if an integer or array of integers is passed in. ([#15023](https://github.com/craftcms/cms/discussions/15023))
- `craft\elements\ElementCollection::unique()` now returns all elements with unique IDs, if no key is passed in. ([#15023](https://github.com/craftcms/cms/discussions/15023))

### Extensibility
- Improved type definitions for `craft\db\Query`, element queries, and `craft\elements\ElementCollection`.
- Added `craft\base\NestedElementTrait::$updateSearchIndexForOwner`.
- Added `craft\db\getBackupFormat()`.
- Added `craft\db\getRestoreFormat()`.
- Added `craft\db\setBackupFormat()`.
- Added `craft\db\setRestoreFormat()`.
- Added `craft\enums\Color::tryFromStatus()`.
- Added `craft\events\InvalidateElementcachesEvent::$element`.
- Added `craft\fields\BaseRelationField::existsQueryCondition()`.
- Added `craft\helpers\Cp::componentStatusIndicatorHtml()`.
- Added `craft\helpers\Cp::componentStatusLabelHtml()`.
- Added `craft\helpers\Cp::statusLabelHtml()`.
- Added `craft\helpers\DateTimeHelper::relativeTimeStatement()`.
- Added `craft\helpers\DateTimeHelper::relativeTimeToSeconds()`.
- Added `craft\helpers\ElementHelper::postEditUrl()`.
- Added `craft\helpers\ElementHelper::swapInProvisionalDrafts()`.
- Added `craft\helpers\StringHelper::indent()`.
- Added `craft\models\Volume::getTransformSubpath()`.
- Added `craft\models\Volume::setTransformSubpath()`.
- Added `craft\queue\Queue::getJobId()`.
- Added `craft\web\twig\SafeHtml`, which can be implemented by classes whose `__toString()` method should be considered HTML-safe by Twig.
- `craft\base\Element::defineTableAttributes()` now returns common attribute definitions used by most element types.
- `craft\elements\ElementCollection::with()` now supports collections made up of multiple element types.
- `craft\models\Volume::getSubpath()` now has a `$parse` argument.
- `craft\services\Drafts::applyDraft()` now has a `$newAttributes` argument.
- Added the `reloadOnBroadcastSave` setting to `Craft.ElementEditor`. ([#14814](https://github.com/craftcms/cms/issues/14814))
- Added the `waitForDoubleClicks` setting to `Garnish.Select`, `Craft.BaseElementIndex`, and `Craft.BaseElementIndexView`.

### System
- Improved overall system performance. ([#15003](https://github.com/craftcms/cms/pull/15003))
- Improved the performance of `exists()` element queries.
- Improved the performance of `craft\base\Element::toArray()`.
- The Debug Toolbar now pre-serializes objects stored as request parameters, fixing a bug where closures could prevent the entire Request panel from showing up. ([#14982](https://github.com/craftcms/cms/discussions/14982))
- Batched queue jobs now verify that they are still reserved before each step, and before spawning additional batch jobs. ([#14986](https://github.com/craftcms/cms/discussions/14986))
- The search keyword index is now updated for owner elements, when a nested element is saved directly which belongs to a searchable custom field. 
- Updated Yii to 2.0.50. ([#15124](https://github.com/craftcms/cms/issues/15124))
- Updated inputmask to 5.0.9.
- Fixed a bug where the `users/login` action wasn’t checking if someone was already logged in. ([#15168](https://github.com/craftcms/cms/issues/15168))
- Fixed a bug where exceptions due to missing templates weren’t being thrown when rendering an element partial. ([#15176](https://github.com/craftcms/cms/issues/15176))

## 5.1.10 - 2024-06-07

- Fixed an error that could occur if a Local filesystem wasn’t configured with a base path.
- Fixed a bug where some entries could be missing content after upgrading to Craft 5. ([#15150](https://github.com/craftcms/cms/issues/15150))
- Fixed a bug where it wasn’t always possible to add new entries to Matrix fields in inline-editable blocks view, if the field’s Max Entries setting had been reached before page load. ([#15158](https://github.com/craftcms/cms/issues/15158))
- Fixed an error that could occur when rendering the “My Drafts” widget. ([#14749](https://github.com/craftcms/cms/issues/14749))

## 5.1.9 - 2024-06-05

- Fixed a bug where the `db/backup` command could fail on Windows. ([#15090](https://github.com/craftcms/cms/issues/15090))
- Fixed an error that could occur when applying project config changes if a site was deleted. ([#14373](https://github.com/craftcms/cms/issues/14373))
- Fixed an error that could occur when creating an entry via a slideout, if the slideout was submitted before the entry was autosaved. ([#15134](https://github.com/craftcms/cms/pull/15134))
- Fixed a bug where upgrading from Craft CMS 4.4 was allowed even though the migrations assumed 4.5 or later was installed. ([#15133](https://github.com/craftcms/cms/issues/15133))
- Fixed an error that occurred when bulk inline editing an unpublished draft. ([#15138](https://github.com/craftcms/cms/issues/15138))

## 5.1.8 - 2024-06-03

- Added `craft\helpers\Gql::isIntrospectionQuery()`.
- `craft\helpers\Html::id()` now allows IDs to begin with numbers. ([#15066](https://github.com/craftcms/cms/issues/15066))
- Fixed a bug where some condition rules weren’t getting added when applying project config changes, if they depended on another component which hadn’t been added yet. ([#15037](https://github.com/craftcms/cms/issues/15037))
- Fixed a bug where entry type condition rules prefixed their option labels with section names. ([#15075](https://github.com/craftcms/cms/issues/15075))
- Fixed a bug where GraphQL queries could be misidentified as introspection queries. ([#15100](https://github.com/craftcms/cms/issues/15100))
- Fixed an error that could occur when calling `craft\base\FieldLayoutComponent::getAttributes()` if the `$elementType` property wasn’t set yet. ([#15074](https://github.com/craftcms/cms/issues/15074))
- Fixed a bug where nested entry titles weren’t getting included in the owner element’s search keywords. ([#15025](https://github.com/craftcms/cms/issues/15025))
- Fixed a bug where `craft\elements\Address::toArray()` would include a `saveOwnership` key in its response array.
- Fixed a bug where nested entry and address edit pages could have a “Delete for site” action.
- Fixed a bug where field layout designers weren’t displaying native fields in the library pane when a tab was removed that contained them. ([#15064](https://github.com/craftcms/cms/issues/15064))
- Fixed a bug where recent textual changes could be lost when creating a new inline-editable Matrix block, if the block was created before the autosave had a chance to initiate. ([#15069](https://github.com/craftcms/cms/issues/15069))
- Fixed a bug where the `users/create` command would fail without explaining why, when the maximum number of users had already been reached.
- Fixed a validation error that could occur when saving an entry on Craft Solo. ([#15082](https://github.com/craftcms/cms/issues/15082))
- Fixed an error that could occur on an element edit page, if a Matrix field’s Propagation Method was set to “Custom…”, but its Propagation Key Format wasn’t filled in.
- Fixed a bug where Matrix block invalidation errors weren’t getting grouped by block when set on the parent element, for blocks that didn’t have `uid` values. ([#15103](https://github.com/craftcms/cms/discussions/15103))
- Fixed a bug where auto-generated entry titles weren’t getting validated to ensure they weren’t too long. ([#15102](https://github.com/craftcms/cms/issues/15102))
- Fixed a bug where field conditions weren’t working reliably for nested entries within Matrix fields set to the inline-editable blocks view mode. ([#15104](https://github.com/craftcms/cms/issues/15104))
- Fixed a bug where the `serve` command could hang. ([#14977](https://github.com/craftcms/cms/issues/14977))
- Fixed a bug where nested entry edit pages would always redirect to the Entries index, even if they were nested under a different element type. ([#15101](https://github.com/craftcms/cms/issues/15101))
- Fixed an error that occurred when attempting to delete a global set without a field layout. ([#15123](https://github.com/craftcms/cms/issues/15123))

## 5.1.7 - 2024-05-25

- Scalar element queries no longer set their `$select` property to the scalar expression, fixing an error that could occur when executing scalar queries for relation fields. ([#15071](https://github.com/craftcms/cms/issues/15071))
- Fixed an error that occurred when upgrading to Craft 5 if a Matrix block type didn’t have any fields.
- Fixed an error that occurred when upgrading to Craft 5 if any Matrix block rows had invalid `primaryOwnerId` values. ([#15063](https://github.com/craftcms/cms/issues/15063))

## 5.1.6 - 2024-05-23

- Added `craft\services\Fields::getRelationalFieldTypes()`.
- Fixed a bug where `craft\helpers\Typecast::properties()` wasn’t typecasting numeric strings to ints for `int|string|null` properties. ([#14618](https://github.com/craftcms/cms/issues/14618))
- Fixed a bug where “Related To” conditions weren’t allowing entries to be selected. ([#15058](https://github.com/craftcms/cms/issues/15058))

## 5.1.5 - 2024-05-22

- Scalar element queries now set `$select` to the scalar expression, and `$orderBy`, `$limit`, and `$offset` to `null`, on the element query. ([#15001](https://github.com/craftcms/cms/issues/15001))
- Added `craft\fieldlayoutelements\TextareaField::inputTemplateVariables()`.
- Fixed a bug where `craft\helpers\Assets::prepareAssetName()` wasn’t sanitizing filenames if `$preventPluginModifications` was `true`.
- Fixed a bug where element queries’ `count()` methods were factoring in the `limit` param when searching with `orderBy` set to `score`. ([#15001](https://github.com/craftcms/cms/issues/15001))
- Fixed a bug where soft-deleted structure data associated with elements that belonged to a revision could be deleted by garbage collection. ([#14995](https://github.com/craftcms/cms/pull/14995))
- Fixed a bug where element edit pages’ scroll positions weren’t always retained when automatically refreshed.
- Fixed a bug where the `up` command could remove component name comments from the project config YAML files, for newly-added components. ([#15012](https://github.com/craftcms/cms/issues/15012))
- Fixed a bug where assets’ Alternative Text fields didn’t expand to match the content height. ([#15026](https://github.com/craftcms/cms/issues/15026))
- Fixed a bug where `craft\helpers\UrlHelper::isAbsoluteUrl()` was returning `true` for Windows file paths. ([#15043](https://github.com/craftcms/cms/issues/15043))
- Fixed an error that occurred on the current user’s Profile screen if they didn’t have permission to access the primary site. ([#15022](https://github.com/craftcms/cms/issues/15022))
- Fixed a bug where non-localizable elements’ edit screens were displaying a site breadcrumb.
- Fixed a bug where entry GraphQL queries weren’t available if only nested entry field queries were selected in the schema.
- Fixed a bug where chip labels could wrap unnecessarily. ([#15000](https://github.com/craftcms/cms/issues/15000), [#15017](https://github.com/craftcms/cms/pull/15017))
- Fixed a bug where date/time clear buttons could bleed out of their container. ([#15017](https://github.com/craftcms/cms/pull/15017))
- Fixed an error that occurred when editing an element, if any field layout conditions referenced a custom field that was no longer included in the layout. ([#14838](https://github.com/craftcms/cms/issues/14838))
- Fixed a “User not authorized to create this element.” error that could occur when creating a new entry within a Matrix field, if the field had Max Entries set. ([#15015](https://github.com/craftcms/cms/issues/15015))
- Fixed a bug where nested entries weren’t showing up within Matrix fields set to the element index view mode, when viewing entry revisions. ([#15038](https://github.com/craftcms/cms/pull/15038))
- Fixed the styling of element chips displayed within an element card. ([#15044](https://github.com/craftcms/cms/issues/15044))
- Fixed styling issues with inline-editing within element indexes. ([#15040](https://github.com/craftcms/cms/issues/15040), [#15049](https://github.com/craftcms/cms/pull/15049))
- Fixed a bug where sticky scrollbars could stop working when switching between element index sources. ([#15047](https://github.com/craftcms/cms/issues/15047))

## 5.1.4 - 2024-05-17

- Improved the performance of element indexes that contained asset thumbnails. ([#14760](https://github.com/craftcms/cms/issues/14760))
- Table views within element index pages are no longer scrolled directly. ([#14927](https://github.com/craftcms/cms/pull/14927), [#15010](https://github.com/craftcms/cms/pull/15010))
- Fixed a bug where `craft\elements\db\ElementQuery::exists()` would return `true` if `setCachedResult()` had been called, even if an empty array was passed.
- Fixed an infinite recursion bug that could occur when `craft\web\Response::redirect()` was called. ([#15014](https://github.com/craftcms/cms/pull/15014))
- Fixed a bug where `eagerly()` wasn’t working when a custom alias was passed in.
- Fixed an error that occurred on users’ Addresses screens. ([#15018](https://github.com/craftcms/cms/pull/15018))
- Fixed a bug where asset chips’ content wasn’t spanning the full width for Assets fields in large thumbnail mode. ([#14993](https://github.com/craftcms/cms/issues/14993))
- Fixed infinite scrolling on Structure element sources. ([#14992](https://github.com/craftcms/cms/issues/14992))
- Fixed right-to-left styling issues. ([#15019](https://github.com/craftcms/cms/pull/15019))

## 5.1.3 - 2024-05-14

- Fixed a SQL error that could occur when applying or rebuilding the project config.
- Fixed a bug where adjacent selected table rows were getting extra spacing in Firefox.
- Fixed a SQL error that could occur when creating revisions after garbage collection was run. ([#14309](https://github.com/craftcms/cms/issues/14309))
- Fixed a bug where the `serve` command wasn’t serving paths with non-ASCII characters. ([#14977](https://github.com/craftcms/cms/issues/14977))
- Fixed a bug where `craft\helpers\Html::explodeStyle()` and `normalizeTagAttributes()` weren’t handling styles with encoded images via `url()` properly. ([#14964](https://github.com/craftcms/cms/issues/14964))
- Fixed a bug where the `db/backup` command would fail if the destination path contained a space.
- Fixed a bug where entry selection modals could list all entries when no sources were available for the selected site. ([#14956](https://github.com/craftcms/cms/issues/14956))
- Fixed a bug where element cards could get duplicate status indicators. ([#14958](https://github.com/craftcms/cms/issues/14958))
- Fixed a bug where element chips could overflow their containers. ([#14924](https://github.com/craftcms/cms/issues/14924))
- Fixed a bug where soft-deleted elements that belonged to a revision could be deleted by garbage collection. ([#14967](https://github.com/craftcms/cms/pull/14967))
- Fixed a bug where disabled entries weren’t being displayed within Matrix fields in card view. ([#14973](https://github.com/craftcms/cms/issues/14973))
- Fixed a bug where users’ Permissions screen was inaccessible for the Team edition. ([#14976](https://github.com/craftcms/cms/issues/14976))
- Fixed a SQL error that could occur when attempting to update to Craft 5 for the second time. ([#14987](https://github.com/craftcms/cms/issues/14987))

## 5.1.2 - 2024-05-07

- Fixed a bug where the `db/backup` command would prompt for password input on PostgreSQL. ([#14945](https://github.com/craftcms/cms/issues/14945))
- Fixed a bug where pressing <kbd>Shift</kbd> + <kbd>Spacebar</kbd> wasn’t reliably opening the asset preview modal on the Assets index page. ([#14943](https://github.com/craftcms/cms/issues/14943))
- Fixed a bug where pressing <kbd>Shift</kbd> + <kbd>Spacebar</kbd> within an asset preview modal wasn’t closing the modal.
- Fixed a bug where pressing arrow keys within asset preview modals wasn’t retargeting the preview modal to adjacent assets. ([#14943](https://github.com/craftcms/cms/issues/14943))
- Fixed a bug where entry selection modals could have a “New entry” button even if there weren’t any sections enabled for the selected site. ([#14923](https://github.com/craftcms/cms/issues/14923))
- Fixed a bug where element autosaves weren’t always working if a Matrix field needed to automatically create a nested entry. ([#14947](https://github.com/craftcms/cms/issues/14947))
- Fixed a JavaScript warning. ([#14952](https://github.com/craftcms/cms/pull/14952))
- Fixed XSS vulnerabilities.

## 5.1.1 - 2024-05-02

- Fixed a bug where disclosure menus weren’t releasing their `scroll` and `resize` event listeners on hide. ([#14911](https://github.com/craftcms/cms/pull/14911), [#14510](https://github.com/craftcms/cms/issues/14510))
- Fixed a bug where it was possible to delete entries from Matrix fields which were configured to display nested entries statically. ([#14904](https://github.com/craftcms/cms/issues/14904), [#14915](https://github.com/craftcms/cms/pull/14915))
- Fixed an error that could occur when creating a nested entry in a Matrix field. ([#14915](https://github.com/craftcms/cms/pull/14915))
- Fixed a bug where Matrix fields’ “Max Entries” settings were taking the total number of nested entries across all sites into account, rather than just the nested entries for the current site. ([#14932](https://github.com/craftcms/cms/issues/14932))
- Fixed a bug where nested entry draft data could get corrupted when a draft was created for the owner element.
- Fixed a bug where Matrix and Addresses fields could show drafts of their nested elements when in card view.
- Fixed a bug where nested elements’ breadcrumbs could include the draft label, styled like it was part of the element’s title.
- Fixed a bug where action buttons might not work for nested entries in Matrix fields set to card view. ([#14915](https://github.com/craftcms/cms/pull/14915))
- Fixed the styling of tag chips within Tags fields. ([#14916](https://github.com/craftcms/cms/issues/14916))
- Fixed a bug where field layout component settings slideouts’ footers had extra padding.
- Fixed a bug where MySQL backups weren’t restorable on certain environments. ([#14925](https://github.com/craftcms/cms/pull/14925))
- Fixed a bug where `app/resource-js` requests weren’t working for guest requests. ([#14908](https://github.com/craftcms/cms/issues/14908))
- Fixed a JavaScript error that occurred after creating a new field within a field layout designer. ([#14933](https://github.com/craftcms/cms/issues/14933))

## 5.1.0 - 2024-04-30

### Content Management
- Sort options are now sorted alphabetically within element indexes, and custom fields’ options are now listed in a “Fields” group. ([#14725](https://github.com/craftcms/cms/issues/14725))
- Unselected table column options are now sorted alphabetically within element indexes.
- Table views within element index pages are now scrolled directly, so that their horizontal scrollbars are always visible without scrolling to the bottom of the page. ([#14765](https://github.com/craftcms/cms/issues/14765))
- Element tooltips now appear after a half-second delay. ([#14836](https://github.com/craftcms/cms/issues/14836))
- Thumbnails within element cards are slightly larger.
- Improved element editor page styling on mobile. ([#14898](https://github.com/craftcms/cms/pull/14898), [#14885](https://github.com/craftcms/cms/issues/14885))

### User Management
- Team edition users are no longer required to be admins.
- Added the “User Permissions” settings page for managing the permissions of non-admin Team edition users. ([#14768](https://github.com/craftcms/cms/discussions/14768))

### Administration
- Element conditions within field layout designers’ component settings now only list custom fields present in the current field layout. ([#14787](https://github.com/craftcms/cms/issues/14787))
- Improved the behavior of the URI input within Edit Route modals. ([#14884](https://github.com/craftcms/cms/issues/14884))
- The “Upgrade Craft CMS” page in the Plugin Store no longer lists unsupported editions.
- Added the `asyncCsrfInputs` config setting. ([#14625](https://github.com/craftcms/cms/pull/14625))
- Added the `backupCommandFormat` config setting. ([#14897](https://github.com/craftcms/cms/pull/14897))
- The `backupCommand` config setting can now be set to a closure, which will be passed a `mikehaertl\shellcommand\Command` object. ([#14897](https://github.com/craftcms/cms/pull/14897))
- Added the `safeMode` config setting. ([#14734](https://github.com/craftcms/cms/pull/14734))
- `resave` commands now support an `--if-invalid` option. ([#14731](https://github.com/craftcms/cms/issues/14731))
- Improved the styling of conditional tabs and UI elements within field layout designers.

### Extensibility
- Added `craft\conditions\ConditionInterface::getBuilderConfig()`.
- Added `craft\controllers\EditUserTrait`. ([#14789](https://github.com/craftcms/cms/pull/14789))
- Added `craft\controllers\UsersController::EVENT_DEFINE_EDIT_SCREENS`. ([#14789](https://github.com/craftcms/cms/pull/14789))
- Added `craft\elements\conditions\ElementConditionInterface::setFieldLayouts()`.
- Added `craft\events\DefineEditUserScreensEvent`. ([#14789](https://github.com/craftcms/cms/pull/14789))
- Added `craft\helpers\Cp::parseTimestampParam()`.
- Added `craft\models\FieldLayoutTab::labelHtml()`.
- Added `craft\services\ProjectConfig::getAppliedChanges()`. ([#14851](https://github.com/craftcms/cms/discussions/14851))
- Added `craft\web\Request::getBearerToken()`. ([#14784](https://github.com/craftcms/cms/pull/14784))
- Added `craft\db\CoalesceColumnsExpression`.
- Added `craft\db\ExpressionBuilder`.
- Added `craft\db\ExpressionInterface`.
- `craft\base\NameTrait::prepareNamesForSave()` no longer updates the name properties if `fullName`, `firstName`, and `lastName` are already set. ([#14665](https://github.com/craftcms/cms/issues/14665))
- `craft\helpers\Typecast::properties()` now typecasts numeric strings to integers, for `int|string` properties. ([#14618](https://github.com/craftcms/cms/issues/14618))
- Added `Craft.MatrixInput.Entry`. ([#14730](https://github.com/craftcms/cms/pull/14730))

### System
- Batched queue jobs now set their progress based on the total progress across all batches, rather than just the current batch. ([#14817](https://github.com/craftcms/cms/pull/14817))
- Fixed a bug where ordering by a custom field would only partially work, if the custom field was included in multiple field layouts for the resulting elements. ([#14821](https://github.com/craftcms/cms/issues/14821))
- Fixed a bug where element conditions within field layout designers’ component settings weren’t listing custom fields which were just added to the layout. ([#14787](https://github.com/craftcms/cms/issues/14787))
- Fixed a bug where asset thumbnails within element cards were blurry. ([#14866](https://github.com/craftcms/cms/issues/14866))
- Fixed a styling issue with Categories and Entries fields when “Maintain Hierarchy” was enabled.
- Fixed a bug where Delete actions weren’t working in admin tables. ([craftcms/commerce#3444](https://github.com/craftcms/commerce/issues/3444))

## 5.0.6 - 2024-04-29

- Fixed a bug where element caches weren’t getting invalidated when an element was moved within a structure. ([#14846](https://github.com/craftcms/cms/issues/14846))
- Fixed a bug where CSV’s header rows weren’t using the configured delimiter. ([#14855](https://github.com/craftcms/cms/issues/14855))
- Fixed a bug where editable table cell text styling could change after initial focus. ([#14857](https://github.com/craftcms/cms/issues/14857))
- Fixed a bug where conditions could list rules with duplicate labels.
- Fixed a bug where admin tables weren’t displaying disabled statuses. ([#14861](https://github.com/craftcms/cms/issues/14861))
- Fixed a bug where clicking on drag handles within element index tables could select the element. ([#14669](https://github.com/craftcms/cms/issues/14669))
- Fixed a bug where nested related categories and entries weren’t directly removable, and could be unintentionally overwritten, when the Categories/Entries field’s “Maintain hierarchy” setting was enabled. ([#14843](https://github.com/craftcms/cms/issues/14843), [#14872](https://github.com/craftcms/cms/issues/14872))
- Fixed a SQL error that could occur on PostgreSQL. ([#14860](https://github.com/craftcms/cms/pull/14870))
- Fixed a bug where field layout designers were showing redundant field indicators, for fields with hidden labels. ([#14859](https://github.com/craftcms/cms/issues/14859))
- Fixed a bug where field type names weren’t sorted alphabetically when editing an existing field. ([#14858](https://github.com/craftcms/cms/issues/14858))
- Fixed a JavaScript error that could occur when removing elements from an element select input. ([#14873](https://github.com/craftcms/cms/pull/14873))
- Fixed a bug where queue jobs’ progress indicators in the control panel sidebar weren’t fully cleaned up when jobs were finished. ([#14856](https://github.com/craftcms/cms/issues/14856))
- Fixed a bug where errors weren’t getting logged. ([#14863](https://github.com/craftcms/cms/issues/14863))
- Fixed a bug where asset thumbnails could have the wrong aspect ratio. ([#14866](https://github.com/craftcms/cms/issues/14866))
- Fixed an infinite recursion bug that occurred when selecting elements, if no sources were enabled for the selected site. ([#14882](https://github.com/craftcms/cms/issues/14882))

## 5.0.5 - 2024-04-23

- Fixed a bug where the Database Backup utility was present when the `backupCommand` config setting was set to `false`.
- Fixed an error that occurred when running the `db/convert-charset` command, if any tables contained `char` or `varchar` foreign key columns. ([#14815](https://github.com/craftcms/cms/issues/14815))
- Fixed a bug where parsed first/last names could have different casing than the full name that was submitted. ([#14723](https://github.com/craftcms/cms/issues/14723))
- Fixed a bug where `craft\helpers\UrlHelper::isAbsoluteUrl()` was returning `false` for URLs with schemes other than `http` or `https`, such as `mailto` and `tel`. ([#14830](https://github.com/craftcms/cms/issues/14830))
- Fixed a JavaScript error that occurred when opening Live Preview, if an Assets field’s “Upload files” button had been pressed. ([#14832](https://github.com/craftcms/cms/issues/14832))
- Fixed a bug where Twig’s spread operator (`...`) wasn’t working with attribute accessors. ([#14827](https://github.com/craftcms/cms/issues/14827))
- Fixed a bug where element selection modals were only showing the first 100 elements. ([#14790](https://github.com/craftcms/cms/issues/14790))
- Fixed a PHP error that could occur on the Dashboard if any Quick Post widgets hadn’t been saved since before Craft 1.2. ([#14794](https://github.com/craftcms/cms/issues/14794))
- Fixed a bug where double-clicking on an inline Matrix block tab would cause it to expand/collapse. ([#14791](https://github.com/craftcms/cms/issues/14791))
- Fixed a bug where site breadcrumbs weren’t getting hyperlinked for installs with multiple site groups. ([#14802](https://github.com/craftcms/cms/issues/14802))
- Fixed a bug where element conditions were allowing custom field condition rules to be selected multiple times. ([#14809](https://github.com/craftcms/cms/issues/14809))
- Fixed a bug where relational fields within nested Matrix entries weren’t getting loaded via GraphQL. ([#14819](https://github.com/craftcms/cms/issues/14819))
- Fixed an error that occurred when creating an address within an Addresses field on a secondary site. ([#14829](https://github.com/craftcms/cms/issues/14829))
- Fixed a bug where SVG element icons weren’t visible in Safari. ([#14833](https://github.com/craftcms/cms/issues/14833))
- Fixed a bug where element sources were getting text cursors on hover in Safari. ([#14833](https://github.com/craftcms/cms/issues/14833))
- Fixed a bug where “Delete custom source” buttons within Customize Sources modals were getting text cursors on hover.
- Fixed a bug where Matrix fields that weren’t set to show cards in a grid were still getting a grid view when nested entries were created for the first time. ([#14840](https://github.com/craftcms/cms/issues/14840))
- Fixed a bug where related categories and entries weren’t removable when the Categories/Entries field’s “Maintain hierarchy” setting was enabled. ([#14843](https://github.com/craftcms/cms/issues/14843))
- Fixed a bug where Categories and Entries fields were showing the “View Mode” setting when “Maintain hierarchy” was enabled, despite it having no effect. ([#14847](https://github.com/craftcms/cms/pull/14847))

## 5.0.4 - 2024-04-10

- Fixed a bug where element queries with the `relatedTo` param set to a list of element IDs were overly complex.
- Fixed a bug where redundant Matrix block revisions were getting created.
- Fixed a bug where Twig’s spread operator (`...`) wasn’t working when the `preloadSingles` config setting was enabled. ([#14783](https://github.com/craftcms/cms/issues/14783))
- Fixed a bug where Live Preview wasn’t retaining the scroll position properly. ([#14218](https://github.com/craftcms/cms/issues/14218))

## 5.0.3 - 2024-04-09

- Fixed a bug where LTR and RTL characters weren’t getting stripped from sanitized asset filenames. ([#14711](https://github.com/craftcms/cms/issues/14711))
- Fixed a bug where admin table row reordering wasn’t working in Safari. ([#14752](https://github.com/craftcms/cms/issues/14752))
- Fixed a bug where the `utils/fix-field-layout-uids` command wasn’t looking at field layouts defined with a `fieldLayout` key in the project config.
- Fixed a bug where element indexes’ View menus could show the “Sort by” field when the structure view was selected. ([#14780](https://github.com/craftcms/cms/issues/14780))
- Fixed a bug where fields with overridden handles weren’t editable from element indexes. ([#14767](https://github.com/craftcms/cms/issues/14767))
- Fixed a bug where element chips within element cards were getting action menus and drag handles within relation fields. ([#14778](https://github.com/craftcms/cms/issues/14778))
- Fixed a bug where elements could display the wrong nested field value, if the field’s handle was overridden. ([#14767](https://github.com/craftcms/cms/issues/14767))
- Fixed a bug where entries’ Title fields weren’t showing a required indicator. ([#14773](https://github.com/craftcms/cms/issues/14773))

## 5.0.2 - 2024-04-05

- Fixed a bug where `craft\helpers\ElementHelper::siteStatusesForElement()` wasn’t working for soft-deleted elements. ([#14753](https://github.com/craftcms/cms/issues/14753))
- Fixed a bug where the Queue Manager was listing delayed jobs before others. ([#14755](https://github.com/craftcms/cms/discussions/14755))
- Fixed an error that occurred when editing elements without any preview targets. ([#14754](https://github.com/craftcms/cms/issues/14754))
- Fixed a bug where it wasn’t possible to delete global sets when the CKEditor plugin was installed. ([#14757](https://github.com/craftcms/cms/issues/14757))
- Fixed a SQL error that occurred when querying for elements ordered by search score on PostgreSQL. ([#14761](https://github.com/craftcms/cms/issues/14761))

## 5.0.1 - 2024-04-03

- Fixed a “Double-instantiating a checkbox select on an element” JavaScript warning. ([#14707](https://github.com/craftcms/cms/issues/14707))
- Fixed a bug where `craft\cache\DbCache` was attempting to store values beyond the `cache.data` column’s storage capacity.
- Fixed a bug where the Updates utility could include submit buttons without labels for abandoned plugins.
- Fixed a bug where “Admin” rules were available to user conditions in Solo and Team editions.
- Fixed a bug where entries’ “View in a new tab” breadcrumb actions were linking to the canonical entry URL when editing a draft or viewing a revision. ([#14705](https://github.com/craftcms/cms/issues/14705))
- Fixed a bug where Matrix blocks without labels had extra spacing above them in Live Preview. ([#14703](https://github.com/craftcms/cms/issues/14703))
- Fixed an error that occurred if the `collation` database connection setting was set to `utf8_*` on MySQL. ([#14332](https://github.com/craftcms/cms/issues/14332))
- Fixed a bug where element cards could overflow their containers within Live Preview. ([#14710](https://github.com/craftcms/cms/issues/14710))
- Fixed a bug where links within the Queue Manager utility weren’t styled like links. ([#14716](https://github.com/craftcms/cms/issues/14716))
- Fixed a bug where tooltips within element labels caused the element title to be read twice by screen readers.
- Fixed a styling issue when editing an entry without any meta fields. ([#14721](https://github.com/craftcms/cms/issues/14721))
- Fixed a bug where the `_includes/nav.twig` template wasn’t marking nested nav items as selected. ([#14735](https://github.com/craftcms/cms/pull/14735))
- Fixed issues with menu options’ hover styles.
- Fixed a bug where double-clicking on an element’s linked label or action button would cause its slideout to open, in addition to the link/button being activated. ([#14736](https://github.com/craftcms/cms/issues/14736))
- Fixed a bug where system icons whose names ended in numbers weren’t displaying. ([#14740](https://github.com/craftcms/cms/issues/14740))
- Fixed an error that could occur when creating a passkey. ([#14745](https://github.com/craftcms/cms/issues/14745))
- Fixed a bug where the “Utilities” global nav item could get two badge counts.
- Fixed a bug where custom fields whose previous types were missing would lose their values when updating to Craft 5.
- Fixed a bug where Dropdown fields could be marked as invalid on save, if the saved value was invalid and they were initially marked as changed (to the default value) on page load. ([#14738](https://github.com/craftcms/cms/pull/14738))
- Fixed a bug where double-clicking on an element’s label within an element selection modal wasn’t selecting the element. ([#14751](https://github.com/craftcms/cms/issues/14751))

## 5.0.0 - 2024-03-26

### Content Management
- Improved global sidebar styling. ([#14281](https://github.com/craftcms/cms/pull/14281))
- The global sidebar is now collapsible. ([#14281](https://github.com/craftcms/cms/pull/14281))
- It’s now possible to expand and collapse global sidebar items without navigating to them. ([#14313](https://github.com/craftcms/cms/issues/14313), [#14321](https://github.com/craftcms/cms/pull/14321))
- Redesigned the global breadcrumb bar to include quick links to other areas of the control panel, page context menus, and action menus. ([#13902](https://github.com/craftcms/cms/pull/13902))
- All elements can now have thumbnails, provided by Assets fields. ([#12484](https://github.com/craftcms/cms/discussions/12484), [#12706](https://github.com/craftcms/cms/discussions/12706))
- Element indexes and relational fields now have the option to use card views. ([#6024](https://github.com/craftcms/cms/pull/6024))
- Element indexes now support inline editing for some custom field values.
- Asset chips with large thumbnails now truncate long titles, and make the full title visible via a tooltip on hover/focus. ([#14462](https://github.com/craftcms/cms/discussions/14462), [#14502](https://github.com/craftcms/cms/pull/14502))
- Table columns now set a max with to force long lines to be truncated or wrap. ([#14514](https://github.com/craftcms/cms/issues/14514))
- Added the “Show in folder” asset index action, available when searching across subfolders. ([#14227](https://github.com/craftcms/cms/discussions/14227))
- The view states for nested element sources are now managed independently.
- Element chips and cards now include quick action menus. ([#13902](https://github.com/craftcms/cms/pull/13902))
- Entry edit pages now include quick links to other sections’ index sources.
- Asset edit pages now include quick links to other volumes’ index sources.
- Assets’ Alternative Text fields are now translatable. ([#11576](https://github.com/craftcms/cms/issues/11576))
- Entries can now have multiple authors. ([#12380](https://github.com/craftcms/cms/pull/12380))
- Entry chips, cards, and blocks are now tinted according to their entry type’s color. ([#14187](https://github.com/craftcms/cms/pull/14187))
- Quick Post widgets now create entries via slideouts. ([#14228](https://github.com/craftcms/cms/pull/14228))
- Slideout sidebars are now always toggleable; not just when the slideout is too narrow to show the sidebar alongside the content. ([#14418](https://github.com/craftcms/cms/pull/14418))
- Element slideouts now show validation summaries at the top of each tab. ([#14436](https://github.com/craftcms/cms/pull/14436))
- Element slideouts’ “Cancel” buttons now get relabelled as “Close” when editing a provisional draft.
- The “Save as a new entry” action is now available to all users with the “Create entries” permission, and will create a new unpublished draft rather than a fully-saved entry. ([#9577](https://github.com/craftcms/cms/issues/9577), [#10244](https://github.com/craftcms/cms/discussions/10244))
- Entry conditions can now have a “Matrix field” rule. ([#13794](https://github.com/craftcms/cms/discussions/13794))
- Money field condition rules now use money inputs. ([#14148](https://github.com/craftcms/cms/pull/14148))
- Inline-editable Matrix blocks now support multiple tabs. ([#8500](https://github.com/craftcms/cms/discussions/8500), [#14139](https://github.com/craftcms/cms/issues/14139))
- Inline-editable Matrix blocks have been redesigned to be visually lighter. ([#14187](https://github.com/craftcms/cms/pull/14187))
- Inline-editable Matrix blocks now include “Open in a new tab” action items.
- Matrix fields set to the inline-editable blocks view mode no longer show inline entry-creation buttons unless there’s a single entry type. ([#14187](https://github.com/craftcms/cms/pull/14187))
- Selected elements within relational fields now include a dedicated drag handle.
- Selected assets within Assets fields no longer open the file preview modal when their thumbnail is clicked on. The “Preview file” quick action, or the <kbd>Shift</kbd> + <kbd>Spacebar</kbd> keyboard shortcut, can be used instead.
- Improved the styling of element chips.
- Improved checkbox-style deselection behavior for control panel items, to account for double-clicks.
- Table views are no longer available for element indexes on mobile.
- Added the “Address Line 3” address field. ([#14318](https://github.com/craftcms/cms/discussions/14318))
- Address conditions now have “Address Line 1”, “Address Line 2”, “Address Line 3”, “Administrative Area”, “Country”, “Dependent Locality”, “First Name”, “Full Name”, “Last Name”, “Locality”, “Organization Tax ID”, “Organization”, “Postal Code”, and “Sorting Code” rules.
- Added live conditional field support to user edit pages and inline-editable Matrix blocks. ([#14115](https://github.com/craftcms/cms/pull/14115), [#14223](https://github.com/craftcms/cms/pull/14223))
- Earth icons are now localized based on the system time zone.

### User Management
- Added two-step verification support, with built-in “Authenticator App” (TOTP) and “Recovery Codes” methods. Additional methods can be provided by plugins.
- Added a “Require Two-Step Verification” system setting, which can be set to “All users”, “Admins”, and individual user groups.
- Added passkey support (authentication via fingerprint or facial recognition).
- User account settings are now split into “Profile”, “Addresses”, and “Permissions” pages, plus “Password & Verification” and “Passkeys” pages when editing one’s own account.
- Users’ “Username”, “Full Name”, “Photo”, and “Email” native fields can now be managed via the user field layout, and now show up alongside custom fields within user slideouts.
- Users with more than 50 addresses will now display them as a paginated element index.
- New users are now created in an unpublished draft state, so adding a user photo, addresses, and permissions can each be done before the user is fully saved.
- The login page now includes a “Sign in with a passkey” button.
- The login modal and elevated session modal have been redesigned to be consistent with the login page.
- User sessions are now treated as elevated immediately after login, per the `elevatedSessionDuration` config setting.

### Accessibility
- Added the “Disable autofocus” user accessibility preference. ([#12921](https://github.com/craftcms/cms/discussions/12921))
- Improved source item navigation for screen readers. ([#12054](https://github.com/craftcms/cms/pull/12054))
- Content tab menus are now implemented as disclosure menus. ([#12963](https://github.com/craftcms/cms/pull/12963))
- Element selection modals now show checkboxes for selectable elements.
- Elements within relational fields are no longer focusable at the container level.
- Relational fields now use the proper list semantics.
- Improved the accessibility of the login page, login modal, and elevated session modal.
- Improved the accessibility of element indexes. ([#14120](https://github.com/craftcms/cms/pull/14120), [#12286](https://github.com/craftcms/cms/pull/12286))
- Selected elements within relational fields now include “Move up/down” or “Move forward/backward” in their action menus.
- Improved the accessibility of time zone fields.
- Improved the accessibility of form alternative action menus.
- Improved the accessibility of Matrix fields with the “inline-editable blocks” view mode. ([#14187](https://github.com/craftcms/cms/pull/14187))
- Improved the accessibility of the global nav. ([#14240](https://github.com/craftcms/cms/pull/14240))Improved the accessibility of the global nav. ([#14240](https://github.com/craftcms/cms/pull/14240))
- Improved the accessibility of layout tabs. ([#14215](https://github.com/craftcms/cms/pull/14215))
- Improved the accessibility of overflow tab menus. ([#14214](https://github.com/craftcms/cms/pull/14214))
- Increased the hit area for range select options.
- Improved the accessibility of the global sidebar. ([#14335](https://github.com/craftcms/cms/pull/14335))

### Administration
- Added the Team edition.
- Added the “Color” entry type setting. ([#14187](https://github.com/craftcms/cms/pull/14187))
- Added the “Icon” entry type setting. ([#14169](https://github.com/craftcms/cms/pull/14169))
- Added the “Addresses” field type. ([#11438](https://github.com/craftcms/cms/discussions/11438))
- Added the “Icon” field type. ([#14169](https://github.com/craftcms/cms/pull/14169))
- Field layouts can now designate an Assets field as the source for elements’ thumbnails. ([#12484](https://github.com/craftcms/cms/discussions/12484), [#12706](https://github.com/craftcms/cms/discussions/12706))
- Field layouts can now choose to include previewable fields’ content in element cards. ([#12484](https://github.com/craftcms/cms/discussions/12484), [#6024](https://github.com/craftcms/cms/pull/6024))
- Field layouts can now override custom fields’ handles.
- Field Layout Designers now hide the component library sidebar in favor of “Add” disclosure menus, when they’re too narrow to show the sidebar alongside configured tabs. ([#14411](https://github.com/craftcms/cms/pull/14411))
- Most custom fields can now be included multiple times within the same field layout. ([#8497](https://github.com/craftcms/cms/discussions/8497))
- Sections now have a “Max Authors” setting. ([#12380](https://github.com/craftcms/cms/pull/12380))
- Entry types are now managed independently of sections.
- Entry types are no longer required to have a Title Format, if the Title field isn’t shown.
- Entry types now have a “Show the Slug field” setting. ([#13799](https://github.com/craftcms/cms/discussions/13799))
- Entry type and field edit pages now list their usages. ([#14397](https://github.com/craftcms/cms/pull/14397))
- Sites’ Language settings can now be set to environment variables. ([#14235](https://github.com/craftcms/cms/pull/14235), [#14135](https://github.com/craftcms/cms/discussions/14135))
- Matrix fields now manage nested entries, rather than Matrix blocks. During the upgrade, existing Matrix block types will be converted to entry types; their nested fields will be made global; and Matrix blocks will be converted to entries.
- Matrix fields now have “Entry URI Format” and “Template” settings for each site.
- Matrix fields now have a “View Mode” setting, giving admins the choice to display nested entries as cards, inline-editable blocks, or an embedded element index.
- Matrix fields now require the owner element to be saved before they can be edited.
- Matrix fields now have a “‘New’ Button Label” setting. ([#14573](https://github.com/craftcms/cms/issues/14573))
- Relational fields’ “Selection Label” setting has been relabelled as “‘Add’ Button Label”.
- Added support for inline field creation and editing within field layout designers. ([#14260](https://github.com/craftcms/cms/pull/14260))
- Layout elements within field layout designers now have action menus. ([#14260](https://github.com/craftcms/cms/pull/14260))
- The Fields and Entry Types index pages now have a search bar. ([#13961](https://github.com/craftcms/cms/discussions/13961), [#14126](https://github.com/craftcms/cms/pull/14126))
- Field types now have icons. ([#14267](https://github.com/craftcms/cms/pull/14267))
- The address field layout is now accessed via **Settings** → **Addresses**.
- Volumes now have a “Subpath” setting, and can reuse filesystems so long as the subpaths don’t overlap. ([#11044](https://github.com/craftcms/cms/discussions/11044))
- Volumes now have an “Alternative Text Translation Method” setting. ([#11576](https://github.com/craftcms/cms/issues/11576))
- Added support for defining custom locale aliases, via a new `localeAliases` config setting. ([#12705](https://github.com/craftcms/cms/pull/12705))
- Added support for element partial templates. ([#14284](https://github.com/craftcms/cms/pull/14284))
- Added the `partialTemplatesPath` config setting. ([#14284](https://github.com/craftcms/cms/pull/14284))
- Added the `tempAssetUploadFs` config setting. ([#13957](https://github.com/craftcms/cms/pull/13957))
- Removed the concept of field groups.
- Removed the “Temp Uploads Location” asset setting. ([#13957](https://github.com/craftcms/cms/pull/13957))
- Added the `utils/prune-orphaned-entries` command. ([#14154](https://github.com/craftcms/cms/pull/14154))
- `entrify/*` commands now ask if an entry type already exists for the section.
- The `resave/entries` command now accepts a `--field` option.
- The `up`, `migrate/up`, and `migrate/all` commands no longer overwrite pending project config YAML changes, if new project config changes were made by migrations.
- Removed the `--force` option from the `up` command. `--isolated=0` should be used instead. ([#14270](https://github.com/craftcms/cms/pull/14270))
- Removed the `resave/matrix-blocks` command.

### Development
- Entry type names and handles must now be unique globally, rather than just within a single section. Existing entry type names and handles will be renamed automatically where needed, to ensure uniqueness.
- Assets, categories, entries, and tags now support eager-loading paths prefixed with a field layout provider’s handle (e.g. `myEntryType:myField`).
- Element queries now have an `eagerly` param, which can be used to lazily eager-load the resulting elements for all peer elements, when `all()`, `collect()`, `one()`, `nth()`, or `count()` is called.
- Element queries now have an `inBulkOp` param, which limits the results to elements which were involved in a bulk operation. ([#14032](https://github.com/craftcms/cms/pull/14032))
- Address queries now have `addressLine1`, `addressLine2`, `addressLine3`, `administrativeArea`, `countryCode`, `dependentLocality`, `firstName`, `fullName`, `lastName`, `locality`, `organizationTaxId`, `organization`, `postalCode`, and `sortingCode` params.
- Entry queries now have `field`, `fieldId`, `primaryOwner`, `primaryOwnerId`, `owner`, `ownerId`, `allowOwnerDrafts`, and `allowOwnerRevisions` params.
- Entry queries’ `authorId` params now support passing multiple IDs prefixed with `and`, to fetch entries with multiple listed authors.
- User queries now have an `authorOf` param.
- Nested addresses are now cached by their field ID, and address queries now register cache tags based on their `field` and `fieldId` params.
- Nested entries are now cached by their field ID, and entry queries now register cache tags based on their `field` and `fieldId` params.
- GraphQL schemas can now include queries and mutations for nested entries (e.g. within Matrix or CKEditor fields) directly. ([#14366](https://github.com/craftcms/cms/pull/14366))
- Added the `fieldId`, `fieldHandle`, `ownerId`, and `sortOrder` entry GraphQL fields. ([#14366](https://github.com/craftcms/cms/pull/14366))
- Entries’ GraphQL type names are now formatted as `<entryTypeHandle>_Entry`, and are no longer prefixed with their section’s handle. (That goes for Matrix-nested entries as well.)
- Entries now have `author` and `authorIds` GraphQL field.
- Matrix fields’ GraphQL mutation types now expect nested entries to be defined by an `entries` field rather than `blocks`.
- Added the `entryType()` and `fieldValueSql()` Twig functions. ([#14557](https://github.com/craftcms/cms/discussions/14557))
- Added the `|firstWhere` and `|flatten` Twig filters.
- Removed the `craft.matrixBlocks()` Twig function. `craft.entries()` should be used instead.
- Controller actions which require a `POST` request will now respond with a 405 error code if another request method is used. ([#13397](https://github.com/craftcms/cms/discussions/13397))

### Extensibility
- Elements now store their content in an `elements_sites.content` column as JSON, rather than across multiple columns in a `content` table. ([#2009](https://github.com/craftcms/cms/issues/2009), [#4308](https://github.com/craftcms/cms/issues/4308), [#7221](https://github.com/craftcms/cms/issues/7221), [#7750](https://github.com/craftcms/cms/issues/7750), [#12954](https://github.com/craftcms/cms/issues/12954))
- Slugs are no longer required on elements that don’t have a URI format.
- Element types’ `fieldLayouts()` and `defineFieldLayouts()` methods’ `$source` arguments must now accept `null` values.
- All element types can now support eager-loading paths prefixed with a field layout provider’s handle (e.g. `myEntryType:myField`), by implementing `craft\base\FieldLayoutProviderInterface` on the field layout provider class, and ensuring that `defineFieldLayouts()` is returning field layouts via their providers.
- All core element query param methods now return `static` instead of `self`. ([#11868](https://github.com/craftcms/cms/pull/11868))
- Migrations that modify the project config no longer need to worry about whether the same changes were already applied to the incoming project config YAML files.
- Selectize menus no longer apply special styling to options with the value `new`. The `_includes/forms/selectize.twig` control panel template should be used instead (or `craft\helpers\Cp::selectizeHtml()`/`selectizeFieldHtml()`), which will append an styled “Add” option when `addOptionFn` and `addOptionLabel` settings are passed. ([#11946](https://github.com/craftcms/cms/issues/11946))
- Added the `chip()`, `customSelect()`, `disclosureMenu()`, `elementCard()`, `elementChip()`, `elementIndex()`, `iconSvg()`, and `siteMenuItems()` global functions for control panel templates.
- Added the `colorSelect`, `colorSelectField`, `customSelect`, `customSelectField`, `languageMenu`, and `languageMenuField` form macros.
- The `assets/move-asset` and `assets/move-folder` actions no longer include `success` keys in responses. ([#12159](https://github.com/craftcms/cms/pull/12159))
- The `assets/upload` controller action now includes `errors` object in failure responses. ([#12159](https://github.com/craftcms/cms/pull/12159))
- Element action triggers’ `validateSelection()` and `activate()` methods are now passed an `elementIndex` argument, with a reference to the trigger’s corresponding element index.
- Element search scores set on `craft\events\SearchEvent::$scores` by `craft\services\Search::EVENT_AFTER_SEARCH` or `EVENT_BEFORE_SCORE_RESULTS` now must be indexed by element ID and site ID (e.g. `'100-1'`).
- Added `craft\auth\methods\AuthMethodInterface`.
- Added `craft\auth\methods\BaseAuthMethod`.
- Added `craft\auth\methods\RecoveryCodes`.
- Added `craft\auth\methods\TOTP`.
- Added `craft\auth\passkeys\CredentialRepository`.
- Added `craft\base\Actionable`. ([#14169](https://github.com/craftcms/cms/pull/14169))
- Added `craft\base\ApplicationTrait::$edition`.
- Added `craft\base\ApplicationTrait::getAuth()`.
- Added `craft\base\Chippable`. ([#14169](https://github.com/craftcms/cms/pull/14169))
- Added `craft\base\Colorable`. ([#14187](https://github.com/craftcms/cms/pull/14187))
- Added `craft\base\CpEditable`.
- Added `craft\base\Element::EVENT_DEFINE_ACTION_MENU_ITEMS`.
- Added `craft\base\Element::EVENT_DEFINE_INLINE_ATTRIBUTE_INPUT_HTML`.
- Added `craft\base\Element::crumbs()`.
- Added `craft\base\Element::destructiveActionMenuItems()`.
- Added `craft\base\Element::inlineAttributeInputHtml()`.
- Added `craft\base\Element::render()`. ([#14284](https://github.com/craftcms/cms/pull/14284))
- Added `craft\base\Element::safeActionMenuItems()`.
- Added `craft\base\Element::shouldValidateTitle()`.
- Added `craft\base\ElementContainerFieldInterface`, which should be implemented by fields which contain nested elements, such as Matrix.
- Added `craft\base\ElementInterface::canDuplicateAsDraft()`.
- Added `craft\base\ElementInterface::getActionMenuItems()`.
- Added `craft\base\ElementInterface::getCardBodyHtml()`.
- Added `craft\base\ElementInterface::getChipLabelHtml()`.
- Added `craft\base\ElementInterface::getCrumbs()`.
- Added `craft\base\ElementInterface::getInlineAttributeInputHtml()`.
- Added `craft\base\ElementInterface::hasDrafts()`.
- Added `craft\base\ElementInterface::hasThumbs()`.
- Added `craft\base\ElementInterface::setAttributesFromRequest()`.
- Added `craft\base\ElementInterface::setAttributesFromRequest()`.
- Added `craft\base\ElementInterface::setLazyEagerLoadedElements()`.
- Added `craft\base\ElementTrait::$deletedWithOwner`.
- Added `craft\base\ElementTrait::$eagerLoadInfo`.
- Added `craft\base\ElementTrait::$elementQueryResult`.
- Added `craft\base\ElementTrait::$forceSave`.
- Added `craft\base\ElementTrait::$propagatingFrom`.
- Added `craft\base\Field::valueSql()`.
- Added `craft\base\FieldInterface::dbType()`, which defines the type(s) of values the field will store in the `elements_sites.content` column (if any).
- Added `craft\base\FieldInterface::getValueSql()`.
- Added `craft\base\FieldInterface::icon()`.
- Added `craft\base\FieldInterface::isMultiInstance()`.
- Added `craft\base\FieldInterface::queryCondition()`, which accepts an element query param value and returns the corresponding query condition.
- Added `craft\base\FieldLayoutComponent::hasSettings()`.
- Added `craft\base\FieldLayoutElement::isMultiInstance()`.
- Added `craft\base\FieldLayoutProviderInterface::getHandle()`.
- Added `craft\base\FieldTrait::$layoutElement`.
- Added `craft\base\Iconic`. ([#14169](https://github.com/craftcms/cms/pull/14169))
- Added `craft\base\Identifiable`. ([#14169](https://github.com/craftcms/cms/pull/14169))
- Added `craft\base\InlineEditableFieldInterface`.
- Added `craft\base\NestedElementInterface`, which should be implemented by element types which could be nested by other elements.
- Added `craft\base\NestedElementTrait`.
- Added `craft\base\Statusable`. ([#14169](https://github.com/craftcms/cms/pull/14169))
- Added `craft\base\ThumbableFieldInterface`.
- Added `craft\base\Thumbable`. ([#14169](https://github.com/craftcms/cms/pull/14169))
- Added `craft\base\conditions\ConditionInterface::createConditionRule()`.
- Added `craft\behaviors\EventBehavior`.
- Added `craft\controllers\EntryTypesController`.
- Added `craft\db\CallbackExpressionBuilder`.
- Added `craft\db\CallbackExpression`.
- Added `craft\db\Connection::getIsMaria()`.
- Added `craft\db\QueryParam`.
- Added `craft\db\Table::ELEMENTS_OWNERS`.
- Added `craft\db\Table::SECTIONS_ENTRYTYPES`.
- Added `craft\db\mysql\ColumnSchema::$collation`.
- Added `craft\db\mysql\QueryBuilder::jsonContains()`.
- Added `craft\db\mysql\QueryBuilder::jsonExtract()`.
- Added `craft\db\mysql\Schema::supportsMb4()`.
- Added `craft\db\pgsql\QueryBuilder::jsonContains()`.
- Added `craft\db\pgsql\QueryBuilder::jsonExtract()`.
- Added `craft\db\pgsql\Schema::supportsMb4()`.
- Added `craft\elements\Address::GQL_TYPE_NAME`.
- Added `craft\elements\Asset::gqlTypeName()`.
- Added `craft\elements\Category::gqlTypeName()`.
- Added `craft\elements\ElementCollection::render()`. ([#14284](https://github.com/craftcms/cms/pull/14284))
- Added `craft\elements\Entry::$collapsed`.
- Added `craft\elements\Entry::$dirty`.
- Added `craft\elements\Entry::gqlTypeName()`.
- Added `craft\elements\Entry::setOwner()`.
- Added `craft\elements\NestedElementManager`.
- Added `craft\elements\Tag::gqlTypeName()`.
- Added `craft\elements\User::GQL_TYPE_NAME`.
- Added `craft\elements\User::authenticateWithPasskey()`.
- Added `craft\elements\User::canRegisterUsers()`.
- Added `craft\elements\conditions\ElementConditionInterface::getFieldLayouts()`.
- Added `craft\elements\conditions\addresses\AddressLine1ConditionRule`.
- Added `craft\elements\conditions\addresses\AddressLine2ConditionRule`.
- Added `craft\elements\conditions\addresses\AddressLine3ConditionRule`.
- Added `craft\elements\conditions\addresses\AdministrativeAreaConditionRule`.
- Added `craft\elements\conditions\addresses\CountryConditionRule`.
- Added `craft\elements\conditions\addresses\DependentLocalityConditionRule`.
- Added `craft\elements\conditions\addresses\FullNameConditionRule`.
- Added `craft\elements\conditions\addresses\LocalityConditionRule`.
- Added `craft\elements\conditions\addresses\OrganizationConditionRule`.
- Added `craft\elements\conditions\addresses\OrganizationTaxIdConditionRule`.
- Added `craft\elements\conditions\addresses\PostalCodeConditionRule`.
- Added `craft\elements\conditions\addresses\SortingCodeConditionRule`.
- Added `craft\elements\conditions\entries\MatrixFieldConditionRule`.
- Added `craft\elements\db\EagerLoadInfo`.
- Added `craft\elements\db\EagerLoadPlan::$lazy`.
- Added `craft\elements\db\ElementQuery::$eagerLoadAlias`.
- Added `craft\elements\db\ElementQuery::$eagerLoadHandle`.
- Added `craft\elements\db\ElementQueryInterface::eagerly()`.
- Added `craft\elements\db\ElementQueryInterface::fieldLayouts()`.
- Added `craft\elements\db\ElementQueryInterface::prepForEagerLoading()`.
- Added `craft\elements\db\ElementQueryInterface::wasCountEagerLoaded()`.
- Added `craft\elements\db\ElementQueryInterface::wasEagerLoaded()`.
- Added `craft\enums\AttributeStatus`.
- Added `craft\enums\CmsEdition`.
- Added `craft\enums\Color`. ([#14187](https://github.com/craftcms/cms/pull/14187))
- Added `craft\enums\ElementIndexViewMode`.
- Added `craft\enums\PropagationMethod`.
- Added `craft\enums\TimePeriod`.
- Added `craft\events\BulkElementsEvent`.
- Added `craft\events\BulkOpEvent`. ([#14032](https://github.com/craftcms/cms/pull/14032))
- Added `craft\events\DefineEntryTypesForFieldEvent`.
- Added `craft\events\DefineFieldHtmlEvent::$inline`.
- Added `craft\events\DuplicateNestedElementsEvent`.
- Added `craft\events\SetEagerLoadedElementsEvent::$plan`.
- Added `craft\fieldlayoutelements\BaseField::$includeInCards`.
- Added `craft\fieldlayoutelements\BaseField::$providesThumbs`.
- Added `craft\fieldlayoutelements\BaseField::previewHtml()`.
- Added `craft\fieldlayoutelements\BaseField::previewable()`.
- Added `craft\fieldlayoutelements\BaseField::selectorIcon()`.
- Added `craft\fieldlayoutelements\BaseField::thumbHtml()`.
- Added `craft\fieldlayoutelements\BaseField::thumbable()`.
- Added `craft\fieldlayoutelements\CustomField::$handle`.
- Added `craft\fieldlayoutelements\CustomField::getOriginalHandle()`.
- Added `craft\fieldlayoutelements\TextField::inputAttributes()`.
- Added `craft\fieldlayoutelements\users\EmailField`.
- Added `craft\fieldlayoutelements\users\FullNameField`.
- Added `craft\fieldlayoutelements\users\PhotoField`.
- Added `craft\fieldlayoutelements\users\UsernameField`.
- Added `craft\fields\Addresses`.
- Added `craft\fields\Matrix::EVENT_DEFINE_ENTRY_TYPES`.
- Added `craft\fields\Matrix::getEntryTypes()`.
- Added `craft\fields\Matrix::getEntryTypesForField()`.
- Added `craft\fields\Matrix::getSupportedSitesForElement()`.
- Added `craft\fields\Matrix::setEntryTypes()`.
- Added `craft\fields\Matrix::supportedSiteIds()`.
- Added `craft\fields\Money::currencyLabel()`.
- Added `craft\fields\Money::currencyLabel()`.
- Added `craft\fields\Money::subunits()`.
- Added `craft\fields\Money::subunits()`.
- Added `craft\fields\conditions\FieldConditionRuleTrait::fieldInstances()`.
- Added `craft\fields\conditions\FieldConditionRuleTrait::setLayoutElementUid()`.
- Added `craft\fields\conditions\MoneyFieldConditionRule`.
- Added `craft\fields\conditions\MoneyFieldConditionRule`.
- Added `craft\helpers\App::isWindows()`.
- Added `craft\helpers\App::silence()`.
- Added `craft\helpers\ArrayHelper::lastValue()`.
- Added `craft\helpers\Cp::CHIP_SIZE_LARGE`.
- Added `craft\helpers\Cp::CHIP_SIZE_SMALL`.
- Added `craft\helpers\Cp::checkboxGroupFieldHtml()`.
- Added `craft\helpers\Cp::checkboxGroupHtml()`.
- Added `craft\helpers\Cp::chipHtml()`.
- Added `craft\helpers\Cp::colorSelectFieldHtml()`.
- Added `craft\helpers\Cp::customSelectFieldHtml()`. ([#14169](https://github.com/craftcms/cms/pull/14169))
- Added `craft\helpers\Cp::customSelectHtml()`. ([#14169](https://github.com/craftcms/cms/pull/14169))
- Added `craft\helpers\Cp::disclosureMenu()`.
- Added `craft\helpers\Cp::earthIcon()`. ([#14169](https://github.com/craftcms/cms/pull/14169))
- Added `craft\helpers\Cp::elementCardHtml()`.
- Added `craft\helpers\Cp::elementChipHtml()`.
- Added `craft\helpers\Cp::elementIndexHtml()`.
- Added `craft\helpers\Cp::entryTypeSelectFieldHtml()`. ([#14169](https://github.com/craftcms/cms/pull/14169))
- Added `craft\helpers\Cp::entryTypeSelectHtml()`. ([#14169](https://github.com/craftcms/cms/pull/14169))
- Added `craft\helpers\Cp::fallbackIconSvg()`. ([#14169](https://github.com/craftcms/cms/pull/14169))
- Added `craft\helpers\Cp::iconPickerFieldHtml()`. ([#14169](https://github.com/craftcms/cms/pull/14169))
- Added `craft\helpers\Cp::iconPickerHtml()`. ([#14169](https://github.com/craftcms/cms/pull/14169))
- Added `craft\helpers\Cp::iconSvg()`. ([#14169](https://github.com/craftcms/cms/pull/14169))
- Added `craft\helpers\Cp::layoutElementSelectorHtml()`.
- Added `craft\helpers\Cp::menuItem()`. ([#14169](https://github.com/craftcms/cms/pull/14169))
- Added `craft\helpers\Cp::moneyFieldHtml()`.
- Added `craft\helpers\Cp::moneyInputHtml()`.
- Added `craft\helpers\Cp::normalizeMenuItems()`.
- Added `craft\helpers\Cp::siteMenuItems()`.
- Added `craft\helpers\Db::defaultCollation()`.
- Added `craft\helpers\Db::prepareForJsonColumn()`.
- Added `craft\helpers\ElementHelper::actionConfig()`.
- Added `craft\helpers\ElementHelper::addElementEditorUrlParams()`.
- Added `craft\helpers\ElementHelper::elementEditorUrl()`.
- Added `craft\helpers\ElementHelper::renderElements()`. ([#14284](https://github.com/craftcms/cms/pull/14284))
- Added `craft\helpers\ElementHelper::rootElementIfCanonical()`.
- Added `craft\helpers\Gql::getSchemaContainedSections()`.
- Added `craft\helpers\Json::detectIndent()`.
- Added `craft\helpers\Json::encodeToFile()`.
- Added `craft\helpers\ProjectConfig::ensureAllEntryTypesProcessed()`.
- Added `craft\i18n\Locale::$aliasOf`.
- Added `craft\i18n\Locale::setDisplayName()`.
- Added `craft\log\Dispatcher::getDefaultTarget()`. ([#14283](https://github.com/craftcms/cms/pull/14283))
- Added `craft\migrations\BaseContentRefactorMigration`.
- Added `craft\models\EntryType::$color`.
- Added `craft\models\EntryType::findUsages()`.
- Added `craft\models\FieldLayout::getCardBodyFields()`.
- Added `craft\models\FieldLayout::getElementByUid()`.
- Added `craft\models\FieldLayout::getFieldById()`.
- Added `craft\models\FieldLayout::getFieldByUid()`.
- Added `craft\models\FieldLayout::getThumbField()`.
- Added `craft\models\FsListing::getAdjustedUri()`.
- Added `craft\models\Section::getCpEditUrl()`.
- Added `craft\models\Site::getLanguage()`.
- Added `craft\models\Site::setLanguage()`.
- Added `craft\models\Volume::$altTranslationKeyFormat`.
- Added `craft\models\Volume::$altTranslationMethod`.
- Added `craft\models\Volume::getSubpath()`.
- Added `craft\models\Volume::setSubpath()`.
- Added `craft\queue\BaseBatchedElementJob`. ([#14032](https://github.com/craftcms/cms/pull/14032))
- Added `craft\queue\BaseBatchedJob::after()`.
- Added `craft\queue\BaseBatchedJob::afterBatch()`.
- Added `craft\queue\BaseBatchedJob::before()`.
- Added `craft\queue\BaseBatchedJob::beforeBatch()`.
- Added `craft\services\Auth`.
- Added `craft\services\Elements::EVENT_AUTHORIZE_DUPLICATE_AS_DRAFT`.
- Added `craft\services\Elements::canDuplicateAsDraft()`.
- Added `craft\services\Entries::deleteEntryType()`.
- Added `craft\services\Entries::deleteEntryTypeById()`.
- Added `craft\services\Entries::deleteSection()`.
- Added `craft\services\Entries::deleteSectionById()`.
- Added `craft\services\Entries::getAllEntryTypes()`.
- Added `craft\services\Entries::getAllSectionIds()`.
- Added `craft\services\Entries::getAllSections()`.
- Added `craft\services\Entries::getEditableSectionIds()`.
- Added `craft\services\Entries::getEditableSections()`.
- Added `craft\services\Entries::getEntryTypeByHandle()`.
- Added `craft\services\Entries::getEntryTypeById()`.
- Added `craft\services\Entries::getEntryTypesBySectionId()`.
- Added `craft\services\Entries::getSectionByHandle()`.
- Added `craft\services\Entries::getSectionById()`.
- Added `craft\services\Entries::getSectionByUid()`.
- Added `craft\services\Entries::getSectionsByType()`.
- Added `craft\services\Entries::getTotalEditableSections()`.
- Added `craft\services\Entries::getTotalSections()`.
- Added `craft\services\Entries::refreshEntryTypes()`.
- Added `craft\services\Entries::saveSection()`.
- Added `craft\services\Fields::$fieldContext`, which replaces `craft\services\Content::$fieldContext`.
- Added `craft\services\Fields::EVENT_REGISTER_NESTED_ENTRY_FIELD_TYPES`.
- Added `craft\services\Fields::findFieldUsages()`.
- Added `craft\services\Fields::getAllLayouts()`.
- Added `craft\services\Fields::getNestedEntryFieldTypes()`.
- Added `craft\services\Gql::defineContentArgumentsForFieldLayouts()`.
- Added `craft\services\Gql::defineContentArgumentsForFields()`.
- Added `craft\services\Gql::getOrSetContentArguments()`.
- Added `craft\services\ProjectConfig::find()`.
- Added `craft\services\ProjectConfig::flush()`.
- Added `craft\services\ProjectConfig::writeYamlFiles()`.
- Added `craft\services\Sites::$maxSites`. ([#14307](https://github.com/craftcms/cms/pull/14307))
- Added `craft\services\Sites::getRemainingSites()`. ([#14307](https://github.com/craftcms/cms/pull/14307))
- Added `craft\servics\Users::canCreateUsers()`.
- Added `craft\web\Controller::asCpModal()`.
- Added `craft\web\CpModalResponseBehavior`.
- Added `craft\web\CpModalResponseFormatter`.
- Added `craft\web\CpScreenResponseBehavior::$actionMenuItems`.
- Added `craft\web\CpScreenResponseBehavior::$contextMenuItems`.
- Added `craft\web\CpScreenResponseBehavior::$selectableSites`.
- Added `craft\web\CpScreenResponseBehavior::$site`.
- Added `craft\web\CpScreenResponseBehavior::actionMenuItems()`.
- Added `craft\web\CpScreenResponseBehavior::contextMenuItems()`.
- Added `craft\web\CpScreenResponseBehavior::selectableSites()`.
- Added `craft\web\CpScreenResponseBehavior::site()`.
- Added `craft\web\Request::getQueryParamsWithoutPath()`.
- Added `craft\web\twig\variables\Cp::getEntryTypeOptions()`.
- Added `craft\base\PluginTrait::$minCmsEdition`.
- Renamed `craft\base\BlockElementInterface` to `NestedElementInterface`, and added the `getField()`, `getSortOrder()`, and `setOwner()` methods to it.
- Renamed `craft\base\Element::EVENT_SET_TABLE_ATTRIBUTE_HTML` to `EVENT_DEFINE_ATTRIBUTE_HTML`.
- Renamed `craft\base\Element::getHasCheckeredThumb()` to `hasCheckeredThumb()` and made it protected.
- Renamed `craft\base\Element::getHasRoundedThumb()` to `hasRoundedThumb()` and made it protected.
- Renamed `craft\base\Element::getThumbAlt()` to `thumbAlt()` and made it protected.
- Renamed `craft\base\Element::getThumbUrl()` to `thumbUrl()` and made it protected.
- Renamed `craft\base\Element::tableAttributeHtml()` to `attributeHtml()`.
- Renamed `craft\base\ElementInterface::getTableAttributeHtml()` to `getAttributeHtml()`.
- Renamed `craft\base\FieldInterface::valueType()` to `phpType()`.
- Renamed `craft\base\PreviewableFieldInterface::getTableAttributeHtml()` to `getPreviewHtml()`.
- Renamed `craft\base\UtilityInterface::iconPath()` to `icon()`, which can now return a system icon name. ([#14169](https://github.com/craftcms/cms/pull/14169))
- Renamed `craft\base\conditions\BaseCondition::EVENT_REGISTER_CONDITION_RULE_TYPES` to `EVENT_REGISTER_CONDITION_RULES`.
- Renamed `craft\base\conditions\BaseCondition::conditionRuleTypes()` to `selectableConditionRules()`.
- Renamed `craft\events\BatchElementActionEvent` to `MultiElementActionEvent`.
- Renamed `craft\events\RegisterConditionRuleTypesEvent` to `RegisterConditionRulesEvent`, and its `$conditionRuleTypes` property has been renamed to `$conditionRules`.
- Renamed `craft\events\SetElementTableAttributeHtmlEvent` to `DefineAttributeHtmlEvent`.
- Renamed `craft\fields\BaseRelationField::tableAttributeHtml()` to `previewHtml()`, and it now accepts an `ElementCollection` argument, rather than `Collection`.
- Renamed `craft\fields\Matrix::$maxBlocks` to `$maxEntries`.
- Renamed `craft\fields\Matrix::$minBlocks` to `$minEntries`.
- Renamed `craft\helpers\MailerHelper\EVENT_REGISTER_MAILER_TRANSPORT_TYPES` to `EVENT_REGISTER_MAILER_TRANSPORTS`.
- Renamed `craft\log\Dispatcher::getTargets()` to `getDefaultTargets()`. ([#14283](https://github.com/craftcms/cms/pull/14283))
- Renamed `craft\services\Addresses::getLayout()` to `getFieldLayout()`.
- Renamed `craft\services\Addresses::saveLayout()` to `saveFieldLayout()`.
- Renamed `craft\services\Utilities::EVENT_REGISTER_UTILITY_TYPES` to `EVENT_REGISTER_UTILITIES`.
- Renamed `craft\web\CpScreenResponseBehavior::$additionalButtons()` and `additionalButtons()` to `$additionalButtonsHtml` and `additionalButtonsHtml()`. ([#13037](https://github.com/craftcms/cms/pull/13037))
- Renamed `craft\web\CpScreenResponseBehavior::$content()` and `content()` to `$contentHtml` and `contentHtml()`. ([#13037](https://github.com/craftcms/cms/pull/13037))
- Renamed `craft\web\CpScreenResponseBehavior::$contextMenu()` and `contextMenu()` to `$contextMenuHtml` and `contextMenuHtml()`. ([#13037](https://github.com/craftcms/cms/pull/13037))
- Renamed `craft\web\CpScreenResponseBehavior::$notice()` and `notice()` to `$noticeHtml` and `noticeHtml()`. ([#13037](https://github.com/craftcms/cms/pull/13037))
- Renamed `craft\web\CpScreenResponseBehavior::$pageSidebar()` and `pageSidebar()` to `$pageSidebarHtml` and `pageSidebarHtml()`. ([#13037](https://github.com/craftcms/cms/pull/13037))
- Renamed `craft\web\CpScreenResponseBehavior::$sidebar()` and `sidebar()` to `$metaSidebarHtml` and `metaSidebarHtml()`. ([#13037](https://github.com/craftcms/cms/pull/13037))
- `craft\base\ApplicationTrait::getLicensedEdition()` now returns a `craft\enums\CmsEdition` case or `null`.
- `craft\base\ApplicationTrait::requireEdition()` now accepts a `craft\enums\CmsEdition` case or an integer.
- `craft\base\ApplicationTrait::setEdition()` now accepts a `craft\enums\CmsEdition` case or an integer.
- `craft\base\BaseFsInterface::renameFile()` and `copyFile()` now have a `$config` argument. ([#14147](https://github.com/craftcms/cms/pull/14147))
- `craft\base\ConfigurableComponent::getSettings()` now converts backed enum cases to their values.
- `craft\base\Element::getCpEditUrl()` now returns a URL to `edit/<ID>` if `cpEditUrl()` returns `null`.
- `craft\base\ElementInterface::findSource()` no longer needs to specify a default value for the `context` argument.
- `craft\base\ElementInterface::getAncestors()`, `getDescendants()`, `getChildren()`, and `getSiblings()` now have `ElementQueryInterface|ElementCollection` return types, rather than `ElementQueryInterface|Collection`.
- `craft\base\ElementInterface::getEagerLoadedElementCount()` can now return `null` for counts that haven’t been eager-loaded yet.
- `craft\base\ElementInterface::getEagerLoadedElements` now has an `ElementCollection|null` return type, rather than `Collection|null`.
- `craft\base\ElementInterface::indexHtml()`’ `$showCheckboxes` argument is now `$selectable`, and it now has a `$sortable` argument.
- `craft\base\ElementInterface::modifyCustomSource()` can now set `disabled` to `true` on the source config to hide it.
- `craft\base\ElementInterface::setEagerLoadedElements()` now has a `$plan` argument, which will be set to the eager-loading plan.
- `craft\base\ElementInterface::setParent()` no longer needs to specify a default value for the `parent` argument.
- `craft\base\ElementInterface::setRevisionCreatorId()` no longer needs to specify a default value for the `creatorId` argument.
- `craft\base\ElementInterface::setRevisionNotes()` no longer needs to specify a default value for the `notes` argument.
- `craft\base\Field::inputHtml()` now has an `$inline` argument.
- `craft\base\FieldInterface::getIsTranslatable()`, `getTranslationDescription()`, `getInputHtml()`, `normalizeValue()`, `normalizeValueFromRequest()`, and `serializeValue()` no longer need to specify a default value for the `$element` argument.
- `craft\base\WidgetInterface::icon()` can now return a system icon name. ([#14169](https://github.com/craftcms/cms/pull/14169))
- `craft\behaviors\SessionBehavior::setSuccess()` and `getSuccess()` use the `success` flash key now, rather than `notice`. ([#14345](https://github.com/craftcms/cms/pull/14345))
- `craft\db\Connection::getSupportsMb4()` is now dynamic for MySQL installs, based on whether the `elements_sites` table has an `mb4` charset.
- `craft\elemens\db\ElementQueryInterface::collect()` now has an `ElementCollection` return type, rather than `Collection`.
- `craft\elements\Entry::getSection()` can now return `null`, for nested entries.
- `craft\elements\User::getAddresses()` now returns a collection.
- `craft\elements\db\ElementQuery::__toString()` now returns the class name. ([#14498](https://github.com/craftcms/cms/issues/14498))
- `craft\enums\LicenseKeyStatus` is now an enum.
- `craft\events\AuthenticateUserEvent::$password` can now be null, if the user is being authenticated with a passkey.
- `craft\fields\BaseOptionsField::$multi` and `$optgroups` properties are now static.
- `craft\fields\Matrix::$propagationMethod` now has a type of `craft\enums\PropagationMethod`.
- `craft\fields\fieldlayoutelements\BaseUiElement::selectorIcon()` can now return a system icon name. ([#14169](https://github.com/craftcms/cms/pull/14169))
- `craft\gql\mutations\Entry::createSaveMutations()` now accepts a `$section` argument.
- `craft\helpers\App::parseEnv()` now returns `null` when a missing environment variable name is passed to it. ([#14253](https://github.com/craftcms/cms/pull/14253))
- `craft\helpers\Assets::generateUrl()` no longer has an `$fs` argument. ([#14353](https://github.com/craftcms/cms/pull/14353))
- `craft\helpers\Cp::fieldHtml()` now supports a `labelExtra` config value.
- `craft\helpers\Db::parseParam()`, `parseDateParam()`, `parseMoneyParam()`, and `parseNumericParam()` now return `null` instead of an empty string if no condition should be applied.
- `craft\helpers\Html::id()` and `Craft.formatInputId()` now retain colons and periods, and ensure the string begins with a letter.
- `craft\helpers\Html::normalizeTagAttributes()` now supports a `removeClass` key.
- `craft\helpers\Html::svg()` now has a `$throwException` argument.
- `craft\helpers\Html::tag()` and `beginTag()` now ensure that the passed-in attributes are normalized.
- `craft\helpers\StringHelper::toString()` now supports backed enums.
- `craft\i18n\I18N::getPrimarySiteLocale()` is now deprecated. `craft\models\Site::getLocale()` should be used instead.
- `craft\i18n\I18N::getPrimarySiteLocaleId()` is now deprecated. `craft\models\Site::$language` should be used instead.
- `craft\models\FieldLayout::getField()` and `isFieldIncluded()` now now have a `$filter` argument rather than `$attribute`, and it can be set to a callable.
- `craft\models\Section::$propagationMethod` now has a type of `craft\enums\PropagationMethod`.
- `craft\services\AssetIndexer::indexFileByListing()` now has a `$volume` argument in place of `$volumeId`.
- `craft\services\AssetIndexer::indexFolderByListing()` now has a `$volume` argument in place of `$volumeId`.
- `craft\services\AssetIndexer::storeIndexList()` now has a `$volume` argument in place of `$volumeId`.
- `craft\services\Elements::duplicateElement()` now has an `$asUnpublishedDraft` argument, and no longer has a `$trackDuplication` argument.
- `craft\services\Elements::saveElement()` now has a `$saveContent` argument.
- `craft\services\Plugins::getPluginLicenseKeyStatus()` now returns a `craft\enums\LicenseKeyStatus` case.
- `craft\services\ProjectConfig::saveModifiedConfigData()` no longer has a `$writeExternalConfig` argument, and no longer writes out updated project config YAML files.
- `craft\services\Users::activateUser()` now has a `void` return type, and throws an `InvalidElementException` in case of failure.
- `craft\services\Users::deactivateUser()` now has a `void` return type, and throws an `InvalidElementException` in case of failure.
- `craft\services\Users::removeCredentials()` now has a `void` return type, and throws an `InvalidElementException` in case of failure.
- `craft\services\Users::shunMessageForUser()` now has a `void` return type, and throws an `InvalidElementException` in case of failure.
- `craft\services\Users::suspendUser()` now has a `void` return type, and throws an `InvalidElementException` in case of failure.
- `craft\services\Users::unlockUser()` now has a `void` return type, and throws an `InvalidElementException` in case of failure.
- `craft\services\Users::unshunMessageForUser()` now has a `void` return type, and throws an `InvalidElementException` in case of failure.
- `craft\services\Users::unsuspendUser()` now has a `void` return type, and throws an `InvalidElementException` in case of failure.
- `craft\services\Users::verifyEmailForUser()` now has a `void` return type, and throws an `InvalidElementException` in case of failure.
- `craft\web\Controller::asModelSuccess()` now includes a `modelClass` key in the response data (and `modelId` if the model implements `craft\base\Identifiable`).
- Colors defined by elements’ `statuses()` methods can now be a `craft\enums\Color` instance.
- Exception response data no longer includes an `error` key with the exception message. `message` should be used instead. ([#14346](https://github.com/craftcms/cms/pull/14346))
- Deprecated `Craft::Pro`. `craft\enums\CmsEdition::Pro` should be used instead.
- Deprecated `Craft::Solo`. `craft\enums\CmsEdition::Solo` should be used instead.
- Deprecated `craft\base\ApplicationTrait::getEdition()`. `$edition` should be used instead.
- Deprecated `craft\base\ApplicationTrait::getEditionHandle()`. `$edition` should be used instead.
- Deprecated `craft\base\ApplicationTrait::getEditionName()`. `$edition` should be used instead.
- Deprecated `craft\base\ApplicationTrait::getLicensedEditionName()`. `getLicensedEdition()` should be used instead.
- Deprecated `craft\events\DefineElementInnerHtmlEvent`.
- Deprecated `craft\events\SearchEvent::$siteId`.
- Deprecated `craft\helpers\App::editionHandle()`. `craft\enums\CmsEdition::handle()` should be used instead.
- Deprecated `craft\helpers\App::editionIdByHandle()`. `craft\enums\CmsEdition::fromHandle()` should be used instead.
- Deprecated `craft\helpers\App::editionName()`. `craft\enums\CmsEdition::name` should be used instead.
- Deprecated `craft\helpers\App::editions()`. `craft\enums\CmsEdition::cases()` should be used instead.
- Deprecated `craft\helpers\App::isValidEdition()`. `craft\enums\CmsEdition::tryFrom()` should be used instead.
- Deprecated `craft\helpers\Component::iconSvg()`. `craft\helpers\Cp::iconSvg()` and `fallbackIconSvg()` should be used instead. ([#14169](https://github.com/craftcms/cms/pull/14169))
- Deprecated `craft\helpers\Cp::ELEMENT_SIZE_LARGE`. `CHIP_SIZE_LARGE` should be used instead.
- Deprecated `craft\helpers\Cp::ELEMENT_SIZE_SMALL`. `CHIP_SIZE_SMALL` should be used instead.
- Deprecated `craft\helpers\Cp::elementHtml()`. `elementChipHtml()` or `elementCardHtml()` should be used instead.
- Deprecated the `_elements/element.twig` control panel template. `elementChip()` or `elementCard()` should be used instead.
- Deprecated the `cp.elements.element` control panel template hook.
- Removed the `_includes/revisionmenu.twig` control panel template.
- Removed `\craft\mail\transportadapters\Gmail::$timeout`.
- Removed `\craft\mail\transportadapters\Smtp::$encryptionMethod`.
- Removed `\craft\mail\transportadapters\Smtp::$timeout`.
- Removed `craft\base\ApplicationTrait::getMatrix()`.
- Removed `craft\base\Element::$contentId`.
- Removed `craft\base\Element::ATTR_STATUS_MODIFIED`. `craft\enums\AttributeStatus::Modified` should be used instead.
- Removed `craft\base\Element::ATTR_STATUS_OUTDATED`. `craft\enums\AttributeStatus::Outdated` should be used instead.
- Removed `craft\base\ElementInterface::getContentTable()`.
- Removed `craft\base\ElementInterface::getFieldColumnPrefix()`.
- Removed `craft\base\ElementInterface::gqlMutationNameByContext()`.
- Removed `craft\base\ElementInterface::gqlTypeNameByContext()`.
- Removed `craft\base\ElementInterface::hasContent()`.
- Removed `craft\base\FieldInterface::getContentColumnType()`. `dbType()` should be implemented instead.
- Removed `craft\base\FieldInterface::getGroup()`.
- Removed `craft\base\FieldInterface::hasContentColumn()`. Fields that don’t need to store values in the `elements_sites.content` column should return `null` from `dbType()`.
- Removed `craft\base\FieldInterface::modifyElementsQuery()`. Fields can customize how their element query params are handled by implementing `queryCondition()`.
- Removed `craft\base\FieldTrait::$groupId`.
- Removed `craft\base\FieldTrait::$layoutId`.
- Removed `craft\base\FieldTrait::$sortOrder`.
- Removed `craft\base\FieldTrait::$tabId`.
- Removed `craft\base\conditions\ConditionInterface::getConditionRuleTypes()`.
- Removed `craft\controllers\Sections::actionDeleteEntryType()`.
- Removed `craft\controllers\Sections::actionEditEntryType()`.
- Removed `craft\controllers\Sections::actionEntryTypesIndex()`.
- Removed `craft\controllers\Sections::actionReorderEntryTypes()`.
- Removed `craft\controllers\Sections::actionSaveEntryType()`.
- Removed `craft\controllers\UsersController::EVENT_REGISTER_USER_ACTIONS`. `craft\base\Element::EVENT_DEFINE_ACTION_MENU_ITEMS` should be used instead.
- Removed `craft\db\Table::FIELDGROUPS`.
- Removed `craft\elements\MatrixBlock`.
- Removed `craft\elements\db\ElementQuery::$contentTable`.
- Removed `craft\elements\db\MatrixBlockQuery`.
- Removed `craft\enums\PatchManifestFileAction`.
- Removed `craft\enums\PeriodType`.
- Removed `craft\enums\PluginUpdateStatus`.
- Removed `craft\enums\VersionUpdateStatus`.
- Removed `craft\errors\MatrixBlockTypeNotFoundException`.
- Removed `craft\events\BlockTypesEvent`.
- Removed `craft\events\FieldGroupEvent`.
- Removed `craft\events\RegisterUserActionsEvent`.
- Removed `craft\fieldlayoutelements\users\AddressesField`.
- Removed `craft\fields\Matrix::EVENT_SET_FIELD_BLOCK_TYPES`.
- Removed `craft\fields\Matrix::PROPAGATION_METHOD_ALL`. `craft\enums\PropagationMethod::All` should be used instead.
- Removed `craft\fields\Matrix::PROPAGATION_METHOD_CUSTOM`. `craft\enums\PropagationMethod::Custom` should be used instead.
- Removed `craft\fields\Matrix::PROPAGATION_METHOD_LANGUAGE`. `craft\enums\PropagationMethod::Language` should be used instead.
- Removed `craft\fields\Matrix::PROPAGATION_METHOD_NONE`. `craft\enums\PropagationMethod::None` should be used instead.
- Removed `craft\fields\Matrix::PROPAGATION_METHOD_SITE_GROUP`. `craft\enums\PropagationMethod::SiteGroup` should be used instead.
- Removed `craft\fields\Matrix::contentTable`.
- Removed `craft\fields\Matrix::getBlockTypeFields()`.
- Removed `craft\fields\Matrix::getBlockTypes()`.
- Removed `craft\fields\Matrix::setBlockTypes()`.
- Removed `craft\gql\arguments\elements\MatrixBlock`.
- Removed `craft\gql\interfaces\elements\MatrixBlock`.
- Removed `craft\gql\resolvers\elements\MatrixBlock`.
- Removed `craft\gql\types\elements\MatrixBlock`.
- Removed `craft\gql\types\generators\MatrixBlockType`.
- Removed `craft\helpers\Db::GLUE_AND`, `GLUE_OR`, and `GLUE_NOT`. `craft\db\QueryParam::AND`, `OR`, and `NOT` can be used instead.
- Removed `craft\helpers\Db::extractGlue()`. `craft\db\QueryParam::extractOperator()` can be used instead.
- Removed `craft\helpers\ElementHelper::fieldColumn()`.
- Removed `craft\helpers\ElementHelper::fieldColumnFromField()`.
- Removed `craft\helpers\FieldHelper`.
- Removed `craft\helpers\Gql::canMutateEntries()`.
- Removed `craft\models\EntryType::$sectionId`.
- Removed `craft\models\EntryType::$sortOrder`.
- Removed `craft\models\EntryType::getSection()`.
- Removed `craft\models\FieldGroup`.
- Removed `craft\models\MatrixBlockType`.
- Removed `craft\models\Section::PROPAGATION_METHOD_ALL`. `craft\enums\PropagationMethod::All` should be used instead.
- Removed `craft\models\Section::PROPAGATION_METHOD_CUSTOM`. `craft\enums\PropagationMethod::Custom` should be used instead.
- Removed `craft\models\Section::PROPAGATION_METHOD_LANGUAGE`. `craft\enums\PropagationMethod::Language` should be used instead.
- Removed `craft\models\Section::PROPAGATION_METHOD_NONE`. `craft\enums\PropagationMethod::None` should be used instead.
- Removed `craft\models\Section::PROPAGATION_METHOD_SITE_GROUP`. `craft\enums\PropagationMethod::SiteGroup` should be used instead.
- Removed `craft\records\EntryType::getSection()`.
- Removed `craft\records\Field::getGroup()`.
- Removed `craft\records\Field::getOldColumnSuffix()`.
- Removed `craft\records\FieldGroup`.
- Removed `craft\records\FieldLayout::getFields()`.
- Removed `craft\records\FieldLayout::getTabs()`.
- Removed `craft\records\FieldLayoutField`.
- Removed `craft\records\FieldLayoutTab`.
- Removed `craft\records\MatrixBlockType`.
- Removed `craft\records\MatrixBlock`.
- Removed `craft\services\Content`.
- Removed `craft\services\Elements::$duplicatedElementIds`.
- Removed `craft\services\Elements::$duplicatedElementSourceIds`.
- Removed `craft\services\Fields::EVENT_AFTER_DELETE_FIELD_GROUP`.
- Removed `craft\services\Fields::EVENT_AFTER_SAVE_FIELD_GROUP`.
- Removed `craft\services\Fields::EVENT_BEFORE_APPLY_GROUP_DELETE`.
- Removed `craft\services\Fields::EVENT_BEFORE_DELETE_FIELD_GROUP`.
- Removed `craft\services\Fields::EVENT_BEFORE_SAVE_FIELD_GROUP`.
- Removed `craft\services\Fields::deleteGroup()`.
- Removed `craft\services\Fields::deleteGroupById()`.
- Removed `craft\services\Fields::getAllGroups()`.
- Removed `craft\services\Fields::getFieldIdsByLayoutIds()`.
- Removed `craft\services\Fields::getFieldsByGroupId()`.
- Removed `craft\services\Fields::getGroupById()`.
- Removed `craft\services\Fields::getGroupByUid()`.
- Removed `craft\services\Fields::getLayoutTabsById()`.
- Removed `craft\services\Fields::handleChangedGroup()`.
- Removed `craft\services\Fields::handleDeletedGroup()`.
- Removed `craft\services\Fields::saveGroup()`.
- Removed `craft\services\Fields::updateColumn()`.
- Removed `craft\services\Matrix`.
- Removed `craft\services\Plugins::setPluginLicenseKeyStatus()`.
- Removed `craft\services\ProjectConfig::PATH_MATRIX_BLOCK_TYPES`.
- Removed `craft\services\ProjectConfig::PATH_MATRIX_BLOCK_TYPES`.
- Removed `craft\services\ProjectConfig::PATH_MATRIX_BLOCK_TYPES`.
- Removed `craft\services\ProjectConfig::updateStoredConfigAfterRequest()`.
- Removed `craft\services\Sections`. Most of its methods have been moved to `craft\services\Entries`.
- Removed `craft\web\CpScreenResponseBehavior::$contextMenuHtml`. `$contextMenuItems` should be used instead.
- Removed `craft\web\CpScreenResponseBehavior::contextMenuHtml()`. `contextMenuItems()` should be used instead.
- Removed `craft\web\CpScreenResponseBehavior::contextMenuTemplate()`. `contextMenuItems()` should be used instead.
- Removed `craft\web\User::startElevatedSession()`. `login()` should be used instead.
- Removed `craft\web\twig\variables\Cp::getEntryTypeOptions()`.
- Admin tables now support client-side searching when not running in API mode. ([#14126](https://github.com/craftcms/cms/pull/14126))
- Admin tables now support appending `bodyHtml` and `headHtml` when running in API mode.
- Added `Craft.BaseElementSelectInput::defineElementActions()`.
- Added `Craft.CP::setSiteCrumbMenuItemStatus()`.
- Added `Craft.CP::showSiteCrumbMenuItem()`.
- Added `Craft.CP::updateContext()`.
- Added `Craft.CpModal`.
- Added `Craft.ElementEditor::markDeltaNameAsModified()`.
- Added `Craft.ElementEditor::setFormValue()`.
- Added `Garnish.DisclosureMenu::addGroup()`.
- Added `Garnish.DisclosureMenu::addHr()`.
- Added `Garnish.DisclosureMenu::addItem()`.
- Added `Garnish.DisclosureMenu::createItem()`.
- Added `Garnish.DisclosureMenu::getFirstDestructiveGroup()`.
- Added `Garnish.DisclosureMenu::isPadded()`.
- `Craft.appendBodyHtml()` and `appendHeadHtml()` are now promise-based, and load JavaScript resources over Ajax.

### System
- Craft now requires PHP 8.2+.
- Craft now requires MySQL 8.0.17+, MariaDB 10.4.6+, or PostgreSQL 13+.
- Craft now requires the Symfony Filesystem component directly.
- Craft now requires `bacon/bacon-qr-code`.
- Craft now requires `composer/semver` directly.
- Craft now requires `pragmarx/google2fa`.
- Craft now requires `pragmarx/recovery`.
- Craft now requires `web-auth/webauthn-lib`.
- Updated `commerceguys/addressing` to v2. ([#14318](https://github.com/craftcms/cms/discussions/14318))
- Updated `illuminate/collections` to v10.
- Updated `yiisoft/yii2-symfonymailer` to v4.
- Craft no longer requires `composer/composer`.
- New database tables now default to the `utf8mb4` charset, and the `utf8mb4_0900_ai_ci` or `utf8mb4_unicode_ci` collation, on MySQL. Existing installs should run `db/convert-charset` after upgrading, to ensure all tables have consistent charsets and collations. ([#11823](https://github.com/craftcms/cms/discussions/11823))
- The `deprecationerrors.traces`, `fieldlayouts.config`, `gqlschemas.scope`, `sections.previewTargets`, `userpreferences.preferences`, and `widgets.settings` columns are now of type `JSON` for MySQL and PostgreSQL. ([#14300](https://github.com/craftcms/cms/pull/14300))
- The `defaultTemplateExtensions` config setting now lists `twig` before `html` by default. ([#11809](https://github.com/craftcms/cms/discussions/11809))
- Improved the initial page load performance for element edit screens that contain Matrix fields.
- Improved the performance of control panel screens that include field layout designers.
- Improved the performance of autosaves for elements with newly-created Matrix entries.
- Slugs are no longer required for elements that don’t have a URI format that contains `slug`.
- Garbage collection now deletes orphaned nested entries.
- Craft now has a default limit of 100 sites, which can be increased via `craft\ervices\Sites::$maxSites` at your own peril. ([#14307](https://github.com/craftcms/cms/pull/14307))
- Fixed a bug where multi-site element queries weren’t scoring elements on a per-site basis. ([#13801](https://github.com/craftcms/cms/discussions/13801))
- Fixed an error that could occur if eager-loading aliases conflicted with native eager-loading handles, such as `author`. ([#14057](https://github.com/craftcms/cms/issues/14057))
- Fixed a bug where layout components provided by disabled plugins weren’t getting omitted. ([#14219](https://github.com/craftcms/cms/pull/14219))
- Fixed a bug where element thumbnails within hidden tabs weren’t always getting loaded when their tab was selected.
- Added an SVG icon set based on Font Awesome 6.5.1. ([#14169](https://github.com/craftcms/cms/pull/14169))
- Updated Monolog to v3.
- Updated Axios to 1.6.5.
- Updated D3 to 7.8.5.
- Updated Punycode to 2.0.1.
- Updated XRegExp to 5.1.1.<|MERGE_RESOLUTION|>--- conflicted
+++ resolved
@@ -1,14 +1,10 @@
 # Release Notes for Craft CMS 5
 
-<<<<<<< HEAD
+## Unreleased
+
+- Fixed a SQL error that occurred when running the `db/convert-charset` command if there were any custom database views or sequences. ([#15598](https://github.com/craftcms/cms/issues/15598))
+
 ## 5.3.6 - 2024-08-26
-=======
-## Unreleased
-
-- Fixed a SQL error that occurred when running the `db/convert-charset` command if there were any custom database views or sequences. ([#15598](https://github.com/craftcms/cms/issues/15598))
-
-## 4.11.5 - 2024-08-26
->>>>>>> 6ca1e458
 
 - Fixed a bug where it wasn’t possible to override named transforms in GraphQL queries. ([#15572](https://github.com/craftcms/cms/issues/15572))
 - Fixed a bug where address subdivision fields could be incorrectly labelled and/or populated with the wrong options. ([#15551](https://github.com/craftcms/cms/issues/15551), [#15584](https://github.com/craftcms/cms/pull/15584))
