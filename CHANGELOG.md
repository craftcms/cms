--- conflicted
+++ resolved
@@ -4,12 +4,9 @@
 
 - Fixed a bug where image constraint labels weren’t translated within the Image Editor.
 - Fixed a bug where image orientation labels weren’t getting translated for screen readers within the Image Editor.
-<<<<<<< HEAD
+- Fixed a data deletion bug that occurred during garbage collection on PostgreSQL. ([#14891](https://github.com/craftcms/cms/issues/14891))
 - Fixed a bug where elements’ default field values weren’t getting populated on creation. ([#15706](https://github.com/craftcms/cms/issues/15706))
 - Fixed a bug where URL field previews could bleed out of their container. ([#15722](https://github.com/craftcms/cms/issues/15722))
-=======
-- Fixed a data deletion bug that occurred during garbage collection on PostgreSQL. ([#14891](https://github.com/craftcms/cms/issues/14891))
->>>>>>> 6cf667b6
 
 ## 5.4.3 - 2024-09-11
 
