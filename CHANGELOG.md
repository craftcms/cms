--- conflicted
+++ resolved
@@ -2,12 +2,9 @@
 
 ## Unreleased
 
-<<<<<<< HEAD
-- Fixed a bug where pagination wasn’t working on admin tables. ([#13677](https://github.com/craftcms/cms/issues/13677))
-=======
 - Fixed a bug where it wasn’t always possible to create new entries from custom sources which were limited to one section.
 - Fixed a bug where relational fields weren’t factoring in cross-site elements when enforcing their “Min Relations”, “Max Relations”, and “Validate related entries” settings. ([#13699](https://github.com/craftcms/cms/issues/13699))
->>>>>>> de84c241
+- Fixed a bug where pagination wasn’t working on admin tables. ([#13677](https://github.com/craftcms/cms/issues/13677))
 
 ## 4.5.5 - 2023-09-14
 
