# Release Notes for Craft CMS 3.x

<<<<<<< HEAD
## Unreleased (3.6)

> {warning} If you have a custom session driver, make sure you update it for Yii 2.0.29 compatibility.

### Added
- Volumes now have “Title Translation Method” and “Title Translation Key Format” settings, like entry types. ([#7135](https://github.com/craftcms/cms/issues/7135))
- Added the `disableGraphqlTransformDirective` config setting. ([#6466](https://github.com/craftcms/cms/issues/6466))
- Added the `enableGraphqlIntrospection` config setting. ([#6466](https://github.com/craftcms/cms/issues/6466))
- Added the `maxGraphqlComplexity` config setting. ([#6466](https://github.com/craftcms/cms/issues/6466))
- Added the `maxGraphqlDepth` config setting. ([#6466](https://github.com/craftcms/cms/issues/6466))
- Added the `maxGraphqlResults` config setting. ([#6466](https://github.com/craftcms/cms/issues/6466))
- Added the `rasterizeSvgThumbs` config setting. ([#7146](https://github.com/craftcms/cms/issues/7146))
- Added the `CRAFT_STREAM_LOG` PHP constant, which, if set to `true`, will send log output to `stderr` and `stdout`.
- Added `craft\base\ElementExporterInterface::isFormattable()`.
- Added `craft\base\VolumeTrait::$titleTranslationMethod`.
- Added `craft\base\VolumeTrait::$titleTranslationKeyFormat`.
- Added `craft\elements\db\ElementQueryInterface::afterPopulate()`.
- Added `craft\elements\db\ElementQueryInterface::createElement()`.
- Added `craft\elements\Entry::EVENT_DEFINE_ENTRY_TYPES`. ([#7136](https://github.com/craftcms/cms/issues/7136))
- Added `craft\elements\Entry::getAvailableEntryTypes()`.
- Added `craft\events\DefineEntryTypesEvent`.
- Added `craft\fieldlayoutelements\AssetTitleField`.
- Added `craft\helpers\Gql::eagerLoadComplexity()`.
- Added `craft\helpers\Gql::nPlus1Complexity()`.
- Added `craft\helpers\Gql::singleQueryComplexity()`.
- Added `craft\log\Dispatcher`.
- Added `craft\log\StreamLogTarget`.
- Added `craft\services\Gql::GRAPHQL_COMPLEXITY_CPU_HEAVY`.
- Added `craft\services\Gql::GRAPHQL_COMPLEXITY_EAGER_LOAD`.
- Added `craft\services\Gql::GRAPHQL_COMPLEXITY_NPLUS1`.
- Added `craft\services\Gql::GRAPHQL_COMPLEXITY_QUERY`.
- Added `craft\services\Gql::GRAPHQL_COMPLEXITY_SIMPLE_FIELD`.
- Added the `Craft.index()` JavaScript method.

### Changed
- It’s now possible to add new log targets by overriding `components.log.target` in `config/app.php`, rather than the entire `log` component config.
- `craft\base\ElementExporterInterface::export()` can now return raw response data, or a resource, if `isFormattable()` returns `false`. If a resource is returned, it will be streamed to the browser. ([#7148](https://github.com/craftcms/cms/issues/7148))
- `craft\db\Connection::getPrimaryKeyName()`, `getForeignKeyName()`, and `getIndexName()` now generate completely random object names, rather than basing them on a table name, etc. ([#7153](https://github.com/craftcms/cms/issues/7153))
- `craft\services\Gql::getValidationRules()` now has an `$isIntrospectionQuery` argument.
- The `craft\services\Gql::EVENT_BEFORE_EXECUTE_GQL_QUERY` event can now modify the GraphQL query. ([#7072](https://github.com/craftcms/cms/pull/7072))
- Updated Yii to 2.0.39.
- Updated Composer to 2.0.7.
- Updated LitEmoji ot 2.x.
- Updated webonyx/graphql-php to 14.x.

### Deprecated
- Deprecated `craft\db\Connection::trimObjectName()`.
- Deprecated `craft\helpers\App::logConfig()`.

### Removed
- Removed `craft\controllers\ElementIndexesController::actionCreateExportToken()`.
- Removed `craft\controllers\ExportController`.

### Fixed
- Fixed a PHP error that could occur on the System Report utility if Craft was installed using Composer 1.
- Fixed a PHP error that could occur on the System Report utility if the wrong `Composer\Semver\VersionParser\InstalledVersions` class was autoloaded.
- Fixed a bug where the `maxGraphqlResults` setting could cause no results to be returned via GraphQL.
- Fixed a bug where asset queries’ `withTransforms` param wasn’t being respected for eager-loaded assets. ([#6140](https://github.com/craftcms/cms/issues/6140))
- Fixed a bug where `craft\db\Connection::getPrimaryKeyName()`, `getForeignKeyName()`, and `getIndexName()` could generate non-unique object names. ([#7153](https://github.com/craftcms/cms/issues/7153))

## 3.6.0-beta.2 - 2020-11-04

### Added
- Craft now requires PHP 7.2.5 or later.

### Changed
- Updated the Symfony Yaml component to 5.x.

## 3.6.0-beta.1 - 2020-11-03

### Added
- Added the `users/list-admins` and `users/set-password` commands. ([#7067](https://github.com/craftcms/cms/issues/7067))
- Added `craft\console\Controller::passwordPrompt()`.

### Changed
- Renamed the `backup` and `restore` commands to `db/backup` and `db/restore`. ([#7023](https://github.com/craftcms/cms/issues/7023))
- Relational fields now include all related elements’ titles as search keywords, including disabled elements. ([#7079](https://github.com/craftcms/cms/issues/7079))
- `craft\services\Composer::install()` no longer has an `$allowlist` argument.
- Craft no longer reports PHP deprecation errors.
- Updated Guzzle to 7.x, for environments running PHP 7.2.5 or later, and where the `config.platform.php` value in `composer.json` is at least `7.2.5`. ([#6997](https://github.com/craftcms/cms/issues/6997))
- Updated Composer to 2.0.4.

### Deprecated
- Deprecated the `backup` and `restore` commands.
- Deprecated `craft\services\Composer::$disablePackagist`.
- Deprecated `craft\web\View::$minifyCss`.
- Deprecated `craft\web\View::$minifyJs`.

### Removed
- Removed Minify and jsmin-php.
- Removed `craft\services\Api::getComposerWhitelist()`.

## Unreleased (3.5.x)
=======
## 3.5.16 - 2020-11-24
>>>>>>> 0827fb59

### Added
- It’s now possible to save image transforms that generate WebP files, on environments that support it.
- It's now possible to send a `X-Craft-Gql-Cache: no-cache` header with GraphQL API requests, to bypass the GraphQL cache. ([craftcms/gatsby-source-craft#8](https://github.com/craftcms/gatsby-source-craft/issues/8))
- Added the `setPasswordUrl` global Twig variable.
- Added `craft\gql\GqlEntityRegistry::getPrefix()`.
- Added `craft\gql\GqlEntityRegistry::setPrefix()`.
- Added `craft\helpers\StringHelper::idnToUtf8Email()`.
- Added `craft\test\Craft::deleteElement()`.

### Changed
- Improved the wording of the user deletion confirmation dialog. ([#5293](https://github.com/craftcms/cms/issues/5293))
- Improved the accessibility of element source toggles.
- The Settings → Users → Fields and Settings → Users → Settings pages no longer redirect the browser when saved. ([#7131](https://github.com/craftcms/cms/pull/7131))
- Editable table columns can now specify the `<textarea rows>` attribute value via a `rows` key on the column config. ([#7124](https://github.com/craftcms/cms/issues/7124))
- The GraphQL query `relatedTo` and `relatedToAll` arguments now also allow string values.
- Updated Imagine to 1.2.4.
- Editable tables no longer show their heading row if there aren’t any data rows yet. ([#7158](https://github.com/craftcms/cms/issues/7158))
- Relational fields’ “Show the site menu” settings are no longer enabled by default.
- Relational fields’ element selection modals now always default to the source element’s site, if no target site is specified in the field’s settings. ([#7164](https://github.com/craftcms/cms/issues/7164))
- Controllers now run request and permission checks from `beforeAction()` rather than `init()`. ([#7168](https://github.com/craftcms/cms/issues/7168))

### Deprecated
- Deprecated `craft\fields\BaseRelationField::inputSiteId()`.

### Fixed
- Fixed a bug where `craft\elements\Asset::getSrcset()` would not respect the format of the transform set on the asset. ([#6660](https://github.com/craftcms/cms/issues/6660))
- Fixed a bug where Craft could attempt to use the Imagick driver even if it wasn’t available.
- Fixed a PHP error that occurred if a test called `craft\test\fixtures\elements\ElementFixture::getModel()`. ([#7089](https://github.com/craftcms/cms/issues/7089))
- Fixed a bug where `1x` image transforms weren’t using the original image transform.
- Fixed a bug where sometimes Craft could not process an uploaded file if its extension was in uppercase.
- Fixed a bug where progress bar was not removed correctly when using the Asset Indexes utility. ([#7111](https://github.com/craftcms/cms/issues/7111))
- Fixed a PHP error that occurred if image size information could not be parsed from an image file. ([#6898](https://github.com/craftcms/cms/issues/6898))
- Fixed a bug where elements wouldn’t get fully saved if they were passed to `craft\services\Elements::saveElement()` from their `EVENT_AFTER_PROPAGATE` event. ([#7108](https://github.com/craftcms/cms/issues/7108))
- Fixed a bug where formatted dates could use the wrong timezone for certain format characters.
- Fixed a bug where it was possible to discard pending project config YAML changes, or rebuild the project config, when `allowAdminChanges` was disabled, from the Project Config utility. ([#7125](https://github.com/craftcms/cms/issues/7125))
- Fixed an error that occurred when attempting to backup the database when the database connection used a Unix socket. ([#7121](https://github.com/craftcms/cms/issues/7121))
- Fixed a bug where IDNA ASCII emails and usernames weren’t getting converted back to Unicode. ([#7103](https://github.com/craftcms/cms/issues/7103))
- Fixed a bug where IDs returned by the GraphQL API could not be re-used in `relatedTo` and `relatedToAll` arguments without type-casting. ([#7128](https://github.com/craftcms/cms/issues/7128))
- Fixed a bug where entry and asset Title fields didn’t always have the correct text orientation. ([#7152](https://github.com/craftcms/cms/issues/7152))
- Fixed a bug where element indexes weren’t scrolling back to the top when switching views or navigating to the next/previous page. ([#7154](https://github.com/craftcms/cms/issues/7154))
- Fixed a bug where `craft\events\UserGroupsAssignEvent::$removedGroupIds` was getting set to the wrong IDs.
- Fixed an error that could occur when attempting to delete an admin user when the `allowAdminChanges` config setting was disabled. ([#7157](https://github.com/craftcms/cms/issues/7157))
- Fixed a bug where template caches weren’t getting invalidated when global sets were saved. ([#7166](https://github.com/craftcms/cms/issues/7166))
- Fixed a bug where validation rules defined by fields’ `getElementValidationRules()` methods could lose their `isEmpty` and `on` keys.

## 3.5.15.1 - 2020-11-04

### Fixed
- Fixed a bug where error responses weren’t getting sent as HTML. ([#7092](https://github.com/craftcms/cms/issues/7092))
- Fixed a bug where the Updates utility wasn’t showing “Update” buttons. ([#7091](https://github.com/craftcms/cms/issues/7091))

## 3.5.15 - 2020-11-03

### Added
- Assets now have a `srcset` field available via GraphQL. ([#6660](https://github.com/craftcms/cms/issues/6660))
- Entries’ and categories’ `parent` GraphQL fields now support passing criteria arguments. ([#7036](https://github.com/craftcms/cms/issues/7036))
- It’s now possible to update user photos with base64-encoded images. ([#6520](https://github.com/craftcms/cms/issues/6520))
- The `restore` command now supports restoring zipped database backups. ([#7049](https://github.com/craftcms/cms/issues/7049))
- Added `craft\services\Updates::getAreMigrationsPending()`. ([#7068](https://github.com/craftcms/cms/issues/7068))
- Added `craft\helpers\FileHelper::getExtensionByMimeType()`.
- Added `craft\helpers\Update`.
- Added `craft\models\Update::$phpConstraint`.
- Added `craft\services\Composer::getConfig()`.

### Changed
- `aria-label` attributes are now used more consistently across the control panel. ([#6833](https://github.com/craftcms/cms/issues/6833))
- Craft no longer optimizes the class autoloader when running Composer commands internally, as [recommended](https://getcomposer.org/doc/articles/autoloader-optimization.md) for local development.
- The built-in updater will now warn if the latest eligible Craft CMS release requires a PHP version that is greater than what the environment is running, or what the `config.platform.php` setting is set to in `composer.json`.
- It’s now possible to query for assets ordered by their path. ([#7085](https://github.com/craftcms/cms/issues/7085))
- Updated Twig to 2.14, for environments running PHP 7.2.5 or later, and where the `config.platform.php` value in `composer.json` is at least `7.2.5`. ([#7044](https://github.com/craftcms/cms/issues/7044))

### Fixed
- Fixed a bug where `craft\events\UserGroupsAssignEvent::$groupIds` was getting set incorrectly for the `craft\services\Users::EVENT_BEFORE_ASSIGN_USER_TO_GROUPS` event. ([#7046](https://github.com/craftcms/cms/issues/7046))
- Fixed a bug where the `craft\base\Element::EVENT_SET_EAGER_LOADED_ELEMENTS` event was being triggered as a class-level event rather than an instance-level event. ([#7047](https://github.com/craftcms/cms/issues/7047))
- Fixed some errors when running PHP 8.
- Fixed an error when accessing `draftNotes` or `draftName` on a non-draft using the GraphQL API.
- Fixed a bug where it was possible for users to delete assets they weren’t permitted to delete from the Assets index page. ([#7059](https://github.com/craftcms/cms/issues/7059))
- Fixed a bug where Assets fields weren’t always creating volume subfolders properly.
- Fixed a bug where it wasn’t possible for logged-out visitors to preview disabled categories. ([#7060](https://github.com/craftcms/cms/issues/7060))
- Fixed a bug where Matrix fields were triggering the `blockDeleted` JavaScript event before the block was removed from the DOM. ([#7064](https://github.com/craftcms/cms/issues/7064))
- Fixed an error where dragging several assets at one could obscure the progress bar. ([#6982](https://github.com/craftcms/cms/issues/6982))
- Fixed a bug where job progress status labels weren’t getting styled properly in the control panel sidebar. ([#7070](https://github.com/craftcms/cms/issues/7070))
- Fixed a bug where it was possible to select assets located in subfolders within Assets fields that were restricted to a single folder, by ticking the “Search in subfolders” checkbox while searching. ([#7071](https://github.com/craftcms/cms/issues/7071))
- Fixed a bug where custom `Content-Type` headers were getting overridden if an `{% exit %}` tag was used. ([#7074](https://github.com/craftcms/cms/issues/7074))
- Fixed a bug where user photos’ filenames could be generated incorrectly when they were updated programatically.

## 3.5.14 - 2020-10-20

### Added
- Added the `ul()` and `ol()` Twig functions, which return the HTML for `<ul>` and `<ol>` tags for a passed-in array of strings.
- Added the `project-config/touch` command, which updates the `dateModified` value in `project.yaml`, even if the `dateModified` line is currently part of a Git conflict. ([#7002](https://github.com/craftcms/cms/issues/7002))
- Added the `setPasswordRequestPath` config setting. ([#7024](https://github.com/craftcms/cms/issues/7024))
- Added `craft\config\GeneralConfig::getSetPasswordRequestPath()`.
- Added `craft\helpers\ProjectConfig::touch()`.
- Added `craft\services\Assets::relocateUserPhoto()`.

### Changed
- Craft now ignores the requested template’s `.twig` file extension when determining the default `Content-Type` header value for the response. ([#7025](https://github.com/craftcms/cms/issues/7025))
- Date and Time fields’ Minute Increment settings now allow 5 and 10-minute increments. ([#7029](https://github.com/craftcms/cms/issues/7029))
- Tags field menus now support up and down arrow navigation. ([#7031](https://github.com/craftcms/cms/issues/7031))
- Tokenized user verification URLs no longer redirect to the user to the `postLoginRedirect`/`postCpLoginRedirect` when the token is invalid and the user is logged in, if they still have a verification token on their account. ([#7006](https://github.com/craftcms/cms/issues/7006))
- Craft now ensures user photos are saved in the right location when users are saved. ([#7034](https://github.com/craftcms/cms/issues/7034))
- Built-in class properties set to `craft\base\MemoizableArray` are now unset during serialization. ([#7038](https://github.com/craftcms/cms/issues/7038))
- Craft now passes `--column-inserts` flag to the `pg_dump` command by default when backing up a PostgreSQL database.

### Fixed
- Fixed a styling bug with the hamburger menu on pages with breadcrumbs. ([#7021](https://github.com/craftcms/cms/issues/7021))
- Fixed a bug where new entries weren’t assigned a UID in time if their URI format contained a `{uid}` token. ([#4364](https://github.com/craftcms/cms/issues/4364))
- Fixed a bug where entries that were deleted along with their section/entry type weren’t getting restored properly when the section/entry type was restored, if they weren’t live or didn’t exist for the primary site.
- Fixed an error that occurred when installing Craft, if an issue prevented Craft from using the existing project config data. ([#7027](https://github.com/craftcms/cms/issues/7027))
- Fixed a JavaScript error that occurred when selecting entries or categories that supported the “Create a new child entry/category” action.

## 3.5.13.2 - 2020-10-16

### Fixed
- Fixed a JavaScript error that could occur on element indexes for multi-site installs, resulting in no elements being shown. ([#7017](https://github.com/craftcms/cms/issues/7017))
- Fixed a bug where the `purgeUnsavedDraftsDuration` config setting didn’t actually accept non-integer values despite the docs claiming it did. ([#7019](https://github.com/craftcms/cms/issues/7019))

## 3.5.13.1 - 2020-10-15

### Fixed
- Fixed a bug where Checkboxes fields weren’t validating.

## 3.5.13 - 2020-10-15

### Added
- It’s now possible to disallow uploading files directly to Assets fields, as opposed to going through the selection modal. ([#6954](https://github.com/craftcms/cms/issues/6954))
- Reset Password pages are now discoverable by clients that support [.well-known/change-password URLs](https://w3c.github.io/webappsec-change-password-url/), [such as Google Chrome](https://security.googleblog.com/2020/10/new-password-protections-and-more-in.html).
- Craft now supports `/admin/edit/X` URLs to elements’ edit pages, where `X` is an element’s ID or UID, provided that the user has permission to edit the element. ([#7000](https://github.com/craftcms/cms/issues/7000))
- The System Report utility now lists all defined [aliases](https://craftcms.com/docs/3.x/config/#aliases). ([#6992](https://github.com/craftcms/cms/issues/6992))
- Added the `project-config/write` command, which write out the currently-loaded project config as YAML files to the `config/project/` folder, discarding any pending YAML changes.
- The `project-config/diff` command now has an `--invert` flag, which will treat the loaded project config as the source of truth, rather than the YAML files.
- Added the `dataUrl()` Twig function, which generates a base64-encoded [data URL](https://developer.mozilla.org/en-US/docs/Web/HTTP/Basics_of_HTTP/Data_URIs) for the passed-in file path or asset.
- Added `craft\controllers\EditController`.
- Added `craft\controllers\RedirectController`.
- Added `craft\controllers\UsersController::EVENT_AFTER_ASSIGN_GROUPS_AND_PERMISSIONS`. ([#6937](https://github.com/craftcms/cms/issues/6937))
- Added `craft\controllers\UsersController::EVENT_BEFORE_ASSIGN_GROUPS_AND_PERMISSIONS`. ([#6937](https://github.com/craftcms/cms/issues/6937))
- Added `craft\db\ActiveQuery`.
- Added `craft\elements\Asset::getDataUrl()`.
- Added `craft\events\UserGroupsAssignEvent::$newGroupIds`. ([#6937](https://github.com/craftcms/cms/issues/6937))
- Added `craft\events\UserGroupsAssignEvent::$removedGroupIds`. ([#6937](https://github.com/craftcms/cms/issues/6937))
- Added `craft\fields\Assets::$allowUploads`.
- Added `craft\helpers\Html::dataUrl()`.
- Added `craft\helpers\Html::dataUrlFromString()`.
- Added `craft\queue\jobs\PruneRevisions::$maxRevisions`. ([#6999](https://github.com/craftcms/cms/issues/6999))
- Added `craft\services\Elements::getElementByUid()`.
- Added `craft\services\Elements::getElementTypeByUid()`.
- Added `craft\services\ProjectConfig::$writeYamlAutomatically`, which can be set to `false` from `config/app.php` if you’d prefer Craft to not write project config YAML files to `config/project/` automatically when they are missing or changes are made.
- Added `craft\services\ProjectConfig::getDoesYamlExist()`.
- Added `craft\services\Sites::refreshSites()`.
- Added missing `rel="noopener"` to outbound links.

### Changed
- Improved color contrast throughout the control panel. ([#6951](https://github.com/craftcms/cms/pull/6951), [#6972](https://github.com/craftcms/cms/pull/6972))
- The control panel viewport is now scalable for mobile browsers. ([#6972](https://github.com/craftcms/cms/pull/6972))
- The “Share” button on Edit Entry and Edit Category pages has been renamed to “View”. ([#6963](https://github.com/craftcms/cms/issues/6963))
- Edit Entry pages now show validation errors for the `typeId` attribute. ([#6958](https://github.com/craftcms/cms/issues/6958))
- Table fields now support emoji characters. ([#7012](https://github.com/craftcms/cms/issues/7012))
- The `draftOf` entry query parameter can now be set to `'*'`, to match drafts of any source element, so long as they have one. ([#6632](https://github.com/craftcms/cms/issues/6632))
- `resave/*` commands now show a progress count in the output for each element. ([#6936](https://github.com/craftcms/cms/pull/6936))
- The `on` and `off` commands no longer update the `dateModified` project config value. ([#6729](https://github.com/craftcms/cms/issues/6729))
- It’s now possible to enable the Debug extension on a per-request basis when Dev Mode is enabled, by including a `X-Debug: enable` header on the request. ([#6978](https://github.com/craftcms/cms/issues/6978))
- The `disabledPlugins` config setting can now be set to `'*'` to disable **all** plugins. ([#5106](https://github.com/craftcms/cms/issues/5106))
- `*Field()` macros in the `_includes/forms.html` control panel template now define a default `id` value if none was provided.
- `craft\db\ActiveRecord::find()` now returns a `craft\db\ActiveQuery` object.
- `craft\helpers\ProjectConfig::diff()` now has an `$invert` argument.
- `craft\helpers\ProjectConfig::ensureAllSitesProcessed()` now has a `$force` argument.
- `craft\services\Fields::saveLayout()` now maintains existing field layout tab IDs.
- `craft\services\ProjectConfig::saveModifiedConfigData()` now has a `$writeYaml` argument.
- `craft\services\ProjectConfig::set()` now has an `$updateTimestamp` argument.

### Deprecated
- `craft\services\Fields::assembleLayoutFromPost()` now supports field layout data that was posted in the original (pre-3.5) format. ([barrelstrength/sprout-forms#521](https://github.com/barrelstrength/craft-sprout-forms/issues/521))

### Fixed
- Fixed an error that could occur when installing Craft with existing project config data. ([#6943](https://github.com/craftcms/cms/issues/6943))
- Fixed an error that occurred when propagating a Time field value to another site. ([#6950](https://github.com/craftcms/cms/issues/6950))
- Fixed an error that could occur when calling `craft\web\View::renderTemplate()` from a console request. ([#6945](https://github.com/craftcms/cms/issues/6945))
- Fixed a Twig error that would occur when rendering the `_includes/forms/elementSelect.html` template if no `limit` variable was passed. ([#6953](https://github.com/craftcms/cms/issues/6953))
- Fixed an error that could occur when updating to Craft 3.5, if any Assets fields had an upload location set to `{site.group}`. ([#6818](https://github.com/craftcms/cms/issues/6818))
- Fixed a bug where in some cases querying for Assets using GraphQL API could fail.
- Fixed a SQL error that could occur when joining two soft-deletable active record classes together. ([#6957](https://github.com/craftcms/cms/issues/6957))
- Fixed a bug where sub-fields queried via GraphQL could be aliased incorrectly. ([#6874](https://github.com/craftcms/cms/issues/6874))
- Fixed a bug where element selection modals could show no results if they were limited to a single source, and that source wasn’t available to the primary site. ([#6968](https://github.com/craftcms/cms/issues/6968))
- Fixed a bug where Matrix fields weren’t identifying themselves as translatable on the Fields index page. ([#6970](https://github.com/craftcms/cms/issues/6970))
- Fixed a bug where `craft\helpers\Html::modifyTagAttributes()` wasn’t working properly with custom elements with hyphenated names. ([#6973](https://github.com/craftcms/cms/issues/6973))
- Fixed a bug where elements that were eager-loaded via `ancestors`, `children`, and `descendants` handles weren’t getting loaded in the correct order by default. ([#6974](https://github.com/craftcms/cms/issues/6974))
- Fixed a bug where Assets fields could bleed out of view within element editor HUDs. ([#6975](https://github.com/craftcms/cms/issues/6975))
- Fixed an error that could occur when updating from Craft 2.
- Fixed a bug where the `on` and `off` commands were discarding any pending pending changes in the project config YAML files. ([#6984](https://github.com/craftcms/cms/issues/6984))
- Fixed a bug where `craft\helpers\Db::reset()` wasn’t closing the previous database connection. ([#6998](https://github.com/craftcms/cms/pull/6998))
- Fixed a bug where it wasn’t possible to access the selected preview target in `Craft.Preview` JavaScript events.
- Fixed a styling bug with Checkboxes fields. ([#7011](https://github.com/craftcms/cms/issues/7011))

## 3.5.12.1 - 2020-10-02

### Fixed
- Fixed a bug where `craft\helpers\StringHelper::toAscii()` and the `Craft.asciiString()` JavaScript method weren’t handling decomposed umlauted characters properly, such as macOS filenames. ([#6923](https://github.com/craftcms/cms/issues/6923))
- Fixed a JavaScript error that occurred when attempting to open or close Live Preview, after a file had been uploaded from an Assets field. ([#6940](https://github.com/craftcms/cms/issues/6940))
- Fixed a bug where deprecation warnings logged by the `getCsrfInput()`, `getFootHtml()`, `getHeadHtml()`, `round()`, and `svg()` Twig functions, and the `|ucwords` Twig filter, weren’t showing the template name and line number that the warning came from. ([#6927](https://github.com/craftcms/cms/issues/6927))
- Fixed some potential database timeout and sequence issues when running multiple suites of tests.
- Fixed a bug where the “Upload files” button within Assets fields was visible if the field limit was already reached on page load. ([#6939](https://github.com/craftcms/cms/issues/6939))

## 3.5.12 - 2020-10-01

### Added
- Added the “Time” field type. ([#6775](https://github.com/craftcms/cms/issues/6775), [#6842](https://github.com/craftcms/cms/issues/6842))
- Assets fields now have an “Upload files” button, which will upload files to the field’s default upload location, just like files uploaded via drag-n-drop. ([#2778](https://github.com/craftcms/cms/issues/2778))
- Added `craft\base\ElementInterface::getIsDeletable()`, which states whether the element can be deleted by the current user.
- Added `craft\elements\db\EagerLoadPlan::$all`.
- Added `craft\elements\db\EagerLoadPlan::$when`.
- Added `craft\errors\InvalidFieldException`.
- Added `craft\validators\DateTimeValidator::$max`.
- Added `craft\validators\DateTimeValidator::$min`.
- Added `craft\validators\DateTimeValidator::$tooEarly`.
- Added `craft\validators\DateTimeValidator::$tooLate`.
- Added `craft\validators\TimeValidator`.

### Changed
- “Date/Time” fields have been renamed to “Date”, and it’s no longer possible to create new Date fields that only display the time. ([#6842](https://github.com/craftcms/cms/issues/6842))
- Element editor HUDs will now close when clicked out of, or if the <kbd>Esc</kbd> key is pressed. If any content has changed, a confirmation dialog will be shown first. ([#6877](https://github.com/craftcms/cms/issues/6877))
- Entry indexes will now sort entries without a post date at the top when ordering by Post Date in descending order, and vise-versa. ([#6924](https://github.com/craftcms/cms/issues/6924))
- The field layout designer will now prompt for a tab name immediately when the “New Tab” button is clicked. ([#1956](https://github.com/craftcms/cms/issues/1956))
- It’s now possible to specify eager-loading plans as hashes with `path`, `criteria`, `count`, and `when` keys.
- The `users/save-user` action now includes a `csrfTokenValue` key in its JSON responses, if the user’s password was changed. ([#6283](https://github.com/craftcms/cms/issues/6283))
- “Delete” element actions will now only enable themselves if all of the selected elements’ `getIsDeletable()` methods returned `true`.
- Date/Time fields configured to only show the time no longer set the date to 1970-01-01. ([#6842](https://github.com/craftcms/cms/issues/6842))
- If a SQL error occurs when attempting to change a field’s content column type, Craft will now rename the old column (e.g. `field_fieldHandle_old`), and create a new column with the new type, rather than surfacing the SQL error. ([#3605](https://github.com/craftcms/cms/issues/3605), [#5266](https://github.com/craftcms/cms/issues/5266))
- `craft\gql\ElementQueryConditionBuilder::extractQueryConditions()` now returns an array of `craft\elements\db\EagerLoadPlan` objects. ([#6874](https://github.com/craftcms/cms/issues/6874), [#6811](https://github.com/craftcms/cms/issues/6811))
- `craft\helpers\DateTimeHelper::toDateTime()` now supports passing an array with a `time` key in the format of `HH:MM:SS`, rather than just `HH:MM`.
- `craft\services\TemplateCaches::deleteCachesByKey()` is no longer deprecated, and now has `$global` and `$siteId` arguments. ([#6932](https://github.com/craftcms/cms/issues/6932))
- `craft\web\View::hook()` now has an `$append` argument, which can be set to `false` to cause the hook method to be called before other methods.
- Callback methods passed to `craft\web\View::hook()` can now accept a `$handled` argument by reference, which can be set to `false` within the method body to prevent subsequent hook methods from getting triggered. ([#6912](https://github.com/craftcms/cms/issues/6912))
- Element types’ `sortOptions()` methods can now define the `orderBy` key as a callback method.
- The `_includes/forms/time.html` control panel template now supports passing `minTime`, `maxTime`, `disableTimeRanges`, and `forceRoundTime` variables, which map to the corresponding jquery.timepicker settings.

### Deprecated
- Deprecated `craft\errors\FieldNotFoundException`.

### Fixed
- Fixed a bug where `craft\services\Config::setDotEnvVar()` wasn’t surrounding values with quotes if they contained a `#` character. ([#6867](https://github.com/craftcms/cms/issues/6867))
- Fixed a bug where GraphQL API queries could produce an incorrect eager-loading plan. ([#6849](https://github.com/craftcms/cms/issues/6849))
- Fixed a bug where eager-loading elements wasn’t working if also eager-loading the count of related elements for the exact same path.
- Fixed a bug where the button to show all related elements for relational fields within element indexes was getting formatted with two decimal places on environments that didn’t have the Intl extension installed. ([#6869](https://github.com/craftcms/cms/issues/6869))
- Fixed a bug where element selection modals would show the source sidebar even if there was only one selectable source, if a source heading came before it. ([#6871](https://github.com/craftcms/cms/issues/6871))
- Fixed a bug where Plain Text fields with a limit set and line breaks allowed weren’t showing the remaining characters/bytes allowed indicator. ([#6872](https://github.com/craftcms/cms/issues/6872))
- Fixed a bug where it wasn’t possible to set an alias when eager-loading Matrix sub-fields.
- Fixed a bug where it was possible to initiate a file upload to an Assets field via drag-n-drop, even if the user didn’t have permission to upload files to the default field volume.
- Fixed a bug where Dashboard widget settings could receive focus even when not visible. ([#6885](https://github.com/craftcms/cms/issues/6885))
- Fixed a bug where Checkboxes, Dropdown, Multi-select, and Radio Button fields could show their default values in element indexes. ([#6891](https://github.com/craftcms/cms/issues/6891))
- Fixed a bug where Title fields were showing a translation indicator even on single-site Craft installs. ([#6503](https://github.com/craftcms/cms/issues/6503))
- Fixed a bug where it wasn’t possible to set date values using variables via GraphQL mutations.
- Fixed a bug where `craft\helpers\UrlHelper` was removing empty URL parameters. ([#6900](https://github.com/craftcms/cms/issues/6900))
- Fixed a bug where Checkboxes and Multi-select fields’ `getOptions()` methods were only returning the selected options. ([#6899](https://github.com/craftcms/cms/issues/6899))
- Fixed a bug where Project Config files were not being applied running tests even though it was configured in `codeception.yml`. ([#6879](https://github.com/craftcms/cms/issues/6879))
- Fixed a bug where Matrix block type settings weren’t saving properly if the Matrix field was nested within another Matrix field (via a Super Table or Neo field).
- Fixed a bug where it wasn’t possible for users to delete their own entries from Entry Edit pages, if they didn’t have the “Publish live changes” permission. ([#6908](https://github.com/craftcms/cms/issues/6908))
- Fixed a bug where it wasn’t possible for users to delete their own entries from the Entries index page, if they didn’t have the “Delete other authors’ entries” permission. ([#6908](https://github.com/craftcms/cms/issues/6908))
- Fixed a bug where components (such as fields) could be deleted if they were saved without any changes, and their corresponding config file was missing from the `config/project/` folder. ([#6913](https://github.com/craftcms/cms/issues/6913))
- Fixed a bug where the user account menu button could be clipped by the scrollbar. ([#6920](https://github.com/craftcms/cms/issues/6920))
- Fixed a bug where Date/Time fields’ Min Date and Max Date settings weren’t being enforced.
- Fixed a bug where it was possible to save a Date/Time field with a Max Date value that was set to an earlier date than the Min Date value.

### Security
- Fixed a bug where Plain Text fields with line breaks allowed weren’t HTML-encoding their values. ([#6935](https://github.com/craftcms/cms/issues/6935))

## 3.5.11.1 - 2020-09-18

### Changed
- Craft now disables read/write splitting for all POST requests.

### Fixed
- Fixed a bug where entries were getting a “Bad slug” validation error. ([#6866](https://github.com/craftcms/cms/issues/6866))

## 3.5.11 - 2020-09-18

### Added
- Number fields now have a “Preview Format” setting, which determines whether values should be displayed as decimal numbers, currency values, or without any formatting, on element indexes. ([#5873](https://github.com/craftcms/cms/issues/5873))
- Assets fields now have a “Preview Mode” setting, which can be set to “Show thumbnails only” to only display related assets’ thumbnails within element indexes. ([#6848](https://github.com/craftcms/cms/issues/6848))
- Edit Field pages now have a “Delete” menu option. ([#6846](https://github.com/craftcms/cms/issues/6846))
- Added `craft\fields\BaseRelationField::elementPreviewHtml()`.

### Changed
- Date/Time fields configured to only show the time now consistently set the date to 1970-01-01. ([#6842](https://github.com/craftcms/cms/issues/6842))
- It’s now possible for `craft\elements\db\ElementQuery::EVENT_AFTER_POPULATE_ELEMENT` event handlers to replace the element that should be returned by `createElement()`.
- `craft\helpers\elementHtml()` now has `$showStatus`, `$showThumb`, and `$showLabel` arguments.

### Fixed
- Fixed a bug where pending project config YAML changes could be unexpectedly applied rather than discarded when other project config changes were made.
- Fixed a bug where the wrong field values could be used when querying for elements via GraphQL, if an alias was used.
- Fixed an error that could occur on the Dashboard if there was a custom field with the handle of `author`.
- Fixed a 400 error that could occur when a route config’s `template` key was set to `null`.
- Fixed a bug where validation errors within element editor HUDs and detail pains were getting displayed beside the input instead of below it. ([#6853](https://github.com/craftcms/cms/issues/6853))
- Fixed styling issues with UI elements within field layout designers. ([#6854](https://github.com/craftcms/cms/issues/6854))
- Fixed a bug where GraphQL could return incorrect results in some cases.
- Fixed a bug where it wasn’t possible to set date values via GraphQL mutations.
- Fixed a SQL error that could occur when updating from Craft 2.

## 3.5.10.1 - 2020-09-15

### Fixed
- Fixed a bug where eager loading `children` would return incomplete results.

## 3.5.10 - 2020-09-15

### Added
- Edit Entry pages now have a field for entering revision notes, when editing the current revision.
- Edit Field pages now have a “Save and continue editing” Save menu option, and the <kbd>Ctrl</kbd>/<kbd>Command</kbd> + <kbd>S</kbd> keyboard shortcut is now assigned to that. ([#2872](https://github.com/craftcms/cms/issues/2872))
- Edit Section pages now have “Settings” and “Entry Types” tabs, providing quick access to edit a section’s entry types. ([#6826](https://github.com/craftcms/cms/issues/6826))
- New sections’ “Save” button is now labeled “Save and edit entry types”, and the browser is redirected to the section’s entry type index after save.
- Added the `|truncate` Twig filter. ([#6838](https://github.com/craftcms/cms/issues/6838))
- Added the `disallowRobots` config setting, which can be set to `true` for development and staging environments, indicating that front end pages should not be indexed, and links should not be followed, by web crawlers.
- Added `craft\fields\data\OptionData::$valid`.
- Added `craft\gql\ElementQueryConditionBuilder::setResolveInfo()`.
- Added `craft\web\Request::$generalConfig`.
- Added `craft\web\Request::$sites`.

### Changed
- The Username and Password inputs on the Login page now specify `aria-label` attributes.
- The account menu button now specifies `aria-label` and `title` attributes.
- The `_includes/forms/textarea.html` template now supports `disabled`, `inputAttributes`, `inputmode`, and `title` variables.
- The `_layouts/cp.html` control panel template now defines a `submitButton` block.
- `craft\helpers\Gql::getFieldNameWithAlias()` now has a `$context` argument to allow sharing context over a single GraphQL API call.
- Updated Yii to 2.0.38.
- Updated Twig to 2.13, for environments running PHP 7.1.3 or later, and where the `config.platform.php` value in `composer.json` is at least `7.1.3`.
- Updated Garnish to 0.1.37.
- Updated Vue to 2.6.12.

### Fixed
- Fixed a bug where all fields were showing as searchable on the Settings → Fields page on MySQL installs. ([#6808](https://github.com/craftcms/cms/issues/6808))
- Fixed a bug where Dropdown, Radio Buttons, Checkboxes, and Multi-select fields weren’t getting validation errors if an invalid value was posted to them. ([#6535](https://github.com/craftcms/cms/issues/6535))
- Fixed a bug where Craft wasn’t handling site requests properly if it was installed in a subfolder and the site’s base URL contained additional URI segments.
- Fixed a bug where Dropdown, Radio Buttons, Checkboxes, and Multi-select fields that had values that were empty, numeric or contained special characters, couldn't be used in GraphQL mutations. ([#6535](https://github.com/craftcms/cms/issues/6535))
- Fixed a bug where eager loading elements’ children across multiple levels wasn’t working. ([#6820](https://github.com/craftcms/cms/issues/6820))
- Fixed a bug where aliased fields would sometimes not be assigned correctly when using GraphQL API. ([#6811](https://github.com/craftcms/cms/issues/6811)))
- Removed `vue`, `vue-router` and `vuex` Plugin Store dependencies as they are already handled by Craft. ([#6732](https://github.com/craftcms/cms/pull/6732), [#6815](https://github.com/craftcms/cms/pull/6815))
- Fixed a bug where GraphQL API requests could return 400 responses on an empty cache.
- Fixed a bug where GraphQL API queries weren’t getting cached based on the current site.

### Security
- Fixed a bug where custom field labels weren’t getting HTML-encoded.

## 3.5.9 - 2020-09-08

### Added
- Added support for childless GraphQL schema components.
- Added `craft\migrations\Install::$applyProjectConfigYaml`.

### Changed
- The `craft\behaviors\CustomFieldBehavior` class is now saved to a file with a name based on the current field version, avoiding OPcache issues.
- Asset filenames are now automatically shortened if they are longer than 255 characters. ([#6766](https://github.com/craftcms/cms/issues/6766))
- Improved the style of up/down/right/left angles in the control panel.
- Built-in element types’ date sort options are now sorted in descending order by default when selected. ([#1153](https://github.com/craftcms/cms/issues/1153))
- It’s now possible for element sort options returned by `craft\base\ElementInterface::sortOptions()` and `craft\base\Element::defineSortOptions()` to include `defaultDir` keys, which specify the default sort direction that should be used when the option is selected. ([#1153](https://github.com/craftcms/cms/issues/1153))
- Replaced the icon that identifies translatable fields.
- The Settings → Fields page now identifies which fields are searchable and translatable. ([#5453](https://github.com/craftcms/cms/issues/5453))

### Fixed
- Fixed a bug where `update` commands weren’t working if there was no `config/license.key` file yet. ([#6777](https://github.com/craftcms/cms/issues/6777))
- Fixed a bug where it wasn’t possible for GraphQL resolvers to return arrays.
- Fixed an error that could occur when updating to Craft 3.5 if the `migrations` table had rows with broken `pluginId` foreign keys.
- Fixed an error that could occur when deleting a Matrix block type, if it contained nested block-based fields that had existing content. ([#6780](https://github.com/craftcms/cms/issues/6780))
- Fixed a bug where the `_includes/forms/select.html` template wasn’t always setting the `data-target-prefix` attribute if `toggle` was set.
- Fixed a bug where Number fields could return incorrect values via GraphQL. ([#6743](https://github.com/craftcms/cms/issues/6743))
- Fixe a bug where duplicating elements from their edit pages could result in the selected site’s content getting propagated to all other sites for the duplicated element. ([#6804](https://github.com/craftcms/cms/issues/6804))
- Fixed a 400 error that could occur when a section’s Template setting was blank.
- Fixed a bug where GraphQL queries for entry drafts weren’t getting invalidated when drafts were saved or deleted. ([#6792](https://github.com/craftcms/cms/issues/6792))
- Fixed an error that could occur when running the `project-config/apply` command, if there was a Single section that was enabled for a site that was disabled on the front end. ([#6799](https://github.com/craftcms/cms/issues/6799))
- Fixed a bug where the `tests/setup` command wasn’t working. ([#6790](https://github.com/craftcms/cms/issues/6790))

## 3.5.8 - 2020-09-01

### Added
- Added the “Retry Duration” general setting, which defines the number of seconds that the `Retry-After` header should be set to for 503 responses when the system is offline.
- Added the `off` and `on` commands, for toggling the system status. ([#6729](https://github.com/craftcms/cms/issues/6729))
- Added the `utils/update-usernames` command, for ensuring all usernames match users’ email addresses, if the `useEmailAsUsername` config setting is enabled. ([#6312](https://github.com/craftcms/cms/issues/6312))
- Added the `configure()` Twig function. ([#6731](https://github.com/craftcms/cms/pull/6731))
- Added `craft\base\MemoizableArray`.
- Added `craft\cache\FileCache`.
- Added `craft\helpers\ArrayHelper::whereIn()`.
- Added `craft\helpers\Cp::elementHtml()`.
- Added `craft\models\Site::getLocale()`.
- Added `craft\services\ProjectConfig::DIFF_CACHE_KEY`.
- Added `craft\services\Sites::getGroupByUid()`.

### Changed
- Improved the styling of Lightswitch fields that have ON/OFF labels. ([#6666](https://github.com/craftcms/cms/issues/6666))
- The “System Status” setting now has “Offline” and “Online” labels.
- Deprecation warnings can now contain Markdown formatting.
- The Project Config utility now loads the comparison data over Ajax, and will only show the first 20 lines by default. ([#6736](https://github.com/craftcms/cms/issues/6736))
- Improved the wording of version compatibility issues when applying project config YAML changes. ([#6755](https://github.com/craftcms/cms/issues/6755))
- The GraphQL API now supports `variables` and `operationName` query string parameters. ([#6728](https://github.com/craftcms/cms/issues/6728))
- Mutation GraphQL queries should now specify an `id` field when defining Matrix blocks, set to the existing Matrix block ID or a `newX` string.
- Improved system performance.
- `craft\helpers\ArrayHelper::where()` now has a `$keepKeys` argument, which defaults to `true`.
- `craft\helpers\ProjectConfig::diff()` now caches its results. ([#6736](https://github.com/craftcms/cms/issues/6736))
- `craft\services\Config::setDotEnvVar()` no longer surrounds the value with quotes unless it contains a space. ([craftcms/docker#5](https://github.com/craftcms/docker/issues/5))

### Deprecated
- Deprecated support for overriding volume settings via `config/volumes.php`. [Environment variables](https://craftcms.com/docs/3.x/config/#environmental-configuration) or [dependency injection](https://craftcms.com/knowledge-base/using-local-volumes-for-development) should be used instead.
- Mutating Matrix blocks via GraphQL without specifying an `id` field for each block is now deprecated.

### Fixed
- Fixed a bug where the required field indicator wasn’t visible within the field layout designer, for fields with overflowing labels or hidden labels. ([#6725](https://github.com/craftcms/cms/issues/6725))
- Fixed a bug where user group names were getting double-encoded within the User Groups setting on Edit User pages. ([#6727](https://github.com/craftcms/cms/issues/6727))
- Fixed a bug where aliasing fields via GraphQL could break eager loading in some cases.
- Fixed a bug where GraphQL API queries could break down when using complex fields that didn’t support eager loading. ([#6723](https://github.com/craftcms/cms/issues/6723))
- Fixed an error that could occur when accessing the “Globals” section in the control panel, for users that didn’t have permission to edit the first global set. ([#6730](https://github.com/craftcms/cms/pull/6730))
- Fixed a bug where various array-returning methods could return arrays with nonsequential keys beginning with `0`.
- Fixed a bug where entry drafts would get autosaved after creating new Matrix/Neo/Super Table blocks even if the `autosaveDrafts` config setting was disabled. ([#6704](https://github.com/craftcms/cms/issues/6704))
- Fixed a bug where field checkboxes in Quick Post widget settings were all disabled. ([#6738](https://github.com/craftcms/cms/issues/6738))
- Fixed a bug where assets uploaded by front-end entry forms weren’t getting saved with the `uploaderId` attribute. ([#6456](https://github.com/craftcms/cms/issues/6456))
- Fixed a bug where Live Preview wasn’t showing custom fields for categories.
- Fixed a bug where rebuilding the Project Config would not persist the new config data to the loaded project config.
- Fixed a JavaScript error that could occur when displaying certain prompts. ([#6753](https://github.com/craftcms/cms/issues/6753))
- Fixed a bug where the `system.schemaVersion` was not getting set when rebuilding the project config.
- Fixed a bug where all file caches were being saved inside a single subdirectory of `storage/runtime/cache/` based on the cache key prefix. ([#6746](https://github.com/craftcms/cms/issues/6746))
- Fixed a bug where field handles would get jumpy on hover if their increased size caused them to be too large to fit on the same line as the field name. ([#6742](https://github.com/craftcms/cms/issues/6742))
- Fixed a bug where the “Photo” field was shown on Edit User pages, even if the User Photos volume had been deleted. ([#6752](https://github.com/craftcms/cms/issues/6752))
- Fixed an error that occurred when passing an array to an entry query’s `typeId` param, with the first item set to `'not'`. ([#6754](https://github.com/craftcms/cms/issues/6754))
- Fixed a bug where element queries with the `siteId` param set to `*` would query for elements in soft-deleted sites. ([#6756](https://github.com/craftcms/cms/issues/6756))
- Fixed a bug where Title fields weren’t identifying themselves as required. ([#6763](https://github.com/craftcms/cms/issues/6763))
- Fixed a bug where inline JavaScript code could stop working if it contained the string `.js`. ([#6762](https://github.com/craftcms/cms/issues/6762))

## 3.5.7 - 2020-08-26

### Changed
- Improved the warning that is output for console commands if Craft can’t connect to the database, or isn’t installed yet. ([#6718](https://github.com/craftcms/cms/issues/6718))
- `craft\helpers\Console::outputWarning()` now has a `$center` argument.
- The GraphiQL IDE now automatically loads the query passed by the URL, if present. ([#6583](https://github.com/craftcms/cms/issues/6583))

### Fixed
- Fixed a bug where Table field settings were displaying validation errors for the “Table Columns” setting under the “Default Values” setting.
- Fixed a bug where Table fields were allowing columns to be defined with invalid handles. ([#6714](https://github.com/craftcms/cms/issues/6714))
- Fixed a bug where GraphQL schemas weren’t getting generated properly if there were any Table fields with empty column handles. ([#6714](https://github.com/craftcms/cms/issues/6714))
- Fixed a bug where it wasn’t possible to access entry drafts or revisions within Structure sections, if they were created before the section type was changed to Structure. ([#4866](https://github.com/craftcms/cms/issues/4866))
- Fixed a bug where the `_includes/forms/select.html` template wasn’t setting the `data-target-prefix` attribute properly. ([#6721](https://github.com/craftcms/cms/issues/6721))
- Fixed various SQL errors that could occur when running tests. ([#6549](https://github.com/craftcms/cms/issues/6549))

## 3.5.6 - 2020-08-25

### Added
- Added the `autosaveDrafts` config setting. ([#6704](https://github.com/craftcms/cms/issues/6704))
- It’s now possible to pass a CSS file URL to the `{% css %}` tag. ([#6672](https://github.com/craftcms/cms/issues/6672))
- It’s now possible to pass a JavaScript file URL to the `{% js %}` tag. ([#6671](https://github.com/craftcms/cms/issues/6671))
- The Project Config utility now shows a comparison of the pending project config YAML changes and the loaded project project config.
- The Project Config utility now has a “Discard changes” button, which will regenerate the project config YAML files based on the loaded project config, discarding any pending changes in them.
- The Project Config utility now has a “Download” button. ([#3979](https://github.com/craftcms/cms/issues/3979))
- Added the `app/health-check` action, which will return a 200 status code even if an update is pending.
- Added the `project-config/diff` command, which outputs a comparison of the pending project config YAML changes and the loaded project config.
- Added `craft\controllers\ProjectConfigController::actionDiscard()`.
- Added `craft\controllers\ProjectConfigController::actionDownload()`.
- Added `craft\controllers\ProjectConfigController::actionRebuild()`.
- Added `craft\fieldlayoutelements\BaseField::showLabel()`.
- Added `craft\helpers\ProjectConfig::diff()`.
- Added `craft\helpers\Template::css()`.
- Added `craft\helpers\Template::js()`.
- Added `craft\services\Content::$db`. ([#6549](https://github.com/craftcms/cms/issues/6549))
- Added `craft\services\Drafts::$db`. ([#6549](https://github.com/craftcms/cms/issues/6549))

### Changed
- All buttons in the control panel are now actual `<button>` elements. ([#6670](https://github.com/craftcms/cms/issues/6670))
- Title fields now get autofocused if they are positioned on the first tab. ([#6662](https://github.com/craftcms/cms/issues/6662))
- Element edit pages now remember the selected tab when switching to a different site/revision. ([#4018](https://github.com/craftcms/cms/issues/4018), [#4164](https://github.com/craftcms/cms/issues/4164))
- Craft now shows an alert at the top of the control panel if there are pending changes in the project config YAML files, rather than blocking access to the entire control panel.
- Craft no longer requires the installed Craft and plugin versions to be compatible with the versions listed in the project config YAML files, except when applying changes.
- The `install` command no longer prompts for a username if the `useEmailAsUsername` config setting is enabled. ([#6669](https://github.com/craftcms/cms/issues/6669))
- Spaces in asset URLs are now URL-encoded, avoiding parsing conflicts with `srcset` attributes. ([#6668](https://github.com/craftcms/cms/issues/6668))
- `graphql/api` requests now set the `Access-Control-Allow-Headers` header on non-preflight requests. ([#6674](https://github.com/craftcms/cms/issues/6674))
- The `_includes/forms/field.html` template now supports an `inputContainerAttributes` variable, rather than `inputAttributes`, as `inputAttributes` was conflicting with variables of the same name in `_includes/forms/text.html` and `_includes/forms/checkbox.html`.
- The `_includes/forms/select.html` template now supports an `inputAttributes` variable. ([#6696](https://github.com/craftcms/cms/issues/6696))

### Removed
- Removed `craft\controllers\ProjectConfigController::actionIgnore()`.
- Removed `craft\controllers\TemplatesController::actionConfigSyncKickoff()`.
- Removed `craft\controllers\TemplatesController::actionIncompatibleConfigAlert()`.
- Removed `craft\controllers\UtilitiesController::actionProjectConfigPerformAction()`.

### Fixed
- Fixed a bug where nested block content wasn’t getting updated properly when editing an entry draft, if the draft had been created since the initial page load. ([#6480](https://github.com/craftcms/cms/issues/6480))
- Fixed a bug where entry revision menus could show site group headings even if the user didn’t have permission to edit any sites within that group. ([#6615](https://github.com/craftcms/cms/issues/6615))
- Fixed a bug where entry revision menus weren’t showing the list of sites, if the entry was disabled across all of its sites. ([#6679](https://github.com/craftcms/cms/issues/6679))
- Fixed a bug where it was possible to trigger the “Clear Caches” and “Invalidate Data Caches” actions of the Caches utility, even if no options were selected. ([#6661](https://github.com/craftcms/cms/issues/6661))
- Fixed a bug where it was possible to select parent entries that didn’t belong to the same site. ([#6667](https://github.com/craftcms/cms/issues/6667))
- Fixed an error that could occur when selecting a parent entry if it didn’t belong to the primary site. ([#6667](https://github.com/craftcms/cms/issues/6667))
- Fixed a bug where it wasn’t possible to apply transform arguments to the `width` and `height` fields on assets via GraphQL. ([#6660](https://github.com/craftcms/cms/issues/6660))
- Fixed a bug where the “Save and continue editing” Save button option wasn’t working within Quick Post widgets.
- Fixed a bug where the “Select all” checkbox within admin tables wouldn’t select all rows. ([#6678](https://github.com/craftcms/cms/issues/6678))
- Fixed a bug where `craft\i18n\Formatter::asDatetime()` and `asTime()` were ignoring certain formatting characters that aren’t supported by ICU, if the format string began with `php:`. ([#6691](https://github.com/craftcms/cms/issues/6691))
- Fixed an error that could occur when downloading an asset. ([#6692](https://github.com/craftcms/cms/pull/6692))
- Fixed a bug where fields with hidden labels would refer to themselves as `__blank__` in validation errors. ([#6699](https://github.com/craftcms/cms/issues/6699))
- Fixed a bug where it wasn’t possible to pass lists to GraphQL directive arguments. ([#6693](https://github.com/craftcms/cms/issues/6693))
- Fixed a bug where asset indexing didn’t work properly if no files were found on the selected volumes. ([#6658](https://github.com/craftcms/cms/issues/6658))
- Fixed a bug where project config files could get deleted if the casing of a component’s handle was changed, on case-insensitive file systems. ([#6708](https://github.com/craftcms/cms/issues/6708))
- Fixed an error that could occur when applying project config changes from the Project Config utility, if the logged-in user wasn’t an admin.
- Fixed a bug where changes to the `dateModified` project config value weren’t getting applied.
- Fixed a bug where rebuilding the project config would pull in any pending changes in the YAML files unexpectedly.
- Fixed a bug where the “Localizing relations” job wouldn’t run if a relational field’s “Manage relations on a per-site basis” setting was enabled via the project config. ([#6711](https://github.com/craftcms/cms/issues/6711))
- Fixed a bug where autosuggest menus weren’t getting closed when the input was blurred via the keyboard. ([#6710](https://github.com/craftcms/cms/issues/6710))

## 3.5.5 - 2020-08-17

### Added
- Added the `useIframeResizer` config setting, which defaults to `false`. ([#6645](https://github.com/craftcms/cms/issues/6645))
- Added `craft\base\ElementInterface::getHasCheckeredThumb()`.
- Added `craft\base\ElementInterface::getHasRoundedThumb()`.

### Changed
- Email fields now set `inputmode="email"` on their input.
- URL fields now set `inputmode="url"` on their input.
- Number fields now set `inputmode="numeric"` or `inputmode="decimal"` on their input, depending on whether they allow decimals.
- Tightened up the top control panel headers.
- Element thumbnails no longer have checkered backgrounds, except for PNG, GIF, and SVG assets. ([#6646](https://github.com/craftcms/cms/pull/6646))
- User photos are now circular, except in thumbnail view. ([#6646](https://github.com/craftcms/cms/pull/6646))
- Setting the `previewIframeResizerOptions` config setting to `false` is no longer a way to disable iFrame Resizer, now that `useIframeResizer` exists. ([#6645](https://github.com/craftcms/cms/issues/6645))
- The `_includes/forms/text.html` control panel template now supports passing an `inputmode` variable.
- `craft\models\FieldLayout::setFields()` now accepts `null` to clear the currently memoized fields.

### Fixed
- Fixed a couple styling issues with element editor HUDs.
- Fixed a bug where the quality setting was being ignored for image transforms that were not in either JPG or PNG format. ([#6629](https://github.com/craftcms/cms/issues/6629))
- Fixed a bug where mail wouldn’t send if the `testToEmailAddress` config setting was set to `false`.
- Fixed a JavaScript error that could occur in Safari 12. ([#6635](https://github.com/craftcms/cms/issues/6635))
- Fixed a bug where `craft\services\Globals::getAllSets()`, `getEditableSets()`, `getSetById()`, and `getSetByHandle()` could return global sets in the wrong site, if the current site had been changed since the first time the global sets had been memoized. ([#6636](https://github.com/craftcms/cms/issues/6636))
- Fixed the styling of some control panel field instructions. ([#6640](https://github.com/craftcms/cms/issues/6640))
- Fixed a bug where field instructions weren’t getting escaped. ([#6642](https://github.com/craftcms/cms/issues/6642))
- Fixed a bug where the initial site created by the installer was still getting saved with its base URL set to `$DEFAULT_SITE_URL`, despite the base URL provided to the installer getting stored as an environment variable named `PRIMARY_SITE_URL`. ([#6650](https://github.com/craftcms/cms/issues/6650))
- Fixed a bug where it wasn’t possible to add a new custom field to a field layout and set a value on an element for that field in the same request. ([#6651](https://github.com/craftcms/cms/issues/6651))

## 3.5.4 - 2020-08-13

### Added
- It’s now possible to hide field labels from within field layout designers. ([#6608](https://github.com/craftcms/cms/issues/6608))
- Lightswitch fields now have an “ON Label” and “OFF Label” settings. ([#3741](https://github.com/craftcms/cms/issues/3741))
- Edit Category pages now support a <kbd>Shift</kbd> + <kbd>Ctrl</kbd>/<kbd>Command</kbd> + <kbd>S</kbd> keyboard shortcut for saving the category and creating a new one.
- Added the “Show field handles in edit forms” admin user preference. ([#6610](https://github.com/craftcms/cms/issues/6610))
- Added `craft\fields\Lightswitch::$offLabel`.
- Added `craft\fields\Lightswitch::$onLabel`.
- Added `craft\services\AssetTransforms::$db`. ([#6549](https://github.com/craftcms/cms/issues/6549))

### Changed
- All admin-only user preferences are now grouped under a single “Development” heading.
- Improved system performance.
- Stack traces within exception views now show source Twig templates rather than the compiled PHP classes.
- The “Enabled everywhere” entry status label has been renamed to “Enabled”. ([#6623](https://github.com/craftcms/cms/issues/6623))
- `error` is now a reserved handle. ([#6626](https://github.com/craftcms/cms/issues/6626))
- The `_includes/forms/checkbox.html` control panel template now supports an `inputAttributes` variable.
- The `_includes/forms/field.html` control panel template now supports overriding the heading HTML via a `heading` block.
- `craft\helpers\Db::idByUid()` now has a `$db` argument.
- `craft\helpers\Db::idsByUids()` now has a `$db` argument.
- `craft\helpers\Db::uidById()` now has a `$db` argument.
- `craft\helpers\Db::uidsByIds()` now has a `$db` argument.
- `craft\models\FieldLayout::createForm()` now supports passing a `namespace` key into the `$config` argument, to namespace the tab contents.

### Fixed
- Fixed an infinite redirect that could occur if Craft was installed within a subdirectory of the webroot. ([#6616](https://github.com/craftcms/cms/issues/6616))
- Fixed a bug where all Title fields within Quick Post widgets had the same input ID.
- Fixed a bug where Title fields weren’t showing change status badges when editing an entry draft.
- Fixed an error that could occur when using the `formatDateTime` GraphQL directive on environments that didn’t have the `Intl` PHP extension installed. ([#6614](https://github.com/craftcms/cms/issues/6614))
- Fixed a bug where template profiling was interfering with Twig’s ability to guess offending template lines in error reports.
- Fixed a bug where soft-deleted categories and entries within Structure sections had two “Delete permanently” actions. ([#6619](https://github.com/craftcms/cms/issues/6619))
- Fixed a bug where field handles were being displayed within element editor HUDs. ([#6620](https://github.com/craftcms/cms/issues/6620))

## 3.5.3 - 2020-08-11

### Added
- Fields in the control panel now always display their handle without needing to press the <kbd>Option</kbd>/<kbd>ALT</kbd> key, when Dev Mode is enabled, and they will be copied to the clipboard when clicked on. ([#6532](https://github.com/craftcms/cms/issues/6532))
- Added `craft\helpers\Gql::prepareTransformArguments()`.
- Added the `_includes/forms/copytextbtn.html` control panel template.

### Changed
- It’s now possible to change a revision’s creator and source via `craft\services\Revisions::EVENT_BEFORE_CREATE_REVISION`. ([#6600](https://github.com/craftcms/cms/pull/6600))

### Fixed
- Fixed a bug where it wasn’t possible to use the `transform` argument in some cases via the GraphQL API.
- Fixed a bug where Craft was routing requests based on the full requested URI rather than just the URI segments that came after `index.php`. ([#6579](https://github.com/craftcms/cms/issues/6579))
- Fixed a bug where `data-target-prefix` attributes that specified a class name were getting namespaced. ([#6604](https://github.com/craftcms/cms/issues/6604))
- Fixed a bug where `craft\helpers\Json::isJsonObject()` was returning `false` if the JSON string spanned multiple lines. ([#6607](https://github.com/craftcms/cms/issues/6607))
- Fixed a bug where the `limit` param wasn’t working when applied to eager-loaded elements. ([#6596](https://github.com/craftcms/cms/issues/6596))
- Fixed an error that would occur if Craft tried to make a database backup in a VM with Windows as the host OS.

## 3.5.2 - 2020-08-09

### Added
- Added `craft\db\Command::deleteDuplicates()`.
- Added `craft\db\Migration::deleteDuplicates()`.
- Added `craft\db\mysql\QueryBuilder::deleteDuplicates()`.
- Added `craft\db\pgsql\QueryBuilder::deleteDuplicates()`.

### Changed
- Live Preview now attempts to maintain the iframe scroll position between page reloads even if the `previewIframeResizerOptions` config setting is set to `false`. ([#6569](https://github.com/craftcms/cms/issues/6569))
- `language` and `localized` are now reserved field handles. ([#6564](https://github.com/craftcms/cms/issues/6564))
- `craft\base\Element::__get()` now prioritizes field handles over getter methods. ([#6564](https://github.com/craftcms/cms/issues/6564))
- Data caches stored in `storage/runtime/cache/` now get a cache key prefix based on the application ID.
- Craft now clears the schema cache before running each migration, in addition to after. ([#6552](https://github.com/craftcms/cms/issues/6552))
- Renamed `craft\base\ElementTrait::$elementSiteId` to `$siteSettingsId`. ([verbb/navigation#179](https://github.com/verbb/navigation/issues/179), [verbb/wishlist#56](https://github.com/verbb/wishlist/issues/56))

### Fixed
- Fixed a PHP error that occurred when setting a `relatedTo` param to an array that began with `'and'`. ([#6573](https://github.com/craftcms/cms/issues/6573))
- Fixed a SQL error that could occur when updating to Craft 3.5 if the `migrations` table contained duplicate migration rows. ([#6580](https://github.com/craftcms/cms/issues/6580))
- Fixed a PHP error that could occur during public registration. ([#6499](https://github.com/craftcms/cms/issues/6499))

## 3.5.1 - 2020-08-05

### Fixed
- Fixed an error where it wasn’t possible to create a GraphQL schema that had write-only access to a Single entry. ([#6554](https://github.com/craftcms/cms/issues/6554))
- Fixed a PHP error that could occur with certain versions of PHP. ([#6544](https://github.com/craftcms/cms/issues/6544))
- Fixed an error that could occur when updating to Craft 3.5. ([#6464](https://github.com/craftcms/cms/issues/6464))
- Fixed errors in fixtures that prevented them from being used in tests.

## 3.5.0 - 2020-08-04

> {warning} Read through the [Upgrading to Craft 3.5](https://craftcms.com/knowledge-base/upgrading-to-craft-3-5) guide before updating.

### Added
- It’s now possible to customize the labels and author instructions for all fields (including Title fields), from within field layout designers. ([#806](https://github.com/craftcms/cms/issues/806), [#841](https://github.com/craftcms/cms/issues/841))
- It’s now possible to set Title fields’ positions within field layout designers. ([#3953](https://github.com/craftcms/cms/issues/3953))
- It’s now possible to set field widths to 25%, 50%, 75%, or 100% (including Matrix sub-fields), and fields will be positioned next to each other when there’s room. ([#2644](https://github.com/craftcms/cms/issues/2644), [#6346](https://github.com/craftcms/cms/issues/6346))
- It’s now possible to add headings, tips, warnings, horizontal rules, and custom UI elements based on site templates, to field layouts. ([#1103](https://github.com/craftcms/cms/issues/1103), [#1138](https://github.com/craftcms/cms/issues/1138), [#4738](https://github.com/craftcms/cms/issues/4738))
- It’s now possible to search for fields from within field layout designers. ([#913](https://github.com/craftcms/cms/issues/913))
- Added the “Header Column Heading” element index source setting. ([#3814](https://github.com/craftcms/cms/issues/3814))
- Added the “Formatting Locale” user preference. ([#6363](https://github.com/craftcms/cms/issues/6363))
- Added the “Use shapes to represent statuses” user preference. ([#3293](https://github.com/craftcms/cms/issues/3293))
- Added the “Underline links” user preference. ([#6153](https://github.com/craftcms/cms/issues/6153))
- Added the “Suspend by default” user registration setting. ([#5830](https://github.com/craftcms/cms/issues/5830))
- Added the ability to disable sites on the front end. ([#3005](https://github.com/craftcms/cms/issues/3005))
- Entries within Structure sections and categories now have a “Delete (with descendants)” element action.
- Soft-deleted elements now have a “Delete permanently” element action. ([#4420](https://github.com/craftcms/cms/issues/4420))
- Entry types can now change the Title field’s translation method, similar to how custom fields’ translation methods. ([#2856](https://github.com/craftcms/cms/issues/2856))
- Entry draft forms no longer have a primary action, and the <kbd>Ctrl</kbd>/<kbd>Command</kbd> + <kbd>S</kbd> keyboard shortcut now forces a resave of the draft, rather than publishing it. ([#6199](https://github.com/craftcms/cms/issues/6199))
- Edit Entry pages now support a <kbd>Shift</kbd> + <kbd>Ctrl</kbd>/<kbd>Command</kbd> + <kbd>S</kbd> keyboard shortcut for saving the entry and creating a new one. ([#2851](https://github.com/craftcms/cms/issues/2851))
- Assets now have a “Copy URL” element action. ([#2944](https://github.com/craftcms/cms/issues/2944))
- Entry indexes can now show “Revision Notes” and “Last Edited By” columns. ([#5907](https://github.com/craftcms/cms/issues/5907))
- Sections now have a new Propagation Method option, which gives entries control over which sites they should be saved to. ([#5988](https://github.com/craftcms/cms/issues/5988))
- User groups can now have descriptions. ([#4893](https://github.com/craftcms/cms/issues/4893))
- It’s now possible to set a custom route that handles Set Password requests. ([#5722](https://github.com/craftcms/cms/issues/5722))
- Field labels now reveal their handles when the <kbd>Option</kbd>/<kbd>ALT</kbd> key is pressed. ([#5833](https://github.com/craftcms/cms/issues/5833))
- Added the Project Config utility, which can be used to perform project config actions, and view a dump of the stored project config. ([#4371](https://github.com/craftcms/cms/issues/4371))
- Added “GraphQL queries” and “Template caches” cache tag invalidation options to the Caches (formerly “Clear Caches”) utility. ([#6279](https://github.com/craftcms/cms/issues/6279))
- Added the `allowedGraphqlOrigins` config setting. ([#5933](https://github.com/craftcms/cms/issues/5933))
- Added the `brokenImagePath` config setting. ([#5877](https://github.com/craftcms/cms/issues/5877))
- Added the `cpHeadTags` config setting, making it possible to give the control panel a custom favicon. ([#4003](https://github.com/craftcms/cms/issues/4003))
- Added the `defaultCpLocale` config setting. ([#6363](https://github.com/craftcms/cms/issues/6363))
- Added the `enableBasicHttpAuth` config setting. ([#6421](https://github.com/craftcms/cms/issues/6421))
- Added the `gqlTypePrefix` config setting, making it possible to prefix all GraphQL types created by Craft. ([#5950](https://github.com/craftcms/cms/issues/5950))
- Added the `imageEditorRatios` config setting, making it possible to customize the list of available aspect ratios in the image editor. ([#6201](https://github.com/craftcms/cms/issues/6201))
- Added the `previewIframeResizerOptions` config setting. ([#6388](https://github.com/craftcms/cms/issues/6388))
- Added the `siteToken` config setting.
- Added the `install/check` command. ([#5810](https://github.com/craftcms/cms/issues/5810))
- Added the `invalidate-tags` command. ([#6279](https://github.com/craftcms/cms/issues/6279))
- Added the `plugin/install`, `plugin/uninstall`, `plugin/enable`, and `plugin/disable` commands. ([#5817](https://github.com/craftcms/cms/issues/5817))
- `{% cache %}` tags and GraphQL queries now use a new tag-based cache invalidation strategy. (No more “Deleting stale template caches” background jobs clogging up the queue!) ([#1507](https://github.com/craftcms/cms/issues/1507), [#1689](https://github.com/craftcms/cms/issues/1689))
- Added the `{% html %}` Twig tag, which makes it possible to register arbitrary HTML for inclusion in the `<head>`, beginning of `<body>`, or end of `<body>`. ([#5955](https://github.com/craftcms/cms/issues/5955))
- Added the `|diff` Twig filter.
- Added the `|explodeClass` Twig filter, which converts class names into an array.
- Added the `|explodeStyle` Twig filter, which converts CSS styles into an array of property/value pairs.
- Added the `|namespaceAttributes` Twig filter, which namespaces `id`, `for`, and other attributes, but not `name`.
- Added the `|push` Twig filter, which returns a new array with one or more items appended to it.
- Added the `|unshift` Twig filter, which returns a new array with one or more items prepended to it.
- Added the `|where` Twig filter.
- Added the `raw()` Twig function, which wraps the given string in a `Twig\Markup` object to prevent it from getting HTML-encoded.
- Added support for eager loading elements’ current revisions, via `currentRevision`.
- Added support for eager loading drafts’ and revisions’ creators, via `draftCreator` and `revisionCreator`.
- Added support for the `CRAFT_CP` PHP constant. ([#5122](https://github.com/craftcms/cms/issues/5122))
- Added support for [GraphQL mutations](https://craftcms.com/docs/3.x/graphql.html#mutations). ([#4835](https://github.com/craftcms/cms/issues/4835))
- Added the `drafts`, `draftOf`, `draftId`, `draftCreator`, `revisions`, `revisionOf`, `revisionId` and `revisionCreator` arguments to element queries using GraphQL API. ([#5580](https://github.com/craftcms/cms/issues/5580))
- Added the `isDraft`, `isRevision`, `sourceId`, `sourceUid`, and `isUnsavedDraft` fields to elements when using GraphQL API. ([#5580](https://github.com/craftcms/cms/issues/5580))
- Added the `assetCount`, `categoryCount`, `entryCount`, `tagCount`, and `userCount` queries for fetching the element counts to the GraphQL API. ([#4847](https://github.com/craftcms/cms/issues/4847))
- Added the `locale` argument to the `formatDateTime` GraphQL directive. ([#5593](https://github.com/craftcms/cms/issues/5593))
- Added support for specifying a transform on assets’ `width` and `height` fields via GraphQL.
- Added the `hasPhoto` user query param/GraphQL argument. ([#6083](https://github.com/craftcms/cms/issues/6083))
- Added the `localized` field when querying entries and categories via GraphQL. ([#6045](https://github.com/craftcms/cms/issues/6045))
- Added the `language` field when querying elements via GraphQL.
- Added support for GraphQL query batching. ([#5677](https://github.com/craftcms/cms/issues/5677))
- The GraphiQL IDE now opens as a fullscreen app in a new window.
- Added the “Prettify” and “History” buttons to the GraphiQL IDE.
- Added the Explorer plugin to GraphiQL.
- Added support for external subnav links in the global control panel nav.
- Added the `fieldLayoutDesigner()` and `fieldLayoutDesignerField()` macros to the `_includes/forms.html` control panel template.
- Added the `_includes/forms/fieldLayoutDesigner.html` control panel template.
- Added the `_layouts/components/form-action-menu.twig` control panel template.
- Added the `parseRefs` GraphQL directive. ([#6200](https://github.com/craftcms/cms/issues/6200))
- Added the `prev` and `next` fields for entries, categories and assets when querying elements via GraphQL. ([#5571](https://github.com/craftcms/cms/issues/5571))
- Added the “Replace file” permission. ([#6336](https://github.com/craftcms/cms/issues/6336))
- Web requests now support basic authentication. ([#5303](https://github.com/craftcms/cms/issues/5303))
- Added support for JavaScript events on admin tables. ([#6063](https://github.com/craftcms/cms/issues/6063))
- Added the ability to enable/disable checkboxes on a per row basis in admin tables. ([#6223](https://github.com/craftcms/cms/issues/6223))
- Added `craft\base\ConfigurableComponent`.
- Added `craft\base\ConfigurableComponentInterface`.
- Added `craft\base\Element::defineFieldLayouts()`.
- Added `craft\base\Element::EVENT_DEFINE_KEYWORDS`. ([#6028](https://github.com/craftcms/cms/issues/6028))
- Added `craft\base\Element::EVENT_REGISTER_FIELD_LAYOUTS`.
- Added `craft\base\Element::EVENT_SET_EAGER_LOADED_ELEMENTS`.
- Added `craft\base\Element::searchKeywords()`.
- Added `craft\base\ElementActionInterface::isDownload()`.
- Added `craft\base\ElementInterface::fieldLayouts()`.
- Added `craft\base\ElementInterface::getCacheTags()`.
- Added `craft\base\ElementInterface::getIsTitleTranslatable()`.
- Added `craft\base\ElementInterface::getLanguage()`.
- Added `craft\base\ElementInterface::getLocalized()`.
- Added `craft\base\ElementInterface::getTitleTranslationDescription()`.
- Added `craft\base\ElementInterface::getTitleTranslationKey()`.
- Added `craft\base\ElementInterface::gqlMutationNameByContext()`.
- Added `craft\base\ElementInterface::isAttributeDirty()`.
- Added `craft\base\ElementInterface::isFieldEmpty()`.
- Added `craft\base\ElementInterface::setDirtyAttributes()`.
- Added `craft\base\ElementTrait::$elementSiteId`.
- Added `craft\base\Field::EVENT_DEFINE_INPUT_HTML`. ([#5867](https://github.com/craftcms/cms/issues/5867))
- Added `craft\base\Field::EVENT_DEFINE_KEYWORDS`. ([#6028](https://github.com/craftcms/cms/issues/6028))
- Added `craft\base\Field::inputHtml()`.
- Added `craft\base\Field::searchKeywords()`.
- Added `craft\base\FieldInterface::getContentGqlMutationArgumentType()`.
- Added `craft\base\FieldInterface::getContentGqlQueryArgumentType()`.
- Added `craft\base\FieldLayoutElement`.
- Added `craft\base\FieldLayoutElementInterface`.
- Added `craft\base\Model::EVENT_DEFINE_EXTRA_FIELDS`.
- Added `craft\base\Model::EVENT_DEFINE_FIELDS`.
- Added `craft\base\VolumeInterface::getFieldLayout()`.
- Added `craft\behaviors\BaseRevisionBehavior`.
- Added `craft\config\GeneralConfig::getTestToEmailAddress()`.
- Added `craft\console\actions\InvalidateTagAction`.
- Added `craft\console\controllers\InvalidateTagsController`.
- Added `craft\console\controllers\MailerController::$to`.
- Added `craft\console\controllers\MigrateController::EVENT_REGISTER_MIGRATOR`.
- Added `craft\controllers\AppController::actionBrokenImage()`.
- Added `craft\controllers\BaseEntriesController::enforceSitePermissions()`.
- Added `craft\controllers\FieldsController::actionRenderLayoutElementSelector()`.
- Added `craft\controllers\UtilitiesController::actionInvalidateTags()`.
- Added `craft\controllers\UtilitiesController::actionProjectConfigPerformAction()`.
- Added `craft\db\MigrationManager::TRACK_CONTENT`.
- Added `craft\db\MigrationManager::TRACK_CRAFT`.
- Added `craft\elements\actions\CopyUrl`.
- Added `craft\elements\actions\Delete::$hard`.
- Added `craft\elements\actions\Delete::$withDescendants`.
- Added `craft\elements\Asset::defineFieldLayouts()`.
- Added `craft\elements\Asset::getCacheTags()`.
- Added `craft\elements\Asset::getSrcset()`. ([#5774](https://github.com/craftcms/cms/issues/5774))
- Added `craft\elements\Asset::getVolumeId()`.
- Added `craft\elements\Asset::gqlMutationNameByContext()`.
- Added `craft\elements\Asset::setVolumeId()`.
- Added `craft\elements\Category::defineFieldLayouts()`.
- Added `craft\elements\Category::getCacheTags()`.
- Added `craft\elements\Category::gqlMutationNameByContext()`.
- Added `craft\elements\db\AssetQuery::cacheTags()`.
- Added `craft\elements\db\CategoryQuery::cacheTags()`.
- Added `craft\elements\db\EagerLoadPlan`.
- Added `craft\elements\db\ElementQuery::cacheTags()`.
- Added `craft\elements\db\EntryQuery::cacheTags()`.
- Added `craft\elements\db\MatrixBlockQuery::cacheTags()`.
- Added `craft\elements\db\TagQuery::cacheTags()`.
- Added `craft\elements\db\UserQuery::$hasPhoto`.
- Added `craft\elements\db\UserQuery::hasPhoto()`.
- Added `craft\elements\Entry::defineFieldLayouts()`.
- Added `craft\elements\Entry::getCacheTags()`.
- Added `craft\elements\Entry::gqlMutationNameByContext()`.
- Added `craft\elements\GlobalSet::getConfig()`.
- Added `craft\elements\GlobalSet::gqlMutationNameByContext()`.
- Added `craft\elements\MatrixBlock::getCacheTags()`.
- Added `craft\elements\Tag::getCacheTags()`.
- Added `craft\elements\Tag::gqlMutationNameByContext()`.
- Added `craft\elements\User::getPreferredLocale()`.
- Added `craft\events\DefineAttributeKeywordsEvent`.
- Added `craft\events\DefineFieldHtmlEvent`.
- Added `craft\events\DefineFieldKeywordsEvent`.
- Added `craft\events\DefineFieldLayoutElementsEvent`.
- Added `craft\events\DefineFieldLayoutFieldEvent`.
- Added `craft\events\DefineFieldsEvent`.
- Added `craft\events\EagerLoadElementsEvent`.
- Added `craft\events\MutationPopulateElementEvent`.
- Added `craft\events\RegisterElementFieldLayoutsEvent`.
- Added `craft\events\RegisterGqlEagerLoadableFields`.
- Added `craft\events\RegisterGqlMutationsEvent`.
- Added `craft\events\RegisterGqlSchemaComponentsEvent`.
- Added `craft\events\RegisterMigratorEvent`.
- Added `craft\events\SetEagerLoadedElementsEvent`.
- Added `craft\fieldlayoutelements\BaseField`.
- Added `craft\fieldlayoutelements\BaseUiElement`.
- Added `craft\fieldlayoutelements\CustomField`.
- Added `craft\fieldlayoutelements\EntryTitleField`.
- Added `craft\fieldlayoutelements\Heading`.
- Added `craft\fieldlayoutelements\HorizontalRule`.
- Added `craft\fieldlayoutelements\StandardField`.
- Added `craft\fieldlayoutelements\StandardTextField`.
- Added `craft\fieldlayoutelements\Template`.
- Added `craft\fieldlayoutelements\Tip`.
- Added `craft\fieldlayoutelements\TitleField`.
- Added `craft\fields\BaseOptionsField::getContentGqlMutationArgumentType()`.
- Added `craft\fields\BaseRelationField::getContentGqlMutationArgumentType()`.
- Added `craft\fields\Date::getContentGqlMutationArgumentType()`.
- Added `craft\fields\Lightswitch::getContentGqlMutationArgumentType()`.
- Added `craft\fields\Lightswitch::getContentGqlQueryArgumentType()`.
- Added `craft\fields\Matrix::getContentGqlMutationArgumentType()`.
- Added `craft\fields\Number::getContentGqlMutationArgumentType()`.
- Added `craft\fields\Table::getContentGqlMutationArgumentType()`.
- Added `craft\gql\arguments\mutations\Asset`.
- Added `craft\gql\arguments\mutations\Draft`.
- Added `craft\gql\arguments\mutations\Entry`.
- Added `craft\gql\arguments\mutations\Structure`.
- Added `craft\gql\base\ElementMutationArguments`.
- Added `craft\gql\base\ElementMutationResolver`.
- Added `craft\gql\base\InterfaceType::resolveElementTypeName()`.
- Added `craft\gql\base\MutationArguments`.
- Added `craft\gql\base\MutationResolver`.
- Added `craft\gql\base\SingleGeneratorInterface`.
- Added `craft\gql\base\StructureMutationTrait`.
- Added `craft\gql\ElementQueryConditionBuilder`.
- Added `craft\gql\GqlEntityRegistry::prefixTypeName()`.
- Added `craft\gql\Mutation`.
- Added `craft\gql\mutations\Category`.
- Added `craft\gql\mutations\Entry`.
- Added `craft\gql\mutations\GlobalSet`.
- Added `craft\gql\mutations\Ping`.
- Added `craft\gql\mutations\Tag`.
- Added `craft\gql\resolvers\mutations\Asset`.
- Added `craft\gql\resolvers\mutations\Category`.
- Added `craft\gql\resolvers\mutations\Entry`.
- Added `craft\gql\resolvers\mutations\GlobalSet`.
- Added `craft\gql\resolvers\mutations\Tag`.
- Added `craft\gql\types\input\File`.
- Added `craft\gql\types\input\Matrix`.
- Added `craft\gql\types\Mutation`.
- Added `craft\gql\types\TableRow::prepareRowFieldDefinition()`.
- Added `craft\helpers\App::dbMutexConfig()`.
- Added `craft\helpers\ArrayHelper::isNumeric()`.
- Added `craft\helpers\Assets::parseSrcsetSize()`.
- Added `craft\helpers\Component::iconSvg()`.
- Added `craft\helpers\Console::ensureProjectConfigFileExists()`.
- Added `craft\helpers\Db::batchInsert()`.
- Added `craft\helpers\Db::delete()`.
- Added `craft\helpers\Db::insert()`.
- Added `craft\helpers\Db::replace()`.
- Added `craft\helpers\Db::update()`.
- Added `craft\helpers\Db::upsert()`.
- Added `craft\helpers\ElementHelper::generateSlug()`.
- Added `craft\helpers\ElementHelper::normalizeSlug()`.
- Added `craft\helpers\ElementHelper::translationDescription()`.
- Added `craft\helpers\ElementHelper::translationKey()`.
- Added `craft\helpers\FileHelper::addFilesToZip()`.
- Added `craft\helpers\FileHelper::zip()`.
- Added `craft\helpers\Gql::canMutateAssets()`.
- Added `craft\helpers\Gql::canMutateCategories()`.
- Added `craft\helpers\Gql::canMutateEntries()`.
- Added `craft\helpers\Gql::canMutateGlobalSets()`.
- Added `craft\helpers\Gql::canMutateTags()`.
- Added `craft\helpers\Gql::extractEntityAllowedActions()`.
- Added `craft\helpers\Html::explodeClass()`.
- Added `craft\helpers\Html::explodeStyle()`.
- Added `craft\helpers\Html::id()`.
- Added `craft\helpers\Html::namespaceAttributes()`.
- Added `craft\helpers\Html::namespaceHtml()`.
- Added `craft\helpers\Html::namespaceId()`.
- Added `craft\helpers\Html::namespaceInputName()`.
- Added `craft\helpers\Html::namespaceInputs()`.
- Added `craft\helpers\Html::sanitizeSvg()`.
- Added `craft\helpers\Json::isJsonObject()`.
- Added `craft\helpers\MailerHelper::normalizeEmails()`.
- Added `craft\helpers\MailerHelper::settingsReport()`.
- Added `craft\helpers\ProjectConfig::ensureAllGqlSchemasProcessed()`.
- Added `craft\helpers\ProjectConfig::splitConfigIntoComponents()`.
- Added `craft\helpers\Queue`.
- Added `craft\models\CategoryGroup::getConfig()`.
- Added `craft\models\EntryType::$sortOrder`.
- Added `craft\models\EntryType::getConfig()`.
- Added `craft\models\FieldGroup::getConfig()`.
- Added `craft\models\FieldLayout::createForm()`.
- Added `craft\models\FieldLayout::EVENT_DEFINE_STANDARD_FIELDS`.
- Added `craft\models\FieldLayout::EVENT_DEFINE_UI_ELEMENTS`. ([#6360](https://github.com/craftcms/cms/issues/6360))
- Added `craft\models\FieldLayout::getAvailableCustomFields()`.
- Added `craft\models\FieldLayout::getAvailableStandardFields()`.
- Added `craft\models\FieldLayout::getAvailableUiElements()`.
- Added `craft\models\FieldLayout::getField()`.
- Added `craft\models\FieldLayout::isFieldIncluded()`.
- Added `craft\models\FieldLayoutForm`.
- Added `craft\models\FieldLayoutFormTab`.
- Added `craft\models\FieldLayoutTab::$elements`.
- Added `craft\models\FieldLayoutTab::createFromConfig()`.
- Added `craft\models\FieldLayoutTab::getConfig()`.
- Added `craft\models\FieldLayoutTab::getElementConfigs()`.
- Added `craft\models\FieldLayoutTab::updateConfig()`.
- Added `craft\models\GqlSchema::getConfig()`.
- Added `craft\models\GqlToken::setSchema()`.
- Added `craft\models\MatrixBlockType::getConfig()`.
- Added `craft\models\Section::getConfig()`.
- Added `craft\models\Section::PROPAGATION_METHOD_CUSTOM`.
- Added `craft\models\Site::$enabled`.
- Added `craft\models\Site::getConfig()`.
- Added `craft\models\SiteGroup::getConfig()`.
- Added `craft\models\TagGroup::getConfig()`.
- Added `craft\models\UserGroup::getConfig()`.
- Added `craft\queue\jobs\PruneRevisions`.
- Added `craft\services\AssetTransforms::extendTransform()`. ([#5853](https://github.com/craftcms/cms/issues/5853))
- Added `craft\services\Composer::handleError()`.
- Added `craft\services\Composer::run()`.
- Added `craft\services\ElementIndexes::getFieldLayoutsForSource()`.
- Added `craft\services\ElementIndexes::getSourceSortOptions()`.
- Added `craft\services\ElementIndexes::getSourceTableAttributes()`.
- Added `craft\services\Elements::collectCacheTags()`.
- Added `craft\services\Elements::createEagerLoadingPlans()`.
- Added `craft\services\Elements::createElementQuery()`.
- Added `craft\services\Elements::EVENT_BEFORE_EAGER_LOAD_ELEMENTS`.
- Added `craft\services\Elements::getIsCollectingCacheTags()`.
- Added `craft\services\Elements::invalidateAllCaches()`.
- Added `craft\services\Elements::invalidateCachesForElement()`.
- Added `craft\services\Elements::invalidateCachesForElementType()`.
- Added `craft\services\Elements::startCollectingCacheTags()`.
- Added `craft\services\Elements::stopCollectingCacheTags()`.
- Added `craft\services\Fields::createLayoutElement()`.
- Added `craft\services\Fields::getLayoutsByType()`.
- Added `craft\services\Gql::CONFIG_GQL_KEY`.
- Added `craft\services\Gql::CONFIG_GQL_PUBLIC_TOKEN_KEY`.
- Added `craft\services\Gql::getAllSchemaComponents()`.
- Added `craft\services\Gql::getPublicToken()`.
- Added `craft\services\Gql::handleChangedPublicToken()`.
- Added `craft\services\Images::getSupportsWebP()`. ([#5853](https://github.com/craftcms/cms/issues/5853))
- Added `craft\services\Path::getProjectConfigPath()`.
- Added `craft\services\ProjectConfig::$folderName`. ([#5982](https://github.com/craftcms/cms/issues/5982))
- Added `craft\services\ProjectConfig::FILE_ISSUES_CACHE_KEY`.
- Added `craft\services\ProjectConfig::getHadFileWriteIssues()`.
- Added `craft\services\ProjectConfig::IGNORE_CACHE_KEY`.
- Added `craft\services\ProjectConfig::ignorePendingChanges()`.
- Added `craft\services\Users::CONFIG_USERS_KEY`.
- Added `craft\services\Volumes::createVolumeConfig()`.
- Added `craft\test\mockclasses\elements\MockElementQuery`.
- Added `craft\utilities\ClearCaches::EVENT_REGISTER_TAG_OPTIONS`.
- Added `craft\utilities\ClearCaches::tagOptions()`.
- Added `craft\utilities\ProjectConfig`.
- Added `craft\web\Application::authenticate()`.
- Added `craft\web\AssetBundle\ContentWindowAsset`.
- Added `craft\web\AssetBundle\IframeResizerAsset`.
- Added `craft\web\Controller::setFailFlash()`.
- Added `craft\web\Controller::setSuccessFlash()`.
- Added `craft\web\Request::getAcceptsImage()`.
- Added `craft\web\Request::getFullUri()`.
- Added `craft\web\Request::getIsGraphql()`.
- Added `craft\web\Request::getIsJson()`.
- Added `craft\web\Request::getMimeType()`.
- Added `craft\web\Request::getRawCookies()`.
- Added `craft\web\Request::loadRawCookies()`.
- Added `craft\web\Response::getRawCookies()`.
- Added `craft\web\Response::setNoCacheHeaders()`.
- `craft\web\View::evaluateDynamicContent()` can no longer be called by default. ([#6185](https://github.com/craftcms/cms/pull/6185))
- Added the `_includes/forms/password.html` control panel template.
- Added the `_includes/forms/copytext.html` control panel template.
- Added the `copytext` and `copytextField` macros to the `_includes/forms.html` control panel template.
- Added the `Craft.Listbox` JavaScript class.
- Added the `Craft.SlidePicker` JavaScript class.
- Added the `Craft.removeLocalStorage()`, `getCookie()`, `setCookie()`, and `removeCookie()` JavaScript methods.
- Added the `Craft.submitForm()` JavaScript method.
- Added the `Craft.cp.getSiteId()` and `setSiteId()` JavaScript methods.
- Added the `Craft.ui.createCopyTextInput()`, `createCopyTextField()`, and `createCopyTextPrompt()` JavaScript methods.
- Added the [iFrame Resizer](http://davidjbradshaw.github.io/iframe-resizer/) library.

### Changed
- Craft now stores project config files in a new `config/project/` folder, regardless of whether the (deprecated) `useProjectConfigFile` config setting is enabled, and syncing new project config file changes is now optional.
- The public GraphQL schema’s access settings are now stored in the project config. ([#6078](https://github.com/craftcms/cms/issues/6078))
- Built-in system components now consistently store their settings in the project config with the expected value types. ([#4424](https://github.com/craftcms/cms/issues/4424))
- The account menu in the control panel header now includes identity info. ([#6460](https://github.com/craftcms/cms/issues/6460))
- User registration forms in the control panel now give users the option to send an activation email, even if email verification isn’t required. ([#5836](https://github.com/craftcms/cms/issues/5836))
- Activation emails are now sent automatically on public registration if the `deferPublicRegistrationPassword` config setting is enabled, even if email verification isn’t required. ([#5836](https://github.com/craftcms/cms/issues/5836))
- Craft now remembers the selected site across global sets and element indexes. ([#2779](https://github.com/craftcms/cms/issues/2779))
- The available table columns and sort options within element indexes now only list custom fields that are present in field layouts for the selected element source. ([#4314](https://github.com/craftcms/cms/issues/4314), [#4802](https://github.com/craftcms/cms/issues/4802))
- The default account activation and password reset emails now reference the system name rather than the current site name. ([#6089](https://github.com/craftcms/cms/pull/6089))
- Craft will now regenerate missing transforms on local volumes. ([#5956](https://github.com/craftcms/cms/issues/5956))
- Asset, category, entry, and user edit pages now retain their scroll position when the <kbd>Ctrl</kbd>/<kbd>Command</kbd> + <kbd>S</kbd> keyboard shortcut is used. ([#6513](https://github.com/craftcms/cms/issues/6513))
- Preview frames now maintain their scroll position across refreshes, even for cross-origin preview targets.
- Preview targets that aren’t directly rendered by Craft must now include `lib/iframe-resizer-cw/iframeResizer.contentWindow.js` in order to maintain scroll position across refreshes.
- The preview frame header no longer hides the top 54px of the preview frame when it’s scrolled all the way to the top. ([#5547](https://github.com/craftcms/cms/issues/5547))
- Element editor HUDs now warn before switching to another site, if there are any unsaved content changes. ([#2512](https://github.com/craftcms/cms/issues/2512))
- Improved the styling of password inputs in the control panel.
- Improved the UI for copying user activation URLs, asset reference tags, and GraphQL tokens’ authentication headers.
- Improved the wording of the meta info displayed in entry revision menus. ([#5889](https://github.com/craftcms/cms/issues/5889))
- Plain Text fields now have a “UI Mode” setting.
- Plain Text fields are now sortable in the control panel. ([#5819](https://github.com/craftcms/cms/issues/5819))
- Relational fields now have a “Show the site menu” setting. ([#5864](https://github.com/craftcms/cms/issues/5864))
- Date/Time fields now have “Min Date” and “Max Date” settings. ([#6241](https://github.com/craftcms/cms/issues/6241))
- When creating a new field, the “Use this field’s values as search keywords?” setting is now disabled by default. ([#6390](https://github.com/craftcms/cms/issues/6390))
- Sections’ “Entry URI Format” settings now have placeholder text indicating that the the input should be left blank if entries don’t have URLs. ([#6527](https://github.com/craftcms/cms/issues/6527))
- Quick Post widgets now have a “Site” setting. ([#5253](https://github.com/craftcms/cms/issues/5253))
- Craft now supports running migrations for custom migration tracks. ([#6172](https://github.com/craftcms/cms/issues/6172))
- Extra entry revisions (per the `maxRevisions` config setting) are now pruned via a background job. ([#5902](https://github.com/craftcms/cms/issues/5902))
- Database backups created by the Database Backup utility are now saved as zip files. ([#5822](https://github.com/craftcms/cms/issues/5822))
- It’s now possible to specify aliases when eager loading elements via the `with` param. ([#5793](https://github.com/craftcms/cms/issues/5793))
- It’s now possible to use aliases when eager loading elements via GraphQL. ([#5481](https://github.com/craftcms/cms/issues/5481))
- It’s now possible to eager-load elements’ ancestors and parents. ([#1382](https://github.com/craftcms/cms/issues/1382))
- The `cpTrigger` config setting can now be set to `null`. ([#5122](https://github.com/craftcms/cms/issues/5122))
- The `pathParam` config setting can now be set to `null`. ([#5676](https://github.com/craftcms/cms/issues/5676))
- If the `baseCpUrl` config setting is set, Craft will no longer treat any other base URLs as control panel requests, even if they contain the correct trigger segment. ([#5860](https://github.com/craftcms/cms/issues/5860))
- The `backup` command now has an `--overwrite` flag that can be passed to overwrite existing backup files for non-interactive shells.
- The `backup` command now has a `--zip` flag that can be passed to store the backup as a zip file. ([#6335](https://github.com/craftcms/cms/issues/6335))
- The `mailer/test` command now only supports testing the current email settings.
- The `project-config/sync` command has been renamed to `project-config/apply`.
- `migrate` commands now have a `--track` option, which can be set to `craft`, `content`, or a custom migration track name.
- Reference tags can now provide a fallback value to be used if the reference can’t be resolved. ([#5589](https://github.com/craftcms/cms/issues/5589))
- Front-end asset forms can now set a hashed `assetVariable` param, to customize the name of the variable that the asset should be passed back to the template as, if it contains any validation errors. ([#6240](https://github.com/craftcms/cms/issues/6240))
- Front-end category forms can now set a hashed `categoryVariable` param, to customize the name of the variable that the category should be passed back to the template as, if it contains any validation errors. ([#6240](https://github.com/craftcms/cms/issues/6240))
- Front-end entry forms can now set a hashed `entryVariable` param, to customize the name of the variable that the entry should be passed back to the template as, if it contains any validation errors. ([#6240](https://github.com/craftcms/cms/issues/6240))
- Front-end user forms can now set a hashed `userVariable` param, to customize the name of the variable that the user should be passed back to the template as, if it contains any validation errors. ([#6240](https://github.com/craftcms/cms/issues/6240))
- It’s no longer necessary to append the `|raw` filter after the `|namespace` filter.
- The `|namespace` Twig filter now namespaces ID selectors within `<style>` tags. ([#5921](https://github.com/craftcms/cms/issues/5921))
- The `|namespace` Twig filter now has a `withClasses` argument, which if set to `true` causes `class` attributes and class name CSS selectors within `<style>` tags to be namespaced. ([#5921](https://github.com/craftcms/cms/issues/5921))
- The `{% namespace %}` Twig tag can now have a `withClasses` flag, which causes `class` attributes and class name CSS selectors within `<style>` tags to be namespaced. ([#5921](https://github.com/craftcms/cms/issues/5921))
- Element queries’ `siteId` params can now be set to an array that begins with `'not'` to exclude specific site IDs.
- The `withTransforms` asset query param can now include `srcset`-style sizes (e.g. `100w` or `2x`), following a normal transform definition.
- The `QueryArgument` GraphQL type now also allows boolean values.
- Improved eager loading support when querying for image transforms via GraphQL.
- Users’ photos are now eager-loaded when queried via GraphQL.
- It’s now possible to register template roots without a template prefix. ([#6015](https://github.com/craftcms/cms/issues/6015))
- It’s now possible to register multiple directories per template root. ([#6015](https://github.com/craftcms/cms/issues/6015))
- It’s now possible to pass `type`, `status`, `title`, `slug`, `postDate`, `expiryDate`, and custom field query string params to the new entry URL, to set the default entry values (e.g. `/admin/entries/locations/new?phone=555-0123`).
- Lightswitch inputs can now have labels, like checkboxes.
- Clicking on a Lightswitch field’s label will now set focus to the lightswitch.
- Improved the focus styling for relational fields. ([#6002](https://github.com/craftcms/cms/issues/6002))
- Matrix blocks’ action menus now include “Move up” and “Move down” options. ([#1035](https://github.com/craftcms/cms/issues/1035))
- Improved support for eager loading elements across multiple sites at once.
- All built-in success/fail flash messages are now customizable by passing a hashed `successMessage`/`failMessage` param with the request. ([#6192](https://github.com/craftcms/cms/issues/6192))
- “Resaving elements” jobs no longer ignore the `offset`, `limit`, and `orderBy` params specified by the criteria.
- Craft now uses `yii\mutex\MysqlMutex` or `yii\mutex\PgsqlMutex` for mutex locking by default.
- Database backups are now named in the format `system-name--YYYY-MM-DD-HHMMSS--vX.Y.Z.sql`. ([#6231](https://github.com/craftcms/cms/issues/6231))
- The `app/migrate` action no longer applies project config file changes by default, unless `?applyProjectConfigChanges=1` is passed.
- The `graphql/api` and `live-preview/preview` actions no longer add CORS headers that were already set on the response. ([#6355](https://github.com/craftcms/cms/issues/6355))
- `craft\base\ConfigurableComponent::getSettings()` now converts `DateTime` attributes returned from `datetimeAttributes()` into ISO-8601 strings.
- `craft\base\Element::getRoute()` now returns the route defined by `craft\events\SetElementRouteEvent::$route` even if it’s null, as long as `SetElementRouteEvent::$handled` is set to `true`.
- `craft\base\ElementInterface::sortOptions()` now allows the returned `orderBy` key to be set to an array of column names.
- `craft\base\SavableComponent::isSelectable()` has been moved into the base component class, `craft\base\Component`.
- `craft\base\SavableComponentInterface::isSelectable()` has been moved into the base component interface, `craft\base\ComponentInterface`.
- `craft\base\SortableFieldInterface::getSortOption()` now allows the returned `orderBy` key to be set to an array of column names.
- `craft\behaviors\SessionBehavior::setNotice()` and `setError()` now store flash messages using `cp-notice` and `cp-error` keys when called from control panel requests. ([#5704](https://github.com/craftcms/cms/issues/5704))
- `craft\db\ActiveRecord` now unsets any empty primary key values when saving new records, to avoid a SQL error on PostgreSQL. ([#5814](https://github.com/craftcms/cms/pull/5814))
- `craft\elements\Asset::getImg()` now has a `$sizes` argument. ([#5774](https://github.com/craftcms/cms/issues/5774))
- `craft\elements\Asset::getUrl()` now supports including a `transform` key in the `$transform` argument array, which specifies a base transform. ([#5853](https://github.com/craftcms/cms/issues/5853))
- `craft\elements\db\ElementQuery::$enabledForSite` is now set to `false` by default, leaving it up to elements’ status conditions to factor in the site-specific element statuses. ([#6273](https://github.com/craftcms/cms/issues/6273))
- `craft\helpers\Component::createComponent()` now creates component objects via `Craft::createObject()`. ([#6097](https://github.com/craftcms/cms/issues/6097))
- `craft\helpers\ElementHelper::supportedSitesForElement()` now has a `$withUnpropagatedSites` argument.
- `craft\helpers\StringHelper::randomString()` no longer includes capital letters or numbers by default.
- `craft\i18n\Formatter::asTimestamp()` now has a `$withPreposition` argument.
- `craft\services\ElementIndexes::getAvailableTableAttributes()` no longer has an `$includeFields` argument.
- `craft\services\Fields::getFieldByHandle()` now has an optional `$context` argument.
- `craft\services\Gql::setCachedResult()` now has a `$dependency` argument.
- `craft\services\Gql` now fires a `registerGqlMutations` event that allows for plugins to register their own GraphQL mutations.
- `craft\services\ProjectConfig::areChangesPending()` now has a `$force` argument.
- `craft\services\Sites::getAllSiteIds()`, `getSiteByUid()`, `getAllSites()`, `getSitesByGroupId()`, `getSiteById()`, and `getSiteByHandle()` now have `$withDisabled` arguments.
- `craft\services\TemplateCaches::startTemplateCache()` no longer has a `$key` argument.
- `craft\web\Controller::requireAcceptsJson()` no longer throws an exception for preflight requests.
- Improved `data`/`aria` tag normalization via `craft\helpers\Html::parseTagAttributes()` and `normalizeTagAttributes()`.
- Control panel form input macros and templates that accept a `class` variable can now pass it as an array of class names.
- Radio groups in the control panel can now toggle other UI elements, like select inputs.
- Control panel templates can now set a `formActions` variable, which registers alternative Save menu actions, optionally with associated keyboard shortcuts.
- Control panel templates that support the <kbd>Ctrl</kbd>/<kbd>Command</kbd> + <kbd>S</kbd> keyboard shortcut can now have the browser retain its scroll position on the next page load by setting `retainScrollPosOnSaveShortcut = true`, or including `retainScroll: true` in a `formActions` object. ([#6513](https://github.com/craftcms/cms/issues/6513))
- The `_layouts/base` template now supports a `bodyAttributes` variable.
- Control panel settings pages registered via `craft\web\twig\variables\Cp::EVENT_REGISTER_CP_SETTINGS` can now specify their icon path with an `iconMask` key, which will have it filled in with the same color as Craft’s built-in settings icons.
- The `Craft.cp.submitPrimaryForm()` method now accepts an `options` argument for customizing the form submit.
- New installs now set the primary site’s base URL to a `PRIMARY_SITE_URL` environment variable, rather than `DEFAULT_SITE_URL`.
- Updated Yii to 2.0.36.
- Updated Composer to 1.10.10. ([#5925](https://github.com/craftcms/cms/pull/5925))
- Updated PrismJS to 1.20.0.
- Updated voku/stringy to ^6.2.2. ([#5989](https://github.com/craftcms/cms/issues/5989))

### Deprecated
- Deprecated the `project-config/sync` command. `project-config/apply` should be used instead.
- Deprecated the `useCompressedJs` config setting.
- Deprecated the `useProjectConfigFile` config setting.
- Deprecated the `install/plugin` command. `plugin/install` should be used instead.
- Deprecated the `|filterByValue` Twig filter. `|where` should be used instead.
- Deprecated the `|ucwords` Twig filter. `|title` should be used instead.
- Deprecated the `class` argument of the `svg()` Twig function. The `|attr` filter should be used instead.
- Deprecated the `--type` option on `migrate` commands. `--track` or `--plugin` should be used instead.
- Deprecated `craft\db\Table::TEMPLATECACHEELEMENTS`.
- Deprecated `craft\db\Table::TEMPLATECACHEQUERIES`.
- Deprecated `craft\db\Table::TEMPLATECACHES`.
- Deprecated `craft\elements\actions\DeepDuplicate`.
- Deprecated `craft\elements\db\ElementQuery::$enabledForSite`.
- Deprecated `craft\elements\db\ElementQuery::enabledForSite()`.
- Deprecated `craft\events\RegisterGqlPermissionsEvent`. `craft\events\RegisterGqlSchemaComponentsEvent` should be used instead.
- Deprecated `craft\gql\base\Resolver::extractEagerLoadCondition()`. `ElementQueryConditionBuilder` should be used instead.
- Deprecated `craft\helpers\App::mutexConfig()`.
- Deprecated `craft\helpers\ElementHelper::createSlug()`. `normalizeSlug()` should be used instead.
- Deprecated `craft\helpers\Stringy`.
- Deprecated `craft\queue\jobs\DeleteStaleTemplateCaches`.
- Deprecated `craft\services\ElementIndexes::getAvailableTableFields()`. `getSourceTableAttributes()` should be used instead.
- Deprecated `craft\services\Fields::assembleLayout()`.
- Deprecated `craft\services\Gql::getAllPermissions()`. `craft\services\Gql::getAllSchemaComponents()` should be used instead.
- Deprecated `craft\services\ProjectConfig::CONFIG_ALL_KEY`.
- Deprecated `craft\services\ProjectConfig::CONFIG_KEY`.
- Deprecated `craft\services\TemplateCaches::deleteAllCaches()`. `craft\services\Elements::invalidateAllCaches()` should be used instead.
- Deprecated `craft\services\TemplateCaches::deleteCacheById()`.
- Deprecated `craft\services\TemplateCaches::deleteCachesByElement()`. `craft\services\Elements::invalidateCachesForElement()` should be used instead.
- Deprecated `craft\services\TemplateCaches::deleteCachesByElementId()`. `craft\services\Elements::invalidateCachesForElement()` should be used instead.
- Deprecated `craft\services\TemplateCaches::deleteCachesByElementQuery()`. `craft\services\Elements::invalidateCachesForElementType()` should be used instead.
- Deprecated `craft\services\TemplateCaches::deleteCachesByElementType()`. `craft\services\Elements::invalidateCachesForElementType()` should be used instead.
- Deprecated `craft\services\TemplateCaches::deleteCachesByKey()`.
- Deprecated `craft\services\TemplateCaches::deleteExpiredCaches()`.
- Deprecated `craft\services\TemplateCaches::deleteExpiredCachesIfOverdue()`.
- Deprecated `craft\services\TemplateCaches::EVENT_AFTER_DELETE_CACHES`.
- Deprecated `craft\services\TemplateCaches::EVENT_BEFORE_DELETE_CACHES`.
- Deprecated `craft\services\TemplateCaches::handleResponse()`.
- Deprecated `craft\services\TemplateCaches::includeElementInTemplateCaches()`.
- Deprecated `craft\services\TemplateCaches::includeElementQueryInTemplateCaches()`.
- Deprecated `craft\web\AssetBundle::dotJs()`.
- Deprecated `craft\web\AssetBundle::useCompressedJs()`.
- Deprecated `craft\web\User::destroyDebugPreferencesInSession()`.
- Deprecated `craft\web\User::saveDebugPreferencesToSession()`.
- Deprecated `craft\web\View::formatInputId()`. `craft\helpers\Html::namespaceHtml()` should be used instead.

### Removed
- Removed the “Template caches” option from the Clear Caches tool and `clear-caches` command.
- Removed the [Interactive Shell Extension for Yii 2](https://github.com/yiisoft/yii2-shell), as it’s now a dev dependency of the `craftcms/craft` project instead. ([#5783](https://github.com/craftcms/cms/issues/5783))
- Removed support for the `import` directive in project config files.
- Removed the `cacheElementQueries` config setting.
- Removed the `entries/_fields.html` control panel template.
- Removed the `entries/_titlefield.html` control panel template.
- Removed `craft\controllers\UtilitiesController::actionDbBackupPerformAction()`.
- Removed `craft\db\MigrationManager::TYPE_APP`.
- Removed `craft\db\MigrationManager::TYPE_CONTENT`.
- Removed `craft\db\MigrationManager::TYPE_PLUGIN`.
- Removed `craft\models\EntryType::$titleLabel`.
- Removed `craft\models\Info::$configMap`.
- Removed `craft\records\Migration`.
- Removed `craft\records\Plugin::getMigrations()`.

### Fixed
- Fixed a bug where the `mailer/test` command wasn’t factoring in custom `mailer` configurations in its settings report. ([#5763](https://github.com/craftcms/cms/issues/5763))
- Fixed a bug where some characters were getting double-encoded in Assets fields’ “Default Upload Location”/“Upload Location” setting. ([#5885](https://github.com/craftcms/cms/issues/5885))
- Fixed a bug where the `svg()` Twig function wasn’t namespacing ID and class name CSS selectors that didn’t have any matching `id`/`class` attribute values. ([#5922](https://github.com/craftcms/cms/issues/5922))
- Fixed a bug where `users/set-password` and `users/verify-email` requests weren’t responding with JSON when requested, if an invalid verification code was passed. ([#5210](https://github.com/craftcms/cms/issues/5210))
- Fixed a bug where it wasn’t possible to filter elements using a Lightswitch field via GraphQL. ([#5930](https://github.com/craftcms/cms/issues/5930))
- Fixed an error that could occur when saving template caches. ([#2674](https://github.com/craftcms/cms/issues/2674))
- When previewing an image asset on a non-public volume, the image is no longer published to the `cpresources` folder. ([#6093](https://github.com/craftcms/cms/issues/6093)
- Fixed a bug where Entry Edit pages would start showing a tab bar after switching entry types, even if the new entry type only had one content tab.
- Fixed a SQL error that could occur when applying project config changes due to unique constraints. ([#5946](https://github.com/craftcms/cms/issues/5946))
- Fixed a bug where element actions weren’t always getting configured properly if an element type defined multiple actions of the same type.
- Fixed a browser console warning about `axios.min.map` not loading. ([#6506](https://github.com/craftcms/cms/issues/6506))
- Fixed a SQL error that could occur when updating to Craft 3 from Craft 2.6.2984 or later, if there were multiple routes with the same URI pattern.
- Fixed a bug where Craft was exiting with a 200 status code if the `license.key` file didn’t contain a valid license key, and wasn’t writable. ([#6475](https://github.com/craftcms/cms/issues/6475))
- Fixed a PHP error that would occur when calling `craft\web\User::guestRequired()` if a user was logged in. ([#6497](https://github.com/craftcms/cms/issues/6497))
- Fixed an error that occurred if a user photo was deleted and replaced in the same request. ([#6491](https://github.com/craftcms/cms/issues/6491))
- Fixed a bug where `craft\web\Request::getFullPath()` wasn’t including any URI segments defined by the site’s base URL. ([#6546](https://github.com/craftcms/cms/issues/6546))

### Security
- The `_includes/forms/checkbox.html`, `checkboxGroup.html`, and `checkboxSelect.html` control panel templates now HTML-encode checkbox labels by default, preventing possible XSS vulnerabilities. If HTML code was desired, it must be passed through the new `raw()` function first.
- `craft\web\View::evaluateDynamicContent()` can no longer be called by default. ([#6185](https://github.com/craftcms/cms/pull/6185))

## 3.4.30 - 2020-07-28

### Changed
- Improved support for nesting Matrix fields within other fields.

### Fixed
- Fixed a bug where assets uploaded by front-end entry forms weren’t getting saved with the `uploaderId` attribute. ([#6456](https://github.com/craftcms/cms/issues/6456))
- Fixed a bug where Matrix blocks weren’t always propagating to newly-enabled sites right away.

## 3.4.29.1 - 2020-07-22

### Fixed
- Fixed a bug where the `entries/save-entry` action wasn’t working for updating existing entries on front-end forms. ([#6430](https://github.com/craftcms/cms/issues/6430))

## 3.4.29 - 2020-07-21

### Added
- Added `craft\errors\ElementException`.
- Added `craft\errors\UnsupportedSiteException`.
- Added `craft\services\Path::getTestsPath()`.

### Changed
- `craft\services\Elements` methods now throw `craft\errors\UnsupportedSiteException` errors when attempting to perform an element operation for an unsupported site.

### Fixed
- Fixed a bug where entry data could get corrupted when a newly-created draft was autosaved. ([#6344](https://github.com/craftcms/cms/issues/6344))
- Fixed a PHP error that would occur when using the `craft fixture` console command. ([#6331](https://github.com/craftcms/cms/issues/6331))
- Fixed a bug where requesting an asset transform via GraphQL API would ignore the `transformGifs` config setting. ([#6407](https://github.com/craftcms/cms/issues/6407))
- Fixed a bug where “Applying new propagation method to Matrix blocks” jobs could fail if a Matrix block existed for a site that its owner didn’t support.

## 3.4.28.1 - 2020-07-16

### Fixed
- Fixed a PHP error that occurred when attempting to create a volume folder that already exists.

## 3.4.28 - 2020-07-16

### Added
- Added the `inlineOnly` argument to the `markdown` GraphQL directive, which can be used to specify that only inline element markdown should be processed. ([#6353](https://github.com/craftcms/cms/pull/6353))
- Added `craft\services\AssetIndexer::deleteStaleIndexingData()`.

### Changed
- Craft no longer throws an exception when attempting to create a volume folder that already exists. ([#6394](https://github.com/craftcms/cms/issues/6394))
- Improved error handling when asset transform generation fails. ([#6357](https://github.com/craftcms/cms/issues/6357))

### Fixed
- Fixed compatibility with MySQL 8.0.21. ([#6379](https://github.com/craftcms/cms/issues/6379))
- Fixed an error that would occur when backing up a MySQL 5 database using `mysqldump` v8. ([#6368](https://github.com/craftcms/cms/issues/6368))
- Fixed a bug where rebuilding the project config without an existing `project.yaml` file could result in data loss. ([#6350](https://github.com/craftcms/cms/issues/6350))
- Fixed a bug where eager loading relations across multiple sites wasn’t working. ([#6366](https://github.com/craftcms/cms/issues/6366))
- Fixed a bug where it was not always possible to use the `relatedToAll` argument with GraphQL queries. ([#6343](https://github.com/craftcms/cms/issues/6343))
- Fixed a bug where orphan rows could be left in the `elements` table after deleting an asset folder. ([#6326](https://github.com/craftcms/cms/issues/6326))
- Fixed a bug where the asset indexer would wasn’t skipping files with disallowed file extensions.
- Fixed a bug where the asset indexer wasn’t handling missing volume folders properly.
- Fixed a bug where the asset indexer wasn’t cleaning up after itself.
- Fixed a bug where the Asset Indexes utility could display a “Delete them” button even if there were no files or folders to delete.
- Fixed a bug where the “Drafts” status option wasn’t showing up on the Entries index page, if unsaved entry drafts only existed in a non-primary site. ([#6370](https://github.com/craftcms/cms/issues/6370))
- Fixed a bug where Live Preview wouldn’t open after it had been previously closed, if the active target was configured with `refresh: false`. ([#6356](https://github.com/craftcms/cms/issues/6356))
- Fixed a bug where it wasn’t possible to change a disabled plugin’s license key. ([#4525](https://github.com/craftcms/cms/issues/4525))
- Fixed a bug where all Title fields within Quick Post widgets had the same input ID.
- Fixed a bug where `craft\helpers\FileHelper::getMimeType()` could return the wrong MIME type for SVG files. ([#6351](https://github.com/craftcms/cms/issues/6351))
- Fixed a bug where the `setup/db-creds` command was ignoring the `port` option. ([#6339](https://github.com/craftcms/cms/issues/6339))
- Fixed a bug where it wasn’t possible to install a plugin via the `install/plugin` command when the `allowAdminChanges` config setting was disabled. ([#6329](https://github.com/craftcms/cms/issues/6329))
- Fixed a bug where site-specific tests were not able to properly use `craft\test\fixtures\elements\AssetFixture`. ([#6309](https://github.com/craftcms/cms/issues/6309))
- Fixed a PHP error that could occur when using `craft\test\TestMailer` in some scenarios. ([#6259](https://github.com/craftcms/cms/issues/6259))

## 3.4.27 - 2020-07-03

### Changed
- Improved the performance of structured element index views.

### Fixed
- Fixed a bug where Structure section entries would get repositioned after a revision was reverted. ([#6313](https://github.com/craftcms/cms/issues/6313))
- Fixed an unexpected PHP error that could occur if `craft\helpers\FileHelper::writeToFile()` was unable to acquire a lock. ([#6315](https://github.com/craftcms/cms/issues/6315))
- Fixed a bug where eager loading from GraphQL could break if using named fragments inside matrix fields. ([#6294](https://github.com/craftcms/cms/issues/6294))
- Fixed a bug where associative array values within the project config could get duplicated. ([#6317](https://github.com/craftcms/cms/issues/6317))

## 3.4.26 - 2020-07-01

### Added
- Added the `utils/repair/project-config` command, which repairs double-packed associative arrays in the project config. ([#5533](https://github.com/craftcms/cms/issues/5533))

### Changed
- The `graphql/api` action now checks for the access token in all `Authorization` headers, as well as all comma-separated values in each individual `Authorization` header.
- The `users/set-password` and `users/save-user` actions now include a `csrfTokenValue` key in their JSON responses for Ajax requests, if the user was logged in during the request. ([#6283](https://github.com/craftcms/cms/issues/6283))
- Improved performance when handling asset uploads that conflict with an existing file. ([#6253](https://github.com/craftcms/cms/issues/6253))
- `craft\elements\User::getCpEditUrl()` no longer returns `myaccount` for the currently logged-in user when the method is called from the front end. ([#6275](https://github.com/craftcms/cms/issues/6275))
- `craft\elements\Asset::getUrl()` now has a `$generateNow` argument. ([#2103](https://github.com/craftcms/cms/issues/2103))

### Fixed
- Fixed a JavaScript error that occurred when clicking the “Export…” button, on a view that had no bulk actions. ([#6183](https://github.com/craftcms/cms/issues/6183))
- Fixed a bug where custom field values could be autosaved incorrectly. ([#6258](https://github.com/craftcms/cms/issues/6258))
- Fixed a PHP error that could occur when saving a GraphQL schema, if there were any validation errors.
- Fixed a bug where Craft’s `TestMailer` class was not available for tests under some cicrumstances. ([#6263](https://github.com/craftcms/cms/pull/6263))
- Fixed a bug where clicking the info icons on the Clear Caches utility would toggle their checkbox’s state.
- Fixed a bug where Matrix blocks could be duplicated after a new site was added, when they should have been propagated from a preexisting site instead. ([#6244](https://github.com/craftcms/cms/issues/6244))
- Fixed a bug where it wasn’t possible to revoke all permissions from a user. ([#6292](https://github.com/craftcms/cms/issues/6292))
- Fixed a bug where Craft wasn’t saving new search indexes after a new site was added to a section. ([#6296](https://github.com/craftcms/cms/issues/6296))
- Fixed a bug where it was possible for associative arrays in the project config to get double-packed, resulting in nested `__assoc__` keys. ([#5533](https://github.com/craftcms/cms/issues/5533))
- Fixed a bug where `index-assets` commands would error out if a file was moved/deleted within the volume after the index process had started. ([#6291](https://github.com/craftcms/cms/issues/6291))

## 3.4.25 - 2020-06-23

### Added
- Added the `setup/app-id` command. ([#6249](https://github.com/craftcms/cms/issues/6249))
- Added `craft\db\PrimaryReplicaTrait`, which adds `primary`/`replica` properties and methods to `craft\db\Connection`, as alternatives to `master`/`slave`. ([yiisoft/yii2#18102](https://github.com/yiisoft/yii2/pull/18102))

### Changed
- Element query `title` params are now case-insensitive.
- `craft\helpers\Db::escapeParam()` now escapes operators.
- The `templatecacheelements` table now has a primary key on new installs. ([#6246](https://github.com/craftcms/cms/issues/6246))

### Fixed
- Fixed a bug where new user groups weren’t getting set on user accounts in time for activation email templates to reference them. ([#6225](https://github.com/craftcms/cms/issues/6225))
- Fixed an error that occurred when adding multiple tags that began with the word “not”.
- Fixed a bug where it was possible to create two tags with the same title, but different casing. ([#6229](https://github.com/craftcms/cms/issues/6229))
- Fixed a bug where the `migrate/all` command would create a `migrations/` folder for no good reason. ([#6220](https://github.com/craftcms/cms/issues/6220))
- Fixed an error that could occur during installation, if an old database schema data was cached.
- Fixed a bug where transform aspect ratios could be ignored. ([#6084](https://github.com/craftcms/cms/issues/6084))
- Fixed a bug where no sections or category groups were considered “editable”, and no volumes were considered “viewable” for console requests. ([#6237](https://github.com/craftcms/cms/issues/6237))
- Fixed an error that could occur when syncing the project config, if a Single entry didn’t validate due to a duplicate URI. ([#4369](https://github.com/craftcms/cms/issues/4369))
- Fixed a bug where a “Couldn’t change Craft CMS edition” notice would be displayed after successfully switching the Craft edition.
- Fixed a bug where Structure section entries would get repositioned after their draft was published. ([#6250](https://github.com/craftcms/cms/issues/6250))

## 3.4.24 - 2020-06-16

### Added
- Added the `utils/repair/section-structure` and `utils/repair/category-group-structure` commands, which can be used to repair structure data, or apply a new Max Levels setting to existing elements.
- Added `craft\console\controllers\utils\RepairController`.
- Added `craft\controllers\DashboardController::actionCacheFeedData()`.
- Added `craft\fields\BaseOptionsField::options()`.

### Changed
- `graphql/api` preflight requests now include `X-Craft-Token` in the `Access-Control-Allow-Headers` response header. ([#6207](https://github.com/craftcms/cms/issues/6207))
- `craft\services\Elements::duplicateElements()` no longer attempts to insert duplicated elements into the source element’s structure, if the duplicated element doesn’t have a `structureId`. ([#6205](https://github.com/craftcms/cms/issues/6205))

### Deprecated
- Deprecated support for passing a `userRegisteredNotice` param to `users/save-user` actions. A hashed `successMessage` param should be passed instead. ([#6192](https://github.com/craftcms/cms/issues/6192))
- Deprecated `craft\controllers\DashboardController::actionGetFeedItems()`.
- Deprecated `craft\fields\BaseOptionsField::optionLabel()`.
- Deprecated `craft\services\Feeds`.

### Fixed
- Fixed a bug where new entries that were saved with a disabled parent entry wouldn’t get added to the structure, resulting in a 404 error when accessing their edit page. ([#6204](https://github.com/craftcms/cms/issues/6204))
- Fixed a bug where the system could become unresponsive while loading feed data, if the feed’s server was unresponsive.
- Fixed a styling issue with the query dropdown menu in the GraphiQL client. ([#6215](https://github.com/craftcms/cms/issues/6215))
- Fixed a bug where “Deselect All” buttons in user permission lists could enable group-defined permission. ([#6211](https://github.com/craftcms/cms/issues/6211))
- Fixed an error that occurred when replacing an asset that conflicted with an existing file that was missing from the index. ([#6216](https://github.com/craftcms/cms/issues/6216))

### Security
- Fixed potential XSS vulnerabilities.

## 3.4.23 - 2020-06-09

### Added
- Added `Craft.DraftEditor::pause()` and `resume()`, which should be called on the `window.draftEditor` instance (if it exists) before and after making DOM changes that don’t happen immediately (e.g. after an animation has completed). ([#6154](https://github.com/craftcms/cms/issues/6154))

### Changed
- Improved the styling of Live Preview.
- Local volumes now respect the `defaultFileMode` and `defaultDirMod` config settings. ([#4251](https://github.com/craftcms/cms/pull/4251))
- Craft no longer logs unnecessary warnings when loading remote images’ thumbnails. ([#6166](https://github.com/craftcms/cms/pull/6166))
- Matrix fields no longer create default blocks if the field has any validation errors. ([#6173](https://github.com/craftcms/cms/issues/6173))
- The `setup` command and web-based installer now set `DB_DRIVER`, `DB_SERVER`, `DB_PORT`, and `DB_DATABASE` environment variables, if a `DB_DSN` environment variable isn’t already defined. ([#6159](https://github.com/craftcms/cms/issues/6159))

### Fixed
- Fixed a race condition that could result in lost Matrix content when a new Matrix block was added from Live Preview, under very specific conditions. ([#6154](https://github.com/craftcms/cms/issues/6154))
- Fixed a bug where the built-in GraphQL client would not work on some environments.
- Fixed a bug where newly-added entries and entry drafts wouldn’t remember their new parent entry selection when published. ([#6168](https://github.com/craftcms/cms/issues/6168))
- Fixed a bug where switching the site within an element selection modal would affect which site is shown by default on element index pages. ([#6174](https://github.com/craftcms/cms/issues/6174))
- Fixed a bug where `setup` and `clear-caches` commands weren’t respecting the `--color` option. ([#6178](https://github.com/craftcms/cms/issues/6178))
- Fixed a bug where an exception message would be shown instead of the web-based installer on Craft Nitro.
- Fixed an error that occurred when uploading an asset that conflicted with an existing file that was missing from the index. ([#6193](https://github.com/craftcms/cms/issues/6193))

### Security
- Fixed a server path disclosure bug in the control panel.

## 3.4.22.1 - 2020-05-30

### Added
- Added `craft\image\SvgAllowedAttributes`.

### Changed
- SVG sanitization now allows the `filterUnits` attribute.

### Fixed
- Fixed an error that could occur when rendering field type settings, if the field’s `getSettingsHtml()` method was expecting to be called from a Twig template.

## 3.4.22 - 2020-05-29

### Added
- Added `craft\controllers\FieldsController::actionRenderSettings()`.
- Added `craft\web\assets\fieldsettings\FieldSettingsAsset`.

### Changed
- Field settings are now lazy-loaded when the Field Type selection changes, improving the up-front load time of Edit Field pages. ([#5792](https://github.com/craftcms/cms/issues/5792))
- The URL of the conflicting asset is now returned when uploading a file via the `assets/upload` action. ([#6158](https://github.com/craftcms/cms/issues/6158))
- Craft no longer minifies JavaScript and CSS by default. ([#5792](https://github.com/craftcms/cms/issues/5792))

### Deprecated
- Deprecated `craft\web\assets\positionselect\PositionSelectAsset`.

### Fixed
- Fixed a PHP error that could occur when editing a non-image asset. ([#6162](https://github.com/craftcms/cms/issues/6162))
- Fixed a bug where asset thumbnails could never load from Live Preview.

## 3.4.21 - 2020-05-28

### Added
- Table fields and other editable tables now support pasting in tabular data. ([#1207](https://github.com/craftcms/cms/issues/1207))
- Added the “Allow self relations” advanced setting to relational fields. ([#6113](https://github.com/craftcms/cms/issues/6113))
- Added `craft\helpers\Assets::scaledDimensions()`.
- Added `craft\services\Structures::MODE_AUTO`.
- Added `craft\services\Structures::MODE_INSERT`.
- Added `craft\services\Structures::MODE_UPDATE`.

### Changed
- Thumbnails now use the same aspect ratio as the source image. ([#5518](https://github.com/craftcms/cms/issues/5518), [#5515](https://github.com/craftcms/cms/issues/5515))
- Thumbnails now get a checkered background to reveal image transparency. ([#6151](https://github.com/craftcms/cms/issues/6151))
- Thumbnails in the control panel now only load once they are in view, or close to it. ([#6104](https://github.com/craftcms/cms/issues/6104))
- Modal backdrops no longer blur the page content. ([#5651](https://github.com/craftcms/cms/issues/5651))
- Date + time inputs now have a close button when they have a value. ([#6124](https://github.com/craftcms/cms/issues/6124))
- The suggested filename is now returned when uploading a file via the `assets/upload` action. ([#6099](https://github.com/craftcms/cms/issues/6099))
- Table fields now support setting cell values by column handle, rather than just by column ID. ([#6119](https://github.com/craftcms/cms/issues/6119))
- `craft\services\Structures::append()` now allows an integer to be passed to its `$parentElement` argument.
- `craft\services\Structures::moveAfter()` now allows an integer to be passed to its `$prevElement` argument.
- `craft\services\Structures::moveBefore()` now allows an integer to be passed to its `$nextElement` argument.
- `craft\services\Structures::prepend()` now allows an integer to be passed to its `$parentElement` argument.
- `craft\config\DbConfig::$url`, `$driver`, `$server`, `$port`, `$unixSocket`, and `$database` are no longer deprecated. ([#6159](https://github.com/craftcms/cms/issues/6159))

### Deprecated
- Deprecated `craft\db\Connection::getVersion()`. `yii\base\Schema::getServerVersion()` should be used instead.
- Deprecated `craft\events\GlobalSetContentEvent`.

### Fixed
- Fixed a bug where non-sortable fields could be listed as element index sort options, and sortable fields could be listed twice, for element types that didn’t override the `defineSortOptions()` method.
- Fixed a bug where asset custom field values could go unsaved. ([#6086](https://github.com/craftcms/cms/issues/6086))
- Fixed a bug where the `upscaleImages` config setting wasn’t applying properly. ([#6084](https://github.com/craftcms/cms/issues/6084))
- Fixed a bug where image thumbnails in the control panel could stop loading if three thumbnails failed to load properly.
- Fixed a bug where clicking on the color preview within Color fields wasn’t opening the browser’s color picker in Safari. ([#6107](https://github.com/craftcms/cms/issues/6107))
- Fixed a bug where the “Publish changes” button label was not getting translated after clicking “Save as a draft” on an Edit Entry page. ([#6112](https://github.com/craftcms/cms/issues/6112))
- Fixed a couple errors that could occur when running console commands via Cron. ([#6102](https://github.com/craftcms/cms/issues/6102))
- Fixed a bug in test fixtures where primary keys were not being detected for relational fields. ([#6103](https://github.com/craftcms/cms/pull/6103))
- Fixed a bug where duplicated Structure entries wouldn’t retain the original entries’ structure when a new propagation method was being applied to the section. ([#6115](https://github.com/craftcms/cms/issues/6115))
- Fixed a bug where assets would cause n+1 queries even when eager-loaded. ([#6140](https://github.com/craftcms/cms/issues/6140))
- Fixed a validation error that could occur when saving an element with a Dropdown field, if the value of the Dropdown field’s first option had changed. ([#6148](https://github.com/craftcms/cms/issues/6148))
- Fixed a bug where Craft was serving 503 errors instead of 403 when the system was online and an action was requested that didn’t allow anonymous access. ([#6149](https://github.com/craftcms/cms/pull/6149))
- Fixed a bug where Craft was not correctly encoding rounded float values for storage in project config. ([#6121](https://github.com/craftcms/cms/issues/6121))
- Fixed a bug where progress bars in a pending state appeared to be fully complete. ([#6156](https://github.com/craftcms/cms/issues/6156))

## 3.4.20 - 2020-05-18

### Changed
- The `users/login` action no longer adds a random delay to the request for successful login attempts. ([#6090](https://github.com/craftcms/cms/pull/6090))
- `craft\web\View::renderObjectTemplate()` now supports wrapping function calls in single curly brace delimiters (e.g. `{clone(variable)}`).
- Element fixtures now support the `field:handle` syntax when generating element queries. ([#5929](https://github.com/craftcms/cms/pull/5929))
- “First draft” is now translatable. ([#6096](https://github.com/craftcms/cms/pull/6096))

### Fixed
- Fixed a bug where custom field names weren’t getting translated in element index sort menus. ([#6073](https://github.com/craftcms/cms/issues/6073))
- Fixed a bug where the Plugin Store could incorrectly report license key statuses. ([#6079](https://github.com/craftcms/cms/issues/6079))
- Fixed an error that could occur when creating a new entry, if the section’s Entry URI Format contained `{sourceId}`. ([#6080](https://github.com/craftcms/cms/issues/6080))
- Fixed a bug where some UI elements were sized incorrectly while being dragged.
- Fixed a bug where custom aliases were not automatically registered for tests. ([#5932](https://github.com/craftcms/cms/issues/5932))

## 3.4.19.1 - 2020-05-13

### Changed
- Entries no longer apply their dynamic titles if the result of the Title Format is an empty string. ([#6051](https://github.com/craftcms/cms/issues/6051))

### Fixed
- Fixed a bug where the site selector wasn’t working when adding related elements to a relational field.
- Fixed an error that could occur when adding related elements to a relational field.

## 3.4.19 - 2020-05-12

### Added
- Added `craft\fields\BaseRelationField::inputSiteId()`.
- Added `craft\helpers\App::isNitro()`.

### Changed
- The web-based installer now defaults the database server to `127.0.0.1` instead of `localhost`.
- The web-based installer and `setup` command now skip asking for the database server name/IP, username, and password, if they are able to detect that Craft is running within Nitro.
- `craft\web\View::renderObjectTemplate()` now injects `{% verbatim %}` tags around inline code and code blocks, preventing their contents from being parsed by Twig.
- Updated jQuery to 3.5.1. ([#6039](https://github.com/craftcms/cms/issues/6039))

### Fixed
- Fixed a 403 error that occurred when a user double-clicked on an asset immediately after selecting it in an Assets field, if they didn’t have access to the primary site. ([#5949](https://github.com/craftcms/cms/issues/5949))
- Fixed a bug where `resave/*` commands’ output didn’t take the limit into account. ([#6036](https://github.com/craftcms/cms/issues/6036))
- Fixed an error that could occur when processing project config changes that included deleted user groups. ([#6011](https://github.com/craftcms/cms/issues/6011))
- Fixed a bug where Date/Time fields weren’t taking their “Show date”/“Show time” settings into account when displaying their values in element indexes. ([#6038](https://github.com/craftcms/cms/issues/6038))
- Fixed a PHP error that occurred when requesting the GraphQL API with a token that didn’t have a schema assigned to it. ([#6043](https://github.com/craftcms/cms/issues/6043))
- Fixed a bug where Single sections’ entry type handles weren’t getting updated if both the section name and handle changed at the same time. ([#6044](https://github.com/craftcms/cms/issues/6044))
- Fixed a bug where updating a transform would not bust the generated transform caches on volumes with the `expires` setting set.
- Fixed a bug where it wasn’t possible to create new Dashboard widgets that had settings.
- Fixed a bug where relational fields weren’t always showing related elements in the selected site on element indexes. ([#6052](https://github.com/craftcms/cms/issues/6052))
- Fixed various UI bugs related to breaking changes in jQuery 3.5. ([#6049](https://github.com/craftcms/cms/issues/6049), [#6053](https://github.com/craftcms/cms/issues/6053))
- Fixed a bug where disabled multi-site entries would become enabled if they became single-site entries per a change to their section’s Propagation Method setting. ([#6054](https://github.com/craftcms/cms/issues/6054))
- Fixed a bug where it wasn’t possible to double-click on Single entries to edit them. ([#6058](https://github.com/craftcms/cms/issues/6058))
- Fixed a bug where querying for disabled elements wouldn’t include elements that were disabled for the current site.

### Security
- Fixed a bug where database connection details were getting cached. ([#6047](https://github.com/craftcms/cms/issues/6047))

## 3.4.18 - 2020-05-05

### Added
- Added the “Delete asset” option to the Save menu on Edit Asset pages. ([#6020](https://github.com/craftcms/cms/issues/6020))
- Added `craft\helpers\App::env()`. ([#5893](https://github.com/craftcms/cms/pull/5893))

### Changed
- Template autosuggest fields no longer suggest files within `node_modules/` folders. ([#4122](https://github.com/craftcms/cms/pull/4122))
- Matrix fields now ensure that they have at least one block type on validation. ([#5996](https://github.com/craftcms/cms/issues/5996))
- Number fields’ Default Value, Min Value, and Max Value settings now support localized number formats. ([#6006](https://github.com/craftcms/cms/issues/6006))
- Element select inputs’ `selectElements` events now contain references to the newly created element, rather than the one in the element selector modal.
- Users are now redirected back to the Assets index page after saving an asset from its edit page.
- Updated Yii to 2.0.35.
- Updated jQuery to 3.5.0.

### Fixed
- Fixed a bug where relational fields wouldn’t eager load some relations if the field was set to manage relations on a per-site basis, and the source elements were from a variety of sites.
- Fixed a bug where relational fields wouldn’t eager load cross-site relations even if a target site had been selected in the field settings. ([#5995](https://github.com/craftcms/cms/issues/5995))
- Fixed a bug where relational fields weren’t showing cross-site relations in element indexes.
- Fixed a bug where Assets fields weren’t showing custom asset sources. ([#5983](https://github.com/craftcms/cms/issues/5983))
- Fixed a bug where Craft wasn’t clearing the database schema cache after migrations were run.
- Fixed a bug where Structure entry drafts were including the current entry in the Parent selection options.
- Fixed a bug where users’ emails could be overridden by a previously-entered, unverified email, if an admin overwrote their email after it was set. ([#6001](https://github.com/craftcms/cms/issues/6001))
- Fixed a bug where Number fields weren’t ensuring that their Default Value setting was a number. ([#6006](https://github.com/craftcms/cms/issues/6006))
- Fixed a bug where checkboxes’ state persisted after an admin table row was deleted. ([#6018](https://github.com/craftcms/cms/issues/6018))
- Fixed a bug where the `autoLoginAfterAccountActivation` and `activateAccountSuccessPath` config settings weren’t being respected after users verified their email. ([#5980](https://github.com/craftcms/cms/issues/5980))
- Fixed a bug where the “Preview file” asset action wasn’t available if any other elements were being displayed in the table row (e.g. the file’s uploader or any relations). ([#6012](https://github.com/craftcms/cms/issues/6012))
- Fixed a bug where `update` commands could time out when running migrations or reverting Composer changes. ([#6021](https://github.com/craftcms/cms/pull/6021))
- Fixed a bug where source/owner elements could be selectable in relational fields. ([#6016](https://github.com/craftcms/cms/issues/6016))
- Fixed a bug where relational fields weren’t ignoring disabled and soft-deleted elements when `:empty:` or `:notempty:` were passed to their element query params. ([#6026](https://github.com/craftcms/cms/issues/6026))
- Fixed a bug where Matrix fields weren’t ignoring disabled blocks when `:empty:` or `:notempty:` were passed to their element query params. ([#6026](https://github.com/craftcms/cms/issues/6026))

## 3.4.17.1 - 2020-04-25

### Fixed
- Fixed a JavaScript error that occurred when attempting to save an asset from an element editor HUD. ([#5970](https://github.com/craftcms/cms/issues/5970))

## 3.4.17 - 2020-04-24

### Added
- The control panel is now translated for Swiss German. ([#5957](https://github.com/craftcms/cms/issues/5957))

### Changed
- Craft now fully logs migration exceptions.

### Fixed
- Fix a bug where Project Config would not rebuild GraphQL schemas correctly. ([#5961](https://github.com/craftcms/cms/issues/5961))
- Fixed an error that would occur when uploading an asset, if its `getUrl()` method was called before it was fully saved.
- Fixed a bug where the `relatedTo` element query param wasn’t filtering out relations that belonged to disabled Matrix blocks, if the relations were being fetched by the target element. ([#5951](https://github.com/craftcms/cms/issues/5951))
- Fixed a bug where `craft\base\Element::getDescendants()` would return all descendants if they had been eager-loaded, even if the `$dist` argument was set.
- Fixed a bug where element editor HUDs could forget to submit content changes if a validation error occurred. ([#5966](https://github.com/craftcms/cms/issues/5966))

## 3.4.16 - 2020-04-20

### Added
- Added `craft\events\ElementCriteriaEvent`.
- Added `craft\fields\BaseRelationField::EVENT_DEFINE_SELECTION_CRITERIA`. ([#4299](https://github.com/craftcms/cms/issues/4299))
- Added `craft\helpers\FileHelper::unlink()`, ensuring that it always returns `false` rather than throwing unexpected exceptions.

### Changed
- Improved Plugin Store performance.
- Asset indexes now show the “Link” column by default. ([#5910](https://github.com/craftcms/cms/pull/5910))
- Element editors no longer close automatically when the <kbd>Esc</kbd> key is pressed or the shade is clicked on.
- Element editors now support <kbd>Ctrl</kbd>/<kbd>Command</kbd> + <kbd>S</kbd> save shortcuts.
- Static element views now show custom fields’ instructions. ([#5928](https://github.com/craftcms/cms/issues/5928))
- When upgrading to Craft 3, sites now maintain the same UIDs as the Craft 2 locales they replace. ([#5914](https://github.com/craftcms/cms/issues/5914))
- Craft now sets the `access-control-allow-origin` header to `*` rather than the incoming request’s origin, for `graphql/api` and `live-preview/preview` requests. ([#4830](https://github.com/craftcms/cms/issues/4830))
- Updated Garnish to 0.1.36.

### Fixed
- Fixed a bug where users weren’t getting activated after verifying their email address, if a password was already set on their account. ([#5911](https://github.com/craftcms/cms/issues/5911))
- Fixed an error that could occur when syncing a `project.yaml` file that restored a soft-deleted global set. ([#5915](https://github.com/craftcms/cms/issues/5915))
- Fixed a bug where the `app/get-plugin-license-info` action was not parsing license key environment variables.
- Fixed a bug where PHP would get itself into an infinite loop when minifying CSS with an unclosed block. ([#5912](https://github.com/craftcms/cms/issues/5912))
- Fixed a bug where <kbd>Ctrl</kbd>/<kbd>Command</kbd> + <kbd>S</kbd> save shortcuts would apply even if a modal or HUD was currently visible, potentially resulting in lost content changes. ([#5916](https://github.com/craftcms/cms/issues/5916))
- Fixed an error that occurred when a user without permission to publish live entries attempted to create a new entry within an Entries field. ([#5917](https://github.com/craftcms/cms/issues/5917))
- Fixed a bug where `craft\services\Assets::getFolderTreeByFolderId()` would ignore children folders. ([#5939](https://github.com/craftcms/cms/issues/5939))
- Fixed a bug where it wasn’t clear when a GraphQL token didn’t have a selected schema, if its previous schema had been deleted. ([#5942](https://github.com/craftcms/cms/issues/5942))
- Fixed a bug where the Plugin Store was not showing checkout errors.

## 3.4.15 - 2020-04-09

### Added
- Categories now have a `url` field when queried via GraphQL.

### Changed
- Entry revision menus now list drafts sorted by date updated in descending order, and show the drafts’ update timestamps. ([#5889](https://github.com/craftcms/cms/issues/5889))

### Fixed
- Fixed a bug where `craft\i18n\Formatter::asTimestamp()` and the `|timestamp` filter weren’t returning weekday names for dates within the past 3-7 days.
- Fixed a bug where `craft\base\Element::getCurrentRevision()` would return `null` when called on a draft or revision.
- Fixed a bug where entry revision menus could list revisions out of order.

## 3.4.14 - 2020-04-06

### Added
- Added the `setup/db-cache-table` command.
- Added `craft\cache\DbCache`, which should be used instead of `yii\caching\DbCache` if storing data caches in the database. ([#5884](https://github.com/craftcms/cms/issues/5884))
- Added `craft\db\Table::CACHE`.
- Added `craft\helpers\Db::parseBooleanParam()`.

### Changed
- Craft now disables read/write splitting before applying new `project.yaml` changes. ([#5802](https://github.com/craftcms/cms/issues/5802))

### Fixed
- Fixed a PHP error that occurred when running the `project-config/rebuild` command, if no `project.yaml` file existed yet. ([#5888](https://github.com/craftcms/cms/pull/5888))
- Fixed a bug where passing `'not 1'` or `:empty:` to a Lightswitch field’s element query param would have the opposite effect that was intended. ([#5896](https://github.com/craftcms/cms/issues/5896))

## 3.4.13 - 2020-04-02

### Added
- Added `craft\models\GqlToken::getIsValid()`.

### Changed
- Improved the 400 response messages returned by the `graphql/api` controller action, if the bearer token was missing or invalid.
- Ajax requests sent with `Craft.sendActionRequest()` now have an `X-Requested-With: XMLHttpRequest` header. ([#5868](https://github.com/craftcms/cms/issues/5868))
- `craft\helpers\Db::parseParam()` no longer assumes that `null` values within boolean columns should equate to `false`.

### Fixed
- Fixed a bug where Lightswitch element query params were filtering out entries that hadn’t been saved since the Lightswitch field was added, if the field’s default value was enabled. ([#5866](https://github.com/craftcms/cms/issues/5866))
- Fixed an error that could occur if the `graphql/api` controller action wasn’t able to determine which GraphQL schema to use.
- Fixed an error that could occur when transforming images to exactly the same size. ([#5772](https://github.com/craftcms/cms/issues/5772))
- Fixed an error that occurred when adding “Updating search indexes” jobs to the queue, if the queue didn’t support custom push priorities. ([#5876](https://github.com/craftcms/cms/issues/5876))

## 3.4.12 - 2020-03-31

### Added
- Added the `utils/ascii-filenames` command, which converts all non-ASCII asset filenames to ASCII.
- Added `craft\services\Deprecator::storeLogs()`.

### Changed
- “Updating search indexes” jobs now get a lower priority than other jobs.
- `craft\base\ApplicationTrait::getIsConnectionValid()` now logs exceptions thrown by `craft\db\Connection::open()`.
- `craft\base\ApplicationTrait::getIsInstalled()` now logs exceptions thrown by `getInfo()`.
- The `$siteId` argument of `craft\services\Elements::getElementById()` now accepts the same value types as element query `siteId` params. ([#5861](https://github.com/craftcms/cms/pull/5861))
- It’s no longer necessary to manually apply `craft\behaviors\SessionBehavior` to custom-defined `session` components, if using `craft\helpers\App::sessionConfig()` as a starting point.

### Fixed
- Fixed a bug where the `relatedTo` element query param wasn’t filtering out relations that belonged to disabled Matrix blocks. ([#5849](https://github.com/craftcms/cms/issues/5849))
- Fixed a bug where Craft wasn’t ensuring that a `project.yaml` file exists before rebuilding the project config.
- Fixed a bug where it was possible to create multiple tags with the same title. ([#5865](https://github.com/craftcms/cms/issues/5865))
- Fixed a PHP error that occurred if any deprecated config settings were set.
- Fixed a bug where the debug toolbar wasn’t showing deprecation warnings if `craft\services\Deprecator::$logTarget` was set to `'logs'`.

## 3.4.11 - 2020-03-26

### Changed
- Updated Yii to 2.0.34.

### Fixed
- Fixed an error that could occur during garbage collection if there were any unsaved drafts due to be purged, whose entry type had been deleted. ([#5820](https://github.com/craftcms/cms/issues/5820))
- Fixed a bug where `craft\helpers\Console::outputWarning()` was mangling its output if the input text contained a line break.
- Fixed a bug where activation emails were getting sent after user registration regardless of the “Send an activation email now?” setting, if the logged-in user didn’t have permission to administrate users.
- Fixed a bug where removing two elements from a relation field in rapid succession could trigger an element editor HUD. ([#5831](https://github.com/craftcms/cms/issues/5831))
- Fixed a bug where setting a field’s translation method to “Translate for each site group” wouldn’t work if the field type was changed at the same time. ([#5832](https://github.com/craftcms/cms/issues/5832))
- Fixed a SQL error that could occur when installing Craft via the `craft setup` command, if using PostgreSQL. ([#5757](https://github.com/craftcms/cms/issues/5757))
- Fixed a bug where content wasn’t getting transferred correctly when deleting a user from the Users index page. ([#5838](https://github.com/craftcms/cms/issues/5838))

## 3.4.10.1 - 2020-03-18

### Fixed
- Fixed an error that could occur when saving an asset. ([#5801](https://github.com/craftcms/cms/issues/5801))
- Fixed a bug where field types’ `afterSave()` methods weren’t getting called if no top-level field settings had changed. ([#5803](https://github.com/craftcms/cms/issues/5803))

## 3.4.10 - 2020-03-17

### Added
- Added `craft\base\Elements::markAsDirty()`.
- Added `craft\services\Search::$useFullText`. ([#5696](https://github.com/craftcms/cms/issues/5696))

### Changed
- Category groups’ category URI format settings are now shown when running Craft in headless mode. ([#5786](https://github.com/craftcms/cms/issues/5786))
- Reduced the likelihood of a race condition that can result in a PHP error, if a request comes in between the time a field is saved with a new field handle, and the `info.fieldVersion` value is updated in the database. ([#5742](https://github.com/craftcms/cms/issues/5742))
- `craft\base\ApplicationTrait::getIsInstalled()` now has a `$refresh` argument.
- `craft\base\ApplicationTrait::saveInfo()` now has an `$attributeNames` argument.
- The `$siteElement` argument of `craft\services\Elements::propagateElement()` can now be set to `false` to indicate that the element is known to not exist for the target site yet.
- XML element exports now call all generic nodes `<item>`, instead of being named after the element type that is getting exported.
- Updated Garnish to 0.1.34.

### Fixed
- Fixed a bug where a SQL deadlock could occur if two elements’ relational field values were being saved simultaneously. ([#5745](https://github.com/craftcms/cms/pull/5745))
- Fixed a bug where the Plugin Store was not showing validation errors during the payment process. ([#5728](https://github.com/craftcms/cms/issues/5728))
- Fixed an error that could occur when processing project config changes that included newly created sites. ([#5790](https://github.com/craftcms/cms/issues/5790))
- Fixed a bug where table cells with the `thin` class were wrapping. ([#5746](https://github.com/craftcms/cms/pull/5746))
- Fixed a bug where Craft could think it was already installed after running the `setup` command, if it had been installed at the beginning of the request.
- Fixed an error where applying changes to Matrix fields from the `project.yaml` file could result in the file being re-saved.
- Fixed a bug where GraphQL cache was not invalidated when structured elements were rearranged. ([#5761](https://github.com/craftcms/cms/issues/5761))
- Fixed a bug where lightswitch inputs would be unresponsive if they had been configured with `disabled` set to an empty, non-boolean value.
- Fixed a bug where Edit Entry pages would often create a draft when clicking the “Preview” button even if nothing had changed, if there was a Redactor field or other field that was doing its own value normalization on page load.
- Fixed a bug where Redactor fields weren’t getting autofocused when a new Matrix block was added. ([#5773](https://github.com/craftcms/cms/issues/5773))
- Fixed a “Division by zero” error that occurred if an image didn’t have a width or height.
- Fixed a bug where Matrix and relational fields weren’t getting propagated correctly for global sets, assets, categories, and tags, when a new site was added. ([#5775](https://github.com/craftcms/cms/issues/5775))
- Fixed a bug where the `request` component could be loaded recursively in the event that a fatal error occurred during its initialization. ([#5788](https://github.com/craftcms/cms/issues/5788), [#5791](https://github.com/craftcms/cms/issues/5791))
- Fixed a bug where it was possible to delete an autocreated Matrix block if the Min Blocks and Max Blocks settings were both set to the same value, and there was only one block type. ([#5781](https://github.com/craftcms/cms/issues/5781))
- Fixed a bug where elements weren’t styled correctly while dragging.

## 3.4.9 - 2020-02-28

### Fixed
- Fixed a bug where relational fields weren’t validating that their Limit setting was set to an integer. ([#5709](https://github.com/craftcms/cms/issues/5709))
- Fixed a bug where structure data was getting joined into entry queries even if the `section` param was set to a non-Structure section. ([#5707](https://github.com/craftcms/cms/issues/5707))
- Fixed a JavaScript error that occurred when attempting to set the cropping constraint using the image editor. ([#5718](https://github.com/craftcms/cms/issues/5718))
- Fixed a SQL error that occurred when running the `utils/prune-revisions` command when using PostgreSQL. ([#5712](https://github.com/craftcms/cms/issues/5712))
- Fixed a bug where root-level classes weren’t properly namespaced in `CustomFieldBehavior.php` docblocks. ([#5716](https://github.com/craftcms/cms/issues/5716))
- Fixed an error that could occur while installing Craft with an existing `project.yaml` file. ([#5697](https://github.com/craftcms/cms/issues/5697))
- Fixed an error that could occur if a deprecation warning was logged with a message longer than 255 characters. ([#5738](https://github.com/craftcms/cms/issues/5738))

## 3.4.8 - 2020-02-21

### Added
- Added the `withTransforms` argument to asset GraphQL queries, which can be used to specify image transforms that should be eager-loaded.
- Added `craft\controllers\AssetsController::asBrokenImage()`. ([#5702](https://github.com/craftcms/cms/issues/5702))
- Added `craft\controllers\AssetsController::requirePeerVolumePermissionByAsset()`. ([#5702](https://github.com/craftcms/cms/issues/5702))
- Added `craft\controllers\AssetsController::requireVolumePermission()`. ([#5702](https://github.com/craftcms/cms/issues/5702))
- Added `craft\controllers\AssetsController::requireVolumePermissionByAsset()`. ([#5702](https://github.com/craftcms/cms/issues/5702))
- Added `craft\controllers\AssetsController::requireVolumePermissionByFolder()`. ([#5702](https://github.com/craftcms/cms/issues/5702))
- Added `craft\queue\jobs\ApplyNewPropagationMethod`.

### Changed
- When a section’s Propagation Method setting changes, the section’s entries are now duplicated into any sites where their content would have otherwise been deleted.
- Craft now sends `X-Robots-Tag: none` headers back for all tokenized requests. ([#5698](https://github.com/craftcms/cms/issues/5698))

### Deprecated
- Deprecated `craft\queue\jobs\ApplyMatrixPropagationMethod`.

### Fixed
- Fixed a bug where Craft could get itself in an unrecoverable state if a custom field’s handle *and* type were changed at the same time, but the new field type’s content column was incompatible with the existing field data.
- Fixed a JavaScript error that occurred when displaying some charts in the control panel.

## 3.4.7.1 - 2020-02-20

### Fixed
- Fixed an error that could occur on the Dashboard if there was a Quick Post widget that contained a Matrix field which contained an Assets field.

## 3.4.7 - 2020-02-20

### Added
- Plugins can now modify GraphQL query variables and the operation name using the `craft\services\Gql::EVENT_BEFORE_EXECUTE_GQL_QUERY` event.

### Changed
- Improved the look of Matrix fields. ([#5652](https://github.com/craftcms/cms/issues/5652))

### Fixed
- Fixed an error that could occur in some cases when updating Craft from a previous 3.4.x version.
- Fixed an error where the `dateModified` key would be missing from the project config when installing from scratch.
- Fixed a bug where it wasn’t possible to use GraphQL variables in sub-queries. ([#5645](https://github.com/craftcms/cms/issues/5645))
- Fixed a bug where scalar database queries weren’t reverting the query’s `select`, `orderBy`, `limit`, and `offset` params back to their original values if an exception was thrown. ([#5690](https://github.com/craftcms/cms/issues/5690))
- Fixed a bug where element titles within table views weren’t wrapping. ([#5681](https://github.com/craftcms/cms/issues/5681))
- Fixed a bug where element queries could return duplicate results on single-site installs that had a soft-deleted site. ([#5678](https://github.com/craftcms/cms/issues/5678))
- Fixed an error that could occur during garbage collection if any unsaved entry drafts were missing their row in the `entries` table. ([#5684](https://github.com/craftcms/cms/issues/5684))
- Fixed JavaScript errors that occurred in Safari 9 and 10. ([#5671](https://github.com/craftcms/cms/issues/5671))
- Fixed a bug where some fields’ default values weren’t getting saved when creating new entries. ([#5455](https://github.com/craftcms/cms/issues/5455))

## 3.4.6.1 - 2020-02-18

### Fixed
- Fixed an error that could occur when updating Craft on a server that had already applied the same update before.

## 3.4.6 - 2020-02-18

### Added
- Added `craft\controllers\ElementIndexesController::actionCountElements()`.
- Added `craft\gql\arguments\OptionField`.
- Added `craft\gql\resolvers\OptionField`.
- Added `craft\web\View::getInitialDeltaValue()`.
- Added `craft\web\View::setInitialDeltaValue()`.
- Added the boolean `label` argument to the Checkbox, Dropdown, and Multi-select GraphQL API fields which can be used to specify the label(s) of selected option(s) should be returned instead. ([#5514](https://github.com/craftcms/cms/issues/5514))
- Added the `nextSiblingOf`, `prevSiblingOf`, `positionedAfter`, and `positionedBefore` arguments to Entry and Category GraphQL queries. ([#5627](https://github.com/craftcms/cms/issues/5627))
- Added the `Craft.sendActionRequest()` JavaScript method, which is a Promise-based, cancelable alternative to `Craft.postActionRequest()`.

### Changed
- Improved the performance of element indexes.
- Element indexes now cancel current Ajax requests before sending new ones. ([#5655](https://github.com/craftcms/cms/issues/5655))
- Improved the performance of element queries on single-site installs.
- Improved the performance of loading the stored project config data. ([#5630](https://github.com/craftcms/cms/issues/5630))
- Relational fields’ element selection modals now default to the source element’s site. ([#5643](https://github.com/craftcms/cms/issues/5643))
- The Edit Entry page now has a “Create” button rather than “Save”, if the entry has never been fully saved. ([#5661](https://github.com/craftcms/cms/issues/5661))
- Assets, categories, entries, and users can now be sorted by their IDs in the control panel.
- Element URIs are now longer required to be unique for disabled elements.
- Duplicated elements are now automatically saved as disabled, if a unique URI cannot be generated for them. ([#5510](https://github.com/craftcms/cms/issues/5510))
- It’s now possible to query for elements by their Checkboxes/Multi-select field values using a simplified query param syntax. ([#5639](https://github.com/craftcms/cms/issues/5639))
- Environment variable autosuggestions in the control panel are now based on `$_SERVER` rather than `$_ENV`.
- The `_includes/forms/text.html` template now supports an `inputAttributes` variable.
- `craft\base\ApplicationTrait::getIsMultiSite()` now has a `$withTrashed` argument.

### Deprecated
- Deprecated `craft\controllers\ElementIndexesController::$paginated`.
- Deprecated the `Craft.postActionRequest()` JavaScript method.

### Fixed
- Fixed a bug where content would not be loaded correctly for some parts of queries when using GraphQL API in some instances. ([#5548](https://github.com/craftcms/cms/issues/5548))
- Fixed a bug where the built-in GraphQL client would not work on some environments.
- Fixed a bug where text cells weren’t wrapping in static editable tables. ([#5611](https://github.com/craftcms/cms/issues/5611))
- Fixed a bug where header cells weren’t wrapping in editable tables. ([#5656](https://github.com/craftcms/cms/issues/5656))
- Fixed a bug where search keywords weren’t being extracted from HTML field values properly. ([#5631](https://github.com/craftcms/cms/issues/5631))
- Fixed an error that could occur after updating to Craft 3.4. ([#5633](https://github.com/craftcms/cms/issues/5633))
- Fixed a bug where Dropdown field values weren’t getting saved if the first option was selected. ([#5632](https://github.com/craftcms/cms/issues/5632))
- Fixed a bug where sections’ preview targets weren’t getting saved in the user-defined order. ([#5634](https://github.com/craftcms/cms/issues/5634))
- Fixed a bug where querying for Matrix blocks on a newly-created element’s Matrix field value would yield no results. ([#5618](https://github.com/craftcms/cms/issues/5618))
- Fixed a bug where changing the focal point on an Asset would not invalidate its cached transforms. ([#3685](https://github.com/craftcms/cms/issues/3685))
- Fixed a migration error that could occur when updating from prior to Craft 3.2.6.
- Fixed a bug where element labels could wrap multiple lines in the control panel. ([#5646](https://github.com/craftcms/cms/issues/5646))
- Fixed a bug where meta field labels weren’t aligned with their values. ([#5647](https://github.com/craftcms/cms/issues/5647))
- Fixed a bug where saving an asset from an Edit Asset page would save the content for the primary site, regardless of which site was selected. ([#5659](https://github.com/craftcms/cms/issues/5659))
- Fixed a validation error that occurred when duplicating an entry, if the URI format was based on a custom field value. ([#4759](https://github.com/craftcms/cms/issues/4759))
- Fixed a deprecation warning when accessing the `children` field using GraphQL in some cases. ([#5642](https://github.com/craftcms/cms/issues/5642))
- Fixed a bug where element search indexes weren’t getting updated for propagated saves. ([#5654](https://github.com/craftcms/cms/issues/5654))

## 3.4.5 - 2020-02-07

### Added
- Added `craft\models\GqlToken::getIsExpired()`.

### Changed
- `craft\services\Gql::getPublicSchema()` now returns `null` if the public schema doesn’t exist yet and `allowAdminChanges` is disabled.
- Tightened up the horizontal padding on text inputs. ([#5608](https://github.com/craftcms/cms/issues/5608))
- Improved the look of Matrix blocks.
- Improved the look of editable tables. ([#5615](https://github.com/craftcms/cms/issues/5615))
- URL and Email fields now trim leading/trailing whitespace from their values before validating. ([#5614](https://github.com/craftcms/cms/issues/5614))
- Table fields now trim leading/trailing whitespace from textual cell values before validating.
- Improved GraphQL API performance. ([#5607](https://github.com/craftcms/cms/issues/5607))
- Updated Garnish to 0.1.33.

### Deprecated
- Deprecated `craft\gql\base\Arguments::buildContentArguments()`.

### Fixed
- Fixed an error that occurred when working with GraphQL on an environment with `allowAdminChanges` disabled, if the public schema didn’t exist yet. ([#5588](https://github.com/craftcms/cms/issues/5588))
- Fixed a bug where static Matrix blocks weren’t getting any top padding. ([#5609](https://github.com/craftcms/cms/issues/5609))
- Fixed a bug where static text cells within editable tables were getting cut off. ([#5611](https://github.com/craftcms/cms/issues/5611))
- Fixed an error that occurred when saving an element with an Assets field set to restrict files to a single folder, if any of the selected assets’ files didn’t exist.
- Fixed an error that occurred when attempting to export elements. ([#5617](https://github.com/craftcms/cms/issues/5617))
- Fixed a bug where HTTP exceptions were getting lost if triggered from a template via an `{% exit %}` tag.

## 3.4.4.1 - 2020-02-06

### Changed
- Plugins can now modify the params sent with element index Ajax requests by hooking into the new `registerViewParams` event triggered by `Craft.BaseElementIndex`.

### Fixed
- Fixed an error that occurred when searching for elements from element indexes. ([#5599](https://github.com/craftcms/cms/issues/5599))

## 3.4.4 - 2020-02-05

### Added
- Added the ability to limit multiple selections in admin tables.
- Added an event to admin tables when selections are changed.
- Added an event to admin tables to retrieve currently visible data.
- Added `craft\controllers\ElementIndexesController::actionExport()`.
- Added the `Craft.downloadFromUrl()` JavaScript method.

### Deprecated
- Deprecated `craft\controllers\ElementIndexesController::actionCreateExportToken()`.
- Deprecated `craft\controllers\ExportController`.

### Fixed
- Fixed a bug where data tables weren’t getting horizontal scrollbars in Firefox. ([#5574](https://github.com/craftcms/cms/issues/5574))
- Fixed a bug where HTML was being escaped twice in some admin tables. ([#5532](https://github.com/craftcms/cms/issues/5532))
- Fixed a 404 error that would occur when attempting to preview a PDF file in a volume that didn’t have a base URL. ([#5581](https://github.com/craftcms/cms/issues/5581))
- Fixed a bug where the Asset Indexes utility could leave the progress bar visible after it was done.
- Fixed a bug where the `_count` field would sometimes not work correctly when using GraphQL. ([#4847](https://github.com/craftcms/cms/issues/4847))
- Fixed a bug where assets that had been drag-uploaded to an Assets field would be hyperlinked. ([#5584](https://github.com/craftcms/cms/issues/5584))
- Fixed a bug where `CustomFieldBehavior.php` was getting created with restricted permissions. ([#5570](https://github.com/craftcms/cms/issues/5570))
- Fixed a bug where element exporting would redirect the browser window if the export request didn’t immediately return the export data. ([#5558](https://github.com/craftcms/cms/issues/5558))
- Fixed a “Division by zero” error that occurred if an image transform didn’t specify a width or a height. ([#5590](https://github.com/craftcms/cms/issues/5590))
- Fixed a bug where elements weren’t always retaining their positions in element indexes between pages.

## 3.4.3 - 2020-02-03

### Added
- It’s now possible to preview video files. ([#5565](https://github.com/craftcms/cms/pull/5565))
- Added the `--no-backup` option to the `migrate/all` command.

### Changed
- Craft now logs full exception reports when an exception is thrown from a queue job.

### Fixed
- Fixed a bug where the `update` command was backing up the database twice.
- Fixed a bug where the “Duplicate” element action was available for users who didn’t have permission to create new entries in the section. ([#5566](https://github.com/craftcms/cms/issues/5566))
- Fixed a bug where using directives in GraphQL could make the field return unexpected results. ([#5569](https://github.com/craftcms/cms/issues/5569))
- Fixed a bug where the active queue job could be missing from the global sidebar and Queue Manager if there were 50 or more pending jobs with higher priorities. ([#5506](https://github.com/craftcms/cms/issues/5506))
- Fixed a bug where Craft wouldn’t detect requests to non-primary sites if their base URL only contained one extra character than the primary site. ([#5575](https://github.com/craftcms/cms/issues/5575))

## 3.4.2 - 2020-01-31

### Added
- Added the ability to pass a custom failure message to the delete action on admin tables. ([#5507](https://github.com/craftcms/cms/issues/5507))
- `craft\services\ProjectConfig::processConfigChanges()` now has a `$force` argument that defaults to `false`.
- Added the ability for admin table actions to restrict usage if multiple items are selected.
- Edit Asset pages now have `cp.assets.edit`, `cp.assets.edit.details`, `cp.assets.edit.settings`, and `cp.assets.edit.meta` template hooks. ([#5560](https://github.com/craftcms/cms/pull/5560))
- Added `craft\queue\jobs\ResaveElements::$updateSearchIndex`.

### Changed
- Edit Asset pages now show a “View” button for image, PDF, and text assets. ([#5555](https://github.com/craftcms/cms/issues/5555))
- Edit Asset pages now show the asset’s location in the meta pane.
- The `generateTransformsBeforePageLoad` config setting is now automatically enabled for GraphQL API requests. ([#5553](https://github.com/craftcms/cms/issues/5553))
- Brought back the `_elements/indexcontainer.html` template (though it is deprecated). ([Dolphiq/craft3-plugin-redirect#108](https://github.com/Dolphiq/craft3-plugin-redirect/issues/108))

### Fixed
- Fixed a couple errors that could have occurred when updating to Craft 3.4. ([#5527](https://github.com/craftcms/cms/issues/5527))
- Fixed a bug where HTML was being escaped twice in some admin tables. ([#5532](https://github.com/craftcms/cms/issues/5532))
- Fixed an error that could occur when processing new Project Config values.
- Fixed an error that could occur when saving Project Config values that contained 4+ byte characters.
- Fixed a bug where asset previews weren’t working on Craft Solo. ([#5517](https://github.com/craftcms/cms/issues/5517))
- Fixed a bug where Matrix fields weren’t always showing validation errors.
- Fixed a bug where unsaved Matrix blocks could be lost if an entry was saved with validation errors, and any unsaved Matrix blocks weren’t modified before reattempting to save the entry. ([#5544](https://github.com/craftcms/cms/issues/5544))
- Fixed a bug where Table fields weren’t getting initialized properly unless they were located on the initially-selected content tab. ([#5549](https://github.com/craftcms/cms/issues/5549))
- Fixed a bug where the control panel’s login form was off-center vertically when a login page logo was used. ([#5552](https://github.com/craftcms/cms/issues/5552))
- Fixed a bug where it wasn’t possible to pass variables into GraphQL directive arguments. ([#5543](https://github.com/craftcms/cms/issues/5543))
- Fixed a bug where users with permission to create entries would get a 403 error when attempting to save a new entry.
- Fixed a styling issue on the Login page if the `rememberedUserSessionDuration` config setting was set to `0`. ([#5556](https://github.com/craftcms/cms/issues/5556))
- Fixed an error that occurred when viewing trashed elements in an element index and then changing the selected source. ([#5559](https://github.com/craftcms/cms/issues/5559))
- Fixed a bug where Craft would update the search index for Matrix blocks and other nested elements, even if the owner element was saved with `$updateSearchIndex = false`.

## 3.4.1 - 2020-01-29

### Changed
- Craft now only logs errors and warnings for console requests, when Dev Mode isn’t enabled. ([#5256](https://github.com/craftcms/cms/issues/5256))
- Improved the styling of the system name in the global sidebar. ([#5524](https://github.com/craftcms/cms/issues/5524))
- The default MySQL backup command will now set the `--default-character-set` argument to the value of the `charset` database config setting. ([#5529](https://github.com/craftcms/cms/issues/5529))

### Fixed
- Fixed a bug where plugin settings would get mangled when installing Craft using an existing `project.yaml` file.
- Fixed a bug where Assets fields’ selection modals could be blank if the Default Upload Location setting specified an unpermitted volume. ([#5520](https://github.com/craftcms/cms/issues/5520))
- Fixed a bug where users’ Week Start Day preference was being ignored if set to Sunday. ([#5513](https://github.com/craftcms/cms/issues/5513))

## 3.4.0.2 - 2020-01-28

### Fixed
- Fixed a bug where installing Craft from the terminal wasn’t setting the `DB_DSN` environment variable in `.env`.
- Fixed a bug where sections could lose their preview targets when updating to Craft 3.4. ([#5519](https://github.com/craftcms/cms/issues/5519))
- Fixed a bug where preview target URLs weren’t being normalized to site URLs. ([#5519](https://github.com/craftcms/cms/issues/5519))

## 3.4.0.1 - 2020-01-28

### Fixed
- Fixed an error that could occur when updating to Craft 3.4.
- Fixed a bug where Assets fields’ selection modals could be blank if limited to a single folder. ([#5516](https://github.com/craftcms/cms/issues/5516))

## 3.4.0 - 2020-01-28

> {warning} If `useProjectConfigFile` is enabled and you are using the GraphQL API, restore a fresh database backup from your production environment before updating your development environment. Otherwise you may lose your GraphQL schema data when updating production.

> {warning} There have been some changes in behavior that plugin developers should be aware of! See [Updating Plugins for Craft 3.4](https://craftcms.com/guides/updating-plugins-for-craft-34) for details.

> {tip} Element search indexing is a little smarter in Craft 3.4. It’s recommended that you resave all your entries from your terminal **after** you’ve finished updating.
>
> ```bash
> > ./craft resave/entries --update-search-index
> ```

### Added
- Improved the overall look and feel of the Control Panel. ([#2883](https://github.com/craftcms/cms/issues/2883))
- Added an overflow menu for Control Panel tabs that don’t fit into the available space. ([#3073](https://github.com/craftcms/cms/issues/3073))
- Added support for delta element updates. ([#4064](https://github.com/craftcms/cms/issues/4064))
- Elements now track which field values have changed since the element was first loaded. ([#4149](https://github.com/craftcms/cms/issues/4149))
- Entry drafts now show which fields and attributes have changed within the draft, and which are outdated.
- If an entry draft contains outdated field and attribute values, it’s now possible to merge the latest source entry values into the draft manually, and they will be automatically merged in when the draft is published. ([#4642](https://github.com/craftcms/cms/issues/4642))
- “Set Status” element actions no longer have the option to disable multi-site elements globally; only for the currently selected site. ([#2817](https://github.com/craftcms/cms/issues/2817), [#2899](https://github.com/craftcms/cms/issues/2899))
- Multi-site entries’ edit pages no longer have the option to set the entry’s global status. Instead, only the current site’s status is shown by default, and that setting can be expanded to show all sites that the user has permission to edit, for bulk-editing the entry’s status across multiple sites. ([#2817](https://github.com/craftcms/cms/issues/2817), [#2899](https://github.com/craftcms/cms/issues/2899))
- It’s now possible to see all of the elements selected by relation fields from element indexes. ([#3030](https://github.com/craftcms/cms/issues/3030))
- Assets now have their own dedicated edit pages in the control panel. ([#1249](https://github.com/craftcms/cms/issues/1249))
- Asset volumes’ field layouts can now define multiple tabs.
- Assets now keep track of which user account was logged-in when the asset was uploaded. ([#3553](https://github.com/craftcms/cms/issues/3553))
- Asset indexes can now have an “Uploaded by” column.
- It’s now possible to eager-load assets with their `uploader` value.
- Added new “View files uploaded by other users”, “Edit files uploaded by other users”, “Replace files uploaded by other users”, “Remove files uploaded by other users”, and “Edit images uploaded by other users” user permissions.
- Assets fields now have a “Show unpermitted volumes” setting, which determines whether the field should show volumes that the user doesn’t have permission to view (disabled by default for new fields; enabled by default for existing fields). ([#887](https://github.com/craftcms/cms/issues/887))
- Assets fields now have a “Show unpermitted files setting, which determines whether the field should show files that the user doesn’t have permission to view per the new “View files uploaded by other users” permission.
- It’s now possible to download multiple assets at once as a zip file. ([#5259](https://github.com/craftcms/cms/issues/5259))
- It’s now possible to preview text and PDF assets, and plugins can add support for additional file types. ([#5136](https://github.com/craftcms/cms/pull/5136))
- It’s now possible to set a custom aspect ratio when cropping images with the image editor. ([#4359](https://github.com/craftcms/cms/issues/4359))
- It’s now possible to change the the aspect ratio orientation when cropping images with the image editor. ([#4359](https://github.com/craftcms/cms/issues/4359))
- Added the Queue Manager utility. ([#2753](https://github.com/craftcms/cms/issues/2753), [#3489](https://github.com/craftcms/cms/issues/3489))
- It’s now possible to define additional queues using `craft\queue\Queue`, with custom `channel` values. ([#5492](https://github.com/craftcms/cms/issues/5492))
- Added the `queue/release` action. ([#4777](https://github.com/craftcms/cms/issues/4777))
- Added the `utils/prune-revisions` action. ([#4851](https://github.com/craftcms/cms/issues/4851))
- Added the `verifyEmailPath` config setting.
- Added the `maxBackups` config setting. ([#2078](https://github.com/craftcms/cms/issues/2078))
- Added the `upscaleImages` config setting. ([#844](https://github.com/craftcms/cms/issues/844))
- Added the “Reply-To Address” email setting. ([#5498](https://github.com/craftcms/cms/issues/5498))
- Added the `{% requireGuest %}` Twig tag, which redirects a user to the path specified by the `postLoginRedirect` config setting if they’re already logged in. ([#5015](https://github.com/craftcms/cms/pull/5015))
- Added the `combine()` Twig function.
- Added the `|contains` Twig filter.
- Added the `|purify` Twig filter. ([#5184](https://github.com/craftcms/cms/issues/5184))
- Public registration forms can now customize the flash notice displayed on successful registration by passing a `userRegisteredNotice` param. ([#5213](https://github.com/craftcms/cms/issues/5213))
- It’s now possible to query for Matrix blocks by their field handle, via the new `field` param. ([#5218](https://github.com/craftcms/cms/issues/5218))
- It’s now possible to filter element query results by their related elements using relational fields’ element query params (e.g. `publisher(100)` rather than `relatedTo({targetElement: 100, field: 'publisher'})`). ([#5200](https://github.com/craftcms/cms/issues/5200))
- It’s now possible to query for elements by their custom field values via GraphQL. ([#5208](https://github.com/craftcms/cms/issues/5208))
- It’s now possible to eager-load the *count* of related elements, by setting `'count' => true` on the eager loading criteria.
- GraphQL access tokens are now managed separately from schema definitions, making it possible to create multiple tokens for the same schema.
- GraphQL schemas are now stored in the project config (sans tokens). ([#4829]((https://github.com/craftcms/cms/issues/4829))
- Added a new “Expanded” element exporter type, which includes expanded custom field values, including Matrix and relational fields. ([#4484](https://github.com/craftcms/cms/issues/4484))
- It’s now possible to export elements as CSV, JSON, or XML files.
- Added support for plugin-supplied element exporters. ([#5090](https://github.com/craftcms/cms/issues/5090))
- Control panel pages can now implement Vue-based admin tables that support bulk actions, search, and pagination.
- Elements now have a `_count` field when queried via GraphQL, which returns the total number of related elements for a given relational field handle.
- It’s now possible to filter users by their groups when querying for them via GraphQL. ([#5374](https://github.com/craftcms/cms/issues/5374))
- Added the `asset`, `category`, `entry`, `globalSet`, `tag`, and `user` queries to fetch single elements via GraphQL. ([#5363](https://github.com/craftcms/cms/issues/5363))
- It’s now possible to apply the `transform` GraphQL directive to entire assets. ([#5425](https://github.com/craftcms/cms/issues/5425))
- The Image Editor now displays the resulting image size when cropping. ([#4551](https://github.com/craftcms/cms/issues/4551))
- Improved the crop behavior when dragging along the edges of an image in the Image Editor.
- The Sendmail mailer transport now has a “Sendmail Command” setting. ([#5445](https://github.com/craftcms/cms/pull/5445))
- Added support for the `CRAFT_EPHEMERAL` PHP constant, which can be defined as `true` when Craft is running on an environment with ephemeral storage.
- Added the `setup/php-session-table` command for creating a database table to store PHP sessions.
- Added `craft\assetpreviews\Image`.
- Added `craft\assetpreviews\Pdf`.
- Added `craft\assetpreviews\Text`.
- Added `craft\base\AssetPreviewHandler`.
- Added `craft\base\AssetPreviewHandlerInterface`.
- Added `craft\base\Element::ATTR_STATUS_CONFLICTED`.
- Added `craft\base\Element::ATTR_STATUS_MODIFIED`.
- Added `craft\base\Element::ATTR_STATUS_OUTDATED`.
- Added `craft\base\Element::defineExporters()`.
- Added `craft\base\Element::EVENT_REGISTER_EXPORTERS`.
- Added `craft\base\ElementExporter`.
- Added `craft\base\ElementExporterInterface`.
- Added `craft\base\ElementInterface::exporters()`
- Added `craft\base\ElementInterface::getAttributeStatus()`.
- Added `craft\base\ElementInterface::getDirtyAttributes()`.
- Added `craft\base\ElementInterface::getDirtyFields()`.
- Added `craft\base\ElementInterface::getEagerLoadedElementCount()`.
- Added `craft\base\ElementInterface::getEnabledForSite()`.
- Added `craft\base\ElementInterface::getFieldStatus()`.
- Added `craft\base\ElementInterface::isFieldDirty()`.
- Added `craft\base\ElementInterface::markAsClean()`.
- Added `craft\base\ElementInterface::setAttributeStatus()`.
- Added `craft\base\ElementInterface::setEagerLoadedElementCount()`.
- Added `craft\base\ElementInterface::setEnabledForSite()`.
- Added `craft\base\ElementInterface::trackChanges()`.
- Added `craft\base\FieldInterface::getTranslationDescription()`.
- Added `craft\base\Model::defineRules()`. Models that define a `rules()` method should use `defineRules()` instead, so `EVENT_DEFINE_RULES` event handlers have a chance to modify them.
- Added `craft\base\UtilityInterface::footerHtml()`.
- Added `craft\base\UtilityInterface::toolbarHtml()`.
- Added `craft\base\WidgetInterface::getSubtitle()`.
- Added `craft\behaviors\DraftBehavior::$dateLastMerged`.
- Added `craft\behaviors\DraftBehavior::$mergingChanges`.
- Added `craft\behaviors\DraftBehavior::$trackChanges`.
- Added `craft\behaviors\DraftBehavior::getIsOutdated()`.
- Added `craft\behaviors\DraftBehavior::getOutdatedAttributes()`.
- Added `craft\behaviors\DraftBehavior::getOutdatedFields()`.
- Added `craft\behaviors\DraftBehavior::isAttributeModified()`.
- Added `craft\behaviors\DraftBehavior::isAttributeOutdated()`.
- Added `craft\behaviors\DraftBehavior::isFieldModified()`.
- Added `craft\behaviors\DraftBehavior::isFieldOutdated()`.
- Added `craft\controllers\AssetsController::actionEditAsset()`.
- Added `craft\controllers\AssetsController::actionSaveAsset()`.
- Added `craft\controllers\DraftsController`.
- Added `craft\controllers\GraphqlController::actionDeleteToken()`.
- Added `craft\controllers\GraphqlController::actionEditPublicSchema()`.
- Added `craft\controllers\GraphqlController::actionEditPublicSchema()`.
- Added `craft\controllers\GraphqlController::actionEditToken()`.
- Added `craft\controllers\GraphqlController::actionSaveToken()`.
- Added `craft\controllers\GraphqlController::actionViewToken()`.
- Added `craft\controllers\UsersController::actionSessionInfo()`. ([#5355](https://github.com/craftcms/cms/issues/5355))
- Added `craft\db\ActiveRecord::behaviors()`, which now gives plugins a chance to define their own behaviors.
- Added `craft\db\ActiveRecord::EVENT_DEFINE_BEHAVIORS`.
- Added `craft\db\Connection::DRIVER_MYSQL`.
- Added `craft\db\Connection::DRIVER_PGSQL`.
- Added `craft\elements\Asset::$uploaderId`.
- Added `craft\elements\Asset::getDimensions()`.
- Added `craft\elements\Asset::getFormattedSize()`.
- Added `craft\elements\Asset::getFormattedSizeInBytes()`.
- Added `craft\elements\Asset::getPreviewThumbImg()`.
- Added `craft\elements\Asset::getUploader()`.
- Added `craft\elements\Asset::setUploader()`.
- Added `craft\elements\db\AssetQuery::$uploaderId`.
- Added `craft\elements\db\AssetQuery::uploader()`.
- Added `craft\elements\db\ElementQuery::clearCachedResult()`.
- Added `craft\elements\db\MatrixBlockQuery::field()`.
- Added `craft\elements\exporters\Expanded`.
- Added `craft\elements\exporters\Raw`.
- Added `craft\elements\MatrixBlock::$dirty`.
- Added `craft\events\AssetPreviewEvent`.
- Added `craft\events\BackupEvent::$ignoreTables`. ([#5330](https://github.com/craftcms/cms/issues/5330))
- Added `craft\events\DefineGqlTypeFieldsEvent`.
- Added `craft\events\DefineGqlValidationRulesEvent`.
- Added `craft\events\ExecuteGqlQueryEvent::$schemaId`.
- Added `craft\events\RegisterElementExportersEvent`.
- Added `craft\events\RegisterGqlPermissionsEvent`.
- Added `craft\events\TemplateEvent::$templateMode`.
- Added `craft\fields\Assets::$showUnpermittedVolumes`.
- Added `craft\gql\TypeManager`.
- Added `craft\gql\types\Number`.
- Added `craft\helpers\AdminTable`.
- Added `craft\helpers\App::isEphemeral()`.
- Added `craft\helpers\ArrayHelper::append()`.
- Added `craft\helpers\ArrayHelper::contains()`.
- Added `craft\helpers\ArrayHelper::isOrdered()`.
- Added `craft\helpers\ArrayHelper::prepend()`.
- Added `craft\helpers\Db::parseDsn()`.
- Added `craft\helpers\Db::url2config()`.
- Added `craft\helpers\FileHelper::invalidate()`.
- Added `craft\helpers\FileHelper::writeGitignoreFile()`.
- Added `craft\helpers\ProjectConfigHelper::flattenConfigArray()`.
- Added `craft\helpers\ProjectConfigHelper::packAssociativeArray()`.
- Added `craft\helpers\ProjectConfigHelper::packAssociativeArrays()`.
- Added `craft\helpers\ProjectConfigHelper::unpackAssociativeArray()`.
- Added `craft\helpers\ProjectConfigHelper::unpackAssociativeArrays()`.
- Added `craft\mail\Mailer::$replyTo`.
- Added `craft\migrations\CreatePhpSessionTable`.
- Added `craft\models\FieldLayoutTab::elementHasErrors()`.
- Added `craft\models\GqlToken`.
- Added `craft\models\MailSettings::$replyToEmail`.
- Added `craft\queue\Command::actionRelease()`.
- Added `craft\queue\jobs\UpdateSearchIndex::$fieldHandles`.
- Added `craft\queue\Queue::$channel`.
- Added `craft\queue\Queue::$db`.
- Added `craft\queue\Queue::$mutex`.
- Added `craft\queue\Queue::$tableName`.
- Added `craft\queue\QueueInterface::getJobDetails()`.
- Added `craft\queue\QueueInterface::getTotalJobs()`.
- Added `craft\queue\QueueInterface::releaseAll()`.
- Added `craft\queue\QueueInterface::retryAll()`.
- Added `craft\records\Asset::getUploader()`.
- Added `craft\records\GqlToken`.
- Added `craft\services\Assets::EVENT_REGISTER_PREVIEW_HANDLER`.
- Added `craft\services\Assets::getAssetPreviewHandler()`.
- Added `craft\services\Drafts::EVENT_AFTER_MERGE_SOURCE_CHANGES`.
- Added `craft\services\Drafts::EVENT_BEFORE_MERGE_SOURCE_CHANGES`.
- Added `craft\services\Drafts::mergeSourceChanges()`.
- Added `craft\services\Elements::createExporter()`.
- Added `craft\services\Gql::CONFIG_GQL_SCHEMAS_KEY`.
- Added `craft\services\Gql::deleteSchema()`.
- Added `craft\services\Gql::deleteTokenById()`.
- Added `craft\services\Gql::EVENT_REGISTER_GQL_PERMISSIONS`.
- Added `craft\services\Gql::getSchemaByUid()`.
- Added `craft\services\Gql::getTokenByAccessToken()`.
- Added `craft\services\Gql::getTokenById()`.
- Added `craft\services\Gql::getTokenByName()`.
- Added `craft\services\Gql::getTokenByUid()`.
- Added `craft\services\Gql::getTokens()`.
- Added `craft\services\Gql::getValidationRules()`.
- Added `craft\services\Gql::GRAPHQL_COUNT_FIELD`.
- Added `craft\services\Gql::handleChangedSchema()`.
- Added `craft\services\Gql::handleDeletedSchema()`.
- Added `craft\services\Gql::saveToken()`.
- Added `craft\services\Path::getConfigDeltaPath()`.
- Added `craft\services\Plugins::$pluginConfigs`. ([#1989](https://github.com/craftcms/cms/issues/1989))
- Added `craft\services\ProjectConfig::$maxDeltas`.
- Added `craft\services\ProjectConfig::CONFIG_ALL_KEY`.
- Added `craft\services\ProjectConfig::CONFIG_ASSOC_KEY`.
- Added `craft\services\ProjectConfig::CONFIG_DELTA_FILENAME`.
- Added `craft\services\ProjectConfig::CONFIG_DELTA_FILENAME`.
- Added `craft\services\ProjectConfig::CONFIG_DELTA_FILENAME`.
- Added `craft\services\ProjectConfig::CONFIG_DELTA_FILENAME`.
- Added `craft\services\ProjectConfig::CONFIG_DELTA_FILENAME`.
- Added `craft\services\ProjectConfig::CONFIG_DELTA_FILENAME`.
- Added `craft\services\ProjectConfig::CONFIG_DELTA_FILENAME`.
- Added `craft\services\ProjectConfig::CONFIG_DELTA_FILENAME`.
- Added `craft\utilities\QueueManager`.
- Added `craft\web\assets\admintable\AdminTableAsset`.
- Added `craft\web\assets\queuemanager\QueueManagerAsset`.
- Added `craft\web\Controller::requireGuest()`.
- Added `craft\web\CsvResponseFormatter`.
- Added `craft\web\twig\nodes\RequireGuestNode`.
- Added `craft\web\twig\tokenparsers\RequireGuestTokenParser`.
- Added `craft\web\twig\variables\Paginate::getDynamicRangeUrls()`, making it easy to create Google-style pagination links. ([#5005](https://github.com/craftcms/cms/issues/5005))
- Added `craft\web\User::guestRequired()`.
- Added `craft\web\View::$minifyCss`.
- Added `craft\web\View::$minifyJs`.
- Added `craft\web\View::getDeltaNames()`.
- Added `craft\web\View::getIsDeltaRegistrationActive()`.
- Added `craft\web\View::registerDeltaName()`.
- Added `craft\web\View::setIsDeltaRegistrationActive()`.
- Added the `Craft.ui.createDateRangePicker()` JavaScript method.
- Added the `Craft.VueAdminTable` JavaScript class.
- Added the `beforeUpdateIframe` and `switchTarget` events to the `Craft.Preview` JavaScript class. ([#5359](https://github.com/craftcms/cms/issues/5359))
- The `Craft.t()` JavaScript method is now capable of parsing `number` and `plural` formatted params (e.g. `{num, plural, =1{item} other{items}}`).
- Added the `cp.users.edit.prefs` template hook to the Edit User page. ([#5114](https://github.com/craftcms/cms/issues/5114))
- The `_layouts/elements.html` control panel layout template can now be used for elements that don’t support drafts or revisions.
- Added the [Interactive Shell Extension for Yii 2](https://github.com/yiisoft/yii2-shell). ([#5228](https://github.com/craftcms/cms/issues/5228))
- Added the Minify PHP package.

### Changed
- Control panel requests are now always set to the primary site, regardless of the URL they were accessed from.
- The control panel no longer shows the tab bar on pages with only one tab. ([#2915](https://github.com/craftcms/cms/issues/2915))
- The queue info in the global sidebar no longer shows an HUD with job details when clicked; the user is now brought to the new Queue Manager utility, if they have permission to view it. ([#4040](https://github.com/craftcms/cms/issues/4040))
- Element indexes now load up to 100 elements per page/batch, rather than 50. ([#4555](https://github.com/craftcms/cms/issues/4555))
- The Assets index page now updates the URL when the selected volume changes.
- Sections’ entry URI format settings are now shown when running Craft in headless mode. ([#4934](https://github.com/craftcms/cms/issues/4934))
- The “Primary entry page” preview target is now user-customizable alongside all other preview targets in sections’ settings. ([#4520](https://github.com/craftcms/cms/issues/4520))
- Sections’ “Preview Targets” setting now has a “Refresh” checkbox column, which can be unchecked to prevent preview frames from being refreshed automatically when content changes. ([#5359](https://github.com/craftcms/cms/issues/5359))
- Entry drafts are no longer auto-created when the “Preview” button is clicked, unless/until the content has changed. ([#5201](https://github.com/craftcms/cms/issues/5201))
- Unsaved entries’ URIs are now updated on each autosave. ([#4581](https://github.com/craftcms/cms/issues/4581))
- Edit Entry pages now show the entry’s status in the meta pane.
- Plain Text fields can now specify a maximum size in bytes. ([#5099](https://github.com/craftcms/cms/issues/5099))
- Plain Text fields’ Column Type settings now have an “Automatic” option, which is selected by default for new fields. ([#5099](https://github.com/craftcms/cms/issues/5099))
- Matrix fields now show an accurate description of their propagation behavior in the translation icon tooltip. ([#5304](https://github.com/craftcms/cms/issues/5304))
- The Clear Caches utility now has info icons next to most cache options with more details about what the cache option refers to. ([#5418](https://github.com/craftcms/cms/issues/5418))
- The `users/login` action no longer sets a “Logged in.” flash notice. ([#5383](https://github.com/craftcms/cms/issues/5383))
- Local asset volumes now ensure that their folder exists on save, and if it doesn’t, a `.gitignore` file will be added automatically to it, excluding the directory from Git. ([#5237](https://github.com/craftcms/cms/issues/5237))
- Set Password and Verify Email links now use the `setPasswordPath` and `verifyEmailPath` config settings. ([#4925](https://github.com/craftcms/cms/issues/4925))
- Craft now uses the `slugWordSeparator` when generating URI formats. ([#5315](https://github.com/craftcms/cms/pull/5315))
- The `loginPath` and `logoutPath` config setings can now be set to `false` to disable front-end login/logout. ([#5352](https://github.com/craftcms/cms/issues/5352))
- The `loginPath`, `logoutPath`, `setPasswordPath`, and `verifyEmailPath` config settings are now ignored when Craft is running in headless mode.
- ImageMagick is no longer used when the `imageDriver` config setting is set to `auto`, if `Imagick::queryFormats()` returns an empty array. ([#5435](https://github.com/craftcms/cms/issues/5435))
- CSS registered with `craft\web\View::registerCss()` or the `{% css %}` tag is now minified by default. ([#5183](https://github.com/craftcms/cms/issues/5183))
- JavaScript code registered with `craft\web\registerJs()` or the `{% js %}` tag is now minified per the `useCompressedJs` config setting. ([#5183](https://github.com/craftcms/cms/issues/5183))
- `resave/*` commands now have an `--update-search-index` argument (defaults to `false`). ([#4840](https://github.com/craftcms/cms/issues/4840))
- The installer now requires `config/db.php` to be setting the `dsn` database config setting with a `DB_DSN` environment variable, if a connection can’t already be established.
- The full GraphQL schema is now always generated when Dev Mode is enabled.
- Punctuation is now removed from search keywords and search terms, rather than being replaced with a space. ([#5214](https://github.com/craftcms/cms/issues/5214))
- The `_includes/forms/field.html` template now supports `fieldAttributes`, `labelAttributes`, and `inputAttributes` variables.
- The `_includes/field.html` template now supports a `registerDeltas` variable.
- The `_layouts/cp.html` template now supports `mainAttributes` and `mainFormAttributes` variables.
- Plugins can now modify the GraphQL schema via `craft\gql\TypeManager::EVENT_DEFINE_GQL_TYPE_FIELDS`.
- Plugins can now modify the GraphQL permissions via `craft\services\Gql::EVENT_REGISTER_GQL_PERMISSIONS`.
- Number fields now return the `Number` type when queried via GraphQL, which can be an integer, a float, or null. ([#5344](https://github.com/craftcms/cms/issues/5344))
- Renamed the`QueryParameter` GraphQL type to `QueryArgument`.
- If any elements are selected while exporting, only the selected elements will be included in the export. ([#5130](https://github.com/craftcms/cms/issues/5130))
- Craft now sorts the `project.yaml` file alphabetically by keys. ([#5147](https://github.com/craftcms/cms/issues/5147))
- The project config is now stored in its own `projectconfig` table, rather than a `config` column within the `info` table.
- Project config event handlers are now triggered in order of specificity (from least-to-most specific).
- Active record classes now normalize attribute values right when they are set.
- Entry queries no longer factor in seconds when looking for currently live entries. ([#5389](https://github.com/craftcms/cms/issues/5389))
- Editable tables now set existing row’s cell values to their column’s default value, if the cell is missing from the row data.
- Preview targets can now opt out of being automatically refreshed when content changes, by setting `refresh` to `false` on their target definition. ([#5359](https://github.com/craftcms/cms/issues/5359))
- The old `craft\controllers\AssetsController::actionSaveAsset()` method has been renamed to `actionUpload()`.
- Assets fields now open their asset selection modals to the field's Default Upload Location, if it exists. ([#2778](https://github.com/craftcms/cms/issues/2778)
- `craft\config\GeneralConfig::getLoginPath()` and `getLogoutPath()` may now return non-string values.
- `craft\elements\Asset::getImg()` now has an optional `$transform` argument. ([#3563](https://github.com/craftcms/cms/issues/3563))
- `craft\helpers\Db::prepDateForDb()` now has a `$stripSeconds` argument (defaults to `false`).
- `craft\i18n\Formatter::asShortSize()` now capitalizes the size unit.
- `craft\mail\Message::setReplyTo()` can now be set to a `craft\elements\User` object, or an array of them.
- `craft\models\GqlSchema::$scope` is now read-only.
- `craft\services\Elements::resaveElements()` now has an `$updateSearchIndex` argument (defaults to `false`). ([#4840](https://github.com/craftcms/cms/issues/4840))
- `craft\services\Elements::saveElement()` now has an `$updateSearchIndex` argument (defaults to `true`). ([#4840](https://github.com/craftcms/cms/issues/4840))
- `craft\services\ProjectConfig::areChangesPending()` will now return `true` if the path was updated but not processed yet.
- `craft\services\ProjectConfig::processConfigChanges()` now has a `$message` argument to specify the reason for config changes.
- `craft\services\ProjectConfig::remove()` now has a `$message` argument to specify the reason for config changes.
- `craft\services\ProjectConfig::set()` now has a `$message` argument to specify the reason for config changes.
- `craft\services\Search::indexElementAttributes()` now has a `$fieldHandles` argument, for specifying which custom fields’ keywords should be updated.
- `craft\web\Controller::renderTemplate()` now has a `$templateMode` argument.
- `craft\web\View::renderTemplate()`, `renderPageTemplate()`, `renderTemplateMacro()`, `doesTemplateExist()`, and `resolveTemplate()` now have `$templateMode` arguments. ([#4570](https://github.com/craftcms/cms/pull/4570))
- The `ContentBehavior` and `ElementQueryBehavior` behavior classes have been replaced by a single `CustomFieldBehavior` class.
- Matrix fields now trigger a `blockDeleted` JavaScript event when a block is deleted. ([#5329](https://github.com/craftcms/cms/issues/5329))
- The `afterUpdateIframe` event fired by the `Craft.Preview` JavaScript class now includes `target` and `$iframe` data properties.
- Replaced the deprecated zend-feed library with laminas-feed. ([#5400](https://github.com/craftcms/cms/issues/5400))
- The `index-assets/*` commands now have a `--deleteMissingAssets` option, which deletes the records of Assets that are missing their files after indexing. ([#4928](https://github.com/craftcms/cms/issues/4928))
- Updated Yii to 2.0.32.
- Updated yii2-queue to 2.3.
- Updated Garnish to 0.1.32.

### Deprecated
- Deprecated the `url`, `driver`, `database`, `server`, `port`, and `unixSocket` database config settings. `dsn` should be used instead.
- Deprecated `craft\config\DbConfig::DRIVER_MYSQL`.
- Deprecated `craft\config\DbConfig::DRIVER_PGSQL`.
- Deprecated `craft\config\DbConfig::updateDsn()`.
- Deprecated `craft\controllers\UsersController::actionGetRemainingSessionTime()`. `actionSessionInfo()` should be used instead.
- Deprecated `craft\elements\Asset::getSupportsPreview()`. Use `craft\services\Assets::getAssetPreviewHandler()` instead.
- Deprecated `craft\events\ExecuteGqlQueryEvent::$accessToken`. Use `craft\events\ExecuteGqlQueryEvent::$schemaId` instead.
- Deprecated `craft\services\ProjectConfig::$maxBackups`. `$maxDeltas` should be used instead.
- Deprecated `craft\services\Search::indexElementFields()`.

### Removed
- Removed `craft\events\SetStatusEvent`.
- Removed `craft\models\GqlSchema::PUBLIC_TOKEN`.
- Removed `craft\models\GqlSchema::$accessToken`.
- Removed `craft\models\GqlSchema::$enabled`.
- Removed `craft\models\GqlSchema::$expiryDate`.
- Removed `craft\models\GqlSchema::$lastUsed`.
- Removed `craft\models\GqlSchema::$dateCreated`.
- Removed `craft\models\GqlSchema::$isTemporary`.
- Removed `craft\models\GqlSchema::getIsPublic()`.

### Fixed
- Fixed a SQL error that could occur if the `info` table has more than one row. ([#5222](https://github.com/craftcms/cms/issues/5222))
- Fixed a bug where the control panel UI could come to a grinding halt if a large number of jobs were in the queue. ([#4533](https://github.com/craftcms/cms/issues/4533))
- Fixed a layout issue where the control panel footer would be hidden if the Debug Toolbar was shown. ([#4591](https://github.com/craftcms/cms/issues/4591))
- Fixed a bug where the image editor would not immediately apply new aspect ratio selections when cropping images.
- Fixed a bug where the `maxBackups` config setting wasn’t getting applied if a custom `backupCommand` was set.
- Fixed a bug where it wasn’t possible to use aliases for Matrix fields when querying via GraphQL. ([#5008](https://github.com/craftcms/cms/issues/5008))
- Fixed a bug where Lightswitch column values within Table fields weren’t returning boolean values when queried via GraphQL. ([#5344](https://github.com/craftcms/cms/issues/5344))
- Fixed a bug where deactivating the Crop tool in the Image Editor would not set the image zoom correctly for straightened images.
- Fixed a PHP error that could occur when running jobs from the queue in some PostgreSQL installations. ([#2715](https://github.com/craftcms/cms/issues/2715))
- Fixed a bug where some classes didn’t support `EVENT_DEFINE_BEHAVIORS`.
- Fixed a bug where directives applied to object fields would be ignored when using GraphQL.
- Fixed a SQL error that could occur when merging an element that belonged to a structure into another element that didn’t. ([#5450](https://github.com/craftcms/cms/issues/5450))
- Fixed a bug where eager-loaded relational fields would fetch elements from other sites by default. ([#5451](https://github.com/craftcms/cms/issues/5451))
- Fixed a bug where Project Config event handlers weren’t getting triggered if a parent config path had been updated in the same request. ([#5440](https://github.com/craftcms/cms/issues/5440))
- Fixed a SQL error that could occur when searching for elements, if MySQL was used and the `searchindex` table was using InnoDB. ([#3862](https://github.com/craftcms/cms/issues/5440))
- Fixed a PHP error that occurred when a dynamically generated class was loaded before it was finished being written. ([#5434](https://github.com/craftcms/cms/issues/5434))
- Fixed an error that occurred after disabling a section for the primary site, while its existing entries were being resaved. ([#5489](https://github.com/craftcms/cms/issues/5489))
- Fixed a bug where radio buttons within radio groups were getting `id` attributes even if no `id` was passed. ([#5508](https://github.com/craftcms/cms/issues/5508))

## 3.3.20.1 - 2020-01-14

### Fixed
- Fixed a PHP error that would occur when running console commands. ([#5436](https://github.com/craftcms/cms/issues/5436))

## 3.3.20 - 2020-01-14

### Changed
- The control panel will now display an alert if `useProjectConfigFile` is enabled, but the `project.yaml` file isn’t writable. ([#4319](https://github.com/craftcms/cms/issues/4319))
- Browser-based form validation is now disabled for element editor HUDs. ([#5433](https://github.com/craftcms/cms/issues/5433))

### Fixed
- Fixed a bug where entry revision menus could list sites that the entry didn’t support. ([#5387](https://github.com/craftcms/cms/issues/5387))
- Fixed a PHP warning that occurred when creating a new database backup. ([#5393](https://github.com/craftcms/cms/issues/5393))
- Fixed an error that could occur when saving a Table field. ([#5398](https://github.com/craftcms/cms/issues/5398))
- Fixed a bug where an unknown error was displayed when attempting to create an Asset folder without proper permissions. ([#5223](https://github.com/craftcms/cms/issues/5223))
- Fixed a PHP warning that occurred sometimes when Craft was attempting to list resized versions of asset images. ([#5399](https://github.com/craftcms/cms/issues/5399))
- Fixed a bug where preview target URLs weren’t getting generated correctly if they contained an anchor. ([#5404](https://github.com/craftcms/cms/issues/5404))
- Fixed couple bugs related to entry preview frames maintaining their scroll position between refreshes. ([#5404](https://github.com/craftcms/cms/issues/5404))
- Fixed a bug where Matrix blocks weren’t getting updated correctly when their field’s Propagation Method setting was changed via `project.yaml`. ([#5295](https://github.com/craftcms/cms/issues/5295))
- Fixed an error that could occur when syncing the project config if a Matrix field had been changed to something else. ([#5419](https://github.com/craftcms/cms/issues/5419))
- Fixed a bug where changes to an entry draft’s name or notes weren’t getting saved until the next draft autosave. ([#5432](https://github.com/craftcms/cms/issues/5432))

### Security
- Fixed XSS vulnerabilities.

## 3.3.19 - 2019-12-30

### Changed
- Improved the performance of `craft\helpers\StringHelper::containsMb4()`. ([#5366](https://github.com/craftcms/cms/issues/5366))
- Updated Yii to 2.0.31.

### Security
- Fixed an information exposure vulnerability.

## 3.3.18.4 - 2019-12-21

### Fixed
- Fixed a bug where “Updating search indexes” jobs would show inaccurate progress bars. ([#5358](https://github.com/craftcms/cms/pull/5358))
- Fixed a PHP error that could occur when using the `|attr` filter on an HTML element that had an existing attribute with an empty value. ([#5364](https://github.com/craftcms/cms/issues/5364))
- Fixed a race condition that could result in a PHP error when generating `ElementQueryBehavior.php`. ([#5361](https://github.com/craftcms/cms/issues/5361))

### Security
- Fixed a bug where Craft was renewing the identity cookie each time it checked on the user’s remaining session time. ([#3951](https://github.com/craftcms/cms/issues/3951))

## 3.3.18.3 - 2019-12-17

### Changed
- Slug fields’ translation icon tooltips now clarify that their values are translated for each site. ([#2064](https://github.com/craftcms/cms/issues/2064))

### Fixed
- Fixed a PHP error that could occur when `craft\services\Elements::getElementById()` was called with an element whose class didn’t exist. ([#5345](https://github.com/craftcms/cms/issues/5345))
- Fixed a PHP error that could occur when autoloading the `ContentBehavior` class in some environments.

## 3.3.18.2 - 2019-12-15

### Changed
- Autosuggest inputs now restore focus to the input field when an alias is chosen. ([#5338](https://github.com/craftcms/cms/issues/5338))
- The Guzzle requirement now excludes Guzzle 6.5.0. ([#5326](https://github.com/craftcms/cms/issues/5326))

## 3.3.18.1 - 2019-12-10

### Fixed
- Fixed a JavaScript error that could occur if Craft didn’t have a license key yet.

## 3.3.18 - 2019-12-10

### Added
- Added `craft\queue\jobs\ApplyMatrixPropagationMethod`.
- Added `craft\services\Matrix::getSupportedSiteIds()`.

### Changed
- When a Matrix field’s Propagation Method setting changes, the field’s blocks are now duplicated into any sites where their content would have otherwise been deleted. ([#5182](https://github.com/craftcms/cms/issues/5182))
- Title fields’ translation icon tooltips now clarify that their values are translated for each site. ([#2064](https://github.com/craftcms/cms/issues/2064))

### Deprecated
- Deprecated `craft\services\Matrix::getSupportedSiteIdsForField()`. `getSupportedSiteIds()` should be used instead.

### Fixed
- Fixed a bug where the page URL could change when interacting with element selection modals. ([#5254](https://github.com/craftcms/cms/issues/5254))
- Fixed a bug where entry draft changes could go unnoticed if they were made while another change was being saved. ([#5305](https://github.com/craftcms/cms/issues/5305))
- Fixed an error that could occur when using the `|group` filter, if a function name was passed in (e.g. `date`).
- Fixed a bug where `craft\helpers\FileHelper::writeToFile()` wasn’t waiting until a lock could be acquired before writing to the file.
- Fixed an issue where the Plugin Store was not creating a new cart when it was not able to retrieve an existing one. ([#5318](https://github.com/craftcms/cms/issues/5318))

## 3.3.17 - 2019-12-03

### Added
- Added `craft\base\ElementInterface::lowerDisplayName()` and `pluralLowerDisplayName()`. ([#5271](https://github.com/craftcms/cms/issues/5271))

### Changed
- Error templates now have a `statusCode` variable even if the originating exception wasn’t an instance of `yii\web\HttpException`. ([#5273](https://github.com/craftcms/cms/issues/5273))
- Number fields now normalize their numbers to integers or floats, if the value that came from the database is a numeric string. ([#5268](https://github.com/craftcms/cms/issues/5268))
- Craft no longer throws an `UnknownPropertyException` if a Local asset volume was converted to a different volume type from `config/volumes.php`. ([#5277](https://github.com/craftcms/cms/issues/5277))

### Fixed
- Fixed an issue where string encoding might not behave as expected in some environments running PHP 7.3 or greater. ([#4239](https://github.com/craftcms/cms/issues/4239))
- Fixed an error that occurred when editing an entry if one of its past revisions used an entry type that was soft-deleted. ([#5270](https://github.com/craftcms/cms/issues/5270))
- Fixed a JavaScript error that occurred when previewing assets via the “Preview file” action. ([#5272](https://github.com/craftcms/cms/pull/5272))
- Fixed a bug where it wasn’t possible to pass `null` values to GraphQL field arguments. ([#5267](https://github.com/craftcms/cms/issues/5267))
- Fixed a bug where Craft wouldn’t update the search indexes for non-localized element types (like Users) when the primary site was changed. ([#5281](https://github.com/craftcms/cms/issues/5281))
- Fixed a bug where it wasn’t possible to change images’ focal points on mobile. ([#3669](https://github.com/craftcms/cms/issues/3669))
- Fixed a bug where it wasn’t possible to crop images on mobile. ([#5279](https://github.com/craftcms/cms/issues/5279))
- Fixed an error that occurred if a token route didn’t specify any params. ([#5282](https://github.com/craftcms/cms/pull/5282))
- Fixed a PHP error that occurred when calling the deprecated `craft.session.getRememberedUsername()` template method, if the `username` cookie wasn’t set. ([#5291](https://github.com/craftcms/cms/issues/5291))
- Fixed a PHP error that occurred if the path param (`p`) was set to an array. ([#5292](https://github.com/craftcms/cms/issues/5292))
- Fixed an error that occurred when viewing trashed entries, if any of them had been deleted along with a user account. ([#5287](https://github.com/craftcms/cms/issues/5287))

## 3.3.16.3 - 2019-11-26

### Fixed
- Fixed an error that occurred when an element query’s `indexBy` param was set `id`, `dateCreated`, `dateUpdated`, or `uid`.

## 3.3.16.2 - 2019-11-26

### Fixed
- Fixed a SQL error that occurred when an element query’s `indexBy` param set to a column from a table besides `elements`. ([#5216](https://github.com/craftcms/cms/issues/5216))
- Fixed an issue where the edition was not taken into account when clicking “Buy Now” buttons on Settings → Plugins.

## 3.3.16.1 - 2019-11-22

### Fixed
- Fixed an error that occurred if Stringy 5.2 was installed.

## 3.3.16 - 2019-11-22

### Added
- Added `craft\models\GqlSchema::getAllScopePairs()`.
- Added `craft\models\GqlSchema::getAllScopePairsForAction()`.
- Added `craft\web\assets\axios\AxiosAsset.php`.

### Changed
- Improved Plugin Store performance.
- Craft now makes most of its API requests from JavaScript rather than PHP, so servers with maxed-out HTTP connections won’t get hung up waiting for the API response before serving additional requests. ([#5194](https://github.com/craftcms/cms/issues/5194), [#5232](https://github.com/craftcms/cms/issues/5232))
- `errorSummary` is now a reserved field handle. ([#3032](https://github.com/craftcms/cms/issues/3032))
- The `project-config/rebuild` command now ignores the `allowAdminChanges` config setting.
- Improved the error message when failing to sync global set. ([#5257](https://github.com/craftcms/cms/issues/5257))
- It’s now easier to send JSON requests with `Craft.postActionRequest()`, by passing `contentType: 'json'` in the `options` argument.
- Updated svg-sanitizer to 0.13.
- Updated Yii to 2.0.30.

### Deprecated
- Deprecated `craft\web\assets\graphiql\VendorAsset`.

### Fixed
- Fixed a SQL error that could occur when using PostgreSQL.
- Fixed a SQL error that could occur when calling an element query’s `ids()` method with `indexBy('id')` set on it. ([#5216](https://github.com/craftcms/cms/issues/5216))
- Fixed a layout issue with the GraphQL → Explore page on narrow browser windows. ([#5219](https://github.com/craftcms/cms/issues/5219))
- Fixed a bug where `craft\helpers\UrlHelper::buildQuery()` would remove array param index numbers. ([#5233](https://github.com/craftcms/cms/issues/5233))
- Fixed a PHP error that could occur when autoloading the `ContentBehavior` and `ElementQueryBehavior` classes in some environments.
- Fixed an error where it wasn’t possible to query by Date/Time field values via GraphQL. ([#5240](https://github.com/craftcms/cms/issues/5240))
- Fixed an error where GraphQL caches weren’t getting invalidated when an element was deleted. ([#5238](https://github.com/craftcms/cms/issues/5238))
- Fixed an error where rebuilding the project config would omit sections’ preview targets. ([#5215](https://github.com/craftcms/cms/issues/5215))
- Fixed an error that occurred whet attempting to preview an entry revision. ([#5244](https://github.com/craftcms/cms/issues/5244))
- Fixed a PHP error that could occur when the `relatedTo` param was set to an element query that would yield no results. ([#5242](https://github.com/craftcms/cms/issues/5242))
- Fixed an error that could occur when saving a Matrix field. ([#5258](https://github.com/craftcms/cms/issues/5258))
- Fixed a bug where Craft would sometimes fail to generate a correct GraphQL schema when Matrix fields were involved. ([#5255](https://github.com/craftcms/cms/issues/5255))

### Security
- Craft now requires Portable UTF-8 5.4.28 or later, fixing a security vulnerability.

## 3.3.15 - 2019-11-05

### Fixed
- Fixed a bug where it wasn’t possible to apply project config changes that removed a Matrix block type which contained a nested Super Table field, if `allowAdminChanges` was set to `false`. ([#5078](https://github.com/craftcms/cms/issues/5078))
- Fixed a bug where the nag alert that was shown when the wrong Craft edition was installed was including a “Resolve” link even if the user didn’t have access to the Plugin Store. ([#5190](https://github.com/craftcms/cms/issues/5190))
- Fixed a PHP error that could occur when saving an element, if it had a Dropdown field that had been programmatically saved with integer option values. ([#5172](https://github.com/craftcms/cms/issues/5172))
- Fixed a bug where “Updating search indexes” jobs could fail. ([#5191](https://github.com/craftcms/cms/issues/5191))
- Fixed an error that could occur if an invalid PHP interval string was passed to `craft\helpers\DateTimeHelper::isValidIntervalString()`. ([#5193](https://github.com/craftcms/cms/issues/5193))
- Fixed a bug where it wasn’t possible to access categories’ and tags’ `groupId` property via GraphQL. ([#5199](https://github.com/craftcms/cms/issues/5199))

### Security
- Fixed a bug where rows in the `sessions` table weren’t getting deleted when a user was logged out.

## 3.3.14 - 2019-10-30

### Added
- GraphQL entry queries now support an `authorGroupId` argument.
- Added `craft\gql\types\QueryArgument`.

### Changed
- It’s now possible to provide multiple values for the `height`, `width`, and `size` arguments when querying or filtering assets via GraphQL.
- It’s now possible to provide multiple values for the `expiryDate` and `postDate` arguments when querying for elements via GraphQL.
- It’s now possible to use the `not` keyword in the `id` argument when querying for elements via GraphQL.
- It’s now possible to use the `not` keyword in the `folderId` and `volumeId` arguments when querying or filtering assets via GraphQL.
- It’s now possible to use the `not` keyword in the `groupId` argument when querying or filtering tags or categories via GraphQL.
- It’s now possible to use the `not` keyword in the `sectionId`, `typeId`, and `authorId` arguments when querying or filtering entries via GraphQL.
- It’s now possible to use the `not` keyword in the `fieldId`, `ownerId`, and `typeId` when filtering Matrix blocks via GraphQL.
- Craft no longer bundles Bootstrap, as the Debug Extension now provides its own copy.
- Updated the bundled locale data based on ICU 64.1.
- Formatted dates now include two-digit months and days if that’s what’s called for by the ICU date formats. ([#5186](https://github.com/craftcms/cms/issues/5186))

### Fixed
- Fixed a bug where Edit Entry pages would often warn authors when leaving the page even if nothing had changed, if there was a Redactor field or other field that was doing its own value normalization on page load. ([craftcms/redactor#161](https://github.com/craftcms/redactor/issues/161))
- Fixed a bug where assets could remain in their temporary upload location after an entry was first published. ([#5139](https://github.com/craftcms/cms/issues/5139)
- Fixed a bug where the `update` command could run out of memory. ([#1852](https://github.com/craftcms/cms/issues/1852))
- Fixed a bug where saving a new GraphQL schema would not populate the UID property.
- Fixed a bug where Craft wasn’t clearing search keywords for custom fields that weren’t searchable anymore. ([#5168](https://github.com/craftcms/cms/issues/5168))
- Fixed a bug where `relatedTo` element query params weren’t returning elements that were related to the source element when previewing a draft or revision.
- Fixed a bug where importing project config changes would break if they contained a changed global set and orphaned Matrix block types. ([#4789](https://github.com/craftcms/cms/issues/4789)

## 3.3.13 - 2019-10-23

### Added
- It’s now possible to pass arrow functions to the `|group` filter. ([#5156](https://github.com/craftcms/cms/issues/5156))

### Changed
- Underscores are now stripped from search keywords before being saved to the database.

### Fixed
- Fixed a bug where translation message parameters weren’t getting parsed correctly if the installed ICU library was less than version 4.8. ([#4995](https://github.com/craftcms/cms/issues/4995))
- Fixed a bug where GraphQL caches were not being invalidated on element save. ([#5148](https://github.com/craftcms/cms/issues/5148))
- Fixed a bug where GraphQL type generators provided by plugins were not getting invoked when building introspection schemas. ([#5149](https://github.com/craftcms/cms/issues/5149))
- Fixed an error that occurred when using the `|json_encode` Twig filter on console requests. ([#5150](https://github.com/craftcms/cms/issues/5150))
- Fixed a bug where editable table rows could get taller than they should. ([#5159](https://github.com/craftcms/cms/issues/5159))

## 3.3.12 - 2019-10-22

### Added
- GraphQL query results are now cached.
- The GraphQL → Explore page now lists a “Full Schema” option before the Public Schema and any custom-defined schemas.
- Added the “GraphQL caches” option for the Clear Caches utility.
- Added the `gql()` Twig function, which executes a GraphQL query and returns the result.
- Added the `enableGraphQlCaching` config setting.
- Added the `transform` GraphQL parameter for asset URLs (alias of `handle`).
- Added the `url` field to the `EntryInterface` GraphQL type. ([#5113](https://github.com/craftcms/cms/issues/5113))
- Added the `relatedTo` and `relatedToAll` arguments for all GraphQL element queries. ([#5071](https://github.com/craftcms/cms/issues/5071))
- Added support for multi-site GraphQL element queries. ([#5079](https://github.com/craftcms/cms/issues/5079))
- Added `craft\helpers\Gql::createFullAccessSchema()`.
- Added `craft\models\GqlSchema::$isTemporary`.
- Added the `$invalidateCaches` argument to `craft\services\Gql::saveSchema()`.

### Changed
- Matrix blocks now maintain the same `display` style when expanded as they had before they were initially collapsed. ([#5075](https://github.com/craftcms/cms/issues/5075))
- It’s no longer necessary to register GraphQL type loaders when creating types.
- Improved the performance of downloading remote assets. ([#5134](https://github.com/craftcms/cms/pull/5134))
- The `craft\services\Gql::executeQuery()` method now expects an active schema object, instead of a GraphQL Schema object.
- The `users/save-user` action no longer copies `unverifiedEmail` validation errors over to the `email` attribute if the `email` attribute already has its own errors.
- `users/set-password` requests now respond with JSON if the request accepts a JSON response. ([#5138](https://github.com/craftcms/cms/pull/5138))

### Deprecated
- Deprecated the `$checkToken` argument for `craft\gql\base\Query::getQueries()`. `craft\helpers\Gql::getFullAccessSchema()` should be used instead to ensure all queries are returned.

### Fixed
- Fixed a bug that could occur when using plugin specific config files while running functional tests. ([#5137](https://github.com/craftcms/cms/pull/5137))
- Fixed an error that occurred when loading a relational field’s selection modal, if no sources were visible.
- Fixed a bug where required relational fields would get a validation error if only elements from other sites were selected. ([#5116](https://github.com/craftcms/cms/issues/5116))
- Fixed a bug where the “Profile Twig templates when Dev Mode is disabled” admin preference wasn’t saving. ([#5118](https://github.com/craftcms/cms/pull/5118))
- Fixed a bug where failed queue jobs were losing their `dateReserved`, `timeUpdated`, `progress`, and `progressLabel` values.
- Fixed a PHP error occurred when viewing the PHP Info utility if `register_argc_argv` was set to `On` in `php.ini`. ([#4878](https://github.com/craftcms/cms/issues/4878))
- Fixed a bug where the `craft\queue\jobs\UpdateSearchIndex` was ignorning the `siteId` property.
- Fixed a bug where Craft could attempt to perform transforms on element URLs for elements that were not Assets when using GraphQL.

### Fixed
- Fixed a bug where it wasn’t possible to pass `*` to `site` arguments via GraphQL. ([#5079](https://github.com/craftcms/cms/issues/5079))

## 3.3.11 - 2019-10-16

### Added
- Added `craft\events\ExecuteGqlQueryEvent`.
- Added `craft\services\Gql::EVENT_BEFORE_EXECUTE_GQL_QUERY`.
- Added `craft\services\Gql::EVENT_AFTER_EXECUTE_GQL_QUERY`.
- Added `craft\services\Gql::executeQuery()`.

### Changed
- Dropdown and Multi-select fields can now have duplicate option labels, as long as they are in different optgroups. ([#5105](https://github.com/craftcms/cms/issues/5105))

### Fixed
- Fixed a bug where user email changes were going through email verification even if someone with permission to administrate users was making the change. ([#5088](https://github.com/craftcms/cms/issues/5088))
- Fixed an error that could occur when duplicating entries with Matrix blocks. ([#5097](https://github.com/craftcms/cms/issues/5097))

## 3.3.10 - 2019-10-15

### Added
- Added the `allowOwnerDrafts` and `allowOwnerRevisions` Matrix block query params.
- Added the ability to skip refreshing the project config before running individual tests. ([#5072](https://github.com/craftcms/cms/pull/5072))
- Added `craft\test\Craft::resetProjectConfig()`.

### Fixed
- Fixed a bug where Craft wasn’t passing assets’ MIME types to cloud storage services when saving them. ([#5052](https://github.com/craftcms/cms/issues/5052))
- Fixed a bug where Assets fields’ image thumbnails weren’t getting refreshed after images were edited. ([#4212](https://github.com/craftcms/cms/issues/4212))
- Fixed a bug where the `index-assets` command would bail as soon as it came across a file with a disallowed file extension. ([#5086](https://github.com/craftcms/cms/issues/5086))
- Fixed a bug where it wasn’t possible to eager-load Matrix blocks that belong to a draft or revision. ([#5031](https://github.com/craftcms/cms/issues/5031))
- Fixed a bug where the `setup` command would think that Craft was installed when it wasn’t. ([#5093](https://github.com/craftcms/cms/issues/5093))
- Fixed an error that could occur when syncing the project config if a Matrix field had been changed to something else. ([#4015](https://github.com/craftcms/cms/issues/4015))
- Fixed a bug where Assets fields weren’t always showing the “Edit” button for images when they should. ([#4618](https://github.com/craftcms/cms/issues/4618))
- Fixed a bug where `craft\services\Elements::duplicateElement()` wasn’t ensuring that the duplicate had a valid slug on all sites. ([#5097](https://github.com/craftcms/cms/issues/5097))
- Fixed a bug where querying for elements by their Lightswitch field value could only return elements that had been saved since the Lightswitch field was added, when using PostgreSQL. ([#5073](https://github.com/craftcms/cms/issues/5073))
- Fixed a SQL error that could occur when querying for Matrix blocks.
- Fixed a bug where entries that were disabled globally would still get a green status indicator within the entry context menu on Edit Entry pages.

## 3.3.9 - 2019-10-10

### Changed
- The `project-config/sync` command now correctly returns an error code on failure. ([#4153](https://github.com/craftcms/cms/issues/4153))
- User queries now include the `unverifiedEmail` value by default. ([#5019](https://github.com/craftcms/cms/issues/5019))

### Fixed
- Fixed a bug where updating a draft might delete content on other sites in a multisite setup on certain PHP versions. ([#5048](https://github.com/craftcms/cms/issues/5048))
- Fixed an error that occurred when running console commands before Craft was installed. ([#5083](https://github.com/craftcms/cms/issues/5083))

## 3.3.8 - 2019-10-09

### Added
- Added `craft\web\Request::getNormalizedContentType()`.

### Changed
- Eliminated a `SHOW TABLES` SQL query that was getting executed on every request.
- Craft no longer routes requests based on `action` params in the request body, if the request’s content type is `application/json`.
- Added support for the `text/vtt` MIME type. ([#5052](https://github.com/craftcms/cms/issues/5052))
- Updated Twig to 2.12.

### Fixed
- Fixed a SQL error that could occur when deleting an entry or category with three or more nested levels of elements. ([#3456](https://github.com/craftcms/cms/issues/3456))
- Fixed a bug where querying for elements by their Lightswitch field value wasn’t working properly on PostgreSQL. ([#5046](https://github.com/craftcms/cms/issues/5046))
- Fixed a bug where deleting an entry or category with nested elements could leave the structure in a jumbled state.
- Fixed a bug where Assets fields would attempt to handle the same uploaded files multiple times if an element was saved multiple times in the same request. ([#5061](https://github.com/craftcms/cms/issues/5061))
- Fixed a PHP error occurred when viewing the PHP Info utility if `register_argc_argv` was set to `On` in `php.ini`. ([#4878](https://github.com/craftcms/cms/issues/4878))
- Fixed a bug where the `resave/matrix-blocks` command would wittingly resave Matrix blocks even if they hadn’t been loaded with their content, resulting in lost content. ([#5030](https://github.com/craftcms/cms/issues/5030))
- Fixed some RTL display issues. ([#5051](https://github.com/craftcms/cms/issues/5051))

### Security
- Fixed an XSS vulnerability.

## 3.3.7 - 2019-10-03

### Changed
- When saving a user, email validation errors are now copied over to the `email` attribute from the `unverifiedEmail` attribute. ([#5019](https://github.com/craftcms/cms/issues/5019))
- `craft\web\View::renderString()` and `renderObjectTemplate()` now have `$templateMode` arguments. ([#5020](https://github.com/craftcms/cms/issues/5020))

### Fixed
- Fixed a bug where the Edit User page would list a “Copy activation URL” action for publicly-registered users who already had a password set.
- Fixed a bug where the list and structure icons were missing on element index pages for RTL languages. ([#5018](https://github.com/craftcms/cms/issues/5018))
- Fixed a bug where the `prevSiblingOf` and `nextSiblingOf` element query params weren’t working reliably. ([#4997](https://github.com/craftcms/cms/issues/4997))
- Fixed a bug where the `descendantOf` element query param wasn’t working when previewing a draft or revision. ([#5021](https://github.com/craftcms/cms/issues/5021))
- Fixed a PHP error that occurred when saving a Dropdown or Multi-select field with optgroups. ([#5014](https://github.com/craftcms/cms/issues/5014))
- Fixed a bug where relational fields that were managing relations on a per-site basis would forget other sites’ relations when duplicated. ([#5038](https://github.com/craftcms/cms/issues/5038))

## 3.3.6 - 2019-09-27

### Added
- Added `craft\base\ElementInterface::getIsHomepage()`. ([#4993](https://github.com/craftcms/cms/issues/4993))
- Added `craft\base\Element::HOMEPAGE_URI`.

### Changed
- Updated Garnish to 0.1.31.

### Fixed
- Fixed a bug where some HTML in the Control Panel was getting improperly encoded. ([#5002](https://github.com/craftcms/cms/issues/5002))
- Fixed a bug where `craft\helper\UrlHelper` wasn’t encoding `+` and `&` characters in query param values.
- Fixed an error where GraphQL would sometimes not return a proper error message. ([#4999](https://github.com/craftcms/cms/issues/4999))
- Fixed a bug where HUDs could be positioned incorrectly when first opened. ([#5004](https://github.com/craftcms/cms/issues/5004))
- Fixed a bug where HUD tip images could be pointing the wrong way for RTL languages.

## 3.3.5 - 2019-09-25

### Added
- The Control Panel is now translated into Persian. ([#4969](https://github.com/craftcms/cms/pull/4969))
- Added `craft\test\fixtures\elements\ElementFixture::$unload`.

### Changed
- All users with permission to register users can now choose to not have an activation email sent immediately, when registering a new user. ([#4981](https://github.com/craftcms/cms/pull/4981))
- Craft now shows validation errors when attempting to save a Dropdown, Radio Buttons, Checkboxes, or Multi-select field with duplicate option labels or values. ([#4983](https://github.com/craftcms/cms/issues/4983))
- Live Preview requests now have an `x-craft-live-preview` query string param, rather than `x-craft-preview`. ([#4950](https://github.com/craftcms/cms/issues/4950))
- The `_includes/pagination.html` template can now be passed `itemLabel` and `itemsLabel` variables.
- Any migrations applied during testing are now recorded as content migrations.
- Added the option to automatically apply all content migrations when setting up the test environment. ([#4904](https://github.com/craftcms/cms/issues/4904))
- `craft\helpers\Html::parseTagAttributes()` now has a `$decode` argument.
- `craft\test\fixtures\elements\GlobalSetFixture` now has the option to load the active record instance. ([#4947](https://github.com/craftcms/cms/pull/4947))

### Fixed
- Fixed a bug where checkbox inputs were positioned incorrectly for RTL languages.
- Fixed a bug where the updater and `project.yaml` sync pages weren’t always handling error responses correctly. ([#4988](https://github.com/craftcms/cms/issues/4988))
- Fixed an error that could occur when syncing the project config, if a volume was being deleted that didn’t exist in the database to begin with. ([#4990](https://github.com/craftcms/cms/pull/4990))
- Fixed an error that could occur if a project config value changed from scalar to an array. ([#4932](https://github.com/craftcms/cms/issues/4932))
- Fixed a bug where Craft would not recognize certain block types when using the GraphQL API. ([#4961](https://github.com/craftcms/cms/issues/4961))
- Fixed a bug where `craft\helpers\Html::renderTagAttributes()` was double-encoding preexisting attributes. ([#4984](https://github.com/craftcms/cms/issues/4984))

## 3.3.4.1 - 2019-09-17

### Fixed
- Fixed a bug where elements with enabled Lightswitch fields weren’t getting returned in element queries. ([#4951](https://github.com/craftcms/cms/issues/4951))

## 3.3.4 - 2019-09-17

### Changed
- It’s now possible to run the `migrate/create install` command for uninstalled plugins.
- Improved the button labels in the confirmation dialog that can appear after running the Asset Indexes utility. ([#4943](https://github.com/craftcms/cms/issues/4943))

### Fixed
- Fixed a bug where asset queries’ `withTransforms` param wasn’t working for eager-loaded assets. ([#4931](https://github.com/craftcms/cms/issues/4931))
- Fixed a bug where the “Edit Image” asset action could be missing even if the user had the required permissions. ([#3349](https://github.com/craftcms/cms/issues/3349))
- Fixed a bug where querying for elements by their Lightswitch field value could only return elements that had been saved since the Lightswitch field was added. ([#4939](https://github.com/craftcms/cms/issues/4939))
- Fixed a bug where the Updates utility wasn’t showing the “Update all” button when multiple updates were available. ([#4938](https://github.com/craftcms/cms/issues/4938))
- Fixed a bug where the “Updating search indexes” job could fail when updating search indexes for a Matrix block that contained a relational field.
- Fixed a bug where category groups’ site settings weren’t being added to the project config when a new site was created.
- Fixed a bug where the Translation Method setting wasn’t immediately shown for Matrix sub-fields, if the field type was changed from one that didn’t have multiple translation methods to one that does. ([#4949](https://github.com/craftcms/cms/issues/4949))
- Fixed a bug where it wasn’t possible to query for entries by author ID using the GraphQL API.
- Fixed a bug where it wasn’t possible to query for Matrix blocks directly using the GraphQL API.

## 3.3.3 - 2019-09-12

### Changed
- The GraphQL API now prebuilds the schema for all introspection queries, regardless of whether Dev Mode is enabled.

### Fixed
- Fixed a bug where Craft was ignoring the `invalidUserTokenPath` request when it was set to an empty string. ([#1998](https://github.com/craftcms/cms/issues/1998))
- Fixed a bug where the `invalidUserTokenPath` was affecting Control Panel requests.
- Fixed a bug where revisions weren’t being sorted correctly in Structure sections.
- Fixed a bug where Edit Entry pages weren’t working with certain versions of PHP if the user’s preferred language was set to French. ([#4930](https://github.com/craftcms/cms/issues/4930))

## 3.3.2 - 2019-09-11

### Added
- Added the `graphql/dump-schema` and `graphql/print-schema` commands. ([#4834](https://github.com/craftcms/cms/pull/4834))
- It’s now possible to access a `parent` field on entries and categories when querying the GraphQL API. ([#4880](https://github.com/craftcms/cms/issues/4880))
- It’s now possible to apply transforms to assets via `url` field arguments when querying the GraphQL API.

### Changed
- Craft now resets the `dateCreated` attribute when duplicating elements. ([#4906](https://github.com/craftcms/cms/issues/4906))
- It’s no longer possible to access the `author` field for entries when querying the GraphQL API, if the schema doesn’t include user data.
- It’s no longer possible to access the `photo` field for users when querying the GraphQL API, if the schema doesn’t include the user photo volume.

### Fixed
- Fixed a bug where Lightswitch fields weren’t returning a boolean value for the GraphQL API.
- Fixed a bug where `craft\web\View::renderString()` and `renderObjectTemplate()` could leave Craft set to the `site` template mode if an error occurred when preparing or rendering the template. ([#4912](https://github.com/craftcms/cms/issues/4912))
- Fixed a bug where the Plugin Store wasn’t applying edition upgrade pricing for plugins if the higher edition was already installed as a trial.

## 3.3.1.2 - 2019-09-08

### Fixed
- Fixed an error that occurred after saving an element with a validation error. ([#4898](https://github.com/craftcms/cms/issues/4898))

## 3.3.1.1 - 2019-09-06

### Changed
- `graphql/api` preflight responses now explicitly allow `Authorization` headers. ([#4830](https://github.com/craftcms/cms/issues/4830))
- Updated Garnish to 0.1.30.

### Fixed
- Fixed a bug where selecting Matrix blocks would cause the content container to scroll. ([#3762](https://github.com/craftcms/cms/issues/3762))
- Fixed an error that occurred if Stringy 5.2 was installed.

## 3.3.1 - 2019-09-06

### Added
- Added support for setting `offset` and `limit` params to individual paths’ criteria when eager loading elements.
- Added the `enableGql` config setting. ([#4836](https://github.com/craftcms/cms/issues/4836))
- Added the `children` field to the `EntryInterface` and `CategoryInterface` GraphQL types. ([#4843](https://github.com/craftcms/cms/issues/4843))
- Added the `markdown` GraphQL directive. ([#4832](https://github.com/craftcms/cms/issues/4832))

### Changed
- Preview target URIs can now be set to environment variables (e.g. `$NEWS_INDEX`) or URLs that begin with an alias (e.g. `@rootUrl/news` or `@rootUrl/news/{slug}`).
- Templates passed to `craft\web\View::renderString()` and `renderObjectTemplate()` can now include front-end templates.
- Element queries with the `revisions` param set will now return revisions ordered by `num DESC` by default. ([#4825](https://github.com/craftcms/cms/issues/4825))
- `graphql/api` responses now set the `Access-Control-Allow-Headers: Content-Type` header for preflight requests.
- Craft no longer forces preview target URLs to use `https` if the current request is over SSL. ([#4867](https://github.com/craftcms/cms/issues/4867))

### Removed
- Removed `craft\elements\MatrixBlock::getField()`. ([#4882](https://github.com/craftcms/cms/issues/4882))

### Fixed
- Fixed a bug where Number fields weren’t showing validation errors when non-numeric values were entered. ([#4849](https://github.com/craftcms/cms/issues/4849))
- Fixed an error that occurred when accessing the GraphQL section in the Control Panel if the `allowAdminChanges` config setting was disabled. ([#4884](https://github.com/craftcms/cms/issues/4884))
- Fixed an error that could occur when executing a GraphQL query if a Matrix field had been converted to a different field type. ([#4848](https://github.com/craftcms/cms/issues/4848))
- Fixed a deprecation warning when running tests in PhpStorm. ([#4772](https://github.com/craftcms/cms/pull/4772))
- Fixed an SQL error that occurred when eager loading children for an element that wasn’t in a structure.
- Fixed a bug that could cause queue jobs to fail when they were run automatically by Craft, if the `enableCsrfProtection` config setting was disabled. ([#4854](https://github.com/craftcms/cms/issues/4854))
- Fixed an error that could occur if the `select` clause had been completely overridden on an element query, but the `asArray` param wasn’t enabled. ([#4886](https://github.com/craftcms/cms/issues/4886))
- Fixed a bug where Craft wasn’t always respecting the site-specific status when saving new entries. ([#4892](https://github.com/craftcms/cms/issues/4892))

## 3.3.0.1 - 2019-08-27

### Changed
- `graphql/api` responses now send CORS headers to allow crossdomain requests. ([#4830](https://github.com/craftcms/cms/issues/4830))

### Fixed
- Fixed a PHP error that could occur when editing an existing GraphQL schema. ([#4827](https://github.com/craftcms/cms/issues/4827))
- Fixed a PHP error that could occur when using PostgreSQL. ([#4828](https://github.com/craftcms/cms/issues/4828))

## 3.3.0 - 2019-08-27

### Added
- Added a built-in, autogenerated GraphQL API for content (Craft Pro only). ([#4540](https://github.com/craftcms/cms/pull/4540))
- Added “Headless Mode”, which optimizes the system and Control Panel for headless CMS implementations.
- It’s now possible to create Single sections without URLs. ([#3883](https://github.com/craftcms/cms/issues/3883))
- Added the `hiddenInput()` Twig function, which generates a hidden input tag.
- Added the `input()` Twig function, which generates an input tag.
- Added the `tag()` Twig function, which generates an HTML tag.
- Added the `|attr` Twig filter, which modifies the attributes on an HTML tag. ([#4660](https://github.com/craftcms/cms/issues/4660))
- Added the `|append` and `|prepend` Twig filters, which add new HTML elements as children of an HTML tag. ([#3937](https://github.com/craftcms/cms/issues/3937))
- Added the `headlessMode` config setting.
- Added the `purgeStaleUserSessionDuration` config setting.
- Admin users can now opt into getting the full stack trace view when an uncaught exception occurs when Dev Mode isn’t enabled. ([#4765](https://github.com/craftcms/cms/issues/4765))
- Admin users can now opt into having Twig templates profiled when Dev Mode isn’t enabled.
- Added the `graphql/api` controller action.
- Added `craft\base\ApplicationTrait::getGql()`.
- Added `craft\base\EagerLoadingFieldInterface::getEagerLoadingGqlConditions()`.
- Added `craft\base\ElementInterface::getGqlTypeName()`.
- Added `craft\base\ElementInterface::gqlScopesByContext()`.
- Added `craft\base\ElementInterface::gqlTypeNameByContext()`.
- Added `craft\base\Field::getEagerLoadingGqlConditions()`.
- Added `craft\base\FieldInterface::getContentGqlType()`.
- Added `craft\base\GqlInlineFragmentFieldInterface`.
- Added `craft\base\GqlInlineFragmentInterface`.
- Added `craft\controllers\GraphqlController`.
- Added `craft\errors\GqlException`.
- Added `craft\events\RegisterGqlDirectivesEvent`.
- Added `craft\events\RegisterGqlQueriesEvent`.
- Added `craft\events\RegisterGqlTypesEvent`.
- Added `craft\gql\arguments\elements\Asset`.
- Added `craft\gql\arguments\elements\Category`.
- Added `craft\gql\arguments\elements\Entry`.
- Added `craft\gql\arguments\elements\GlobalSet`.
- Added `craft\gql\arguments\elements\MatrixBlock`.
- Added `craft\gql\arguments\elements\Tag`.
- Added `craft\gql\arguments\elements\User`.
- Added `craft\gql\base\Arguments`.
- Added `craft\gql\base\Directive`.
- Added `craft\gql\base\ElementArguments`.
- Added `craft\gql\base\ElementResolver`.
- Added `craft\gql\base\GeneratorInterface`.
- Added `craft\gql\base\GqlTypeTrait`.
- Added `craft\gql\base\InterfaceType`.
- Added `craft\gql\base\ObjectType`.
- Added `craft\gql\base\Query`.
- Added `craft\gql\base\Resolver`.
- Added `craft\gql\base\StructureElementArguments`.
- Added `craft\gql\directives\FormatDateTime`.
- Added `craft\gql\directives\Transform`.
- Added `craft\gql\GqlEntityRegistry`.
- Added `craft\gql\interfaces\Element`.
- Added `craft\gql\interfaces\elements\Asset`.
- Added `craft\gql\interfaces\elements\Category`.
- Added `craft\gql\interfaces\elements\Entry`.
- Added `craft\gql\interfaces\elements\GlobalSet`.
- Added `craft\gql\interfaces\elements\MatrixBlock`.
- Added `craft\gql\interfaces\elements\Tag`.
- Added `craft\gql\interfaces\elements\User`.
- Added `craft\gql\interfaces\Structure`.
- Added `craft\gql\queries\Asset`.
- Added `craft\gql\queries\Category`.
- Added `craft\gql\queries\Entry`.
- Added `craft\gql\queries\GlobalSet`.
- Added `craft\gql\queries\Ping`.
- Added `craft\gql\queries\Tag`.
- Added `craft\gql\queries\User`.
- Added `craft\gql\resolvers\elements\Asset`.
- Added `craft\gql\resolvers\elements\Category`.
- Added `craft\gql\resolvers\elements\Entry`.
- Added `craft\gql\resolvers\elements\GlobalSet`.
- Added `craft\gql\resolvers\elements\MatrixBlock`.
- Added `craft\gql\resolvers\elements\Tag`.
- Added `craft\gql\resolvers\elements\User`.
- Added `craft\gql\TypeLoader`.
- Added `craft\gql\types\DateTime`.
- Added `craft\gql\types\elements\Asset`.
- Added `craft\gql\types\elements\Category`.
- Added `craft\gql\types\elements\Element`.
- Added `craft\gql\types\elements\Entry`.
- Added `craft\gql\types\elements\GlobalSet`.
- Added `craft\gql\types\elements\MatrixBlock`.
- Added `craft\gql\types\elements\Tag`.
- Added `craft\gql\types\elements\User`.
- Added `craft\gql\types\generators\AssetType`.
- Added `craft\gql\types\generators\CategoryType`.
- Added `craft\gql\types\generators\ElementType`.
- Added `craft\gql\types\generators\EntryType`.
- Added `craft\gql\types\generators\GlobalSetType`.
- Added `craft\gql\types\generators\MatrixBlockType`.
- Added `craft\gql\types\generators\TableRowType`.
- Added `craft\gql\types\generators\TagType`.
- Added `craft\gql\types\generators\UserType`.
- Added `craft\gql\types\Query`.
- Added `craft\gql\types\TableRow`.
- Added `craft\helpers\App::webResponseConfig()`.
- Added `craft\helpers\ArrayHelper::whereMultiple()`.
- Added `craft\helpers\ElementHelper::sourceElement()`.
- Added `craft\helpers\Gql`.
- Added `craft\helpers\Html::a()`.
- Added `craft\helpers\Html::actionInput()`.
- Added `craft\helpers\Html::appendToTag()`.
- Added `craft\helpers\Html::csrfInput()`.
- Added `craft\helpers\Html::modifyTagAttributes()`.
- Added `craft\helpers\Html::normalizeTagAttributes()`.
- Added `craft\helpers\Html::parseTag()`.
- Added `craft\helpers\Html::parseTagAttributes()`.
- Added `craft\helpers\Html::prependToTag()`.
- Added `craft\helpers\Html::redirectInput()`.
- Added `craft\helpers\StringHelper::afterFirst()`.
- Added `craft\helpers\StringHelper::afterLast()`.
- Added `craft\helpers\StringHelper::append()`.
- Added `craft\helpers\StringHelper::appendRandomString()`.
- Added `craft\helpers\StringHelper::appendUniqueIdentifier()`.
- Added `craft\helpers\StringHelper::at()`.
- Added `craft\helpers\StringHelper::beforeFirst()`.
- Added `craft\helpers\StringHelper::beforeLast()`.
- Added `craft\helpers\StringHelper::capitalizePersonalName()`.
- Added `craft\helpers\StringHelper::count()`.
- Added `craft\helpers\StringHelper::dasherize()`.
- Added `craft\helpers\StringHelper::endsWithAny()`.
- Added `craft\helpers\StringHelper::escape()`.
- Added `craft\helpers\StringHelper::extractText()`.
- Added `craft\helpers\StringHelper::htmlDecode()`.
- Added `craft\helpers\StringHelper::htmlEncode()`.
- Added `craft\helpers\StringHelper::humanize()`.
- Added `craft\helpers\StringHelper::is()`.
- Added `craft\helpers\StringHelper::isBase64()`.
- Added `craft\helpers\StringHelper::isBlank()`.
- Added `craft\helpers\StringHelper::isHexadecimal()`.
- Added `craft\helpers\StringHelper::isHtml()`.
- Added `craft\helpers\StringHelper::isJson()`.
- Added `craft\helpers\StringHelper::isSerialized()`.
- Added `craft\helpers\StringHelper::isUtf8()`.
- Added `craft\helpers\StringHelper::isWhitespace()`.
- Added `craft\helpers\StringHelper::lastSubstringOf()`.
- Added `craft\helpers\StringHelper::lineWrapAfterWord()`.
- Added `craft\helpers\StringHelper::pad()`.
- Added `craft\helpers\StringHelper::padBoth()`.
- Added `craft\helpers\StringHelper::padLeft()`.
- Added `craft\helpers\StringHelper::padRight()`.
- Added `craft\helpers\StringHelper::removeHtml()`.
- Added `craft\helpers\StringHelper::removeHtmlBreak()`.
- Added `craft\helpers\StringHelper::repeat()`.
- Added `craft\helpers\StringHelper::replaceAll()`.
- Added `craft\helpers\StringHelper::replaceBeginning()`.
- Added `craft\helpers\StringHelper::replaceEnding()`.
- Added `craft\helpers\StringHelper::replaceFirst()`.
- Added `craft\helpers\StringHelper::replaceLast()`.
- Added `craft\helpers\StringHelper::safeTruncate()`.
- Added `craft\helpers\StringHelper::shortenAfterWord()`.
- Added `craft\helpers\StringHelper::shuffle()`.
- Added `craft\helpers\StringHelper::slice()`.
- Added `craft\helpers\StringHelper::slugify()`.
- Added `craft\helpers\StringHelper::split()`.
- Added `craft\helpers\StringHelper::startsWithAny()`.
- Added `craft\helpers\StringHelper::stripCssMediaQueries()`.
- Added `craft\helpers\StringHelper::stripEmptyHtmlTags()`.
- Added `craft\helpers\StringHelper::stripHtml()`.
- Added `craft\helpers\StringHelper::stripWhitespace()`.
- Added `craft\helpers\StringHelper::substringOf()`.
- Added `craft\helpers\StringHelper::surround()`.
- Added `craft\helpers\StringHelper::tidy()`.
- Added `craft\helpers\StringHelper::titleizeForHumans()`.
- Added `craft\helpers\StringHelper::toBoolean()`.
- Added `craft\helpers\StringHelper::toSpaces()`.
- Added `craft\helpers\StringHelper::toTabs()`.
- Added `craft\helpers\StringHelper::toTransliterate()`.
- Added `craft\helpers\StringHelper::trimLeft()`.
- Added `craft\helpers\StringHelper::trimRight()`.
- Added `craft\helpers\StringHelper::upperCamelize()`.
- Added `craft\helpers\StringHelper::upperCaseFirst()`.
- Added `craft\helpers\Template::beginProfile()`.
- Added `craft\helpers\Template::endProfile()`.
- Added `craft\helpers\UrlHelper::buildQuery()`.
- Added `craft\model\MatrixBlockType::getField()`.
- Added `craft\models\GqlSchema`.
- Added `craft\records\GqlSchema`.
- Added `craft\services\Fields::getGroupByUid()`.
- Added `craft\services\Gql`.
- Added `craft\services\Matrix::getAllBlockTypes()`.
- Added `craft\services\Sections::getAllEntryTypes()`.
- Added `craft\web\assets\graphiql\GraphiqlAsset`.
- Added `craft\web\assets\graphiql\VendorAsset`.
- Added `craft\web\twig\nodes\ProfileNode`.
- Added `craft\web\twig\nodevisitors\Profiler`.

### Changed
- Relational fields without a specific target site will now only return related elements from the same site as the source element by default, as they did before Craft 3.2. ([#4751](https://github.com/craftcms/cms/issues/4751))
- Element arrays no longer include `hasDescendants` or `totalDescendants` keys by default. ([#4820](https://github.com/craftcms/cms/issues/4820))
- Matrix block queries no longer include blocks owned by drafts or revisions by default. ([#4790](https://github.com/craftcms/cms/issues/4790))
- Entries’ drafts and revisions are now soft-deleted and restored along with their source elements. ([#4797](https://github.com/craftcms/cms/issues/4797))
- Global set reference tags can now refer to the global set by its handle. ([#4645](https://github.com/craftcms/cms/issues/4645))
- Improved Twig template profiling to include blocks and macros.
- Twig template profiling no longer occurs when Dev Mode isn’t enabled, unless an admin user is logged in and has opted into it.
- The `actionInput()`, `csrfInput()`, and `redirectInput()` Twig functions now support an `options` argument for customizing the HTML tag attributes.
- The `_layouts/forms/field.html` template now supports `label`, `instructions`, `tip`, `warning`, and `input` blocks that can be overridden when including the template with an `{% embed %}` tag.
- Editable tables now support a `fullWidth` setting, which can be set to `false` to prevent the table from spanning the full width of the page.
- Editable tables now support `thin` column settings.
- Editable tables now support `headingHtml` column settings.
- Craft no longer overrides the base Twig template class, unless the now-deprecated `suppressTemplateErrors` config setting is enabled. ([#4755](https://github.com/craftcms/cms/issues/4755))
- Edit Entry pages now get updated preview target URLs after saving a draft, in case the URLs have changed.
- The confirmation dialog that can appear after running the Asset Indexes utility no longer will close by pressing the <kbd>Esc</kbd> key or clicking outside of the modal. ([#4795](https://github.com/craftcms/cms/issues/4795))
- Section and Matrix “Propagation Method” settings now display warnings about the potential for data loss when appropriate.
- Site group settings now display a warning about the potential for data loss.
- Control Panel subnav items can now have badge counts. ([#4756](https://github.com/craftcms/cms/issues/4756))
- Improved the performance of element duplication on multi-site installs.
- Improved the performance of `craft\web\View::renderString()` for templates that don’t contain any Twig code.
- `craft\behaviors\DraftBehavior::getCreator()` can now return `null`.
- `craft\helpers\Db::parseParam()` now has an optional `$columnType` argument. ([#4807](https://github.com/craftcms/cms/pull/4807))
- `craft\test\TestSetup::setupCraftDb()` no longer accepts a second argument. Ensure that `craft\test\Craft::$testConfig` is set before calling this function. ([#4804](https://github.com/craftcms/cms/pull/4804))
- `craft\web\Request::post()` and `getBodyParam()` will now work with posted JSON data, if the request’s content type is set to `application/json`.
- Switched from the `stringy/stringy` library to `voku/stringy`. ([#4753](https://github.com/craftcms/cms/issues/4753))

### Deprecated
- Deprecated the `suppressTemplateErrors` config setting.
- Deprecated `craft\services\Sections::isSectionTemplateValid()`.
- Deprecated `craft\web\twig\Template`.

### Removed
- Removed `craft\base\ElementInterface::getSource()`. ([#4754](https://github.com/craftcms/cms/issues/4754))
- Removed `craft\web\twig\Extension::actionInputFunction()`.
- Removed `craft\web\twig\Extension::csrfInputFunction()`.
- Removed `craft\web\twig\Extension::redirectInputFunction()`.

### Fixed
- Fixed an error that could occur if garbage collection was run while Craft 3.2 migrations were pending. ([#4720](https://github.com/craftcms/cms/issues/4720))
- Fixed a bug where the “Publish live changes for other authors’ entries” permission was being enforced when saving another author’s entry as a new entry. ([#4758](https://github.com/craftcms/cms/issues/4758))
- Fixed a bug where `craft\helpers\UrlHelper` methods would strip out array params in the query string. ([#4778](https://github.com/craftcms/cms/issues/4778))
- Fixed a SQL error that occurred when a `{% cache %}` tag was used on a page with a 4-byte character in the URI. ([#4780](https://github.com/craftcms/cms/issues/4780))
- Fixed a bug where Craft could show a nondescript error when navigating away from a Control Panel page if an Ajax request was currently in progress. ([#4796](https://github.com/craftcms/cms/issues/4796))
- Fixed an error that occurred when editing an entry with a draft that was created by a soft-deleted user. ([#4800](https://github.com/craftcms/cms/issues/4800))
- Fixed a bug where entry revisions and drafts would be deleted when the user that created them was hard-deleted.
- Fixed a SQL error that could occur when executing an element query that had custom `JOIN` and `WHERE` clauses if the `search` param was also set. ([#4788](https://github.com/craftcms/cms/issues/4788))
- Fixed a bug where default field values weren’t being applied to Matrix blocks that were autocreated per the Min Blocks setting. ([#4806](https://github.com/craftcms/cms/issues/4806))
- Fixed Plugin Store dropdowns which were not working properly with Windows Edge browsers.
- Fixed a SQL error that could occur when `:empty:` or `not :empty:` was passed to a date param on an element query when running MySQL 8. ([#4808](https://github.com/craftcms/cms/issues/4808))
- Fixed a bug where Dropdown and Multi-select fields’ Dropdown Options settings weren’t autofocusing on the first input when adding a new row with the keyboard. ([#4823](https://github.com/craftcms/cms/issues/4823))

## 3.2.10 - 2019-08-13

### Added
- Added `craft\fields\BaseRelationField::settingsTemplateVariables()`. ([#4732](https://github.com/craftcms/cms/issues/4732))
- Added `craft\services\Search::deleteOrphanedIndexes()`.
- Added `craft\validators\UriFormatValidator::$disallowTriggers`.
- Added the `Craft.startsWith()` JavaScript method.

### Changed
- Improved garbage collection performance when hard-deleting hundreds of thousands of elements. ([#4735](https://github.com/craftcms/cms/issues/4735))
- Element queries’ `title` param will now accept a value of `'0'`.
- `craft\services\Elements::deleteElementById()` now has a `$hardDelete` argument. ([#4747](https://github.com/craftcms/cms/pull/4747))
- It’s no longer possible to save routes or URI formats that begin with the `actionTrigger` or `cpTrigger` config settings. ([#4154](https://github.com/craftcms/cms/issues/4154))
- Categories fields’ selection modals now show the site menu. ([#4749](https://github.com/craftcms/cms/issues/4749))

### Removed
- Removed `craft\records\Route`.

### Fixed
- Fixed a bug where Entry fixtures wouldn’t get unloaded. ([#4663](https://github.com/craftcms/cms/issues/4663))
- Fixed a bug where entry content wouldn’t get propagated to other sites if an entry was created and then saved before Craft had finished autosaving the draft. ([#4423](https://github.com/craftcms/cms/issues/4423))
- Fixed a bug where entry forms could miss the fact that a Matrix block had been deleted. ([#4727](https://github.com/craftcms/cms/issues/4727))
- Fixed a PHP error that could occur on environments where the Intl PHP extension was installed but the `IDNA_NONTRANSITIONAL_TO_ASCII` or `INTL_IDNA_VARIANT_UTS46` constants weren’t defined. ([#4722](https://github.com/craftcms/cms/issues/4722))
- Fixed a PHP error that could occur if a plugin was configured with settings even though it didn’t support settings. ([#4706](https://github.com/craftcms/cms/issues/4706))
- Fixed an error that occurred when a validation error occurred on an entry while it was being created or updated from a draft. ([#4733](https://github.com/craftcms/cms/issues/4733))
- Fixed an infinite recursion bug that could occur when validating circular relations. ([#4482](https://github.com/craftcms/cms/issues/4482))
- Fixed a bug where elements with a title of “0” would show their ID instead of their title in element indexes and relational fields. ([#4745](https://github.com/craftcms/cms/issues/4745))
- Fixed a bug where Craft was redirecting to the Dashboard when attempting to export elements, if the `tokenParam` config setting was set to something besides `token`. ([#4737](https://github.com/craftcms/cms/issues/4737))

## 3.2.9 - 2019-08-06

### Added
- Added the `ignorePlaceholders` element query param.
- Added the `cp.entries.edit.meta` and `cp.entries.edit.settings` template hooks to the Edit Entry page.
- Added `craft\base\ElementInterface::getSource()`.
- Added `craft\base\ElementTrait::$newSiteIds`.
- Added `craft\models\Site::$dateCreated` and `$dateUpdated`. ([#4703](https://github.com/craftcms/cms/issues/4703))

### Changed
- Improved the Control Panel header styling for mobile and on pages with long titles. ([#4548](https://github.com/craftcms/cms/issues/4548))
- Element references in the Control Panel now reveal the site the element was fetched from in their tooltips, on multi-site installs. ([#4690](https://github.com/craftcms/cms/issues/4690))
- Element editor HUDs now always show a header with the element’s site name on multi-site installs, even if the element is only editable in one site. ([#4690](https://github.com/craftcms/cms/issues/4690))
- Entry preview tokens now respect the `defaultTokenDuration` config setting, rather than always expiring after 24 hours. ([#4683](https://github.com/craftcms/cms/pull/4683))
- Improved disabled select field styling. ([#4709](https://github.com/craftcms/cms/pull/4709))

### Deprecated
- Deprecated `craft\behaviors\DraftBehavior::getSource()`.
- Deprecated `craft\behaviors\RevisionBehavior::getSource()`.

### Fixed
- Fixed a bug where elements listed in a Structure view could be missing their descendant toggles even if all of their descendants were disabled. ([#4685](https://github.com/craftcms/cms/issues/4685))
- Fixed a bug where element CSV exports were limited to 50 elements if no limit was set. ([#4692](https://github.com/craftcms/cms/issues/4692))
- Fixed a 400 error that occurred when submitting an entry form that didn’t have an `entryId` param. ([#4693](https://github.com/craftcms/cms/issues/4693))
- Fixed a bug where `craft\base\Element::getDescendants()` and other structure methods could return the wrong results when called on a draft. ([#4694](https://github.com/craftcms/cms/issues/4694))
- Fixed a bug where Matrix blocks weren’t getting duplicated to newly-enabled sites for elements if the field’s Propagation Method setting wasn’t set to “Save blocks to all sites the owner element is saved in”. ([#4698](https://github.com/craftcms/cms/issues/4698))
- Fixed a bug where the Database Backup could result in a 404 error on load-balanced environments. ([#4699](https://github.com/craftcms/cms/issues/4699))
- Fixed a bug where the “Current” entry revision link wouldn’t always work. ([#4705](https://github.com/craftcms/cms/issues/4705))
- Fixed a bug where the `craft\services\Search::EVENT_AFTER_SEARCH` event wasn’t always firing. ([#4710](https://github.com/craftcms/cms/issues/4710))
- Fixed a bug where `craft\services\Users::purgeExpiredPendingUsers()` was attempting to delete already-trashed users.

### Security
- Fixed an XSS vulnerability.

## 3.2.8 - 2019-07-30

### Added
- Element indexes with unsaved drafts now show a “Drafts” option in the status menu.
- Added the `utils/fix-element-uids` command, which ensures all elements have unique UIDs. ([#4653](https://github.com/craftcms/cms/issues/4653))

### Fixed
- Fixed a bug where it wasn’t possible to create a homepage Single section if a prior entry revisions’ URI had been set to `__home__`. ([#4657](https://github.com/craftcms/cms/issues/4657))
- Fixed a bug where the user deletion confirmation dialog was including revisions and drafts when counting entries for the content summary.
- Fixed an error that occurred when deleting a user, if another user had been chosen to inherit their content. ([#4670](https://github.com/craftcms/cms/issues/4670))
- Fixed a bug where users could be warned about losing unsaved changes when updating an entry from a draft, while the draft was being autosaved. ([#4614](https://github.com/craftcms/cms/issues/4614))
- Fixed a bug where Categories fields weren’t always getting updated when a category they were related to got moved under another category. ([#4672](https://github.com/craftcms/cms/issues/4672))
- Fixed an error that occurred on the Settings → Routes page, if one of the routes didn’t have a URI pattern. ([#4676](https://github.com/craftcms/cms/issues/4676))
- Fixed some styling and behavior issues on the Settings → Routes page.

## 3.2.7 - 2019-07-25

### Fixed
- Fixed an error where it wasn’t possible to scale SVGs using only height. ([#4643](https://github.com/craftcms/cms/pull/4643))
- Fixed a bug where the content area of some Control Panel pages weren’t getting any bottom padding. ([#4644](https://github.com/craftcms/cms/issues/4644))
- Fixed a bug where installing a plugin immediately after installing Craft from the console could corrupt the project config if `useProjectConfigFile` was enabled. ([#3870](https://github.com/craftcms/cms/issues/3870))
- Fixed a bug where entry forms could overlook changes made to Categories fields. ([#4648](https://github.com/craftcms/cms/issues/4648))
- Fixed a bug where element search indexes weren’t being updated right away after an element was created or updated from an element editor HUD.
- Fixed a bug where back-end slug validation wasn’t working correctly for slugs with some Unicode characters. ([#1535](https://github.com/craftcms/cms/issues/1535))
- Fixed a bug where Craft was attempting to delete template caches even when saving a draft or revision.

## 3.2.6 - 2019-07-23

### Changed
- When enabling a new site for a Single section, Craft now uses the primary site’s content as the starting point for the new site’s content, if the section was already enabled for it.
- Swapped the position of the “Save as a Draft” and “Save Entry” buttons. ([#4622](https://github.com/craftcms/cms/issues/4622))
- `craft\helpers\DateTimeHelper::toDateTime()` now supports arrays created from `DateTime` objects. ([#4627](https://github.com/craftcms/cms/issues/4627))
- Plugin license key inputs are no longer limited to 29 characters, to make room for long environment variable names. ([#4393](https://github.com/craftcms/cms/issues/4393))
- Updated Imagine to 1.2.2.1.

### Fixed
- Fixed a bug where Craft could load the same JavaScript and CSS files multiple times when opening element editor HUDs. ([#4620](https://github.com/craftcms/cms/issues/4620))
- Fixed a bug where each animated GIF frame would still be parsed when generating a thumbnail, even if the `transformGifs` setting was set to `false`. ([#4588](https://github.com/craftcms/cms/issues/4588))
- Fixed a bug where back-end slug validation wasn’t working correctly for slugs with Unicode characters. ([#4628](https://github.com/craftcms/cms/issues/4628))
- Fixed a bug where it wasn’t possible to create new entries if the section handle matched the `pageTrigger` config setting, and the `pageTrigger` config setting had a trailing slash. ([#4631](https://github.com/craftcms/cms/issues/4631))
- Fixed a bug where the `sections.previewTargets` database column was getting created as a `varchar` instead of `text` column for new Craft installs. ([#4638](https://github.com/craftcms/cms/issues/4638))

### Security
- Fixed a bug where the `preserveExifData` config setting wasn’t being respected on image upload.

## 3.2.5.1 - 2019-07-19

### Fixed
- Fixed an error that occurred if a plugin license key was set to an environment variable, which was set to an invalid key. ([#4604](https://github.com/craftcms/cms/issues/4604))
- Fixed an error that prevented image thumbnails from generating in the Control Panel when using ImageMagick. ([#4609](https://github.com/craftcms/cms/issues/4609))

## 3.2.5 - 2019-07-19

### Added
- Added `craft\services\Elements::getPlaceholderElements()`.

### Changed
- If an invalid entry draft or revision edit URL is accessed, but the source entry does exist, Craft now redirects the browser to the source entry’s edit page. ([#4574](https://github.com/craftcms/cms/issues/4574))
- Preview requests now include the previewed entry in element queries even if the `status`, `drafts`, or `revisions` parameters are set to exclude it. ([#4581](https://github.com/craftcms/cms/issues/4581))
- Back-end slug generation now follows the same rules as JavaScript. ([#4607](https://github.com/craftcms/cms/issues/4607))
- Unsaved entry drafts now get assigned a new ID when they are fully saved, so they are treated as new elements. ([#4589](https://github.com/craftcms/cms/issues/4589))

### Fixed
- Fixed some bugs with the “Save Entry” menu options, when editing an unsaved draft. ([#4614](https://github.com/craftcms/cms/issues/4614))
- Fixed a bug where Craft could forget which site was being edited when updating an entry from a draft. ([#4615](https://github.com/craftcms/cms/issues/4615))

## 3.2.4.1 - 2019-07-17

### Fixed
- Fixed an error that occurred when attempting to share a disabled entry. ([#4596](https://github.com/craftcms/cms/issues/4596))
- Fixed a bug where new Email and URL cells in Table fields weren’t getting the correct input type. ([#4595](https://github.com/craftcms/cms/issues/4595))

## 3.2.4 - 2019-07-17

### Changed
- Brought back the “Preview” button for the Current revision of entries, which now creates a draft before activating the entry preview. ([#4584](https://github.com/craftcms/cms/issues/4584))
- The “Save as a Draft” button now creates the draft over Ajax, when it’s not the primary submit button for the page.
- When Craft isn’t able to sync incoming `project.yaml` changes due to schema version conflicts, Craft now lists which packages are conflicting.. ([#4568](https://github.com/craftcms/cms/issues/4568))

### Fixed
- Fixed a JavaScript error that could occur after uploading a file directly onto an Assets field when editing the Current revision of an entry.
- Fixed a bug where draft forms could become unresponsive if the user attempted to navigate away from the page or submit the form in the middle of an autosave. ([#4578](https://github.com/craftcms/cms/issues/4578))
- Fixed a SQL error that could occur when passing `:empty:` or `:notempty:` to a relational field’s element query param. ([#4529](https://github.com/craftcms/cms/issues/4529))
- Fixed a bug where Number fields weren’t getting set to their default values for new entries. ([#4586](https://github.com/craftcms/cms/issues/4586))
- Fixed a bug query string parameters were getting URL-encoded when applied to generated pagination URLs.
- Fixed a bug where Single entries had the option to be duplicated or deleted. ([#4590](https://github.com/craftcms/cms/issues/4590))

## 3.2.3 - 2019-07-16

### Added
- Added `craft\controllers\EntriesController::actionDuplicateEntry()`.
- Added `craft\web\UrlManager::setMatchedElement()`.

### Changed
- Craft no longer creates drafts automatically when editing entries. The user must click a “Save as a Draft” button to create one. ([#4549](https://github.com/craftcms/cms/issues/4549))
- Entries are now immediately savable, whether or not any changes were made. ([#4535](https://github.com/craftcms/cms/issues/4535))
- The “Save Entry” button now redirects the user to the Entries index page. ([#4575](https://github.com/craftcms/cms/issues/4575))
- Brought back the “Save and continue editing” and “Save and add another” options for entries.
- It’s no longer possible to preview entries’ Current revision. A draft must be created first.

### Fixed
- Fixed a bug where it wasn’t possible to delete Matrix blocks if Min Blocks and Max Blocks were set to the same value, and an element already had more than that many blocks. ([#4562](https://github.com/craftcms/cms/issues/4562))
- Fixed a bug where `craft\web\UrlManager::getMatchedElement()` could return the incorrect result on preview requests. ([#4542](https://github.com/craftcms/cms/issues/4542))
- Fixed an error that occurred on the Settings → Email page if email settings were missing from the project config. ([#4552](https://github.com/craftcms/cms/issues/4552))
- Fixed a bug where it wasn’t possible to toggle site-specific entry statuses when editing drafts. ([#4577](https://github.com/craftcms/cms/issues/4577))

## 3.2.2 - 2019-07-14

### Added
- Added `craft\helpers\ElementHelper::isTempSlug()`.
- Added `craft\helpers\ElementHelper::tempSlug()`.
- Added `craft\helpers\UrlHelper::removeParam()`.

### Changed
- Craft no longer ensures a recent revision exists before creating a draft for an element.
- Element exports are limited to CSV files now, to avoid the GD requirement imposed by the PHPSpreadsheet library. ([#4553](https://github.com/craftcms/cms/issues/4553))

### Fixed
- Fixed a bug where multi-site element queries with the `unique` and `offset` params set weren’t returning any results. ([#4560](https://github.com/craftcms/cms/issues/4560))
- Fixed an error that could occur when creating a draft. ([#4515](https://github.com/craftcms/cms/issues/4515))
- Fixed a bug where Craft wasn’t generating a new slug for entries that were saved with a blank Slug field. ([#4518](https://github.com/craftcms/cms/issues/4518))
- Fixed a bug where disabled select options could lose their disabled text styling in Firefox. ([#4526](https://github.com/craftcms/cms/issues/4526))
- Fixed a bug where entry forms could miss the fact that a file had been uploaded to an Assets field. ([#4534](https://github.com/craftcms/cms/issues/4534))
- Fixed a bug where selecting “Create a new child entry” in a Structure section on a multi-site install would result in a 404 error. ([#4541](https://github.com/craftcms/cms/issues/4541))
- Fixed a bug where it wasn’t possible to set test-specific config settings. ([#4539](https://github.com/craftcms/cms/pull/4539))
- Fixed an error that occurred when exporting elements if Limit was set to `0`. ([#4547](https://github.com/craftcms/cms/issues/4547))
- Fixed a bug where the `{% paginate %}` tag wouldn’t generate links to the first page correctly when using query string pagination. ([#4550](https://github.com/craftcms/cms/issues/4550))
- Fixed an error that occurred when indexing assets from a console request, if no volumes were defined yet. ([#2798](https://github.com/craftcms/cms/issues/2798))
- Fixed a bug where the “Delete” link could show up in the draft meta HUD for unsaved drafts. ([#4557](https://github.com/craftcms/cms/issues/4557))

## 3.2.1 - 2019-07-11

### Added
- Added `craft\console\Request::getIsPreview()`.
- Added `craft\web\Request::getIsPreview()`.

### Changed
- If a draft can’t be saved, an alert icon is now shown in the Control Panel header, which can be clicked on to reveal more information.
- Element revisions no longer store snapshot data.

### Fixed
- Fixed a bug where Feed widget items weren’t getting hyperlinked.
- Fixed a bug where the `app/migrate` controller wasn’t applying new `project.yaml` changes if there were no pending migrations.
- Fixed a SQL error that could occur when saving an entry or entry draft. ([#4508](https://github.com/craftcms/cms/issues/4508))
- Fixed a bug where Assets fields set to restrict uploads to a single folder could have empty selector modals. ([#4522](https://github.com/craftcms/cms/issues/4522))
- Fixed an error that could occur if a template was accessing the deprecated `locale` property of an element query, but `siteId` wasn’t set to an integer. ([#4531](https://github.com/craftcms/cms/issues/4531))
- Fixed a bug where users without the “Publish live changes” permission for a section weren’t able to create new entries. ([#4528](https://github.com/craftcms/cms/issues/4529))
- Fixed a PHP error that could occur when uploading files to Assets fields on the front end. ([#4382](https://github.com/craftcms/cms/issues/4382))
- Fixed a bug where elements listed in a Structure view could show descendant toggles even if they had no descendants. ([#4504](https://github.com/craftcms/cms/issues/4504))
- Fixed a backwards compatibility issue. ([#4523](https://github.com/craftcms/cms/issues/4523))

## 3.2.0 - 2019-07-09

> {warning} If you’ve ever run the `project-config/rebuild` command, it’s highly recommended that you run it again with Craft 3.1.34.2, before updating to Craft 3.2.

> {warning} Custom login controllers must now explicitly set their `$allowAnonymous` values to include `self::ALLOW_ANONYMOUS_OFFLINE` if they wish to be available when the system is offline.

> {tip} If you have Super Table or Neo installed, you should update those **at the same time** as Craft, to avoid unnecessary search index jobs from being added to the queue.

### Added
- All element types now have the option to support drafts and revisions.
- Drafts are now autocreated when content is modified, and autosaved whenever the content changes. ([#1034](https://github.com/craftcms/cms/issues/1034))
- Drafts and revisions now store content across all sites supported by the element. ([#2669](https://github.com/craftcms/cms/issues/2669))
- Content previewing is now draft-based, and drafts are stored as specialized elements, so it’s no longer necessary to add special cases in templates for preview requests. ([#1787](https://github.com/craftcms/cms/issues/1787), [#2801](https://github.com/craftcms/cms/issues/2801))
- Sections now have a “Preview Targets” setting when running Craft Pro, which can be used to configure additional locations that entries can be previewed from. ([#1489](https://github.com/craftcms/cms/issues/1489))
- Sections now have a “Propagation Method” setting, enabling entries to only be propagated to other sites in the same site group, or with the same language. ([#3554](https://github.com/craftcms/cms/issues/3554))
- Matrix fields now have a “Propagation Method” setting, enabling blocks to only be propagated to other sites in the same site group, or with the same language. ([#3554](https://github.com/craftcms/cms/issues/3554))
- Single entries now have editable slugs. ([#3368](https://github.com/craftcms/cms/issues/3368))
- Headless content previewing is now possible by forwarding request tokens off to content API requests. ([#1231](https://github.com/craftcms/cms/issues/1231))
- Preview iframes are now created with a `src` attribute already in place, improving SPA support. ([#2120](https://github.com/craftcms/cms/issues/2120))
- Entry “Share” buttons are now visible on mobile. ([#4408](https://github.com/craftcms/cms/issues/4408))
- Added the “Temp Uploads Location” system setting (available from Settings → Assets → Settings), which makes it possible to choose the volume and path that temporary asset uploads should be stored. ([#4010](https://github.com/craftcms/cms/issues/4010))
- Added the `maxRevisions` config setting. ([#926](https://github.com/craftcms/cms/issues/926))
- Added the `purgeUnsavedDraftsDuration` config setting, which determines how long unsaved drafts should be allowed to exist before getting deleted via garbage collection.
- Added the “Edit images” permission. ([#3349](https://github.com/craftcms/cms/issues/3349))
- Added the “Impersonate users” permission. ([#3501](https://github.com/craftcms/cms/issues/3501))
- Added the `drafts`, `draftId`, `draftOf`, `draftCreator`, `revisions`, `revisionId`, `revisionOf`, and `revisionCreator` element query params.
- The `site` element query params now support passing multiple site handles, or `'*'`, to query elements across multiple sites at once. ([#2854](https://github.com/craftcms/cms/issues/2854))
- Relational fields now have a “Validate related elements” setting, which ensures that the related elements pass validation before the source element can be saved with them selected. ([#4095](https://github.com/craftcms/cms/issues/4095))
- Table fields can now have Dropdown, Email, and URL columns. ([#811](https://github.com/craftcms/cms/issues/811), [#4180](https://github.com/craftcms/cms/pull/4180))
- Dropdown and Multi-select fields can now have optgroups. ([#4236](https://github.com/craftcms/cms/issues/4236))
- Date/Time, Dropdown, Lightswitch, Number, and Radio Buttons fields are now listed as sort options in element indexes. ([#2818](https://github.com/craftcms/cms/issues/2818))
- Asset, category, entry, and user indexes can now have “UID” columns. ([#4433](https://github.com/craftcms/cms/issues/4433))
- Added the `unique` element query param, which can be used to prevent duplicate elements when querying elements across multiple sites.
- Added the `preferSites` element query param, which can be used to set the preferred sites that should be used for multi-site element queries, when the `unique` param is also enabled.
- Element index pages are now paginated for non-Structure views. ([#818](https://github.com/craftcms/cms/issues/818))
- Element index pages now have an “Export…” button that will export all of the elements in the current view (across all pages) or up to a custom limit, in either CSV, XLS, XLSX, or ODS format. ([#994](https://github.com/craftcms/cms/issues/994))
- Added the `{% dd %}` Twig tag. ([#4399](https://github.com/craftcms/cms/issues/4399))
- Added the `attr()` Twig function, which can generate a list of HTML/XML attributes. ([#4237](https://github.com/craftcms/cms/pull/4237))
- Added the `|withoutKey` Twig filter.
- Added the `resave/matrix-blocks` console command.
- The `index-assets/*` commands now support a `--create-missing-assets=0` option, which prevents Craft from creating asset records when they don’t exist yet, and offers an opportunity to fix the location of any asset records that are missing their associated files, when the filename matches one of the files missing an index.
- Added the `mailer/test` command. ([#4020](https://github.com/craftcms/cms/issues/4020))
- Added the `tests/setup` command, which generates a test suite for the current Craft project.
- Jobs can now set progress labels, which will be shown below their description and progress bar in the queue HUD. ([#1931](https://github.com/craftcms/cms/pull/1931))
- Added the `_layouts/element` template, which can be extended by element edit pages that wish to support drafts, revisions, and content previewing.
- Added the `_special/sitepicker` template.
- It’s now possible for plugins and modules to define custom actions on console controllers.
- Added a testing framework for Craft and plugins, powered by Codeception. ([#3382](https://github.com/craftcms/cms/pull/3382), [#1485](https://github.com/craftcms/cms/issues/1485), [#944](https://github.com/craftcms/cms/issues/944))
- Added `craft\base\ApplicationTrait::getInstalledSchemaVersion()`.
- Added `craft\base\BlockElementInterface`.
- Added `craft\base\Element::EVENT_AFTER_PROPAGATE`.
- Added `craft\base\Element::EVENT_REGISTER_PREVIEW_TARGETS`.
- Added `craft\base\Element::previewTargets()`.
- Added `craft\base\ElementInterface::afterPropagate()`.
- Added `craft\base\ElementInterface::getCurrentRevision()`.
- Added `craft\base\ElementInterface::getIsDraft()`.
- Added `craft\base\ElementInterface::getIsRevision()`.
- Added `craft\base\ElementInterface::getIsUnsavedDraft()`.
- Added `craft\base\ElementInterface::getPreviewTargets()`.
- Added `craft\base\ElementInterface::getSourceId()`.
- Added `craft\base\ElementInterface::getSourceUid()`.
- Added `craft\base\ElementInterface::getUiLabel()`, which is now used to define what an element will be called in the Control Panel. ([#4211](https://github.com/craftcms/cms/pull/4211))
- Added `craft\base\ElementInterface::pluralDisplayName()`, which element type classes can use to define the plural of their display name.
- Added `craft\base\ElementInterface::setRevisionCreatorId()`.
- Added `craft\base\ElementInterface::setRevisionNotes()`.
- Added `craft\base\ElementTrait::$dateDeleted`. ([#4493](https://github.com/craftcms/cms/issues/4493))
- Added `craft\base\ElementTrait::$draftId`.
- Added `craft\base\ElementTrait::$hardDelete`.
- Added `craft\base\ElementTrait::$previewing`.
- Added `craft\base\ElementTrait::$propagateAll`.
- Added `craft\base\ElementTrait::$revisionId`.
- Added `craft\base\Field::EVENT_AFTER_ELEMENT_PROPAGATE`.
- Added `craft\base\Field::getSortOption()`.
- Added `craft\base\FieldInterface::afterElementPropagate()`.
- Added `craft\base\FieldInterface::valueType()`. ([#3894](https://github.com/craftcms/cms/issues/3894))
- Added `craft\base\SortableFieldInterface`, which can be implemented by field classes that should be sortable in element indexes.
- Added `craft\behaviors\DraftBehavior`.
- Added `craft\behaviors\RevisionBehavior`.
- Added `craft\console\CallableAction`.
- Added `craft\console\Controller`.
- Added `craft\console\controllers\ResaveController::saveElements()`.
- Added `craft\console\ControllerTrait`.
- Added `craft\console\Request::getToken()`.
- Added `craft\controllers\PreviewController`.
- Added `craft\errors\MissingAssetException`.
- Added `craft\events\BatchElementActionEvent`.
- Added `craft\events\DefineConsoleActionsEvent`.
- Added `craft\events\ElementQueryEvent`.
- Added `craft\events\RegisterPreviewTargetsEvent`.
- Added `craft\events\RevisionEvent`.
- Added `craft\helpers\Component::validateComponentClass()`.
- Added `craft\helpers\ElementHelper::isDraftOrRevision()`.
- Added `craft\helpers\ElementHelper::rootElement()`.
- Added `craft\models\Section::$propagationMethod`.
- Added `craft\queue\jobs\UpdateSearchIndex`.
- Added `craft\services\Drafts`, accessible via `Craft::$app->drafts`.
- Added `craft\services\Elements::propagateElements()` along with `EVENT_BEFORE_PROPAGATE_ELEMENTS`, `EVENT_AFTER_PROPAGATE_ELEMENTS`, `EVENT_BEFORE_PROPAGATE_ELEMENT`, and `EVENT_AFTER_PROPAGATE_ELEMENT` events. ([#4139](https://github.com/craftcms/cms/issues/4139))
- Added `craft\services\Elements::resaveElements()` along with `EVENT_BEFORE_RESAVE_ELEMENTS`, `EVENT_AFTER_RESAVE_ELEMENTS`, `EVENT_BEFORE_RESAVE_ELEMENT`, and `EVENT_AFTER_RESAVE_ELEMENT` events. ([#3482](https://github.com/craftcms/cms/issues/3482))
- Added `craft\services\Matrix::duplicateBlocks()`.
- Added `craft\services\Matrix::getSupportedSiteIdsForField()`.
- Added `craft\services\Revisions`, accessible via `Craft::$app->revisions`.
- Added `craft\services\Users::canImpersonate()`.
- Added `craft\web\Request::getIsLoginRequest()` and `craft\console\Request::getIsLoginRequest()`.
- Added `craft\web\UrlManager::$checkToken`.
- Added the `Craft.isSameHost()` JavaScript method.
- Added the `Craft.parseUrl()` JavaScript method.
- Added the `Craft.randomString()` JavaScript method.
- Added the `Craft.DraftEditor` JavaScript class.
- Added the `Craft.Preview` JavaScript class.

### Changed
- Relational fields are now capable of selecting elements from multiple sites, if they haven’t been locked down to only related elements from a single site. ([#3584](https://github.com/craftcms/cms/issues/3584))
- Element selector modals now always show source headings, and list sources in the configured order. ([#4494](https://github.com/craftcms/cms/issues/4494))
- Reference tags can now specify the site to load the element from. ([#2956](https://github.com/craftcms/cms/issues/2956))
- Improved the button layout of Edit Entry pages. ([#2325](https://github.com/craftcms/cms/issues/2325))
- Improved the performance of saving elements.
- The Control Panel now shows the sidebar on screens that are at least 1,000 pixels wide. ([#4079](https://github.com/craftcms/cms/issues/4079))
- The `_layouts/cp` template now supports a `showHeader` variable that can be set to `false` to remove the header.
- The `_layouts/cp` Control Panel template now supports a `footer` block, which will be output below the main content area.
- Renamed `craft\helpers\ArrayHelper::filterByValue()` to `where()`.
- Anonymous/offline/Control Panel access validation now takes place from `craft\web\Controller::beforeAction()` rather than `craft\web\Application::handleRequest()`, giving controllers a chance to do things like set CORS headers before a `ForbiddenHttpException` or `ServiceUnavailableHttpException` is thrown. ([#4008](https://github.com/craftcms/cms/issues/4008))
- Controllers can now set `$allowAnonymous` to a combination of bitwise integers `self::ALLOW_ANONYMOUS_LIVE` and `self::ALLOW_ANONYMOUS_OFFLINE`, or an array of action ID/bitwise integer pairs, to define whether their actions should be accessible anonymously even when the system is offline.
- Improved the error message when Project Config reaches the maximum deferred event count.
- Craft now deletes expired template caches as part of its garbage collection routine.
- Craft no longer warns about losing unsaved changes when leaving the page while previewing entries, if the changes were autosaved. ([#4439](https://github.com/craftcms/cms/issues/4439))
- `fieldValues` is a now reserved field handle. ([#4453](https://github.com/craftcms/cms/issues/4453))
- Improved the reliability of `craft\helpers\UrlHelper::rootRelativeUrl()` and `cpUrl()`.
- `craft\base\ElementInterface::eagerLoadingMap()` and `craft\base\EagerLoadingFieldInterface::getEagerLoadingMap()` can now return `null` to opt out of eager loading. ([#4220](https://github.com/craftcms/cms/pull/4220))
- `craft\db\ActiveRecord` no longer sets the `uid`, `dateCreated`, or `dateUpdated` values for new records if they were already explicitly set.
- `craft\db\ActiveRecord` no longer updates the `dateUpdated` value for existing records if nothing else changed or if `dateUpdated` had already been explicitly changed.
- `craft\helpers\UrlHelper::siteUrl()` and `url()` will now include the current request’s token in the generated URL’s query string, for site URLs.
- `craft\events\MoveElementEvent` now extends `craft\events\ElementEvent`. ([#4315](https://github.com/craftcms/cms/pull/4315))
- `craft\queue\BaseJob::setProgress()` now has a `$label` argument.
- `craft\queue\jobs\PropagateElements` no longer needs to be configured with a `siteId`, and no longer propagates elements to sites if they were updated in the target site more recently than the source site.
- `craft\queue\QueueInterface::setProgress()` now has a `$label` argument.
- `craft\services\Assets::getUserTemporaryUploadFolder()` now returns the current user’s temporary upload folder by default if no user is provided.
- `craft\services\Elements::deleteElement()` now has a `$hardDelete` argument.
- `craft\services\Elements::deleteElement()` now has a `$hardDelete` argument. ([#3392](https://github.com/craftcms/cms/issues/3392))
- `craft\services\Elements::getElementById()` now has a `$criteria` argument.
- `craft\services\Elements::propagateElement()` now has a `$siteElement` argument.
- `craft\services\Elements::saveElement()` now preserves existing elements’ current `dateUpdated` value when propagating or auto-resaving elements.
- `craft\services\Elements::saveElement()` now preserves the `uid`, `dateCreated`, and `dateUpdated` values on new elements if they were explicitly set. ([#2909](https://github.com/craftcms/cms/issues/2909))
- `craft\services\Elements::setPlaceholderElement()` now throws an exception if the element that was passed in doesn’t have an ID.
- `craft\services\Matrix::saveField()` is no longer is responsible for duplicating blocks from other elements.
- `craft\web\twig\variables\CraftVariable` no longer triggers the `defineComponents` event. ([#4416](https://github.com/craftcms/cms/issues/4416))
- `craft\web\UrlManager::setRouteParams()` now has a `$merge` argument, which can be set to `false` to completely override the route params.
- It’s now possible to pass a `behaviors` key to the `$newAttributes` argument of `craft\services\Elements::duplicateElement()`, to preattach behaviors to the cloned element before it’s saved.

### Removed
- Removed the Search Indexes utility. ([#3698](https://github.com/craftcms/cms/issues/3698))
- Removed the `--batch-size` option from `resave/*` actions.
- Removed the `craft.entryRevisions` Twig component.
- Removed `craft\controllers\EntriesController::actionPreviewEntry()`.
- Removed `craft\controllers\EntriesController::actionShareEntry()`.
- Removed `craft\controllers\EntriesController::actionViewSharedEntry()`.
- Removed `craft\events\VersionEvent`.
- Removed `craft\records\Entry::getVersions()`.
- Removed `craft\records\EntryDraft`.
- Removed `craft\records\EntryVersion`.
- Removed `craft\services\EntryRevisions::saveDraft()`.
- Removed `craft\services\EntryRevisions::publishDraft()`.
- Removed `craft\services\EntryRevisions::deleteDraft()`.
- Removed `craft\services\EntryRevisions::saveVersion()`.
- Removed `craft\services\EntryRevisions::revertEntryToVersion()`.
- Removed the `Craft.EntryDraftEditor` JavaScript class.

### Deprecated
- Deprecated the `ownerSite` and `ownerSiteId` Matrix block query params.
- Deprecated `craft\controllers\EntriesController::EVENT_PREVIEW_ENTRY`.
- Deprecated `craft\controllers\LivePreviewController`.
- Deprecated `craft\elements\MatrixBlock::$ownerSiteId`.
- Deprecated `craft\events\DefineComponentsEvent`.
- Deprecated `craft\helpers\ArrayHelper::filterByValue()`. Use `where()` instead.
- Deprecated `craft\models\BaseEntryRevisionModel`.
- Deprecated `craft\models\EntryDraft`.
- Deprecated `craft\models\EntryVersion`.
- Deprecated `craft\models\Section::$propagateEntries`. Use `$propagationMethod` instead.
- Deprecated `craft\services\Assets::getCurrentUserTemporaryUploadFolder()`.
- Deprecated `craft\services\EntryRevisions`.
- Deprecated `craft\web\Request::getIsLivePreview()`.
- Deprecated `craft\web\Request::getIsSingleActionRequest()` and `craft\console\Request::getIsSingleActionRequest()`.
- Deprecated the `Craft.LivePreview` JavaScript class.

### Fixed
- Fixed a bug where `craft\helpers\UrlHelper` methods could add duplicate query params on generated URLs.
- Fixed a bug where Matrix blocks weren’t getting duplicated for other sites when creating a new element. ([#4449](https://github.com/craftcms/cms/issues/4449))

## 3.1.34.3 - 2019-08-21

### Fixed
- Fixed a bug where the `project-config/rebuild` command wasn’t discarding unused user groups or user field layouts in the project config. ([#4781](https://github.com/craftcms/cms/pull/4781))

## 3.1.34.2 - 2019-07-23

### Fixed
- Fixed a bug where the `project-config/rebuild` command was discarding email and user settings.

## 3.1.34.1 - 2019-07-22

### Fixed
- Fixed a bug where the `project-config/rebuild` command was ignoring entry types that didn’t have a field layout. ([#4600](https://github.com/craftcms/cms/issues/4600))

## 3.1.34 - 2019-07-09

### Changed
- The `project-config/rebuild` command now rebuilds the existing project config wherever possible, instead of merging database data with the existing project config.

## 3.1.33 - 2019-07-02

### Added
- Added `craft\base\ApplicationTrait::saveInfoAfterRequest()`.

### Changed
- Craft no longer strips some punctuation symbols from slugs.
- Improved the performance of saving project config updates. ([#4459](https://github.com/craftcms/cms/issues/4459))
- Improved the performance of saving fields. ([#4459](https://github.com/craftcms/cms/issues/4459))
- The `craft update` command no longer updates Craft or plugins if not specified.

### Removed
- Removed `craft\services\ProjectConfig::saveDataAfterRequest()`.
- Removed `craft\services\ProjectConfig::preventSavingDataAfterRequest()`.

### Fixed
- Fixed a PHP error that occurred when deleting an asset transform. ([#4473](https://github.com/craftcms/cms/issues/4473))

### Security
- Fixed an XSS vulnerability.
- Fixed a path disclosure vulnerability. ([#4468](https://github.com/craftcms/cms/issues/4468))
- Added the `sameSiteCookieValue` config setting. ([#4462](https://github.com/craftcms/cms/issues/4462))

## 3.1.32.1 - 2019-06-25

### Fixed
- Fixed a couple Windows compatibility issues.

## 3.1.32 - 2019-06-25

### Changed
- Project Config now sorts arrays when all of the keys are UIDs. ([#4425](https://github.com/craftcms/cms/issues/4425))

### Fixed
- Fixed a bug where Craft might not match a domain to the proper site if it had a non-ASCII character in the host name.
- Fixed an error that could occur when using the `|filter` Twig filter. ([#4437](https://github.com/craftcms/cms/issues/4437))
- Fixed a bug where pagination URL could get repeated page params added to the query string if using query string-based pagination.

## 3.1.31 - 2019-06-18

### Added
- It’s now possible to set plugin license keys to environment variables using the `$VARIABLE_NAME` syntax. ([#4393](https://github.com/craftcms/cms/issues/4393))
- Added `craft\services\Elements::mergeElements()`. ([#4404](https://github.com/craftcms/cms/pull/4404))

### Changed
- Pagination URLs now include any query string parameters set on the current request.
- The default email template no longer sets text or background colors, so emails look better in dark mode. ([#4396](https://github.com/craftcms/cms/pull/4396))
- Improved the error message that gets logged when Craft isn’t able to finish processing project config changes, due to unresolved dependencies.
- Craft will no longer log errors and warnings arising from `yii\i18n\PhpMessageSource`. ([#4109](https://github.com/craftcms/cms/issues/4109))
- Improved the performance and reliability of user queries when the `group` param is set to a user group with a large number of users.
- Updated Yii to 2.0.21.

### Fixed
- Fixed a bug where `Craft::dd()` wouldn’t work properly if output buffering was enabled. ([#4399](https://github.com/craftcms/cms/issues/4399))
- Fixed a bug where `Craft::alias()` wasn’t working on Windows servers. ([#4405](https://github.com/craftcms/cms/issues/4405))
- Fixed a bug where Craft wasn’t parsing the `dsn` DB connection setting properly if it was supplied.

### Security
- Fixed an XSS vulnerability.

## 3.1.30 - 2019-06-11

### Changed
- Improved query performance. ([yiisoft/yii2#17344](https://github.com/yiisoft/yii2/pull/17344), [yiisoft/yii2#17345](https://github.com/yiisoft/yii2/pull/17345), [yiisoft/yii2#17348](https://github.com/yiisoft/yii2/pull/17348))
- `craft\services\Elements::saveElement()` now always propagates elements regardless of the `$propagate` argument value, when saving new elements. ([#4370](https://github.com/craftcms/cms/issues/4370))

### Fixed
- Fixed a bug where new elements weren’t assigned a UID in time if their URI format contained a `{uid}` token. ([#4364](https://github.com/craftcms/cms/issues/4364))
- Fixed a bug where Craft was modifying custom log target configs before executing queue jobs. ([#3766](https://github.com/craftcms/cms/issues/3766))
- Fixed a bug where `craft\helpers\ChartHelper::getRunChartDataFromQuery()` assumed that the value would be integers. ([craftcms/commerce#849](https://github.com/craftcms/commerce/issues/849))
- Fixed a bug where `craft\services\Security::validateData()` was returning an empty string instead of `false` when the data didn’t validate. ([#4387](https://github.com/craftcms/cms/issues/4387))
- Fixed a bug where Craft could inject unexpected JavaScript into front-end requests. ([#4390](https://github.com/craftcms/cms/issues/4390))

## 3.1.29 - 2019-06-04

### Added
- Added the `restore` command, which restores a database backup.
- Added the `Craft.escapeRegex()` JavaScript method.

### Changed
- Asset indexes now sort assets by Date Uploaded in descending order by default. ([#1153](https://github.com/craftcms/cms/issues/1153))
- `craft\db\Paginator` no longer assumes that the application’s database connection should be used.
- Updated Twig to 2.11. ([#4342](https://github.com/craftcms/cms/issues/4342))

### Fixed
- Fixed a bug where the Status menu wasn’t visible for the “All users” source on user indexes. ([#4306](https://github.com/craftcms/cms/pull/4306))
- Fixed a bug where pressing the <kbd>Esc</kbd> key in the setup wizard would close the modal window. ([#4307](https://github.com/craftcms/cms/issues/4307))
- Fixed a bug where `craft\validators\ArrayValidator::validate()` didn’t work. ([#4309](https://github.com/craftcms/cms/pull/4309))
- Fixed an error that could occur when rendering templates with a `loop.parent.loop` reference in a nested for-loop. ([#4271](https://github.com/craftcms/cms/issues/4271))
- Fixed a bug where publishing a Single entry’s draft, or reverting a Single entry to a prior version, would overwrite its title to the section name. ([#4323](https://github.com/craftcms/cms/pull/4323))
- Fixed a bug where Craft wasn’t invalidating existing asset transforms when changing the dimensions of a named transform.
- Fixed a bug where `craft\services\Fields::getFieldsByElementType()` would return duplicate results if a field was used in more than one field layout for the element type. ([#4336](https://github.com/craftcms/cms/issues/4336))
- Fixed a bug where Craft wasn’t respecting the `allowUppercaseInSlug` config setting when generating slugs in the Control Panel. ([#4330](https://github.com/craftcms/cms/issues/4330))
- Fixed a bug where Control Panel Ajax requests weren’t working if a custom `pathParam` config setting value was set. ([#4334](https://github.com/craftcms/cms/issues/4334))
- Fixed a JavaScript error that could occur when saving a new entry, if the selected entry type didn’t have a Title field. ([#4353](https://github.com/craftcms/cms/issues/4353))

## 3.1.28 - 2019-05-21

### Added
- Added the “Customize element sources” user permission. ([#4282](https://github.com/craftcms/cms/pull/4282))
- Matrix sub-fields now have a “Use this field’s values as search keywords?” setting. ([#4291](https://github.com/craftcms/cms/issues/4291))
- Added `craft\web\twig\variables\Paginate::setBasePath()`. ([#4286](https://github.com/craftcms/cms/issues/4286))

### Changed
- Craft now requires Yii 2.0.19.

### Fixed
- Fixed a bug where slugs could get double-hyphenated. ([#4266](https://github.com/craftcms/cms/issues/4266))
- Fixed an error that would occur when installing Craft if the `allowAdminChanges` config setting was disabled. ([#4267](https://github.com/craftcms/cms/issues/4267))
- Fixed a bug where Matrix fields would return the wrong set of Matrix blocks on new or duplicated elements, immediately after they were saved.
- Fixed a bug where users could not assign additional user groups to their own account if their permission to do so was granted by another user group they belonged to.
- Fixed a bug where Number fields would attempt to save non-numeric values. ([craftcms/feed-me#527](https://github.com/craftcms/feed-me/issues/527))
- Fixed a bug where it was possible to assign a Structure entry or category to a new parent, even if that would cause its descendants to violate the Max Levels setting. ([#4279](https://github.com/craftcms/cms/issues/4279))
- Fixed an error that could occur when rendering a template from a console request, if the template contained any non-global `{% cache %}` tags. ([#4284](https://github.com/craftcms/cms/pull/4284))

## 3.1.27 - 2019-05-14

### Added
- Added `craft\fields\Matrix::EVENT_SET_FIELD_BLOCK_TYPES`. ([#4252](https://github.com/craftcms/cms/issues/4252))

### Changed
- Pressing <kbd>Shift</kbd> + <kbd>Return</kbd> (or <kbd>Shift</kbd> + <kbd>Ctrl</kbd>/<kbd>Command</kbd> + <kbd>Return</kbd>) when a textual cell is focused in an editable table will now change the focus to the same cell in the previous row (after creating a new row if necessary.) ([#4259](https://github.com/craftcms/cms/issues/4259))
- Craft no longer shows the status menu for element sources that define a status. ([#4249](https://github.com/craftcms/cms/issues/4249))
- Element URI formats can now conditionally output an empty string, opting the element out of getting its own system URI. ([#4254](https://github.com/craftcms/cms/issues/4254))
- Table fields now get validation errors if any column handles are entered in the format of “colX”.
- Craft no longer clear out users’ verification codes after login. ([#4257](https://github.com/craftcms/cms/issues/4257))
- The `users/upload-user-photo` and `users/delete-user-photo` actions are now available to front-end requests. ([#3932](https://github.com/craftcms/cms/issues/3932))

### Fixed
- Fixed a bug where rebuilding the project config could set an incorrect value for the user field layout.
- Fixed a bug Craft wouldn’t allow users to edit their own photos if they didn’t have upload/remove asset permissions.
- Fixed a bug where Craft wasn’t removing newline characters when pasting text into some single-line Table column types.
- Fixed a bug where project config syncing could have inconsistent results on load-balanced environments. ([#4136](https://github.com/craftcms/cms/issues/4136))
- Fixed a bug where the Plugin Store was not able to load developer details. ([#4241](https://github.com/craftcms/cms/issues/4241))
- Fixed a bug that could occur when Craft generated URLs with multi-byte characters in the query string.
- Fixed a bug where you could get some character encoding issues in some environments when using PHP 7.3.
- Fixed a bug where Craft wasn’t attempting to set a unique URI on duplicated elements. ([#4253](https://github.com/craftcms/cms/issues/4253))
- Fixed a bug where Table fields could copy cell values to other cells if a column had a handle in the format of “colX”. ([#4200](https://github.com/craftcms/cms/issues/4200))
- Fixed an error that could occur on the Login page if a custom Login Page Logo was selected. ([#4261](https://github.com/craftcms/cms/issues/4261))

## 3.1.26 - 2019-05-08

### Changed
- The “Update all” button on the Updates utility is now shown even if the page contains some uninstallable updates. ([#4230](https://github.com/craftcms/cms/issues/4230))
- Craft now stores the Default User Group’s UID in the project config, in case the group’s ID is different across environments.
- `craft\services\Assets::EVENT_BEFORE_REPLACE_ASSET` event handlers can now change the filename of the replaced asset before it is saved.
- Improved the performance of background jobs. ([#4219](https://github.com/craftcms/cms/pull/4219))
- Improved the Plugin Store’s screenshots with arrows for navigation and pinch-to-zoom capability for touch devices.

### Fixed
- Fixed an error that could occur when saving a Single section if one of its sites had been disabled.
- Fixed an error that could occur when deleting a site.
- Fixed a PHP compile error that could occur when paginating a query. ([#4208](https://github.com/craftcms/cms/pull/4208))
- Fixed an error that could occur on the Settings → Users → Settings page if the project config was missing its `users` key. ([#4206](https://github.com/craftcms/cms/issues/4206))
- Fixed a bug where Craft wasn’t requiring email verification for new user accounts if the project config was missing its `users` key.
- Fixed a bug where Craft wasn’t eager loading elements in the same site as the source element, if that was different than the currently requested site. ([#3954](https://github.com/craftcms/cms/issues/3954))

## 3.1.25 - 2019-04-30

### Added
- Added the `|ascii` Twig filter. ([#4193](https://github.com/craftcms/cms/issues/4193))

### Changed
- Craft now registers its project config event handlers before loading plugins. ([#3943](https://github.com/craftcms/cms/issues/3943))
- The Control Panel now uses jQuery 3.4.0. ([#4183](https://github.com/craftcms/cms/issues/4183))
- `behavior` and `behaviors` are now reserved field handles. ([#4184](https://github.com/craftcms/cms/issues/4184))
- The Updates utility no longer shows notices for expired plugins if no updates are actually available. ([#4186](https://github.com/craftcms/cms/issues/4186))

### Fixed
- Fixed an error where rebuilding the project config would not typecast the `propagateEntries` and `enableVersioning` section settings correctly. ([#3695](https://github.com/craftcms/cms/issues/3695))
- Fixed a bug where the Edit Draft HUD would include the current site name in the default Draft Name value for multi-site entries. ([#4171](https://github.com/craftcms/cms/issues/4171))
- Fixed a bug where resource requests could send a 500 response if the resource didn’t exist. ([#4197](https://github.com/craftcms/cms/pull/4197))

## 3.1.24 - 2019-04-23

### Added
- Added `craft\services\Fields::getFieldIdsByLayoutId()`.

### Changed
- Craft now correctly typecasts all core boolean and integer values saved to the project config. ([#3695](https://github.com/craftcms/cms/issues/3695))
- Craft now saves new entry versions every time an entry is saved, unless it’s being propagated or resaved.
- `users/save-user` and `users/start-elevated-session` requests now check for a `currentPassword` body param in addition to `password`, when looking for the user’s current password. ([#4169](https://github.com/craftcms/cms/issues/4169))
- `craft\services\Path::getStoragePath()` now has a `$create` argument.
- Updated Twig to 2.8.

### Fixed
- Fixed an error where re-saving a site would reset its sorting order. ([#4147](https://github.com/craftcms/cms/issues/4147))
- Fixed a SQL error that could occur when updating to Craft 3.1. ([#3663](https://github.com/craftcms/cms/issues/3663))
- Fixed an error that occurred when an SVG with `/` characters in its `id` attributes was passed to the `svg()` Twig function. ([#4155](https://github.com/craftcms/cms/issues/4155))
- Fixed a bug where passing `:empty:` or `:notempty:` to a Matrix field param on an element query could return incorrect results for fields that had soft-deleted blocks. ([#4161](https://github.com/craftcms/cms/issues/4161))
- Fixed a bug where Craft wasn’t returning a `1` exit code for console requests if the server was running under PHP 7. ([#4153](https://github.com/craftcms/cms/issues/4153))
- Fixed a “World-writable config file 'my.cnf' is ignored” warning that could occur when creating a database backup. ([#4163](https://github.com/craftcms/cms/pull/4163))
- Fixed a bug where `craft\services\Elements::duplicateElements()` would only ignore non-safe attributes passed to the `$newAttributes` argument.
- Fixed a bug where `craft\elements\db\ElementQuery::exists()` and `offsetExists()` were ignoring cached query results.

## 3.1.23 - 2019-04-16

### Added
- The `project-config/sync` command now has a `--force` option, which forces the project config to treat all preexisting config values as new. ([#4126](https://github.com/craftcms/cms/issues/4126))
- Added `craft\base\LogTargetTrait`, which can be used by custom `log` components, to gain security and privacy features provided by Craft’s built-in file target. ([#4127](https://github.com/craftcms/cms/pull/4127))

### Changed
- When creating a new site, global sets are now propagated to it before other element types. ([#3446](https://github.com/craftcms/cms/issues/3446))
- Locked Twig down to 2.7, to avoid a bug in 2.8.0. ([twigphp/Twig#2942](https://github.com/twigphp/Twig/issues/2942))

### Fixed
- Fixed an error that occurred when installing a missing plugin from the Settings → Plugins page. ([#4140](https://github.com/craftcms/cms/issues/4140))
- Fixed PHP type errors that could occur when calling some deprecated `craft.request` methods in templates. ([#4124](https://github.com/craftcms/cms/issues/4124))
- Fixed performance issues that could occur where uploading GIFs in the Control Panel. ([#4131](https://github.com/craftcms/cms/pull/4131))
- Fixed a bug where it wasn’t possible to create a new global set with the same name or handle as a soft-deleted one. ([#4091](https://github.com/craftcms/cms/issues/4091))
- Fixed a bug where pending users’ verification codes were getting deleted if they were impersonated by an admin. ([#4130](https://github.com/craftcms/cms/issues/4130))

## 3.1.22 - 2019-04-10

### Added
- Added `craft\base\ElementTrait::$resaving`, which indicates whether the element is currently being resaved via a `ResaveElements` job or a `resave` command. ([#3482](https://github.com/craftcms/cms/issues/3482))
- Added `craft\db\Paginator::setPageResults()`. ([#4120](https://github.com/craftcms/cms/issues/4120))

### Changed
- Changed the way Craft updates search indexes, to reduce the likelihood of a deadlock. ([#3197](https://github.com/craftcms/cms/issues/3197))
- Improved styles and behavior of the Plugin Store.
- The Settings → Plugins page now notes which plugins are expired, with links to renew them on [id.craftcms.com](https://id.craftcms.com).
- Improved the styling of info HUDs that contain long text or tables. ([#4107](https://github.com/craftcms/cms/pull/4107))

### Fixed
- Fixed a PHP error that could occur during asset indexing in some cases.
- Fixed a bug where entry drafts weren’t showing previous changes to Matrix fields on the draft. ([#4105](https://github.com/craftcms/cms/issues/4105))
- Fixed a bug where `project.yaml` changes weren’t always getting picked up. ([#4028](https://github.com/craftcms/cms/issues/4028))
- Fixed a bug where the `project-config/rebuild` command would restore soft-deleted components. ([#4100](https://github.com/craftcms/cms/issues/4100))
- Fixed a bug where the `project-config/sync` command was not performing schema checks.
- Fixed an error that occurred when backing up the database if the database password contained a `$` character. ([#4115](https://github.com/craftcms/cms/issues/4115))

## 3.1.21.1 - 2019-04-04

### Fixed
- Fixed a bug where underscores were getting stripped from element slugs. ([#4096](https://github.com/craftcms/cms/issues/4096))

## 3.1.21 - 2019-04-03

### Added
- Added the `backup` command, which creates a new database backup. ([#4075](https://github.com/craftcms/cms/issues/4075))
- Added the `queue/retry` command, which can be passed a failed job ID, or `all` to retry all failed jobs. ([#4072](https://github.com/craftcms/cms/issues/4072))
- Added `craft\queue\Queue::retryAll()`.
- Added `craft\services\Sections::$autoResaveEntries`, which can be set to `false` from `config/app.php` to prevent Craft from auto-resaving entries after sections and entry types are updated. ([#3482](https://github.com/craftcms/cms/issues/3482))

### Changed
- It’s now possible to double-click on asset sources to expand/collapse their subfolders. ([#4070](https://github.com/craftcms/cms/issues/4070))
- Craft no longer auto-resaves entries after saving a section or entry type if nothing changed of any significance to entries. ([#3482](https://github.com/craftcms/cms/issues/3482))
- Craft now formats filesizes using metric units (e.g. MB instead of MiB).
- The updater is now capable of handling package name changes.
- Craft now requires Yii 2.0.17.

### Fixed
- Fixed a bug where the Asset Indexes utility wasn’t logging exceptions.
- Fixed a SQL error that could occur when using the Asset Indexes utility, if any filenames contained 4+ byte characters.
- Fixed a bug where entry queries could return duplicate results for any entries that belong to a section that has soft-deleted structures associated with it. ([#4066](https://github.com/craftcms/cms/issues/4066))
- Fixed a bug where rebuilding project config would not work with Matrix fields with no block types. ([#4074](https://github.com/craftcms/cms/issues/4074)
- Fixed an error that occurred when sending emails if the `testToEmailAddress` config setting was set. ([#4076](https://github.com/craftcms/cms/issues/4076))
- Fixed a bug where it wasn’t possible to pass the `--element-id` option on `resave/*` commands.
- Fixed a bug where Matrix fields were including disabled blocks if any changes had been made to the Matrix block query params.
- Fixed SQL errors that could occur if the table prefix had ever changed.

## 3.1.20.1 - 2019-03-27

### Fixed
- Fixed an error that occurred when regenerating the project config, if there were any fields without settings. ([#4062](https://github.com/craftcms/cms/issues/4062))
- Fixed an error that occurred when loading the `_includes/forms/date` template without passing a `value` variable. ([#4063](https://github.com/craftcms/cms/issues/4063))

## 3.1.20 - 2019-03-27

### Added
- Added the `project-config/rebuild` console command.
- Added the `verifyEmailSuccessPath` config setting.
- Added the “Prefix” and “Suffix” settings for Number fields. ([#4055](https://github.com/craftcms/cms/issues/4055))
- Added the “Max Length” setting for URL fields. ([#4019](https://github.com/craftcms/cms/issues/4019))
- Added the `devMode` global Twig variable. ([#4038](https://github.com/craftcms/cms/issues/4038))
- Added `craft\config\GeneralConfig::getVerifyEmailSuccessPath()`.
- Added `craft\events\RebuildConfigEvent`.
- Added `craft\services\ProjectConfig::rebuild()`.
- Added `craft\services\Sections::pruneDeletedField()`.

### Changed
- Textareas within the Control Panel can now be manually vertically resized. ([#4030](https://github.com/craftcms/cms/issues/4030))
- The Craft Support widget now includes a “More Resources” section. ([#4058](https://github.com/craftcms/cms/issues/4058))
- The `_includes/forms/text` Control Panel template now supports `step`, `min`, and `max` attributes.
- Users without access to the Control Panel are now redirected according to the `verifyEmailSuccessPath` config setting after verifying a new email address. ([#1998](https://github.com/craftcms/cms/issues/1998))
- The `_includes/forms/text` Control Panel template now supports passing `autocorrect: false` and `autocapitalize: false`, to disable autocorrect and auto-capitalization on iOS devices.
- iOS autocorrect and auto-capitalization has been disabled for all core “Handle” and “Slug” fields in the Control Panel. ([#4009](https://github.com/craftcms/cms/issues/4009))
- Number fields now format their values for element index tables. ([#4059](https://github.com/craftcms/cms/issues/4059))
- When installing Craft using a `project.yaml`, Craft now backups the existing config to the config backup folder if there are errors. ([#4017](https://github.com/craftcms/cms/issues/4017))
- Craft now prunes entry type layouts when deleting a field.
- Craft no longer modifies the DSN string if set explicitly with the `dsn` database config setting.
- Craft no longer throws an `InvalidConfigException` when the `dsn` database config setting is set and contains an unexpected parameter.

### Fixed
- Fixed a bug where Craft wasn’t removing hyphens and other symbols from auto-generated asset titles. ([#4011](https://github.com/craftcms/cms/issues/4011))
- Fixed a PHP error that occurred when calling `craft\services\EntryRevisions::getDraftById()` or `getVersionById()` for a draft/version that belonged to a soft-deleted entry. ([#4013](https://github.com/craftcms/cms/issues/4013))
- Fixed a bug where Craft wasn’t respecting the site selection for routes defined in Settings → Routes. ([#4021](https://github.com/craftcms/cms/issues/4021))
- Fixed a bug where the `project-config/sync` command wasn’t logging exceptions. ([#4015](https://github.com/craftcms/cms/issues/4015))
- Fixed an error that occurred when attempting to use Live Preview with a pending user account. ([#4025](https://github.com/craftcms/cms/issues/4025))
- Fixed an error when displaying a date input in the Control Panel if the value passed wasn’t a `DateTime` object. ([#4041](https://github.com/craftcms/cms/issues/4041))
- Fixed a PHP error that occurred when passing an array of `craft\elements\User` objects to `craft\mail\Message::setTo()`. ([#4048](https://github.com/craftcms/cms/issues/4048))
- Fixed a bug where Craft was applying the `offset` param to both ends of the result set when paginating queries. ([#4052](https://github.com/craftcms/cms/issues/4052))
- Fixed a PHP error that occurred if `true` or `false` was passed to the third argument of `craft\db\Command::upsert()`. ([#4054](https://github.com/craftcms/cms/pull/4054))
- Fixed a bug where deleting fields via `project.yaml` could prevent other changes from being applied.
- Fixed a bug where field UIDs could be overwritten in some cases.

## 3.1.19 - 2019-03-19

### Added
- Added the `_includes/pagination` Control Panel template.
- Added `craft\db\Paginator`.
- Added `craft\web\twig\variables\Paginate::create()`.

### Changed
- The `{% paginate %}` tag now accepts any query object, not just element queries.
- The `_includes/forms/autosuggest` template now has `data` and `methods` blocks that can be overridden by sub-templates to customize the autosuggest behavior.

### Fixed
- Fixed a bug where sidebar badge counts in the Control Panel were getting formatted with two decimals if the Intl extension wasn’t loaded. ([#4002](https://github.com/craftcms/cms/issues/4002))
- Fixed a bug where entry drafts would forget that certain field values had been cleared out, and continue using the live revision’s content instead. ([#3981](https://github.com/craftcms/cms/issues/3981))
- Fixed an error that occurred if a Table field was created with a Date or Time column and no rows in the Default Values setting. ([#4005](https://github.com/craftcms/cms/issues/4005))
- Fixed a bug where Table fields would forget that they had been saved without any rows in the Default Values setting.
- Fixed a SQL error that could occur when saving non-UTF-8 characters to the project config. ([#4007](https://github.com/craftcms/cms/issues/4007))

## 3.1.18 - 2019-03-14

### Added
- Added `craft\services\Deprecator::$throwExceptions`. ([#3972](https://github.com/craftcms/cms/pull/3972))

### Changed
- `Craft::parseEnv()` will now boolean values for environment variables set to `true` or `false`. ([#3975](https://github.com/craftcms/cms/issues/3975))
- Nested project config keys are no longer sorted alphabetically.
- Craft now requires Twig 2.7+.

### Fixed
- Fixed a SQL error that occurred when using a token with a usage limit, if using PostgreSQL. ([#3969](https://github.com/craftcms/cms/issues/3969))
- Fixed a bug where the Edit User page would forget user group selection changes if there was a validation error. ([#3971](https://github.com/craftcms/cms/issues/3971))
- Fixed a bug where the updater would get an unexpected response when updating from 3.1.14 - 3.1.16 to 3.1.17+.
- Fixed a bug where it wasn’t possible to switch plugin editions when the `allowUpdates` config setting was disabled. ([#3987](https://github.com/craftcms/cms/issues/3987))
- Fixed a bug where multiple consecutive newlines in field instructions would result in multiple `<br>` tags rather than new paragraphs.
- Fixed a bug where Table fields weren’t always remembering the sort order for their Default Values settings. ([#3947](https://github.com/craftcms/cms/issues/3947))
- Fixed a bug where Table fields weren’t always remembering the sort order for their Table Columns settings. ([#3997](https://github.com/craftcms/cms/issues/3997))

## 3.1.17.2 - 2019-03-12

### Changed
- Craft now requires Twig 2.6.

## 3.1.17.1 - 2019-03-08

### Added
- Added `craft\helpers\ArrayHelper::ensureNonAssociative()`.

### Fixed
- Fixed a bug where commercial plugin editions weren’t showing up in the Plugin Store.
- Fixed a bug where installing a plugin from the Plugin Store would not respect the selected edition.
- Fixed a bug where plugins with free and commercial editions weren’t getting license key inputs on the Setting → Plugins page.
- Fixed a bug where the Setting → Plugins page wasn’t linking plugins’ edition badge to their page in the Plugin Store for plugins with free and commercial editions, if the free edition was currently active.

## 3.1.17 - 2019-03-08

### Changed
- When installing Craft using a `project.yaml`, Craft now processes all sites before installing any plugins. ([craftcms/commerce#752](https://github.com/craftcms/commerce/issues/752))
- The Plugin Store now shows “Report an issue” links on plugin screens.
- The Plugin Store now includes a “Package Name” section on plugin screens. ([#2757](https://github.com/craftcms/cms/issues/2757))
- The Plugin Store now shows discounted upgrade prices for plugins when a lower edition is already licensed.
- Craft now requires Yii 2.0.16.1.

### Fixed
- Fixed a bug where the `positionedBefore` element query param was not including direct ancestors in the results.
- Fixed a bug where HTML in plugin-supplied field instructions was getting encoded. ([#3928](https://github.com/craftcms/cms/issues/3928))
- Fixed a bug where Craft would prompt for a user’s current password when registering a new user, even if they weren’t assigning any groups or permissions to that user
- Fixed a bug where asset indexing could yield inconsistent results in some cases. ([#3450](https://github.com/craftcms/cms/issues/3450))
- Fixed a bug where the Plugin Store was showing info icons in the feature matrix of multi-edition plugins, even for features that didn’t have an extended description.
- Fixed a bug where entries weren’t getting new versions when edited from element editor HUDs. ([#3959](https://github.com/craftcms/cms/issues/3959))

## 3.1.16 - 2019-03-05

### Added
- The Plugin Store now shows Repository links on plugin screens.
- Added the `create()` Twig function. ([#3921](https://github.com/craftcms/cms/pull/3921))
- Added the `--type` option to the `resave/entries` command. ([#3939](https://github.com/craftcms/cms/issues/3939))
- Added `craft\helers\Assets::getAllowedFileKinds()`.

### Changed
- Line breaks in field instructions now get converted to `<br>` tags. ([#3928](https://github.com/craftcms/cms/issues/3928))
- Assets field settings no longer list file kinds that aren’t allowed to be uploaded, per the `allowedFileExtensions` and `extraAllowedFileExtensions` config settings. ([#3917](https://github.com/craftcms/cms/issues/3917))
- The `{% exit %}` tag now throws a more specific exception depending on the status code passed to it (e.g. `yii\web\NotFoundHttpException` for 404s). ([#3915](https://github.com/craftcms/cms/issues/3915))
- `craft\helpers\MigrationHelper::dropAllIndexesOnTable()` is no longer deprecated.
- The `--id` option on `resave/*` console commands is now named `--element-id`. ([#3940](https://github.com/craftcms/cms/issues/3940))
- The `_includes/forms/autosuggest.html` template now supports passing `disabled: true`. ([#3925](https://github.com/craftcms/cms/issues/3925))

### Fixed
- Fixed a bug where Control Panel content areas weren’t getting their bottom padding applied in Firefox. ([#3874](https://github.com/craftcms/cms/issues/3874))
- Fixed a PHP error that occurred on the front end if two routes defined in Settings → Routes had the same URI pattern. ([#3922](https://github.com/craftcms/cms/issues/3922))
- Fixed a bug where Craft wasn’t always preselecting the correct tab on Control Panel pages if the tab name contained non-ASCII characters. ([#3923](https://github.com/craftcms/cms/issues/3923))
- Fixed a bug where the `--uid` option on `resave/*` console commands wasn’t working. ([#3941](https://github.com/craftcms/cms/issues/3941))
- Fixed a SQL error that could occur when running `resave/*` console commands.
- Fixed a PHP error that occurred when calling the deprecated `getError()` method on a model that had no errors. ([#3934](https://github.com/craftcms/cms/issues/3934))
- Fixed a bug where Craft wasn’t sanitizing new asset subfolder names. ([#3689](https://github.com/craftcms/cms/issues/3689))
- Fixed a bug where Table fields weren’t remembering the sort order for their Default Values settings. ([#3947](https://github.com/craftcms/cms/issues/3947))

## 3.1.15 - 2019-02-26

### Added
- Added the `resave/assets`, `resave/categories`, `resave/entries`, `resave/tags`, and `resave/users` console commands.

### Changed
- Craft now sends system messages authored for the same root language as the requested language, if an exact language match can’t be found. ([#3888](https://github.com/craftcms/cms/issues/3888))
- Element source definitions can now include a `badgeCount` key.
- Login requests no longer enforce CSRF validation if someone is already logged in.
- Craft now throws an `InvalidConfigException` when updating the project config if any unexpected data types are encountered.
- The `testToEmailAddress` config setting can now be set to `false`. ([#3910](https://github.com/craftcms/cms/pull/3910))

### Fixed
- Fixed a bug where the System Messages utility wouldn’t update message previews after editing a message for the primary site’s language, if the user had a different preferred language selected.
- Fixed a bug where structures weren’t getting deleted and unassigned from their sections properly after converting a Structure section to a Channel or Single. ([#3895](https://github.com/craftcms/cms/issues/3895))
- Really fixed a bug where Craft could update the `dateModified` value in the project config even when nothing had changed. ([#3792](https://github.com/craftcms/cms/issues/3792))
- Fixed a bug where the Settings → Routes page wasn’t listing routes in the user-defined order. ([#3892](https://github.com/craftcms/cms/issues/3892))
- Fixed an error that occurred when viewing trashed entries, if the “Entry Type” column was shown and one of the trashed entries’ entry types had been deleted. ([#3899](https://github.com/craftcms/cms/issues/3899))

## 3.1.14 - 2019-02-21

### Added
- Added `craft\helpers\ProjectConfig::cleanupConfig()`.
- Added `craft\web\Request::$maxPageNum`, which determines the maximum page number Craft should accept (100,000 by default). ([#3880](https://github.com/craftcms/cms/issues/3880))

### Deprecated
- Deprecated `craft\mutex\FileMutex`.

### Fixed
- Fixed a bug where Craft could update the `dateModified` value in the project config even when nothing had changed. ([#3792](https://github.com/craftcms/cms/issues/3792))
- Fixed a SQL error that occurred when running the “Localizing relations” task if using PostgreSQL. ([#3877](https://github.com/craftcms/cms/issues/3877))
- Fixed a bug where file locking wasn’t working on Windows. ([#3879](https://github.com/craftcms/cms/issues/3879))

### Security
- Fixed a bug where sensitive environment variable values weren’t getting redacted correctly.

## 3.1.13 - 2019-02-20

### Added
- Added `craft\helpers\StringHelper::replaceMb4()`.
- Added `craft\services\ProjectConfig::defer()`.

### Changed
- The `users/login` and `users/logout` actions now include a `csrfTokenValue` key in JSON responses. ([#3858](https://github.com/craftcms/cms/issues/3858))
- Craft no longer deletes search indexes when soft-deleting an element, until the element gets hard-deleted. ([#3863](https://github.com/craftcms/cms/issues/3863))
- Updated Yii to 2.0.16.

### Fixed
- Fixed a bug where Craft could auto-place the `{{ beginBody() }}` and `{{ endBody() }}` tags in the wrong places.
- Fixed a bug where Craft wasn’t storing custom volume sort orders. ([#3764](https://github.com/craftcms/cms/issues/3764))
- Fixed a SQL error that would occur when uploading a file with emojis in its name, if using MySQL. ([#3852](https://github.com/craftcms/cms/issues/3852))
- Fixed a bug where Assets fields weren’t respecting their View Mode setting when files were drag-uploaded to them. ([#3578](https://github.com/craftcms/cms/issues/3578))
- Fixed a bug where asset queries’ `kind` param wasn’t working for custom file kinds defined by the `extraFileKinds` config setting, for file extensions that were already associated with another file kind. ([#3869](https://github.com/craftcms/cms/issues/3869))
- Fixed a bug where `craft\helpers\FileHelper::sanitizeFilename()` could return inconsistent results.
- Fixed an error that could occur when syncing `project.yaml` if it introduced a new Super Table field with a nested Matrix field.

## 3.1.12 - 2019-02-15

### Fixed
- Fixed a bug where the `relatedTo` element query param could include results for elements that were related via soft-deleted Matrix blocks. ([#3846](https://github.com/craftcms/cms/issues/3846))
- Fixed a bug where some search queries were not returning results when they should, if using MySQL.
- Fixed an error that could occur when syncing `project.yaml` changes if the `allowAdminChanges` config setting was disabled. ([#3823](https://github.com/craftcms/cms/issues/3823))
- Fixed an `InvalidConfigException` that was thrown if a user’s photo was soft-deleted. ([#3849](https://github.com/craftcms/cms/issues/3849))

## 3.1.11 - 2019-02-14

### Added
- Added `craft\helpers\UrlHelper::rootRelativeUrl()`.

### Fixed
- Fixed a bug where the Plugin Store wouldn’t load if the `baseCpUrl` config setting was set to a URL with a different scheme than Craft believed the request had.
- Fixed a validation error that would occur on non-required Checkboxes and Multi-select fields if no options were selected. ([#3844](https://github.com/craftcms/cms/issues/3844))
- Fixed a validation error that would occur on Dropdown and Radio Buttons fields if the selected option’s value was `0`. ([#3842](https://github.com/craftcms/cms/issues/3842))
- Fixed a bug where the Value column for Checkboxes, Dropdown, Multi-select, and Radio Buttons fields’ Options settings weren’t auto-populating if the Option Label column was set to a number.
- Fixed an error on the Settings → Users page if `users.photoVolumeUid` was not defined in the project config. ([#3303](https://github.com/craftcms/cms/issues/3303))

## 3.1.10 - 2019-02-13

### Changed
- `craft\helpers\FileHelper::writeToFile()` now invalidates the OPcache for the file. ([#3838](https://github.com/craftcms/cms/pull/3838))
- The `serve` command now uses `@webroot` as the default `docroot` option value. ([#3770](https://github.com/craftcms/cms/pull/3770))

### Fixed
- Fixed a bug where the `users/save-user` action wasn’t deleting user photos properly.
- Fixed a bug where changes to Matrix block type fields’ settings weren’t always saving. ([#3832](https://github.com/craftcms/cms/issues/3832))
- Fixed a bug where non-searchable fields were still getting search keywords stored when using the Search Indexes utility. ([#3837](https://github.com/craftcms/cms/issues/3837))

## 3.1.9.1 - 2019-02-12

### Fixed
- Fixed a bug where `Craft::alias()` wasn’t beginning the response string with an `@` character if no `@` was passed into `Craft::setAlias()` to begin with.
- Fixed an error that could occur if there were any HTML entities in the project config.

## 3.1.9 - 2019-02-12

### Added
- Added the `disabledPlugins` config setting. ([craftcms/webhooks#4](https://github.com/craftcms/webhooks/issues/4))
- Added the `$language` argument to `craft\helpers\StringHelper::toAscii()`.
- Added `craft\validators\SlugValidator::$language`.
- Added `craft\web\twig\variables\Cp::getAsciiCharMap()`.

### Changed
- The operating system name & version are now shown in the System Report utility. ([#3784](https://github.com/craftcms/cms/issues/3784))
- Craft’s installer no longer applies the current `project.yaml` file if the installed schema version doesn’t match the one in the file. ([#3783](https://github.com/craftcms/cms/issues/3783))
- Control Panel settings no longer warn about using the `@web` alias, if it was defined by the `aliases` config setting. ([#3798](https://github.com/craftcms/cms/pull/3798))
- The `clear-caches` console command now clears CP resource files if the `@webroot` alias was defined by the `aliases` config setting. ([#3787](https://github.com/craftcms/cms/issues/3787))
- `craft\models\VolumeFolder::getVolume()` now throws an `InvalidConfigException` if its `$volumeId` property is set to an invalid volume ID, rather than returning `null`.
- Craft now checks if all files in project config mapping are valid and regenerates the map if they are not.
- Craft now auto-generates slugs using an ASCII char map based on the language of the current entry/category, rather than the logged-in user. ([#3820](https://github.com/craftcms/cms/issues/3820))

### Fixed
- Fixed a SQL error that could occur when deleting an asset. ([#3786](https://github.com/craftcms/cms/issues/3786))
- Fixed an error that occurred when customizing element indexes if the `allowAdminChanges` config setting was disabled. ([#3788](https://github.com/craftcms/cms/issues/3788))
- Fixed a bug where Checkboxes, Dropdown, Multi-select, and Radio Buttons fields wouldn’t pass validation if the selected option value was `true` or `false`.
- Fixed an error that occurred on the Settings → Plugins page, if there were any plugins in the database that weren’t Composer-installed.
- Fixed an error that could occur if an Assets field was configured to upload to a deleted volume. ([#3799](https://github.com/craftcms/cms/issues/3799))
- Fixed a bug where sections’ Default Status settings weren’t always being respected. ([#3791](https://github.com/craftcms/cms/issues/3791))
- Fixed a bug where only users with the “Edit users” user permission were allowed to upload a new user photo. ([#3735](https://github.com/craftcms/cms/issues/3735))
- Fixed a bug where renaming a Matrix block type’s handle would result in new content columns being created in the database, and existing Matrix blocks losing their content. ([#3809](https://github.com/craftcms/cms/issues/3809))
- Fixed a SQL error that could occur when updating to Craft 3.1 if any system messages contained emoji characters.
- Fixed an error that could occur when working with elements, if a site had been created earlier in the same request. ([#3824](https://github.com/craftcms/cms/issues/3824))

## 3.1.8 - 2019-02-05

### Changed
- Craft now automatically logs users in after resetting their password, if the `autoLoginAfterAccountActivation` config setting is enabled. ([#1025](https://github.com/craftcms/cms/issues/1025))

### Fixed
- Fixed a bug where pressing the <kbd>Return</kbd> key on editable tables with a static number of rows would add a new row. ([#3765](https://github.com/craftcms/cms/issues/3765))
- Fixed a bug where pressing the <kbd>Return</kbd> key on editable tables would select the next row’s cell even if the cell was disabled.
- Fixed a bug where pressing the <kbd>Return</kbd> key on an editable table wouldn’t move the focus to the next row’s sell if it had an `<input>` instead of a `<textarea>`.
- Fixed an error that could occur in the Control Panel if any environment variable values began with an `@` character. ([#3769](https://github.com/craftcms/cms/issues/3769))
- Fixed a bug where `craft\helpers\DateTimeHelper::toDateTime()` was mistaking year-only values for Unix timestamps. ([#3772](https://github.com/craftcms/cms/issues/3772))
- Fixed an error that occurred when a non-admin user attempted to edit a system message, or when the `allowAdminChanges` config setting was disabled. ([#3775](https://github.com/craftcms/cms/issues/3775))
- Fixed a bug where it was hard to see error notifications on pages with a licensing alert. ([#3776](https://github.com/craftcms/cms/issues/3776))
- Fixed a JavaScript error that occurred when adding a new row to a custom editable table that contained a `time` column, if no rows existed on page load. ([#3780](https://github.com/craftcms/cms/issues/3780))

## 3.1.7 - 2019-01-31

### Added
- Added all the things that came in [Craft 3.0.40](https://github.com/craftcms/cms/blob/master/CHANGELOG-v3.md#3040---2019-01-31).
- Added `craft\helpers\FileHelper::canTrustMimeType()`.
- Added `craft\web\UploadedFile::getMimeType()`.

### Changed
- The “Port” SMTP mail transport setting can now be set to an environment variable. ([#3740](https://github.com/craftcms/cms/issues/3740))
- `craft\web\Controller::requireAdmin()` now has a `$requireAdminChanges` argument, which dictates whether the `allowAdminChanges` config setting must also be enabled (`true` by default).
- The `project-config/sync` console command now creates a `project.yaml` file, if it’s missing. ([#3736](https://github.com/craftcms/cms/issues/3736))
- Querying for active users no longer excludes locked users.
- `craft\helpers\FileHelper::getMimeType()` now returns `application/x-yaml` for `.yaml` and `.yml` files.
- Updated Craft UI to 0.2.0.

### Fixed
- Fixed an error that occurred when updating to Craft 3.1 if a plugin or module was calling `craft\records\User::find()`.
- Fixed a bug where cross-domain Live Preview requests could fail due to CORS restrictions.
- Fixed a 403 error that would occur when an admin attempted to log in as another user on an environment where the `allowAdminChanges` config setting was disabled. ([#3749](https://github.com/craftcms/cms/issues/3749))
- Fixed a bug where asset index toolbar items would be misaligned when searching in a volume or folder with subfolders.
- Fixed a bug where asset indexes could show multiple view mode toggles if a different volume or subfolder was selected while at least one asset was checked. ([#3702](https://github.com/craftcms/cms/issues/3702))
- Fixed a bug where Plugin Store screenshots were not showing properly. ([#3709](https://github.com/craftcms/cms/issues/3709))
- Fixed a bug where zoomed Plugin Store screenshots would not close when hitting the browser’s Back button. ([#3754](https://github.com/craftcms/cms/issues/3754))
- Fixed a bug where the Plugin Store was not working properly when Dev Mode was enabled.

### Security
- User accounts are now locked after multiple failed password attempts in current-password modals, per the `maxInvalidLogins` config setting.
- Users are no longer signed out of active sessions when their account becomes locked.
- Database backup/restore exception messages now redact the database password when using PostgreSQL.

## 3.1.6.1 - 2019-01-29

### Fixed
- Fixed an error that occurred when creating a Table field with a Date column. ([#3748](https://github.com/craftcms/cms/issues/3748))

## 3.1.6 - 2019-01-29

### Added
- It’s now possible to update disabled plugins.

### Changed
- `craft\web\Controller::requireAdmin()` now sends a 403 (Forbidden) response if the `allowAdminChanges` config setting has been set to `false`. ([#3728](https://github.com/craftcms/cms/issues/3728))
- `craft\helpers\DateTimeHelper::toDateTime()` now supports passing an array with a `date` key set to the `YYYY-MM-DD` format, in addition to the current locale’s short date format.
- `craft\helpers\DateTimeHelper::toDateTime()` now supports passing an array with a `time` key set to the `HH:MM` format, in addition to the current locale’s short time format.
- `craft\helpers\DateTimeHelper::toDateTime()` now supports passing an array with a `datetime` key, which will be handled the same way strings passed to the method are handled (except that the `datetime` key can be paired with a `timezone` key).

### Fixed
- Fixed an error that occurred when using the `json_decode` filter. ([#3722](https://github.com/craftcms/cms/pull/3722))
- Fixed a bug a bug where plugin screenshots in the Plugin Store were not rendering correctly. ([#3709](https://github.com/craftcms/cms/issues/3709))
- Fixed an error where the `index-assets/one` and `index-assets/all` console commands were creating `.` folders in each volume.
- Fixed a bug where the Settings → Plugins page was showing extra “Missing” rows for any unlicensed plugins that were Composer-installed but not Craft-installed. ([#3726](https://github.com/craftcms/cms/issues/3726))
- Fixed an error that could occur when viewing trashed elements.
- Fixed a bug where many system message translations were missing line breaks. ([#3737](https://github.com/craftcms/cms/issues/3737))
- Fixed a bug where unparsed markdown code was present in the Control Panel error message displayed when the system was offline. ([#3746](https://github.com/craftcms/cms/issues/3746))

## 3.1.5 - 2019-01-25

### Changed
- Control Panel settings that can be set to environment variables now show a tip about that if the value is not already set to an environment variable or alias.
- Control Panel form fields can now be configured with a `tip` property, which will be displayed below the field.
- Control Panel templates can now pass `suggestEnvVars: true` and `suggestAliases: true` to autosuggest fields, rather that supplying the `suggestions` array.

### Fixed
- Fixed a bug where the “Duplicate” action wasn’t available on the Entries index page for non-admin users. ([#3705](https://github.com/craftcms/cms/issues/3705))
- Fixed a bug where it wasn’t possible to rename an asset’s filename from the Assets index page. ([#3707](https://github.com/craftcms/cms/issues/3707))
- Fixed an error that occurred when saving a user that had a first or last name set.
- Fixed a bug where it wasn’t possible to apply project config changes. ([#3713](https://github.com/craftcms/cms/issues/3713))
- Fixed a bug where the Password field on SMTP and Gmail mail transport settings could be set to an encoded and encrypted password. ([#3699](https://github.com/craftcms/cms/issues/3699))
- Fixed a bug where it was possible to remove the Primary Site status from the primary site, without offering a new primary site. ([#3720](https://github.com/craftcms/cms/issues/3720))
- Fixed an error that could occur if PHP’s `memory_limit` was set to a higher size (in bytes) than `PHP_INT_MAX`. ([#3717](https://github.com/craftcms/cms/issues/3717))

### Security
- Control Panel settings that can be set to an alias now show a warning if the current value begins with the `@web` alias.

## 3.1.4 - 2019-01-24

### Added
- Added all the things that came in [Craft 3.0.38](https://github.com/craftcms/cms/blob/master/CHANGELOG-v3.md#3038---2019-01-24).
- The System Name setting can now be set to an environment variable. ([#3529](https://github.com/craftcms/cms/issues/3529))
- Added the `index-assets/one` console command, which can now be used to index a single subfolder.
- Added `craft\base\ApplicationTrait::getSystemName()`.

### Changed
- Craft now ensures that installed schema versions match the schema versions in `project.yaml` before syncing project config changes.
- The `project-config/sync` console command now bails if there are pending Craft or plugin migrations.

### Fixed
- Fixed a bug where `site` translations were falling back to English if the translated message was identical to the source message. ([#3692](https://github.com/craftcms/cms/issues/3692))
- Fixed a bug where syncing Matrix field changes to the project config would result in new changes to the project config. ([#3695](https://github.com/craftcms/cms/issues/3695))
- Fixed an error that occurred when indexing assets in an empty volume.
- Fixed a bug where soft-deleted assets would show up as missing after indexing.
- Fixed a JavaScript error that could occur on the Settings → Plugins page.
- Fixed a bug where `Craft::parseEnv()` was throwing an `InvalidConfigException` if the given string began with `@` but was not an alias. ([#3700](https://github.com/craftcms/cms/issues/3700))

### Security
- URLs are no longer allowed in users’ first or last names.

## 3.1.3 - 2019-01-21

### Added
- Added the `|json_decode` Twig filter.  ([#3678](https://github.com/craftcms/cms/pull/3678))

### Fixed
- Fixed an error that occurred when updating to Craft 3.1 if a plugin or module was calling any soft-deletable records’ `find()` methods.
- Fixed an error that occurred when updating from Craft 2 to Craft 3.1 if there were any RichText fields. ([#3677](https://github.com/craftcms/cms/issues/3677))
- Fixed a bug where it was possible to create duplicate tags by searching for and selecting the same tag name twice in the same Tags field. ([#3676](https://github.com/craftcms/cms/issues/3676))
- Fixed a bug where system messages were getting sent with the message keys (e.g. “forgot_password_subject” and “forgot_password_body”) if Craft didn’t provide a default message translation for the site language, and the message hadn’t been translated for the user’s preferred language. ([#3673](https://github.com/craftcms/cms/issues/3673))
- Fixed a bug where `craft\web\Request::getIsLivePreview()` was returning `false` on Live Preview requests when called from an `yii\base\Controller::EVENT_BEFORE_ACTION` event handler. ([#3680](https://github.com/craftcms/cms/issues/3680))

## 3.1.2.2 - 2019-01-19

### Fixed
- Fixed an error that occurred when updating to Craft 3.1 if a plugin or module was calling any `craft\services\Sections` methods.

## 3.1.2.1 - 2019-01-19

### Fixed
- Fixed an error that occurred when updating to Craft 3.1 if there were any Matrix sub-fields that had their type set to a non-existing class. ([#3662](https://github.com/craftcms/cms/issues/3662))
- Fixed a bug where the project config could be in an unexpected state if a `project.yaml` file existed already when initially updating to Craft 3.1.

## 3.1.2 - 2019-01-18

### Added
- Added the `index-assets <volume>` and `index-assets/all` console commands. ([#3595](https://github.com/craftcms/cms/pull/3595))
- Added `craft\base\FieldTrait::$oldSettings`.
- Added `craft\helpers\Install`.
- Added `craft\services\Fields::prepFieldForSave()`.
- Added `craft\services\Path::getProjectConfigFilePath()`.
- Added `craft\services\ProjectConfig::$muteEvents`.

### Changed
- The installer now checks `project.yaml` when determining the default site name, handle, base URL, and language values. ([#3661](https://github.com/craftcms/cms/issues/3661))
- The Base URL field in the web-based installer now autouggests environment variable names and aliases.
- Craft now creates a `.gitignore` file in the `storage/config-backups/` folder, preventing any other files within it from getting tracked by Git.
- Craft no longer prevents changes in `project.yaml` from being synced if a plugins’ schema version in `project.yaml` doesn’t match up with its installed schema version, if one of them is blank.

### Deprecated
- Deprecated `craft\services\Fields::$ignoreProjectConfigChanges`.
- Deprecated `craft\services\Matrix::$ignoreProjectConfigChanges`.

### Fixed
- Fixed a PHP notice that occurred when updating to Craft 3.1 if there were any plugins installed without settings.
- Fixed a SQL error that occurred when updating to Craft 3.1 if a plugin or module was calling any `craft\services\Fields` methods. ([#3663](https://github.com/craftcms/cms/issues/3663))
- Fixed a bug where element indexes would forget their source settings after updating to Craft 3.1. ([#3659](https://github.com/craftcms/cms/issues/3659))
- Fixed a bug where commercial plugins weren’t installable from the Plugin Store.
- Fixed a bug where Matrix block type fields’ `beforeSave()` methods weren’t getting called.
- Fixed a bug where Matrix fields could forget their content table name if they were created with a non-global context.
- Fixed a bug where links to the Plugin Store from Settings → Plugins were 404ing. ([#3664](https://github.com/craftcms/cms/issues/3664))
- Fixed a bug where soft-deleted sections and entry types were still showing up in the Control Panel. ([#3648](https://github.com/craftcms/cms/issues/3648))
- Fixed a bug where an update to Craft 3.1 would fail with a database error in some scenarios.
- Fixed a bug where Plugin Store’s Try buttons would appear as disabled when they should be enabled. ([#3619](https://github.com/craftcms/cms/issues/3619))
- Fixed an error that occurred when updating to Craft 3.1 if there were any relational fields that were missing some expected settings. ([#3641](https://github.com/craftcms/cms/issues/3641))

### Security
- Fixed two XSS vulnerabilities.

## 3.1.1 - 2019-01-16

### Added
- Added support for the `CRAFT_LOG_PHP_ERRORS` PHP constant. ([#3619](https://github.com/craftcms/cms/issues/3619))
- Added `craft\web\User::generateToken()`.

### Changed
- System error message templates no longer parse exception messages as Markdown.

### Fixed
- Fixed a bug where `craft\services\Volumes::getVolumeByHandle()` wasn’t working. ([#3633](https://github.com/craftcms/cms/pull/3633))
- Fixed a bug where the `clear-caches/cp-resources` command could clear out the wrong directory if the `resourceBasePath` config setting began with `@webroot`. ([#3637](https://github.com/craftcms/cms/issues/3637))
- Fixed a bug where eager loading Matrix blocks would come up empty. ([#3644](https://github.com/craftcms/cms/issues/3644))
- Fixed an error that occurred when updating to Craft 3.1 if there were any Matrix blocks without any sub-fields. ([#3635](https://github.com/craftcms/cms/pull/3635))
- Fixed an error that occurred when updating to Craft 3.1 if there were any Matrix block types left over from a Matrix field that had been converted to something else.
- Fixed an error that occurred when updating to Craft 3.1 if there were any Assets fields that were missing some expected field settings. ([#3641](https://github.com/craftcms/cms/issues/3641))
- Fixed an error that occurred when updating to Craft 3.1 if anything was calling `craft\services\Fields::getLayoutById()` or `getLayoutByType()` before the update was applied.
- Fixed an error that could occur when logging deprecation errors on PostgreSQL. ([#3638](https://github.com/craftcms/cms/issues/3638))
- Fixed a bug where users would get logged out while updating to Craft 3.1, causing a “User is not permitted to perform this action” error.
- Fixed a bug where “JavaScript must be enabled” and “Cookies must be enabled” messages weren’t getting positioned correctly. ([#3639](https://github.com/craftcms/cms/issues/3639))
- Fixed a “Variable "message" does not exist.” error that could occur in the Control Panel.
- Fixed a bug where free plugins weren’t installable from the Plugin Store. ([#3642](https://github.com/craftcms/cms/issues/3642))

### Security
- The Request panel in the Debug Toolbar now redacts any sensitive information. ([#3619](https://github.com/craftcms/cms/issues/3619))
- Fixed two XSS vulnerabilities.

## 3.1.0 - 2019-01-15

> {warning} This is a more complex update than usual, and failed update attempts are not uncommon. Please ensure you have a recent database backup, and we recommend you test the update on a local/staging environment before updating your production server.

### Added
- Added the Project Config, a portable and centralized configuration for system settings. ([#1429](https://github.com/craftcms/cms/issues/1429))
- Category groups, elements, entry types, field layouts, global sets, sections, sites, site groups, structures, tag groups, and volumes are now soft-deleted. ([#867](https://github.com/craftcms/cms/issues/867))
- Entries, categories, and users can now be restored within the Control Panel by selecting “Trashed” from the status menu on element index pages, and clicking the “Restore” button.
- Added the System Messages utility for editing system messages, replacing the Settings → Email → System Messages page. ([#3421](https://github.com/craftcms/cms/issues/3421))
- Some Site settings (Base URL), volume settings (Base URL and File System Path), and email settings (System Email Address, Sender Name, HTML Email Template, Username, Password, and Host Name) can now be set to environment variables using a `$VARIABLE_NAME` syntax. ([#3219](https://github.com/craftcms/cms/issues/3219))
- The installer now checks whether a `project.yaml` file exists and applies any changes in it. ([#3291](https://github.com/craftcms/cms/issues/3291))
- Control Panel settings that support environment variables now autosuggest environment variable names (and aliases when applicable) while typing.
- Control Panel settings that define a template path now autosuggest existing template files.
- Added cross-domain support for Live Preview. ([#1521](https://github.com/craftcms/cms/issues/1521))
- Plugins can now have multiple editions.
- Custom fields can now opt out of being included in elements’ search keywords. ([#2600](https://github.com/craftcms/cms/issues/2600))
- Added the `allowAdminChanges` config setting.
- Added the `softDeleteDuration` config setting.
- Added the `storeUserIps` config setting. ([#3311](https://github.com/craftcms/cms/issues/3311))
- Added the `useProjectConfigFile` config setting.
- Added the `gc` console command, which can be used to run garbage collection tasks.
- Added the `project-config/sync` console command. ([#3510](https://github.com/craftcms/cms/issues/3510))
- Added the `trashed` element query param, which can be used to query for elements that have been soft-deleted.
- Added the `expression()` Twig function, for creating new `yii\db\Expression` objects in templates. ([#3289](https://github.com/craftcms/cms/pull/3289))
- Added the `parseEnv()` Twig function.
- Added the `plugin()` Twig function.
- Added the `_includes/forms/autosuggest.html` include template for the Control Panel.
- Added `Craft::parseEnv()`.
- Added `craft\base\ApplicationTrait::getIsLive()`.
- Added `craft\base\Element::EVENT_AFTER_RESTORE`.
- Added `craft\base\Element::EVENT_BEFORE_RESTORE`.
- Added `craft\base\Element::EVENT_DEFINE_EAGER_LOADING_MAP`.
- Added `craft\base\ElementInterface::afterRestore()`.
- Added `craft\base\ElementInterface::beforeRestore()`.
- Added `craft\base\Field::EVENT_AFTER_ELEMENT_RESTORE`.
- Added `craft\base\Field::EVENT_BEFORE_ELEMENT_RESTORE`.
- Added `craft\base\FieldInterface::afterElementRestore()`.
- Added `craft\base\FieldInterface::beforeElementRestore()`.
- Added `craft\base\Model::EVENT_DEFINE_RULES`.
- Added `craft\base\Plugin::editions()`.
- Added `craft\base\Plugin::is()`.
- Added `craft\base\SavableComponentInterface::beforeApplyDelete()`.
- Added `craft\behaviors\EnvAttributeParserBehavior`.
- Added `craft\controllers\LivePreviewController`.
- Added `craft\db\ActiveRecord::prepareForDb()`.
- Added `craft\db\Command::restore()`.
- Added `craft\db\Command::softDelete()`.
- Added `craft\db\Migration::restore()`.
- Added `craft\db\Migration::softDelete()`.
- Added `craft\db\SoftDeleteTrait`, which can be used by Active Record classes that wish to support soft deletes.
- Added `craft\db\Table`.
- Added `craft\elements\actions\Restore`, which can be included in elements’ `defineActions()` methods to opt into element restoration.
- Added `craft\events\ConfigEvent`.
- Added `craft\events\DeleteElementEvent`, which provides a `$hardDelete` property that can be set to `true` to force an element to be immediately hard-deleted. ([#3403](https://github.com/craftcms/cms/pull/3403))
- Added `craft\helpers\App::editionHandle()`.
- Added `craft\helpers\App::editionIdByHandle()`.
- Added `craft\helpers\App::mailSettings()`.
- Added `craft\helpers\ArrayHelper::firstWhere()`.
- Added `craft\helpers\Db::idByUid()`.
- Added `craft\helpers\Db::idsByUids()`.
- Added `craft\helpers\Db::uidById()`.
- Added `craft\helpers\Db::uidsByIds()`.
- Added `craft\helpers\ProjectConfig`.
- Added `craft\helpers\StringHelper::toWords()`.
- Added `craft\models\FieldLayout::createFromConfig()`.
- Added `craft\models\FieldLayout::getConfig()`.
- Added `craft\models\Section::setEntryTypes()`.
- Added `craft\models\Site::getBaseUrl()`.
- Added `craft\services\AssetTransforms::getTransformByUid()`.
- Added `craft\services\AssetTransforms::EVENT_BEFORE_APPLY_TRANSFORM_DELETE`.
- Added `craft\services\Categories::getGroupByUid()`.
- Added `craft\services\Categories::EVENT_BEFORE_APPLY_GROUP_DELETE`.
- Added `craft\services\Elements::restoreElement()`.
- Added `craft\services\Elements::EVENT_AFTER_RESTORE_ELEMENT`.
- Added `craft\services\Elements::EVENT_BEFORE_RESTORE_ELEMENT`.
- Added `craft\services\Fields::applyFieldDelete()`.
- Added `craft\services\Fields::applyFieldSave()`.
- Added `craft\services\Fields::createFieldConfig()`.
- Added `craft\services\Fields::deleteFieldInternal()`.
- Added `craft\services\Fields::restoreLayoutById()`.
- Added `craft\services\Fields::saveFieldInternal()`.
- Added `craft\services\Fields::EVENT_BEFORE_APPLY_FIELD_DELETE`.
- Added `craft\services\Fields::EVENT_BEFORE_APPLY_GROUP_DELETE`.
- Added `craft\services\Gc` for handling garbage collection tasks.
- Added `craft\services\Path::getConfigBackupPath()`.
- Added `craft\services\ProjectConfig`.
- Added `craft\services\Routes::deleteRouteByUid()`
- Added `craft\services\Sections::getSectionByUid()`.
- Added `craft\services\Sections::EVENT_BEFORE_APPLY_ENTRY_TYPE_DELETE`.
- Added `craft\services\Sections::EVENT_BEFORE_APPLY_SECTION_DELETE`.
- Added `craft\services\Sites::restoreSiteById()`.
- Added `craft\services\Sites::EVENT_BEFORE_APPLY_GROUP_DELETE`.
- Added `craft\services\Sites::EVENT_BEFORE_APPLY_SITE_DELETE`.
- Added `craft\services\Tags::EVENT_BEFORE_APPLY_GROUP_DELETE`.
- Added `craft\services\UserGroups::EVENT_BEFORE_APPLY_GROUP_DELETE`.
- Added `craft\services\Volumes::EVENT_BEFORE_APPLY_VOLUME_DELETE`.
- Added `craft\validators\TemplateValidator`.
- Added `craft\web\Controller::requireCpRequest()`.
- Added `craft\web\Controller::requireSiteRequest()`.
- Added `craft\web\twig\variables\Cp::EVENT_REGISTER_CP_SETTINGS`. ([#3314](https://github.com/craftcms/cms/issues/3314))
- Added `craft\web\twig\variables\Cp::getEnvSuggestions()`.
- Added `craft\web\twig\variables\Cp::getTemplateSuggestions()`.
- Added the ActiveRecord Soft Delete Extension for Yii2.
- Added the Symfony Yaml Component.
- The bundled Vue asset bundle now includes Vue-autosuggest.

### Changed
- The `defaultWeekStartDay` config setting is now set to `1` (Monday) by default, to conform with the ISO 8601 standard.
- Renamed the `isSystemOn` config setting to `isSystemLive`.
- The `app/migrate` web action now applies pending `project.yaml` changes, if the `useProjectConfigFile` config setting is enabled.
- The `svg()` function now strips `<title>`, `<desc>`, and comments from the SVG document as part of its sanitization process.
- The `svg()` function now supports a `class` argument, which will add a class name to the root `<svg>` node. ([#3174](https://github.com/craftcms/cms/issues/3174))
- The `{% redirect %}` tag now supports `with notice` and `with error` params for setting flash messages. ([#3625](https://github.com/craftcms/cms/pull/3625))
- `info` buttons can now also have a `warning` class.
- User permission definitions can now include `info` and/or `warning` keys.
- The old “Administrate users” permission has been renamed to “Moderate users”.
- The old “Change users’ emails” permission has been renamed to “Administrate users”, and now comes with the ability to activate user accounts and reset their passwords. ([#942](https://github.com/craftcms/cms/issues/942))
- All users now have the ability to delete their own user accounts. ([#3013](https://github.com/craftcms/cms/issues/3013))
- System user permissions now reference things by their UIDs rather than IDs (e.g. `editEntries:<UID>` rather than `editEntries:<ID>`).
- Animated GIF thumbnails are no longer animated. ([#3110](https://github.com/craftcms/cms/issues/3110))
- Craft Tokens can now be sent either as a query string param (named after the `tokenParam` config setting) or an `X-Craft-Token` header.
- Element types that support Live Preview must now hash the `previewAction` value for `Craft.LivePreview`.
- Live Preview now loads each new preview into its own `<iframe>` element. ([#3366](https://github.com/craftcms/cms/issues/3366))
- Assets’ default titles now only capitalize the first word extracted from the filename, rather than all the words. ([#2339](https://github.com/craftcms/cms/issues/2339))
- All console commands besides `setup/*` and `install/craft` now output a warning if Craft isn’t installed yet. ([#3620](https://github.com/craftcms/cms/issues/3620))
- All classes that extend `craft\base\Model` now have `EVENT_INIT` and `EVENT_DEFINE_BEHAVIORS` events; not just classes that extend `craft\base\Component`.
- `craft\db\mysql\Schema::findIndexes()` and `craft\db\pgsql\Schema::findIndexes()` now return arrays with `columns` and `unique` keys.
- `craft\helpers\ArrayHelper::filterByValue()` now defaults its `$value` argument to `true`.
- `craft\helpers\MigrationHelper::doesIndexExist()` no longer has a `$foreignKey` argument, and now has an optional `$db` argument.
- `craft\mail\Mailer::send()` now swallows any exceptions that are thrown when attempting to render the email HTML body, and sends the email as plain text only. ([#3443](https://github.com/craftcms/cms/issues/3443))
- `craft\mail\Mailer::send()` now fires an `afterSend` event with `yii\mail\MailEvent::$isSuccessful` set to `false` if any exceptions were thrown when sending the email, and returns `false`. ([#3443](https://github.com/craftcms/cms/issues/3443))
- `craft\services\Routes::saveRoute()` now expects site and route UIDs instead of IDs.
- `craft\services\Routes::updateRouteOrder()` now expects route UIDs instead of IDs.
- The `craft\helpers\Assets::EVENT_SET_FILENAME` event is now fired after sanitizing the filename.

### Removed
- Removed `craft\elements\User::authData()`.
- Removed `craft\fields\Matrix::getOldContentTable()`.
- Removed `craft\services\Routes::deleteRouteById()`

### Deprecated
- Deprecated `craft\base\ApplicationTrait::getIsSystemOn()`. `getIsLive()` should be used instead.
- Deprecated `craft\helpers\MigrationHelper::dropAllIndexesOnTable()`.
- Deprecated `craft\helpers\MigrationHelper::dropAllUniqueIndexesOnTable()`.
- Deprecated `craft\helpers\MigrationHelper::dropIndex()`.
- Deprecated `craft\helpers\MigrationHelper::restoreForeignKey()`.
- Deprecated `craft\helpers\MigrationHelper::restoreIndex()`.
- Deprecated `craft\models\Info::getEdition()`. `Craft::$app->getEdition()` should be used instead.
- Deprecated `craft\models\Info::getName()`. `Craft::$app->projectConfig->get('system.name')` should be used instead.
- Deprecated `craft\models\Info::getOn()`. `Craft::$app->getIsLive()` should be used instead.
- Deprecated `craft\models\Info::getTimezone()`. `Craft::$app->getTimeZone()` should be used instead.
- Deprecated `craft\services\Routes::getDbRoutes()`. `craft\services\Routes::getProjectConfigRoutes()` should be used instead.
- Deprecated `craft\services\SystemSettings`. `craft\services\ProjectConfig` should be used instead.
- Deprecated `craft\validators\UrlValidator::$allowAlias`. `craft\behaviors\EnvAttributeParserBehavior` should be used instead.

### Fixed
- Fixed a bug where the Dashboard could rapidly switch between two column sizes at certain browser sizes. ([#2438](https://github.com/craftcms/cms/issues/2438))
- Fixed a bug where ordered and unordered lists in field instructions didn’t have numbers or bullets.
- Fixed a bug where switching an entry’s type could initially show the wrong field layout tab. ([#3600](https://github.com/craftcms/cms/issues/3600))
- Fixed an error that occurred when updating to Craft 3 if there were any Rich Text fields without any stored settings.
- Fixed a bug where Craft wasn’t saving Dashboard widget sizes properly on PostgreSQL. ([#3609](https://github.com/craftcms/cms/issues/3609))
- Fixed a PHP error that could occur if the primary site didn’t have a base URL. ([#3624](https://github.com/craftcms/cms/issues/3624))
- Fixed a bug where `craft\helpers\MigrationHelper::dropIndexIfExists()` wasn’t working if the index had an unexpected name.
- Fixed an error that could occur if a plugin attempted to register the same Twig extension twice in the same request.

### Security
- The web and CLI installers no longer suggest `@web` for the site URL, and now attempt to save the entered site URL as a `DEFAULT_SITE_URL` environment variable in `.env`. ([#3559](https://github.com/craftcms/cms/issues/3559))
- Craft now destroys all other sessions associated with a user account when a user changes their password.
- It’s no longer possible to spoof Live Preview requests.

## 3.0.41.1 - 2019-03-12

### Changed
- Craft now requires Twig 2.6.

## 3.0.41 - 2019-02-22

### Changed
- System error message templates no longer parse exception messages as Markdown.

### Security
- Database backup/restore exception messages now redact the database password when using PostgreSQL.
- URLs are no longer allowed in users’ first or last names.
- The Request panel in the Debug Toolbar now redacts any sensitive information. ([#3619](https://github.com/craftcms/cms/issues/3619))
- Fixed XSS vulnerabilities.

## 3.0.40.1 - 2019-02-21

### Fixed
- Fixed a bug where Craft wasn’t always aware of plugin licensing issues. ([#3876](https://github.com/craftcms/cms/issues/3876))

## 3.0.40 - 2019-01-31

### Added
- Added `craft\helpers\App::testIniSet()`.

### Changed
- Craft now warns if `ini_set()` is disabled and [memory_limit](http://php.net/manual/en/ini.core.php#ini.memory-limit) is less than `256M` or [max_execution_time](http://php.net/manual/en/info.configuration.php#ini.max-execution-time) is less than `120` before performing Composer operations.
- `craft\helpers\App::maxPowerCaptain()` now attempts to set the `memory_limit` to `1536M` rather than `-1`.

## 3.0.39 - 2019-01-29

### Changed
- It’s now possible to update disabled plugins.

### Fixed
- Fixed an error that could occur if PHP’s `memory_limit` was set to a higher size (in bytes) than `PHP_INT_MAX`. ([#3717](https://github.com/craftcms/cms/issues/3717))

## 3.0.38 - 2019-01-24

### Added
- Added the `update` command, which can be used to [update Craft from the terminal](https://docs.craftcms.com/v3/updating.html#updating-from-the-terminal).
- Craft now warns if PHP is running in Safe Mode with a [max_execution_time](http://php.net/manual/en/info.configuration.php#ini.max-execution-time) of less than 120 seconds, before performing Composer operations.
- Craft now stores backups of `composer.json` and `composer.lock` files in `storage/composer-backups/` before running Composer operations.
- Added `craft\db\Connection::getBackupFilePath()`.
- Added `craft\helpers\App::phpConfigValueInBytes()`.
- Added `craft\helpers\Console::isColorEnabled()`.
- Added `craft\helpers\Console::outputCommand()`.
- Added `craft\helpers\Console::outputWarning()`.
- Added `craft\helpers\FileHelper::cycle()`.
- Added `craft\services\Composer::$maxBackups`.
- Added `craft\services\Path::getComposerBackupsPath()`.

### Changed
- The `migrate/all` console command now supports a `--no-content` argument that can be passed to ignore pending content migrations.
- Craft now attempts to disable PHP’s memory and time limits before running Composer operations.
- Craft no longer respects the `phpMaxMemoryLimit` config setting if PHP’s `memory_limit` setting is already set to `-1` (no limit).
- Craft now respects Composer’s [classmap-authoritative](https://getcomposer.org/doc/06-config.md#classmap-authoritative) config setting.
- Craft now links to the [Troubleshooting Failed Updates](https://craftcms.com/guides/failed-updates) guide when an update fails.
- `craft\services\Composer::install()` can now behave like the `composer install` command, if `$requirements` is `null`.
- `craft\services\Composer::install()` now has a `$whitelist` argument, which can be set to an array of packages to whitelist, or `false` to disable the whitelist.

## 3.0.37 - 2019-01-08

### Added
- Routes defined in the Control Panel can now have a `uid` token, and URL rules defined in `config/routes.php` can now have a `{uid}` token. ([#3583](https://github.com/craftcms/cms/pull/3583))
- Added the `extraFileKinds` config setting. ([#1584](https://github.com/craftcms/cms/issues/1584))
- Added the `clear-caches` console command. ([#3588](https://github.com/craftcms/cms/pull/3588))
- Added `craft\feeds\Feeds::getFeed()`.
- Added `craft\helpers\StringHelper::UUID_PATTERN`.

### Changed
- Pressing the <kbd>Return</kbd> key (or <kbd>Ctrl</kbd>/<kbd>Command</kbd> + <kbd>Return</kbd>) when a textual cell is focused in an editable table will now change the focus to the same cell in the next row (after creating a new row if necessary.) ([#3576](https://github.com/craftcms/cms/issues/3576))
- The Password input in the web-based Craft setup wizard now has a “Show” button like other password inputs.
- The Feed widget now sets the items’ text direction based on the feed’s language.
- Matrix blocks that contain validation errors now have red titles and alert icons, to help them stand out when collapsed. ([#3599](https://github.com/craftcms/cms/issues/3599))

### Fixed
- Fixed a bug where the “Edit” button on asset editor HUDs didn’t launch the Image Editor if the asset was being edited on another element type’s index page. ([#3575](https://github.com/craftcms/cms/issues/3575))
- Fixed an exception that would be thrown when saving a user from a front-end form with a non-empty `email` or `newPassword` param, if the `password` param was missing or empty. ([#3585](https://github.com/craftcms/cms/issues/3585))
- Fixed a bug where global set, Matrix block, tag, and user queries weren’t respecting `fixedOrder` params.
- Fixed a bug where `craft\helpers\MigrationHelper::renameColumn()` was only restoring the last foreign key for each table that had multiple foreign keys referencing the table with the renamed column.
- Fixed a bug where Date/Time fields could output the wrong date in Live Preview requests. ([#3594](https://github.com/craftcms/cms/issues/3594))
- Fixed a few RTL language styling issues.
- Fixed a bug where drap-and-drop uploading would not work for custom asset selector inputs. ([#3590](https://github.com/craftcms/cms/pull/3590))
- Fixed a bug where Number fields weren’t enforcing thein Min Value and Max Value settings if set to 0. ([#3598](https://github.com/craftcms/cms/issues/3598))
- Fixed a SQL error that occurred when uploading assets with filenames that contained emoji characters, if using MySQL. ([#3601](https://github.com/craftcms/cms/issues/3601))

### Security
- Fixed a directory traversal vulnerability.
- Fixed a remote code execution vulnerability.

## 3.0.36 - 2018-12-18

### Added
- Added the `{{ actionInput() }}` global Twig function. ([#3566](https://github.com/craftcms/cms/issues/3566))

### Changed
- Suspended users are no longer shown when viewing pending or locked users. ([#3556](https://github.com/craftcms/cms/issues/3556))
- The Control Panel’s Composer installer now prevents scripts defined in `composer.json` from running. ([#3574](https://github.com/craftcms/cms/issues/3574))

### Fixed
- Fixed a bug where elements that belonged to more than one structure would be returned twice in element queries.

### Security
- Fixed a self-XSS vulnerability in the Recent Entries widget.
- Fixed a self-XSS vulnerability in the Feed widget.

## 3.0.35 - 2018-12-11

### Added
- Added `craft\models\Section::getHasMultiSiteEntries()`.

### Changed
- Field types that extend `craft\fields\BaseRelationField` now pass their `$sortable` property value to the `BaseElementSelectInput` JavaScript class by default. ([#3542](https://github.com/craftcms/cms/pull/3542))

### Fixed
- Fixed a bug where the “Disabled for Site” entry status option was visible for sections where site propagation was disabled. ([#3519](https://github.com/craftcms/cms/issues/3519))
- Fixed a bug where saving an entry that was disabled for a site would retain its site status even if site propagation had been disabled for the section.
- Fixed a SQL error that occurred when saving a field layout with 4-byte characters (like emojis) in a tab name. ([#3532](https://github.com/craftcms/cms/issues/3532))
- Fixed a bug where autogenerated Post Date values could be a few hours off when saving new entries with validation errors. ([#3528](https://github.com/craftcms/cms/issues/3528))
- Fixed a bug where plugins’ minimum version requirements could be enforced even if a development version of a plugin had been installed previously.

## 3.0.34 - 2018-12-04

### Fixed
- Fixed a bug where new Matrix blocks wouldn’t remember that they were supposed to be collapsed if “Save and continue editing” was clicked. ([#3499](https://github.com/craftcms/cms/issues/3499))
- Fixed an error that occurred on the System Report utility if any non-bootstrapped modules were configured with an array or callable rather than a string. ([#3507](https://github.com/craftcms/cms/issues/3507))
- Fixed an error that occurred on pages with date or time inputs, if the user’s preferred language was set to Arabic. ([#3509](https://github.com/craftcms/cms/issues/3509))
- Fixed a bug where new entries within sections where site propagation was disabled would show both “Enabled Globally” and “Enabled for [Site Name]” settings. ([#3519](https://github.com/craftcms/cms/issues/3519))
- Fixed a bug where Craft wasn’t reducing the size of elements’ slugs if the resulting URI was over 255 characters. ([#3514](https://github.com/craftcms/cms/issues/3514))

## 3.0.33 - 2018-11-27

### Changed
- Table fields with a fixed number of rows no longer show Delete buttons or the “Add a row” button. ([#3488](https://github.com/craftcms/cms/issues/3488))
- Table fields that are fixed to a single row no longer show the Reorder button. ([#3488](https://github.com/craftcms/cms/issues/3488))
- Setting `components.security.sensitiveKeywords` in `config/app.php` will now append keywords to the default array `craft\services\Security::$sensitiveKeywords` array, rather than completely overriding it.
- When performing an action that requires an elevated session while impersonating another user, admin must now enter their own password instead of the impersonated user’s. ([#3487](https://github.com/craftcms/cms/issues/3487))
- The System Report utility now lists any custom modules that are installed. ([#3490](https://github.com/craftcms/cms/issues/3490))
- Control Panel charts now give preference to `ar-SA` for Arabic locales, `de-DE` for German locales, `en-US` for English locales, `es-ES` for Spanish locales, or `fr-FR` for French locales, if data for the exact application locale doesn’t exist. ([#3492](https://github.com/craftcms/cms/pull/3492))
- “Create a new child entry” and “Create a new child category” element actions now open an edit page for the same site that was selected on the index page. ([#3496](https://github.com/craftcms/cms/issues/3496))
- The default `allowedFileExtensions` config setting value now includes `webp`.
- The Craft Support widget now sends `composer.json` and `composer.lock` files when contacting Craft Support.
- It’s now possible to create element select inputs that include a site selection menu by passing `showSiteMenu: true` when including the `_includes/forms/elementSelect.html` Control Panel include template. ([#3494](https://github.com/craftcms/cms/pull/3494))

### Fixed
- Fixed a bug where a Matrix fields’ block types and content table could be deleted even if something set `$isValid` to `false` on the `beforeDelete` event.
- Fixed a bug where a global sets’ field layout could be deleted even if something set `$isValid` to `false` on the `beforeDelete` event.
- Fixed a bug where after impersonating another user, the Login page would show the impersonated user’s username rather than the admin’s.
- Fixed a bug where `craft\services\Sections::getAllSections()` could return stale results if a new section had been added recently. ([#3484](https://github.com/craftcms/cms/issues/3484))
- Fixed a bug where “View entry” and “View category” element actions weren’t available when viewing a specific section or category group.
- Fixed a bug where Craft would attempt to index image transforms.
- Fixed a bug where the Asset Indexes utility could report that asset files were missing even though they weren’t. ([#3450](https://github.com/craftcms/cms/issues/3450))

### Security
- Updated jQuery File Upload to 9.28.0.

## 3.0.32 - 2018-11-20

### Added
- The `seq()` Twig function now has a `next` argument, which can be set to `false` to have it return the current number in the sequence without incrementing it. ([#3466](https://github.com/craftcms/cms/issues/3466))
- Added `craft\db\MigrationManager::truncateHistory()`.
- Added `craft\helpers\Sequence::current()`.

### Changed
- Edit Entry pages now show the entry’s site in the revision menu label so long as the section is enabled for multiple sites, even if “Propagate entries across all enabled sites?” isn’t checked. ([#3471](https://github.com/craftcms/cms/issues/3471))
- Exact-match search terms (using `::`) now disable `subLeft` and `subRight` attributes by default, regardless of the `defaultSearchTermOptions` config setting says. ([#3474](https://github.com/craftcms/cms/issues/3474))

### Deprecated
- Deprecated `craft\validators\StringValidator::$trim`. Yii’s `'trim'` validator should be used instead.

### Fixed
- Fixed an error that occurred when querying for Matrix blocks if both the `with` and `indexBy` parameters were set.
- Fixed an error that occurred when running the `migrate/fresh` console command. ([#3472](https://github.com/craftcms/cms/issues/3472))

## 3.0.31 - 2018-11-13

### Added
- Added the `seq()` Twig function, for outputting sequential numbers.
- Added `craft\helpers\Sequence`.

### Changed
- Control Panel templates can now customize `#main-form` HTML attributes by overriding the `mainFormAttributes` block. ([#1665](https://github.com/craftcms/cms/issues/1665))
- The default PostgreSQL backup command no longer includes database owner, privilege or ACL information in the backup.
- Craft now attempts to reset OPcache after installing/uninstalling things with Composer. ([#3460](https://github.com/craftcms/cms/issues/3460))
- Gmail and SMTP mail transport types now trim whitespace off of their Username, Password, and Host Name settings. ([#3459](https://github.com/craftcms/cms/issues/3459))

### Fixed
- Fixed an error that could occur when duplicating an element with a Matrix field with “Manage blocks on a per-site basis” disabled.
- Fixed a bug where Matrix blocks wouldn’t retain their content translations when an entry was duplicated from the Edit Entry page.
- Fixed a bug where system message modals could have the wrong language selected by default. ([#3440](https://github.com/craftcms/cms/issues/3440))
- Fixed a bug where an Internal Server Error would occur if a `users/login` request was missing the `loginName` or `password` parameters. ([#3458](https://github.com/craftcms/cms/issues/3458))
- Fixed a bug where `craft\validators\StringValidator` was trimming whitespace off of strings _after_ performing string length validation.
- Fixed an infinite recursion bug that could occur if `config/general.php` had any deprecated config settings, and the database connection settings were invalid.
- Fixed an error that occurred when saving a new entry or category, if its URI format referenced the `level` attribute. ([#3465](https://github.com/craftcms/cms/issues/3465))

## 3.0.30.2 - 2018-11-08

### Fixed
- Fixed an error that could occur on servers running PHP 7.0.32. ([#3453](https://github.com/craftcms/cms/issues/3453))

## 3.0.30.1 - 2018-11-07

### Fixed
- Fixed an error that occurred when saving an element with a new Matrix block, if the Matrix field was set to manage blocks on a per-site basis. ([#3445](https://github.com/craftcms/cms/issues/3445))

## 3.0.30 - 2018-11-06

### Added
- Added “Duplicate” and “Duplicate (with children)” actions to the Entries and Categories index pages. ([#1291](https://github.com/craftcms/cms/issues/1291))
- Added `craft\base\ElementAction::$elementType`, which element action classes can use to reference their associated element type.
- Added `craft\elements\actions\DeepDuplicate`.
- Added `craft\elements\actions\Duplicate`.
- Added `craft\elements\actions\SetStatus::$allowDisabledForSite`, which can be used by localizable element types to enable a “Disabled for Site” status option.

### Changed
- Entries’ “Enabled” setting is now labeled “Enabled Globally” on multi-site installs. ([#2899](https://github.com/craftcms/cms/issues/2899))
- Entries’ “Enabled for site” setting now includes the site name in its label, and only shows up if the “Enabled Globally” setting is checked. ([#2899](https://github.com/craftcms/cms/issues/2899))
- The Set Status action on the Entries index page now includes a “Disabled for Site” option. ([#2899](https://github.com/craftcms/cms/issues/2899))
- Edit Category pages now have `edit-category` and `site--<SiteHandle>` classes on the `<body>`. ([#3439](https://github.com/craftcms/cms/issues/3439))
- Edit Entry pages now have `edit-entry` and `site--<SiteHandle>` classes on the `<body>`. ([#3439](https://github.com/craftcms/cms/issues/3439))
- Edit Global Set pages now have `edit-global-set` and `site--<SiteHandle>` classes on the `<body>`. ([#3439](https://github.com/craftcms/cms/issues/3439))
- Edit User pages now have an `edit-user` class on the `<body>`. ([#3439](https://github.com/craftcms/cms/issues/3439))

### Fixed
- Fixed a bug where the Edit User page could forget which permissions were selected when saving a user with validation errors, if the Username, First Name, and Last name fields were all blank. ([#3412](https://github.com/craftcms/cms/issues/3412))
- Fixed a bug where the Edit User Group page could forget which permissions were selected when saving a user group with validation errors, if the Name field was blank.
- Fixed a bug where the `{% paginate %}` tag wasn’t factoring the `offset` element query param into its total page calculation. ([#3420](https://github.com/craftcms/cms/issues/3420))

### Security
- Fixed a bug where sensitive info could be displayed in the Craft log files if there was a problem connecting to the email server.

## 3.0.29 - 2018-10-30

### Added
- Email and URL fields now have “Placeholder Text” settings. ([#3397](https://github.com/craftcms/cms/issues/3397))

### Changed
- The default HTML Purifier configuration now allows `download` attributes in `<a>` tags. ([craftcms/redactor#86](https://github.com/craftcms/redactor/issues/86))

### Fixed
- Fixed a bug where the `ContentBehaviour` and `ElementQueryBehavior` classes could be missing some field properties. ([#3400](https://github.com/craftcms/cms/issues/3400))
- Fixed a bug where some fields within Matrix fields could lose their values after enabling the “Manage blocks on a per-site basis” setting. ([verbb/super-table#203](https://github.com/verbb/super-table/issues/203))
- Fixed a bug where HTML Purifier wasn’t being initialized with HTML 5 element support.
- Fixed a bug where it was possible to save Assets fields with the “Restrict allowed file types?” setting enabled, but no specific file types selected. ([#3410](https://github.com/craftcms/cms/issues/3410))

## 3.0.28 - 2018-10-23

### Added
- Structure sections now have the ability to disable entry propagation, like Channel sections. ([#2386](https://github.com/craftcms/cms/issues/2386))

### Changed
- `craft\base\Field::supportedTranslationMethods()` now defaults to only returning `none` if the field type doesn’t have a content column. ([#3385](https://github.com/craftcms/cms/issues/3385))
- Craft.EntryTypeSwitcher now fires a `beforeTypeChange` event before swapping the Edit Entry form tabs. ([#3375](https://github.com/craftcms/cms/pull/3375))
- Craft.MatrixInput now fires an `afterInit` event after initialization. ([#3375](https://github.com/craftcms/cms/pull/3375))
- Craft.MatrixInput now fires an `blockAdded` event after adding a new block. ([#3375](https://github.com/craftcms/cms/pull/3375))
- System messages sent from front-end requests are now sent using the current site’s language. ([#3388](https://github.com/craftcms/cms/issues/3388))

### Fixed
- Fixed an error that could occur when acquiring a lock for a file path, if the `mutex` component was swapped out with `yii\mutex\MysqlMutex`.

## 3.0.27.1 - 2018-10-12

### Fixed
- Fixed an error that occurred when deleting an entry from the Edit Entry page. ([#3372](https://github.com/craftcms/cms/issues/3372))
- Fixed an error that could occur when changing a Channel section to Structure. ([#3373](https://github.com/craftcms/cms/issues/3373))
- Fixed an error that occurred when saving Matrix content from console requests.

## 3.0.27 - 2018-10-11

### Added
- Added `craft\helpers\MigrationHelper::findForeignKey()`.
- Added the `cp.globals.edit` and `cp.globals.edit.content` template hooks to the Edit Global Set page. ([#3356](https://github.com/craftcms/cms/pull/3356))

### Changed
- It’s now possible to load a Create Entry page with a specific user preselected in the Author field, using a new `authorId` query string param. ([#3326](https://github.com/craftcms/cms/pull/3326))
- Matrix fields that are set to manage blocks on a per-site basis will now duplicate Matrix blocks across all of the owner element’s supported sites when the element is first created. ([#3082](https://github.com/craftcms/cms/issues/3082))
- Disabled Matrix blocks are no longer visible when sharing an entry draft or version. ([#3338](https://github.com/craftcms/cms/issues/3338))
- Control Panel tabs that have errors now have alert icons.
- The Debug Toolbar is no longer shown in Live Preview iframes.
- The Plugin Store now requires browsers with ES6 support.
- Updated jQuery Touch Events to 2.0.0.
- Updated Garnish to 0.1.29.

### Fixed
- Fixed a bug where enabling the “Propagate entries across all enabled sites?” setting for an existing Channel section (or converting the section to a Structure) wouldn’t update entries that had been created for the non-primary site.
- Fixed a bug where Craft wasn’t detecting and retrying queue jobs that had timed out.
- Fixed a bug where `Craft::$app->locale` could return the wrong locale during Live Preview requests. ([#3336](https://github.com/craftcms/cms/issues/3336))
- Fixed a SQL error that could occur when upgrading to Craft 3, if a foreign key had an unexpected name.
- Fixed a bug where page titles in the Control Panel could be blank when showing validation errors for things that were missing their name or title. ([#3344](https://github.com/craftcms/cms/issues/3344))
- Fixed an error that could occur if a component’s settings were stored as `null`. ([#3342](https://github.com/craftcms/cms/pull/3342))
- Fixed a bug where details panes weren’t visible on browser windows sized between 999 and 1,223 pixels wide.
- Fixed an error that occurred if a Quick Post widget contained a Matrix field that had Min Blocks set and only had one block type.
- Fixed a bug where disabled Matrix blocks were getting validated as live. ([#3354](https://github.com/craftcms/cms/issues/3354))
- Fixed a bug where the `EVENT_AFTER_ACTIVATE_USER` event wasn’t getting triggered on user registration when email verification isn’t required. ([craftcms/commerce-digital-products#18](https://github.com/craftcms/commerce-digital-products/issues/18))
- Added garbage collection for offline storage of remote assets. ([#3335](https://github.com/craftcms/cms/pull/3335))
- Fixed a bug where Twig could end up in a strange state if an error occurred when preparing to render an object template. ([#3364](https://github.com/craftcms/cms/issues/3364))

### Security
- The `svg()` Twig function no longer sanitizes SVGs or namespaces their IDs or class names by default when a file path (or alias) was passed in. ([#3337](https://github.com/craftcms/cms/issues/3337))

## 3.0.26.1 - 2018-09-29

### Changed
- Changed the `yiisoft/yii2-queue` version requirement to `2.1.0`. ([#3332](https://github.com/craftcms/cms/issues/3332))

## 3.0.26 - 2018-09-29

### Changed
- `ancestors`, `descendants`, `nextSibling`, `parent`, and `prevSibling` are now reserved field handles.
- The `svg()` Twig function namespaces class names in addition to IDs now.
- Changed the `yiisoft/yii2-queue` version requirement to `2.0.1`. ([#3332](https://github.com/craftcms/cms/issues/3332))

### Fixed
- Fixed a validation error that could occur when saving an entry as a new entry if the URI format didn’t contain a `{slug}` tag. ([#3320](https://github.com/craftcms/cms/issues/3320))
- Fixed a SQL error that could occur if a deprecation error occurred when attempting to upgrade a Craft 2 project. ([#3324](https://github.com/craftcms/cms/issues/3324))

## 3.0.25 - 2018-09-18

### Added
- Added `craft\log\FileTarget::$includeUserIp` which determines whether users’ IP addresses should be included in the logs (`false` by default). ([#3310](https://github.com/craftcms/cms/pull/3310))

### Fixed
- Fixed an error that could occur when installing or updating something within the Control Panel if `composer.json` required the `roave/security-advisories` package.
- Fixed a SQL error that could occur when searching elements on PostgreSQL installs.
- Fixed a bug where Craft would ignore the last segment of template paths that ended in `/0`. ([#3304](https://github.com/craftcms/cms/issues/3304))
- Fixed a Twig Template Loading Error that would occur when testing email settings, if a custom email template was used and an error occurred when rendering it. ([#3309](https://github.com/craftcms/cms/issues/3309))

## 3.0.24 - 2018-09-11

### Added
- Added the `extraAppLocales` config setting.

### Changed
- The `defaultCpLanguage` config setting no longer needs to be a language that Craft is translated into, as long as it is a valid locale ID.
- Resave Elements jobs that are queued up after saving an entry type now include the section name in the job description. ([#3290](https://github.com/craftcms/cms/issues/3290))
- Updated Garnish to 0.1.28.

### Fixed
- Fixed a SQL error that could occur when an element query’s `orderBy` parameter was set to `dateCreated` or `dateUpdated`.
- Fixed an error that could occur when updating to v3.0.23+ if multiple Matrix fields existed with the same handle, but they had no content tables, somehow.
- Fixed a bug where links in activation and forgot-password emails weren’t hyperlinked, leaving it up to the mail client to hopefully be smart about it. ([#3288](https://github.com/craftcms/cms/issues/3288))

## 3.0.23.1 - 2018-09-04

### Fixed
- Fixed a bug where Matrix fields would get new content tables each time they were saved.

## 3.0.23 - 2018-09-04

### Changed
- Browser-based form validation is now disabled for page forms. ([#3247](https://github.com/craftcms/cms/issues/3247))
- `craft\base\Model::hasErrors()` now supports passing an attribute name with a `.*` suffix, which will return whether any errors exist for the given attribute or any nested model attributes.
- Added `json` to the default `allowedFileExtensions` config setting value. ([#3254](https://github.com/craftcms/cms/issues/3254))
- Exception call stacks now collapse internal Twig methods by default.
- Twig exception call stacks now show all of the steps leading up to the error.
- Live Preview now reloads the preview pane automatically after an asset is saved from the Image Editor. ([#3265](https://github.com/craftcms/cms/issues/3265))

### Deprecated
- Deprecated `craft\services\Matrix::getContentTableName()`. `craft\fields\Matrix::$contentTable` should be used instead.

### Removed
- Removed `craft\services\Matrix::getParentMatrixField()`.

### Fixed
- Fixed a bug where element selection modals could be initialized without a default source selected, if some of the sources were hidden for not being available on the currently-selected site. ([#3227](https://github.com/craftcms/cms/issues/3227))
- Fixed a bug where edit pages for categories, entries, global sets, and users weren’t revealing which tab(s) had errors on it, if the errors occurred within a Matrix field. ([#3248](https://github.com/craftcms/cms/issues/3248))
- Fixed a SQL error that occurred when saving a Matrix field with new sub-fields on PostgreSQL. ([#3252](https://github.com/craftcms/cms/issues/3252))
- Fixed a bug where custom user fields weren’t showing up on the My Account page when running Craft Solo edition. ([#3228](https://github.com/craftcms/cms/issues/3228))
- Fixed a bug where multiple Matrix fields could share the same content table. ([#3249]())
- Fixed a “cache is corrupted” Twig error that could occur when editing or saving an element if it had an Assets field with an unresolvable subfolder path template. ([#3257](https://github.com/craftcms/cms/issues/3257))
- Fixed a bug where the Dev Mode indicator strip wasn’t visible on Chrome/Windows when using a scaled display. ([#3259](https://github.com/craftcms/cms/issues/3259))
- Fixed a SQL error that could occur when validating an attribute using `craft\validators\UniqueValidator`, if the target record’s `find()` method joined in another table.

## 3.0.22 - 2018-08-28

### Changed
- The “Deleting stale template caches” job now ensures all expired template caches have been deleted before it begins processing the caches.
- Text inputs’ `autocomplete` attributes now get set to `off` by default, and they will only not be added if explicitly set to `null`.
- Improved the error response when Composer is unable to perform an update due to a dependency conflict.
- Email fields in the Control Panel now have `type="email"`.
- `craft\helpers\Db::parseParam()` now has a `$caseInnensitive` argument, which can be set to `true` to force case-insensitive conditions on PostgreSQL installs.
- `craft\validators\UniqueValidator` now has a `$caseInsensitive` property, which can be set to `true` to cause the unique validation to be case-insensitive on PostgreSQL installs.
- The CLI setup wizard now detects common database connection errors that occur with MAMP, and automatically retests with adjusted settings.
- The CLI setup wizard now detects common database authentication errors, and lets the user retry the username and password settings, skipping the others.
- Updated Garnish to 0.1.27.

### Fixed
- Fixed a bug where Craft wasn’t reverting `composer.json` to its original state if something went wrong when running a Composer update.
- Fixed a bug where string casing functions in `craft\helpers\StringHelper` were adding extra hyphens to strings that came in as `Upper-Kebab-Case`.
- Fixed a bug where unique validation for element URIs, usernames, and user email address was not case-insensitive on PostgreSQL installs.
- Fixed a bug where element queries’ `uri` params, and user queries’ `firstName`, `lastName`, `username`, and `email` params, were not case-insensitive on PostgreSQL installs.
- Fixed a bug where the CLI setup wizard was allowing empty database names.
- Fixed a bug where it wasn’t possible to clear template caches if template caching was disabled by the `enableTemplateCaching` config setting. ([#3229](https://github.com/craftcms/cms/issues/3229))
- Fixed a bug where element index toolbars weren’t staying fixed to the top of the content area when scrolling down the page. ([#3233](https://github.com/craftcms/cms/issues/3233))
- Fixed an error that could occur when updating Craft if the system was reliant on the SSL certificate provided by the`composer/ca-bundle` package.

## 3.0.21 - 2018-08-21

### Added
- Most element query parameters can now be set to `['not', 'X', 'Y']`, as a shortcut for `['and', 'not X', 'not Y']`.

### Changed
- The “New Password” input on the My Account page now has a “Show” button, like other password inputs in the Control Panel.
- Plugin settings pages now redirect to the Settings index page after save. ([#3216](https://github.com/craftcms/cms/issues/3216))
- It’s now possible to set [autofill detail tokens](https://html.spec.whatwg.org/multipage/form-control-infrastructure.html#autofill-detail-tokens) on the `autocomplete` variable when including the `_includes/forms/text.html` template (e.g. `'name'`).
- Username and password inputs now have the correct `autocomplete` values, increasing the likelihood that tools like 1Password will handle the form correctly. ([#3207](https://github.com/craftcms/cms/issues/3207))

### Fixed
- Fixed a SQL error that occurred when saving a user if a `craft\elements\User::EVENT_BEFORE_SAVE` event listener was setting `$event->isValid = false`. ([#3206](https://github.com/craftcms/cms/issues/3206))
- Fixed a bug where password inputs’ jQuery data was getting erased when the “Show” button was clicked.
- Fixed an error that could occur when upgrading to Craft 3. ([#3208](https://github.com/craftcms/cms/pull/3208))
- Fixed a bug where non-image assets’ file extension icons could bleed out of the preview area within asset editor HUDs. ([#3209](https://github.com/craftcms/cms/issues/3209))
- Fixed a bug where Craft wasn’t saving a new entry version when reverting an entry to a previous version. ([#3210](https://github.com/craftcms/cms/issues/3210))
- Fixed an error that could occur when a Matrix block was saved by a queue job. ([#3217](https://github.com/craftcms/cms/pull/3217))

### Security
- External links in the Control Panel now set `rel="noopener"`. ([#3201](https://github.com/craftcms/cms/issues/3201))

## 3.0.20 - 2018-08-14

### Added
- Added `craft\services\Fields::refreshFields()`.

### Fixed
- Fixed a bug where `DateTime` model attributes were getting converted to ISO-8601 date strings for `craft\web\View::renderObjectTemplate()`. ([#3185](https://github.com/craftcms/cms/issues/3185))
- Fixed a bug where timepicker menus had a higher z-index than session expiration modal shades. ([#3186](https://github.com/craftcms/cms/issues/3186))
- Fixed a bug where users could not log in after upgrading to Craft 3, if there was a custom field named `owner`.
- Fixed a bug where it was not possible to set non-integer values on asset queries’ `width`, `height`, or `size` params. ([#3195](https://github.com/craftcms/cms/issues/3195))
- Fixed a bug where all Asset folders were being initiated at once, resulting in performance issues.

## 3.0.19 - 2018-08-07

### Added
- Added the `craft.query()` template function, for creating new database queries.
- Added `craft\services\Structures::$mutexTimeout`. ([#3148](https://github.com/craftcms/cms/issues/3148))
- Added `craft\services\Api::getComposerWhitelist()`.

### Removed
- Removed `craft\services\Api::getOptimizedComposerRequirements()`.

### Fixed
- Craft’s console commands now return the correct exit codes. ([#3175](https://github.com/craftcms/cms/issues/3175))
- Fixed the appearance of checkboxes in IE11 on element index pages. ([#3177](https://github.com/craftcms/cms/issues/3177))
- Fixed a bug where `composer.json` could end up with a bunch of extra dependencies in the `require` object after a failed update or plugin installation.
- Fixed an error that could occur when viewing an entry revision, if it had a Matrix field and one of the sub-fields within the Matrix field had been deleted. ([#3183](https://github.com/craftcms/cms/issues/3183))
- Fixed a bug where thumbnails weren’t loading in relational fields when viewing an entry version.

## 3.0.18 - 2018-07-31

### Added
- Added `craft\helpers\App::assetManagerConfig()`.
- Added `craft\helpers\App::cacheConfig()`.
- Added `craft\helpers\App::dbConfig()`.
- Added `craft\helpers\App::mailerConfig()`.
- Added `craft\helpers\App::mutexConfig()`.
- Added `craft\helpers\App::logConfig()`.
- Added `craft\helpers\App::sessionConfig()`.
- Added `craft\helpers\App::userConfig()`.
- Added `craft\helpers\App::viewConfig()`.
- Added `craft\helpers\App::webRequestConfig()`.
- Added `craft\validators\StringValidator::$trim`, which will cause leading/trailing whitespace to be stripped from model attributes.

### Changed
- User verification and password-reset emails now link them back to the same site they were on when the email was sent, if it was sent from a front-end request. ([#3029](https://github.com/craftcms/cms/issues/3029))
- Dynamic app component configs are now defined by methods on `craft\helpers\App`, making it easier to modify them from `config/app.php`. ([#3152](https://github.com/craftcms/cms/issues/3152))
- Structure operations now ensure that no other operations are being performed on the same structure, reducing the risk of corrupting the structure. ([#3148](https://github.com/craftcms/cms/issues/3148))
- The `{% js %}` tag now supports the following position params: `at POS_HEAD`, `at POS_BEGIN`, `at POS_END`, `on POS_READY`, and `on POS_LOAD` (e.g. `{% js at POS_END %}`).
- Craft once again checks for `X-Forwarded-For` headers when determining the user’s IP. ([#3036](https://github.com/craftcms/cms/issues/3036))
- Leading/trailing whitespace characters are now stripped from element titles on save. ([#3020](https://github.com/craftcms/cms/issues/3020))
- Updated svg-sanitizer to 0.9.

### Deprecated
- Deprecated `craft\db\Connection::createFromConfig()`. `craft\helpers\App::dbConfig()` should be used instead.
- Deprecated `craft\helpers\MailerHelper::createMailer()`. `craft\helpers\App::mailerConfig()` should be used instead.

### Fixed
- Fixed a bug where collapsing structure elements would only hide up to 50 of their descendants.
- Fixed a bug where Date/Time fields could lose their value if they were used in an entry type’s Title Format, and the entry’s site’s language was different than the user’s preferred language. ([#3151](https://github.com/craftcms/cms/issues/3151))
- Fixed a bug where Dropdown fields could show an incorrect selected value in limited circumstances.
- Fixed a bug where Dropdown fields on an element index view could show an incorrect selected value in limited circumstances.

## 3.0.17.1 - 2018-07-24

### Fixed
- Really fixed a PHP error that could occur if the PHP’s `set_time_limit()` was added to the php.ini `disable_functions` list.

## 3.0.17 - 2018-07-24

### Added
- The Control Panel is now translated for Norwegian Nynorsk. ([#3135](https://github.com/craftcms/cms/pull/3135))
- Added `craft\elements\db\ElementQuery::anyStatus()`, which can be called when the default `status` and `enabledForSite` filters aren’t desired. ([#3117](https://github.com/craftcms/cms/issues/3117))

### Changed
- The `addTrailingSlashesToUrls` config setting no longer applies to URLs that end with a segment that has a dot (`.`). ([#3123](https://github.com/craftcms/cms/issues/3123))
- Craft now redirects install requests back to the Dashboard if it’s already installed. ([#3143](https://github.com/craftcms/cms/issues/3143))

### Fixed
- Fixed a bug where the Settings → Email → System Messages page would show messages in the current application language rather than the primary site’s language.
- Fixed a bug where system message modals on the Settings → Email → System Messages page would initially show messages in the current application language rather than the primary site’s language, even if the application language wasn’t in use by any sites. ([#3115](https://github.com/craftcms/cms/issues/3115))
- Fixed an error that could occur if `craft\web\View::registerAssetFlashes()` was called on a console request. ([#3124](https://github.com/craftcms/cms/issues/3124))
- Fixed a PHP error that could occur if the PHP’s `set_time_limit()` was added to the php.ini `disable_functions` list.
- Fixed a bug where expanding a disabled element within a structure index view in the Control Panel wouldn’t reveal any descendants. ([#3126](https://github.com/craftcms/cms/issues/3126))
- Fixed a bug thumbnails weren’t loading for element index rows that were revealed after expanding a parent element.
- Fixed an error that occurred if an element’s `getRoute()` method returned a string. ([#3128](https://github.com/craftcms/cms/issues/3128))
- Fixed a bug where the `|without` filter wasn’t working if an object was passed in. ([#3137](https://github.com/craftcms/cms/issues/3137))
- Fixed a bug where users’ Language preference would default to Deutsch if the current application language wasn’t one of the available language options. ([#3142](https://github.com/craftcms/cms/issues/3142))

## 3.0.16.1 - 2018-07-18

### Fixed
- Fixed a bug where the `orderBy` element query param wasn’t being respected when used in conjunction with a `with` param to eager-load elements in a specific order. ([#3109](https://github.com/craftcms/cms/issues/3109))
- Fixed a bug where underscores were getting removed from slugs. ([#3111](https://github.com/craftcms/cms/issues/3111))

## 3.0.16 - 2018-07-17

### Added
- The progress bar on the Asset Indexes utility now shows how many files have been indexed, and how many there are in total. ([#2934](https://github.com/craftcms/cms/issues/2934))
- Added `craft\base\PluginInterface::beforeSaveSettings()`.
- Added `craft\base\PluginInterface::afterSaveSettings()`.
- Added `craft\base\Plugin::EVENT_AFTER_SAVE_SETTINGS`.
- Added `craft\base\Plugin::EVENT_BEFORE_SAVE_SETTINGS`.

### Changed
- Craft no longer relies on ImageMagick or GD to define the image formats that should be considered manipulatable. ([#2408](https://github.com/craftcms/cms/issues/2408))
- Removed the `showBetaUpdates` config setting as it’s no longer being used.
- When uploading a file to an Assets field, Craft will automatically sort the file list to show the latest uploads first. ([#2812](https://github.com/craftcms/cms/issues/2812))
- `dateCreated`, `dateUpdated`, `postDate`, `expiryDate`, `after`, and  `before` element query params can new be set to `DateTime` objects.
- Matrix fields now auto-focus the first text input within newly-created Matrix blocks. ([#3104](https://github.com/craftcms/cms/issues/3104))
- Updated Twig to 2.5.0.
- Updated Garnish to 0.1.26.
- Updated Selectize to 0.12.6.

### Fixed
- Fixed an error that could occur when sending emails to international domains if the Intl extension wasn’t enabled.
- Fixed an exception that was thrown if the `securityKey` config setting was changed and Craft was set to use either the SMTP or Gmail mailer transport type. ([#3083](https://github.com/craftcms/cms/issues/3083))
- Fixed a bug where Asset view was not being refreshed in some cases after using Image Editor. ([#3035](https://github.com/craftcms/cms/issues/3035))
- Fixed a bug where Craft wouldn’t warn before leaving an edit page with unsaved changes, if Live Preview was active. ([#3092](https://github.com/craftcms/cms/issues/3092))
- Fixed a bug where entries, categories, and global sets’ `getCpEditUrl()` methods could omit the site handle on multi-site installs. ([#3089](https://github.com/craftcms/cms/issues/3089))
- Fixed a JavaScript error that occurred when closing Live Preview. ([#3098](https://github.com/craftcms/cms/issues/3098))
- Fixed a bug where Dashboard widgets could be spaced incorrectly if there was only one grid column. ([#3100](https://github.com/craftcms/cms/issues/3100))
- Fixed a bug where modal windows with Field Layout Designers could cause the browser to crash. ([#3096](https://github.com/craftcms/cms/pull/3096))
- Fixed a bug where `craft\services\Fields::getAllGroups()` and `getGroupById()` could return incorrect results. ([#3102](https://github.com/craftcms/cms/issues/3102))

## 3.0.15 - 2018-07-09

### Changed
- It’s now possible to fetch only non-admin users by setting `craft\elements\db\UserQuery::$admin` to `false`.
- `Craft.EntryTypeSwitcher` now triggers a `typeChange` event after switching the entry type. ([#3067](https://github.com/craftcms/cms/pull/3067))
- Reduced the left and right padding in the Control Panel for screens less than 768 pixels wide. ([#3073](https://github.com/craftcms/cms/issues/3073))
- Removed the `useXSendFile` config setting as it’s no longer being used.
- `craft\helpers\StringHelper::toKebabCase()`, `toCamelCase()`, `toPascalCase()`, and `toSnakeCase()` now treat camelCase’d and PascalCale’d strings as multiple words. ([#3090](https://github.com/craftcms/cms/issues/3090))

### Fixed
- Fixed a bug where `craft\i18n\I18N::getPrimarySiteLocale()` and `getPrimarySiteLocaleId()` were returning locale info for the _first_ site, rather than the primary one. ([#3063](https://github.com/craftcms/cms/issues/3063))
- Fixed a bug where element index pages were loading all elements in the view, rather than waiting for the user to scroll to the bottom of the page before loading the next batch. ([#3068](https://github.com/craftcms/cms/issues/3068))
- Fixed a bug where sites listed in the Control Panel weren’t always in the correct sort order. ([#3065](https://github.com/craftcms/cms/issues/3065))
- Fixed an error that occurred when users attempted to create new entries within entry selector modals, for a section they didn’t have permission to publish peer entries in. ([#3069](https://github.com/craftcms/cms/issues/3069))
- Fixed a bug where the “Save as a new asset” button label wasn’t getting translated in the Image Editor. ([#3070](https://github.com/craftcms/cms/pull/3070))
- Fixed a bug where it wasn’t possible to set the filename of assets when uploading them as data strings. ([#2973](https://github.com/craftcms/cms/issues/2973))
- Fixed a bug where the Field Type menu’s options within new Matrix block type settings weren’t getting sorted alphabetically. ([#3072](https://github.com/craftcms/cms/issues/3072))
- Fixed an exception that was thrown when testing email settings if the Template setting was invalid. ([#3074](https://github.com/craftcms/cms/issues/3074))
- Fixed a bug where Dropdown fields’ bottom margin could jump up a bit when an empty option was selected. ([#3075](https://github.com/craftcms/cms/issues/3075))
- Fixed a bug where main content containers in the Control Panel could become too wide in Firefox. ([#3071](https://github.com/craftcms/cms/issues/3071))

## 3.0.14 - 2018-07-03

### Changed
- `craft\events\SiteEvent` now has a `$oldPrimarySiteId` property, which will be set to the previous primary site ID (which may stil be the current site ID, if it didn’t just change).
- `craft\helpers\Search::normalizeKeywords()` now has a `$language` argument, which can be set if the character mappings should be pulled from a different language than the current app language.
- `craft\services\Sites::getEditableSiteIds()` and `getEditableSites()` now return the same things as `getAllSiteIds()` and `getAllSites()` when there’s only one site. ([#3049](https://github.com/craftcms/cms/issues/3049))

### Fixed
- Fixed a bug where user verification links could get mangled when emails were parsed as Markdown, if the verification code contained two or more underscores.
- Fixed a bug where Craft was misinterpreting `X-Forwarded-For` headers as the user’s IP instead of the server’s IP. ([#3036](https://github.com/craftcms/cms/issues/3036))
- Fixed a bug where Craft wasn’t auto-scrolling the content container when dragging items near a window edge. ([#3048](https://github.com/craftcms/cms/issues/3048))
- Fixed a PHP error that occurred when loading a Debug Toolbar panel on a page that contained serialized Checkboxes or Multi-Select field data. ([#3034](https://github.com/craftcms/cms/issues/3034))
- Fixed a bug where elements’ normalized search keywords weren’t always using the correct language-specific character mappings. ([#3046](https://github.com/craftcms/cms/issues/3046))
- Fixed a bug where the `<html lang>` attribute was hard-set to `en-US` rather than the current application language. ([#3053](https://github.com/craftcms/cms/pull/3053))
- Fixed a PHP error that occurred when entering an invalid number into a Number field that was set to have decimal digits. ([#3059](https://github.com/craftcms/cms/issues/3059))

### Security
- Craft no longer shows the installer when it can’t establish a database connection if Dev Mode isn’t enabled.

## 3.0.13.2 - 2018-06-27

### Fixed
- Fixed an error that occurred when deleting users from the Users index page.

## 3.0.13.1 - 2018-06-26

### Fixed
- Fixed a bug where Delete User modals weren’t showing the total number of entries that will be transferred/deleted.

## 3.0.13 - 2018-06-26

### Added
- Craft now includes a summary of the content that will be transferred/deleted in Delete User modals. ([#875](https://github.com/craftcms/cms/issues/875))
- `|date`, `|time`, and `|datetime` filters now support a `locale` argument, for specifying which locale’s formatter should be doing the date/time formatting. ([#3006](https://github.com/craftcms/cms/issues/3006))
- Added `craft\base\ApplicationTrait::getIsInitialized()`.
- Added `craft\base\ClonefixTrait`.
- Added `craft\controllers\AssetsController::actionThumb()`.
- Added `craft\controllers\UsersController::actionUserContentSummary()`.
- Added `craft\controllers\UsersController::EVENT_DEFINE_CONTENT_SUMMARY`.
- Added `craft\helpers\App::backtrace()`.
- Added `craft\queue\jobs\PropagateElements`.
- Added `craft\services\Elements::propagateElement()`.

### Changed
- Editable tables now submit an empty string when they have no rows.
- Reduced the overhead when adding a new site by only resaving existing assets, categories, global sets, and tags once for the newly-created site, rather than for all sites.
- Web-based queue workers now call `craft\helpers\App::maxPowerCaptain()` before running the queue. ([#3011](https://github.com/craftcms/cms/issues/3011))
- The PHP Info utility no longer displays the original values for settings and only the current environment value. ([#2990](https://github.com/craftcms/cms/issues/2990))
- Loosened up most of Craft’s Composer dependency constraints.
- Craft no longer publishes asset thumbnails to the `cpresources/` folder.
- `attributes`, `error`, `errors`, and `scenario` are now reserved field handles. ([#3032](https://github.com/craftcms/cms/issues/3032))
- Improved the look of Control Panel tabs.
- `craft\web\UrlManager::createUrl()`, `createAbsoluteUrl()`, and `getMatchedElement()` now log warnings if they’re called before Craft has been fully initialized. ([#3028](https://github.com/craftcms/cms/issues/3028))

### Deprecated
- Deprecated `craft\controllers\AssetsController::actionGenerateThumb()`.

### Fixed
- Fixed a bug where sidebar meta info on Edit User pages was bleeding over the edge of the page’s content area.
- Fixed a bug where Table fields wouldn’t remember if they had no rows in their Default Values setting. ([#2979](https://github.com/craftcms/cms/issues/2979))
- Fixed a bug where passing `timezone=false` to the `|date`, `|time`, and `|datetime` filters would not preserve the given date’s time zone.
- Fixed a bug where AM/PM strings in formatted dates weren’t respecting the casing specified by the `A`/`a` character in the date format. ([#3007](https://github.com/craftcms/cms/issues/3007))
- Fixed a bug you could get an invalid license warning in cases where web API calls returned a 500 response code.
- Fixed a bug where cloning models and queries would lose any associated behaviors. ([#2857](https://github.com/craftcms/cms/issues/2857))
- Fixed a bug where custom field params were getting forgotten when calling `getNext()` and `getPrev()`, if an element query object was passed in. ([#3019](https://github.com/craftcms/cms/issues/3019))
- Fixed a bug where datepickers were getting scrollbars.
- Fixed a bug where volumes’ field layouts weren’t getting deleted when volumes were deleted. ([#3022](https://github.com/craftcms/cms/pull/3022))
- Fixed a bug where deleting a section or an entry type wouldn’t delete any associated entries that didn’t exist in the primary site. ([#3023](https://github.com/craftcms/cms/issues/3023))
- Fixed a bug where the `svg()` Twig function could convert `id` attributes within the SVG contents to invalid IDs. ([#3025](https://github.com/craftcms/cms/issues/3025))
- Fixed a bug where asset thumbnails wouldn’t load reliably in the Control Panel on load-balanced environments. ([#3026](https://github.com/craftcms/cms/issues/3026))
- Fixed a PHP error that could occur when validating Assets fields if a file was uploaded but no longer exists at the temp location. ([#3033](https://github.com/craftcms/cms/pull/3033))

## 3.0.12 - 2018-06-18

### Added
- Added a `leaves` element query param that limits the selected elements to just the leaves in the structure (elements without children).
- Added `craft\helpers\Db::deleteIfExists()`.
- Added `craft\services\Categories::deleteGroup()`. ([#3000](https://github.com/craftcms/cms/pull/3000))
- Added `craft\services\Tags::deleteTagGroup()`. ([#3000](https://github.com/craftcms/cms/pull/3000))
- Added `craft\services\UserGroups::deleteGroup()`. ([#3000](https://github.com/craftcms/cms/pull/3000))

### Changed
- Improved Control Panel styling. ([#2883](https://github.com/craftcms/cms/issues/2883))

### Removed
- Removed `craft\services\Fields::updateFieldVersionAfterRequest()`.

### Fixed
- Fixed a caching bug where the Fields service could still think a field existed after it had been deleted. ([#2985](https://github.com/craftcms/cms/issues/2985))
- Fixed a bug where Craft would not invalidate the dynamically-generated `craft\behaviors\ContentBehavior` and `craft\behaviors\ElementQueryBehavior` after saving/deleting a custom field, if the request didn’t end normally. ([#2999](https://github.com/craftcms/cms/issues/2999))
- Fixed a PHP error that could occur when saving entries with a URI format that contained certain Twig filters. ([#2995](https://github.com/craftcms/cms/issues/2995))
- Fixed a bug where `{shorthand}` variables in templates rendered by `craft\web\View::renderObjectTemplate()` could end up referencing global variables, if the variable wasn’t a property of the object. ([#3002](https://github.com/craftcms/cms/issues/3002))
- Fixed a bug where the Find and Replace utility wasn’t updating element titles. ([#2996](https://github.com/craftcms/cms/issues/2996))
- Fixed some wonky behavior if one of the custom user profile tabs was called “Account”. ([#2998](https://github.com/craftcms/cms/issues/2998))
- Fixed a bug where dragging a folder on the Assets index page could have unexpected results. ([#2873](https://github.com/craftcms/cms/issues/2873))
- Reduced the likelihood of SQL deadlock errors when saving elements. ([#3003](https://github.com/craftcms/cms/issues/3003))

## 3.0.11 - 2018-06-12

### Changed
- Sort options defined by element types’ `sortOptions()` / `defineSortOptions()` methods can now be specified as sub-arrays with `label`, `orderBy`, and `attribute` keys.
- Entries and categories can now be sorted by their slugs.
- The “Cache remote images?” option in the Asset Indexes utility is now enabled by default. ([#2977](https://github.com/craftcms/cms/issues/2977))

### Fixed
- Fixed a bug where it was not possible to order search results by search score, if the element type didn’t specify any sort options.
- Fixed a bug where clicking on “Date Created” and “Date Updated” column headers on element indexes wouldn’t update the sort order. ([#2975](https://github.com/craftcms/cms/issues/2975))
- Fixed a bug where Edit Entry pages were listing more than the 10 most recent versions. ([#2976](https://github.com/craftcms/cms/issues/2976))
- Fixed a SQL error that occurred when upgrading from Craft 2 to 3 via the terminal. ([#1347](https://github.com/craftcms/cms/issues/1347))
- Fixed the alignment of expand/collapse toggles in asset index sidebars. ([#2981](https://github.com/craftcms/cms/issues/2981))

## 3.0.10.3 - 2018-06-07

### Fixed
- Fixed a bug where the “New Entry” menu on the Entries index page would not contain any options on single-site installs, running MySQL. ([#2961](https://github.com/craftcms/cms/issues/2961))
- Fixed a bug where the `siteName` config setting wasn’t working as expected when set to an array. ([#2968](https://github.com/craftcms/cms/issues/2968))

## 3.0.10.2 - 2018-06-07

### Changed
- Improved the output of `craft\helpers\DateTimeHelper::humanDurationFromInterval()`.
- Updated Garnish to 0.1.24.

### Fixed
- Fixed JavaScript errors that could occur in the Control Panel on pages with Ajax requests. ([#2966](https://github.com/craftcms/cms/issues/2966))
- Fixed a bug where the “New Entry” menu on the Entries index page would not contain any options on single-site installs. ([#2961](https://github.com/craftcms/cms/issues/2961))
- Fixed a bug where JavaScript files registered with `craft\web\View::registerJsFile()` would be ignored if the `depends` option was set. ([#2965](https://github.com/craftcms/cms/issues/2965))

## 3.0.10.1 - 2018-06-06

### Fixed
- Fixed a bug where Craft wasn’t converting empty strings to `null` when saving data to non-textual columns.
- Fixed a bug where Craft would show a Database Connection Error on Install requests, if it couldn’t connect to the database.
- Fixed a bug where Craft wasn’t keeping track of element queries that were executed within `{% cache %}` tags. ([#2959](https://github.com/craftcms/cms/issues/2959))

## 3.0.10 - 2018-06-05

### Added
- Added support for a `CRAFT_LICENSE_KEY` PHP constant, which can be set to the project’s license key, taking precedence over the `license.key` file.
- Added `craft\helpers\Stringy::getLangSpecificCharsArray()`.
- Added `craft\web\View::setRegisteredAssetBundles()`.
- Added `craft\web\View::setRegisteredJsFiles()`.

### Changed
- Generated site URLs now always include full host info, even if the base site URL is root/protocol-relative. ([#2919](https://github.com/craftcms/cms/issues/2919))
- Variables passed into `craft\web\View::renderObjectTemplate()` can now be referenced using the shorthand syntax (e.g. `{foo}`).
- `craft\helpers\StringHelper::asciiCharMap()` now has `$flat` and `$language` arguments.
- Craft no longer saves new versions of entries when absolutely nothing changed about them in the save request. ([#2923](https://github.com/craftcms/cms/issues/2923))
- Craft no longer enforces plugins’ `minVersionRequired` settings if the currently-installed version begins with `dev-`.
- Improved the performance of element queries when a lot of values were passed into a param, such as `id`, by using `IN()` and `NOT IN()` conditions when possible. ([#2937](https://github.com/craftcms/cms/pull/2937))
- The Asset Indexes utility no longer skips files with leading underscores. ([#2943](https://github.com/craftcms/cms/issues/2943))
- Updated Garnish to 0.1.23.

### Deprecated
- Deprecated the `customAsciiCharMappings` config setting. (Any corrections to ASCII char mappings should be submitted to [Stringy](https://github.com/danielstjules/Stringy).)

### Fixed
- Fixed a PHP error that could occur when `craft\fields\Number::normalizeValue()` was called without passing an `$element` argument. ([#2913](https://github.com/craftcms/cms/issues/2913))
- Fixed a bug where it was not possible to fetch Matrix blocks with the `relatedTo` param if a specific custom field was specified.
- Fixed a bug where `craft\helpers\UrlHelper::url()` and `siteUrl()` were not respecting the `$scheme` argument for site URLs.
- Fixed a bug where `{id}` tags within element URI formats weren’t getting parsed correctly on first save. ([#2922](https://github.com/craftcms/cms/issues/2922))
- Fixed a bug where `craft\helpers\MigrationHelper::dropAllForeignKeysToTable()` wasn’t working correctly. ([#2897](https://github.com/craftcms/cms/issues/2897))
- Fixed a “Craft is not defined” JavaScript error that could occur on the Forgot Password page in the Control Panel and Dev Toolbar requests.
- Fixed a bug where rotating the screen on iOS would change how the page was zoomed.
- Fixed a bug where `craft\helpers\StringHelper::toAscii()` and the `Craft.asciiString()` JS method weren’t using language-specific character replacements, or any custom replacements defined by the `customAsciiCharMappings` config setting.
- Fixed a bug where the number `0` would not save in a Plain Text field.
- Fixed a bug where Craft could pick the wrong current site if the primary site had a root-relative or protocol-relative URL, and another site didn’t, but was otherwise an equal match.
- Fixed a bug where Control Panel Ajax requests could cause some asset bundles and JavaScript files to be double-registered in the browser.
- Fixed a bug where the “New entry” menu on the Entries index page was including sections that weren’t available in the selected site, and they weren’t linking to Edit Entry pages for the selected site. ([#2925](https://github.com/craftcms/cms/issues/2925))
- Fixed a bug where the `|date`, `|time`, and `|datetime` filters weren’t respecting their `$timezone` arguments. ([#2926](https://github.com/craftcms/cms/issues/2926))
- Fixed a bug where element queries weren’t respecting the `asArray` param when calling `one()`. ([#2940](https://github.com/craftcms/cms/issues/2940))
- Fixed a bug where the Asset Indexes utility wouldn’t work as expected if all of a volume’s assets had been deleted from the file system. ([#2955](https://github.com/craftcms/cms/issues/2955))
- Fixed a SQL error that could occur when a `{% cache %}` tag had no body. ([#2953](https://github.com/craftcms/cms/issues/2953))

## 3.0.9 - 2018-05-22

### Added
- Added a default plugin icon to plugins without an icon in the Plugin Store.
- Added `craft\helpers\ArrayHelper::without()` and `withoutValue()`.
- Added `craft\base\FieldInterface::modifyElementIndexQuery()`.
- Added `craft\elements\db\ElementQueryInterface::andWith()`.

### Changed
- Fixed a bug where Craft was checking the file system when determining if an asset was a GIF, when it should have just been checking the file extension.
- `craft\base\Plugin` now sets the default `$controllerNamespace` value to the plugin class’ namespace + `\controllers` or `\console\controllers`, depending on whether it’s a web or console request.
- Improved the contrast of success and error notices in the Control Panel to meet WCAG AA requirements. ([#2885](https://github.com/craftcms/cms/issues/2885))
- `fieldValue` is now a protected field handle. ([#2893](https://github.com/craftcms/cms/issues/2893))
- Craft will no longer discard any preloaded elements when setting the `with` param on an element query, fixing a bug where disabled Matrix blocks could show up in Live Preview if any nested fields were getting eager-loaded. ([#1576](https://github.com/craftcms/cms/issues/1576))
- Improved memory usage when using the `{% cache %}` tag. ([#2903](https://github.com/craftcms/cms/issues/2903))

### Fixed
- Fixed a bug where the Plugin Store was listing featured plugins (e.g. “Recently Added”) in alphabetical order rather than the API-defined order. ([pixelandtonic/craftnet#83](https://github.com/pixelandtonic/craftnet/issues/83))
- Fixed a SQL error that occurred when programmatically saving a field layout, if the field’s `required` property wasn’t set.
- Fixed a JavaScript error that could occur when multiple Assets fields were present on the same page.
- Fixed an error that could occur when running the `setup` command on some environments.
- Fixed a PHP error that could occur when calling `craft\elements\db\ElementQuery::addOrderBy()` if `$columns` normalized to an empty array. ([#2896](https://github.com/craftcms/cms/issues/2896))
- Fixed a bug where it wasn’t possible to access custom field values on Matrix blocks via `matrixblock` reference tags.
- Fixed a bug where relational fields with only disabled elements selected would get empty table cells on element indexes. ([#2910](https://github.com/craftcms/cms/issues/2910))

## 3.0.8 - 2018-05-15

### Added
- Number fields now have a “Default Value” setting. ([#927](https://github.com/craftcms/cms/issues/927))
- Added the `preserveCmykColorspace` config setting, which can be set to `true` to prevent images’ color spaces from getting converted to sRGB on environments running ImageMagick.

### Changed
- Error text is now orange instead of red. ([#2885](https://github.com/craftcms/cms/issues/2885))
- Detail panes now have a lighter, more saturated background color.

### Fixed
- Fixed a bug where Craft’s default MySQL backup command would not respect the `unixSocket` database config setting. ([#2794](https://github.com/craftcms/cms/issues/2794))
- Fixed a bug where some SVG files were not recognized as SVG files.
- Fixed a bug where Table fields could add the wrong number of default rows if the Min Rows setting was set, and the Default Values setting had something other than one row. ([#2864](https://github.com/craftcms/cms/issues/2864))
- Fixed an error that could occur when parsing asset reference tags. ([craftcms/redactor#47](https://github.com/craftcms/redactor/issues/47))
- Fixed a bug where “Try” and “Buy” buttons in the Plugin Store were visible when the `allowUpdates` config setting was disabled. ([#2781](https://github.com/craftcms/cms/issues/2781))
- Fixed a bug where Number fields would forget their Min/Max Value settings if they were set to 0.
- Fixed a bug where entry versions could be displayed in the wrong order if multiple versions had the same creation date. ([#2889](https://github.com/craftcms/cms/issues/2889))
- Fixed an error that occurred when installing Craft on a domain with an active user session.
- Fixed a bug where email verification links weren’t working for publicly-registered users if the registration form contained a Password field and the default user group granted permission to access the Control Panel.

### Security
- Login errors for locked users now factor in whether the `preventUserEnumeration` config setting is enabled.

## 3.0.7 - 2018-05-10

### Added
- Added the `transformGifs` config setting, which can be set to `false` to prevent GIFs from getting transformed or cleansed. ([#2845](https://github.com/craftcms/cms/issues/2845))
- Added `craft\helpers\FileHelper::isGif()`.

### Changed
- Craft no longer logs warnings about missing translation files when Dev Mode isn’t enabled. ([#1531](https://github.com/craftcms/cms/issues/1531))
- Added `craft\services\Deprecator::$logTarget`. ([#2870](https://github.com/craftcms/cms/issues/2870))
- `craft\services\Deprecator::log()` no longer returns anything.

### Fixed
- Fixed a bug where it wasn’t possible to upload new assets to Assets fields using base64-encoded strings. ([#2855](https://github.com/craftcms/cms/issues/2855))
- Fixed a bug where Assets fields would ignore all submitted asset IDs if any new assets were uploaded as well.
- Fixed a bug where SVG files that were using single quotes instead of double quotes would not be recognized as SVGs.
- Fixed a bug where translated versions of the “It looks like someone is currently performing a system update.” message contained an HTML-encoded `<br/>` tag.
- Fixed a bug where changing an entry’s type could skip adding the new entry type’s tabs, if the previous entry type didn’t have any tabs. ([#2859](https://github.com/craftcms/cms/issues/2859))
- Fixed warnings about missing SVG files that were logged by Control Panel requests.
- Fixed a bug where the `|date` filter would ignore date formatting characters that don’t have ICU counterparts. ([#2867](https://github.com/craftcms/cms/issues/2867))
- Fixed a bug where the global `currentUser` Twig variable could be set to `null` and global sets and could be missing some custom field values when a user was logged-in, if a plugin was loading Twig during or immediately after plugin instantiation. ([#2866](https://github.com/craftcms/cms/issues/2866))

## 3.0.6 - 2018-05-08

### Added
- Error messages about missing plugin-supplied field and volume types now show an Install button when possible.
- Added `craft\base\MissingComponentTrait::getPlaceholderHtml()`.
- Added `craft\db\Migration::EVENT_AFTER_UP` and `EVENT_AFTER_DOWN` events.
- Added `craft\elements\Asset::getContents()`.

### Changed
- Edit User pages will now warn editors when leaving the page with unsaved changes. ([#2832](https://github.com/craftcms/cms/issues/2832))
- Modules are once again loaded before plugins, so they have a chance to register Twig initialization events before a plugin initializes Twig. ([#2831](https://github.com/craftcms/cms/issues/2831))
- `craft\helpers\FileHelper::isSvg()` now returns `true` for files with an `image/svg` MIME type (missing the `+xml`). ([#2837](https://github.com/craftcms/cms/pull/2837))
- The `svg()` Twig function now accepts assets to be passed directly into it. ([#2838](https://github.com/craftcms/cms/pull/2838))
- The “Save and add another” save menu option on Edit Entry and Edit Categories pages now maintain the currently-selected site. ([#2844](https://github.com/craftcms/cms/issues/2844))
- PHP date patterns that are *only* a month name or week day name character will now format the date using the stand-alone month/week day name value. (For example, `'F'` will format a date as “Maggio” instead of “maggio”.)
- Servers without the Intl extension will now use location-agnostic locale data as a fallback if locale data for the specific locale isn’t available.
- The `|date` Twig filter always goes through `craft\i18n\Formatter::asDate()` now, unless formatting a `DateInterval` object.
- The Settings → Plugins page now shows “Buy now” buttons for any commercial plugins that don’t have a license key yet.

### Deprecated
- Deprecated `craft\helpers\DateTimeHelper::translateDate()`. `craft\i18n\Formatter::asDate()` should be used instead.

### Removed
- Removed the `translate` argument from the `|date`, `|time`, and `|datetime` Twig filters; the resulting formatted dates will always be translated now. (Use `myDate.format()` to avoid translations.)

### Fixed
- Fixed an error that could occur in the Plugin Store.
- Fixed a bug where `myDate|date('F')` was returning the short “May” translation rather than the full-length one. ([#2848](https://github.com/craftcms/cms/issues/2848))

## 3.0.5 - 2018-05-01

### Changed
- Fields’ translation icons now reveal the chosen Translation Method in their tooltip. ([#2808](https://github.com/craftcms/cms/issues/2808))
- Improved the error messages displayed when an Assets field has an invalid Upload Location setting. ([#2803](https://github.com/craftcms/cms/issues/2803))
- Craft now logs errors that occur when saving and replacing assets. ([#2814](https://github.com/craftcms/cms/issues/2814))
- Single sections’ entry types’ handles are now updated to match their section’s handle whenever the section is saved. ([#2824](https://github.com/craftcms/cms/issues/2824))
- The Control Panel background color was lightened up a bit.

### Fixed
- Fixed an error that would occur on servers without the Phar PHP extension enabled.
- Fixed an error that could occur if a Matrix block was deleted by a queue job. ([#2813](https://github.com/craftcms/cms/issues/2813))
- Fixed a bug where Twig could be configured to output times in UTC rather than the system timezone, if a bootstrapped module was loading Twig. ([#2761](https://github.com/craftcms/cms/issues/2761))
- Fixed a SQL error that could occur when upgrading from Craft 2 to Craft 3 with an active user session.
- Fixed various SQL errors that could occur when upgrading from Craft 2 to Craft 3, if there were any lingering Craft 3 database tables from a previous upgrade attempt.
- Fixed a bug where the Clear Caches tool was deleting the `.gitignore` file inside `web/cpresources/`. ([#2823](https://github.com/craftcms/cms/issues/2823))
- Fixed the vertical positioning of checkboxes in the Control Panel. ([#2825](https://github.com/craftcms/cms/issues/2825))
- Fixed a JavaScript error that could occur if an element type’s class name contained `\u`. ([#2826](https://github.com/craftcms/cms/issues/2826))

## 3.0.4 - 2018-04-24

### Added
- Added the `craft.globalSets()` template function. ([#2790](https://github.com/craftcms/cms/issues/2790))
- Added the `hasDescendants` element query param. ([#2786](https://github.com/craftcms/cms/issues/2786))
- Added `craft\elements\User::$hasDashboard`.

### Changed
- Sections and category groups now ignore posted Template settings for sites that don’t have URI Formats.
- Control Panel resources are once again eager-published. ([#2763](https://github.com/craftcms/cms/issues/2763))
- `entries/save-entries` and `categories/save-category` actions now include the `slug` for responses that accept JSON. ([#2792](https://github.com/craftcms/cms/issues/2792))
- Most `craft\services\Path` methods now have a `$create` argument, which can be set to `false` to prevent the directory from being created if it doesn’t exist yet.
- Craft no longer creates directories when it just needed to clear it. ([#2771](https://github.com/craftcms/cms/issues/2771))
- `craft\services\Config::setDotEnvVar()` now sets the environment variable for the current request, in addition to updating the `.env` file.
- Removed `craft\controllers\AssetsController::actionDownloadTempAsset()`.
- User now must be logged in to use the Asset Preview File functionality.

### Fixed
- Fixed a bug where users would regain all default Dashboard widgets if all widgets were removed. ([#2769](https://github.com/craftcms/cms/issues/2769))
- Fixed a bug where you would get a “not a valid language” error message when creating a new site using certain languages.
- Fixed a bug where database connection settings that were set by the `setup` command weren’t always taking effect in time for the CLI installer. ([#2774](https://github.com/craftcms/cms/issues/2774))
- Fixed a bug where empty Plain Text fields were getting empty string values rather than `null`.
- Fixed a bug where elements within relational fields could have two thumbnails. ([#2785](https://github.com/craftcms/cms/issues/2785))
- Fixed a bug where it was not possible to pass a `--table-prefix` argument to the `setup/db-creds` command. ([#2791](https://github.com/craftcms/cms/pull/2791))
- Fixed an error that occurred for users without permission to perform updates, if available update info wasn’t cached.
- Fixed an error that occurred when `craft\elements\Asset::sources()` was called in a console request. ([#2798](https://github.com/craftcms/cms/issues/2798))
- Fixed JavaScript errors that could occur on the front end after deleting Matrix blocks. ([#2799](https://github.com/craftcms/cms/pull/2799))

## 3.0.3.1 - 2018-04-18

### Fixed
- Fixed an error that occurred when editing an entry if any of the entry’s revisions were created with an entry type that no longer exists.
- Fixed an error that could occur when saving an asset. ([#2764](https://github.com/craftcms/cms/issues/2764))
- Fixed a bug where Craft assumed an asset was missing if there was an error when indexing it. ([#2763](https://github.com/craftcms/cms/issues/2763))

## 3.0.3 - 2018-04-17

### Added
- Added `craft\elements\Entry::updateTitle()`.
- Added `Yii::alias()`.

### Changed
- New sites’ Base URLs now default to `@web/`.
- Textual custom fields now ensure that they don’t contain 4+ byte characters. ([#2725](https://github.com/craftcms/cms/issues/2725))
- It is no longer expected that all of the `defaultSearchTermOptions` config setting options will be set if any of the default option values need to be overridden. ([#2737](https://github.com/craftcms/cms/issues/2737))
- Control Panel panes now have at least 48 pixels of bottom padding. ([#2744](https://github.com/craftcms/cms/issues/2744))
- Craft now intercepts 404-ing resource requests, and publishes the resources on the fly.
- The Clear Caches utility now has a “Control Panel resources” option.
- The Clear Caches utility now sorts the cache options alphabetically.
- When enabling new sites for a section, the new sites’ content is now based on the primary site’s content, if the section was and still is enabled for the primary site. ([#2748](https://github.com/craftcms/cms/issues/2748))
- Improved the responsiveness of element indexes.
- `Craft.BaseElementIndexView` now has a `loadMoreElementsAction` setting. ([#2762](https://github.com/craftcms/cms/pull/2762))

### Fixed
- Fixed a bug where the Clear Caches utility was not deleting template caches. ([#2720](https://github.com/craftcms/cms/issues/2720))
- Fixed a bug where the Plugin Store was not displaying payment errors on checkout.
- Fixed a bug where Control Panel-defined routes that contained special regular expression characters weren’t working. ([#2721](https://github.com/craftcms/cms/issues/2721))
- Fixed a bug where it was not possible to save system messages in some cases.
- Fixed a bug where static translations within dynamic entry title formats were getting translated using the current site’s language, rather than the entry’s language. ([#2722](https://github.com/craftcms/cms/issues/2722))
- Fixed a bug where deprecation errors for some date formatting methods were not escaping backslashes.
- Fixed a bug where plugins’ “Last update” timestamps in the Plugin Store weren’t getting formatted correctly in Safari. ([#2733](https://github.com/craftcms/cms/issues/2733))
- Fixed references to a nonexistent `Craft.eot` file in the Control Panel CSS. ([#2740](https://github.com/craftcms/cms/issues/2740))
- Fixed a bug where the default PostgreSQL database restore command wasn’t setting the `PGPASSWORD` environment variable. ([#2741](https://github.com/craftcms/cms/pull/2741))
- Fixed an error that could occur if the system time zone was not supported by the ICU library, on environments with the Intl extension loaded.
- Fixed a bug where several administrative fields had translatable icons. ([#2742](https://github.com/craftcms/cms/issues/2742))
- Fixed a bug where `craft\controllers\PluginStoreController::actionSavePluginLicenseKeys()` was trying to set a plugin license key for plugins which were not installed.

### Security
- Fixed a bug assets were not getting cleansed on upload. ([#2709](https://github.com/craftcms/cms/issues/2709))

## 3.0.2 - 2018-04-10

### Added
- Added the `EVENT_BEFORE_DELETE_CACHES` and `EVENT_AFTER_DELETE_CACHES` events to `craft\services\TemplateCaches`.
- Added `craft\events\DeleteTemplateCachesEvent`.

### Changed
- Craft now deletes all compiled templates whenever Craft or a plugin is updated. ([#2686](https://github.com/craftcms/cms/issues/2686))
- The Plugin Store now displays commercial plugins’ renewal prices. ([#2690](https://github.com/craftcms/cms/issues/2690))
- The Plugin Store no longer shows the “Upgrade Craft CMS” link if Craft is already running (and licensed to run) the Pro edition. ([#2713](https://github.com/craftcms/cms/issues/2713))
- Matrix fields now set `$propagating` to `true` when saving Matrix blocks, if the owner element is propagating.
- `craft\helpers\ArrayHelper::toArray()` no longer throws a deprecation error when a string without commas is passed to it. ([#2711](https://github.com/craftcms/cms/issues/2711))
- Editable tables now support an `html` column type, which will output cell values directly without encoding HTML entities. ([#2716](https://github.com/craftcms/cms/pull/2716))
- `Craft.EditableTable` instances are now accessible via `.data('editable-table')` on their `<table>` element. ([#2694](https://github.com/craftcms/cms/issues/2694))
- Updated Composer to 1.6.3. ([#2707](https://github.com/craftcms/cms/issues/2707))
- Updated Garnish to 0.1.22. ([#2689](https://github.com/craftcms/cms/issues/2689))

### Fixed
- Fixed an error that could occur in the Control Panel if any plugins with licensing issues were installed. ([#2691](https://github.com/craftcms/cms/pull/2691))
- Fixed a bug on the Plugin Store’s Payment screen where the “Use a new credit card” radio option would not get selected automatically even if it was the only one available.
- Fixed a bug where `craft\web\assets\vue\VueAsset` didn’t respect the `useCompressedJs` config setting.
- Fixed an error that occurred when saving a Single entry over Ajax. ([#2687](https://github.com/craftcms/cms/issues/2687))
- Fixed an error that could occur when disabling a site on a Single section. ([#2695](https://github.com/craftcms/cms/issues/2695))
- Fixed an error that could occur on requests without a content type on the response. ([#2704](https://github.com/craftcms/cms/issues/2704))
- Fixed a bug where the `includeSubfolders` asset query param wasn’t including results in the parent folder. ([#2706](https://github.com/craftcms/cms/issues/2706))
- Fixed an error that could occur when querying for users eager-loaded with their photos, if any of the resulting users didn’t have a photo. ([#2708](https://github.com/craftcms/cms/issues/2708))
- Fixed a bug where relational fields within Matrix fields wouldn’t save relations to elements that didn’t exist on all of the sites the owner element existed on. ([#2683](https://github.com/craftcms/cms/issues/2683))
- Fixed a bug where relational fields were ignoring disabled related elements in various functions, including required field validation and value serialization.
- Fixed an error that would occur if a new custom field was created and added to an element’s field layout, and its value was accessed, all in the same request. ([#2705](https://github.com/craftcms/cms/issues/2705))
- Fixed a bug where the `id` param was ignored when used on an eager-loaded elements’ criteria. ([#2717](https://github.com/craftcms/cms/issues/2717))
- Fixed a bug where the default restore command for MySQL wouldn’t actually restore the database. ([#2714](https://github.com/craftcms/cms/issues/2714))

## 3.0.1 - 2018-04-04

### Deprecated
- Brought back and deprecated the `Craft::Personal` and `Craft::Client` constants.

### Fixed
- Fixed a bug where elements’ `getNext()` and `getPrev()` methods were modifying the element query passed into them. ([#2160](https://github.com/craftcms/cms/issues/2160))
- Fixed a bug where Table fields could be pre-populated with one too many rows. ([#2680](https://github.com/craftcms/cms/pull/2680))

### Security
- Craft no longer sends exception messages to error templates, unless the exception is an instance of `yii\base\UserException`.

## 3.0.0.2 - 2018-04-04

### Fixed
- Fixed a bug where Craft Pro installs were getting identified as Craft Solo in the Control Panel.

## 3.0.0 - 2018-04-04

### Added
- The codebase has been completely rewritten and refactored to improve performance, maintainability, and extensibility.
- Craft can now be [installed](https://docs.craftcms.com/v3/installation.html) via Composer in addition to a zip file. ([#895](https://github.com/craftcms/cms/issues/895))
- Craft’s setup wizard is now available as a CLI tool in addition to the web-based one.
- [Plugins](https://docs.craftcms.com/v3/plugin-intro.html) are now loaded as Composer dependencies, and implemented as extensions of [Yii modules](http://www.yiiframework.com/doc-2.0/guide-structure-modules.html).
- Added [multi-site](https://docs.craftcms.com/v3/sites.html) support.
- Added the Plugin Store, where plugins can be discovered, trialled, and purchased. ([#808](https://github.com/craftcms/cms/issues/808))
- Plugins can now be updated and removed from within the Control Panel.
- Asset sources are now called “volumes”, and plugins can supply their own volume types.
- Added the Image Editor, which can be used to rotate, crop, and flip images, as well as set focal points on them.
- Added asset previews, which can be triggered via a “Preview file” action on the Assets index, or with a <kbd>Shift</kbd> + <kbd>Spacebar</kbd> keyboard shortcut throughout the Control Panel.
- Asset editor HUDs now show image previews. ([#837](https://github.com/craftcms/cms/issues/837))
- Added the “Utilities” section to the Control Panel, replacing the Tools area of the Settings page.
- Added the Debug Toolbar, powered by the [Debug Extension for Yii 2](http://www.yiiframework.com/doc-2.0/guide-tool-debugger.html).
- Added support for [Content Migrations](https://docs.craftcms.com/v3/content-migrations.html).
- Added support for PostgreSQL.

### Changed
- The Control Panel has been redesigned for better usability, readability and responsiveness.
- Renamed all “URL Format” things to “URI Format”, in the Control Panel UI and in the code.
- Added the “Propagate entries across all enabled sites?” section setting. If disabled, entries will only be associated with the site they were created on. ([#2330](https://github.com/craftcms/cms/issues/2330))
- Structure sections and category groups no longer have Nested URL Format settings. (It’s still possible to achieve the same result with a single URI Format setting.)
- When an entry type is updated, Craft now re-saves all entries of that type.
- When a category is deleted, its nested categories are no longer deleted with it.
- Craft no longer re-saves *all* localizable elements after a new site is created; entries and Matrix blocks are skipped, and plugins that supply custom element types must now re-save their elements manually as well.
- The “New entry” and “New category” buttons on Entries and Categories index pages now load the Edit page for the currently-selected site. ([#2236](https://github.com/craftcms/cms/issues/2236))
- Elements now validate that custom field values will fit within their database columns, for fields with textual or numeric column types.
- User photos are now assets. ([#933](https://github.com/craftcms/cms/issues/933))
- Assets now have a “Link” table attribute option.
- Volumes’ “Base URL” settings can now begin with `@web`, which is an alias for the root URL that Craft is running from.
- Local volumes’ “File System Path” settings can now begin with `@webroot`, which is an alias for the path to the directory that `index.php` lives in.
- Global Sets’ field layouts can now have custom tabs.
- Color inputs can now be left blank.
- Color values within Table fields are now represented by `craft\fields\data\ColorData` objects.
- Element titles now get a validation error if they contain any 4+ byte characters (like emoji), on servers running MySQL. ([#2513](https://github.com/craftcms/cms/issues/2513))
- Lightswitch fields that don’t have a value yet will now be assigned the default field value, even for existing elements. ([#2404](https://github.com/craftcms/cms/issues/2404))
- The system installer now sets the initial admin account’s preferred language to the site language selected in the installation wizard. ([#2480](https://github.com/craftcms/cms/issues/2480))
- Table fields now have “Min Rows”, “Max Rows”, and “Add Row Label” settings. ([#2372](https://github.com/craftcms/cms/issues/2372))
- Table fields now have “Date”, “Time”, “Lightswitch”, and “Color” column type options.
- Color fields now return a `craft\fields\data\ColorData` object, with `hex`, `rgb`, `red`, `green`, `blue`, `r`, `g`, `b`, and `luma` properties.
- Matrix fields now have “Manage blocks on a per-site basis”, “Min Blocks”, and “Max Blocks” settings.
- Matrix fields with only one block type, and equal values for the Min Blocks and Max Blocks settings, now hide the UI for adding and deleting blocks.
- Matrix fields with only one block type will now auto-create the minimum number of blocks required by the field, per the Min Blocks setting, for new elements. ([#850](https://github.com/craftcms/cms/issues/850))
- The `migrate/up` console command will now update the appropriate schema version in the database after successfully completing all migrations. ([#1907](https://github.com/craftcms/cms/issues/1907))
- Users can now set their preferred language to any supported application language. ([#847](https://github.com/craftcms/cms/issues/847))
- Users are no longer logged out when verifying a new email address on their own account. ([#1421](https://github.com/craftcms/cms/issues/1421))
- Users no longer get an exception or error message if they click on an invalid/expired email verification link and are already logged in. Instead they’ll be redirected to wherever they would normally be taken immediately after logging in. ([#1422](https://github.com/craftcms/cms/issues/1422))
- If anything prevents a user from being deleted, any changes that were made in preparation for deleting the user are now rolled back.
- Added `webp` as a web-safe image format.
- Craft now checks if the current installation can manipulate an image instead of checking against a predefined list. ([#1648](https://github.com/craftcms/cms/issues/1648), [#1545](https://github.com/craftcms/cms/issues/1545))
- The `getCsrfInput()` global function has been renamed to `csrfInput()`. (getCsrfInput() still works but produces a deprecation error.)
- The `{% cache %}` tag no longer includes the query string when storing the cache URL.
- Added the `|timestamp` Twig filter, for formatting a date as a user-friendly timestamp.
- Added the `|datetime` Twig filter, for formatting a date with a localized date+time format.
- Added the `|time` Twig filter, for formatting a date with a localized time format.
- Added the `|multisort` Twig filter, which duplicates an array and sorts it with [craft\helpers\ArrayHelper::multisort()](http://www.yiiframework.com/doc-2.0/yii-helpers-basearrayhelper.html#multisort()-detail).
- Added the `|atom` and `|rss` Twig filters, for formatting dates in Atom and RSS date formats, respectively.
- Added the `|column` Twig filter, for capturing the key/property values of a series of arrays/objects.
- Added the `|index` Twig filter, for indexing an array of arrays/objects by one of their keys/values.
- Added the `|filterByValue` Twig filter.
- Added the `|duration` Twig filter, which converts a `DateInterval` object into a human-readable duration.
- The `t` filter now always defaults to translating the given string using the `site` category unless it is otherwise specified (e.g. `myString|t('pluginhandle')`).
- The `|date` filter can be passed `'short'`, `'medium'`, `'long'`, and `'full'`, which will format the date with a localized date format.
- It is now possibly to customize the SQL of [element queries](https://docs.craftcms.com/v3/element-queries.html), and there are more choices on how the data should be returned.
- Element queries are no longer limited to 100 results by default.
- The “Failed” message in the queue HUD in the Control Panel now shows the full error message as alt text. ([#855](https://github.com/craftcms/cms/issues/855))
- Added the `convertFilenamesToAscii` config setting.
- Added the `preserveExifData` config setting, `false` by default and requires Imagick. ([#2034](https://github.com/craftcms/cms/issues/2034))
- Added the `aliases` config setting, providing an easy way to define custom [aliases](http://www.yiiframework.com/doc-2.0/guide-concept-aliases.html).
- Removed support for automatically determining the values for the `omitScriptNameInUrls` and `usePathInfo` config settings.
- It’s now possible to override Craft’s application config via `config/app.php`.
- It’s now possible to override volume settings via `config/volumes.php`.
- It’s now possible to override all plugins’ settings via `config/<plugin-handle>.php`.
- Renamed the `runTasksAutomatically` config setting to `runQueueAutomatically`.
- The `translationDebugOutput` config setting will now wrap strings with `@` characters if the category is `app`, `$` if the category is `site`, and `%` for anything else.
- All user-defined strings in the Control Panel (e.g. section names) are now translated using the `site` category, to prevent translation conflicts with Craft’s own Control Panel translations.
- Routes can now be stored on a per-site basis, rather than per-locale.
- Web requests are now logged to `storage/logs/web.log`.
- Web requests that result in 404 errors are now logged to `storage/logs/web-404s.log`.
- Console requests are now logged to `storage/logs/console.log`.
- Queue requests are now logged to `storage/logs/queue.log`.
- Craft 3 now requires PHP 7.0.0 or later.
- Craft 3 now requires MySQL 5.5+ or PostgreSQL 9.5+.
- Craft now takes advantage of the [PHP Intl extension](http://php.net/manual/en/book.intl.php) when available.
- Craft now uses Stringy for better string processing support.
- Craft now uses Flysystem for better asset volume support.
- Craft now uses Swiftmailer for better email sending support.
- Craft now uses the [Yii 2 Queue Extension](https://github.com/yiisoft/yii2-queue) for managing background tasks.
- Craft now uses the Zend Feed library for better RSS and Atom processing support.
- Updated Yii to 2.0.15.1.
- Updated Twig to 2.4.
- Updated Guzzle to 6.3.

### Deprecated
- Many things have been deprecated. See [Changes in Craft 3](https://docs.craftcms.com/v3/changes-in-craft-3.html) for a complete list.

### Fixed
- Fixed a bug where a PHP session would be started on every template rendering request whether it was needed or not. ([#1765](https://github.com/craftcms/cms/issues/1765))

### Security
- Craft uses OpenSSL for encryption rather than mcrypt, which is far more secure and well-maintained.<|MERGE_RESOLUTION|>--- conflicted
+++ resolved
@@ -1,6 +1,5 @@
 # Release Notes for Craft CMS 3.x
 
-<<<<<<< HEAD
 ## Unreleased (3.6)
 
 > {warning} If you have a custom session driver, make sure you update it for Yii 2.0.29 compatibility.
@@ -93,10 +92,7 @@
 - Removed Minify and jsmin-php.
 - Removed `craft\services\Api::getComposerWhitelist()`.
 
-## Unreleased (3.5.x)
-=======
 ## 3.5.16 - 2020-11-24
->>>>>>> 0827fb59
 
 ### Added
 - It’s now possible to save image transforms that generate WebP files, on environments that support it.
