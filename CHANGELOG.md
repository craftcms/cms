--- conflicted
+++ resolved
@@ -2,9 +2,6 @@
 
 ## Unreleased
 
-<<<<<<< HEAD
-- Fixed a bug where the empty message was being shown incorrectly when loading endpoint data for admin tables. ([#13459](https://github.com/craftcms/cms/issues/13459))
-=======
 - Fixed a bug where `Craft.BaseElementIndexView::this.canSelectElement()` wasn’t getting applied for lazy-loaded elements.
 - Fixed a bug where element thumbnails weren’t getting loaded for expanded relational field previews within element indexes.
 - Fixed an error that occurred when deleting a volume with a missing filesystem type.
@@ -12,8 +9,8 @@
 - Fixed a bug where multi-site content could be overwritten when creating a draft. ([#13451](https://github.com/craftcms/cms/issues/13451))
 - Fixed a bug where some nested component names weren’t getting deleted from the `meta.__names__` array in the project config. ([#13456](https://github.com/craftcms/cms/issues/13456))
 - Fixed a bug where `craft\helpers\DateTimeHelper::toDateInterval()` didn’t support negative integers. ([#13463](https://github.com/craftcms/cms/pull/13463))
+- Fixed a bug where the empty message was being shown incorrectly when loading endpoint data for admin tables. ([#13459](https://github.com/craftcms/cms/issues/13459))
 - Fixed an information disclosure vulnerability.
->>>>>>> 5cf475e8
 
 ## 4.4.16.1 - 2023-07-19
 
