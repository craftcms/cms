--- conflicted
+++ resolved
@@ -1,14 +1,10 @@
 # Release Notes for Craft CMS 5
 
-<<<<<<< HEAD
+## Unreleased
+
+- Fixed a right-to-left styling issue.
+
 ## 5.3.3 - 2024-08-12
-=======
-## Unreleased
-
-- Fixed a right-to-left styling issue.
-
-## 4.11.2 - 2024-08-12
->>>>>>> f496fff4
 
 - Fixed an error that could occur if a new element was saved recursively. ([#15517](https://github.com/craftcms/cms/issues/15517))
 - Fixed a bug where plugins were being instantiated at the beginning of Craft installation requests, rather than after Craft was installed. ([#15506](https://github.com/craftcms/cms/issues/15506))
