--- conflicted
+++ resolved
@@ -8,13 +8,10 @@
 - Fixed a bug where `deleteAsset`, `deleteCategory`, `deleteEntry`, and `deleteTag` GraphQL mutations were returning `null` rather than `true` or `false`. ([#15465](https://github.com/craftcms/cms/issues/15465))
 - Fixed a styling issue. ([#15473](https://github.com/craftcms/cms/issues/15473))
 - Fixed a bug where `exists()` element queries weren’t working if `distinct`, `groupBy`, `having,` or `union` params were set on them during query preparation. ([#15001](https://github.com/craftcms/cms/issues/15001), [#15223](https://github.com/craftcms/cms/pull/15223))
-<<<<<<< HEAD
+- Fixed a bug where users’ `username` properties weren’t getting set if `useEmailAsUsername` was enabled. ([#15475](https://github.com/craftcms/cms/issues/15475))
 - Fixed a bug where columns added to element queries via `EVENT_BEFORE_PREPARE` were getting overridden for all core element types except entries. ([#15446](https://github.com/craftcms/cms/pull/15446))
 - Fixed a bug where the “Sign in as” user action would redirect to the control panel even if the user didn’t have permission to access the control panel. ([#15449](https://github.com/craftcms/cms/issues/15449))
 - Fixed a bug where the `utils/prune-orphaned-entries` command was deleting top-level entries. ([#15458](https://github.com/craftcms/cms/issues/15458))
-=======
-- Fixed a bug where users’ `username` properties weren’t getting set if `useEmailAsUsername` was enabled. ([#15475](https://github.com/craftcms/cms/issues/15475))
->>>>>>> 610bb8db
 
 ## 5.2.9 - 2024-07-29
 
