# Release Notes for Craft CMS 3.x

## Unreleased

### Added
- Assets fields now have an “Upload files” button, which will upload files to the field’s default upload location, just like files uploaded via drag-n-drop. ([#2778](https://github.com/craftcms/cms/issues/2778))
- Added `craft\elements\db\EagerLoadPlan::$all`.
<<<<<<< HEAD
- Added `craft\errors\InvalidFieldException`.

### Changed
- Element editor HUDs will now close when clicked out of, or if the <kbd>Esc</kbd> key is pressed. If any content has changed, a confirmation dialog will be shown first. ([#6877](https://github.com/craftcms/cms/issues/6877))
- It’s now possible to specify eager-loading plans as hashes with `path`, `criteria`, and `count` keys.
- The `users/save-user` action now includes a `csrfTokenValue` key in its JSON responses, if the user’s password was changed. ([#6283](https://github.com/craftcms/cms/issues/6283))

### Deprecated
- Deprecated `craft\errors\FieldNotFoundException`.
=======
- Added `craft\elements\db\EagerLoadPlan::$when`.

### Changed
- It’s now possible to specify eager-loading plans as hashes with `path`, `criteria`, `count`, and `when` keys.
- `craft\gql\ElementQueryConditionBuilder::extractQueryConditions()` now returns EagerLoadPlans instead of hashes. ([#6874](https://github.com/craftcms/cms/issues/6874), [#6811](https://github.com/craftcms/cms/issues/6811), 
>>>>>>> 76d0b43a

### Fixed
- Fixed a bug where `craft\services\Config::setDotEnvVar()` wasn’t surrounding values with quotes if they contained a `#` character. ([#6867](https://github.com/craftcms/cms/issues/6867))
- Fixed a bug where GraphQL API queries could produce an incorrect eager-loading plan. ([#6849](https://github.com/craftcms/cms/issues/6849))
- Fixed a bug where eager-loading elements wasn’t working if also eager-loading the count of related elements for the exact same path.
- Fixed a bug where the button to show all related elements for relational fields within element indexes was getting formatted with two decimal places on environments that didn’t have the Intl extension installed. ([#6869](https://github.com/craftcms/cms/issues/6869))
- Fixed a bug where element selection modals would show the source sidebar even if there was only one selectable source, if a source heading came before it. ([#6871](https://github.com/craftcms/cms/issues/6871))
- Fixed a bug where Plain Text fields with a limit set and line breaks allowed weren’t showing the remaining characters/bytes allowed indicator. ([#6872](https://github.com/craftcms/cms/issues/6872))
- Fixed a bug where it wasn’t possible to set an alias when eager-loading Matrix sub-fields.
- Fixed a bug where it was possible to initiate a file upload to an Assets field via drag-n-drop, even if the user didn’t have permission to upload files to the default field volume.
- Fixed a bug where Dashboard widget settings could receive focus even when not visible. ([#6885](https://github.com/craftcms/cms/issues/6885))
- Fixed a bug where Checkboxes, Dropdown, Multi-select, and Radio Button fields could show their default values in element indexes. ([#6891](https://github.com/craftcms/cms/issues/6891))
- Fixed a bug where Title fields were showing a translation indicator even on single-site Craft installs. ([#6503](https://github.com/craftcms/cms/issues/6503))
- Fixed a bug where it wasn’t possible to set date values using variables via GraphQL mutations.
- Fixed a bug where `craft\helpers\UrlHelper` was removing empty URL parameters. ([#6900](https://github.com/craftcms/cms/issues/6900))

## 3.5.11.1 - 2020-09-18

### Changed
- Craft now disables read/write splitting for all POST requests.

### Fixed
- Fixed a bug where entries were getting a “Bad slug” validation error. ([#6866](https://github.com/craftcms/cms/issues/6866))

## 3.5.11 - 2020-09-18

### Added
- Number fields now have a “Preview Format” setting, which determines whether values should be displayed as decimal numbers, currency values, or without any formatting, on element indexes. ([#5873](https://github.com/craftcms/cms/issues/5873))
- Assets fields now have a “Preview Mode” setting, which can be set to “Show thumbnails only” to only display related assets’ thumbnails within element indexes. ([#6848](https://github.com/craftcms/cms/issues/6848))
- Edit Field pages now have a “Delete” menu option. ([#6846](https://github.com/craftcms/cms/issues/6846))
- Added `craft\fields\BaseRelationField::elementPreviewHtml()`.

### Changed
- Date/Time fields configured to only show the time now consistently set the date to 1970-01-01. ([#6842](https://github.com/craftcms/cms/issues/6842))
- It’s now possible for `craft\elements\db\ElementQuery::EVENT_AFTER_POPULATE_ELEMENT` event handlers to replace the element that should be returned by `createElement()`.
- `craft\helpers\elementHtml()` now has `$showStatus`, `$showThumb`, and `$showLabel` arguments.

### Fixed
- Fixed a bug where pending project config YAML changes could be unexpectedly applied rather than discarded when other project config changes were made.
- Fixed a bug where the wrong field values could be used when querying for elements via GraphQL, if an alias was used.
- Fixed an error that could occur on the Dashboard if there was a custom field with the handle of `author`.
- Fixed a 400 error that could occur when a route config’s `template` key was set to `null`.
- Fixed a bug where validation errors within element editor HUDs and detail pains were getting displayed beside the input instead of below it. ([#6853](https://github.com/craftcms/cms/issues/6853))
- Fixed styling issues with UI elements within field layout designers. ([#6854](https://github.com/craftcms/cms/issues/6854))
- Fixed a bug where GraphQL could return incorrect results in some cases.
- Fixed a bug where it wasn’t possible to set date values via GraphQL mutations.
- Fixed a SQL error that could occur when updating from Craft 2.

## 3.5.10.1 - 2020-09-15

### Fixed
- Fixed a bug where eager loading `children` would return incomplete results.

## 3.5.10 - 2020-09-15

### Added
- Edit Entry pages now have a field for entering revision notes, when editing the current revision.
- Edit Field pages now have a “Save and continue editing” Save menu option, and the <kbd>Ctrl</kbd>/<kbd>Command</kbd> + <kbd>S</kbd> keyboard shortcut is now assigned to that. ([#2872](https://github.com/craftcms/cms/issues/2872))
- Edit Section pages now have “Settings” and “Entry Types” tabs, providing quick access to edit a section’s entry types. ([#6826](https://github.com/craftcms/cms/issues/6826))
- New sections’ “Save” button is now labeled “Save and edit entry types”, and the browser is redirected to the section’s entry type index after save.
- Added the `|truncate` Twig filter. ([#6838](https://github.com/craftcms/cms/issues/6838))
- Added the `disallowRobots` config setting, which can be set to `true` for development and staging environments, indicating that front end pages should not be indexed, and links should not be followed, by web crawlers.
- Added `craft\fields\data\OptionData::$valid`.
- Added `craft\gql\ElementQueryConditionBuilder::setResolveInfo()`.
- Added `craft\web\Request::$generalConfig`.
- Added `craft\web\Request::$sites`.

### Changed
- The Username and Password inputs on the Login page now specify `aria-label` attributes.
- The account menu button now specifies `aria-label` and `title` attributes.
- The `_includes/forms/textarea.html` template now supports `disabled`, `inputAttributes`, `inputmode`, and `title` variables.
- The `_layouts/cp.html` control panel template now defines a `submitButton` block.
- `craft\helpers\Gql::getFieldNameWithAlias()` now has a `$context` argument to allow sharing context over a single GraphQL API call.
- Updated Yii to 2.0.38.
- Updated Twig to 2.13, for environments running PHP 7.1.3 or later, and where the `config.platform.php` value in `composer.json` is at least `7.1.3`.
- Updated Garnish to 0.1.37.
- Updated Vue to 2.6.12.

### Fixed
- Fixed a bug where all fields were showing as searchable on the Settings → Fields page on MySQL installs. ([#6808](https://github.com/craftcms/cms/issues/6808))
- Fixed a bug where Dropdown, Radio Buttons, Checkboxes, and Multi-select fields weren’t getting validation errors if an invalid value was posted to them. ([#6535](https://github.com/craftcms/cms/issues/6535))
- Fixed a bug where Craft wasn’t handling site requests properly if it was installed in a subfolder and the site’s base URL contained additional URI segments.
- Fixed a bug where Dropdown, Radio Buttons, Checkboxes, and Multi-select fields that had values that were empty, numeric or contained special characters, couldn't be used in GraphQL mutations. ([#6535](https://github.com/craftcms/cms/issues/6535))
- Fixed a bug where eager loading elements’ children across multiple levels wasn’t working. ([#6820](https://github.com/craftcms/cms/issues/6820))
- Fixed a bug where aliased fields would sometimes not be assigned correctly when using GraphQL API. ([#6811](https://github.com/craftcms/cms/issues/6811)))
- Removed `vue`, `vue-router` and `vuex` Plugin Store dependencies as they are already handled by Craft. ([#6732](https://github.com/craftcms/cms/pull/6732), [#6815](https://github.com/craftcms/cms/pull/6815))
- Fixed a bug where GraphQL API requests could return 400 responses on an empty cache.
- Fixed a bug where GraphQL API queries weren’t getting cached based on the current site.

### Security
- Fixed a bug where custom field labels weren’t getting HTML-encoded.

## 3.5.9 - 2020-09-08

### Added
- Added support for childless GraphQL schema components.
- Added `craft\migrations\Install::$applyProjectConfigYaml`.

### Changed
- The `craft\behaviors\CustomFieldBehavior` class is now saved to a file with a name based on the current field version, avoiding OPcache issues.
- Asset filenames are now automatically shortened if they are longer than 255 characters. ([#6766](https://github.com/craftcms/cms/issues/6766))
- Improved the style of up/down/right/left angles in the control panel.
- Built-in element types’ date sort options are now sorted in descending order by default when selected. ([#1153](https://github.com/craftcms/cms/issues/1153))
- It’s now possible for element sort options returned by `craft\base\ElementInterface::sortOptions()` and `craft\base\Element::defineSortOptions()` to include `defaultDir` keys, which specify the default sort direction that should be used when the option is selected. ([#1153](https://github.com/craftcms/cms/issues/1153))
- Replaced the icon that identifies translatable fields.
- The Settings → Fields page now identifies which fields are searchable and translatable. ([#5453](https://github.com/craftcms/cms/issues/5453))

### Fixed
- Fixed a bug where `update` commands weren’t working if there was no `config/license.key` file yet. ([#6777](https://github.com/craftcms/cms/issues/6777))
- Fixed a bug where it wasn’t possible for GraphQL resolvers to return arrays.
- Fixed an error that could occur when updating to Craft 3.5 if the `migrations` table had rows with broken `pluginId` foreign keys.
- Fixed an error that could occur when deleting a Matrix block type, if it contained nested block-based fields that had existing content. ([#6780](https://github.com/craftcms/cms/issues/6780))
- Fixed a bug where the `_includes/forms/select.html` template wasn’t always setting the `data-target-prefix` attribute if `toggle` was set.
- Fixed a bug where Number fields could return incorrect values via GraphQL. ([#6743](https://github.com/craftcms/cms/issues/6743))
- Fixe a bug where duplicating elements from their edit pages could result in the selected site’s content getting propagated to all other sites for the duplicated element. ([#6804](https://github.com/craftcms/cms/issues/6804))
- Fixed a 400 error that could occur when a section’s Template setting was blank.
- Fixed a bug where GraphQL queries for entry drafts weren’t getting invalidated when drafts were saved or deleted. ([#6792](https://github.com/craftcms/cms/issues/6792))
- Fixed an error that could occur when running the `project-config/apply` command, if there was a Single section that was enabled for a site that was disabled on the front end. ([#6799](https://github.com/craftcms/cms/issues/6799))
- Fixed a bug where the `tests/setup` command wasn’t working. ([#6790](https://github.com/craftcms/cms/issues/6790))

## 3.5.8 - 2020-09-01

### Added
- Added the “Retry Duration” general setting, which defines the number of seconds that the `Retry-After` header should be set to for 503 responses when the system is offline.
- Added the `off` and `on` commands, for toggling the system status. ([#6729](https://github.com/craftcms/cms/issues/6729))
- Added the `utils/update-usernames` command, for ensuring all usernames match users’ email addresses, if the `useEmailAsUsername` config setting is enabled. ([#6312](https://github.com/craftcms/cms/issues/6312))
- Added the `configure()` Twig function. ([#6731](https://github.com/craftcms/cms/pull/6731))
- Added `craft\base\MemoizableArray`.
- Added `craft\cache\FileCache`.
- Added `craft\helpers\ArrayHelper::whereIn()`.
- Added `craft\helpers\Cp::elementHtml()`.
- Added `craft\models\Site::getLocale()`.
- Added `craft\services\ProjectConfig::DIFF_CACHE_KEY`.
- Added `craft\services\Sites::getGroupByUid()`.

### Changed
- Improved the styling of Lightswitch fields that have ON/OFF labels. ([#6666](https://github.com/craftcms/cms/issues/6666))
- The “System Status” setting now has “Offline” and “Online” labels.
- Deprecation warnings can now contain Markdown formatting.
- The Project Config utility now loads the comparison data over Ajax, and will only show the first 20 lines by default. ([#6736](https://github.com/craftcms/cms/issues/6736))
- Improved the wording of version compatibility issues when applying project config YAML changes. ([#6755](https://github.com/craftcms/cms/issues/6755))
- The GraphQL API now supports `variables` and `operationName` query string parameters. ([#6728](https://github.com/craftcms/cms/issues/6728))
- Mutation GraphQL queries should now specify an `id` field when defining Matrix blocks, set to the existing Matrix block ID or a `newX` string.
- Improved system performance.
- `craft\helpers\ArrayHelper::where()` now has a `$keepKeys` argument, which defaults to `true`.
- `craft\helpers\ProjectConfig::diff()` now caches its results. ([#6736](https://github.com/craftcms/cms/issues/6736))
- `craft\services\Config::setDotEnvVar()` no longer surrounds the value with quotes unless it contains a space. ([craftcms/docker#5](https://github.com/craftcms/docker/issues/5))

### Deprecated
- Deprecated support for overriding volume settings via `config/volumes.php`. [Environment variables](https://craftcms.com/docs/3.x/config/#environmental-configuration) or [dependency injection](https://craftcms.com/knowledge-base/using-local-volumes-for-development) should be used instead.
- Mutating Matrix blocks via GraphQL without specifying an `id` field for each block is now deprecated.

### Fixed
- Fixed a bug where the required field indicator wasn’t visible within the field layout designer, for fields with overflowing labels or hidden labels. ([#6725](https://github.com/craftcms/cms/issues/6725))
- Fixed a bug where user group names were getting double-encoded within the User Groups setting on Edit User pages. ([#6727](https://github.com/craftcms/cms/issues/6727))
- Fixed a bug where aliasing fields via GraphQL could break eager loading in some cases.
- Fixed a bug where GraphQL API queries could break down when using complex fields that didn’t support eager loading. ([#6723](https://github.com/craftcms/cms/issues/6723))
- Fixed an error that could occur when accessing the “Globals” section in the control panel, for users that didn’t have permission to edit the first global set. ([#6730](https://github.com/craftcms/cms/pull/6730))
- Fixed a bug where various array-returning methods could return arrays with nonsequential keys beginning with `0`.
- Fixed a bug where entry drafts would get autosaved after creating new Matrix/Neo/Super Table blocks even if the `autosaveDrafts` config setting was disabled. ([#6704](https://github.com/craftcms/cms/issues/6704))
- Fixed a bug where field checkboxes in Quick Post widget settings were all disabled. ([#6738](https://github.com/craftcms/cms/issues/6738))
- Fixed a bug where assets uploaded by front-end entry forms weren’t getting saved with the `uploaderId` attribute. ([#6456](https://github.com/craftcms/cms/issues/6456))
- Fixed a bug where Live Preview wasn’t showing custom fields for categories.
- Fixed a bug where rebuilding the Project Config would not persist the new config data to the loaded project config.
- Fixed a JavaScript error that could occur when displaying certain prompts. ([#6753](https://github.com/craftcms/cms/issues/6753))
- Fixed a bug where the `system.schemaVersion` was not getting set when rebuilding the project config.
- Fixed a bug where all file caches were being saved inside a single subdirectory of `storage/runtime/cache/` based on the cache key prefix. ([#6746](https://github.com/craftcms/cms/issues/6746))
- Fixed a bug where field handles would get jumpy on hover if their increased size caused them to be too large to fit on the same line as the field name. ([#6742](https://github.com/craftcms/cms/issues/6742))
- Fixed a bug where the “Photo” field was shown on Edit User pages, even if the User Photos volume had been deleted. ([#6752](https://github.com/craftcms/cms/issues/6752))
- Fixed an error that occurred when passing an array to an entry query’s `typeId` param, with the first item set to `'not'`. ([#6754](https://github.com/craftcms/cms/issues/6754))
- Fixed a bug where element queries with the `siteId` param set to `*` would query for elements in soft-deleted sites. ([#6756](https://github.com/craftcms/cms/issues/6756))
- Fixed a bug where Title fields weren’t identifying themselves as required. ([#6763](https://github.com/craftcms/cms/issues/6763))
- Fixed a bug where inline JavaScript code could stop working if it contained the string `.js`. ([#6762](https://github.com/craftcms/cms/issues/6762))

## 3.5.7 - 2020-08-26

### Changed
- Improved the warning that is output for console commands if Craft can’t connect to the database, or isn’t installed yet. ([#6718](https://github.com/craftcms/cms/issues/6718))
- `craft\helpers\Console::outputWarning()` now has a `$center` argument.
- The GraphiQL IDE now automatically loads the query passed by the URL, if present. ([#6583](https://github.com/craftcms/cms/issues/6583))

### Fixed
- Fixed a bug where Table field settings were displaying validation errors for the “Table Columns” setting under the “Default Values” setting.
- Fixed a bug where Table fields were allowing columns to be defined with invalid handles. ([#6714](https://github.com/craftcms/cms/issues/6714))
- Fixed a bug where GraphQL schemas weren’t getting generated properly if there were any Table fields with empty column handles. ([#6714](https://github.com/craftcms/cms/issues/6714))
- Fixed a bug where it wasn’t possible to access entry drafts or revisions within Structure sections, if they were created before the section type was changed to Structure. ([#4866](https://github.com/craftcms/cms/issues/4866))
- Fixed a bug where the `_includes/forms/select.html` template wasn’t setting the `data-target-prefix` attribute properly. ([#6721](https://github.com/craftcms/cms/issues/6721))
- Fixed various SQL errors that could occur when running tests. ([#6549](https://github.com/craftcms/cms/issues/6549))

## 3.5.6 - 2020-08-25

### Added
- Added the `autosaveDrafts` config setting. ([#6704](https://github.com/craftcms/cms/issues/6704))
- It’s now possible to pass a CSS file URL to the `{% css %}` tag. ([#6672](https://github.com/craftcms/cms/issues/6672))
- It’s now possible to pass a JavaScript file URL to the `{% js %}` tag. ([#6671](https://github.com/craftcms/cms/issues/6671))
- The Project Config utility now shows a comparison of the pending project config YAML changes and the loaded project project config.
- The Project Config utility now has a “Discard changes” button, which will regenerate the project config YAML files based on the loaded project config, discarding any pending changes in them.
- The Project Config utility now has a “Download” button. ([#3979](https://github.com/craftcms/cms/issues/3979))
- Added the `app/health-check` action, which will return a 200 status code even if an update is pending.
- Added the `project-config/diff` command, which outputs a comparison of the pending project config YAML changes and the loaded project config.
- Added `craft\controllers\ProjectConfigController::actionDiscard()`.
- Added `craft\controllers\ProjectConfigController::actionDownload()`.
- Added `craft\controllers\ProjectConfigController::actionRebuild()`.
- Added `craft\fieldlayoutelements\BaseField::showLabel()`.
- Added `craft\helpers\ProjectConfig::diff()`.
- Added `craft\helpers\Template::css()`.
- Added `craft\helpers\Template::js()`.
- Added `craft\services\Content::$db`. ([#6549](https://github.com/craftcms/cms/issues/6549))
- Added `craft\services\Drafts::$db`. ([#6549](https://github.com/craftcms/cms/issues/6549))

### Changed
- All buttons in the control panel are now actual `<button>` elements. ([#6670](https://github.com/craftcms/cms/issues/6670))
- Title fields now get autofocused if they are positioned on the first tab. ([#6662](https://github.com/craftcms/cms/issues/6662))
- Element edit pages now remember the selected tab when switching to a different site/revision. ([#4018](https://github.com/craftcms/cms/issues/4018), [#4164](https://github.com/craftcms/cms/issues/4164))
- Craft now shows an alert at the top of the control panel if there are pending changes in the project config YAML files, rather than blocking access to the entire control panel.
- Craft no longer requires the installed Craft and plugin versions to be compatible with the versions listed in the project config YAML files, except when applying changes.
- The `install` command no longer prompts for a username if the `useEmailAsUsername` config setting is enabled. ([#6669](https://github.com/craftcms/cms/issues/6669))
- Spaces in asset URLs are now URL-encoded, avoiding parsing conflicts with `srcset` attributes. ([#6668](https://github.com/craftcms/cms/issues/6668))
- `graphql/api` requests now set the `Access-Control-Allow-Headers` header on non-preflight requests. ([#6674](https://github.com/craftcms/cms/issues/6674))
- The `_includes/forms/field.html` template now supports an `inputContainerAttributes` variable, rather than `inputAttributes`, as `inputAttributes` was conflicting with variables of the same name in `_includes/forms/text.html` and `_includes/forms/checkbox.html`.
- The `_includes/forms/select.html` template now supports an `inputAttributes` variable. ([#6696](https://github.com/craftcms/cms/issues/6696))

### Removed
- Removed `craft\controllers\ProjectConfigController::actionIgnore()`.
- Removed `craft\controllers\TemplatesController::actionConfigSyncKickoff()`.
- Removed `craft\controllers\TemplatesController::actionIncompatibleConfigAlert()`.
- Removed `craft\controllers\UtilitiesController::actionProjectConfigPerformAction()`.

### Fixed
- Fixed a bug where nested block content wasn’t getting updated properly when editing an entry draft, if the draft had been created since the initial page load. ([#6480](https://github.com/craftcms/cms/issues/6480))
- Fixed a bug where entry revision menus could show site group headings even if the user didn’t have permission to edit any sites within that group. ([#6615](https://github.com/craftcms/cms/issues/6615))
- Fixed a bug where entry revision menus weren’t showing the list of sites, if the entry was disabled across all of its sites. ([#6679](https://github.com/craftcms/cms/issues/6679))
- Fixed a bug where it was possible to trigger the “Clear Caches” and “Invalidate Data Caches” actions of the Caches utility, even if no options were selected. ([#6661](https://github.com/craftcms/cms/issues/6661))
- Fixed a bug where it was possible to select parent entries that didn’t belong to the same site. ([#6667](https://github.com/craftcms/cms/issues/6667))
- Fixed an error that could occur when selecting a parent entry if it didn’t belong to the primary site. ([#6667](https://github.com/craftcms/cms/issues/6667))
- Fixed a bug where it wasn’t possible to apply transform arguments to the `width` and `height` fields on assets via GraphQL. ([#6660](https://github.com/craftcms/cms/issues/6660))
- Fixed a bug where the “Save and continue editing” Save button option wasn’t working within Quick Post widgets.
- Fixed a bug where the “Select all” checkbox within admin tables wouldn’t select all rows. ([#6678](https://github.com/craftcms/cms/issues/6678))
- Fixed a bug where `craft\i18n\Formatter::asDatetime()` and `asTime()` were ignoring certain formatting characters that aren’t supported by ICU, if the format string began with `php:`. ([#6691](https://github.com/craftcms/cms/issues/6691))
- Fixed an error that could occur when downloading an asset. ([#6692](https://github.com/craftcms/cms/pull/6692))
- Fixed a bug where fields with hidden labels would refer to themselves as `__blank__` in validation errors. ([#6699](https://github.com/craftcms/cms/issues/6699))
- Fixed a bug where it wasn’t possible to pass lists to GraphQL directive arguments. ([#6693](https://github.com/craftcms/cms/issues/6693))
- Fixed a bug where asset indexing didn’t work properly if no files were found on the selected volumes. ([#6658](https://github.com/craftcms/cms/issues/6658))
- Fixed a bug where project config files could get deleted if the casing of a component’s handle was changed, on case-insensitive file systems. ([#6708](https://github.com/craftcms/cms/issues/6708))
- Fixed an error that could occur when applying project config changes from the Project Config utility, if the logged-in user wasn’t an admin.
- Fixed a bug where changes to the `dateModified` project config value weren’t getting applied.
- Fixed a bug where rebuilding the project config would pull in any pending changes in the YAML files unexpectedly.
- Fixed a bug where the “Localizing relations” job wouldn’t run if a relational field’s “Manage relations on a per-site basis” setting was enabled via the project config. ([#6711](https://github.com/craftcms/cms/issues/6711))
- Fixed a bug where autosuggest menus weren’t getting closed when the input was blurred via the keyboard. ([#6710](https://github.com/craftcms/cms/issues/6710))

## 3.5.5 - 2020-08-17

### Added
- Added the `useIframeResizer` config setting, which defaults to `false`. ([#6645](https://github.com/craftcms/cms/issues/6645))
- Added `craft\base\ElementInterface::getHasCheckeredThumb()`.
- Added `craft\base\ElementInterface::getHasRoundedThumb()`.

### Changed
- Email fields now set `inputmode="email"` on their input.
- URL fields now set `inputmode="url"` on their input.
- Number fields now set `inputmode="numeric"` or `inputmode="decimal"` on their input, depending on whether they allow decimals.
- Tightened up the top control panel headers.
- Element thumbnails no longer have checkered backgrounds, except for PNG, GIF, and SVG assets. ([#6646](https://github.com/craftcms/cms/pull/6646))
- User photos are now circular, except in thumbnail view. ([#6646](https://github.com/craftcms/cms/pull/6646))
- Setting the `previewIframeResizerOptions` config setting to `false` is no longer a way to disable iFrame Resizer, now that `useIframeResizer` exists. ([#6645](https://github.com/craftcms/cms/issues/6645))
- The `_includes/forms/text.html` control panel template now supports passing an `inputmode` variable.
- `craft\models\FieldLayout::setFields()` now accepts `null` to clear the currently memoized fields.

### Fixed
- Fixed a couple styling issues with element editor HUDs.
- Fixed a bug where the quality setting was being ignored for image transforms that were not in either JPG or PNG format. ([#6629](https://github.com/craftcms/cms/issues/6629))
- Fixed a bug where mail wouldn’t send if the `testToEmailAddress` config setting was set to `false`.
- Fixed a JavaScript error that could occur in Safari 12. ([#6635](https://github.com/craftcms/cms/issues/6635))
- Fixed a bug where `craft\services\Globals::getAllSets()`, `getEditableSets()`, `getSetById()`, and `getSetByHandle()` could return global sets in the wrong site, if the current site had been changed since the first time the global sets had been memoized. ([#6636](https://github.com/craftcms/cms/issues/6636))
- Fixed the styling of some control panel field instructions. ([#6640](https://github.com/craftcms/cms/issues/6640))
- Fixed a bug where field instructions weren’t getting escaped. ([#6642](https://github.com/craftcms/cms/issues/6642))
- Fixed a bug where the initial site created by the installer was still getting saved with its base URL set to `$DEFAULT_SITE_URL`, despite the base URL provided to the installer getting stored as an environment variable named `PRIMARY_SITE_URL`. ([#6650](https://github.com/craftcms/cms/issues/6650))
- Fixed a bug where it wasn’t possible to add a new custom field to a field layout and set a value on an element for that field in the same request. ([#6651](https://github.com/craftcms/cms/issues/6651))

## 3.5.4 - 2020-08-13

### Added
- It’s now possible to hide field labels from within field layout designers. ([#6608](https://github.com/craftcms/cms/issues/6608))
- Lightswitch fields now have an “ON Label” and “OFF Label” settings. ([#3741](https://github.com/craftcms/cms/issues/3741))
- Edit Category pages now support a <kbd>Shift</kbd> + <kbd>Ctrl</kbd>/<kbd>Command</kbd> + <kbd>S</kbd> keyboard shortcut for saving the category and creating a new one.
- Added the “Show field handles in edit forms” admin user preference. ([#6610](https://github.com/craftcms/cms/issues/6610))
- Added `craft\fields\Lightswitch::$offLabel`.
- Added `craft\fields\Lightswitch::$onLabel`.
- Added `craft\services\AssetTransforms::$db`. ([#6549](https://github.com/craftcms/cms/issues/6549))

### Changed
- All admin-only user preferences are now grouped under a single “Development” heading.
- Improved system performance.
- Stack traces within exception views now show source Twig templates rather than the compiled PHP classes.
- The “Enabled everywhere” entry status label has been renamed to “Enabled”. ([#6623](https://github.com/craftcms/cms/issues/6623))
- `error` is now a reserved handle. ([#6626](https://github.com/craftcms/cms/issues/6626))
- The `_includes/forms/checkbox.html` control panel template now supports an `inputAttributes` variable.
- The `_includes/forms/field.html` control panel template now supports overriding the heading HTML via a `heading` block.
- `craft\helpers\Db::idByUid()` now has a `$db` argument.
- `craft\helpers\Db::idsByUids()` now has a `$db` argument.
- `craft\helpers\Db::uidById()` now has a `$db` argument.
- `craft\helpers\Db::uidsByIds()` now has a `$db` argument.
- `craft\models\FieldLayout::createForm()` now supports passing a `namespace` key into the `$config` argument, to namespace the tab contents.

### Fixed
- Fixed an infinite redirect that could occur if Craft was installed within a subdirectory of the webroot. ([#6616](https://github.com/craftcms/cms/issues/6616))
- Fixed a bug where all Title fields within Quick Post widgets had the same input ID.
- Fixed a bug where Title fields weren’t showing change status badges when editing an entry draft.
- Fixed an error that could occur when using the `formatDateTime` GraphQL directive on environments that didn’t have the `Intl` PHP extension installed. ([#6614](https://github.com/craftcms/cms/issues/6614))
- Fixed a bug where template profiling was interfering with Twig’s ability to guess offending template lines in error reports.
- Fixed a bug where soft-deleted categories and entries within Structure sections had two “Delete permanently” actions. ([#6619](https://github.com/craftcms/cms/issues/6619))
- Fixed a bug where field handles were being displayed within element editor HUDs. ([#6620](https://github.com/craftcms/cms/issues/6620))

## 3.5.3 - 2020-08-11

### Added
- Fields in the control panel now always display their handle without needing to press the <kbd>Option</kbd>/<kbd>ALT</kbd> key, when Dev Mode is enabled, and they will be copied to the clipboard when clicked on. ([#6532](https://github.com/craftcms/cms/issues/6532))
- Added `craft\helpers\Gql::prepareTransformArguments()`.
- Added the `_includes/forms/copytextbtn.html` control panel template.

### Changed
- It’s now possible to change a revision’s creator and source via `craft\services\Revisions::EVENT_BEFORE_CREATE_REVISION`. ([#6600](https://github.com/craftcms/cms/pull/6600))

### Fixed
- Fixed a bug where it wasn’t possible to use the `transform` argument in some cases via the GraphQL API.
- Fixed a bug where Craft was routing requests based on the full requested URI rather than just the URI segments that came after `index.php`. ([#6579](https://github.com/craftcms/cms/issues/6579))
- Fixed a bug where `data-target-prefix` attributes that specified a class name were getting namespaced. ([#6604](https://github.com/craftcms/cms/issues/6604))
- Fixed a bug where `craft\helpers\Json::isJsonObject()` was returning `false` if the JSON string spanned multiple lines. ([#6607](https://github.com/craftcms/cms/issues/6607))
- Fixed a bug where the `limit` param wasn’t working when applied to eager-loaded elements. ([#6596](https://github.com/craftcms/cms/issues/6596))
- Fixed an error that would occur if Craft tried to make a database backup in a VM with Windows as the host OS.

## 3.5.2 - 2020-08-09

### Added
- Added `craft\db\Command::deleteDuplicates()`.
- Added `craft\db\Migration::deleteDuplicates()`.
- Added `craft\db\mysql\QueryBuilder::deleteDuplicates()`.
- Added `craft\db\pgsql\QueryBuilder::deleteDuplicates()`.

### Changed
- Live Preview now attempts to maintain the iframe scroll position between page reloads even if the `previewIframeResizerOptions` config setting is set to `false`. ([#6569](https://github.com/craftcms/cms/issues/6569))
- `language` and `localized` are now reserved field handles. ([#6564](https://github.com/craftcms/cms/issues/6564))
- `craft\base\Element::__get()` now prioritizes field handles over getter methods. ([#6564](https://github.com/craftcms/cms/issues/6564))
- Data caches stored in `storage/runtime/cache/` now get a cache key prefix based on the application ID.
- Craft now clears the schema cache before running each migration, in addition to after. ([#6552](https://github.com/craftcms/cms/issues/6552))
- Renamed `craft\base\ElementTrait::$elementSiteId` to `$siteSettingsId`. ([verbb/navigation#179](https://github.com/verbb/navigation/issues/179), [verbb/wishlist#56](https://github.com/verbb/wishlist/issues/56))

### Fixed
- Fixed a PHP error that occurred when setting a `relatedTo` param to an array that began with `'and'`. ([#6573](https://github.com/craftcms/cms/issues/6573))
- Fixed a SQL error that could occur when updating to Craft 3.5 if the `migrations` table contained duplicate migration rows. ([#6580](https://github.com/craftcms/cms/issues/6580))
- Fixed a PHP error that could occur during public registration. ([#6499](https://github.com/craftcms/cms/issues/6499))

## 3.5.1 - 2020-08-05

### Fixed
- Fixed an error where it wasn’t possible to create a GraphQL schema that had write-only access to a Single entry. ([#6554](https://github.com/craftcms/cms/issues/6554))
- Fixed a PHP error that could occur with certain versions of PHP. ([#6544](https://github.com/craftcms/cms/issues/6544))
- Fixed an error that could occur when updating to Craft 3.5. ([#6464](https://github.com/craftcms/cms/issues/6464))
- Fixed errors in fixtures that prevented them from being used in tests.

## 3.5.0 - 2020-08-04

> {warning} Read through the [Upgrading to Craft 3.5](https://craftcms.com/knowledge-base/upgrading-to-craft-3-5) guide before updating.

### Added
- It’s now possible to customize the labels and author instructions for all fields (including Title fields), from within field layout designers. ([#806](https://github.com/craftcms/cms/issues/806), [#841](https://github.com/craftcms/cms/issues/841))
- It’s now possible to set Title fields’ positions within field layout designers. ([#3953](https://github.com/craftcms/cms/issues/3953))
- It’s now possible to set field widths to 25%, 50%, 75%, or 100% (including Matrix sub-fields), and fields will be positioned next to each other when there’s room. ([#2644](https://github.com/craftcms/cms/issues/2644), [#6346](https://github.com/craftcms/cms/issues/6346))
- It’s now possible to add headings, tips, warnings, horizontal rules, and custom UI elements based on site templates, to field layouts. ([#1103](https://github.com/craftcms/cms/issues/1103), [#1138](https://github.com/craftcms/cms/issues/1138), [#4738](https://github.com/craftcms/cms/issues/4738))
- It’s now possible to search for fields from within field layout designers. ([#913](https://github.com/craftcms/cms/issues/913))
- Added the “Header Column Heading” element index source setting. ([#3814](https://github.com/craftcms/cms/issues/3814))
- Added the “Formatting Locale” user preference. ([#6363](https://github.com/craftcms/cms/issues/6363))
- Added the “Use shapes to represent statuses” user preference. ([#3293](https://github.com/craftcms/cms/issues/3293))
- Added the “Underline links” user preference. ([#6153](https://github.com/craftcms/cms/issues/6153))
- Added the “Suspend by default” user registration setting. ([#5830](https://github.com/craftcms/cms/issues/5830))
- Added the ability to disable sites on the front end. ([#3005](https://github.com/craftcms/cms/issues/3005))
- Entries within Structure sections and categories now have a “Delete (with descendants)” element action.
- Soft-deleted elements now have a “Delete permanently” element action. ([#4420](https://github.com/craftcms/cms/issues/4420))
- Entry types can now change the Title field’s translation method, similar to how custom fields’ translation methods. ([#2856](https://github.com/craftcms/cms/issues/2856))
- Entry draft forms no longer have a primary action, and the <kbd>Ctrl</kbd>/<kbd>Command</kbd> + <kbd>S</kbd> keyboard shortcut now forces a resave of the draft, rather than publishing it. ([#6199](https://github.com/craftcms/cms/issues/6199))
- Edit Entry pages now support a <kbd>Shift</kbd> + <kbd>Ctrl</kbd>/<kbd>Command</kbd> + <kbd>S</kbd> keyboard shortcut for saving the entry and creating a new one. ([#2851](https://github.com/craftcms/cms/issues/2851))
- Assets now have a “Copy URL” element action. ([#2944](https://github.com/craftcms/cms/issues/2944))
- Entry indexes can now show “Revision Notes” and “Last Edited By” columns. ([#5907](https://github.com/craftcms/cms/issues/5907))
- Sections now have a new Propagation Method option, which gives entries control over which sites they should be saved to. ([#5988](https://github.com/craftcms/cms/issues/5988))
- User groups can now have descriptions. ([#4893](https://github.com/craftcms/cms/issues/4893))
- It’s now possible to set a custom route that handles Set Password requests. ([#5722](https://github.com/craftcms/cms/issues/5722))
- Field labels now reveal their handles when the <kbd>Option</kbd>/<kbd>ALT</kbd> key is pressed. ([#5833](https://github.com/craftcms/cms/issues/5833))
- Added the Project Config utility, which can be used to perform project config actions, and view a dump of the stored project config. ([#4371](https://github.com/craftcms/cms/issues/4371))
- Added “GraphQL queries” and “Template caches” cache tag invalidation options to the Caches (formerly “Clear Caches”) utility. ([#6279](https://github.com/craftcms/cms/issues/6279))
- Added the `allowedGraphqlOrigins` config setting. ([#5933](https://github.com/craftcms/cms/issues/5933))
- Added the `brokenImagePath` config setting. ([#5877](https://github.com/craftcms/cms/issues/5877))
- Added the `cpHeadTags` config setting, making it possible to give the control panel a custom favicon. ([#4003](https://github.com/craftcms/cms/issues/4003))
- Added the `defaultCpLocale` config setting. ([#6363](https://github.com/craftcms/cms/issues/6363))
- Added the `enableBasicHttpAuth` config setting. ([#6421](https://github.com/craftcms/cms/issues/6421))
- Added the `gqlTypePrefix` config setting, making it possible to prefix all GraphQL types created by Craft. ([#5950](https://github.com/craftcms/cms/issues/5950))
- Added the `imageEditorRatios` config setting, making it possible to customize the list of available aspect ratios in the image editor. ([#6201](https://github.com/craftcms/cms/issues/6201))
- Added the `previewIframeResizerOptions` config setting. ([#6388](https://github.com/craftcms/cms/issues/6388))
- Added the `siteToken` config setting.
- Added the `install/check` command. ([#5810](https://github.com/craftcms/cms/issues/5810))
- Added the `invalidate-tags` command. ([#6279](https://github.com/craftcms/cms/issues/6279))
- Added the `plugin/install`, `plugin/uninstall`, `plugin/enable`, and `plugin/disable` commands. ([#5817](https://github.com/craftcms/cms/issues/5817))
- `{% cache %}` tags and GraphQL queries now use a new tag-based cache invalidation strategy. (No more “Deleting stale template caches” background jobs clogging up the queue!) ([#1507](https://github.com/craftcms/cms/issues/1507), [#1689](https://github.com/craftcms/cms/issues/1689))
- Added the `{% html %}` Twig tag, which makes it possible to register arbitrary HTML for inclusion in the `<head>`, beginning of `<body>`, or end of `<body>`. ([#5955](https://github.com/craftcms/cms/issues/5955))
- Added the `|diff` Twig filter.
- Added the `|explodeClass` Twig filter, which converts class names into an array.
- Added the `|explodeStyle` Twig filter, which converts CSS styles into an array of property/value pairs.
- Added the `|namespaceAttributes` Twig filter, which namespaces `id`, `for`, and other attributes, but not `name`.
- Added the `|push` Twig filter, which returns a new array with one or more items appended to it.
- Added the `|unshift` Twig filter, which returns a new array with one or more items prepended to it.
- Added the `|where` Twig filter.
- Added the `raw()` Twig function, which wraps the given string in a `Twig\Markup` object to prevent it from getting HTML-encoded.
- Added support for eager loading elements’ current revisions, via `currentRevision`.
- Added support for eager loading drafts’ and revisions’ creators, via `draftCreator` and `revisionCreator`.
- Added support for the `CRAFT_CP` PHP constant. ([#5122](https://github.com/craftcms/cms/issues/5122))
- Added support for [GraphQL mutations](https://craftcms.com/docs/3.x/graphql.html#mutations). ([#4835](https://github.com/craftcms/cms/issues/4835))
- Added the `drafts`, `draftOf`, `draftId`, `draftCreator`, `revisions`, `revisionOf`, `revisionId` and `revisionCreator` arguments to element queries using GraphQL API. ([#5580](https://github.com/craftcms/cms/issues/5580))
- Added the `isDraft`, `isRevision`, `sourceId`, `sourceUid`, and `isUnsavedDraft` fields to elements when using GraphQL API. ([#5580](https://github.com/craftcms/cms/issues/5580))
- Added the `assetCount`, `categoryCount`, `entryCount`, `tagCount`, and `userCount` queries for fetching the element counts to the GraphQL API. ([#4847](https://github.com/craftcms/cms/issues/4847))
- Added the `locale` argument to the `formatDateTime` GraphQL directive. ([#5593](https://github.com/craftcms/cms/issues/5593))
- Added support for specifying a transform on assets’ `width` and `height` fields via GraphQL.
- Added the `hasPhoto` user query param/GraphQL argument. ([#6083](https://github.com/craftcms/cms/issues/6083))
- Added the `localized` field when querying entries and categories via GraphQL. ([#6045](https://github.com/craftcms/cms/issues/6045))
- Added the `language` field when querying elements via GraphQL.
- Added support for GraphQL query batching. ([#5677](https://github.com/craftcms/cms/issues/5677))
- The GraphiQL IDE now opens as a fullscreen app in a new window.
- Added the “Prettify” and “History” buttons to the GraphiQL IDE.
- Added the Explorer plugin to GraphiQL.
- Added support for external subnav links in the global control panel nav.
- Added the `fieldLayoutDesigner()` and `fieldLayoutDesignerField()` macros to the `_includes/forms.html` control panel template.
- Added the `_includes/forms/fieldLayoutDesigner.html` control panel template.
- Added the `_layouts/components/form-action-menu.twig` control panel template.
- Added the `parseRefs` GraphQL directive. ([#6200](https://github.com/craftcms/cms/issues/6200))
- Added the `prev` and `next` fields for entries, categories and assets when querying elements via GraphQL. ([#5571](https://github.com/craftcms/cms/issues/5571))
- Added the “Replace file” permission. ([#6336](https://github.com/craftcms/cms/issues/6336))
- Web requests now support basic authentication. ([#5303](https://github.com/craftcms/cms/issues/5303))
- Added support for JavaScript events on admin tables. ([#6063](https://github.com/craftcms/cms/issues/6063))
- Added the ability to enable/disable checkboxes on a per row basis in admin tables. ([#6223](https://github.com/craftcms/cms/issues/6223))
- Added `craft\base\ConfigurableComponent`.
- Added `craft\base\ConfigurableComponentInterface`.
- Added `craft\base\Element::defineFieldLayouts()`.
- Added `craft\base\Element::EVENT_DEFINE_KEYWORDS`. ([#6028](https://github.com/craftcms/cms/issues/6028))
- Added `craft\base\Element::EVENT_REGISTER_FIELD_LAYOUTS`.
- Added `craft\base\Element::EVENT_SET_EAGER_LOADED_ELEMENTS`.
- Added `craft\base\Element::searchKeywords()`.
- Added `craft\base\ElementActionInterface::isDownload()`.
- Added `craft\base\ElementInterface::fieldLayouts()`.
- Added `craft\base\ElementInterface::getCacheTags()`.
- Added `craft\base\ElementInterface::getIsTitleTranslatable()`.
- Added `craft\base\ElementInterface::getLanguage()`.
- Added `craft\base\ElementInterface::getLocalized()`.
- Added `craft\base\ElementInterface::getTitleTranslationDescription()`.
- Added `craft\base\ElementInterface::getTitleTranslationKey()`.
- Added `craft\base\ElementInterface::gqlMutationNameByContext()`.
- Added `craft\base\ElementInterface::isAttributeDirty()`.
- Added `craft\base\ElementInterface::isFieldEmpty()`.
- Added `craft\base\ElementInterface::setDirtyAttributes()`.
- Added `craft\base\ElementTrait::$elementSiteId`.
- Added `craft\base\Field::EVENT_DEFINE_INPUT_HTML`. ([#5867](https://github.com/craftcms/cms/issues/5867))
- Added `craft\base\Field::EVENT_DEFINE_KEYWORDS`. ([#6028](https://github.com/craftcms/cms/issues/6028))
- Added `craft\base\Field::inputHtml()`.
- Added `craft\base\Field::searchKeywords()`.
- Added `craft\base\FieldInterface::getContentGqlMutationArgumentType()`.
- Added `craft\base\FieldInterface::getContentGqlQueryArgumentType()`.
- Added `craft\base\FieldLayoutElement`.
- Added `craft\base\FieldLayoutElementInterface`.
- Added `craft\base\Model::EVENT_DEFINE_EXTRA_FIELDS`.
- Added `craft\base\Model::EVENT_DEFINE_FIELDS`.
- Added `craft\base\VolumeInterface::getFieldLayout()`.
- Added `craft\behaviors\BaseRevisionBehavior`.
- Added `craft\config\GeneralConfig::getTestToEmailAddress()`.
- Added `craft\console\actions\InvalidateTagAction`.
- Added `craft\console\controllers\InvalidateTagsController`.
- Added `craft\console\controllers\MailerController::$to`.
- Added `craft\console\controllers\MigrateController::EVENT_REGISTER_MIGRATOR`.
- Added `craft\controllers\AppController::actionBrokenImage()`.
- Added `craft\controllers\BaseEntriesController::enforceSitePermissions()`.
- Added `craft\controllers\FieldsController::actionRenderLayoutElementSelector()`.
- Added `craft\controllers\UtilitiesController::actionInvalidateTags()`.
- Added `craft\controllers\UtilitiesController::actionProjectConfigPerformAction()`.
- Added `craft\db\MigrationManager::TRACK_CONTENT`.
- Added `craft\db\MigrationManager::TRACK_CRAFT`.
- Added `craft\elements\actions\CopyUrl`.
- Added `craft\elements\actions\Delete::$hard`.
- Added `craft\elements\actions\Delete::$withDescendants`.
- Added `craft\elements\Asset::defineFieldLayouts()`.
- Added `craft\elements\Asset::getCacheTags()`.
- Added `craft\elements\Asset::getSrcset()`. ([#5774](https://github.com/craftcms/cms/issues/5774))
- Added `craft\elements\Asset::getVolumeId()`.
- Added `craft\elements\Asset::gqlMutationNameByContext()`.
- Added `craft\elements\Asset::setVolumeId()`.
- Added `craft\elements\Category::defineFieldLayouts()`.
- Added `craft\elements\Category::getCacheTags()`.
- Added `craft\elements\Category::gqlMutationNameByContext()`.
- Added `craft\elements\db\AssetQuery::cacheTags()`.
- Added `craft\elements\db\CategoryQuery::cacheTags()`.
- Added `craft\elements\db\EagerLoadPlan`.
- Added `craft\elements\db\ElementQuery::cacheTags()`.
- Added `craft\elements\db\EntryQuery::cacheTags()`.
- Added `craft\elements\db\MatrixBlockQuery::cacheTags()`.
- Added `craft\elements\db\TagQuery::cacheTags()`.
- Added `craft\elements\db\UserQuery::$hasPhoto`.
- Added `craft\elements\db\UserQuery::hasPhoto()`.
- Added `craft\elements\Entry::defineFieldLayouts()`.
- Added `craft\elements\Entry::getCacheTags()`.
- Added `craft\elements\Entry::gqlMutationNameByContext()`.
- Added `craft\elements\GlobalSet::getConfig()`.
- Added `craft\elements\GlobalSet::gqlMutationNameByContext()`.
- Added `craft\elements\MatrixBlock::getCacheTags()`.
- Added `craft\elements\Tag::getCacheTags()`.
- Added `craft\elements\Tag::gqlMutationNameByContext()`.
- Added `craft\elements\User::getPreferredLocale()`.
- Added `craft\events\DefineAttributeKeywordsEvent`.
- Added `craft\events\DefineFieldHtmlEvent`.
- Added `craft\events\DefineFieldKeywordsEvent`.
- Added `craft\events\DefineFieldLayoutElementsEvent`.
- Added `craft\events\DefineFieldLayoutFieldEvent`.
- Added `craft\events\DefineFieldsEvent`.
- Added `craft\events\EagerLoadElementsEvent`.
- Added `craft\events\MutationPopulateElementEvent`.
- Added `craft\events\RegisterElementFieldLayoutsEvent`.
- Added `craft\events\RegisterGqlEagerLoadableFields`.
- Added `craft\events\RegisterGqlMutationsEvent`.
- Added `craft\events\RegisterGqlSchemaComponentsEvent`.
- Added `craft\events\RegisterMigratorEvent`.
- Added `craft\events\SetEagerLoadedElementsEvent`.
- Added `craft\fieldlayoutelements\BaseField`.
- Added `craft\fieldlayoutelements\BaseUiElement`.
- Added `craft\fieldlayoutelements\CustomField`.
- Added `craft\fieldlayoutelements\EntryTitleField`.
- Added `craft\fieldlayoutelements\Heading`.
- Added `craft\fieldlayoutelements\HorizontalRule`.
- Added `craft\fieldlayoutelements\StandardField`.
- Added `craft\fieldlayoutelements\StandardTextField`.
- Added `craft\fieldlayoutelements\Template`.
- Added `craft\fieldlayoutelements\Tip`.
- Added `craft\fieldlayoutelements\TitleField`.
- Added `craft\fields\BaseOptionsField::getContentGqlMutationArgumentType()`.
- Added `craft\fields\BaseRelationField::getContentGqlMutationArgumentType()`.
- Added `craft\fields\Date::getContentGqlMutationArgumentType()`.
- Added `craft\fields\Lightswitch::getContentGqlMutationArgumentType()`.
- Added `craft\fields\Lightswitch::getContentGqlQueryArgumentType()`.
- Added `craft\fields\Matrix::getContentGqlMutationArgumentType()`.
- Added `craft\fields\Number::getContentGqlMutationArgumentType()`.
- Added `craft\fields\Table::getContentGqlMutationArgumentType()`.
- Added `craft\gql\arguments\mutations\Asset`.
- Added `craft\gql\arguments\mutations\Draft`.
- Added `craft\gql\arguments\mutations\Entry`.
- Added `craft\gql\arguments\mutations\Structure`.
- Added `craft\gql\base\ElementMutationArguments`.
- Added `craft\gql\base\ElementMutationResolver`.
- Added `craft\gql\base\InterfaceType::resolveElementTypeName()`.
- Added `craft\gql\base\MutationArguments`.
- Added `craft\gql\base\MutationResolver`.
- Added `craft\gql\base\SingleGeneratorInterface`.
- Added `craft\gql\base\StructureMutationTrait`.
- Added `craft\gql\ElementQueryConditionBuilder`.
- Added `craft\gql\GqlEntityRegistry::prefixTypeName()`.
- Added `craft\gql\Mutation`.
- Added `craft\gql\mutations\Category`.
- Added `craft\gql\mutations\Entry`.
- Added `craft\gql\mutations\GlobalSet`.
- Added `craft\gql\mutations\Ping`.
- Added `craft\gql\mutations\Tag`.
- Added `craft\gql\resolvers\mutations\Asset`.
- Added `craft\gql\resolvers\mutations\Category`.
- Added `craft\gql\resolvers\mutations\Entry`.
- Added `craft\gql\resolvers\mutations\GlobalSet`.
- Added `craft\gql\resolvers\mutations\Tag`.
- Added `craft\gql\types\input\File`.
- Added `craft\gql\types\input\Matrix`.
- Added `craft\gql\types\Mutation`.
- Added `craft\gql\types\TableRow::prepareRowFieldDefinition()`.
- Added `craft\helpers\App::dbMutexConfig()`.
- Added `craft\helpers\ArrayHelper::isNumeric()`.
- Added `craft\helpers\Assets::parseSrcsetSize()`.
- Added `craft\helpers\Component::iconSvg()`.
- Added `craft\helpers\Console::ensureProjectConfigFileExists()`.
- Added `craft\helpers\Db::batchInsert()`.
- Added `craft\helpers\Db::delete()`.
- Added `craft\helpers\Db::insert()`.
- Added `craft\helpers\Db::replace()`.
- Added `craft\helpers\Db::update()`.
- Added `craft\helpers\Db::upsert()`.
- Added `craft\helpers\ElementHelper::generateSlug()`.
- Added `craft\helpers\ElementHelper::normalizeSlug()`.
- Added `craft\helpers\ElementHelper::translationDescription()`.
- Added `craft\helpers\ElementHelper::translationKey()`.
- Added `craft\helpers\FileHelper::addFilesToZip()`.
- Added `craft\helpers\FileHelper::zip()`.
- Added `craft\helpers\Gql::canMutateAssets()`.
- Added `craft\helpers\Gql::canMutateCategories()`.
- Added `craft\helpers\Gql::canMutateEntries()`.
- Added `craft\helpers\Gql::canMutateGlobalSets()`.
- Added `craft\helpers\Gql::canMutateTags()`.
- Added `craft\helpers\Gql::extractEntityAllowedActions()`.
- Added `craft\helpers\Html::explodeClass()`.
- Added `craft\helpers\Html::explodeStyle()`.
- Added `craft\helpers\Html::id()`.
- Added `craft\helpers\Html::namespaceAttributes()`.
- Added `craft\helpers\Html::namespaceHtml()`.
- Added `craft\helpers\Html::namespaceId()`.
- Added `craft\helpers\Html::namespaceInputName()`.
- Added `craft\helpers\Html::namespaceInputs()`.
- Added `craft\helpers\Html::sanitizeSvg()`.
- Added `craft\helpers\Json::isJsonObject()`.
- Added `craft\helpers\MailerHelper::normalizeEmails()`.
- Added `craft\helpers\MailerHelper::settingsReport()`.
- Added `craft\helpers\ProjectConfig::ensureAllGqlSchemasProcessed()`.
- Added `craft\helpers\ProjectConfig::splitConfigIntoComponents()`.
- Added `craft\helpers\Queue`.
- Added `craft\models\CategoryGroup::getConfig()`.
- Added `craft\models\EntryType::$sortOrder`.
- Added `craft\models\EntryType::getConfig()`.
- Added `craft\models\FieldGroup::getConfig()`.
- Added `craft\models\FieldLayout::createForm()`.
- Added `craft\models\FieldLayout::EVENT_DEFINE_STANDARD_FIELDS`.
- Added `craft\models\FieldLayout::EVENT_DEFINE_UI_ELEMENTS`. ([#6360](https://github.com/craftcms/cms/issues/6360))
- Added `craft\models\FieldLayout::getAvailableCustomFields()`.
- Added `craft\models\FieldLayout::getAvailableStandardFields()`.
- Added `craft\models\FieldLayout::getAvailableUiElements()`.
- Added `craft\models\FieldLayout::getField()`.
- Added `craft\models\FieldLayout::isFieldIncluded()`.
- Added `craft\models\FieldLayoutForm`.
- Added `craft\models\FieldLayoutFormTab`.
- Added `craft\models\FieldLayoutTab::$elements`.
- Added `craft\models\FieldLayoutTab::createFromConfig()`.
- Added `craft\models\FieldLayoutTab::getConfig()`.
- Added `craft\models\FieldLayoutTab::getElementConfigs()`.
- Added `craft\models\FieldLayoutTab::updateConfig()`.
- Added `craft\models\GqlSchema::getConfig()`.
- Added `craft\models\GqlToken::setSchema()`.
- Added `craft\models\MatrixBlockType::getConfig()`.
- Added `craft\models\Section::getConfig()`.
- Added `craft\models\Section::PROPAGATION_METHOD_CUSTOM`.
- Added `craft\models\Site::$enabled`.
- Added `craft\models\Site::getConfig()`.
- Added `craft\models\SiteGroup::getConfig()`.
- Added `craft\models\TagGroup::getConfig()`.
- Added `craft\models\UserGroup::getConfig()`.
- Added `craft\queue\jobs\PruneRevisions`.
- Added `craft\services\AssetTransforms::extendTransform()`. ([#5853](https://github.com/craftcms/cms/issues/5853))
- Added `craft\services\Composer::handleError()`.
- Added `craft\services\Composer::run()`.
- Added `craft\services\ElementIndexes::getFieldLayoutsForSource()`.
- Added `craft\services\ElementIndexes::getSourceSortOptions()`.
- Added `craft\services\ElementIndexes::getSourceTableAttributes()`.
- Added `craft\services\Elements::collectCacheTags()`.
- Added `craft\services\Elements::createEagerLoadingPlans()`.
- Added `craft\services\Elements::createElementQuery()`.
- Added `craft\services\Elements::EVENT_BEFORE_EAGER_LOAD_ELEMENTS`.
- Added `craft\services\Elements::getIsCollectingCacheTags()`.
- Added `craft\services\Elements::invalidateAllCaches()`.
- Added `craft\services\Elements::invalidateCachesForElement()`.
- Added `craft\services\Elements::invalidateCachesForElementType()`.
- Added `craft\services\Elements::startCollectingCacheTags()`.
- Added `craft\services\Elements::stopCollectingCacheTags()`.
- Added `craft\services\Fields::createLayoutElement()`.
- Added `craft\services\Fields::getLayoutsByType()`.
- Added `craft\services\Gql::CONFIG_GQL_KEY`.
- Added `craft\services\Gql::CONFIG_GQL_PUBLIC_TOKEN_KEY`.
- Added `craft\services\Gql::getAllSchemaComponents()`.
- Added `craft\services\Gql::getPublicToken()`.
- Added `craft\services\Gql::handleChangedPublicToken()`.
- Added `craft\services\Images::getSupportsWebP()`. ([#5853](https://github.com/craftcms/cms/issues/5853))
- Added `craft\services\Path::getProjectConfigPath()`.
- Added `craft\services\ProjectConfig::$folderName`. ([#5982](https://github.com/craftcms/cms/issues/5982))
- Added `craft\services\ProjectConfig::FILE_ISSUES_CACHE_KEY`.
- Added `craft\services\ProjectConfig::getHadFileWriteIssues()`.
- Added `craft\services\ProjectConfig::IGNORE_CACHE_KEY`.
- Added `craft\services\ProjectConfig::ignorePendingChanges()`.
- Added `craft\services\Users::CONFIG_USERS_KEY`.
- Added `craft\services\Volumes::createVolumeConfig()`.
- Added `craft\test\mockclasses\elements\MockElementQuery`.
- Added `craft\utilities\ClearCaches::EVENT_REGISTER_TAG_OPTIONS`.
- Added `craft\utilities\ClearCaches::tagOptions()`.
- Added `craft\utilities\ProjectConfig`.
- Added `craft\web\Application::authenticate()`.
- Added `craft\web\AssetBundle\ContentWindowAsset`.
- Added `craft\web\AssetBundle\IframeResizerAsset`.
- Added `craft\web\Controller::setFailFlash()`.
- Added `craft\web\Controller::setSuccessFlash()`.
- Added `craft\web\Request::getAcceptsImage()`.
- Added `craft\web\Request::getFullUri()`.
- Added `craft\web\Request::getIsGraphql()`.
- Added `craft\web\Request::getIsJson()`.
- Added `craft\web\Request::getMimeType()`.
- Added `craft\web\Request::getRawCookies()`.
- Added `craft\web\Request::loadRawCookies()`.
- Added `craft\web\Response::getRawCookies()`.
- Added `craft\web\Response::setNoCacheHeaders()`.
- `craft\web\View::evaluateDynamicContent()` can no longer be called by default. ([#6185](https://github.com/craftcms/cms/pull/6185))
- Added the `_includes/forms/password.html` control panel template.
- Added the `_includes/forms/copytext.html` control panel template.
- Added the `copytext` and `copytextField` macros to the `_includes/forms.html` control panel template.
- Added the `Craft.Listbox` JavaScript class.
- Added the `Craft.SlidePicker` JavaScript class.
- Added the `Craft.removeLocalStorage()`, `getCookie()`, `setCookie()`, and `removeCookie()` JavaScript methods.
- Added the `Craft.submitForm()` JavaScript method.
- Added the `Craft.cp.getSiteId()` and `setSiteId()` JavaScript methods.
- Added the `Craft.ui.createCopyTextInput()`, `createCopyTextField()`, and `createCopyTextPrompt()` JavaScript methods.
- Added the [iFrame Resizer](http://davidjbradshaw.github.io/iframe-resizer/) library.

### Changed
- Craft now stores project config files in a new `config/project/` folder, regardless of whether the (deprecated) `useProjectConfigFile` config setting is enabled, and syncing new project config file changes is now optional.
- The public GraphQL schema’s access settings are now stored in the project config. ([#6078](https://github.com/craftcms/cms/issues/6078))
- Built-in system components now consistently store their settings in the project config with the expected value types. ([#4424](https://github.com/craftcms/cms/issues/4424))
- The account menu in the control panel header now includes identity info. ([#6460](https://github.com/craftcms/cms/issues/6460))
- User registration forms in the control panel now give users the option to send an activation email, even if email verification isn’t required. ([#5836](https://github.com/craftcms/cms/issues/5836))
- Activation emails are now sent automatically on public registration if the `deferPublicRegistrationPassword` config setting is enabled, even if email verification isn’t required. ([#5836](https://github.com/craftcms/cms/issues/5836))
- Craft now remembers the selected site across global sets and element indexes. ([#2779](https://github.com/craftcms/cms/issues/2779))
- The available table columns and sort options within element indexes now only list custom fields that are present in field layouts for the selected element source. ([#4314](https://github.com/craftcms/cms/issues/4314), [#4802](https://github.com/craftcms/cms/issues/4802))
- The default account activation and password reset emails now reference the system name rather than the current site name. ([#6089](https://github.com/craftcms/cms/pull/6089))
- Craft will now regenerate missing transforms on local volumes. ([#5956](https://github.com/craftcms/cms/issues/5956))
- Asset, category, entry, and user edit pages now retain their scroll position when the <kbd>Ctrl</kbd>/<kbd>Command</kbd> + <kbd>S</kbd> keyboard shortcut is used. ([#6513](https://github.com/craftcms/cms/issues/6513))
- Preview frames now maintain their scroll position across refreshes, even for cross-origin preview targets.
- Preview targets that aren’t directly rendered by Craft must now include `lib/iframe-resizer-cw/iframeResizer.contentWindow.js` in order to maintain scroll position across refreshes.
- The preview frame header no longer hides the top 54px of the preview frame when it’s scrolled all the way to the top. ([#5547](https://github.com/craftcms/cms/issues/5547))
- Element editor HUDs now warn before switching to another site, if there are any unsaved content changes. ([#2512](https://github.com/craftcms/cms/issues/2512))
- Improved the styling of password inputs in the control panel.
- Improved the UI for copying user activation URLs, asset reference tags, and GraphQL tokens’ authentication headers.
- Improved the wording of the meta info displayed in entry revision menus. ([#5889](https://github.com/craftcms/cms/issues/5889))
- Plain Text fields now have a “UI Mode” setting.
- Plain Text fields are now sortable in the control panel. ([#5819](https://github.com/craftcms/cms/issues/5819))
- Relational fields now have a “Show the site menu” setting. ([#5864](https://github.com/craftcms/cms/issues/5864))
- Date/Time fields now have “Min Date” and “Max Date” settings. ([#6241](https://github.com/craftcms/cms/issues/6241))
- When creating a new field, the “Use this field’s values as search keywords?” setting is now disabled by default. ([#6390](https://github.com/craftcms/cms/issues/6390))
- Sections’ “Entry URI Format” settings now have placeholder text indicating that the the input should be left blank if entries don’t have URLs. ([#6527](https://github.com/craftcms/cms/issues/6527))
- Quick Post widgets now have a “Site” setting. ([#5253](https://github.com/craftcms/cms/issues/5253))
- Craft now supports running migrations for custom migration tracks. ([#6172](https://github.com/craftcms/cms/issues/6172))
- Extra entry revisions (per the `maxRevisions` config setting) are now pruned via a background job. ([#5902](https://github.com/craftcms/cms/issues/5902))
- Database backups created by the Database Backup utility are now saved as zip files. ([#5822](https://github.com/craftcms/cms/issues/5822))
- It’s now possible to specify aliases when eager loading elements via the `with` param. ([#5793](https://github.com/craftcms/cms/issues/5793))
- It’s now possible to use aliases when eager loading elements via GraphQL. ([#5481](https://github.com/craftcms/cms/issues/5481))
- It’s now possible to eager-load elements’ ancestors and parents. ([#1382](https://github.com/craftcms/cms/issues/1382))
- The `cpTrigger` config setting can now be set to `null`. ([#5122](https://github.com/craftcms/cms/issues/5122))
- The `pathParam` config setting can now be set to `null`. ([#5676](https://github.com/craftcms/cms/issues/5676))
- If the `baseCpUrl` config setting is set, Craft will no longer treat any other base URLs as control panel requests, even if they contain the correct trigger segment. ([#5860](https://github.com/craftcms/cms/issues/5860))
- The `backup` command now has an `--overwrite` flag that can be passed to overwrite existing backup files for non-interactive shells.
- The `backup` command now has a `--zip` flag that can be passed to store the backup as a zip file. ([#6335](https://github.com/craftcms/cms/issues/6335))
- The `mailer/test` command now only supports testing the current email settings.
- The `project-config/sync` command has been renamed to `project-config/apply`.
- `migrate` commands now have a `--track` option, which can be set to `craft`, `content`, or a custom migration track name.
- Reference tags can now provide a fallback value to be used if the reference can’t be resolved. ([#5589](https://github.com/craftcms/cms/issues/5589))
- Front-end asset forms can now set a hashed `assetVariable` param, to customize the name of the variable that the asset should be passed back to the template as, if it contains any validation errors. ([#6240](https://github.com/craftcms/cms/issues/6240))
- Front-end category forms can now set a hashed `categoryVariable` param, to customize the name of the variable that the category should be passed back to the template as, if it contains any validation errors. ([#6240](https://github.com/craftcms/cms/issues/6240))
- Front-end entry forms can now set a hashed `entryVariable` param, to customize the name of the variable that the entry should be passed back to the template as, if it contains any validation errors. ([#6240](https://github.com/craftcms/cms/issues/6240))
- Front-end user forms can now set a hashed `userVariable` param, to customize the name of the variable that the user should be passed back to the template as, if it contains any validation errors. ([#6240](https://github.com/craftcms/cms/issues/6240))
- It’s no longer necessary to append the `|raw` filter after the `|namespace` filter.
- The `|namespace` Twig filter now namespaces ID selectors within `<style>` tags. ([#5921](https://github.com/craftcms/cms/issues/5921))
- The `|namespace` Twig filter now has a `withClasses` argument, which if set to `true` causes `class` attributes and class name CSS selectors within `<style>` tags to be namespaced. ([#5921](https://github.com/craftcms/cms/issues/5921))
- The `{% namespace %}` Twig tag can now have a `withClasses` flag, which causes `class` attributes and class name CSS selectors within `<style>` tags to be namespaced. ([#5921](https://github.com/craftcms/cms/issues/5921))
- Element queries’ `siteId` params can now be set to an array that begins with `'not'` to exclude specific site IDs.
- The `withTransforms` asset query param can now include `srcset`-style sizes (e.g. `100w` or `2x`), following a normal transform definition.
- The `QueryArgument` GraphQL type now also allows boolean values.
- Improved eager loading support when querying for image transforms via GraphQL.
- Users’ photos are now eager-loaded when queried via GraphQL.
- It’s now possible to register template roots without a template prefix. ([#6015](https://github.com/craftcms/cms/issues/6015))
- It’s now possible to register multiple directories per template root. ([#6015](https://github.com/craftcms/cms/issues/6015))
- It’s now possible to pass `type`, `status`, `title`, `slug`, `postDate`, `expiryDate`, and custom field query string params to the new entry URL, to set the default entry values (e.g. `/admin/entries/locations/new?phone=555-0123`).
- Lightswitch inputs can now have labels, like checkboxes.
- Clicking on a Lightswitch field’s label will now set focus to the lightswitch.
- Improved the focus styling for relational fields. ([#6002](https://github.com/craftcms/cms/issues/6002))
- Matrix blocks’ action menus now include “Move up” and “Move down” options. ([#1035](https://github.com/craftcms/cms/issues/1035))
- Improved support for eager loading elements across multiple sites at once.
- All built-in success/fail flash messages are now customizable by passing a hashed `successMessage`/`failMessage` param with the request. ([#6192](https://github.com/craftcms/cms/issues/6192))
- “Resaving elements” jobs no longer ignore the `offset`, `limit`, and `orderBy` params specified by the criteria.
- Craft now uses `yii\mutex\MysqlMutex` or `yii\mutex\PgsqlMutex` for mutex locking by default.
- Database backups are now named in the format `system-name--YYYY-MM-DD-HHMMSS--vX.Y.Z.sql`. ([#6231](https://github.com/craftcms/cms/issues/6231))
- The `app/migrate` action no longer applies project config file changes by default, unless `?applyProjectConfigChanges=1` is passed.
- The `graphql/api` and `live-preview/preview` actions no longer add CORS headers that were already set on the response. ([#6355](https://github.com/craftcms/cms/issues/6355))
- `craft\base\ConfigurableComponent::getSettings()` now converts `DateTime` attributes returned from `datetimeAttributes()` into ISO-8601 strings.
- `craft\base\Element::getRoute()` now returns the route defined by `craft\events\SetElementRouteEvent::$route` even if it’s null, as long as `SetElementRouteEvent::$handled` is set to `true`.
- `craft\base\ElementInterface::sortOptions()` now allows the returned `orderBy` key to be set to an array of column names.
- `craft\base\SavableComponent::isSelectable()` has been moved into the base component class, `craft\base\Component`.
- `craft\base\SavableComponentInterface::isSelectable()` has been moved into the base component interface, `craft\base\ComponentInterface`.
- `craft\base\SortableFieldInterface::getSortOption()` now allows the returned `orderBy` key to be set to an array of column names.
- `craft\behaviors\SessionBehavior::setNotice()` and `setError()` now store flash messages using `cp-notice` and `cp-error` keys when called from control panel requests. ([#5704](https://github.com/craftcms/cms/issues/5704))
- `craft\db\ActiveRecord` now unsets any empty primary key values when saving new records, to avoid a SQL error on PostgreSQL. ([#5814](https://github.com/craftcms/cms/pull/5814))
- `craft\elements\Asset::getImg()` now has a `$sizes` argument. ([#5774](https://github.com/craftcms/cms/issues/5774))
- `craft\elements\Asset::getUrl()` now supports including a `transform` key in the `$transform` argument array, which specifies a base transform. ([#5853](https://github.com/craftcms/cms/issues/5853))
- `craft\elements\db\ElementQuery::$enabledForSite` is now set to `false` by default, leaving it up to elements’ status conditions to factor in the site-specific element statuses. ([#6273](https://github.com/craftcms/cms/issues/6273))
- `craft\helpers\Component::createComponent()` now creates component objects via `Craft::createObject()`. ([#6097](https://github.com/craftcms/cms/issues/6097))
- `craft\helpers\ElementHelper::supportedSitesForElement()` now has a `$withUnpropagatedSites` argument.
- `craft\helpers\StringHelper::randomString()` no longer includes capital letters or numbers by default.
- `craft\i18n\Formatter::asTimestamp()` now has a `$withPreposition` argument.
- `craft\services\ElementIndexes::getAvailableTableAttributes()` no longer has an `$includeFields` argument.
- `craft\services\Fields::getFieldByHandle()` now has an optional `$context` argument.
- `craft\services\Gql::setCachedResult()` now has a `$dependency` argument.
- `craft\services\Gql` now fires a `registerGqlMutations` event that allows for plugins to register their own GraphQL mutations.
- `craft\services\ProjectConfig::areChangesPending()` now has a `$force` argument.
- `craft\services\Sites::getAllSiteIds()`, `getSiteByUid()`, `getAllSites()`, `getSitesByGroupId()`, `getSiteById()`, and `getSiteByHandle()` now have `$withDisabled` arguments.
- `craft\services\TemplateCaches::startTemplateCache()` no longer has a `$key` argument.
- `craft\web\Controller::requireAcceptsJson()` no longer throws an exception for preflight requests.
- Improved `data`/`aria` tag normalization via `craft\helpers\Html::parseTagAttributes()` and `normalizeTagAttributes()`.
- Control panel form input macros and templates that accept a `class` variable can now pass it as an array of class names.
- Radio groups in the control panel can now toggle other UI elements, like select inputs.
- Control panel templates can now set a `formActions` variable, which registers alternative Save menu actions, optionally with associated keyboard shortcuts.
- Control panel templates that support the <kbd>Ctrl</kbd>/<kbd>Command</kbd> + <kbd>S</kbd> keyboard shortcut can now have the browser retain its scroll position on the next page load by setting `retainScrollPosOnSaveShortcut = true`, or including `retainScroll: true` in a `formActions` object. ([#6513](https://github.com/craftcms/cms/issues/6513))
- The `_layouts/base` template now supports a `bodyAttributes` variable.
- Control panel settings pages registered via `craft\web\twig\variables\Cp::EVENT_REGISTER_CP_SETTINGS` can now specify their icon path with an `iconMask` key, which will have it filled in with the same color as Craft’s built-in settings icons.
- The `Craft.cp.submitPrimaryForm()` method now accepts an `options` argument for customizing the form submit.
- New installs now set the primary site’s base URL to a `PRIMARY_SITE_URL` environment variable, rather than `DEFAULT_SITE_URL`.
- Updated Yii to 2.0.36.
- Updated Composer to 1.10.10. ([#5925](https://github.com/craftcms/cms/pull/5925))
- Updated PrismJS to 1.20.0.
- Updated voku/stringy to ^6.2.2. ([#5989](https://github.com/craftcms/cms/issues/5989))

### Deprecated
- Deprecated the `project-config/sync` command. `project-config/apply` should be used instead.
- Deprecated the `useCompressedJs` config setting.
- Deprecated the `useProjectConfigFile` config setting.
- Deprecated the `install/plugin` command. `plugin/install` should be used instead.
- Deprecated the `|filterByValue` Twig filter. `|where` should be used instead.
- Deprecated the `|ucwords` Twig filter. `|title` should be used instead.
- Deprecated the `class` argument of the `svg()` Twig function. The `|attr` filter should be used instead.
- Deprecated the `--type` option on `migrate` commands. `--track` or `--plugin` should be used instead.
- Deprecated `craft\db\Table::TEMPLATECACHEELEMENTS`.
- Deprecated `craft\db\Table::TEMPLATECACHEQUERIES`.
- Deprecated `craft\db\Table::TEMPLATECACHES`.
- Deprecated `craft\elements\actions\DeepDuplicate`.
- Deprecated `craft\elements\db\ElementQuery::$enabledForSite`.
- Deprecated `craft\elements\db\ElementQuery::enabledForSite()`.
- Deprecated `craft\events\RegisterGqlPermissionsEvent`. `craft\events\RegisterGqlSchemaComponentsEvent` should be used instead.
- Deprecated `craft\gql\base\Resolver::extractEagerLoadCondition()`. `ElementQueryConditionBuilder` should be used instead.
- Deprecated `craft\helpers\App::mutexConfig()`.
- Deprecated `craft\helpers\ElementHelper::createSlug()`. `normalizeSlug()` should be used instead.
- Deprecated `craft\helpers\Stringy`.
- Deprecated `craft\queue\jobs\DeleteStaleTemplateCaches`.
- Deprecated `craft\services\ElementIndexes::getAvailableTableFields()`. `getSourceTableAttributes()` should be used instead.
- Deprecated `craft\services\Fields::assembleLayout()`.
- Deprecated `craft\services\Gql::getAllPermissions()`. `craft\services\Gql::getAllSchemaComponents()` should be used instead.
- Deprecated `craft\services\ProjectConfig::CONFIG_ALL_KEY`.
- Deprecated `craft\services\ProjectConfig::CONFIG_KEY`.
- Deprecated `craft\services\TemplateCaches::deleteAllCaches()`. `craft\services\Elements::invalidateAllCaches()` should be used instead.
- Deprecated `craft\services\TemplateCaches::deleteCacheById()`.
- Deprecated `craft\services\TemplateCaches::deleteCachesByElement()`. `craft\services\Elements::invalidateCachesForElement()` should be used instead.
- Deprecated `craft\services\TemplateCaches::deleteCachesByElementId()`. `craft\services\Elements::invalidateCachesForElement()` should be used instead.
- Deprecated `craft\services\TemplateCaches::deleteCachesByElementQuery()`. `craft\services\Elements::invalidateCachesForElementType()` should be used instead.
- Deprecated `craft\services\TemplateCaches::deleteCachesByElementType()`. `craft\services\Elements::invalidateCachesForElementType()` should be used instead.
- Deprecated `craft\services\TemplateCaches::deleteCachesByKey()`.
- Deprecated `craft\services\TemplateCaches::deleteExpiredCaches()`.
- Deprecated `craft\services\TemplateCaches::deleteExpiredCachesIfOverdue()`.
- Deprecated `craft\services\TemplateCaches::EVENT_AFTER_DELETE_CACHES`.
- Deprecated `craft\services\TemplateCaches::EVENT_BEFORE_DELETE_CACHES`.
- Deprecated `craft\services\TemplateCaches::handleResponse()`.
- Deprecated `craft\services\TemplateCaches::includeElementInTemplateCaches()`.
- Deprecated `craft\services\TemplateCaches::includeElementQueryInTemplateCaches()`.
- Deprecated `craft\web\AssetBundle::dotJs()`.
- Deprecated `craft\web\AssetBundle::useCompressedJs()`.
- Deprecated `craft\web\User::destroyDebugPreferencesInSession()`.
- Deprecated `craft\web\User::saveDebugPreferencesToSession()`.
- Deprecated `craft\web\View::formatInputId()`. `craft\helpers\Html::namespaceHtml()` should be used instead.

### Removed
- Removed the “Template caches” option from the Clear Caches tool and `clear-caches` command.
- Removed the [Interactive Shell Extension for Yii 2](https://github.com/yiisoft/yii2-shell), as it’s now a dev dependency of the `craftcms/craft` project instead. ([#5783](https://github.com/craftcms/cms/issues/5783))
- Removed support for the `import` directive in project config files.
- Removed the `cacheElementQueries` config setting.
- Removed the `entries/_fields.html` control panel template.
- Removed the `entries/_titlefield.html` control panel template.
- Removed `craft\controllers\UtilitiesController::actionDbBackupPerformAction()`.
- Removed `craft\db\MigrationManager::TYPE_APP`.
- Removed `craft\db\MigrationManager::TYPE_CONTENT`.
- Removed `craft\db\MigrationManager::TYPE_PLUGIN`.
- Removed `craft\models\EntryType::$titleLabel`.
- Removed `craft\models\Info::$configMap`.
- Removed `craft\records\Migration`.
- Removed `craft\records\Plugin::getMigrations()`.

### Fixed
- Fixed a bug where the `mailer/test` command wasn’t factoring in custom `mailer` configurations in its settings report. ([#5763](https://github.com/craftcms/cms/issues/5763))
- Fixed a bug where some characters were getting double-encoded in Assets fields’ “Default Upload Location”/“Upload Location” setting. ([#5885](https://github.com/craftcms/cms/issues/5885))
- Fixed a bug where the `svg()` Twig function wasn’t namespacing ID and class name CSS selectors that didn’t have any matching `id`/`class` attribute values. ([#5922](https://github.com/craftcms/cms/issues/5922))
- Fixed a bug where `users/set-password` and `users/verify-email` requests weren’t responding with JSON when requested, if an invalid verification code was passed. ([#5210](https://github.com/craftcms/cms/issues/5210))
- Fixed a bug where it wasn’t possible to filter elements using a Lightswitch field via GraphQL. ([#5930](https://github.com/craftcms/cms/issues/5930))
- Fixed an error that could occur when saving template caches. ([#2674](https://github.com/craftcms/cms/issues/2674))
- When previewing an image asset on a non-public volume, the image is no longer published to the `cpresources` folder. ([#6093](https://github.com/craftcms/cms/issues/6093)
- Fixed a bug where Entry Edit pages would start showing a tab bar after switching entry types, even if the new entry type only had one content tab.
- Fixed a SQL error that could occur when applying project config changes due to unique constraints. ([#5946](https://github.com/craftcms/cms/issues/5946))
- Fixed a bug where element actions weren’t always getting configured properly if an element type defined multiple actions of the same type.
- Fixed a browser console warning about `axios.min.map` not loading. ([#6506](https://github.com/craftcms/cms/issues/6506))
- Fixed a SQL error that could occur when updating to Craft 3 from Craft 2.6.2984 or later, if there were multiple routes with the same URI pattern.
- Fixed a bug where Craft was exiting with a 200 status code if the `license.key` file didn’t contain a valid license key, and wasn’t writable. ([#6475](https://github.com/craftcms/cms/issues/6475))
- Fixed a PHP error that would occur when calling `craft\web\User::guestRequired()` if a user was logged in. ([#6497](https://github.com/craftcms/cms/issues/6497))
- Fixed an error that occurred if a user photo was deleted and replaced in the same request. ([#6491](https://github.com/craftcms/cms/issues/6491))
- Fixed a bug where `craft\web\Request::getFullPath()` wasn’t including any URI segments defined by the site’s base URL. ([#6546](https://github.com/craftcms/cms/issues/6546))

### Security
- The `_includes/forms/checkbox.html`, `checkboxGroup.html`, and `checkboxSelect.html` control panel templates now HTML-encode checkbox labels by default, preventing possible XSS vulnerabilities. If HTML code was desired, it must be passed through the new `raw()` function first.
- `craft\web\View::evaluateDynamicContent()` can no longer be called by default. ([#6185](https://github.com/craftcms/cms/pull/6185))

## 3.4.30 - 2020-07-28

### Changed
- Improved support for nesting Matrix fields within other fields.

### Fixed
- Fixed a bug where assets uploaded by front-end entry forms weren’t getting saved with the `uploaderId` attribute. ([#6456](https://github.com/craftcms/cms/issues/6456))
- Fixed a bug where Matrix blocks weren’t always propagating to newly-enabled sites right away.

## 3.4.29.1 - 2020-07-22

### Fixed
- Fixed a bug where the `entries/save-entry` action wasn’t working for updating existing entries on front-end forms. ([#6430](https://github.com/craftcms/cms/issues/6430))

## 3.4.29 - 2020-07-21

### Added
- Added `craft\errors\ElementException`.
- Added `craft\errors\UnsupportedSiteException`.
- Added `craft\services\Path::getTestsPath()`.

### Changed
- `craft\services\Elements` methods now throw `craft\errors\UnsupportedSiteException` errors when attempting to perform an element operation for an unsupported site.

### Fixed
- Fixed a bug where entry data could get corrupted when a newly-created draft was autosaved. ([#6344](https://github.com/craftcms/cms/issues/6344))
- Fixed a PHP error that would occur when using the `craft fixture` console command. ([#6331](https://github.com/craftcms/cms/issues/6331))
- Fixed a bug where requesting an asset transform via GraphQL API would ignore the `transformGifs` config setting. ([#6407](https://github.com/craftcms/cms/issues/6407))
- Fixed a bug where “Applying new propagation method to Matrix blocks” jobs could fail if a Matrix block existed for a site that its owner didn’t support.

## 3.4.28.1 - 2020-07-16

### Fixed
- Fixed a PHP error that occurred when attempting to create a volume folder that already exists.

## 3.4.28 - 2020-07-16

### Added
- Added the `inlineOnly` argument to the `markdown` GraphQL directive, which can be used to specify that only inline element markdown should be processed. ([#6353](https://github.com/craftcms/cms/pull/6353))
- Added `craft\services\AssetIndexer::deleteStaleIndexingData()`.

### Changed
- Craft no longer throws an exception when attempting to create a volume folder that already exists. ([#6394](https://github.com/craftcms/cms/issues/6394))
- Improved error handling when asset transform generation fails. ([#6357](https://github.com/craftcms/cms/issues/6357))

### Fixed
- Fixed compatibility with MySQL 8.0.21. ([#6379](https://github.com/craftcms/cms/issues/6379))
- Fixed an error that would occur when backing up a MySQL 5 database using `mysqldump` v8. ([#6368](https://github.com/craftcms/cms/issues/6368))
- Fixed a bug where rebuilding the project config without an existing `project.yaml` file could result in data loss. ([#6350](https://github.com/craftcms/cms/issues/6350))
- Fixed a bug where eager loading relations across multiple sites wasn’t working. ([#6366](https://github.com/craftcms/cms/issues/6366))
- Fixed a bug where it was not always possible to use the `relatedToAll` argument with GraphQL queries. ([#6343](https://github.com/craftcms/cms/issues/6343))
- Fixed a bug where orphan rows could be left in the `elements` table after deleting an asset folder. ([#6326](https://github.com/craftcms/cms/issues/6326))
- Fixed a bug where the asset indexer would wasn’t skipping files with disallowed file extensions.
- Fixed a bug where the asset indexer wasn’t handling missing volume folders properly.
- Fixed a bug where the asset indexer wasn’t cleaning up after itself.
- Fixed a bug where the Asset Indexes utility could display a “Delete them” button even if there were no files or folders to delete.
- Fixed a bug where the “Drafts” status option wasn’t showing up on the Entries index page, if unsaved entry drafts only existed in a non-primary site. ([#6370](https://github.com/craftcms/cms/issues/6370))
- Fixed a bug where Live Preview wouldn’t open after it had been previously closed, if the active target was configured with `refresh: false`. ([#6356](https://github.com/craftcms/cms/issues/6356))
- Fixed a bug where it wasn’t possible to change a disabled plugin’s license key. ([#4525](https://github.com/craftcms/cms/issues/4525))
- Fixed a bug where all Title fields within Quick Post widgets had the same input ID.
- Fixed a bug where `craft\helpers\FileHelper::getMimeType()` could return the wrong MIME type for SVG files. ([#6351](https://github.com/craftcms/cms/issues/6351))
- Fixed a bug where the `setup/db-creds` command was ignoring the `port` option. ([#6339](https://github.com/craftcms/cms/issues/6339))
- Fixed a bug where it wasn’t possible to install a plugin via the `install/plugin` command when the `allowAdminChanges` config setting was disabled. ([#6329](https://github.com/craftcms/cms/issues/6329))
- Fixed a bug where site-specific tests were not able to properly use `craft\test\fixtures\elements\AssetFixture`. ([#6309](https://github.com/craftcms/cms/issues/6309))
- Fixed a PHP error that could occur when using `craft\test\TestMailer` in some scenarios. ([#6259](https://github.com/craftcms/cms/issues/6259))

## 3.4.27 - 2020-07-03

### Changed
- Improved the performance of structured element index views.

### Fixed
- Fixed a bug where Structure section entries would get repositioned after a revision was reverted. ([#6313](https://github.com/craftcms/cms/issues/6313))
- Fixed an unexpected PHP error that could occur if `craft\helpers\FileHelper::writeToFile()` was unable to acquire a lock. ([#6315](https://github.com/craftcms/cms/issues/6315))
- Fixed a bug where eager loading from GraphQL could break if using named fragments inside matrix fields. ([#6294](https://github.com/craftcms/cms/issues/6294))
- Fixed a bug where associative array values within the project config could get duplicated. ([#6317](https://github.com/craftcms/cms/issues/6317))

## 3.4.26 - 2020-07-01

### Added
- Added the `utils/repair/project-config` command, which repairs double-packed associative arrays in the project config. ([#5533](https://github.com/craftcms/cms/issues/5533))

### Changed
- The `graphql/api` action now checks for the access token in all `Authorization` headers, as well as all comma-separated values in each individual `Authorization` header.
- The `users/set-password` and `users/save-user` actions now include a `csrfTokenValue` key in their JSON responses for Ajax requests, if the user was logged in during the request. ([#6283](https://github.com/craftcms/cms/issues/6283))
- Improved performance when handling asset uploads that conflict with an existing file. ([#6253](https://github.com/craftcms/cms/issues/6253))
- `craft\elements\User::getCpEditUrl()` no longer returns `myaccount` for the currently logged-in user when the method is called from the front end. ([#6275](https://github.com/craftcms/cms/issues/6275))
- `craft\elements\Asset::getUrl()` now has a `$generateNow` argument. ([#2103](https://github.com/craftcms/cms/issues/2103))

### Fixed
- Fixed a JavaScript error that occurred when clicking the “Export…” button, on a view that had no bulk actions. ([#6183](https://github.com/craftcms/cms/issues/6183))
- Fixed a bug where custom field values could be autosaved incorrectly. ([#6258](https://github.com/craftcms/cms/issues/6258))
- Fixed a PHP error that could occur when saving a GraphQL schema, if there were any validation errors.
- Fixed a bug where Craft’s `TestMailer` class was not available for tests under some cicrumstances. ([#6263](https://github.com/craftcms/cms/pull/6263))
- Fixed a bug where clicking the info icons on the Clear Caches utility would toggle their checkbox’s state.
- Fixed a bug where Matrix blocks could be duplicated after a new site was added, when they should have been propagated from a preexisting site instead. ([#6244](https://github.com/craftcms/cms/issues/6244))
- Fixed a bug where it wasn’t possible to revoke all permissions from a user. ([#6292](https://github.com/craftcms/cms/issues/6292))
- Fixed a bug where Craft wasn’t saving new search indexes after a new site was added to a section. ([#6296](https://github.com/craftcms/cms/issues/6296))
- Fixed a bug where it was possible for associative arrays in the project config to get double-packed, resulting in nested `__assoc__` keys. ([#5533](https://github.com/craftcms/cms/issues/5533))
- Fixed a bug where `index-assets` commands would error out if a file was moved/deleted within the volume after the index process had started. ([#6291](https://github.com/craftcms/cms/issues/6291))

## 3.4.25 - 2020-06-23

### Added
- Added the `setup/app-id` command. ([#6249](https://github.com/craftcms/cms/issues/6249))
- Added `craft\db\PrimaryReplicaTrait`, which adds `primary`/`replica` properties and methods to `craft\db\Connection`, as alternatives to `master`/`slave`. ([yiisoft/yii2#18102](https://github.com/yiisoft/yii2/pull/18102))

### Changed
- Element query `title` params are now case-insensitive.
- `craft\helpers\Db::escapeParam()` now escapes operators.
- The `templatecacheelements` table now has a primary key on new installs. ([#6246](https://github.com/craftcms/cms/issues/6246))

### Fixed
- Fixed a bug where new user groups weren’t getting set on user accounts in time for activation email templates to reference them. ([#6225](https://github.com/craftcms/cms/issues/6225))
- Fixed an error that occurred when adding multiple tags that began with the word “not”.
- Fixed a bug where it was possible to create two tags with the same title, but different casing. ([#6229](https://github.com/craftcms/cms/issues/6229))
- Fixed a bug where the `migrate/all` command would create a `migrations/` folder for no good reason. ([#6220](https://github.com/craftcms/cms/issues/6220))
- Fixed an error that could occur during installation, if an old database schema data was cached.
- Fixed a bug where transform aspect ratios could be ignored. ([#6084](https://github.com/craftcms/cms/issues/6084))
- Fixed a bug where no sections or category groups were considered “editable”, and no volumes were considered “viewable” for console requests. ([#6237](https://github.com/craftcms/cms/issues/6237))
- Fixed an error that could occur when syncing the project config, if a Single entry didn’t validate due to a duplicate URI. ([#4369](https://github.com/craftcms/cms/issues/4369))
- Fixed a bug where a “Couldn’t change Craft CMS edition” notice would be displayed after successfully switching the Craft edition.
- Fixed a bug where Structure section entries would get repositioned after their draft was published. ([#6250](https://github.com/craftcms/cms/issues/6250))

## 3.4.24 - 2020-06-16

### Added
- Added the `utils/repair/section-structure` and `utils/repair/category-group-structure` commands, which can be used to repair structure data, or apply a new Max Levels setting to existing elements.
- Added `craft\console\controllers\utils\RepairController`.
- Added `craft\controllers\DashboardController::actionCacheFeedData()`.
- Added `craft\fields\BaseOptionsField::options()`.

### Changed
- `graphql/api` preflight requests now include `X-Craft-Token` in the `Access-Control-Allow-Headers` response header. ([#6207](https://github.com/craftcms/cms/issues/6207))
- `craft\services\Elements::duplicateElements()` no longer attempts to insert duplicated elements into the source element’s structure, if the duplicated element doesn’t have a `structureId`. ([#6205](https://github.com/craftcms/cms/issues/6205))

### Deprecated
- Deprecated support for passing a `userRegisteredNotice` param to `users/save-user` actions. A hashed `successMessage` param should be passed instead. ([#6192](https://github.com/craftcms/cms/issues/6192))
- Deprecated `craft\controllers\DashboardController::actionGetFeedItems()`.
- Deprecated `craft\fields\BaseOptionsField::optionLabel()`.
- Deprecated `craft\services\Feeds`.

### Fixed
- Fixed a bug where new entries that were saved with a disabled parent entry wouldn’t get added to the structure, resulting in a 404 error when accessing their edit page. ([#6204](https://github.com/craftcms/cms/issues/6204))
- Fixed a bug where the system could become unresponsive while loading feed data, if the feed’s server was unresponsive.
- Fixed a styling issue with the query dropdown menu in the GraphiQL client. ([#6215](https://github.com/craftcms/cms/issues/6215))
- Fixed a bug where “Deselect All” buttons in user permission lists could enable group-defined permission. ([#6211](https://github.com/craftcms/cms/issues/6211))
- Fixed an error that occurred when replacing an asset that conflicted with an existing file that was missing from the index. ([#6216](https://github.com/craftcms/cms/issues/6216))

### Security
- Fixed potential XSS vulnerabilities.

## 3.4.23 - 2020-06-09

### Added
- Added `Craft.DraftEditor::pause()` and `resume()`, which should be called on the `window.draftEditor` instance (if it exists) before and after making DOM changes that don’t happen immediately (e.g. after an animation has completed). ([#6154](https://github.com/craftcms/cms/issues/6154))

### Changed
- Improved the styling of Live Preview.
- Local volumes now respect the `defaultFileMode` and `defaultDirMod` config settings. ([#4251](https://github.com/craftcms/cms/pull/4251))
- Craft no longer logs unnecessary warnings when loading remote images’ thumbnails. ([#6166](https://github.com/craftcms/cms/pull/6166))
- Matrix fields no longer create default blocks if the field has any validation errors. ([#6173](https://github.com/craftcms/cms/issues/6173))
- The `setup` command and web-based installer now set `DB_DRIVER`, `DB_SERVER`, `DB_PORT`, and `DB_DATABASE` environment variables, if a `DB_DSN` environment variable isn’t already defined. ([#6159](https://github.com/craftcms/cms/issues/6159))

### Fixed
- Fixed a race condition that could result in lost Matrix content when a new Matrix block was added from Live Preview, under very specific conditions. ([#6154](https://github.com/craftcms/cms/issues/6154))
- Fixed a bug where the built-in GraphQL client would not work on some environments.
- Fixed a bug where newly-added entries and entry drafts wouldn’t remember their new parent entry selection when published. ([#6168](https://github.com/craftcms/cms/issues/6168))
- Fixed a bug where switching the site within an element selection modal would affect which site is shown by default on element index pages. ([#6174](https://github.com/craftcms/cms/issues/6174))
- Fixed a bug where `setup` and `clear-caches` commands weren’t respecting the `--color` option. ([#6178](https://github.com/craftcms/cms/issues/6178))
- Fixed a bug where an exception message would be shown instead of the web-based installer on Craft Nitro.
- Fixed an error that occurred when uploading an asset that conflicted with an existing file that was missing from the index. ([#6193](https://github.com/craftcms/cms/issues/6193))

### Security
- Fixed a server path disclosure bug in the control panel.

## 3.4.22.1 - 2020-05-30

### Added
- Added `craft\image\SvgAllowedAttributes`.

### Changed
- SVG sanitization now allows the `filterUnits` attribute.

### Fixed
- Fixed an error that could occur when rendering field type settings, if the field’s `getSettingsHtml()` method was expecting to be called from a Twig template.

## 3.4.22 - 2020-05-29

### Added
- Added `craft\controllers\FieldsController::actionRenderSettings()`.
- Added `craft\web\assets\fieldsettings\FieldSettingsAsset`.

### Changed
- Field settings are now lazy-loaded when the Field Type selection changes, improving the up-front load time of Edit Field pages. ([#5792](https://github.com/craftcms/cms/issues/5792))
- The URL of the conflicting asset is now returned when uploading a file via the `assets/upload` action. ([#6158](https://github.com/craftcms/cms/issues/6158))
- Craft no longer minifies JavaScript and CSS by default. ([#5792](https://github.com/craftcms/cms/issues/5792))

### Deprecated
- Deprecated `craft\web\assets\positionselect\PositionSelectAsset`.

### Fixed
- Fixed a PHP error that could occur when editing a non-image asset. ([#6162](https://github.com/craftcms/cms/issues/6162))
- Fixed a bug where asset thumbnails could never load from Live Preview.

## 3.4.21 - 2020-05-28

### Added
- Table fields and other editable tables now support pasting in tabular data. ([#1207](https://github.com/craftcms/cms/issues/1207))
- Added the “Allow self relations” advanced setting to relational fields. ([#6113](https://github.com/craftcms/cms/issues/6113))
- Added `craft\helpers\Assets::scaledDimensions()`.
- Added `craft\services\Structures::MODE_AUTO`.
- Added `craft\services\Structures::MODE_INSERT`.
- Added `craft\services\Structures::MODE_UPDATE`.

### Changed
- Thumbnails now use the same aspect ratio as the source image. ([#5518](https://github.com/craftcms/cms/issues/5518), [#5515](https://github.com/craftcms/cms/issues/5515))
- Thumbnails now get a checkered background to reveal image transparency. ([#6151](https://github.com/craftcms/cms/issues/6151))
- Thumbnails in the control panel now only load once they are in view, or close to it. ([#6104](https://github.com/craftcms/cms/issues/6104))
- Modal backdrops no longer blur the page content. ([#5651](https://github.com/craftcms/cms/issues/5651))
- Date + time inputs now have a close button when they have a value. ([#6124](https://github.com/craftcms/cms/issues/6124))
- The suggested filename is now returned when uploading a file via the `assets/upload` action. ([#6099](https://github.com/craftcms/cms/issues/6099))
- Table fields now support setting cell values by column handle, rather than just by column ID. ([#6119](https://github.com/craftcms/cms/issues/6119))
- `craft\services\Structures::append()` now allows an integer to be passed to its `$parentElement` argument.
- `craft\services\Structures::moveAfter()` now allows an integer to be passed to its `$prevElement` argument.
- `craft\services\Structures::moveBefore()` now allows an integer to be passed to its `$nextElement` argument.
- `craft\services\Structures::prepend()` now allows an integer to be passed to its `$parentElement` argument.
- `craft\config\DbConfig::$url`, `$driver`, `$server`, `$port`, `$unixSocket`, and `$database` are no longer deprecated. ([#6159](https://github.com/craftcms/cms/issues/6159))

### Deprecated
- Deprecated `craft\db\Connection::getVersion()`. `yii\base\Schema::getServerVersion()` should be used instead.
- Deprecated `craft\events\GlobalSetContentEvent`.

### Fixed
- Fixed a bug where non-sortable fields could be listed as element index sort options, and sortable fields could be listed twice, for element types that didn’t override the `defineSortOptions()` method.
- Fixed a bug where asset custom field values could go unsaved. ([#6086](https://github.com/craftcms/cms/issues/6086))
- Fixed a bug where the `upscaleImages` config setting wasn’t applying properly. ([#6084](https://github.com/craftcms/cms/issues/6084))
- Fixed a bug where image thumbnails in the control panel could stop loading if three thumbnails failed to load properly.
- Fixed a bug where clicking on the color preview within Color fields wasn’t opening the browser’s color picker in Safari. ([#6107](https://github.com/craftcms/cms/issues/6107))
- Fixed a bug where the “Publish changes” button label was not getting translated after clicking “Save as a draft” on an Edit Entry page. ([#6112](https://github.com/craftcms/cms/issues/6112))
- Fixed a couple errors that could occur when running console commands via Cron. ([#6102](https://github.com/craftcms/cms/issues/6102))
- Fixed a bug in test fixtures where primary keys were not being detected for relational fields. ([#6103](https://github.com/craftcms/cms/pull/6103))
- Fixed a bug where duplicated Structure entries wouldn’t retain the original entries’ structure when a new propagation method was being applied to the section. ([#6115](https://github.com/craftcms/cms/issues/6115))
- Fixed a bug where assets would cause n+1 queries even when eager-loaded. ([#6140](https://github.com/craftcms/cms/issues/6140))
- Fixed a validation error that could occur when saving an element with a Dropdown field, if the value of the Dropdown field’s first option had changed. ([#6148](https://github.com/craftcms/cms/issues/6148))
- Fixed a bug where Craft was serving 503 errors instead of 403 when the system was online and an action was requested that didn’t allow anonymous access. ([#6149](https://github.com/craftcms/cms/pull/6149))
- Fixed a bug where Craft was not correctly encoding rounded float values for storage in project config. ([#6121](https://github.com/craftcms/cms/issues/6121))
- Fixed a bug where progress bars in a pending state appeared to be fully complete. ([#6156](https://github.com/craftcms/cms/issues/6156))

## 3.4.20 - 2020-05-18

### Changed
- The `users/login` action no longer adds a random delay to the request for successful login attempts. ([#6090](https://github.com/craftcms/cms/pull/6090))
- `craft\web\View::renderObjectTemplate()` now supports wrapping function calls in single curly brace delimiters (e.g. `{clone(variable)}`).
- Element fixtures now support the `field:handle` syntax when generating element queries. ([#5929](https://github.com/craftcms/cms/pull/5929))
- “First draft” is now translatable. ([#6096](https://github.com/craftcms/cms/pull/6096))

### Fixed
- Fixed a bug where custom field names weren’t getting translated in element index sort menus. ([#6073](https://github.com/craftcms/cms/issues/6073))
- Fixed a bug where the Plugin Store could incorrectly report license key statuses. ([#6079](https://github.com/craftcms/cms/issues/6079))
- Fixed an error that could occur when creating a new entry, if the section’s Entry URI Format contained `{sourceId}`. ([#6080](https://github.com/craftcms/cms/issues/6080))
- Fixed a bug where some UI elements were sized incorrectly while being dragged.
- Fixed a bug where custom aliases were not automatically registered for tests. ([#5932](https://github.com/craftcms/cms/issues/5932))

## 3.4.19.1 - 2020-05-13

### Changed
- Entries no longer apply their dynamic titles if the result of the Title Format is an empty string. ([#6051](https://github.com/craftcms/cms/issues/6051))

### Fixed
- Fixed a bug where the site selector wasn’t working when adding related elements to a relational field.
- Fixed an error that could occur when adding related elements to a relational field.

## 3.4.19 - 2020-05-12

### Added
- Added `craft\fields\BaseRelationField::inputSiteId()`.
- Added `craft\helpers\App::isNitro()`.

### Changed
- The web-based installer now defaults the database server to `127.0.0.1` instead of `localhost`.
- The web-based installer and `setup` command now skip asking for the database server name/IP, username, and password, if they are able to detect that Craft is running within Nitro.
- `craft\web\View::renderObjectTemplate()` now injects `{% verbatim %}` tags around inline code and code blocks, preventing their contents from being parsed by Twig.
- Updated jQuery to 3.5.1. ([#6039](https://github.com/craftcms/cms/issues/6039))

### Fixed
- Fixed a 403 error that occurred when a user double-clicked on an asset immediately after selecting it in an Assets field, if they didn’t have access to the primary site. ([#5949](https://github.com/craftcms/cms/issues/5949))
- Fixed a bug where `resave/*` commands’ output didn’t take the limit into account. ([#6036](https://github.com/craftcms/cms/issues/6036))
- Fixed an error that could occur when processing project config changes that included deleted user groups. ([#6011](https://github.com/craftcms/cms/issues/6011))
- Fixed a bug where Date/Time fields weren’t taking their “Show date”/“Show time” settings into account when displaying their values in element indexes. ([#6038](https://github.com/craftcms/cms/issues/6038))
- Fixed a PHP error that occurred when requesting the GraphQL API with a token that didn’t have a schema assigned to it. ([#6043](https://github.com/craftcms/cms/issues/6043))
- Fixed a bug where Single sections’ entry type handles weren’t getting updated if both the section name and handle changed at the same time. ([#6044](https://github.com/craftcms/cms/issues/6044))
- Fixed a bug where updating a transform would not bust the generated transform caches on volumes with the `expires` setting set.
- Fixed a bug where it wasn’t possible to create new Dashboard widgets that had settings.
- Fixed a bug where relational fields weren’t always showing related elements in the selected site on element indexes. ([#6052](https://github.com/craftcms/cms/issues/6052))
- Fixed various UI bugs related to breaking changes in jQuery 3.5. ([#6049](https://github.com/craftcms/cms/issues/6049), [#6053](https://github.com/craftcms/cms/issues/6053))
- Fixed a bug where disabled multi-site entries would become enabled if they became single-site entries per a change to their section’s Propagation Method setting. ([#6054](https://github.com/craftcms/cms/issues/6054))
- Fixed a bug where it wasn’t possible to double-click on Single entries to edit them. ([#6058](https://github.com/craftcms/cms/issues/6058))
- Fixed a bug where querying for disabled elements wouldn’t include elements that were disabled for the current site.

### Security
- Fixed a bug where database connection details were getting cached. ([#6047](https://github.com/craftcms/cms/issues/6047))

## 3.4.18 - 2020-05-05

### Added
- Added the “Delete asset” option to the Save menu on Edit Asset pages. ([#6020](https://github.com/craftcms/cms/issues/6020))
- Added `craft\helpers\App::env()`. ([#5893](https://github.com/craftcms/cms/pull/5893))

### Changed
- Template autosuggest fields no longer suggest files within `node_modules/` folders. ([#4122](https://github.com/craftcms/cms/pull/4122))
- Matrix fields now ensure that they have at least one block type on validation. ([#5996](https://github.com/craftcms/cms/issues/5996))
- Number fields’ Default Value, Min Value, and Max Value settings now support localized number formats. ([#6006](https://github.com/craftcms/cms/issues/6006))
- Element select inputs’ `selectElements` events now contain references to the newly created element, rather than the one in the element selector modal.
- Users are now redirected back to the Assets index page after saving an asset from its edit page.
- Updated Yii to 2.0.35.
- Updated jQuery to 3.5.0.

### Fixed
- Fixed a bug where relational fields wouldn’t eager load some relations if the field was set to manage relations on a per-site basis, and the source elements were from a variety of sites.
- Fixed a bug where relational fields wouldn’t eager load cross-site relations even if a target site had been selected in the field settings. ([#5995](https://github.com/craftcms/cms/issues/5995))
- Fixed a bug where relational fields weren’t showing cross-site relations in element indexes.
- Fixed a bug where Assets fields weren’t showing custom asset sources. ([#5983](https://github.com/craftcms/cms/issues/5983))
- Fixed a bug where Craft wasn’t clearing the database schema cache after migrations were run.
- Fixed a bug where Structure entry drafts were including the current entry in the Parent selection options.
- Fixed a bug where users’ emails could be overridden by a previously-entered, unverified email, if an admin overwrote their email after it was set. ([#6001](https://github.com/craftcms/cms/issues/6001))
- Fixed a bug where Number fields weren’t ensuring that their Default Value setting was a number. ([#6006](https://github.com/craftcms/cms/issues/6006))
- Fixed a bug where checkboxes’ state persisted after an admin table row was deleted. ([#6018](https://github.com/craftcms/cms/issues/6018))
- Fixed a bug where the `autoLoginAfterAccountActivation` and `activateAccountSuccessPath` config settings weren’t being respected after users verified their email. ([#5980](https://github.com/craftcms/cms/issues/5980))
- Fixed a bug where the “Preview file” asset action wasn’t available if any other elements were being displayed in the table row (e.g. the file’s uploader or any relations). ([#6012](https://github.com/craftcms/cms/issues/6012))
- Fixed a bug where `update` commands could time out when running migrations or reverting Composer changes. ([#6021](https://github.com/craftcms/cms/pull/6021))
- Fixed a bug where source/owner elements could be selectable in relational fields. ([#6016](https://github.com/craftcms/cms/issues/6016))
- Fixed a bug where relational fields weren’t ignoring disabled and soft-deleted elements when `:empty:` or `:notempty:` were passed to their element query params. ([#6026](https://github.com/craftcms/cms/issues/6026))
- Fixed a bug where Matrix fields weren’t ignoring disabled blocks when `:empty:` or `:notempty:` were passed to their element query params. ([#6026](https://github.com/craftcms/cms/issues/6026))

## 3.4.17.1 - 2020-04-25

### Fixed
- Fixed a JavaScript error that occurred when attempting to save an asset from an element editor HUD. ([#5970](https://github.com/craftcms/cms/issues/5970))

## 3.4.17 - 2020-04-24

### Added
- The control panel is now translated for Swiss German. ([#5957](https://github.com/craftcms/cms/issues/5957))

### Changed
- Craft now fully logs migration exceptions.

### Fixed
- Fix a bug where Project Config would not rebuild GraphQL schemas correctly. ([#5961](https://github.com/craftcms/cms/issues/5961))
- Fixed an error that would occur when uploading an asset, if its `getUrl()` method was called before it was fully saved.
- Fixed a bug where the `relatedTo` element query param wasn’t filtering out relations that belonged to disabled Matrix blocks, if the relations were being fetched by the target element. ([#5951](https://github.com/craftcms/cms/issues/5951))
- Fixed a bug where `craft\base\Element::getDescendants()` would return all descendants if they had been eager-loaded, even if the `$dist` argument was set.
- Fixed a bug where element editor HUDs could forget to submit content changes if a validation error occurred. ([#5966](https://github.com/craftcms/cms/issues/5966))

## 3.4.16 - 2020-04-20

### Added
- Added `craft\events\ElementCriteriaEvent`.
- Added `craft\fields\BaseRelationField::EVENT_DEFINE_SELECTION_CRITERIA`. ([#4299](https://github.com/craftcms/cms/issues/4299))
- Added `craft\helpers\FileHelper::unlink()`, ensuring that it always returns `false` rather than throwing unexpected exceptions.

### Changed
- Improved Plugin Store performance.
- Asset indexes now show the “Link” column by default. ([#5910](https://github.com/craftcms/cms/pull/5910))
- Element editors no longer close automatically when the <kbd>Esc</kbd> key is pressed or the shade is clicked on.
- Element editors now support <kbd>Ctrl</kbd>/<kbd>Command</kbd> + <kbd>S</kbd> save shortcuts.
- Static element views now show custom fields’ instructions. ([#5928](https://github.com/craftcms/cms/issues/5928))
- When upgrading to Craft 3, sites now maintain the same UIDs as the Craft 2 locales they replace. ([#5914](https://github.com/craftcms/cms/issues/5914))
- Craft now sets the `access-control-allow-origin` header to `*` rather than the incoming request’s origin, for `graphql/api` and `live-preview/preview` requests. ([#4830](https://github.com/craftcms/cms/issues/4830))
- Updated Garnish to 0.1.36.

### Fixed
- Fixed a bug where users weren’t getting activated after verifying their email address, if a password was already set on their account. ([#5911](https://github.com/craftcms/cms/issues/5911))
- Fixed an error that could occur when syncing a `project.yaml` file that restored a soft-deleted global set. ([#5915](https://github.com/craftcms/cms/issues/5915))
- Fixed a bug where the `app/get-plugin-license-info` action was not parsing license key environment variables.
- Fixed a bug where PHP would get itself into an infinite loop when minifying CSS with an unclosed block. ([#5912](https://github.com/craftcms/cms/issues/5912))
- Fixed a bug where <kbd>Ctrl</kbd>/<kbd>Command</kbd> + <kbd>S</kbd> save shortcuts would apply even if a modal or HUD was currently visible, potentially resulting in lost content changes. ([#5916](https://github.com/craftcms/cms/issues/5916))
- Fixed an error that occurred when a user without permission to publish live entries attempted to create a new entry within an Entries field. ([#5917](https://github.com/craftcms/cms/issues/5917))
- Fixed a bug where `craft\services\Assets::getFolderTreeByFolderId()` would ignore children folders. ([#5939](https://github.com/craftcms/cms/issues/5939))
- Fixed a bug where it wasn’t clear when a GraphQL token didn’t have a selected schema, if its previous schema had been deleted. ([#5942](https://github.com/craftcms/cms/issues/5942))
- Fixed a bug where the Plugin Store was not showing checkout errors.

## 3.4.15 - 2020-04-09

### Added
- Categories now have a `url` field when queried via GraphQL.

### Changed
- Entry revision menus now list drafts sorted by date updated in descending order, and show the drafts’ update timestamps. ([#5889](https://github.com/craftcms/cms/issues/5889))

### Fixed
- Fixed a bug where `craft\i18n\Formatter::asTimestamp()` and the `|timestamp` filter weren’t returning weekday names for dates within the past 3-7 days.
- Fixed a bug where `craft\base\Element::getCurrentRevision()` would return `null` when called on a draft or revision.
- Fixed a bug where entry revision menus could list revisions out of order.

## 3.4.14 - 2020-04-06

### Added
- Added the `setup/db-cache-table` command.
- Added `craft\cache\DbCache`, which should be used instead of `yii\caching\DbCache` if storing data caches in the database. ([#5884](https://github.com/craftcms/cms/issues/5884))
- Added `craft\db\Table::CACHE`.
- Added `craft\helpers\Db::parseBooleanParam()`.

### Changed
- Craft now disables read/write splitting before applying new `project.yaml` changes. ([#5802](https://github.com/craftcms/cms/issues/5802))

### Fixed
- Fixed a PHP error that occurred when running the `project-config/rebuild` command, if no `project.yaml` file existed yet. ([#5888](https://github.com/craftcms/cms/pull/5888))
- Fixed a bug where passing `'not 1'` or `:empty:` to a Lightswitch field’s element query param would have the opposite effect that was intended. ([#5896](https://github.com/craftcms/cms/issues/5896))

## 3.4.13 - 2020-04-02

### Added
- Added `craft\models\GqlToken::getIsValid()`.

### Changed
- Improved the 400 response messages returned by the `graphql/api` controller action, if the bearer token was missing or invalid.
- Ajax requests sent with `Craft.sendActionRequest()` now have an `X-Requested-With: XMLHttpRequest` header. ([#5868](https://github.com/craftcms/cms/issues/5868))
- `craft\helpers\Db::parseParam()` no longer assumes that `null` values within boolean columns should equate to `false`.

### Fixed
- Fixed a bug where Lightswitch element query params were filtering out entries that hadn’t been saved since the Lightswitch field was added, if the field’s default value was enabled. ([#5866](https://github.com/craftcms/cms/issues/5866))
- Fixed an error that could occur if the `graphql/api` controller action wasn’t able to determine which GraphQL schema to use.
- Fixed an error that could occur when transforming images to exactly the same size. ([#5772](https://github.com/craftcms/cms/issues/5772))
- Fixed an error that occurred when adding “Updating search indexes” jobs to the queue, if the queue didn’t support custom push priorities. ([#5876](https://github.com/craftcms/cms/issues/5876))

## 3.4.12 - 2020-03-31

### Added
- Added the `utils/ascii-filenames` command, which converts all non-ASCII asset filenames to ASCII.
- Added `craft\services\Deprecator::storeLogs()`.

### Changed
- “Updating search indexes” jobs now get a lower priority than other jobs.
- `craft\base\ApplicationTrait::getIsConnectionValid()` now logs exceptions thrown by `craft\db\Connection::open()`.
- `craft\base\ApplicationTrait::getIsInstalled()` now logs exceptions thrown by `getInfo()`.
- The `$siteId` argument of `craft\services\Elements::getElementById()` now accepts the same value types as element query `siteId` params. ([#5861](https://github.com/craftcms/cms/pull/5861))
- It’s no longer necessary to manually apply `craft\behaviors\SessionBehavior` to custom-defined `session` components, if using `craft\helpers\App::sessionConfig()` as a starting point.

### Fixed
- Fixed a bug where the `relatedTo` element query param wasn’t filtering out relations that belonged to disabled Matrix blocks. ([#5849](https://github.com/craftcms/cms/issues/5849))
- Fixed a bug where Craft wasn’t ensuring that a `project.yaml` file exists before rebuilding the project config.
- Fixed a bug where it was possible to create multiple tags with the same title. ([#5865](https://github.com/craftcms/cms/issues/5865))
- Fixed a PHP error that occurred if any deprecated config settings were set.
- Fixed a bug where the debug toolbar wasn’t showing deprecation warnings if `craft\services\Deprecator::$logTarget` was set to `'logs'`.

## 3.4.11 - 2020-03-26

### Changed
- Updated Yii to 2.0.34.

### Fixed
- Fixed an error that could occur during garbage collection if there were any unsaved drafts due to be purged, whose entry type had been deleted. ([#5820](https://github.com/craftcms/cms/issues/5820))
- Fixed a bug where `craft\helpers\Console::outputWarning()` was mangling its output if the input text contained a line break.
- Fixed a bug where activation emails were getting sent after user registration regardless of the “Send an activation email now?” setting, if the logged-in user didn’t have permission to administrate users.
- Fixed a bug where removing two elements from a relation field in rapid succession could trigger an element editor HUD. ([#5831](https://github.com/craftcms/cms/issues/5831))
- Fixed a bug where setting a field’s translation method to “Translate for each site group” wouldn’t work if the field type was changed at the same time. ([#5832](https://github.com/craftcms/cms/issues/5832))
- Fixed a SQL error that could occur when installing Craft via the `craft setup` command, if using PostgreSQL. ([#5757](https://github.com/craftcms/cms/issues/5757))
- Fixed a bug where content wasn’t getting transferred correctly when deleting a user from the Users index page. ([#5838](https://github.com/craftcms/cms/issues/5838))

## 3.4.10.1 - 2020-03-18

### Fixed
- Fixed an error that could occur when saving an asset. ([#5801](https://github.com/craftcms/cms/issues/5801))
- Fixed a bug where field types’ `afterSave()` methods weren’t getting called if no top-level field settings had changed. ([#5803](https://github.com/craftcms/cms/issues/5803))

## 3.4.10 - 2020-03-17

### Added
- Added `craft\base\Elements::markAsDirty()`.
- Added `craft\services\Search::$useFullText`. ([#5696](https://github.com/craftcms/cms/issues/5696))

### Changed
- Category groups’ category URI format settings are now shown when running Craft in headless mode. ([#5786](https://github.com/craftcms/cms/issues/5786))
- Reduced the likelihood of a race condition that can result in a PHP error, if a request comes in between the time a field is saved with a new field handle, and the `info.fieldVersion` value is updated in the database. ([#5742](https://github.com/craftcms/cms/issues/5742))
- `craft\base\ApplicationTrait::getIsInstalled()` now has a `$refresh` argument.
- `craft\base\ApplicationTrait::saveInfo()` now has an `$attributeNames` argument.
- The `$siteElement` argument of `craft\services\Elements::propagateElement()` can now be set to `false` to indicate that the element is known to not exist for the target site yet.
- XML element exports now call all generic nodes `<item>`, instead of being named after the element type that is getting exported.
- Updated Garnish to 0.1.34.

### Fixed
- Fixed a bug where a SQL deadlock could occur if two elements’ relational field values were being saved simultaneously. ([#5745](https://github.com/craftcms/cms/pull/5745))
- Fixed a bug where the Plugin Store was not showing validation errors during the payment process. ([#5728](https://github.com/craftcms/cms/issues/5728))
- Fixed an error that could occur when processing project config changes that included newly created sites. ([#5790](https://github.com/craftcms/cms/issues/5790))
- Fixed a bug where table cells with the `thin` class were wrapping. ([#5746](https://github.com/craftcms/cms/pull/5746))
- Fixed a bug where Craft could think it was already installed after running the `setup` command, if it had been installed at the beginning of the request.
- Fixed an error where applying changes to Matrix fields from the `project.yaml` file could result in the file being re-saved.
- Fixed a bug where GraphQL cache was not invalidated when structured elements were rearranged. ([#5761](https://github.com/craftcms/cms/issues/5761))
- Fixed a bug where lightswitch inputs would be unresponsive if they had been configured with `disabled` set to an empty, non-boolean value.
- Fixed a bug where Edit Entry pages would often create a draft when clicking the “Preview” button even if nothing had changed, if there was a Redactor field or other field that was doing its own value normalization on page load.
- Fixed a bug where Redactor fields weren’t getting autofocused when a new Matrix block was added. ([#5773](https://github.com/craftcms/cms/issues/5773))
- Fixed a “Division by zero” error that occurred if an image didn’t have a width or height.
- Fixed a bug where Matrix and relational fields weren’t getting propagated correctly for global sets, assets, categories, and tags, when a new site was added. ([#5775](https://github.com/craftcms/cms/issues/5775))
- Fixed a bug where the `request` component could be loaded recursively in the event that a fatal error occurred during its initialization. ([#5788](https://github.com/craftcms/cms/issues/5788), [#5791](https://github.com/craftcms/cms/issues/5791))
- Fixed a bug where it was possible to delete an autocreated Matrix block if the Min Blocks and Max Blocks settings were both set to the same value, and there was only one block type. ([#5781](https://github.com/craftcms/cms/issues/5781))
- Fixed a bug where elements weren’t styled correctly while dragging.

## 3.4.9 - 2020-02-28

### Fixed
- Fixed a bug where relational fields weren’t validating that their Limit setting was set to an integer. ([#5709](https://github.com/craftcms/cms/issues/5709))
- Fixed a bug where structure data was getting joined into entry queries even if the `section` param was set to a non-Structure section. ([#5707](https://github.com/craftcms/cms/issues/5707))
- Fixed a JavaScript error that occurred when attempting to set the cropping constraint using the image editor. ([#5718](https://github.com/craftcms/cms/issues/5718))
- Fixed a SQL error that occurred when running the `utils/prune-revisions` command when using PostgreSQL. ([#5712](https://github.com/craftcms/cms/issues/5712))
- Fixed a bug where root-level classes weren’t properly namespaced in `CustomFieldBehavior.php` docblocks. ([#5716](https://github.com/craftcms/cms/issues/5716))
- Fixed an error that could occur while installing Craft with an existing `project.yaml` file. ([#5697](https://github.com/craftcms/cms/issues/5697))
- Fixed an error that could occur if a deprecation warning was logged with a message longer than 255 characters. ([#5738](https://github.com/craftcms/cms/issues/5738))

## 3.4.8 - 2020-02-21

### Added
- Added the `withTransforms` argument to asset GraphQL queries, which can be used to specify image transforms that should be eager-loaded.
- Added `craft\controllers\AssetsController::asBrokenImage()`. ([#5702](https://github.com/craftcms/cms/issues/5702))
- Added `craft\controllers\AssetsController::requirePeerVolumePermissionByAsset()`. ([#5702](https://github.com/craftcms/cms/issues/5702))
- Added `craft\controllers\AssetsController::requireVolumePermission()`. ([#5702](https://github.com/craftcms/cms/issues/5702))
- Added `craft\controllers\AssetsController::requireVolumePermissionByAsset()`. ([#5702](https://github.com/craftcms/cms/issues/5702))
- Added `craft\controllers\AssetsController::requireVolumePermissionByFolder()`. ([#5702](https://github.com/craftcms/cms/issues/5702))
- Added `craft\queue\jobs\ApplyNewPropagationMethod`.

### Changed
- When a section’s Propagation Method setting changes, the section’s entries are now duplicated into any sites where their content would have otherwise been deleted.
- Craft now sends `X-Robots-Tag: none` headers back for all tokenized requests. ([#5698](https://github.com/craftcms/cms/issues/5698))

### Deprecated
- Deprecated `craft\queue\jobs\ApplyMatrixPropagationMethod`.

### Fixed
- Fixed a bug where Craft could get itself in an unrecoverable state if a custom field’s handle *and* type were changed at the same time, but the new field type’s content column was incompatible with the existing field data.
- Fixed a JavaScript error that occurred when displaying some charts in the control panel.

## 3.4.7.1 - 2020-02-20

### Fixed
- Fixed an error that could occur on the Dashboard if there was a Quick Post widget that contained a Matrix field which contained an Assets field.

## 3.4.7 - 2020-02-20

### Added
- Plugins can now modify GraphQL query variables and the operation name using the `craft\services\Gql::EVENT_BEFORE_EXECUTE_GQL_QUERY` event.

### Changed
- Improved the look of Matrix fields. ([#5652](https://github.com/craftcms/cms/issues/5652))

### Fixed
- Fixed an error that could occur in some cases when updating Craft from a previous 3.4.x version.
- Fixed an error where the `dateModified` key would be missing from the project config when installing from scratch.
- Fixed a bug where it wasn’t possible to use GraphQL variables in sub-queries. ([#5645](https://github.com/craftcms/cms/issues/5645))
- Fixed a bug where scalar database queries weren’t reverting the query’s `select`, `orderBy`, `limit`, and `offset` params back to their original values if an exception was thrown. ([#5690](https://github.com/craftcms/cms/issues/5690))
- Fixed a bug where element titles within table views weren’t wrapping. ([#5681](https://github.com/craftcms/cms/issues/5681))
- Fixed a bug where element queries could return duplicate results on single-site installs that had a soft-deleted site. ([#5678](https://github.com/craftcms/cms/issues/5678))
- Fixed an error that could occur during garbage collection if any unsaved entry drafts were missing their row in the `entries` table. ([#5684](https://github.com/craftcms/cms/issues/5684))
- Fixed JavaScript errors that occurred in Safari 9 and 10. ([#5671](https://github.com/craftcms/cms/issues/5671))
- Fixed a bug where some fields’ default values weren’t getting saved when creating new entries. ([#5455](https://github.com/craftcms/cms/issues/5455))

## 3.4.6.1 - 2020-02-18

### Fixed
- Fixed an error that could occur when updating Craft on a server that had already applied the same update before.

## 3.4.6 - 2020-02-18

### Added
- Added `craft\controllers\ElementIndexesController::actionCountElements()`.
- Added `craft\gql\arguments\OptionField`.
- Added `craft\gql\resolvers\OptionField`.
- Added `craft\web\View::getInitialDeltaValue()`.
- Added `craft\web\View::setInitialDeltaValue()`.
- Added the boolean `label` argument to the Checkbox, Dropdown, and Multi-select GraphQL API fields which can be used to specify the label(s) of selected option(s) should be returned instead. ([#5514](https://github.com/craftcms/cms/issues/5514))
- Added the `nextSiblingOf`, `prevSiblingOf`, `positionedAfter`, and `positionedBefore` arguments to Entry and Category GraphQL queries. ([#5627](https://github.com/craftcms/cms/issues/5627))
- Added the `Craft.sendActionRequest()` JavaScript method, which is a Promise-based, cancelable alternative to `Craft.postActionRequest()`.

### Changed
- Improved the performance of element indexes.
- Element indexes now cancel current Ajax requests before sending new ones. ([#5655](https://github.com/craftcms/cms/issues/5655))
- Improved the performance of element queries on single-site installs.
- Improved the performance of loading the stored project config data. ([#5630](https://github.com/craftcms/cms/issues/5630))
- Relational fields’ element selection modals now default to the source element’s site. ([#5643](https://github.com/craftcms/cms/issues/5643))
- The Edit Entry page now has a “Create” button rather than “Save”, if the entry has never been fully saved. ([#5661](https://github.com/craftcms/cms/issues/5661))
- Assets, categories, entries, and users can now be sorted by their IDs in the control panel.
- Element URIs are now longer required to be unique for disabled elements.
- Duplicated elements are now automatically saved as disabled, if a unique URI cannot be generated for them. ([#5510](https://github.com/craftcms/cms/issues/5510))
- It’s now possible to query for elements by their Checkboxes/Multi-select field values using a simplified query param syntax. ([#5639](https://github.com/craftcms/cms/issues/5639))
- Environment variable autosuggestions in the control panel are now based on `$_SERVER` rather than `$_ENV`.
- The `_includes/forms/text.html` template now supports an `inputAttributes` variable.
- `craft\base\ApplicationTrait::getIsMultiSite()` now has a `$withTrashed` argument.

### Deprecated
- Deprecated `craft\controllers\ElementIndexesController::$paginated`.
- Deprecated the `Craft.postActionRequest()` JavaScript method.

### Fixed
- Fixed a bug where content would not be loaded correctly for some parts of queries when using GraphQL API in some instances. ([#5548](https://github.com/craftcms/cms/issues/5548))
- Fixed a bug where the built-in GraphQL client would not work on some environments.
- Fixed a bug where text cells weren’t wrapping in static editable tables. ([#5611](https://github.com/craftcms/cms/issues/5611))
- Fixed a bug where header cells weren’t wrapping in editable tables. ([#5656](https://github.com/craftcms/cms/issues/5656))
- Fixed a bug where search keywords weren’t being extracted from HTML field values properly. ([#5631](https://github.com/craftcms/cms/issues/5631))
- Fixed an error that could occur after updating to Craft 3.4. ([#5633](https://github.com/craftcms/cms/issues/5633))
- Fixed a bug where Dropdown field values weren’t getting saved if the first option was selected. ([#5632](https://github.com/craftcms/cms/issues/5632))
- Fixed a bug where sections’ preview targets weren’t getting saved in the user-defined order. ([#5634](https://github.com/craftcms/cms/issues/5634))
- Fixed a bug where querying for Matrix blocks on a newly-created element’s Matrix field value would yield no results. ([#5618](https://github.com/craftcms/cms/issues/5618))
- Fixed a bug where changing the focal point on an Asset would not invalidate its cached transforms. ([#3685](https://github.com/craftcms/cms/issues/3685))
- Fixed a migration error that could occur when updating from prior to Craft 3.2.6.
- Fixed a bug where element labels could wrap multiple lines in the control panel. ([#5646](https://github.com/craftcms/cms/issues/5646))
- Fixed a bug where meta field labels weren’t aligned with their values. ([#5647](https://github.com/craftcms/cms/issues/5647))
- Fixed a bug where saving an asset from an Edit Asset page would save the content for the primary site, regardless of which site was selected. ([#5659](https://github.com/craftcms/cms/issues/5659))
- Fixed a validation error that occurred when duplicating an entry, if the URI format was based on a custom field value. ([#4759](https://github.com/craftcms/cms/issues/4759))
- Fixed a deprecation warning when accessing the `children` field using GraphQL in some cases. ([#5642](https://github.com/craftcms/cms/issues/5642))
- Fixed a bug where element search indexes weren’t getting updated for propagated saves. ([#5654](https://github.com/craftcms/cms/issues/5654))

## 3.4.5 - 2020-02-07

### Added
- Added `craft\models\GqlToken::getIsExpired()`.

### Changed
- `craft\services\Gql::getPublicSchema()` now returns `null` if the public schema doesn’t exist yet and `allowAdminChanges` is disabled.
- Tightened up the horizontal padding on text inputs. ([#5608](https://github.com/craftcms/cms/issues/5608))
- Improved the look of Matrix blocks.
- Improved the look of editable tables. ([#5615](https://github.com/craftcms/cms/issues/5615))
- URL and Email fields now trim leading/trailing whitespace from their values before validating. ([#5614](https://github.com/craftcms/cms/issues/5614))
- Table fields now trim leading/trailing whitespace from textual cell values before validating.
- Improved GraphQL API performance. ([#5607](https://github.com/craftcms/cms/issues/5607))
- Updated Garnish to 0.1.33.

### Deprecated
- Deprecated `craft\gql\base\Arguments::buildContentArguments()`.

### Fixed
- Fixed an error that occurred when working with GraphQL on an environment with `allowAdminChanges` disabled, if the public schema didn’t exist yet. ([#5588](https://github.com/craftcms/cms/issues/5588))
- Fixed a bug where static Matrix blocks weren’t getting any top padding. ([#5609](https://github.com/craftcms/cms/issues/5609))
- Fixed a bug where static text cells within editable tables were getting cut off. ([#5611](https://github.com/craftcms/cms/issues/5611))
- Fixed an error that occurred when saving an element with an Assets field set to restrict files to a single folder, if any of the selected assets’ files didn’t exist.
- Fixed an error that occurred when attempting to export elements. ([#5617](https://github.com/craftcms/cms/issues/5617))
- Fixed a bug where HTTP exceptions were getting lost if triggered from a template via an `{% exit %}` tag.

## 3.4.4.1 - 2020-02-06

### Changed
- Plugins can now modify the params sent with element index Ajax requests by hooking into the new `registerViewParams` event triggered by `Craft.BaseElementIndex`.

### Fixed
- Fixed an error that occurred when searching for elements from element indexes. ([#5599](https://github.com/craftcms/cms/issues/5599))

## 3.4.4 - 2020-02-05

### Added
- Added the ability to limit multiple selections in admin tables.
- Added an event to admin tables when selections are changed.
- Added an event to admin tables to retrieve currently visible data.
- Added `craft\controllers\ElementIndexesController::actionExport()`.
- Added the `Craft.downloadFromUrl()` JavaScript method.

### Deprecated
- Deprecated `craft\controllers\ElementIndexesController::actionCreateExportToken()`.
- Deprecated `craft\controllers\ExportController`.

### Fixed
- Fixed a bug where data tables weren’t getting horizontal scrollbars in Firefox. ([#5574](https://github.com/craftcms/cms/issues/5574))
- Fixed a bug where HTML was being escaped twice in some admin tables. ([#5532](https://github.com/craftcms/cms/issues/5532))
- Fixed a 404 error that would occur when attempting to preview a PDF file in a volume that didn’t have a base URL. ([#5581](https://github.com/craftcms/cms/issues/5581))
- Fixed a bug where the Asset Indexes utility could leave the progress bar visible after it was done.
- Fixed a bug where the `_count` field would sometimes not work correctly when using GraphQL. ([#4847](https://github.com/craftcms/cms/issues/4847))
- Fixed a bug where assets that had been drag-uploaded to an Assets field would be hyperlinked. ([#5584](https://github.com/craftcms/cms/issues/5584))
- Fixed a bug where `CustomFieldBehavior.php` was getting created with restricted permissions. ([#5570](https://github.com/craftcms/cms/issues/5570))
- Fixed a bug where element exporting would redirect the browser window if the export request didn’t immediately return the export data. ([#5558](https://github.com/craftcms/cms/issues/5558))
- Fixed a “Division by zero” error that occurred if an image transform didn’t specify a width or a height. ([#5590](https://github.com/craftcms/cms/issues/5590))
- Fixed a bug where elements weren’t always retaining their positions in element indexes between pages.

## 3.4.3 - 2020-02-03

### Added
- It’s now possible to preview video files. ([#5565](https://github.com/craftcms/cms/pull/5565))
- Added the `--no-backup` option to the `migrate/all` command.

### Changed
- Craft now logs full exception reports when an exception is thrown from a queue job.

### Fixed
- Fixed a bug where the `update` command was backing up the database twice.
- Fixed a bug where the “Duplicate” element action was available for users who didn’t have permission to create new entries in the section. ([#5566](https://github.com/craftcms/cms/issues/5566))
- Fixed a bug where using directives in GraphQL could make the field return unexpected results. ([#5569](https://github.com/craftcms/cms/issues/5569))
- Fixed a bug where the active queue job could be missing from the global sidebar and Queue Manager if there were 50 or more pending jobs with higher priorities. ([#5506](https://github.com/craftcms/cms/issues/5506))
- Fixed a bug where Craft wouldn’t detect requests to non-primary sites if their base URL only contained one extra character than the primary site. ([#5575](https://github.com/craftcms/cms/issues/5575))

## 3.4.2 - 2020-01-31

### Added
- Added the ability to pass a custom failure message to the delete action on admin tables. ([#5507](https://github.com/craftcms/cms/issues/5507))
- `craft\services\ProjectConfig::processConfigChanges()` now has a `$force` argument that defaults to `false`.
- Added the ability for admin table actions to restrict usage if multiple items are selected.
- Edit Asset pages now have `cp.assets.edit`, `cp.assets.edit.details`, `cp.assets.edit.settings`, and `cp.assets.edit.meta` template hooks. ([#5560](https://github.com/craftcms/cms/pull/5560))
- Added `craft\queue\jobs\ResaveElements::$updateSearchIndex`.

### Changed
- Edit Asset pages now show a “View” button for image, PDF, and text assets. ([#5555](https://github.com/craftcms/cms/issues/5555))
- Edit Asset pages now show the asset’s location in the meta pane.
- The `generateTransformsBeforePageLoad` config setting is now automatically enabled for GraphQL API requests. ([#5553](https://github.com/craftcms/cms/issues/5553))
- Brought back the `_elements/indexcontainer.html` template (though it is deprecated). ([Dolphiq/craft3-plugin-redirect#108](https://github.com/Dolphiq/craft3-plugin-redirect/issues/108))

### Fixed
- Fixed a couple errors that could have occurred when updating to Craft 3.4. ([#5527](https://github.com/craftcms/cms/issues/5527))
- Fixed a bug where HTML was being escaped twice in some admin tables. ([#5532](https://github.com/craftcms/cms/issues/5532))
- Fixed an error that could occur when processing new Project Config values.
- Fixed an error that could occur when saving Project Config values that contained 4+ byte characters.
- Fixed a bug where asset previews weren’t working on Craft Solo. ([#5517](https://github.com/craftcms/cms/issues/5517))
- Fixed a bug where Matrix fields weren’t always showing validation errors.
- Fixed a bug where unsaved Matrix blocks could be lost if an entry was saved with validation errors, and any unsaved Matrix blocks weren’t modified before reattempting to save the entry. ([#5544](https://github.com/craftcms/cms/issues/5544))
- Fixed a bug where Table fields weren’t getting initialized properly unless they were located on the initially-selected content tab. ([#5549](https://github.com/craftcms/cms/issues/5549))
- Fixed a bug where the control panel’s login form was off-center vertically when a login page logo was used. ([#5552](https://github.com/craftcms/cms/issues/5552))
- Fixed a bug where it wasn’t possible to pass variables into GraphQL directive arguments. ([#5543](https://github.com/craftcms/cms/issues/5543))
- Fixed a bug where users with permission to create entries would get a 403 error when attempting to save a new entry.
- Fixed a styling issue on the Login page if the `rememberedUserSessionDuration` config setting was set to `0`. ([#5556](https://github.com/craftcms/cms/issues/5556))
- Fixed an error that occurred when viewing trashed elements in an element index and then changing the selected source. ([#5559](https://github.com/craftcms/cms/issues/5559))
- Fixed a bug where Craft would update the search index for Matrix blocks and other nested elements, even if the owner element was saved with `$updateSearchIndex = false`.

## 3.4.1 - 2020-01-29

### Changed
- Craft now only logs errors and warnings for console requests, when Dev Mode isn’t enabled. ([#5256](https://github.com/craftcms/cms/issues/5256))
- Improved the styling of the system name in the global sidebar. ([#5524](https://github.com/craftcms/cms/issues/5524))
- The default MySQL backup command will now set the `--default-character-set` argument to the value of the `charset` database config setting. ([#5529](https://github.com/craftcms/cms/issues/5529))

### Fixed
- Fixed a bug where plugin settings would get mangled when installing Craft using an existing `project.yaml` file.
- Fixed a bug where Assets fields’ selection modals could be blank if the Default Upload Location setting specified an unpermitted volume. ([#5520](https://github.com/craftcms/cms/issues/5520))
- Fixed a bug where users’ Week Start Day preference was being ignored if set to Sunday. ([#5513](https://github.com/craftcms/cms/issues/5513))

## 3.4.0.2 - 2020-01-28

### Fixed
- Fixed a bug where installing Craft from the terminal wasn’t setting the `DB_DSN` environment variable in `.env`.
- Fixed a bug where sections could lose their preview targets when updating to Craft 3.4. ([#5519](https://github.com/craftcms/cms/issues/5519))
- Fixed a bug where preview target URLs weren’t being normalized to site URLs. ([#5519](https://github.com/craftcms/cms/issues/5519))

## 3.4.0.1 - 2020-01-28

### Fixed
- Fixed an error that could occur when updating to Craft 3.4.
- Fixed a bug where Assets fields’ selection modals could be blank if limited to a single folder. ([#5516](https://github.com/craftcms/cms/issues/5516))

## 3.4.0 - 2020-01-28

> {warning} If `useProjectConfigFile` is enabled and you are using the GraphQL API, restore a fresh database backup from your production environment before updating your development environment. Otherwise you may lose your GraphQL schema data when updating production.

> {warning} There have been some changes in behavior that plugin developers should be aware of! See [Updating Plugins for Craft 3.4](https://craftcms.com/guides/updating-plugins-for-craft-34) for details.

> {tip} Element search indexing is a little smarter in Craft 3.4. It’s recommended that you resave all your entries from your terminal **after** you’ve finished updating.
>
> ```bash
> > ./craft resave/entries --update-search-index
> ```

### Added
- Improved the overall look and feel of the Control Panel. ([#2883](https://github.com/craftcms/cms/issues/2883))
- Added an overflow menu for Control Panel tabs that don’t fit into the available space. ([#3073](https://github.com/craftcms/cms/issues/3073))
- Added support for delta element updates. ([#4064](https://github.com/craftcms/cms/issues/4064))
- Elements now track which field values have changed since the element was first loaded. ([#4149](https://github.com/craftcms/cms/issues/4149))
- Entry drafts now show which fields and attributes have changed within the draft, and which are outdated.
- If an entry draft contains outdated field and attribute values, it’s now possible to merge the latest source entry values into the draft manually, and they will be automatically merged in when the draft is published. ([#4642](https://github.com/craftcms/cms/issues/4642))
- “Set Status” element actions no longer have the option to disable multi-site elements globally; only for the currently selected site. ([#2817](https://github.com/craftcms/cms/issues/2817), [#2899](https://github.com/craftcms/cms/issues/2899))
- Multi-site entries’ edit pages no longer have the option to set the entry’s global status. Instead, only the current site’s status is shown by default, and that setting can be expanded to show all sites that the user has permission to edit, for bulk-editing the entry’s status across multiple sites. ([#2817](https://github.com/craftcms/cms/issues/2817), [#2899](https://github.com/craftcms/cms/issues/2899))
- It’s now possible to see all of the elements selected by relation fields from element indexes. ([#3030](https://github.com/craftcms/cms/issues/3030))
- Assets now have their own dedicated edit pages in the control panel. ([#1249](https://github.com/craftcms/cms/issues/1249))
- Asset volumes’ field layouts can now define multiple tabs.
- Assets now keep track of which user account was logged-in when the asset was uploaded. ([#3553](https://github.com/craftcms/cms/issues/3553))
- Asset indexes can now have an “Uploaded by” column.
- It’s now possible to eager-load assets with their `uploader` value.
- Added new “View files uploaded by other users”, “Edit files uploaded by other users”, “Replace files uploaded by other users”, “Remove files uploaded by other users”, and “Edit images uploaded by other users” user permissions.
- Assets fields now have a “Show unpermitted volumes” setting, which determines whether the field should show volumes that the user doesn’t have permission to view (disabled by default for new fields; enabled by default for existing fields). ([#887](https://github.com/craftcms/cms/issues/887))
- Assets fields now have a “Show unpermitted files setting, which determines whether the field should show files that the user doesn’t have permission to view per the new “View files uploaded by other users” permission.
- It’s now possible to download multiple assets at once as a zip file. ([#5259](https://github.com/craftcms/cms/issues/5259))
- It’s now possible to preview text and PDF assets, and plugins can add support for additional file types. ([#5136](https://github.com/craftcms/cms/pull/5136))
- It’s now possible to set a custom aspect ratio when cropping images with the image editor. ([#4359](https://github.com/craftcms/cms/issues/4359))
- It’s now possible to change the the aspect ratio orientation when cropping images with the image editor. ([#4359](https://github.com/craftcms/cms/issues/4359))
- Added the Queue Manager utility. ([#2753](https://github.com/craftcms/cms/issues/2753), [#3489](https://github.com/craftcms/cms/issues/3489))
- It’s now possible to define additional queues using `craft\queue\Queue`, with custom `channel` values. ([#5492](https://github.com/craftcms/cms/issues/5492))
- Added the `queue/release` action. ([#4777](https://github.com/craftcms/cms/issues/4777))
- Added the `utils/prune-revisions` action. ([#4851](https://github.com/craftcms/cms/issues/4851))
- Added the `verifyEmailPath` config setting.
- Added the `maxBackups` config setting. ([#2078](https://github.com/craftcms/cms/issues/2078))
- Added the `upscaleImages` config setting. ([#844](https://github.com/craftcms/cms/issues/844))
- Added the “Reply-To Address” email setting. ([#5498](https://github.com/craftcms/cms/issues/5498))
- Added the `{% requireGuest %}` Twig tag, which redirects a user to the path specified by the `postLoginRedirect` config setting if they’re already logged in. ([#5015](https://github.com/craftcms/cms/pull/5015))
- Added the `combine()` Twig function.
- Added the `|contains` Twig filter.
- Added the `|purify` Twig filter. ([#5184](https://github.com/craftcms/cms/issues/5184))
- Public registration forms can now customize the flash notice displayed on successful registration by passing a `userRegisteredNotice` param. ([#5213](https://github.com/craftcms/cms/issues/5213))
- It’s now possible to query for Matrix blocks by their field handle, via the new `field` param. ([#5218](https://github.com/craftcms/cms/issues/5218))
- It’s now possible to filter element query results by their related elements using relational fields’ element query params (e.g. `publisher(100)` rather than `relatedTo({targetElement: 100, field: 'publisher'})`). ([#5200](https://github.com/craftcms/cms/issues/5200))
- It’s now possible to query for elements by their custom field values via GraphQL. ([#5208](https://github.com/craftcms/cms/issues/5208))
- It’s now possible to eager-load the *count* of related elements, by setting `'count' => true` on the eager loading criteria.
- GraphQL access tokens are now managed separately from schema definitions, making it possible to create multiple tokens for the same schema.
- GraphQL schemas are now stored in the project config (sans tokens). ([#4829]((https://github.com/craftcms/cms/issues/4829))
- Added a new “Expanded” element exporter type, which includes expanded custom field values, including Matrix and relational fields. ([#4484](https://github.com/craftcms/cms/issues/4484))
- It’s now possible to export elements as CSV, JSON, or XML files.
- Added support for plugin-supplied element exporters. ([#5090](https://github.com/craftcms/cms/issues/5090))
- Control panel pages can now implement Vue-based admin tables that support bulk actions, search, and pagination.
- Elements now have a `_count` field when queried via GraphQL, which returns the total number of related elements for a given relational field handle.
- It’s now possible to filter users by their groups when querying for them via GraphQL. ([#5374](https://github.com/craftcms/cms/issues/5374))
- Added the `asset`, `category`, `entry`, `globalSet`, `tag`, and `user` queries to fetch single elements via GraphQL. ([#5363](https://github.com/craftcms/cms/issues/5363))
- It’s now possible to apply the `transform` GraphQL directive to entire assets. ([#5425](https://github.com/craftcms/cms/issues/5425))
- The Image Editor now displays the resulting image size when cropping. ([#4551](https://github.com/craftcms/cms/issues/4551))
- Improved the crop behavior when dragging along the edges of an image in the Image Editor.
- The Sendmail mailer transport now has a “Sendmail Command” setting. ([#5445](https://github.com/craftcms/cms/pull/5445))
- Added support for the `CRAFT_EPHEMERAL` PHP constant, which can be defined as `true` when Craft is running on an environment with ephemeral storage.
- Added the `setup/php-session-table` command for creating a database table to store PHP sessions.
- Added `craft\assetpreviews\Image`.
- Added `craft\assetpreviews\Pdf`.
- Added `craft\assetpreviews\Text`.
- Added `craft\base\AssetPreviewHandler`.
- Added `craft\base\AssetPreviewHandlerInterface`.
- Added `craft\base\Element::ATTR_STATUS_CONFLICTED`.
- Added `craft\base\Element::ATTR_STATUS_MODIFIED`.
- Added `craft\base\Element::ATTR_STATUS_OUTDATED`.
- Added `craft\base\Element::defineExporters()`.
- Added `craft\base\Element::EVENT_REGISTER_EXPORTERS`.
- Added `craft\base\ElementExporter`.
- Added `craft\base\ElementExporterInterface`.
- Added `craft\base\ElementInterface::exporters()`
- Added `craft\base\ElementInterface::getAttributeStatus()`.
- Added `craft\base\ElementInterface::getDirtyAttributes()`.
- Added `craft\base\ElementInterface::getDirtyFields()`.
- Added `craft\base\ElementInterface::getEagerLoadedElementCount()`.
- Added `craft\base\ElementInterface::getEnabledForSite()`.
- Added `craft\base\ElementInterface::getFieldStatus()`.
- Added `craft\base\ElementInterface::isFieldDirty()`.
- Added `craft\base\ElementInterface::markAsClean()`.
- Added `craft\base\ElementInterface::setAttributeStatus()`.
- Added `craft\base\ElementInterface::setEagerLoadedElementCount()`.
- Added `craft\base\ElementInterface::setEnabledForSite()`.
- Added `craft\base\ElementInterface::trackChanges()`.
- Added `craft\base\FieldInterface::getTranslationDescription()`.
- Added `craft\base\Model::defineRules()`. Models that define a `rules()` method should use `defineRules()` instead, so `EVENT_DEFINE_RULES` event handlers have a chance to modify them.
- Added `craft\base\UtilityInterface::footerHtml()`.
- Added `craft\base\UtilityInterface::toolbarHtml()`.
- Added `craft\base\WidgetInterface::getSubtitle()`.
- Added `craft\behaviors\DraftBehavior::$dateLastMerged`.
- Added `craft\behaviors\DraftBehavior::$mergingChanges`.
- Added `craft\behaviors\DraftBehavior::$trackChanges`.
- Added `craft\behaviors\DraftBehavior::getIsOutdated()`.
- Added `craft\behaviors\DraftBehavior::getOutdatedAttributes()`.
- Added `craft\behaviors\DraftBehavior::getOutdatedFields()`.
- Added `craft\behaviors\DraftBehavior::isAttributeModified()`.
- Added `craft\behaviors\DraftBehavior::isAttributeOutdated()`.
- Added `craft\behaviors\DraftBehavior::isFieldModified()`.
- Added `craft\behaviors\DraftBehavior::isFieldOutdated()`.
- Added `craft\controllers\AssetsController::actionEditAsset()`.
- Added `craft\controllers\AssetsController::actionSaveAsset()`.
- Added `craft\controllers\DraftsController`.
- Added `craft\controllers\GraphqlController::actionDeleteToken()`.
- Added `craft\controllers\GraphqlController::actionEditPublicSchema()`.
- Added `craft\controllers\GraphqlController::actionEditPublicSchema()`.
- Added `craft\controllers\GraphqlController::actionEditToken()`.
- Added `craft\controllers\GraphqlController::actionSaveToken()`.
- Added `craft\controllers\GraphqlController::actionViewToken()`.
- Added `craft\controllers\UsersController::actionSessionInfo()`. ([#5355](https://github.com/craftcms/cms/issues/5355))
- Added `craft\db\ActiveRecord::behaviors()`, which now gives plugins a chance to define their own behaviors.
- Added `craft\db\ActiveRecord::EVENT_DEFINE_BEHAVIORS`.
- Added `craft\db\Connection::DRIVER_MYSQL`.
- Added `craft\db\Connection::DRIVER_PGSQL`.
- Added `craft\elements\Asset::$uploaderId`.
- Added `craft\elements\Asset::getDimensions()`.
- Added `craft\elements\Asset::getFormattedSize()`.
- Added `craft\elements\Asset::getFormattedSizeInBytes()`.
- Added `craft\elements\Asset::getPreviewThumbImg()`.
- Added `craft\elements\Asset::getUploader()`.
- Added `craft\elements\Asset::setUploader()`.
- Added `craft\elements\db\AssetQuery::$uploaderId`.
- Added `craft\elements\db\AssetQuery::uploader()`.
- Added `craft\elements\db\ElementQuery::clearCachedResult()`.
- Added `craft\elements\db\MatrixBlockQuery::field()`.
- Added `craft\elements\exporters\Expanded`.
- Added `craft\elements\exporters\Raw`.
- Added `craft\elements\MatrixBlock::$dirty`.
- Added `craft\events\AssetPreviewEvent`.
- Added `craft\events\BackupEvent::$ignoreTables`. ([#5330](https://github.com/craftcms/cms/issues/5330))
- Added `craft\events\DefineGqlTypeFieldsEvent`.
- Added `craft\events\DefineGqlValidationRulesEvent`.
- Added `craft\events\ExecuteGqlQueryEvent::$schemaId`.
- Added `craft\events\RegisterElementExportersEvent`.
- Added `craft\events\RegisterGqlPermissionsEvent`.
- Added `craft\events\TemplateEvent::$templateMode`.
- Added `craft\fields\Assets::$showUnpermittedVolumes`.
- Added `craft\gql\TypeManager`.
- Added `craft\gql\types\Number`.
- Added `craft\helpers\AdminTable`.
- Added `craft\helpers\App::isEphemeral()`.
- Added `craft\helpers\ArrayHelper::append()`.
- Added `craft\helpers\ArrayHelper::contains()`.
- Added `craft\helpers\ArrayHelper::isOrdered()`.
- Added `craft\helpers\ArrayHelper::prepend()`.
- Added `craft\helpers\Db::parseDsn()`.
- Added `craft\helpers\Db::url2config()`.
- Added `craft\helpers\FileHelper::invalidate()`.
- Added `craft\helpers\FileHelper::writeGitignoreFile()`.
- Added `craft\helpers\ProjectConfigHelper::flattenConfigArray()`.
- Added `craft\helpers\ProjectConfigHelper::packAssociativeArray()`.
- Added `craft\helpers\ProjectConfigHelper::packAssociativeArrays()`.
- Added `craft\helpers\ProjectConfigHelper::unpackAssociativeArray()`.
- Added `craft\helpers\ProjectConfigHelper::unpackAssociativeArrays()`.
- Added `craft\mail\Mailer::$replyTo`.
- Added `craft\migrations\CreatePhpSessionTable`.
- Added `craft\models\FieldLayoutTab::elementHasErrors()`.
- Added `craft\models\GqlToken`.
- Added `craft\models\MailSettings::$replyToEmail`.
- Added `craft\queue\Command::actionRelease()`.
- Added `craft\queue\jobs\UpdateSearchIndex::$fieldHandles`.
- Added `craft\queue\Queue::$channel`.
- Added `craft\queue\Queue::$db`.
- Added `craft\queue\Queue::$mutex`.
- Added `craft\queue\Queue::$tableName`.
- Added `craft\queue\QueueInterface::getJobDetails()`.
- Added `craft\queue\QueueInterface::getTotalJobs()`.
- Added `craft\queue\QueueInterface::releaseAll()`.
- Added `craft\queue\QueueInterface::retryAll()`.
- Added `craft\records\Asset::getUploader()`.
- Added `craft\records\GqlToken`.
- Added `craft\services\Assets::EVENT_REGISTER_PREVIEW_HANDLER`.
- Added `craft\services\Assets::getAssetPreviewHandler()`.
- Added `craft\services\Drafts::EVENT_AFTER_MERGE_SOURCE_CHANGES`.
- Added `craft\services\Drafts::EVENT_BEFORE_MERGE_SOURCE_CHANGES`.
- Added `craft\services\Drafts::mergeSourceChanges()`.
- Added `craft\services\Elements::createExporter()`.
- Added `craft\services\Gql::CONFIG_GQL_SCHEMAS_KEY`.
- Added `craft\services\Gql::deleteSchema()`.
- Added `craft\services\Gql::deleteTokenById()`.
- Added `craft\services\Gql::EVENT_REGISTER_GQL_PERMISSIONS`.
- Added `craft\services\Gql::getSchemaByUid()`.
- Added `craft\services\Gql::getTokenByAccessToken()`.
- Added `craft\services\Gql::getTokenById()`.
- Added `craft\services\Gql::getTokenByName()`.
- Added `craft\services\Gql::getTokenByUid()`.
- Added `craft\services\Gql::getTokens()`.
- Added `craft\services\Gql::getValidationRules()`.
- Added `craft\services\Gql::GRAPHQL_COUNT_FIELD`.
- Added `craft\services\Gql::handleChangedSchema()`.
- Added `craft\services\Gql::handleDeletedSchema()`.
- Added `craft\services\Gql::saveToken()`.
- Added `craft\services\Path::getConfigDeltaPath()`.
- Added `craft\services\Plugins::$pluginConfigs`. ([#1989](https://github.com/craftcms/cms/issues/1989))
- Added `craft\services\ProjectConfig::$maxDeltas`.
- Added `craft\services\ProjectConfig::CONFIG_ALL_KEY`.
- Added `craft\services\ProjectConfig::CONFIG_ASSOC_KEY`.
- Added `craft\services\ProjectConfig::CONFIG_DELTA_FILENAME`.
- Added `craft\services\ProjectConfig::CONFIG_DELTA_FILENAME`.
- Added `craft\services\ProjectConfig::CONFIG_DELTA_FILENAME`.
- Added `craft\services\ProjectConfig::CONFIG_DELTA_FILENAME`.
- Added `craft\services\ProjectConfig::CONFIG_DELTA_FILENAME`.
- Added `craft\services\ProjectConfig::CONFIG_DELTA_FILENAME`.
- Added `craft\services\ProjectConfig::CONFIG_DELTA_FILENAME`.
- Added `craft\services\ProjectConfig::CONFIG_DELTA_FILENAME`.
- Added `craft\utilities\QueueManager`.
- Added `craft\web\assets\admintable\AdminTableAsset`.
- Added `craft\web\assets\queuemanager\QueueManagerAsset`.
- Added `craft\web\Controller::requireGuest()`.
- Added `craft\web\CsvResponseFormatter`.
- Added `craft\web\twig\nodes\RequireGuestNode`.
- Added `craft\web\twig\tokenparsers\RequireGuestTokenParser`.
- Added `craft\web\twig\variables\Paginate::getDynamicRangeUrls()`, making it easy to create Google-style pagination links. ([#5005](https://github.com/craftcms/cms/issues/5005))
- Added `craft\web\User::guestRequired()`.
- Added `craft\web\View::$minifyCss`.
- Added `craft\web\View::$minifyJs`.
- Added `craft\web\View::getDeltaNames()`.
- Added `craft\web\View::getIsDeltaRegistrationActive()`.
- Added `craft\web\View::registerDeltaName()`.
- Added `craft\web\View::setIsDeltaRegistrationActive()`.
- Added the `Craft.ui.createDateRangePicker()` JavaScript method.
- Added the `Craft.VueAdminTable` JavaScript class.
- Added the `beforeUpdateIframe` and `switchTarget` events to the `Craft.Preview` JavaScript class. ([#5359](https://github.com/craftcms/cms/issues/5359))
- The `Craft.t()` JavaScript method is now capable of parsing `number` and `plural` formatted params (e.g. `{num, plural, =1{item} other{items}}`).
- Added the `cp.users.edit.prefs` template hook to the Edit User page. ([#5114](https://github.com/craftcms/cms/issues/5114))
- The `_layouts/elements.html` control panel layout template can now be used for elements that don’t support drafts or revisions.
- Added the [Interactive Shell Extension for Yii 2](https://github.com/yiisoft/yii2-shell). ([#5228](https://github.com/craftcms/cms/issues/5228))
- Added the Minify PHP package.

### Changed
- Control panel requests are now always set to the primary site, regardless of the URL they were accessed from.
- The control panel no longer shows the tab bar on pages with only one tab. ([#2915](https://github.com/craftcms/cms/issues/2915))
- The queue info in the global sidebar no longer shows an HUD with job details when clicked; the user is now brought to the new Queue Manager utility, if they have permission to view it. ([#4040](https://github.com/craftcms/cms/issues/4040))
- Element indexes now load up to 100 elements per page/batch, rather than 50. ([#4555](https://github.com/craftcms/cms/issues/4555))
- The Assets index page now updates the URL when the selected volume changes.
- Sections’ entry URI format settings are now shown when running Craft in headless mode. ([#4934](https://github.com/craftcms/cms/issues/4934))
- The “Primary entry page” preview target is now user-customizable alongside all other preview targets in sections’ settings. ([#4520](https://github.com/craftcms/cms/issues/4520))
- Sections’ “Preview Targets” setting now has a “Refresh” checkbox column, which can be unchecked to prevent preview frames from being refreshed automatically when content changes. ([#5359](https://github.com/craftcms/cms/issues/5359))
- Entry drafts are no longer auto-created when the “Preview” button is clicked, unless/until the content has changed. ([#5201](https://github.com/craftcms/cms/issues/5201))
- Unsaved entries’ URIs are now updated on each autosave. ([#4581](https://github.com/craftcms/cms/issues/4581))
- Edit Entry pages now show the entry’s status in the meta pane.
- Plain Text fields can now specify a maximum size in bytes. ([#5099](https://github.com/craftcms/cms/issues/5099))
- Plain Text fields’ Column Type settings now have an “Automatic” option, which is selected by default for new fields. ([#5099](https://github.com/craftcms/cms/issues/5099))
- Matrix fields now show an accurate description of their propagation behavior in the translation icon tooltip. ([#5304](https://github.com/craftcms/cms/issues/5304))
- The Clear Caches utility now has info icons next to most cache options with more details about what the cache option refers to. ([#5418](https://github.com/craftcms/cms/issues/5418))
- The `users/login` action no longer sets a “Logged in.” flash notice. ([#5383](https://github.com/craftcms/cms/issues/5383))
- Local asset volumes now ensure that their folder exists on save, and if it doesn’t, a `.gitignore` file will be added automatically to it, excluding the directory from Git. ([#5237](https://github.com/craftcms/cms/issues/5237))
- Set Password and Verify Email links now use the `setPasswordPath` and `verifyEmailPath` config settings. ([#4925](https://github.com/craftcms/cms/issues/4925))
- Craft now uses the `slugWordSeparator` when generating URI formats. ([#5315](https://github.com/craftcms/cms/pull/5315))
- The `loginPath` and `logoutPath` config setings can now be set to `false` to disable front-end login/logout. ([#5352](https://github.com/craftcms/cms/issues/5352))
- The `loginPath`, `logoutPath`, `setPasswordPath`, and `verifyEmailPath` config settings are now ignored when Craft is running in headless mode.
- ImageMagick is no longer used when the `imageDriver` config setting is set to `auto`, if `Imagick::queryFormats()` returns an empty array. ([#5435](https://github.com/craftcms/cms/issues/5435))
- CSS registered with `craft\web\View::registerCss()` or the `{% css %}` tag is now minified by default. ([#5183](https://github.com/craftcms/cms/issues/5183))
- JavaScript code registered with `craft\web\registerJs()` or the `{% js %}` tag is now minified per the `useCompressedJs` config setting. ([#5183](https://github.com/craftcms/cms/issues/5183))
- `resave/*` commands now have an `--update-search-index` argument (defaults to `false`). ([#4840](https://github.com/craftcms/cms/issues/4840))
- The installer now requires `config/db.php` to be setting the `dsn` database config setting with a `DB_DSN` environment variable, if a connection can’t already be established.
- The full GraphQL schema is now always generated when Dev Mode is enabled.
- Punctuation is now removed from search keywords and search terms, rather than being replaced with a space. ([#5214](https://github.com/craftcms/cms/issues/5214))
- The `_includes/forms/field.html` template now supports `fieldAttributes`, `labelAttributes`, and `inputAttributes` variables.
- The `_includes/field.html` template now supports a `registerDeltas` variable.
- The `_layouts/cp.html` template now supports `mainAttributes` and `mainFormAttributes` variables.
- Plugins can now modify the GraphQL schema via `craft\gql\TypeManager::EVENT_DEFINE_GQL_TYPE_FIELDS`.
- Plugins can now modify the GraphQL permissions via `craft\services\Gql::EVENT_REGISTER_GQL_PERMISSIONS`.
- Number fields now return the `Number` type when queried via GraphQL, which can be an integer, a float, or null. ([#5344](https://github.com/craftcms/cms/issues/5344))
- Renamed the`QueryParameter` GraphQL type to `QueryArgument`.
- If any elements are selected while exporting, only the selected elements will be included in the export. ([#5130](https://github.com/craftcms/cms/issues/5130))
- Craft now sorts the `project.yaml` file alphabetically by keys. ([#5147](https://github.com/craftcms/cms/issues/5147))
- The project config is now stored in its own `projectconfig` table, rather than a `config` column within the `info` table.
- Project config event handlers are now triggered in order of specificity (from least-to-most specific).
- Active record classes now normalize attribute values right when they are set.
- Entry queries no longer factor in seconds when looking for currently live entries. ([#5389](https://github.com/craftcms/cms/issues/5389))
- Editable tables now set existing row’s cell values to their column’s default value, if the cell is missing from the row data.
- Preview targets can now opt out of being automatically refreshed when content changes, by setting `refresh` to `false` on their target definition. ([#5359](https://github.com/craftcms/cms/issues/5359))
- The old `craft\controllers\AssetsController::actionSaveAsset()` method has been renamed to `actionUpload()`.
- Assets fields now open their asset selection modals to the field's Default Upload Location, if it exists. ([#2778](https://github.com/craftcms/cms/issues/2778)
- `craft\config\GeneralConfig::getLoginPath()` and `getLogoutPath()` may now return non-string values.
- `craft\elements\Asset::getImg()` now has an optional `$transform` argument. ([#3563](https://github.com/craftcms/cms/issues/3563))
- `craft\helpers\Db::prepDateForDb()` now has a `$stripSeconds` argument (defaults to `false`).
- `craft\i18n\Formatter::asShortSize()` now capitalizes the size unit.
- `craft\mail\Message::setReplyTo()` can now be set to a `craft\elements\User` object, or an array of them.
- `craft\models\GqlSchema::$scope` is now read-only.
- `craft\services\Elements::resaveElements()` now has an `$updateSearchIndex` argument (defaults to `false`). ([#4840](https://github.com/craftcms/cms/issues/4840))
- `craft\services\Elements::saveElement()` now has an `$updateSearchIndex` argument (defaults to `true`). ([#4840](https://github.com/craftcms/cms/issues/4840))
- `craft\services\ProjectConfig::areChangesPending()` will now return `true` if the path was updated but not processed yet.
- `craft\services\ProjectConfig::processConfigChanges()` now has a `$message` argument to specify the reason for config changes.
- `craft\services\ProjectConfig::remove()` now has a `$message` argument to specify the reason for config changes.
- `craft\services\ProjectConfig::set()` now has a `$message` argument to specify the reason for config changes.
- `craft\services\Search::indexElementAttributes()` now has a `$fieldHandles` argument, for specifying which custom fields’ keywords should be updated.
- `craft\web\Controller::renderTemplate()` now has a `$templateMode` argument.
- `craft\web\View::renderTemplate()`, `renderPageTemplate()`, `renderTemplateMacro()`, `doesTemplateExist()`, and `resolveTemplate()` now have `$templateMode` arguments. ([#4570](https://github.com/craftcms/cms/pull/4570))
- The `ContentBehavior` and `ElementQueryBehavior` behavior classes have been replaced by a single `CustomFieldBehavior` class.
- Matrix fields now trigger a `blockDeleted` JavaScript event when a block is deleted. ([#5329](https://github.com/craftcms/cms/issues/5329))
- The `afterUpdateIframe` event fired by the `Craft.Preview` JavaScript class now includes `target` and `$iframe` data properties.
- Replaced the deprecated zend-feed library with laminas-feed. ([#5400](https://github.com/craftcms/cms/issues/5400))
- The `index-assets/*` commands now have a `--deleteMissingAssets` option, which deletes the records of Assets that are missing their files after indexing. ([#4928](https://github.com/craftcms/cms/issues/4928))
- Updated Yii to 2.0.32.
- Updated yii2-queue to 2.3.
- Updated Garnish to 0.1.32.

### Deprecated
- Deprecated the `url`, `driver`, `database`, `server`, `port`, and `unixSocket` database config settings. `dsn` should be used instead.
- Deprecated `craft\config\DbConfig::DRIVER_MYSQL`.
- Deprecated `craft\config\DbConfig::DRIVER_PGSQL`.
- Deprecated `craft\config\DbConfig::updateDsn()`.
- Deprecated `craft\controllers\UsersController::actionGetRemainingSessionTime()`. `actionSessionInfo()` should be used instead.
- Deprecated `craft\elements\Asset::getSupportsPreview()`. Use `craft\services\Assets::getAssetPreviewHandler()` instead.
- Deprecated `craft\events\ExecuteGqlQueryEvent::$accessToken`. Use `craft\events\ExecuteGqlQueryEvent::$schemaId` instead.
- Deprecated `craft\services\ProjectConfig::$maxBackups`. `$maxDeltas` should be used instead.
- Deprecated `craft\services\Search::indexElementFields()`.

### Removed
- Removed `craft\events\SetStatusEvent`.
- Removed `craft\models\GqlSchema::PUBLIC_TOKEN`.
- Removed `craft\models\GqlSchema::$accessToken`.
- Removed `craft\models\GqlSchema::$enabled`.
- Removed `craft\models\GqlSchema::$expiryDate`.
- Removed `craft\models\GqlSchema::$lastUsed`.
- Removed `craft\models\GqlSchema::$dateCreated`.
- Removed `craft\models\GqlSchema::$isTemporary`.
- Removed `craft\models\GqlSchema::getIsPublic()`.

### Fixed
- Fixed a SQL error that could occur if the `info` table has more than one row. ([#5222](https://github.com/craftcms/cms/issues/5222))
- Fixed a bug where the control panel UI could come to a grinding halt if a large number of jobs were in the queue. ([#4533](https://github.com/craftcms/cms/issues/4533))
- Fixed a layout issue where the control panel footer would be hidden if the Debug Toolbar was shown. ([#4591](https://github.com/craftcms/cms/issues/4591))
- Fixed a bug where the image editor would not immediately apply new aspect ratio selections when cropping images.
- Fixed a bug where the `maxBackups` config setting wasn’t getting applied if a custom `backupCommand` was set.
- Fixed a bug where it wasn’t possible to use aliases for Matrix fields when querying via GraphQL. ([#5008](https://github.com/craftcms/cms/issues/5008))
- Fixed a bug where Lightswitch column values within Table fields weren’t returning boolean values when queried via GraphQL. ([#5344](https://github.com/craftcms/cms/issues/5344))
- Fixed a bug where deactivating the Crop tool in the Image Editor would not set the image zoom correctly for straightened images.
- Fixed a PHP error that could occur when running jobs from the queue in some PostgreSQL installations. ([#2715](https://github.com/craftcms/cms/issues/2715))
- Fixed a bug where some classes didn’t support `EVENT_DEFINE_BEHAVIORS`.
- Fixed a bug where directives applied to object fields would be ignored when using GraphQL.
- Fixed a SQL error that could occur when merging an element that belonged to a structure into another element that didn’t. ([#5450](https://github.com/craftcms/cms/issues/5450))
- Fixed a bug where eager-loaded relational fields would fetch elements from other sites by default. ([#5451](https://github.com/craftcms/cms/issues/5451))
- Fixed a bug where Project Config event handlers weren’t getting triggered if a parent config path had been updated in the same request. ([#5440](https://github.com/craftcms/cms/issues/5440))
- Fixed a SQL error that could occur when searching for elements, if MySQL was used and the `searchindex` table was using InnoDB. ([#3862](https://github.com/craftcms/cms/issues/5440))
- Fixed a PHP error that occurred when a dynamically generated class was loaded before it was finished being written. ([#5434](https://github.com/craftcms/cms/issues/5434))
- Fixed an error that occurred after disabling a section for the primary site, while its existing entries were being resaved. ([#5489](https://github.com/craftcms/cms/issues/5489))
- Fixed a bug where radio buttons within radio groups were getting `id` attributes even if no `id` was passed. ([#5508](https://github.com/craftcms/cms/issues/5508))

## 3.3.20.1 - 2020-01-14

### Fixed
- Fixed a PHP error that would occur when running console commands. ([#5436](https://github.com/craftcms/cms/issues/5436))

## 3.3.20 - 2020-01-14

### Changed
- The control panel will now display an alert if `useProjectConfigFile` is enabled, but the `project.yaml` file isn’t writable. ([#4319](https://github.com/craftcms/cms/issues/4319))
- Browser-based form validation is now disabled for element editor HUDs. ([#5433](https://github.com/craftcms/cms/issues/5433))

### Fixed
- Fixed a bug where entry revision menus could list sites that the entry didn’t support. ([#5387](https://github.com/craftcms/cms/issues/5387))
- Fixed a PHP warning that occurred when creating a new database backup. ([#5393](https://github.com/craftcms/cms/issues/5393))
- Fixed an error that could occur when saving a Table field. ([#5398](https://github.com/craftcms/cms/issues/5398))
- Fixed a bug where an unknown error was displayed when attempting to create an Asset folder without proper permissions. ([#5223](https://github.com/craftcms/cms/issues/5223))
- Fixed a PHP warning that occurred sometimes when Craft was attempting to list resized versions of asset images. ([#5399](https://github.com/craftcms/cms/issues/5399))
- Fixed a bug where preview target URLs weren’t getting generated correctly if they contained an anchor. ([#5404](https://github.com/craftcms/cms/issues/5404))
- Fixed couple bugs related to entry preview frames maintaining their scroll position between refreshes. ([#5404](https://github.com/craftcms/cms/issues/5404))
- Fixed a bug where Matrix blocks weren’t getting updated correctly when their field’s Propagation Method setting was changed via `project.yaml`. ([#5295](https://github.com/craftcms/cms/issues/5295))
- Fixed an error that could occur when syncing the project config if a Matrix field had been changed to something else. ([#5419](https://github.com/craftcms/cms/issues/5419))
- Fixed a bug where changes to an entry draft’s name or notes weren’t getting saved until the next draft autosave. ([#5432](https://github.com/craftcms/cms/issues/5432))

### Security
- Fixed XSS vulnerabilities.

## 3.3.19 - 2019-12-30

### Changed
- Improved the performance of `craft\helpers\StringHelper::containsMb4()`. ([#5366](https://github.com/craftcms/cms/issues/5366))
- Updated Yii to 2.0.31.

### Security
- Fixed an information exposure vulnerability.

## 3.3.18.4 - 2019-12-21

### Fixed
- Fixed a bug where “Updating search indexes” jobs would show inaccurate progress bars. ([#5358](https://github.com/craftcms/cms/pull/5358))
- Fixed a PHP error that could occur when using the `|attr` filter on an HTML element that had an existing attribute with an empty value. ([#5364](https://github.com/craftcms/cms/issues/5364))
- Fixed a race condition that could result in a PHP error when generating `ElementQueryBehavior.php`. ([#5361](https://github.com/craftcms/cms/issues/5361))

### Security
- Fixed a bug where Craft was renewing the identity cookie each time it checked on the user’s remaining session time. ([#3951](https://github.com/craftcms/cms/issues/3951))

## 3.3.18.3 - 2019-12-17

### Changed
- Slug fields’ translation icon tooltips now clarify that their values are translated for each site. ([#2064](https://github.com/craftcms/cms/issues/2064))

### Fixed
- Fixed a PHP error that could occur when `craft\services\Elements::getElementById()` was called with an element whose class didn’t exist. ([#5345](https://github.com/craftcms/cms/issues/5345))
- Fixed a PHP error that could occur when autoloading the `ContentBehavior` class in some environments.

## 3.3.18.2 - 2019-12-15

### Changed
- Autosuggest inputs now restore focus to the input field when an alias is chosen. ([#5338](https://github.com/craftcms/cms/issues/5338))
- The Guzzle requirement now excludes Guzzle 6.5.0. ([#5326](https://github.com/craftcms/cms/issues/5326))

## 3.3.18.1 - 2019-12-10

### Fixed
- Fixed a JavaScript error that could occur if Craft didn’t have a license key yet.

## 3.3.18 - 2019-12-10

### Added
- Added `craft\queue\jobs\ApplyMatrixPropagationMethod`.
- Added `craft\services\Matrix::getSupportedSiteIds()`.

### Changed
- When a Matrix field’s Propagation Method setting changes, the field’s blocks are now duplicated into any sites where their content would have otherwise been deleted. ([#5182](https://github.com/craftcms/cms/issues/5182))
- Title fields’ translation icon tooltips now clarify that their values are translated for each site. ([#2064](https://github.com/craftcms/cms/issues/2064))

### Deprecated
- Deprecated `craft\services\Matrix::getSupportedSiteIdsForField()`. `getSupportedSiteIds()` should be used instead.

### Fixed
- Fixed a bug where the page URL could change when interacting with element selection modals. ([#5254](https://github.com/craftcms/cms/issues/5254))
- Fixed a bug where entry draft changes could go unnoticed if they were made while another change was being saved. ([#5305](https://github.com/craftcms/cms/issues/5305))
- Fixed an error that could occur when using the `|group` filter, if a function name was passed in (e.g. `date`).
- Fixed a bug where `craft\helpers\FileHelper::writeToFile()` wasn’t waiting until a lock could be acquired before writing to the file.
- Fixed an issue where the Plugin Store was not creating a new cart when it was not able to retrieve an existing one. ([#5318](https://github.com/craftcms/cms/issues/5318))

## 3.3.17 - 2019-12-03

### Added
- Added `craft\base\ElementInterface::lowerDisplayName()` and `pluralLowerDisplayName()`. ([#5271](https://github.com/craftcms/cms/issues/5271))

### Changed
- Error templates now have a `statusCode` variable even if the originating exception wasn’t an instance of `yii\web\HttpException`. ([#5273](https://github.com/craftcms/cms/issues/5273))
- Number fields now normalize their numbers to integers or floats, if the value that came from the database is a numeric string. ([#5268](https://github.com/craftcms/cms/issues/5268))
- Craft no longer throws an `UnknownPropertyException` if a Local asset volume was converted to a different volume type from `config/volumes.php`. ([#5277](https://github.com/craftcms/cms/issues/5277))

### Fixed
- Fixed an issue where string encoding might not behave as expected in some environments running PHP 7.3 or greater. ([#4239](https://github.com/craftcms/cms/issues/4239))
- Fixed an error that occurred when editing an entry if one of its past revisions used an entry type that was soft-deleted. ([#5270](https://github.com/craftcms/cms/issues/5270))
- Fixed a JavaScript error that occurred when previewing assets via the “Preview file” action. ([#5272](https://github.com/craftcms/cms/pull/5272))
- Fixed a bug where it wasn’t possible to pass `null` values to GraphQL field arguments. ([#5267](https://github.com/craftcms/cms/issues/5267))
- Fixed a bug where Craft wouldn’t update the search indexes for non-localized element types (like Users) when the primary site was changed. ([#5281](https://github.com/craftcms/cms/issues/5281))
- Fixed a bug where it wasn’t possible to change images’ focal points on mobile. ([#3669](https://github.com/craftcms/cms/issues/3669))
- Fixed a bug where it wasn’t possible to crop images on mobile. ([#5279](https://github.com/craftcms/cms/issues/5279))
- Fixed an error that occurred if a token route didn’t specify any params. ([#5282](https://github.com/craftcms/cms/pull/5282))
- Fixed a PHP error that occurred when calling the deprecated `craft.session.getRememberedUsername()` template method, if the `username` cookie wasn’t set. ([#5291](https://github.com/craftcms/cms/issues/5291))
- Fixed a PHP error that occurred if the path param (`p`) was set to an array. ([#5292](https://github.com/craftcms/cms/issues/5292))
- Fixed an error that occurred when viewing trashed entries, if any of them had been deleted along with a user account. ([#5287](https://github.com/craftcms/cms/issues/5287))

## 3.3.16.3 - 2019-11-26

### Fixed
- Fixed an error that occurred when an element query’s `indexBy` param was set `id`, `dateCreated`, `dateUpdated`, or `uid`.

## 3.3.16.2 - 2019-11-26

### Fixed
- Fixed a SQL error that occurred when an element query’s `indexBy` param set to a column from a table besides `elements`. ([#5216](https://github.com/craftcms/cms/issues/5216))
- Fixed an issue where the edition was not taken into account when clicking “Buy Now” buttons on Settings → Plugins.

## 3.3.16.1 - 2019-11-22

### Fixed
- Fixed an error that occurred if Stringy 5.2 was installed.

## 3.3.16 - 2019-11-22

### Added
- Added `craft\models\GqlSchema::getAllScopePairs()`.
- Added `craft\models\GqlSchema::getAllScopePairsForAction()`.
- Added `craft\web\assets\axios\AxiosAsset.php`.

### Changed
- Improved Plugin Store performance.
- Craft now makes most of its API requests from JavaScript rather than PHP, so servers with maxed-out HTTP connections won’t get hung up waiting for the API response before serving additional requests. ([#5194](https://github.com/craftcms/cms/issues/5194), [#5232](https://github.com/craftcms/cms/issues/5232))
- `errorSummary` is now a reserved field handle. ([#3032](https://github.com/craftcms/cms/issues/3032))
- The `project-config/rebuild` command now ignores the `allowAdminChanges` config setting.
- Improved the error message when failing to sync global set. ([#5257](https://github.com/craftcms/cms/issues/5257))
- It’s now easier to send JSON requests with `Craft.postActionRequest()`, by passing `contentType: 'json'` in the `options` argument.
- Updated svg-sanitizer to 0.13.
- Updated Yii to 2.0.30.

### Deprecated
- Deprecated `craft\web\assets\graphiql\VendorAsset`.

### Fixed
- Fixed a SQL error that could occur when using PostgreSQL.
- Fixed a SQL error that could occur when calling an element query’s `ids()` method with `indexBy('id')` set on it. ([#5216](https://github.com/craftcms/cms/issues/5216))
- Fixed a layout issue with the GraphQL → Explore page on narrow browser windows. ([#5219](https://github.com/craftcms/cms/issues/5219))
- Fixed a bug where `craft\helpers\UrlHelper::buildQuery()` would remove array param index numbers. ([#5233](https://github.com/craftcms/cms/issues/5233))
- Fixed a PHP error that could occur when autoloading the `ContentBehavior` and `ElementQueryBehavior` classes in some environments.
- Fixed an error where it wasn’t possible to query by Date/Time field values via GraphQL. ([#5240](https://github.com/craftcms/cms/issues/5240))
- Fixed an error where GraphQL caches weren’t getting invalidated when an element was deleted. ([#5238](https://github.com/craftcms/cms/issues/5238))
- Fixed an error where rebuilding the project config would omit sections’ preview targets. ([#5215](https://github.com/craftcms/cms/issues/5215))
- Fixed an error that occurred whet attempting to preview an entry revision. ([#5244](https://github.com/craftcms/cms/issues/5244))
- Fixed a PHP error that could occur when the `relatedTo` param was set to an element query that would yield no results. ([#5242](https://github.com/craftcms/cms/issues/5242))
- Fixed an error that could occur when saving a Matrix field. ([#5258](https://github.com/craftcms/cms/issues/5258))
- Fixed a bug where Craft would sometimes fail to generate a correct GraphQL schema when Matrix fields were involved. ([#5255](https://github.com/craftcms/cms/issues/5255))

### Security
- Craft now requires Portable UTF-8 5.4.28 or later, fixing a security vulnerability.

## 3.3.15 - 2019-11-05

### Fixed
- Fixed a bug where it wasn’t possible to apply project config changes that removed a Matrix block type which contained a nested Super Table field, if `allowAdminChanges` was set to `false`. ([#5078](https://github.com/craftcms/cms/issues/5078))
- Fixed a bug where the nag alert that was shown when the wrong Craft edition was installed was including a “Resolve” link even if the user didn’t have access to the Plugin Store. ([#5190](https://github.com/craftcms/cms/issues/5190))
- Fixed a PHP error that could occur when saving an element, if it had a Dropdown field that had been programmatically saved with integer option values. ([#5172](https://github.com/craftcms/cms/issues/5172))
- Fixed a bug where “Updating search indexes” jobs could fail. ([#5191](https://github.com/craftcms/cms/issues/5191))
- Fixed an error that could occur if an invalid PHP interval string was passed to `craft\helpers\DateTimeHelper::isValidIntervalString()`. ([#5193](https://github.com/craftcms/cms/issues/5193))
- Fixed a bug where it wasn’t possible to access categories’ and tags’ `groupId` property via GraphQL. ([#5199](https://github.com/craftcms/cms/issues/5199))

### Security
- Fixed a bug where rows in the `sessions` table weren’t getting deleted when a user was logged out.

## 3.3.14 - 2019-10-30

### Added
- GraphQL entry queries now support an `authorGroupId` argument.
- Added `craft\gql\types\QueryArgument`.

### Changed
- It’s now possible to provide multiple values for the `height`, `width`, and `size` arguments when querying or filtering assets via GraphQL.
- It’s now possible to provide multiple values for the `expiryDate` and `postDate` arguments when querying for elements via GraphQL.
- It’s now possible to use the `not` keyword in the `id` argument when querying for elements via GraphQL.
- It’s now possible to use the `not` keyword in the `folderId` and `volumeId` arguments when querying or filtering assets via GraphQL.
- It’s now possible to use the `not` keyword in the `groupId` argument when querying or filtering tags or categories via GraphQL.
- It’s now possible to use the `not` keyword in the `sectionId`, `typeId`, and `authorId` arguments when querying or filtering entries via GraphQL.
- It’s now possible to use the `not` keyword in the `fieldId`, `ownerId`, and `typeId` when filtering Matrix blocks via GraphQL.
- Craft no longer bundles Bootstrap, as the Debug Extension now provides its own copy.
- Updated the bundled locale data based on ICU 64.1.
- Formatted dates now include two-digit months and days if that’s what’s called for by the ICU date formats. ([#5186](https://github.com/craftcms/cms/issues/5186))

### Fixed
- Fixed a bug where Edit Entry pages would often warn authors when leaving the page even if nothing had changed, if there was a Redactor field or other field that was doing its own value normalization on page load. ([craftcms/redactor#161](https://github.com/craftcms/redactor/issues/161))
- Fixed a bug where assets could remain in their temporary upload location after an entry was first published. ([#5139](https://github.com/craftcms/cms/issues/5139)
- Fixed a bug where the `update` command could run out of memory. ([#1852](https://github.com/craftcms/cms/issues/1852))
- Fixed a bug where saving a new GraphQL schema would not populate the UID property.
- Fixed a bug where Craft wasn’t clearing search keywords for custom fields that weren’t searchable anymore. ([#5168](https://github.com/craftcms/cms/issues/5168))
- Fixed a bug where `relatedTo` element query params weren’t returning elements that were related to the source element when previewing a draft or revision.
- Fixed a bug where importing project config changes would break if they contained a changed global set and orphaned Matrix block types. ([#4789](https://github.com/craftcms/cms/issues/4789)

## 3.3.13 - 2019-10-23

### Added
- It’s now possible to pass arrow functions to the `|group` filter. ([#5156](https://github.com/craftcms/cms/issues/5156))

### Changed
- Underscores are now stripped from search keywords before being saved to the database.

### Fixed
- Fixed a bug where translation message parameters weren’t getting parsed correctly if the installed ICU library was less than version 4.8. ([#4995](https://github.com/craftcms/cms/issues/4995))
- Fixed a bug where GraphQL caches were not being invalidated on element save. ([#5148](https://github.com/craftcms/cms/issues/5148))
- Fixed a bug where GraphQL type generators provided by plugins were not getting invoked when building introspection schemas. ([#5149](https://github.com/craftcms/cms/issues/5149))
- Fixed an error that occurred when using the `|json_encode` Twig filter on console requests. ([#5150](https://github.com/craftcms/cms/issues/5150))
- Fixed a bug where editable table rows could get taller than they should. ([#5159](https://github.com/craftcms/cms/issues/5159))

## 3.3.12 - 2019-10-22

### Added
- GraphQL query results are now cached.
- The GraphQL → Explore page now lists a “Full Schema” option before the Public Schema and any custom-defined schemas.
- Added the “GraphQL caches” option for the Clear Caches utility.
- Added the `gql()` Twig function, which executes a GraphQL query and returns the result.
- Added the `enableGraphQlCaching` config setting.
- Added the `transform` GraphQL parameter for asset URLs (alias of `handle`).
- Added the `url` field to the `EntryInterface` GraphQL type. ([#5113](https://github.com/craftcms/cms/issues/5113))
- Added the `relatedTo` and `relatedToAll` arguments for all GraphQL element queries. ([#5071](https://github.com/craftcms/cms/issues/5071))
- Added support for multi-site GraphQL element queries. ([#5079](https://github.com/craftcms/cms/issues/5079))
- Added `craft\helpers\Gql::createFullAccessSchema()`.
- Added `craft\models\GqlSchema::$isTemporary`.
- Added the `$invalidateCaches` argument to `craft\services\Gql::saveSchema()`.

### Changed
- Matrix blocks now maintain the same `display` style when expanded as they had before they were initially collapsed. ([#5075](https://github.com/craftcms/cms/issues/5075))
- It’s no longer necessary to register GraphQL type loaders when creating types.
- Improved the performance of downloading remote assets. ([#5134](https://github.com/craftcms/cms/pull/5134))
- The `craft\services\Gql::executeQuery()` method now expects an active schema object, instead of a GraphQL Schema object.
- The `users/save-user` action no longer copies `unverifiedEmail` validation errors over to the `email` attribute if the `email` attribute already has its own errors.
- `users/set-password` requests now respond with JSON if the request accepts a JSON response. ([#5138](https://github.com/craftcms/cms/pull/5138))

### Deprecated
- Deprecated the `$checkToken` argument for `craft\gql\base\Query::getQueries()`. `craft\helpers\Gql::getFullAccessSchema()` should be used instead to ensure all queries are returned.

### Fixed
- Fixed a bug that could occur when using plugin specific config files while running functional tests. ([#5137](https://github.com/craftcms/cms/pull/5137))
- Fixed an error that occurred when loading a relational field’s selection modal, if no sources were visible.
- Fixed a bug where required relational fields would get a validation error if only elements from other sites were selected. ([#5116](https://github.com/craftcms/cms/issues/5116))
- Fixed a bug where the “Profile Twig templates when Dev Mode is disabled” admin preference wasn’t saving. ([#5118](https://github.com/craftcms/cms/pull/5118))
- Fixed a bug where failed queue jobs were losing their `dateReserved`, `timeUpdated`, `progress`, and `progressLabel` values.
- Fixed a PHP error occurred when viewing the PHP Info utility if `register_argc_argv` was set to `On` in `php.ini`. ([#4878](https://github.com/craftcms/cms/issues/4878))
- Fixed a bug where the `craft\queue\jobs\UpdateSearchIndex` was ignorning the `siteId` property.
- Fixed a bug where Craft could attempt to perform transforms on element URLs for elements that were not Assets when using GraphQL.

### Fixed
- Fixed a bug where it wasn’t possible to pass `*` to `site` arguments via GraphQL. ([#5079](https://github.com/craftcms/cms/issues/5079))

## 3.3.11 - 2019-10-16

### Added
- Added `craft\events\ExecuteGqlQueryEvent`.
- Added `craft\services\Gql::EVENT_BEFORE_EXECUTE_GQL_QUERY`.
- Added `craft\services\Gql::EVENT_AFTER_EXECUTE_GQL_QUERY`.
- Added `craft\services\Gql::executeQuery()`.

### Changed
- Dropdown and Multi-select fields can now have duplicate option labels, as long as they are in different optgroups. ([#5105](https://github.com/craftcms/cms/issues/5105))

### Fixed
- Fixed a bug where user email changes were going through email verification even if someone with permission to administrate users was making the change. ([#5088](https://github.com/craftcms/cms/issues/5088))
- Fixed an error that could occur when duplicating entries with Matrix blocks. ([#5097](https://github.com/craftcms/cms/issues/5097))

## 3.3.10 - 2019-10-15

### Added
- Added the `allowOwnerDrafts` and `allowOwnerRevisions` Matrix block query params.
- Added the ability to skip refreshing the project config before running individual tests. ([#5072](https://github.com/craftcms/cms/pull/5072))
- Added `craft\test\Craft::resetProjectConfig()`.

### Fixed
- Fixed a bug where Craft wasn’t passing assets’ MIME types to cloud storage services when saving them. ([#5052](https://github.com/craftcms/cms/issues/5052))
- Fixed a bug where Assets fields’ image thumbnails weren’t getting refreshed after images were edited. ([#4212](https://github.com/craftcms/cms/issues/4212))
- Fixed a bug where the `index-assets` command would bail as soon as it came across a file with a disallowed file extension. ([#5086](https://github.com/craftcms/cms/issues/5086))
- Fixed a bug where it wasn’t possible to eager-load Matrix blocks that belong to a draft or revision. ([#5031](https://github.com/craftcms/cms/issues/5031))
- Fixed a bug where the `setup` command would think that Craft was installed when it wasn’t. ([#5093](https://github.com/craftcms/cms/issues/5093))
- Fixed an error that could occur when syncing the project config if a Matrix field had been changed to something else. ([#4015](https://github.com/craftcms/cms/issues/4015))
- Fixed a bug where Assets fields weren’t always showing the “Edit” button for images when they should. ([#4618](https://github.com/craftcms/cms/issues/4618))
- Fixed a bug where `craft\services\Elements::duplicateElement()` wasn’t ensuring that the duplicate had a valid slug on all sites. ([#5097](https://github.com/craftcms/cms/issues/5097))
- Fixed a bug where querying for elements by their Lightswitch field value could only return elements that had been saved since the Lightswitch field was added, when using PostgreSQL. ([#5073](https://github.com/craftcms/cms/issues/5073))
- Fixed a SQL error that could occur when querying for Matrix blocks.
- Fixed a bug where entries that were disabled globally would still get a green status indicator within the entry context menu on Edit Entry pages.

## 3.3.9 - 2019-10-10

### Changed
- The `project-config/sync` command now correctly returns an error code on failure. ([#4153](https://github.com/craftcms/cms/issues/4153))
- User queries now include the `unverifiedEmail` value by default. ([#5019](https://github.com/craftcms/cms/issues/5019))

### Fixed
- Fixed a bug where updating a draft might delete content on other sites in a multisite setup on certain PHP versions. ([#5048](https://github.com/craftcms/cms/issues/5048))
- Fixed an error that occurred when running console commands before Craft was installed. ([#5083](https://github.com/craftcms/cms/issues/5083))

## 3.3.8 - 2019-10-09

### Added
- Added `craft\web\Request::getNormalizedContentType()`.

### Changed
- Eliminated a `SHOW TABLES` SQL query that was getting executed on every request.
- Craft no longer routes requests based on `action` params in the request body, if the request’s content type is `application/json`.
- Added support for the `text/vtt` MIME type. ([#5052](https://github.com/craftcms/cms/issues/5052))
- Updated Twig to 2.12.

### Fixed
- Fixed a SQL error that could occur when deleting an entry or category with three or more nested levels of elements. ([#3456](https://github.com/craftcms/cms/issues/3456))
- Fixed a bug where querying for elements by their Lightswitch field value wasn’t working properly on PostgreSQL. ([#5046](https://github.com/craftcms/cms/issues/5046))
- Fixed a bug where deleting an entry or category with nested elements could leave the structure in a jumbled state.
- Fixed a bug where Assets fields would attempt to handle the same uploaded files multiple times if an element was saved multiple times in the same request. ([#5061](https://github.com/craftcms/cms/issues/5061))
- Fixed a PHP error occurred when viewing the PHP Info utility if `register_argc_argv` was set to `On` in `php.ini`. ([#4878](https://github.com/craftcms/cms/issues/4878))
- Fixed a bug where the `resave/matrix-blocks` command would wittingly resave Matrix blocks even if they hadn’t been loaded with their content, resulting in lost content. ([#5030](https://github.com/craftcms/cms/issues/5030))
- Fixed some RTL display issues. ([#5051](https://github.com/craftcms/cms/issues/5051))

### Security
- Fixed an XSS vulnerability.

## 3.3.7 - 2019-10-03

### Changed
- When saving a user, email validation errors are now copied over to the `email` attribute from the `unverifiedEmail` attribute. ([#5019](https://github.com/craftcms/cms/issues/5019))
- `craft\web\View::renderString()` and `renderObjectTemplate()` now have `$templateMode` arguments. ([#5020](https://github.com/craftcms/cms/issues/5020))

### Fixed
- Fixed a bug where the Edit User page would list a “Copy activation URL” action for publicly-registered users who already had a password set.
- Fixed a bug where the list and structure icons were missing on element index pages for RTL languages. ([#5018](https://github.com/craftcms/cms/issues/5018))
- Fixed a bug where the `prevSiblingOf` and `nextSiblingOf` element query params weren’t working reliably. ([#4997](https://github.com/craftcms/cms/issues/4997))
- Fixed a bug where the `descendantOf` element query param wasn’t working when previewing a draft or revision. ([#5021](https://github.com/craftcms/cms/issues/5021))
- Fixed a PHP error that occurred when saving a Dropdown or Multi-select field with optgroups. ([#5014](https://github.com/craftcms/cms/issues/5014))
- Fixed a bug where relational fields that were managing relations on a per-site basis would forget other sites’ relations when duplicated. ([#5038](https://github.com/craftcms/cms/issues/5038))

## 3.3.6 - 2019-09-27

### Added
- Added `craft\base\ElementInterface::getIsHomepage()`. ([#4993](https://github.com/craftcms/cms/issues/4993))
- Added `craft\base\Element::HOMEPAGE_URI`.

### Changed
- Updated Garnish to 0.1.31.

### Fixed
- Fixed a bug where some HTML in the Control Panel was getting improperly encoded. ([#5002](https://github.com/craftcms/cms/issues/5002))
- Fixed a bug where `craft\helper\UrlHelper` wasn’t encoding `+` and `&` characters in query param values.
- Fixed an error where GraphQL would sometimes not return a proper error message. ([#4999](https://github.com/craftcms/cms/issues/4999))
- Fixed a bug where HUDs could be positioned incorrectly when first opened. ([#5004](https://github.com/craftcms/cms/issues/5004))
- Fixed a bug where HUD tip images could be pointing the wrong way for RTL languages.

## 3.3.5 - 2019-09-25

### Added
- The Control Panel is now translated into Persian. ([#4969](https://github.com/craftcms/cms/pull/4969))
- Added `craft\test\fixtures\elements\ElementFixture::$unload`.

### Changed
- All users with permission to register users can now choose to not have an activation email sent immediately, when registering a new user. ([#4981](https://github.com/craftcms/cms/pull/4981))
- Craft now shows validation errors when attempting to save a Dropdown, Radio Buttons, Checkboxes, or Multi-select field with duplicate option labels or values. ([#4983](https://github.com/craftcms/cms/issues/4983))
- Live Preview requests now have an `x-craft-live-preview` query string param, rather than `x-craft-preview`. ([#4950](https://github.com/craftcms/cms/issues/4950))
- The `_includes/pagination.html` template can now be passed `itemLabel` and `itemsLabel` variables.
- Any migrations applied during testing are now recorded as content migrations.
- Added the option to automatically apply all content migrations when setting up the test environment. ([#4904](https://github.com/craftcms/cms/issues/4904))
- `craft\helpers\Html::parseTagAttributes()` now has a `$decode` argument.
- `craft\test\fixtures\elements\GlobalSetFixture` now has the option to load the active record instance. ([#4947](https://github.com/craftcms/cms/pull/4947))

### Fixed
- Fixed a bug where checkbox inputs were positioned incorrectly for RTL languages.
- Fixed a bug where the updater and `project.yaml` sync pages weren’t always handling error responses correctly. ([#4988](https://github.com/craftcms/cms/issues/4988))
- Fixed an error that could occur when syncing the project config, if a volume was being deleted that didn’t exist in the database to begin with. ([#4990](https://github.com/craftcms/cms/pull/4990))
- Fixed an error that could occur if a project config value changed from scalar to an array. ([#4932](https://github.com/craftcms/cms/issues/4932))
- Fixed a bug where Craft would not recognize certain block types when using the GraphQL API. ([#4961](https://github.com/craftcms/cms/issues/4961))
- Fixed a bug where `craft\helpers\Html::renderTagAttributes()` was double-encoding preexisting attributes. ([#4984](https://github.com/craftcms/cms/issues/4984))

## 3.3.4.1 - 2019-09-17

### Fixed
- Fixed a bug where elements with enabled Lightswitch fields weren’t getting returned in element queries. ([#4951](https://github.com/craftcms/cms/issues/4951))

## 3.3.4 - 2019-09-17

### Changed
- It’s now possible to run the `migrate/create install` command for uninstalled plugins.
- Improved the button labels in the confirmation dialog that can appear after running the Asset Indexes utility. ([#4943](https://github.com/craftcms/cms/issues/4943))

### Fixed
- Fixed a bug where asset queries’ `withTransforms` param wasn’t working for eager-loaded assets. ([#4931](https://github.com/craftcms/cms/issues/4931))
- Fixed a bug where the “Edit Image” asset action could be missing even if the user had the required permissions. ([#3349](https://github.com/craftcms/cms/issues/3349))
- Fixed a bug where querying for elements by their Lightswitch field value could only return elements that had been saved since the Lightswitch field was added. ([#4939](https://github.com/craftcms/cms/issues/4939))
- Fixed a bug where the Updates utility wasn’t showing the “Update all” button when multiple updates were available. ([#4938](https://github.com/craftcms/cms/issues/4938))
- Fixed a bug where the “Updating search indexes” job could fail when updating search indexes for a Matrix block that contained a relational field.
- Fixed a bug where category groups’ site settings weren’t being added to the project config when a new site was created.
- Fixed a bug where the Translation Method setting wasn’t immediately shown for Matrix sub-fields, if the field type was changed from one that didn’t have multiple translation methods to one that does. ([#4949](https://github.com/craftcms/cms/issues/4949))
- Fixed a bug where it wasn’t possible to query for entries by author ID using the GraphQL API.
- Fixed a bug where it wasn’t possible to query for Matrix blocks directly using the GraphQL API.

## 3.3.3 - 2019-09-12

### Changed
- The GraphQL API now prebuilds the schema for all introspection queries, regardless of whether Dev Mode is enabled.

### Fixed
- Fixed a bug where Craft was ignoring the `invalidUserTokenPath` request when it was set to an empty string. ([#1998](https://github.com/craftcms/cms/issues/1998))
- Fixed a bug where the `invalidUserTokenPath` was affecting Control Panel requests.
- Fixed a bug where revisions weren’t being sorted correctly in Structure sections.
- Fixed a bug where Edit Entry pages weren’t working with certain versions of PHP if the user’s preferred language was set to French. ([#4930](https://github.com/craftcms/cms/issues/4930))

## 3.3.2 - 2019-09-11

### Added
- Added the `graphql/dump-schema` and `graphql/print-schema` commands. ([#4834](https://github.com/craftcms/cms/pull/4834))
- It’s now possible to access a `parent` field on entries and categories when querying the GraphQL API. ([#4880](https://github.com/craftcms/cms/issues/4880))
- It’s now possible to apply transforms to assets via `url` field arguments when querying the GraphQL API.

### Changed
- Craft now resets the `dateCreated` attribute when duplicating elements. ([#4906](https://github.com/craftcms/cms/issues/4906))
- It’s no longer possible to access the `author` field for entries when querying the GraphQL API, if the schema doesn’t include user data.
- It’s no longer possible to access the `photo` field for users when querying the GraphQL API, if the schema doesn’t include the user photo volume.

### Fixed
- Fixed a bug where Lightswitch fields weren’t returning a boolean value for the GraphQL API.
- Fixed a bug where `craft\web\View::renderString()` and `renderObjectTemplate()` could leave Craft set to the `site` template mode if an error occurred when preparing or rendering the template. ([#4912](https://github.com/craftcms/cms/issues/4912))
- Fixed a bug where the Plugin Store wasn’t applying edition upgrade pricing for plugins if the higher edition was already installed as a trial.

## 3.3.1.2 - 2019-09-08

### Fixed
- Fixed an error that occurred after saving an element with a validation error. ([#4898](https://github.com/craftcms/cms/issues/4898))

## 3.3.1.1 - 2019-09-06

### Changed
- `graphql/api` preflight responses now explicitly allow `Authorization` headers. ([#4830](https://github.com/craftcms/cms/issues/4830))
- Updated Garnish to 0.1.30.

### Fixed
- Fixed a bug where selecting Matrix blocks would cause the content container to scroll. ([#3762](https://github.com/craftcms/cms/issues/3762))
- Fixed an error that occurred if Stringy 5.2 was installed.

## 3.3.1 - 2019-09-06

### Added
- Added support for setting `offset` and `limit` params to individual paths’ criteria when eager loading elements.
- Added the `enableGql` config setting. ([#4836](https://github.com/craftcms/cms/issues/4836))
- Added the `children` field to the `EntryInterface` and `CategoryInterface` GraphQL types. ([#4843](https://github.com/craftcms/cms/issues/4843))
- Added the `markdown` GraphQL directive. ([#4832](https://github.com/craftcms/cms/issues/4832))

### Changed
- Preview target URIs can now be set to environment variables (e.g. `$NEWS_INDEX`) or URLs that begin with an alias (e.g. `@rootUrl/news` or `@rootUrl/news/{slug}`).
- Templates passed to `craft\web\View::renderString()` and `renderObjectTemplate()` can now include front-end templates.
- Element queries with the `revisions` param set will now return revisions ordered by `num DESC` by default. ([#4825](https://github.com/craftcms/cms/issues/4825))
- `graphql/api` responses now set the `Access-Control-Allow-Headers: Content-Type` header for preflight requests.
- Craft no longer forces preview target URLs to use `https` if the current request is over SSL. ([#4867](https://github.com/craftcms/cms/issues/4867))

### Removed
- Removed `craft\elements\MatrixBlock::getField()`. ([#4882](https://github.com/craftcms/cms/issues/4882))

### Fixed
- Fixed a bug where Number fields weren’t showing validation errors when non-numeric values were entered. ([#4849](https://github.com/craftcms/cms/issues/4849))
- Fixed an error that occurred when accessing the GraphQL section in the Control Panel if the `allowAdminChanges` config setting was disabled. ([#4884](https://github.com/craftcms/cms/issues/4884))
- Fixed an error that could occur when executing a GraphQL query if a Matrix field had been converted to a different field type. ([#4848](https://github.com/craftcms/cms/issues/4848))
- Fixed a deprecation warning when running tests in PhpStorm. ([#4772](https://github.com/craftcms/cms/pull/4772))
- Fixed an SQL error that occurred when eager loading children for an element that wasn’t in a structure.
- Fixed a bug that could cause queue jobs to fail when they were run automatically by Craft, if the `enableCsrfProtection` config setting was disabled. ([#4854](https://github.com/craftcms/cms/issues/4854))
- Fixed an error that could occur if the `select` clause had been completely overridden on an element query, but the `asArray` param wasn’t enabled. ([#4886](https://github.com/craftcms/cms/issues/4886))
- Fixed a bug where Craft wasn’t always respecting the site-specific status when saving new entries. ([#4892](https://github.com/craftcms/cms/issues/4892))

## 3.3.0.1 - 2019-08-27

### Changed
- `graphql/api` responses now send CORS headers to allow crossdomain requests. ([#4830](https://github.com/craftcms/cms/issues/4830))

### Fixed
- Fixed a PHP error that could occur when editing an existing GraphQL schema. ([#4827](https://github.com/craftcms/cms/issues/4827))
- Fixed a PHP error that could occur when using PostgreSQL. ([#4828](https://github.com/craftcms/cms/issues/4828))

## 3.3.0 - 2019-08-27

### Added
- Added a built-in, autogenerated GraphQL API for content (Craft Pro only). ([#4540](https://github.com/craftcms/cms/pull/4540))
- Added “Headless Mode”, which optimizes the system and Control Panel for headless CMS implementations.
- It’s now possible to create Single sections without URLs. ([#3883](https://github.com/craftcms/cms/issues/3883))
- Added the `hiddenInput()` Twig function, which generates a hidden input tag.
- Added the `input()` Twig function, which generates an input tag.
- Added the `tag()` Twig function, which generates an HTML tag.
- Added the `|attr` Twig filter, which modifies the attributes on an HTML tag. ([#4660](https://github.com/craftcms/cms/issues/4660))
- Added the `|append` and `|prepend` Twig filters, which add new HTML elements as children of an HTML tag. ([#3937](https://github.com/craftcms/cms/issues/3937))
- Added the `headlessMode` config setting.
- Added the `purgeStaleUserSessionDuration` config setting.
- Admin users can now opt into getting the full stack trace view when an uncaught exception occurs when Dev Mode isn’t enabled. ([#4765](https://github.com/craftcms/cms/issues/4765))
- Admin users can now opt into having Twig templates profiled when Dev Mode isn’t enabled.
- Added the `graphql/api` controller action.
- Added `craft\base\ApplicationTrait::getGql()`.
- Added `craft\base\EagerLoadingFieldInterface::getEagerLoadingGqlConditions()`.
- Added `craft\base\ElementInterface::getGqlTypeName()`.
- Added `craft\base\ElementInterface::gqlScopesByContext()`.
- Added `craft\base\ElementInterface::gqlTypeNameByContext()`.
- Added `craft\base\Field::getEagerLoadingGqlConditions()`.
- Added `craft\base\FieldInterface::getContentGqlType()`.
- Added `craft\base\GqlInlineFragmentFieldInterface`.
- Added `craft\base\GqlInlineFragmentInterface`.
- Added `craft\controllers\GraphqlController`.
- Added `craft\errors\GqlException`.
- Added `craft\events\RegisterGqlDirectivesEvent`.
- Added `craft\events\RegisterGqlQueriesEvent`.
- Added `craft\events\RegisterGqlTypesEvent`.
- Added `craft\gql\arguments\elements\Asset`.
- Added `craft\gql\arguments\elements\Category`.
- Added `craft\gql\arguments\elements\Entry`.
- Added `craft\gql\arguments\elements\GlobalSet`.
- Added `craft\gql\arguments\elements\MatrixBlock`.
- Added `craft\gql\arguments\elements\Tag`.
- Added `craft\gql\arguments\elements\User`.
- Added `craft\gql\base\Arguments`.
- Added `craft\gql\base\Directive`.
- Added `craft\gql\base\ElementArguments`.
- Added `craft\gql\base\ElementResolver`.
- Added `craft\gql\base\GeneratorInterface`.
- Added `craft\gql\base\GqlTypeTrait`.
- Added `craft\gql\base\InterfaceType`.
- Added `craft\gql\base\ObjectType`.
- Added `craft\gql\base\Query`.
- Added `craft\gql\base\Resolver`.
- Added `craft\gql\base\StructureElementArguments`.
- Added `craft\gql\directives\FormatDateTime`.
- Added `craft\gql\directives\Transform`.
- Added `craft\gql\GqlEntityRegistry`.
- Added `craft\gql\interfaces\Element`.
- Added `craft\gql\interfaces\elements\Asset`.
- Added `craft\gql\interfaces\elements\Category`.
- Added `craft\gql\interfaces\elements\Entry`.
- Added `craft\gql\interfaces\elements\GlobalSet`.
- Added `craft\gql\interfaces\elements\MatrixBlock`.
- Added `craft\gql\interfaces\elements\Tag`.
- Added `craft\gql\interfaces\elements\User`.
- Added `craft\gql\interfaces\Structure`.
- Added `craft\gql\queries\Asset`.
- Added `craft\gql\queries\Category`.
- Added `craft\gql\queries\Entry`.
- Added `craft\gql\queries\GlobalSet`.
- Added `craft\gql\queries\Ping`.
- Added `craft\gql\queries\Tag`.
- Added `craft\gql\queries\User`.
- Added `craft\gql\resolvers\elements\Asset`.
- Added `craft\gql\resolvers\elements\Category`.
- Added `craft\gql\resolvers\elements\Entry`.
- Added `craft\gql\resolvers\elements\GlobalSet`.
- Added `craft\gql\resolvers\elements\MatrixBlock`.
- Added `craft\gql\resolvers\elements\Tag`.
- Added `craft\gql\resolvers\elements\User`.
- Added `craft\gql\TypeLoader`.
- Added `craft\gql\types\DateTime`.
- Added `craft\gql\types\elements\Asset`.
- Added `craft\gql\types\elements\Category`.
- Added `craft\gql\types\elements\Element`.
- Added `craft\gql\types\elements\Entry`.
- Added `craft\gql\types\elements\GlobalSet`.
- Added `craft\gql\types\elements\MatrixBlock`.
- Added `craft\gql\types\elements\Tag`.
- Added `craft\gql\types\elements\User`.
- Added `craft\gql\types\generators\AssetType`.
- Added `craft\gql\types\generators\CategoryType`.
- Added `craft\gql\types\generators\ElementType`.
- Added `craft\gql\types\generators\EntryType`.
- Added `craft\gql\types\generators\GlobalSetType`.
- Added `craft\gql\types\generators\MatrixBlockType`.
- Added `craft\gql\types\generators\TableRowType`.
- Added `craft\gql\types\generators\TagType`.
- Added `craft\gql\types\generators\UserType`.
- Added `craft\gql\types\Query`.
- Added `craft\gql\types\TableRow`.
- Added `craft\helpers\App::webResponseConfig()`.
- Added `craft\helpers\ArrayHelper::whereMultiple()`.
- Added `craft\helpers\ElementHelper::sourceElement()`.
- Added `craft\helpers\Gql`.
- Added `craft\helpers\Html::a()`.
- Added `craft\helpers\Html::actionInput()`.
- Added `craft\helpers\Html::appendToTag()`.
- Added `craft\helpers\Html::csrfInput()`.
- Added `craft\helpers\Html::modifyTagAttributes()`.
- Added `craft\helpers\Html::normalizeTagAttributes()`.
- Added `craft\helpers\Html::parseTag()`.
- Added `craft\helpers\Html::parseTagAttributes()`.
- Added `craft\helpers\Html::prependToTag()`.
- Added `craft\helpers\Html::redirectInput()`.
- Added `craft\helpers\StringHelper::afterFirst()`.
- Added `craft\helpers\StringHelper::afterLast()`.
- Added `craft\helpers\StringHelper::append()`.
- Added `craft\helpers\StringHelper::appendRandomString()`.
- Added `craft\helpers\StringHelper::appendUniqueIdentifier()`.
- Added `craft\helpers\StringHelper::at()`.
- Added `craft\helpers\StringHelper::beforeFirst()`.
- Added `craft\helpers\StringHelper::beforeLast()`.
- Added `craft\helpers\StringHelper::capitalizePersonalName()`.
- Added `craft\helpers\StringHelper::count()`.
- Added `craft\helpers\StringHelper::dasherize()`.
- Added `craft\helpers\StringHelper::endsWithAny()`.
- Added `craft\helpers\StringHelper::escape()`.
- Added `craft\helpers\StringHelper::extractText()`.
- Added `craft\helpers\StringHelper::htmlDecode()`.
- Added `craft\helpers\StringHelper::htmlEncode()`.
- Added `craft\helpers\StringHelper::humanize()`.
- Added `craft\helpers\StringHelper::is()`.
- Added `craft\helpers\StringHelper::isBase64()`.
- Added `craft\helpers\StringHelper::isBlank()`.
- Added `craft\helpers\StringHelper::isHexadecimal()`.
- Added `craft\helpers\StringHelper::isHtml()`.
- Added `craft\helpers\StringHelper::isJson()`.
- Added `craft\helpers\StringHelper::isSerialized()`.
- Added `craft\helpers\StringHelper::isUtf8()`.
- Added `craft\helpers\StringHelper::isWhitespace()`.
- Added `craft\helpers\StringHelper::lastSubstringOf()`.
- Added `craft\helpers\StringHelper::lineWrapAfterWord()`.
- Added `craft\helpers\StringHelper::pad()`.
- Added `craft\helpers\StringHelper::padBoth()`.
- Added `craft\helpers\StringHelper::padLeft()`.
- Added `craft\helpers\StringHelper::padRight()`.
- Added `craft\helpers\StringHelper::removeHtml()`.
- Added `craft\helpers\StringHelper::removeHtmlBreak()`.
- Added `craft\helpers\StringHelper::repeat()`.
- Added `craft\helpers\StringHelper::replaceAll()`.
- Added `craft\helpers\StringHelper::replaceBeginning()`.
- Added `craft\helpers\StringHelper::replaceEnding()`.
- Added `craft\helpers\StringHelper::replaceFirst()`.
- Added `craft\helpers\StringHelper::replaceLast()`.
- Added `craft\helpers\StringHelper::safeTruncate()`.
- Added `craft\helpers\StringHelper::shortenAfterWord()`.
- Added `craft\helpers\StringHelper::shuffle()`.
- Added `craft\helpers\StringHelper::slice()`.
- Added `craft\helpers\StringHelper::slugify()`.
- Added `craft\helpers\StringHelper::split()`.
- Added `craft\helpers\StringHelper::startsWithAny()`.
- Added `craft\helpers\StringHelper::stripCssMediaQueries()`.
- Added `craft\helpers\StringHelper::stripEmptyHtmlTags()`.
- Added `craft\helpers\StringHelper::stripHtml()`.
- Added `craft\helpers\StringHelper::stripWhitespace()`.
- Added `craft\helpers\StringHelper::substringOf()`.
- Added `craft\helpers\StringHelper::surround()`.
- Added `craft\helpers\StringHelper::tidy()`.
- Added `craft\helpers\StringHelper::titleizeForHumans()`.
- Added `craft\helpers\StringHelper::toBoolean()`.
- Added `craft\helpers\StringHelper::toSpaces()`.
- Added `craft\helpers\StringHelper::toTabs()`.
- Added `craft\helpers\StringHelper::toTransliterate()`.
- Added `craft\helpers\StringHelper::trimLeft()`.
- Added `craft\helpers\StringHelper::trimRight()`.
- Added `craft\helpers\StringHelper::upperCamelize()`.
- Added `craft\helpers\StringHelper::upperCaseFirst()`.
- Added `craft\helpers\Template::beginProfile()`.
- Added `craft\helpers\Template::endProfile()`.
- Added `craft\helpers\UrlHelper::buildQuery()`.
- Added `craft\model\MatrixBlockType::getField()`.
- Added `craft\models\GqlSchema`.
- Added `craft\records\GqlSchema`.
- Added `craft\services\Fields::getGroupByUid()`.
- Added `craft\services\Gql`.
- Added `craft\services\Matrix::getAllBlockTypes()`.
- Added `craft\services\Sections::getAllEntryTypes()`.
- Added `craft\web\assets\graphiql\GraphiqlAsset`.
- Added `craft\web\assets\graphiql\VendorAsset`.
- Added `craft\web\twig\nodes\ProfileNode`.
- Added `craft\web\twig\nodevisitors\Profiler`.

### Changed
- Relational fields without a specific target site will now only return related elements from the same site as the source element by default, as they did before Craft 3.2. ([#4751](https://github.com/craftcms/cms/issues/4751))
- Element arrays no longer include `hasDescendants` or `totalDescendants` keys by default. ([#4820](https://github.com/craftcms/cms/issues/4820))
- Matrix block queries no longer include blocks owned by drafts or revisions by default. ([#4790](https://github.com/craftcms/cms/issues/4790))
- Entries’ drafts and revisions are now soft-deleted and restored along with their source elements. ([#4797](https://github.com/craftcms/cms/issues/4797))
- Global set reference tags can now refer to the global set by its handle. ([#4645](https://github.com/craftcms/cms/issues/4645))
- Improved Twig template profiling to include blocks and macros.
- Twig template profiling no longer occurs when Dev Mode isn’t enabled, unless an admin user is logged in and has opted into it.
- The `actionInput()`, `csrfInput()`, and `redirectInput()` Twig functions now support an `options` argument for customizing the HTML tag attributes.
- The `_layouts/forms/field.html` template now supports `label`, `instructions`, `tip`, `warning`, and `input` blocks that can be overridden when including the template with an `{% embed %}` tag.
- Editable tables now support a `fullWidth` setting, which can be set to `false` to prevent the table from spanning the full width of the page.
- Editable tables now support `thin` column settings.
- Editable tables now support `headingHtml` column settings.
- Craft no longer overrides the base Twig template class, unless the now-deprecated `suppressTemplateErrors` config setting is enabled. ([#4755](https://github.com/craftcms/cms/issues/4755))
- Edit Entry pages now get updated preview target URLs after saving a draft, in case the URLs have changed.
- The confirmation dialog that can appear after running the Asset Indexes utility no longer will close by pressing the <kbd>Esc</kbd> key or clicking outside of the modal. ([#4795](https://github.com/craftcms/cms/issues/4795))
- Section and Matrix “Propagation Method” settings now display warnings about the potential for data loss when appropriate.
- Site group settings now display a warning about the potential for data loss.
- Control Panel subnav items can now have badge counts. ([#4756](https://github.com/craftcms/cms/issues/4756))
- Improved the performance of element duplication on multi-site installs.
- Improved the performance of `craft\web\View::renderString()` for templates that don’t contain any Twig code.
- `craft\behaviors\DraftBehavior::getCreator()` can now return `null`.
- `craft\helpers\Db::parseParam()` now has an optional `$columnType` argument. ([#4807](https://github.com/craftcms/cms/pull/4807))
- `craft\test\TestSetup::setupCraftDb()` no longer accepts a second argument. Ensure that `craft\test\Craft::$testConfig` is set before calling this function. ([#4804](https://github.com/craftcms/cms/pull/4804))
- `craft\web\Request::post()` and `getBodyParam()` will now work with posted JSON data, if the request’s content type is set to `application/json`.
- Switched from the `stringy/stringy` library to `voku/stringy`. ([#4753](https://github.com/craftcms/cms/issues/4753))

### Deprecated
- Deprecated the `suppressTemplateErrors` config setting.
- Deprecated `craft\services\Sections::isSectionTemplateValid()`.
- Deprecated `craft\web\twig\Template`.

### Removed
- Removed `craft\base\ElementInterface::getSource()`. ([#4754](https://github.com/craftcms/cms/issues/4754))
- Removed `craft\web\twig\Extension::actionInputFunction()`.
- Removed `craft\web\twig\Extension::csrfInputFunction()`.
- Removed `craft\web\twig\Extension::redirectInputFunction()`.

### Fixed
- Fixed an error that could occur if garbage collection was run while Craft 3.2 migrations were pending. ([#4720](https://github.com/craftcms/cms/issues/4720))
- Fixed a bug where the “Publish live changes for other authors’ entries” permission was being enforced when saving another author’s entry as a new entry. ([#4758](https://github.com/craftcms/cms/issues/4758))
- Fixed a bug where `craft\helpers\UrlHelper` methods would strip out array params in the query string. ([#4778](https://github.com/craftcms/cms/issues/4778))
- Fixed a SQL error that occurred when a `{% cache %}` tag was used on a page with a 4-byte character in the URI. ([#4780](https://github.com/craftcms/cms/issues/4780))
- Fixed a bug where Craft could show a nondescript error when navigating away from a Control Panel page if an Ajax request was currently in progress. ([#4796](https://github.com/craftcms/cms/issues/4796))
- Fixed an error that occurred when editing an entry with a draft that was created by a soft-deleted user. ([#4800](https://github.com/craftcms/cms/issues/4800))
- Fixed a bug where entry revisions and drafts would be deleted when the user that created them was hard-deleted.
- Fixed a SQL error that could occur when executing an element query that had custom `JOIN` and `WHERE` clauses if the `search` param was also set. ([#4788](https://github.com/craftcms/cms/issues/4788))
- Fixed a bug where default field values weren’t being applied to Matrix blocks that were autocreated per the Min Blocks setting. ([#4806](https://github.com/craftcms/cms/issues/4806))
- Fixed Plugin Store dropdowns which were not working properly with Windows Edge browsers.
- Fixed a SQL error that could occur when `:empty:` or `not :empty:` was passed to a date param on an element query when running MySQL 8. ([#4808](https://github.com/craftcms/cms/issues/4808))
- Fixed a bug where Dropdown and Multi-select fields’ Dropdown Options settings weren’t autofocusing on the first input when adding a new row with the keyboard. ([#4823](https://github.com/craftcms/cms/issues/4823))

## 3.2.10 - 2019-08-13

### Added
- Added `craft\fields\BaseRelationField::settingsTemplateVariables()`. ([#4732](https://github.com/craftcms/cms/issues/4732))
- Added `craft\services\Search::deleteOrphanedIndexes()`.
- Added `craft\validators\UriFormatValidator::$disallowTriggers`.
- Added the `Craft.startsWith()` JavaScript method.

### Changed
- Improved garbage collection performance when hard-deleting hundreds of thousands of elements. ([#4735](https://github.com/craftcms/cms/issues/4735))
- Element queries’ `title` param will now accept a value of `'0'`.
- `craft\services\Elements::deleteElementById()` now has a `$hardDelete` argument. ([#4747](https://github.com/craftcms/cms/pull/4747))
- It’s no longer possible to save routes or URI formats that begin with the `actionTrigger` or `cpTrigger` config settings. ([#4154](https://github.com/craftcms/cms/issues/4154))
- Categories fields’ selection modals now show the site menu. ([#4749](https://github.com/craftcms/cms/issues/4749))

### Removed
- Removed `craft\records\Route`.

### Fixed
- Fixed a bug where Entry fixtures wouldn’t get unloaded. ([#4663](https://github.com/craftcms/cms/issues/4663))
- Fixed a bug where entry content wouldn’t get propagated to other sites if an entry was created and then saved before Craft had finished autosaving the draft. ([#4423](https://github.com/craftcms/cms/issues/4423))
- Fixed a bug where entry forms could miss the fact that a Matrix block had been deleted. ([#4727](https://github.com/craftcms/cms/issues/4727))
- Fixed a PHP error that could occur on environments where the Intl PHP extension was installed but the `IDNA_NONTRANSITIONAL_TO_ASCII` or `INTL_IDNA_VARIANT_UTS46` constants weren’t defined. ([#4722](https://github.com/craftcms/cms/issues/4722))
- Fixed a PHP error that could occur if a plugin was configured with settings even though it didn’t support settings. ([#4706](https://github.com/craftcms/cms/issues/4706))
- Fixed an error that occurred when a validation error occurred on an entry while it was being created or updated from a draft. ([#4733](https://github.com/craftcms/cms/issues/4733))
- Fixed an infinite recursion bug that could occur when validating circular relations. ([#4482](https://github.com/craftcms/cms/issues/4482))
- Fixed a bug where elements with a title of “0” would show their ID instead of their title in element indexes and relational fields. ([#4745](https://github.com/craftcms/cms/issues/4745))
- Fixed a bug where Craft was redirecting to the Dashboard when attempting to export elements, if the `tokenParam` config setting was set to something besides `token`. ([#4737](https://github.com/craftcms/cms/issues/4737))

## 3.2.9 - 2019-08-06

### Added
- Added the `ignorePlaceholders` element query param.
- Added the `cp.entries.edit.meta` and `cp.entries.edit.settings` template hooks to the Edit Entry page.
- Added `craft\base\ElementInterface::getSource()`.
- Added `craft\base\ElementTrait::$newSiteIds`.
- Added `craft\models\Site::$dateCreated` and `$dateUpdated`. ([#4703](https://github.com/craftcms/cms/issues/4703))

### Changed
- Improved the Control Panel header styling for mobile and on pages with long titles. ([#4548](https://github.com/craftcms/cms/issues/4548))
- Element references in the Control Panel now reveal the site the element was fetched from in their tooltips, on multi-site installs. ([#4690](https://github.com/craftcms/cms/issues/4690))
- Element editor HUDs now always show a header with the element’s site name on multi-site installs, even if the element is only editable in one site. ([#4690](https://github.com/craftcms/cms/issues/4690))
- Entry preview tokens now respect the `defaultTokenDuration` config setting, rather than always expiring after 24 hours. ([#4683](https://github.com/craftcms/cms/pull/4683))
- Improved disabled select field styling. ([#4709](https://github.com/craftcms/cms/pull/4709))

### Deprecated
- Deprecated `craft\behaviors\DraftBehavior::getSource()`.
- Deprecated `craft\behaviors\RevisionBehavior::getSource()`.

### Fixed
- Fixed a bug where elements listed in a Structure view could be missing their descendant toggles even if all of their descendants were disabled. ([#4685](https://github.com/craftcms/cms/issues/4685))
- Fixed a bug where element CSV exports were limited to 50 elements if no limit was set. ([#4692](https://github.com/craftcms/cms/issues/4692))
- Fixed a 400 error that occurred when submitting an entry form that didn’t have an `entryId` param. ([#4693](https://github.com/craftcms/cms/issues/4693))
- Fixed a bug where `craft\base\Element::getDescendants()` and other structure methods could return the wrong results when called on a draft. ([#4694](https://github.com/craftcms/cms/issues/4694))
- Fixed a bug where Matrix blocks weren’t getting duplicated to newly-enabled sites for elements if the field’s Propagation Method setting wasn’t set to “Save blocks to all sites the owner element is saved in”. ([#4698](https://github.com/craftcms/cms/issues/4698))
- Fixed a bug where the Database Backup could result in a 404 error on load-balanced environments. ([#4699](https://github.com/craftcms/cms/issues/4699))
- Fixed a bug where the “Current” entry revision link wouldn’t always work. ([#4705](https://github.com/craftcms/cms/issues/4705))
- Fixed a bug where the `craft\services\Search::EVENT_AFTER_SEARCH` event wasn’t always firing. ([#4710](https://github.com/craftcms/cms/issues/4710))
- Fixed a bug where `craft\services\Users::purgeExpiredPendingUsers()` was attempting to delete already-trashed users.

### Security
- Fixed an XSS vulnerability.

## 3.2.8 - 2019-07-30

### Added
- Element indexes with unsaved drafts now show a “Drafts” option in the status menu.
- Added the `utils/fix-element-uids` command, which ensures all elements have unique UIDs. ([#4653](https://github.com/craftcms/cms/issues/4653))

### Fixed
- Fixed a bug where it wasn’t possible to create a homepage Single section if a prior entry revisions’ URI had been set to `__home__`. ([#4657](https://github.com/craftcms/cms/issues/4657))
- Fixed a bug where the user deletion confirmation dialog was including revisions and drafts when counting entries for the content summary.
- Fixed an error that occurred when deleting a user, if another user had been chosen to inherit their content. ([#4670](https://github.com/craftcms/cms/issues/4670))
- Fixed a bug where users could be warned about losing unsaved changes when updating an entry from a draft, while the draft was being autosaved. ([#4614](https://github.com/craftcms/cms/issues/4614))
- Fixed a bug where Categories fields weren’t always getting updated when a category they were related to got moved under another category. ([#4672](https://github.com/craftcms/cms/issues/4672))
- Fixed an error that occurred on the Settings → Routes page, if one of the routes didn’t have a URI pattern. ([#4676](https://github.com/craftcms/cms/issues/4676))
- Fixed some styling and behavior issues on the Settings → Routes page.

## 3.2.7 - 2019-07-25

### Fixed
- Fixed an error where it wasn’t possible to scale SVGs using only height. ([#4643](https://github.com/craftcms/cms/pull/4643))
- Fixed a bug where the content area of some Control Panel pages weren’t getting any bottom padding. ([#4644](https://github.com/craftcms/cms/issues/4644))
- Fixed a bug where installing a plugin immediately after installing Craft from the console could corrupt the project config if `useProjectConfigFile` was enabled. ([#3870](https://github.com/craftcms/cms/issues/3870))
- Fixed a bug where entry forms could overlook changes made to Categories fields. ([#4648](https://github.com/craftcms/cms/issues/4648))
- Fixed a bug where element search indexes weren’t being updated right away after an element was created or updated from an element editor HUD.
- Fixed a bug where back-end slug validation wasn’t working correctly for slugs with some Unicode characters. ([#1535](https://github.com/craftcms/cms/issues/1535))
- Fixed a bug where Craft was attempting to delete template caches even when saving a draft or revision.

## 3.2.6 - 2019-07-23

### Changed
- When enabling a new site for a Single section, Craft now uses the primary site’s content as the starting point for the new site’s content, if the section was already enabled for it.
- Swapped the position of the “Save as a Draft” and “Save Entry” buttons. ([#4622](https://github.com/craftcms/cms/issues/4622))
- `craft\helpers\DateTimeHelper::toDateTime()` now supports arrays created from `DateTime` objects. ([#4627](https://github.com/craftcms/cms/issues/4627))
- Plugin license key inputs are no longer limited to 29 characters, to make room for long environment variable names. ([#4393](https://github.com/craftcms/cms/issues/4393))
- Updated Imagine to 1.2.2.1.

### Fixed
- Fixed a bug where Craft could load the same JavaScript and CSS files multiple times when opening element editor HUDs. ([#4620](https://github.com/craftcms/cms/issues/4620))
- Fixed a bug where each animated GIF frame would still be parsed when generating a thumbnail, even if the `transformGifs` setting was set to `false`. ([#4588](https://github.com/craftcms/cms/issues/4588))
- Fixed a bug where back-end slug validation wasn’t working correctly for slugs with Unicode characters. ([#4628](https://github.com/craftcms/cms/issues/4628))
- Fixed a bug where it wasn’t possible to create new entries if the section handle matched the `pageTrigger` config setting, and the `pageTrigger` config setting had a trailing slash. ([#4631](https://github.com/craftcms/cms/issues/4631))
- Fixed a bug where the `sections.previewTargets` database column was getting created as a `varchar` instead of `text` column for new Craft installs. ([#4638](https://github.com/craftcms/cms/issues/4638))

### Security
- Fixed a bug where the `preserveExifData` config setting wasn’t being respected on image upload.

## 3.2.5.1 - 2019-07-19

### Fixed
- Fixed an error that occurred if a plugin license key was set to an environment variable, which was set to an invalid key. ([#4604](https://github.com/craftcms/cms/issues/4604))
- Fixed an error that prevented image thumbnails from generating in the Control Panel when using ImageMagick. ([#4609](https://github.com/craftcms/cms/issues/4609))

## 3.2.5 - 2019-07-19

### Added
- Added `craft\services\Elements::getPlaceholderElements()`.

### Changed
- If an invalid entry draft or revision edit URL is accessed, but the source entry does exist, Craft now redirects the browser to the source entry’s edit page. ([#4574](https://github.com/craftcms/cms/issues/4574))
- Preview requests now include the previewed entry in element queries even if the `status`, `drafts`, or `revisions` parameters are set to exclude it. ([#4581](https://github.com/craftcms/cms/issues/4581))
- Back-end slug generation now follows the same rules as JavaScript. ([#4607](https://github.com/craftcms/cms/issues/4607))
- Unsaved entry drafts now get assigned a new ID when they are fully saved, so they are treated as new elements. ([#4589](https://github.com/craftcms/cms/issues/4589))

### Fixed
- Fixed some bugs with the “Save Entry” menu options, when editing an unsaved draft. ([#4614](https://github.com/craftcms/cms/issues/4614))
- Fixed a bug where Craft could forget which site was being edited when updating an entry from a draft. ([#4615](https://github.com/craftcms/cms/issues/4615))

## 3.2.4.1 - 2019-07-17

### Fixed
- Fixed an error that occurred when attempting to share a disabled entry. ([#4596](https://github.com/craftcms/cms/issues/4596))
- Fixed a bug where new Email and URL cells in Table fields weren’t getting the correct input type. ([#4595](https://github.com/craftcms/cms/issues/4595))

## 3.2.4 - 2019-07-17

### Changed
- Brought back the “Preview” button for the Current revision of entries, which now creates a draft before activating the entry preview. ([#4584](https://github.com/craftcms/cms/issues/4584))
- The “Save as a Draft” button now creates the draft over Ajax, when it’s not the primary submit button for the page.
- When Craft isn’t able to sync incoming `project.yaml` changes due to schema version conflicts, Craft now lists which packages are conflicting.. ([#4568](https://github.com/craftcms/cms/issues/4568))

### Fixed
- Fixed a JavaScript error that could occur after uploading a file directly onto an Assets field when editing the Current revision of an entry.
- Fixed a bug where draft forms could become unresponsive if the user attempted to navigate away from the page or submit the form in the middle of an autosave. ([#4578](https://github.com/craftcms/cms/issues/4578))
- Fixed a SQL error that could occur when passing `:empty:` or `:notempty:` to a relational field’s element query param. ([#4529](https://github.com/craftcms/cms/issues/4529))
- Fixed a bug where Number fields weren’t getting set to their default values for new entries. ([#4586](https://github.com/craftcms/cms/issues/4586))
- Fixed a bug query string parameters were getting URL-encoded when applied to generated pagination URLs.
- Fixed a bug where Single entries had the option to be duplicated or deleted. ([#4590](https://github.com/craftcms/cms/issues/4590))

## 3.2.3 - 2019-07-16

### Added
- Added `craft\controllers\EntriesController::actionDuplicateEntry()`.
- Added `craft\web\UrlManager::setMatchedElement()`.

### Changed
- Craft no longer creates drafts automatically when editing entries. The user must click a “Save as a Draft” button to create one. ([#4549](https://github.com/craftcms/cms/issues/4549))
- Entries are now immediately savable, whether or not any changes were made. ([#4535](https://github.com/craftcms/cms/issues/4535))
- The “Save Entry” button now redirects the user to the Entries index page. ([#4575](https://github.com/craftcms/cms/issues/4575))
- Brought back the “Save and continue editing” and “Save and add another” options for entries.
- It’s no longer possible to preview entries’ Current revision. A draft must be created first.

### Fixed
- Fixed a bug where it wasn’t possible to delete Matrix blocks if Min Blocks and Max Blocks were set to the same value, and an element already had more than that many blocks. ([#4562](https://github.com/craftcms/cms/issues/4562))
- Fixed a bug where `craft\web\UrlManager::getMatchedElement()` could return the incorrect result on preview requests. ([#4542](https://github.com/craftcms/cms/issues/4542))
- Fixed an error that occurred on the Settings → Email page if email settings were missing from the project config. ([#4552](https://github.com/craftcms/cms/issues/4552))
- Fixed a bug where it wasn’t possible to toggle site-specific entry statuses when editing drafts. ([#4577](https://github.com/craftcms/cms/issues/4577))

## 3.2.2 - 2019-07-14

### Added
- Added `craft\helpers\ElementHelper::isTempSlug()`.
- Added `craft\helpers\ElementHelper::tempSlug()`.
- Added `craft\helpers\UrlHelper::removeParam()`.

### Changed
- Craft no longer ensures a recent revision exists before creating a draft for an element.
- Element exports are limited to CSV files now, to avoid the GD requirement imposed by the PHPSpreadsheet library. ([#4553](https://github.com/craftcms/cms/issues/4553))

### Fixed
- Fixed a bug where multi-site element queries with the `unique` and `offset` params set weren’t returning any results. ([#4560](https://github.com/craftcms/cms/issues/4560))
- Fixed an error that could occur when creating a draft. ([#4515](https://github.com/craftcms/cms/issues/4515))
- Fixed a bug where Craft wasn’t generating a new slug for entries that were saved with a blank Slug field. ([#4518](https://github.com/craftcms/cms/issues/4518))
- Fixed a bug where disabled select options could lose their disabled text styling in Firefox. ([#4526](https://github.com/craftcms/cms/issues/4526))
- Fixed a bug where entry forms could miss the fact that a file had been uploaded to an Assets field. ([#4534](https://github.com/craftcms/cms/issues/4534))
- Fixed a bug where selecting “Create a new child entry” in a Structure section on a multi-site install would result in a 404 error. ([#4541](https://github.com/craftcms/cms/issues/4541))
- Fixed a bug where it wasn’t possible to set test-specific config settings. ([#4539](https://github.com/craftcms/cms/pull/4539))
- Fixed an error that occurred when exporting elements if Limit was set to `0`. ([#4547](https://github.com/craftcms/cms/issues/4547))
- Fixed a bug where the `{% paginate %}` tag wouldn’t generate links to the first page correctly when using query string pagination. ([#4550](https://github.com/craftcms/cms/issues/4550))
- Fixed an error that occurred when indexing assets from a console request, if no volumes were defined yet. ([#2798](https://github.com/craftcms/cms/issues/2798))
- Fixed a bug where the “Delete” link could show up in the draft meta HUD for unsaved drafts. ([#4557](https://github.com/craftcms/cms/issues/4557))

## 3.2.1 - 2019-07-11

### Added
- Added `craft\console\Request::getIsPreview()`.
- Added `craft\web\Request::getIsPreview()`.

### Changed
- If a draft can’t be saved, an alert icon is now shown in the Control Panel header, which can be clicked on to reveal more information.
- Element revisions no longer store snapshot data.

### Fixed
- Fixed a bug where Feed widget items weren’t getting hyperlinked.
- Fixed a bug where the `app/migrate` controller wasn’t applying new `project.yaml` changes if there were no pending migrations.
- Fixed a SQL error that could occur when saving an entry or entry draft. ([#4508](https://github.com/craftcms/cms/issues/4508))
- Fixed a bug where Assets fields set to restrict uploads to a single folder could have empty selector modals. ([#4522](https://github.com/craftcms/cms/issues/4522))
- Fixed an error that could occur if a template was accessing the deprecated `locale` property of an element query, but `siteId` wasn’t set to an integer. ([#4531](https://github.com/craftcms/cms/issues/4531))
- Fixed a bug where users without the “Publish live changes” permission for a section weren’t able to create new entries. ([#4528](https://github.com/craftcms/cms/issues/4529))
- Fixed a PHP error that could occur when uploading files to Assets fields on the front end. ([#4382](https://github.com/craftcms/cms/issues/4382))
- Fixed a bug where elements listed in a Structure view could show descendant toggles even if they had no descendants. ([#4504](https://github.com/craftcms/cms/issues/4504))
- Fixed a backwards compatibility issue. ([#4523](https://github.com/craftcms/cms/issues/4523))

## 3.2.0 - 2019-07-09

> {warning} If you’ve ever run the `project-config/rebuild` command, it’s highly recommended that you run it again with Craft 3.1.34.2, before updating to Craft 3.2.

> {warning} Custom login controllers must now explicitly set their `$allowAnonymous` values to include `self::ALLOW_ANONYMOUS_OFFLINE` if they wish to be available when the system is offline.

> {tip} If you have Super Table or Neo installed, you should update those **at the same time** as Craft, to avoid unnecessary search index jobs from being added to the queue.

### Added
- All element types now have the option to support drafts and revisions.
- Drafts are now autocreated when content is modified, and autosaved whenever the content changes. ([#1034](https://github.com/craftcms/cms/issues/1034))
- Drafts and revisions now store content across all sites supported by the element. ([#2669](https://github.com/craftcms/cms/issues/2669))
- Content previewing is now draft-based, and drafts are stored as specialized elements, so it’s no longer necessary to add special cases in templates for preview requests. ([#1787](https://github.com/craftcms/cms/issues/1787), [#2801](https://github.com/craftcms/cms/issues/2801))
- Sections now have a “Preview Targets” setting when running Craft Pro, which can be used to configure additional locations that entries can be previewed from. ([#1489](https://github.com/craftcms/cms/issues/1489))
- Sections now have a “Propagation Method” setting, enabling entries to only be propagated to other sites in the same site group, or with the same language. ([#3554](https://github.com/craftcms/cms/issues/3554))
- Matrix fields now have a “Propagation Method” setting, enabling blocks to only be propagated to other sites in the same site group, or with the same language. ([#3554](https://github.com/craftcms/cms/issues/3554))
- Single entries now have editable slugs. ([#3368](https://github.com/craftcms/cms/issues/3368))
- Headless content previewing is now possible by forwarding request tokens off to content API requests. ([#1231](https://github.com/craftcms/cms/issues/1231))
- Preview iframes are now created with a `src` attribute already in place, improving SPA support. ([#2120](https://github.com/craftcms/cms/issues/2120))
- Entry “Share” buttons are now visible on mobile. ([#4408](https://github.com/craftcms/cms/issues/4408))
- Added the “Temp Uploads Location” system setting (available from Settings → Assets → Settings), which makes it possible to choose the volume and path that temporary asset uploads should be stored. ([#4010](https://github.com/craftcms/cms/issues/4010))
- Added the `maxRevisions` config setting. ([#926](https://github.com/craftcms/cms/issues/926))
- Added the `purgeUnsavedDraftsDuration` config setting, which determines how long unsaved drafts should be allowed to exist before getting deleted via garbage collection.
- Added the “Edit images” permission. ([#3349](https://github.com/craftcms/cms/issues/3349))
- Added the “Impersonate users” permission. ([#3501](https://github.com/craftcms/cms/issues/3501))
- Added the `drafts`, `draftId`, `draftOf`, `draftCreator`, `revisions`, `revisionId`, `revisionOf`, and `revisionCreator` element query params.
- The `site` element query params now support passing multiple site handles, or `'*'`, to query elements across multiple sites at once. ([#2854](https://github.com/craftcms/cms/issues/2854))
- Relational fields now have a “Validate related elements” setting, which ensures that the related elements pass validation before the source element can be saved with them selected. ([#4095](https://github.com/craftcms/cms/issues/4095))
- Table fields can now have Dropdown, Email, and URL columns. ([#811](https://github.com/craftcms/cms/issues/811), [#4180](https://github.com/craftcms/cms/pull/4180))
- Dropdown and Multi-select fields can now have optgroups. ([#4236](https://github.com/craftcms/cms/issues/4236))
- Date/Time, Dropdown, Lightswitch, Number, and Radio Buttons fields are now listed as sort options in element indexes. ([#2818](https://github.com/craftcms/cms/issues/2818))
- Asset, category, entry, and user indexes can now have “UID” columns. ([#4433](https://github.com/craftcms/cms/issues/4433))
- Added the `unique` element query param, which can be used to prevent duplicate elements when querying elements across multiple sites.
- Added the `preferSites` element query param, which can be used to set the preferred sites that should be used for multi-site element queries, when the `unique` param is also enabled.
- Element index pages are now paginated for non-Structure views. ([#818](https://github.com/craftcms/cms/issues/818))
- Element index pages now have an “Export…” button that will export all of the elements in the current view (across all pages) or up to a custom limit, in either CSV, XLS, XLSX, or ODS format. ([#994](https://github.com/craftcms/cms/issues/994))
- Added the `{% dd %}` Twig tag. ([#4399](https://github.com/craftcms/cms/issues/4399))
- Added the `attr()` Twig function, which can generate a list of HTML/XML attributes. ([#4237](https://github.com/craftcms/cms/pull/4237))
- Added the `|withoutKey` Twig filter.
- Added the `resave/matrix-blocks` console command.
- The `index-assets/*` commands now support a `--create-missing-assets=0` option, which prevents Craft from creating asset records when they don’t exist yet, and offers an opportunity to fix the location of any asset records that are missing their associated files, when the filename matches one of the files missing an index.
- Added the `mailer/test` command. ([#4020](https://github.com/craftcms/cms/issues/4020))
- Added the `tests/setup` command, which generates a test suite for the current Craft project.
- Jobs can now set progress labels, which will be shown below their description and progress bar in the queue HUD. ([#1931](https://github.com/craftcms/cms/pull/1931))
- Added the `_layouts/element` template, which can be extended by element edit pages that wish to support drafts, revisions, and content previewing.
- Added the `_special/sitepicker` template.
- It’s now possible for plugins and modules to define custom actions on console controllers.
- Added a testing framework for Craft and plugins, powered by Codeception. ([#3382](https://github.com/craftcms/cms/pull/3382), [#1485](https://github.com/craftcms/cms/issues/1485), [#944](https://github.com/craftcms/cms/issues/944))
- Added `craft\base\ApplicationTrait::getInstalledSchemaVersion()`.
- Added `craft\base\BlockElementInterface`.
- Added `craft\base\Element::EVENT_AFTER_PROPAGATE`.
- Added `craft\base\Element::EVENT_REGISTER_PREVIEW_TARGETS`.
- Added `craft\base\Element::previewTargets()`.
- Added `craft\base\ElementInterface::afterPropagate()`.
- Added `craft\base\ElementInterface::getCurrentRevision()`.
- Added `craft\base\ElementInterface::getIsDraft()`.
- Added `craft\base\ElementInterface::getIsRevision()`.
- Added `craft\base\ElementInterface::getIsUnsavedDraft()`.
- Added `craft\base\ElementInterface::getPreviewTargets()`.
- Added `craft\base\ElementInterface::getSourceId()`.
- Added `craft\base\ElementInterface::getSourceUid()`.
- Added `craft\base\ElementInterface::getUiLabel()`, which is now used to define what an element will be called in the Control Panel. ([#4211](https://github.com/craftcms/cms/pull/4211))
- Added `craft\base\ElementInterface::pluralDisplayName()`, which element type classes can use to define the plural of their display name.
- Added `craft\base\ElementInterface::setRevisionCreatorId()`.
- Added `craft\base\ElementInterface::setRevisionNotes()`.
- Added `craft\base\ElementTrait::$dateDeleted`. ([#4493](https://github.com/craftcms/cms/issues/4493))
- Added `craft\base\ElementTrait::$draftId`.
- Added `craft\base\ElementTrait::$hardDelete`.
- Added `craft\base\ElementTrait::$previewing`.
- Added `craft\base\ElementTrait::$propagateAll`.
- Added `craft\base\ElementTrait::$revisionId`.
- Added `craft\base\Field::EVENT_AFTER_ELEMENT_PROPAGATE`.
- Added `craft\base\Field::getSortOption()`.
- Added `craft\base\FieldInterface::afterElementPropagate()`.
- Added `craft\base\FieldInterface::valueType()`. ([#3894](https://github.com/craftcms/cms/issues/3894))
- Added `craft\base\SortableFieldInterface`, which can be implemented by field classes that should be sortable in element indexes.
- Added `craft\behaviors\DraftBehavior`.
- Added `craft\behaviors\RevisionBehavior`.
- Added `craft\console\CallableAction`.
- Added `craft\console\Controller`.
- Added `craft\console\controllers\ResaveController::saveElements()`.
- Added `craft\console\ControllerTrait`.
- Added `craft\console\Request::getToken()`.
- Added `craft\controllers\PreviewController`.
- Added `craft\errors\MissingAssetException`.
- Added `craft\events\BatchElementActionEvent`.
- Added `craft\events\DefineConsoleActionsEvent`.
- Added `craft\events\ElementQueryEvent`.
- Added `craft\events\RegisterPreviewTargetsEvent`.
- Added `craft\events\RevisionEvent`.
- Added `craft\helpers\Component::validateComponentClass()`.
- Added `craft\helpers\ElementHelper::isDraftOrRevision()`.
- Added `craft\helpers\ElementHelper::rootElement()`.
- Added `craft\models\Section::$propagationMethod`.
- Added `craft\queue\jobs\UpdateSearchIndex`.
- Added `craft\services\Drafts`, accessible via `Craft::$app->drafts`.
- Added `craft\services\Elements::propagateElements()` along with `EVENT_BEFORE_PROPAGATE_ELEMENTS`, `EVENT_AFTER_PROPAGATE_ELEMENTS`, `EVENT_BEFORE_PROPAGATE_ELEMENT`, and `EVENT_AFTER_PROPAGATE_ELEMENT` events. ([#4139](https://github.com/craftcms/cms/issues/4139))
- Added `craft\services\Elements::resaveElements()` along with `EVENT_BEFORE_RESAVE_ELEMENTS`, `EVENT_AFTER_RESAVE_ELEMENTS`, `EVENT_BEFORE_RESAVE_ELEMENT`, and `EVENT_AFTER_RESAVE_ELEMENT` events. ([#3482](https://github.com/craftcms/cms/issues/3482))
- Added `craft\services\Matrix::duplicateBlocks()`.
- Added `craft\services\Matrix::getSupportedSiteIdsForField()`.
- Added `craft\services\Revisions`, accessible via `Craft::$app->revisions`.
- Added `craft\services\Users::canImpersonate()`.
- Added `craft\web\Request::getIsLoginRequest()` and `craft\console\Request::getIsLoginRequest()`.
- Added `craft\web\UrlManager::$checkToken`.
- Added the `Craft.isSameHost()` JavaScript method.
- Added the `Craft.parseUrl()` JavaScript method.
- Added the `Craft.randomString()` JavaScript method.
- Added the `Craft.DraftEditor` JavaScript class.
- Added the `Craft.Preview` JavaScript class.

### Changed
- Relational fields are now capable of selecting elements from multiple sites, if they haven’t been locked down to only related elements from a single site. ([#3584](https://github.com/craftcms/cms/issues/3584))
- Element selector modals now always show source headings, and list sources in the configured order. ([#4494](https://github.com/craftcms/cms/issues/4494))
- Reference tags can now specify the site to load the element from. ([#2956](https://github.com/craftcms/cms/issues/2956))
- Improved the button layout of Edit Entry pages. ([#2325](https://github.com/craftcms/cms/issues/2325))
- Improved the performance of saving elements.
- The Control Panel now shows the sidebar on screens that are at least 1,000 pixels wide. ([#4079](https://github.com/craftcms/cms/issues/4079))
- The `_layouts/cp` template now supports a `showHeader` variable that can be set to `false` to remove the header.
- The `_layouts/cp` Control Panel template now supports a `footer` block, which will be output below the main content area.
- Renamed `craft\helpers\ArrayHelper::filterByValue()` to `where()`.
- Anonymous/offline/Control Panel access validation now takes place from `craft\web\Controller::beforeAction()` rather than `craft\web\Application::handleRequest()`, giving controllers a chance to do things like set CORS headers before a `ForbiddenHttpException` or `ServiceUnavailableHttpException` is thrown. ([#4008](https://github.com/craftcms/cms/issues/4008))
- Controllers can now set `$allowAnonymous` to a combination of bitwise integers `self::ALLOW_ANONYMOUS_LIVE` and `self::ALLOW_ANONYMOUS_OFFLINE`, or an array of action ID/bitwise integer pairs, to define whether their actions should be accessible anonymously even when the system is offline.
- Improved the error message when Project Config reaches the maximum deferred event count.
- Craft now deletes expired template caches as part of its garbage collection routine.
- Craft no longer warns about losing unsaved changes when leaving the page while previewing entries, if the changes were autosaved. ([#4439](https://github.com/craftcms/cms/issues/4439))
- `fieldValues` is a now reserved field handle. ([#4453](https://github.com/craftcms/cms/issues/4453))
- Improved the reliability of `craft\helpers\UrlHelper::rootRelativeUrl()` and `cpUrl()`.
- `craft\base\ElementInterface::eagerLoadingMap()` and `craft\base\EagerLoadingFieldInterface::getEagerLoadingMap()` can now return `null` to opt out of eager loading. ([#4220](https://github.com/craftcms/cms/pull/4220))
- `craft\db\ActiveRecord` no longer sets the `uid`, `dateCreated`, or `dateUpdated` values for new records if they were already explicitly set.
- `craft\db\ActiveRecord` no longer updates the `dateUpdated` value for existing records if nothing else changed or if `dateUpdated` had already been explicitly changed.
- `craft\helpers\UrlHelper::siteUrl()` and `url()` will now include the current request’s token in the generated URL’s query string, for site URLs.
- `craft\events\MoveElementEvent` now extends `craft\events\ElementEvent`. ([#4315](https://github.com/craftcms/cms/pull/4315))
- `craft\queue\BaseJob::setProgress()` now has a `$label` argument.
- `craft\queue\jobs\PropagateElements` no longer needs to be configured with a `siteId`, and no longer propagates elements to sites if they were updated in the target site more recently than the source site.
- `craft\queue\QueueInterface::setProgress()` now has a `$label` argument.
- `craft\services\Assets::getUserTemporaryUploadFolder()` now returns the current user’s temporary upload folder by default if no user is provided.
- `craft\services\Elements::deleteElement()` now has a `$hardDelete` argument.
- `craft\services\Elements::deleteElement()` now has a `$hardDelete` argument. ([#3392](https://github.com/craftcms/cms/issues/3392))
- `craft\services\Elements::getElementById()` now has a `$criteria` argument.
- `craft\services\Elements::propagateElement()` now has a `$siteElement` argument.
- `craft\services\Elements::saveElement()` now preserves existing elements’ current `dateUpdated` value when propagating or auto-resaving elements.
- `craft\services\Elements::saveElement()` now preserves the `uid`, `dateCreated`, and `dateUpdated` values on new elements if they were explicitly set. ([#2909](https://github.com/craftcms/cms/issues/2909))
- `craft\services\Elements::setPlaceholderElement()` now throws an exception if the element that was passed in doesn’t have an ID.
- `craft\services\Matrix::saveField()` is no longer is responsible for duplicating blocks from other elements.
- `craft\web\twig\variables\CraftVariable` no longer triggers the `defineComponents` event. ([#4416](https://github.com/craftcms/cms/issues/4416))
- `craft\web\UrlManager::setRouteParams()` now has a `$merge` argument, which can be set to `false` to completely override the route params.
- It’s now possible to pass a `behaviors` key to the `$newAttributes` argument of `craft\services\Elements::duplicateElement()`, to preattach behaviors to the cloned element before it’s saved.

### Removed
- Removed the Search Indexes utility. ([#3698](https://github.com/craftcms/cms/issues/3698))
- Removed the `--batch-size` option from `resave/*` actions.
- Removed the `craft.entryRevisions` Twig component.
- Removed `craft\controllers\EntriesController::actionPreviewEntry()`.
- Removed `craft\controllers\EntriesController::actionShareEntry()`.
- Removed `craft\controllers\EntriesController::actionViewSharedEntry()`.
- Removed `craft\events\VersionEvent`.
- Removed `craft\records\Entry::getVersions()`.
- Removed `craft\records\EntryDraft`.
- Removed `craft\records\EntryVersion`.
- Removed `craft\services\EntryRevisions::saveDraft()`.
- Removed `craft\services\EntryRevisions::publishDraft()`.
- Removed `craft\services\EntryRevisions::deleteDraft()`.
- Removed `craft\services\EntryRevisions::saveVersion()`.
- Removed `craft\services\EntryRevisions::revertEntryToVersion()`.
- Removed the `Craft.EntryDraftEditor` JavaScript class.

### Deprecated
- Deprecated the `ownerSite` and `ownerSiteId` Matrix block query params.
- Deprecated `craft\controllers\EntriesController::EVENT_PREVIEW_ENTRY`.
- Deprecated `craft\controllers\LivePreviewController`.
- Deprecated `craft\elements\MatrixBlock::$ownerSiteId`.
- Deprecated `craft\events\DefineComponentsEvent`.
- Deprecated `craft\helpers\ArrayHelper::filterByValue()`. Use `where()` instead.
- Deprecated `craft\models\BaseEntryRevisionModel`.
- Deprecated `craft\models\EntryDraft`.
- Deprecated `craft\models\EntryVersion`.
- Deprecated `craft\models\Section::$propagateEntries`. Use `$propagationMethod` instead.
- Deprecated `craft\services\Assets::getCurrentUserTemporaryUploadFolder()`.
- Deprecated `craft\services\EntryRevisions`.
- Deprecated `craft\web\Request::getIsLivePreview()`.
- Deprecated `craft\web\Request::getIsSingleActionRequest()` and `craft\console\Request::getIsSingleActionRequest()`.
- Deprecated the `Craft.LivePreview` JavaScript class.

### Fixed
- Fixed a bug where `craft\helpers\UrlHelper` methods could add duplicate query params on generated URLs.
- Fixed a bug where Matrix blocks weren’t getting duplicated for other sites when creating a new element. ([#4449](https://github.com/craftcms/cms/issues/4449))

## 3.1.34.3 - 2019-08-21

### Fixed
- Fixed a bug where the `project-config/rebuild` command wasn’t discarding unused user groups or user field layouts in the project config. ([#4781](https://github.com/craftcms/cms/pull/4781))

## 3.1.34.2 - 2019-07-23

### Fixed
- Fixed a bug where the `project-config/rebuild` command was discarding email and user settings.

## 3.1.34.1 - 2019-07-22

### Fixed
- Fixed a bug where the `project-config/rebuild` command was ignoring entry types that didn’t have a field layout. ([#4600](https://github.com/craftcms/cms/issues/4600))

## 3.1.34 - 2019-07-09

### Changed
- The `project-config/rebuild` command now rebuilds the existing project config wherever possible, instead of merging database data with the existing project config.

## 3.1.33 - 2019-07-02

### Added
- Added `craft\base\ApplicationTrait::saveInfoAfterRequest()`.

### Changed
- Craft no longer strips some punctuation symbols from slugs.
- Improved the performance of saving project config updates. ([#4459](https://github.com/craftcms/cms/issues/4459))
- Improved the performance of saving fields. ([#4459](https://github.com/craftcms/cms/issues/4459))
- The `craft update` command no longer updates Craft or plugins if not specified.

### Removed
- Removed `craft\services\ProjectConfig::saveDataAfterRequest()`.
- Removed `craft\services\ProjectConfig::preventSavingDataAfterRequest()`.

### Fixed
- Fixed a PHP error that occurred when deleting an asset transform. ([#4473](https://github.com/craftcms/cms/issues/4473))

### Security
- Fixed an XSS vulnerability.
- Fixed a path disclosure vulnerability. ([#4468](https://github.com/craftcms/cms/issues/4468))
- Added the `sameSiteCookieValue` config setting. ([#4462](https://github.com/craftcms/cms/issues/4462))

## 3.1.32.1 - 2019-06-25

### Fixed
- Fixed a couple Windows compatibility issues.

## 3.1.32 - 2019-06-25

### Changed
- Project Config now sorts arrays when all of the keys are UIDs. ([#4425](https://github.com/craftcms/cms/issues/4425))

### Fixed
- Fixed a bug where Craft might not match a domain to the proper site if it had a non-ASCII character in the host name.
- Fixed an error that could occur when using the `|filter` Twig filter. ([#4437](https://github.com/craftcms/cms/issues/4437))
- Fixed a bug where pagination URL could get repeated page params added to the query string if using query string-based pagination.

## 3.1.31 - 2019-06-18

### Added
- It’s now possible to set plugin license keys to environment variables using the `$VARIABLE_NAME` syntax. ([#4393](https://github.com/craftcms/cms/issues/4393))
- Added `craft\services\Elements::mergeElements()`. ([#4404](https://github.com/craftcms/cms/pull/4404))

### Changed
- Pagination URLs now include any query string parameters set on the current request.
- The default email template no longer sets text or background colors, so emails look better in dark mode. ([#4396](https://github.com/craftcms/cms/pull/4396))
- Improved the error message that gets logged when Craft isn’t able to finish processing project config changes, due to unresolved dependencies.
- Craft will no longer log errors and warnings arising from `yii\i18n\PhpMessageSource`. ([#4109](https://github.com/craftcms/cms/issues/4109))
- Improved the performance and reliability of user queries when the `group` param is set to a user group with a large number of users.
- Updated Yii to 2.0.21.

### Fixed
- Fixed a bug where `Craft::dd()` wouldn’t work properly if output buffering was enabled. ([#4399](https://github.com/craftcms/cms/issues/4399))
- Fixed a bug where `Craft::alias()` wasn’t working on Windows servers. ([#4405](https://github.com/craftcms/cms/issues/4405))
- Fixed a bug where Craft wasn’t parsing the `dsn` DB connection setting properly if it was supplied.

### Security
- Fixed an XSS vulnerability.

## 3.1.30 - 2019-06-11

### Changed
- Improved query performance. ([yiisoft/yii2#17344](https://github.com/yiisoft/yii2/pull/17344), [yiisoft/yii2#17345](https://github.com/yiisoft/yii2/pull/17345), [yiisoft/yii2#17348](https://github.com/yiisoft/yii2/pull/17348))
- `craft\services\Elements::saveElement()` now always propagates elements regardless of the `$propagate` argument value, when saving new elements. ([#4370](https://github.com/craftcms/cms/issues/4370))

### Fixed
- Fixed a bug where new elements weren’t assigned a UID in time if their URI format contained a `{uid}` token. ([#4364](https://github.com/craftcms/cms/issues/4364))
- Fixed a bug where Craft was modifying custom log target configs before executing queue jobs. ([#3766](https://github.com/craftcms/cms/issues/3766))
- Fixed a bug where `craft\helpers\ChartHelper::getRunChartDataFromQuery()` assumed that the value would be integers. ([craftcms/commerce#849](https://github.com/craftcms/commerce/issues/849))
- Fixed a bug where `craft\services\Security::validateData()` was returning an empty string instead of `false` when the data didn’t validate. ([#4387](https://github.com/craftcms/cms/issues/4387))
- Fixed a bug where Craft could inject unexpected JavaScript into front-end requests. ([#4390](https://github.com/craftcms/cms/issues/4390))

## 3.1.29 - 2019-06-04

### Added
- Added the `restore` command, which restores a database backup.
- Added the `Craft.escapeRegex()` JavaScript method.

### Changed
- Asset indexes now sort assets by Date Uploaded in descending order by default. ([#1153](https://github.com/craftcms/cms/issues/1153))
- `craft\db\Paginator` no longer assumes that the application’s database connection should be used.
- Updated Twig to 2.11. ([#4342](https://github.com/craftcms/cms/issues/4342))

### Fixed
- Fixed a bug where the Status menu wasn’t visible for the “All users” source on user indexes. ([#4306](https://github.com/craftcms/cms/pull/4306))
- Fixed a bug where pressing the <kbd>Esc</kbd> key in the setup wizard would close the modal window. ([#4307](https://github.com/craftcms/cms/issues/4307))
- Fixed a bug where `craft\validators\ArrayValidator::validate()` didn’t work. ([#4309](https://github.com/craftcms/cms/pull/4309))
- Fixed an error that could occur when rendering templates with a `loop.parent.loop` reference in a nested for-loop. ([#4271](https://github.com/craftcms/cms/issues/4271))
- Fixed a bug where publishing a Single entry’s draft, or reverting a Single entry to a prior version, would overwrite its title to the section name. ([#4323](https://github.com/craftcms/cms/pull/4323))
- Fixed a bug where Craft wasn’t invalidating existing asset transforms when changing the dimensions of a named transform.
- Fixed a bug where `craft\services\Fields::getFieldsByElementType()` would return duplicate results if a field was used in more than one field layout for the element type. ([#4336](https://github.com/craftcms/cms/issues/4336))
- Fixed a bug where Craft wasn’t respecting the `allowUppercaseInSlug` config setting when generating slugs in the Control Panel. ([#4330](https://github.com/craftcms/cms/issues/4330))
- Fixed a bug where Control Panel Ajax requests weren’t working if a custom `pathParam` config setting value was set. ([#4334](https://github.com/craftcms/cms/issues/4334))
- Fixed a JavaScript error that could occur when saving a new entry, if the selected entry type didn’t have a Title field. ([#4353](https://github.com/craftcms/cms/issues/4353))

## 3.1.28 - 2019-05-21

### Added
- Added the “Customize element sources” user permission. ([#4282](https://github.com/craftcms/cms/pull/4282))
- Matrix sub-fields now have a “Use this field’s values as search keywords?” setting. ([#4291](https://github.com/craftcms/cms/issues/4291))
- Added `craft\web\twig\variables\Paginate::setBasePath()`. ([#4286](https://github.com/craftcms/cms/issues/4286))

### Changed
- Craft now requires Yii 2.0.19.

### Fixed
- Fixed a bug where slugs could get double-hyphenated. ([#4266](https://github.com/craftcms/cms/issues/4266))
- Fixed an error that would occur when installing Craft if the `allowAdminChanges` config setting was disabled. ([#4267](https://github.com/craftcms/cms/issues/4267))
- Fixed a bug where Matrix fields would return the wrong set of Matrix blocks on new or duplicated elements, immediately after they were saved.
- Fixed a bug where users could not assign additional user groups to their own account if their permission to do so was granted by another user group they belonged to.
- Fixed a bug where Number fields would attempt to save non-numeric values. ([craftcms/feed-me#527](https://github.com/craftcms/feed-me/issues/527))
- Fixed a bug where it was possible to assign a Structure entry or category to a new parent, even if that would cause its descendants to violate the Max Levels setting. ([#4279](https://github.com/craftcms/cms/issues/4279))
- Fixed an error that could occur when rendering a template from a console request, if the template contained any non-global `{% cache %}` tags. ([#4284](https://github.com/craftcms/cms/pull/4284))

## 3.1.27 - 2019-05-14

### Added
- Added `craft\fields\Matrix::EVENT_SET_FIELD_BLOCK_TYPES`. ([#4252](https://github.com/craftcms/cms/issues/4252))

### Changed
- Pressing <kbd>Shift</kbd> + <kbd>Return</kbd> (or <kbd>Shift</kbd> + <kbd>Ctrl</kbd>/<kbd>Command</kbd> + <kbd>Return</kbd>) when a textual cell is focused in an editable table will now change the focus to the same cell in the previous row (after creating a new row if necessary.) ([#4259](https://github.com/craftcms/cms/issues/4259))
- Craft no longer shows the status menu for element sources that define a status. ([#4249](https://github.com/craftcms/cms/issues/4249))
- Element URI formats can now conditionally output an empty string, opting the element out of getting its own system URI. ([#4254](https://github.com/craftcms/cms/issues/4254))
- Table fields now get validation errors if any column handles are entered in the format of “colX”.
- Craft no longer clear out users’ verification codes after login. ([#4257](https://github.com/craftcms/cms/issues/4257))
- The `users/upload-user-photo` and `users/delete-user-photo` actions are now available to front-end requests. ([#3932](https://github.com/craftcms/cms/issues/3932))

### Fixed
- Fixed a bug where rebuilding the project config could set an incorrect value for the user field layout.
- Fixed a bug Craft wouldn’t allow users to edit their own photos if they didn’t have upload/remove asset permissions.
- Fixed a bug where Craft wasn’t removing newline characters when pasting text into some single-line Table column types.
- Fixed a bug where project config syncing could have inconsistent results on load-balanced environments. ([#4136](https://github.com/craftcms/cms/issues/4136))
- Fixed a bug where the Plugin Store was not able to load developer details. ([#4241](https://github.com/craftcms/cms/issues/4241))
- Fixed a bug that could occur when Craft generated URLs with multi-byte characters in the query string.
- Fixed a bug where you could get some character encoding issues in some environments when using PHP 7.3.
- Fixed a bug where Craft wasn’t attempting to set a unique URI on duplicated elements. ([#4253](https://github.com/craftcms/cms/issues/4253))
- Fixed a bug where Table fields could copy cell values to other cells if a column had a handle in the format of “colX”. ([#4200](https://github.com/craftcms/cms/issues/4200))
- Fixed an error that could occur on the Login page if a custom Login Page Logo was selected. ([#4261](https://github.com/craftcms/cms/issues/4261))

## 3.1.26 - 2019-05-08

### Changed
- The “Update all” button on the Updates utility is now shown even if the page contains some uninstallable updates. ([#4230](https://github.com/craftcms/cms/issues/4230))
- Craft now stores the Default User Group’s UID in the project config, in case the group’s ID is different across environments.
- `craft\services\Assets::EVENT_BEFORE_REPLACE_ASSET` event handlers can now change the filename of the replaced asset before it is saved.
- Improved the performance of background jobs. ([#4219](https://github.com/craftcms/cms/pull/4219))
- Improved the Plugin Store’s screenshots with arrows for navigation and pinch-to-zoom capability for touch devices.

### Fixed
- Fixed an error that could occur when saving a Single section if one of its sites had been disabled.
- Fixed an error that could occur when deleting a site.
- Fixed a PHP compile error that could occur when paginating a query. ([#4208](https://github.com/craftcms/cms/pull/4208))
- Fixed an error that could occur on the Settings → Users → Settings page if the project config was missing its `users` key. ([#4206](https://github.com/craftcms/cms/issues/4206))
- Fixed a bug where Craft wasn’t requiring email verification for new user accounts if the project config was missing its `users` key.
- Fixed a bug where Craft wasn’t eager loading elements in the same site as the source element, if that was different than the currently requested site. ([#3954](https://github.com/craftcms/cms/issues/3954))

## 3.1.25 - 2019-04-30

### Added
- Added the `|ascii` Twig filter. ([#4193](https://github.com/craftcms/cms/issues/4193))

### Changed
- Craft now registers its project config event handlers before loading plugins. ([#3943](https://github.com/craftcms/cms/issues/3943))
- The Control Panel now uses jQuery 3.4.0. ([#4183](https://github.com/craftcms/cms/issues/4183))
- `behavior` and `behaviors` are now reserved field handles. ([#4184](https://github.com/craftcms/cms/issues/4184))
- The Updates utility no longer shows notices for expired plugins if no updates are actually available. ([#4186](https://github.com/craftcms/cms/issues/4186))

### Fixed
- Fixed an error where rebuilding the project config would not typecast the `propagateEntries` and `enableVersioning` section settings correctly. ([#3695](https://github.com/craftcms/cms/issues/3695))
- Fixed a bug where the Edit Draft HUD would include the current site name in the default Draft Name value for multi-site entries. ([#4171](https://github.com/craftcms/cms/issues/4171))
- Fixed a bug where resource requests could send a 500 response if the resource didn’t exist. ([#4197](https://github.com/craftcms/cms/pull/4197))

## 3.1.24 - 2019-04-23

### Added
- Added `craft\services\Fields::getFieldIdsByLayoutId()`.

### Changed
- Craft now correctly typecasts all core boolean and integer values saved to the project config. ([#3695](https://github.com/craftcms/cms/issues/3695))
- Craft now saves new entry versions every time an entry is saved, unless it’s being propagated or resaved.
- `users/save-user` and `users/start-elevated-session` requests now check for a `currentPassword` body param in addition to `password`, when looking for the user’s current password. ([#4169](https://github.com/craftcms/cms/issues/4169))
- `craft\services\Path::getStoragePath()` now has a `$create` argument.
- Updated Twig to 2.8.

### Fixed
- Fixed an error where re-saving a site would reset its sorting order. ([#4147](https://github.com/craftcms/cms/issues/4147))
- Fixed a SQL error that could occur when updating to Craft 3.1. ([#3663](https://github.com/craftcms/cms/issues/3663))
- Fixed an error that occurred when an SVG with `/` characters in its `id` attributes was passed to the `svg()` Twig function. ([#4155](https://github.com/craftcms/cms/issues/4155))
- Fixed a bug where passing `:empty:` or `:notempty:` to a Matrix field param on an element query could return incorrect results for fields that had soft-deleted blocks. ([#4161](https://github.com/craftcms/cms/issues/4161))
- Fixed a bug where Craft wasn’t returning a `1` exit code for console requests if the server was running under PHP 7. ([#4153](https://github.com/craftcms/cms/issues/4153))
- Fixed a “World-writable config file 'my.cnf' is ignored” warning that could occur when creating a database backup. ([#4163](https://github.com/craftcms/cms/pull/4163))
- Fixed a bug where `craft\services\Elements::duplicateElements()` would only ignore non-safe attributes passed to the `$newAttributes` argument.
- Fixed a bug where `craft\elements\db\ElementQuery::exists()` and `offsetExists()` were ignoring cached query results.

## 3.1.23 - 2019-04-16

### Added
- The `project-config/sync` command now has a `--force` option, which forces the project config to treat all preexisting config values as new. ([#4126](https://github.com/craftcms/cms/issues/4126))
- Added `craft\base\LogTargetTrait`, which can be used by custom `log` components, to gain security and privacy features provided by Craft’s built-in file target. ([#4127](https://github.com/craftcms/cms/pull/4127))

### Changed
- When creating a new site, global sets are now propagated to it before other element types. ([#3446](https://github.com/craftcms/cms/issues/3446))
- Locked Twig down to 2.7, to avoid a bug in 2.8.0. ([twigphp/Twig#2942](https://github.com/twigphp/Twig/issues/2942))

### Fixed
- Fixed an error that occurred when installing a missing plugin from the Settings → Plugins page. ([#4140](https://github.com/craftcms/cms/issues/4140))
- Fixed PHP type errors that could occur when calling some deprecated `craft.request` methods in templates. ([#4124](https://github.com/craftcms/cms/issues/4124))
- Fixed performance issues that could occur where uploading GIFs in the Control Panel. ([#4131](https://github.com/craftcms/cms/pull/4131))
- Fixed a bug where it wasn’t possible to create a new global set with the same name or handle as a soft-deleted one. ([#4091](https://github.com/craftcms/cms/issues/4091))
- Fixed a bug where pending users’ verification codes were getting deleted if they were impersonated by an admin. ([#4130](https://github.com/craftcms/cms/issues/4130))

## 3.1.22 - 2019-04-10

### Added
- Added `craft\base\ElementTrait::$resaving`, which indicates whether the element is currently being resaved via a `ResaveElements` job or a `resave` command. ([#3482](https://github.com/craftcms/cms/issues/3482))
- Added `craft\db\Paginator::setPageResults()`. ([#4120](https://github.com/craftcms/cms/issues/4120))

### Changed
- Changed the way Craft updates search indexes, to reduce the likelihood of a deadlock. ([#3197](https://github.com/craftcms/cms/issues/3197))
- Improved styles and behavior of the Plugin Store.
- The Settings → Plugins page now notes which plugins are expired, with links to renew them on [id.craftcms.com](https://id.craftcms.com).
- Improved the styling of info HUDs that contain long text or tables. ([#4107](https://github.com/craftcms/cms/pull/4107))

### Fixed
- Fixed a PHP error that could occur during asset indexing in some cases.
- Fixed a bug where entry drafts weren’t showing previous changes to Matrix fields on the draft. ([#4105](https://github.com/craftcms/cms/issues/4105))
- Fixed a bug where `project.yaml` changes weren’t always getting picked up. ([#4028](https://github.com/craftcms/cms/issues/4028))
- Fixed a bug where the `project-config/rebuild` command would restore soft-deleted components. ([#4100](https://github.com/craftcms/cms/issues/4100))
- Fixed a bug where the `project-config/sync` command was not performing schema checks.
- Fixed an error that occurred when backing up the database if the database password contained a `$` character. ([#4115](https://github.com/craftcms/cms/issues/4115))

## 3.1.21.1 - 2019-04-04

### Fixed
- Fixed a bug where underscores were getting stripped from element slugs. ([#4096](https://github.com/craftcms/cms/issues/4096))

## 3.1.21 - 2019-04-03

### Added
- Added the `backup` command, which creates a new database backup. ([#4075](https://github.com/craftcms/cms/issues/4075))
- Added the `queue/retry` command, which can be passed a failed job ID, or `all` to retry all failed jobs. ([#4072](https://github.com/craftcms/cms/issues/4072))
- Added `craft\queue\Queue::retryAll()`.
- Added `craft\services\Sections::$autoResaveEntries`, which can be set to `false` from `config/app.php` to prevent Craft from auto-resaving entries after sections and entry types are updated. ([#3482](https://github.com/craftcms/cms/issues/3482))

### Changed
- It’s now possible to double-click on asset sources to expand/collapse their subfolders. ([#4070](https://github.com/craftcms/cms/issues/4070))
- Craft no longer auto-resaves entries after saving a section or entry type if nothing changed of any significance to entries. ([#3482](https://github.com/craftcms/cms/issues/3482))
- Craft now formats filesizes using metric units (e.g. MB instead of MiB).
- The updater is now capable of handling package name changes.
- Craft now requires Yii 2.0.17.

### Fixed
- Fixed a bug where the Asset Indexes utility wasn’t logging exceptions.
- Fixed a SQL error that could occur when using the Asset Indexes utility, if any filenames contained 4+ byte characters.
- Fixed a bug where entry queries could return duplicate results for any entries that belong to a section that has soft-deleted structures associated with it. ([#4066](https://github.com/craftcms/cms/issues/4066))
- Fixed a bug where rebuilding project config would not work with Matrix fields with no block types. ([#4074](https://github.com/craftcms/cms/issues/4074)
- Fixed an error that occurred when sending emails if the `testToEmailAddress` config setting was set. ([#4076](https://github.com/craftcms/cms/issues/4076))
- Fixed a bug where it wasn’t possible to pass the `--element-id` option on `resave/*` commands.
- Fixed a bug where Matrix fields were including disabled blocks if any changes had been made to the Matrix block query params.
- Fixed SQL errors that could occur if the table prefix had ever changed.

## 3.1.20.1 - 2019-03-27

### Fixed
- Fixed an error that occurred when regenerating the project config, if there were any fields without settings. ([#4062](https://github.com/craftcms/cms/issues/4062))
- Fixed an error that occurred when loading the `_includes/forms/date` template without passing a `value` variable. ([#4063](https://github.com/craftcms/cms/issues/4063))

## 3.1.20 - 2019-03-27

### Added
- Added the `project-config/rebuild` console command.
- Added the `verifyEmailSuccessPath` config setting.
- Added the “Prefix” and “Suffix” settings for Number fields. ([#4055](https://github.com/craftcms/cms/issues/4055))
- Added the “Max Length” setting for URL fields. ([#4019](https://github.com/craftcms/cms/issues/4019))
- Added the `devMode` global Twig variable. ([#4038](https://github.com/craftcms/cms/issues/4038))
- Added `craft\config\GeneralConfig::getVerifyEmailSuccessPath()`.
- Added `craft\events\RebuildConfigEvent`.
- Added `craft\services\ProjectConfig::rebuild()`.
- Added `craft\services\Sections::pruneDeletedField()`.

### Changed
- Textareas within the Control Panel can now be manually vertically resized. ([#4030](https://github.com/craftcms/cms/issues/4030))
- The Craft Support widget now includes a “More Resources” section. ([#4058](https://github.com/craftcms/cms/issues/4058))
- The `_includes/forms/text` Control Panel template now supports `step`, `min`, and `max` attributes.
- Users without access to the Control Panel are now redirected according to the `verifyEmailSuccessPath` config setting after verifying a new email address. ([#1998](https://github.com/craftcms/cms/issues/1998))
- The `_includes/forms/text` Control Panel template now supports passing `autocorrect: false` and `autocapitalize: false`, to disable autocorrect and auto-capitalization on iOS devices.
- iOS autocorrect and auto-capitalization has been disabled for all core “Handle” and “Slug” fields in the Control Panel. ([#4009](https://github.com/craftcms/cms/issues/4009))
- Number fields now format their values for element index tables. ([#4059](https://github.com/craftcms/cms/issues/4059))
- When installing Craft using a `project.yaml`, Craft now backups the existing config to the config backup folder if there are errors. ([#4017](https://github.com/craftcms/cms/issues/4017))
- Craft now prunes entry type layouts when deleting a field.
- Craft no longer modifies the DSN string if set explicitly with the `dsn` database config setting.
- Craft no longer throws an `InvalidConfigException` when the `dsn` database config setting is set and contains an unexpected parameter.

### Fixed
- Fixed a bug where Craft wasn’t removing hyphens and other symbols from auto-generated asset titles. ([#4011](https://github.com/craftcms/cms/issues/4011))
- Fixed a PHP error that occurred when calling `craft\services\EntryRevisions::getDraftById()` or `getVersionById()` for a draft/version that belonged to a soft-deleted entry. ([#4013](https://github.com/craftcms/cms/issues/4013))
- Fixed a bug where Craft wasn’t respecting the site selection for routes defined in Settings → Routes. ([#4021](https://github.com/craftcms/cms/issues/4021))
- Fixed a bug where the `project-config/sync` command wasn’t logging exceptions. ([#4015](https://github.com/craftcms/cms/issues/4015))
- Fixed an error that occurred when attempting to use Live Preview with a pending user account. ([#4025](https://github.com/craftcms/cms/issues/4025))
- Fixed an error when displaying a date input in the Control Panel if the value passed wasn’t a `DateTime` object. ([#4041](https://github.com/craftcms/cms/issues/4041))
- Fixed a PHP error that occurred when passing an array of `craft\elements\User` objects to `craft\mail\Message::setTo()`. ([#4048](https://github.com/craftcms/cms/issues/4048))
- Fixed a bug where Craft was applying the `offset` param to both ends of the result set when paginating queries. ([#4052](https://github.com/craftcms/cms/issues/4052))
- Fixed a PHP error that occurred if `true` or `false` was passed to the third argument of `craft\db\Command::upsert()`. ([#4054](https://github.com/craftcms/cms/pull/4054))
- Fixed a bug where deleting fields via `project.yaml` could prevent other changes from being applied.
- Fixed a bug where field UIDs could be overwritten in some cases.

## 3.1.19 - 2019-03-19

### Added
- Added the `_includes/pagination` Control Panel template.
- Added `craft\db\Paginator`.
- Added `craft\web\twig\variables\Paginate::create()`.

### Changed
- The `{% paginate %}` tag now accepts any query object, not just element queries.
- The `_includes/forms/autosuggest` template now has `data` and `methods` blocks that can be overridden by sub-templates to customize the autosuggest behavior.

### Fixed
- Fixed a bug where sidebar badge counts in the Control Panel were getting formatted with two decimals if the Intl extension wasn’t loaded. ([#4002](https://github.com/craftcms/cms/issues/4002))
- Fixed a bug where entry drafts would forget that certain field values had been cleared out, and continue using the live revision’s content instead. ([#3981](https://github.com/craftcms/cms/issues/3981))
- Fixed an error that occurred if a Table field was created with a Date or Time column and no rows in the Default Values setting. ([#4005](https://github.com/craftcms/cms/issues/4005))
- Fixed a bug where Table fields would forget that they had been saved without any rows in the Default Values setting.
- Fixed a SQL error that could occur when saving non-UTF-8 characters to the project config. ([#4007](https://github.com/craftcms/cms/issues/4007))

## 3.1.18 - 2019-03-14

### Added
- Added `craft\services\Deprecator::$throwExceptions`. ([#3972](https://github.com/craftcms/cms/pull/3972))

### Changed
- `Craft::parseEnv()` will now boolean values for environment variables set to `true` or `false`. ([#3975](https://github.com/craftcms/cms/issues/3975))
- Nested project config keys are no longer sorted alphabetically.
- Craft now requires Twig 2.7+.

### Fixed
- Fixed a SQL error that occurred when using a token with a usage limit, if using PostgreSQL. ([#3969](https://github.com/craftcms/cms/issues/3969))
- Fixed a bug where the Edit User page would forget user group selection changes if there was a validation error. ([#3971](https://github.com/craftcms/cms/issues/3971))
- Fixed a bug where the updater would get an unexpected response when updating from 3.1.14 - 3.1.16 to 3.1.17+.
- Fixed a bug where it wasn’t possible to switch plugin editions when the `allowUpdates` config setting was disabled. ([#3987](https://github.com/craftcms/cms/issues/3987))
- Fixed a bug where multiple consecutive newlines in field instructions would result in multiple `<br>` tags rather than new paragraphs.
- Fixed a bug where Table fields weren’t always remembering the sort order for their Default Values settings. ([#3947](https://github.com/craftcms/cms/issues/3947))
- Fixed a bug where Table fields weren’t always remembering the sort order for their Table Columns settings. ([#3997](https://github.com/craftcms/cms/issues/3997))

## 3.1.17.2 - 2019-03-12

### Changed
- Craft now requires Twig 2.6.

## 3.1.17.1 - 2019-03-08

### Added
- Added `craft\helpers\ArrayHelper::ensureNonAssociative()`.

### Fixed
- Fixed a bug where commercial plugin editions weren’t showing up in the Plugin Store.
- Fixed a bug where installing a plugin from the Plugin Store would not respect the selected edition.
- Fixed a bug where plugins with free and commercial editions weren’t getting license key inputs on the Setting → Plugins page.
- Fixed a bug where the Setting → Plugins page wasn’t linking plugins’ edition badge to their page in the Plugin Store for plugins with free and commercial editions, if the free edition was currently active.

## 3.1.17 - 2019-03-08

### Changed
- When installing Craft using a `project.yaml`, Craft now processes all sites before installing any plugins. ([craftcms/commerce#752](https://github.com/craftcms/commerce/issues/752))
- The Plugin Store now shows “Report an issue” links on plugin screens.
- The Plugin Store now includes a “Package Name” section on plugin screens. ([#2757](https://github.com/craftcms/cms/issues/2757))
- The Plugin Store now shows discounted upgrade prices for plugins when a lower edition is already licensed.
- Craft now requires Yii 2.0.16.1.

### Fixed
- Fixed a bug where the `positionedBefore` element query param was not including direct ancestors in the results.
- Fixed a bug where HTML in plugin-supplied field instructions was getting encoded. ([#3928](https://github.com/craftcms/cms/issues/3928))
- Fixed a bug where Craft would prompt for a user’s current password when registering a new user, even if they weren’t assigning any groups or permissions to that user
- Fixed a bug where asset indexing could yield inconsistent results in some cases. ([#3450](https://github.com/craftcms/cms/issues/3450))
- Fixed a bug where the Plugin Store was showing info icons in the feature matrix of multi-edition plugins, even for features that didn’t have an extended description.
- Fixed a bug where entries weren’t getting new versions when edited from element editor HUDs. ([#3959](https://github.com/craftcms/cms/issues/3959))

## 3.1.16 - 2019-03-05

### Added
- The Plugin Store now shows Repository links on plugin screens.
- Added the `create()` Twig function. ([#3921](https://github.com/craftcms/cms/pull/3921))
- Added the `--type` option to the `resave/entries` command. ([#3939](https://github.com/craftcms/cms/issues/3939))
- Added `craft\helers\Assets::getAllowedFileKinds()`.

### Changed
- Line breaks in field instructions now get converted to `<br>` tags. ([#3928](https://github.com/craftcms/cms/issues/3928))
- Assets field settings no longer list file kinds that aren’t allowed to be uploaded, per the `allowedFileExtensions` and `extraAllowedFileExtensions` config settings. ([#3917](https://github.com/craftcms/cms/issues/3917))
- The `{% exit %}` tag now throws a more specific exception depending on the status code passed to it (e.g. `yii\web\NotFoundHttpException` for 404s). ([#3915](https://github.com/craftcms/cms/issues/3915))
- `craft\helpers\MigrationHelper::dropAllIndexesOnTable()` is no longer deprecated.
- The `--id` option on `resave/*` console commands is now named `--element-id`. ([#3940](https://github.com/craftcms/cms/issues/3940))
- The `_includes/forms/autosuggest.html` template now supports passing `disabled: true`. ([#3925](https://github.com/craftcms/cms/issues/3925))

### Fixed
- Fixed a bug where Control Panel content areas weren’t getting their bottom padding applied in Firefox. ([#3874](https://github.com/craftcms/cms/issues/3874))
- Fixed a PHP error that occurred on the front end if two routes defined in Settings → Routes had the same URI pattern. ([#3922](https://github.com/craftcms/cms/issues/3922))
- Fixed a bug where Craft wasn’t always preselecting the correct tab on Control Panel pages if the tab name contained non-ASCII characters. ([#3923](https://github.com/craftcms/cms/issues/3923))
- Fixed a bug where the `--uid` option on `resave/*` console commands wasn’t working. ([#3941](https://github.com/craftcms/cms/issues/3941))
- Fixed a SQL error that could occur when running `resave/*` console commands.
- Fixed a PHP error that occurred when calling the deprecated `getError()` method on a model that had no errors. ([#3934](https://github.com/craftcms/cms/issues/3934))
- Fixed a bug where Craft wasn’t sanitizing new asset subfolder names. ([#3689](https://github.com/craftcms/cms/issues/3689))
- Fixed a bug where Table fields weren’t remembering the sort order for their Default Values settings. ([#3947](https://github.com/craftcms/cms/issues/3947))

## 3.1.15 - 2019-02-26

### Added
- Added the `resave/assets`, `resave/categories`, `resave/entries`, `resave/tags`, and `resave/users` console commands.

### Changed
- Craft now sends system messages authored for the same root language as the requested language, if an exact language match can’t be found. ([#3888](https://github.com/craftcms/cms/issues/3888))
- Element source definitions can now include a `badgeCount` key.
- Login requests no longer enforce CSRF validation if someone is already logged in.
- Craft now throws an `InvalidConfigException` when updating the project config if any unexpected data types are encountered.
- The `testToEmailAddress` config setting can now be set to `false`. ([#3910](https://github.com/craftcms/cms/pull/3910))

### Fixed
- Fixed a bug where the System Messages utility wouldn’t update message previews after editing a message for the primary site’s language, if the user had a different preferred language selected.
- Fixed a bug where structures weren’t getting deleted and unassigned from their sections properly after converting a Structure section to a Channel or Single. ([#3895](https://github.com/craftcms/cms/issues/3895))
- Really fixed a bug where Craft could update the `dateModified` value in the project config even when nothing had changed. ([#3792](https://github.com/craftcms/cms/issues/3792))
- Fixed a bug where the Settings → Routes page wasn’t listing routes in the user-defined order. ([#3892](https://github.com/craftcms/cms/issues/3892))
- Fixed an error that occurred when viewing trashed entries, if the “Entry Type” column was shown and one of the trashed entries’ entry types had been deleted. ([#3899](https://github.com/craftcms/cms/issues/3899))

## 3.1.14 - 2019-02-21

### Added
- Added `craft\helpers\ProjectConfig::cleanupConfig()`.
- Added `craft\web\Request::$maxPageNum`, which determines the maximum page number Craft should accept (100,000 by default). ([#3880](https://github.com/craftcms/cms/issues/3880))

### Deprecated
- Deprecated `craft\mutex\FileMutex`.

### Fixed
- Fixed a bug where Craft could update the `dateModified` value in the project config even when nothing had changed. ([#3792](https://github.com/craftcms/cms/issues/3792))
- Fixed a SQL error that occurred when running the “Localizing relations” task if using PostgreSQL. ([#3877](https://github.com/craftcms/cms/issues/3877))
- Fixed a bug where file locking wasn’t working on Windows. ([#3879](https://github.com/craftcms/cms/issues/3879))

### Security
- Fixed a bug where sensitive environment variable values weren’t getting redacted correctly.

## 3.1.13 - 2019-02-20

### Added
- Added `craft\helpers\StringHelper::replaceMb4()`.
- Added `craft\services\ProjectConfig::defer()`.

### Changed
- The `users/login` and `users/logout` actions now include a `csrfTokenValue` key in JSON responses. ([#3858](https://github.com/craftcms/cms/issues/3858))
- Craft no longer deletes search indexes when soft-deleting an element, until the element gets hard-deleted. ([#3863](https://github.com/craftcms/cms/issues/3863))
- Updated Yii to 2.0.16.

### Fixed
- Fixed a bug where Craft could auto-place the `{{ beginBody() }}` and `{{ endBody() }}` tags in the wrong places.
- Fixed a bug where Craft wasn’t storing custom volume sort orders. ([#3764](https://github.com/craftcms/cms/issues/3764))
- Fixed a SQL error that would occur when uploading a file with emojis in its name, if using MySQL. ([#3852](https://github.com/craftcms/cms/issues/3852))
- Fixed a bug where Assets fields weren’t respecting their View Mode setting when files were drag-uploaded to them. ([#3578](https://github.com/craftcms/cms/issues/3578))
- Fixed a bug where asset queries’ `kind` param wasn’t working for custom file kinds defined by the `extraFileKinds` config setting, for file extensions that were already associated with another file kind. ([#3869](https://github.com/craftcms/cms/issues/3869))
- Fixed a bug where `craft\helpers\FileHelper::sanitizeFilename()` could return inconsistent results.
- Fixed an error that could occur when syncing `project.yaml` if it introduced a new Super Table field with a nested Matrix field.

## 3.1.12 - 2019-02-15

### Fixed
- Fixed a bug where the `relatedTo` element query param could include results for elements that were related via soft-deleted Matrix blocks. ([#3846](https://github.com/craftcms/cms/issues/3846))
- Fixed a bug where some search queries were not returning results when they should, if using MySQL.
- Fixed an error that could occur when syncing `project.yaml` changes if the `allowAdminChanges` config setting was disabled. ([#3823](https://github.com/craftcms/cms/issues/3823))
- Fixed an `InvalidConfigException` that was thrown if a user’s photo was soft-deleted. ([#3849](https://github.com/craftcms/cms/issues/3849))

## 3.1.11 - 2019-02-14

### Added
- Added `craft\helpers\UrlHelper::rootRelativeUrl()`.

### Fixed
- Fixed a bug where the Plugin Store wouldn’t load if the `baseCpUrl` config setting was set to a URL with a different scheme than Craft believed the request had.
- Fixed a validation error that would occur on non-required Checkboxes and Multi-select fields if no options were selected. ([#3844](https://github.com/craftcms/cms/issues/3844))
- Fixed a validation error that would occur on Dropdown and Radio Buttons fields if the selected option’s value was `0`. ([#3842](https://github.com/craftcms/cms/issues/3842))
- Fixed a bug where the Value column for Checkboxes, Dropdown, Multi-select, and Radio Buttons fields’ Options settings weren’t auto-populating if the Option Label column was set to a number.
- Fixed an error on the Settings → Users page if `users.photoVolumeUid` was not defined in the project config. ([#3303](https://github.com/craftcms/cms/issues/3303))

## 3.1.10 - 2019-02-13

### Changed
- `craft\helpers\FileHelper::writeToFile()` now invalidates the OPcache for the file. ([#3838](https://github.com/craftcms/cms/pull/3838))
- The `serve` command now uses `@webroot` as the default `docroot` option value. ([#3770](https://github.com/craftcms/cms/pull/3770))

### Fixed
- Fixed a bug where the `users/save-user` action wasn’t deleting user photos properly.
- Fixed a bug where changes to Matrix block type fields’ settings weren’t always saving. ([#3832](https://github.com/craftcms/cms/issues/3832))
- Fixed a bug where non-searchable fields were still getting search keywords stored when using the Search Indexes utility. ([#3837](https://github.com/craftcms/cms/issues/3837))

## 3.1.9.1 - 2019-02-12

### Fixed
- Fixed a bug where `Craft::alias()` wasn’t beginning the response string with an `@` character if no `@` was passed into `Craft::setAlias()` to begin with.
- Fixed an error that could occur if there were any HTML entities in the project config.

## 3.1.9 - 2019-02-12

### Added
- Added the `disabledPlugins` config setting. ([craftcms/webhooks#4](https://github.com/craftcms/webhooks/issues/4))
- Added the `$language` argument to `craft\helpers\StringHelper::toAscii()`.
- Added `craft\validators\SlugValidator::$language`.
- Added `craft\web\twig\variables\Cp::getAsciiCharMap()`.

### Changed
- The operating system name & version are now shown in the System Report utility. ([#3784](https://github.com/craftcms/cms/issues/3784))
- Craft’s installer no longer applies the current `project.yaml` file if the installed schema version doesn’t match the one in the file. ([#3783](https://github.com/craftcms/cms/issues/3783))
- Control Panel settings no longer warn about using the `@web` alias, if it was defined by the `aliases` config setting. ([#3798](https://github.com/craftcms/cms/pull/3798))
- The `clear-caches` console command now clears CP resource files if the `@webroot` alias was defined by the `aliases` config setting. ([#3787](https://github.com/craftcms/cms/issues/3787))
- `craft\models\VolumeFolder::getVolume()` now throws an `InvalidConfigException` if its `$volumeId` property is set to an invalid volume ID, rather than returning `null`.
- Craft now checks if all files in project config mapping are valid and regenerates the map if they are not.
- Craft now auto-generates slugs using an ASCII char map based on the language of the current entry/category, rather than the logged-in user. ([#3820](https://github.com/craftcms/cms/issues/3820))

### Fixed
- Fixed a SQL error that could occur when deleting an asset. ([#3786](https://github.com/craftcms/cms/issues/3786))
- Fixed an error that occurred when customizing element indexes if the `allowAdminChanges` config setting was disabled. ([#3788](https://github.com/craftcms/cms/issues/3788))
- Fixed a bug where Checkboxes, Dropdown, Multi-select, and Radio Buttons fields wouldn’t pass validation if the selected option value was `true` or `false`.
- Fixed an error that occurred on the Settings → Plugins page, if there were any plugins in the database that weren’t Composer-installed.
- Fixed an error that could occur if an Assets field was configured to upload to a deleted volume. ([#3799](https://github.com/craftcms/cms/issues/3799))
- Fixed a bug where sections’ Default Status settings weren’t always being respected. ([#3791](https://github.com/craftcms/cms/issues/3791))
- Fixed a bug where only users with the “Edit users” user permission were allowed to upload a new user photo. ([#3735](https://github.com/craftcms/cms/issues/3735))
- Fixed a bug where renaming a Matrix block type’s handle would result in new content columns being created in the database, and existing Matrix blocks losing their content. ([#3809](https://github.com/craftcms/cms/issues/3809))
- Fixed a SQL error that could occur when updating to Craft 3.1 if any system messages contained emoji characters.
- Fixed an error that could occur when working with elements, if a site had been created earlier in the same request. ([#3824](https://github.com/craftcms/cms/issues/3824))

## 3.1.8 - 2019-02-05

### Changed
- Craft now automatically logs users in after resetting their password, if the `autoLoginAfterAccountActivation` config setting is enabled. ([#1025](https://github.com/craftcms/cms/issues/1025))

### Fixed
- Fixed a bug where pressing the <kbd>Return</kbd> key on editable tables with a static number of rows would add a new row. ([#3765](https://github.com/craftcms/cms/issues/3765))
- Fixed a bug where pressing the <kbd>Return</kbd> key on editable tables would select the next row’s cell even if the cell was disabled.
- Fixed a bug where pressing the <kbd>Return</kbd> key on an editable table wouldn’t move the focus to the next row’s sell if it had an `<input>` instead of a `<textarea>`.
- Fixed an error that could occur in the Control Panel if any environment variable values began with an `@` character. ([#3769](https://github.com/craftcms/cms/issues/3769))
- Fixed a bug where `craft\helpers\DateTimeHelper::toDateTime()` was mistaking year-only values for Unix timestamps. ([#3772](https://github.com/craftcms/cms/issues/3772))
- Fixed an error that occurred when a non-admin user attempted to edit a system message, or when the `allowAdminChanges` config setting was disabled. ([#3775](https://github.com/craftcms/cms/issues/3775))
- Fixed a bug where it was hard to see error notifications on pages with a licensing alert. ([#3776](https://github.com/craftcms/cms/issues/3776))
- Fixed a JavaScript error that occurred when adding a new row to a custom editable table that contained a `time` column, if no rows existed on page load. ([#3780](https://github.com/craftcms/cms/issues/3780))

## 3.1.7 - 2019-01-31

### Added
- Added all the things that came in [Craft 3.0.40](https://github.com/craftcms/cms/blob/master/CHANGELOG-v3.md#3040---2019-01-31).
- Added `craft\helpers\FileHelper::canTrustMimeType()`.
- Added `craft\web\UploadedFile::getMimeType()`.

### Changed
- The “Port” SMTP mail transport setting can now be set to an environment variable. ([#3740](https://github.com/craftcms/cms/issues/3740))
- `craft\web\Controller::requireAdmin()` now has a `$requireAdminChanges` argument, which dictates whether the `allowAdminChanges` config setting must also be enabled (`true` by default).
- The `project-config/sync` console command now creates a `project.yaml` file, if it’s missing. ([#3736](https://github.com/craftcms/cms/issues/3736))
- Querying for active users no longer excludes locked users.
- `craft\helpers\FileHelper::getMimeType()` now returns `application/x-yaml` for `.yaml` and `.yml` files.
- Updated Craft UI to 0.2.0.

### Fixed
- Fixed an error that occurred when updating to Craft 3.1 if a plugin or module was calling `craft\records\User::find()`.
- Fixed a bug where cross-domain Live Preview requests could fail due to CORS restrictions.
- Fixed a 403 error that would occur when an admin attempted to log in as another user on an environment where the `allowAdminChanges` config setting was disabled. ([#3749](https://github.com/craftcms/cms/issues/3749))
- Fixed a bug where asset index toolbar items would be misaligned when searching in a volume or folder with subfolders.
- Fixed a bug where asset indexes could show multiple view mode toggles if a different volume or subfolder was selected while at least one asset was checked. ([#3702](https://github.com/craftcms/cms/issues/3702))
- Fixed a bug where Plugin Store screenshots were not showing properly. ([#3709](https://github.com/craftcms/cms/issues/3709))
- Fixed a bug where zoomed Plugin Store screenshots would not close when hitting the browser’s Back button. ([#3754](https://github.com/craftcms/cms/issues/3754))
- Fixed a bug where the Plugin Store was not working properly when Dev Mode was enabled.

### Security
- User accounts are now locked after multiple failed password attempts in current-password modals, per the `maxInvalidLogins` config setting.
- Users are no longer signed out of active sessions when their account becomes locked.
- Database backup/restore exception messages now redact the database password when using PostgreSQL.

## 3.1.6.1 - 2019-01-29

### Fixed
- Fixed an error that occurred when creating a Table field with a Date column. ([#3748](https://github.com/craftcms/cms/issues/3748))

## 3.1.6 - 2019-01-29

### Added
- It’s now possible to update disabled plugins.

### Changed
- `craft\web\Controller::requireAdmin()` now sends a 403 (Forbidden) response if the `allowAdminChanges` config setting has been set to `false`. ([#3728](https://github.com/craftcms/cms/issues/3728))
- `craft\helpers\DateTimeHelper::toDateTime()` now supports passing an array with a `date` key set to the `YYYY-MM-DD` format, in addition to the current locale’s short date format.
- `craft\helpers\DateTimeHelper::toDateTime()` now supports passing an array with a `time` key set to the `HH:MM` format, in addition to the current locale’s short time format.
- `craft\helpers\DateTimeHelper::toDateTime()` now supports passing an array with a `datetime` key, which will be handled the same way strings passed to the method are handled (except that the `datetime` key can be paired with a `timezone` key).

### Fixed
- Fixed an error that occurred when using the `json_decode` filter. ([#3722](https://github.com/craftcms/cms/pull/3722))
- Fixed a bug a bug where plugin screenshots in the Plugin Store were not rendering correctly. ([#3709](https://github.com/craftcms/cms/issues/3709))
- Fixed an error where the `index-assets/one` and `index-assets/all` console commands were creating `.` folders in each volume.
- Fixed a bug where the Settings → Plugins page was showing extra “Missing” rows for any unlicensed plugins that were Composer-installed but not Craft-installed. ([#3726](https://github.com/craftcms/cms/issues/3726))
- Fixed an error that could occur when viewing trashed elements.
- Fixed a bug where many system message translations were missing line breaks. ([#3737](https://github.com/craftcms/cms/issues/3737))
- Fixed a bug where unparsed markdown code was present in the Control Panel error message displayed when the system was offline. ([#3746](https://github.com/craftcms/cms/issues/3746))

## 3.1.5 - 2019-01-25

### Changed
- Control Panel settings that can be set to environment variables now show a tip about that if the value is not already set to an environment variable or alias.
- Control Panel form fields can now be configured with a `tip` property, which will be displayed below the field.
- Control Panel templates can now pass `suggestEnvVars: true` and `suggestAliases: true` to autosuggest fields, rather that supplying the `suggestions` array.

### Fixed
- Fixed a bug where the “Duplicate” action wasn’t available on the Entries index page for non-admin users. ([#3705](https://github.com/craftcms/cms/issues/3705))
- Fixed a bug where it wasn’t possible to rename an asset’s filename from the Assets index page. ([#3707](https://github.com/craftcms/cms/issues/3707))
- Fixed an error that occurred when saving a user that had a first or last name set.
- Fixed a bug where it wasn’t possible to apply project config changes. ([#3713](https://github.com/craftcms/cms/issues/3713))
- Fixed a bug where the Password field on SMTP and Gmail mail transport settings could be set to an encoded and encrypted password. ([#3699](https://github.com/craftcms/cms/issues/3699))
- Fixed a bug where it was possible to remove the Primary Site status from the primary site, without offering a new primary site. ([#3720](https://github.com/craftcms/cms/issues/3720))
- Fixed an error that could occur if PHP’s `memory_limit` was set to a higher size (in bytes) than `PHP_INT_MAX`. ([#3717](https://github.com/craftcms/cms/issues/3717))

### Security
- Control Panel settings that can be set to an alias now show a warning if the current value begins with the `@web` alias.

## 3.1.4 - 2019-01-24

### Added
- Added all the things that came in [Craft 3.0.38](https://github.com/craftcms/cms/blob/master/CHANGELOG-v3.md#3038---2019-01-24).
- The System Name setting can now be set to an environment variable. ([#3529](https://github.com/craftcms/cms/issues/3529))
- Added the `index-assets/one` console command, which can now be used to index a single subfolder.
- Added `craft\base\ApplicationTrait::getSystemName()`.

### Changed
- Craft now ensures that installed schema versions match the schema versions in `project.yaml` before syncing project config changes.
- The `project-config/sync` console command now bails if there are pending Craft or plugin migrations.

### Fixed
- Fixed a bug where `site` translations were falling back to English if the translated message was identical to the source message. ([#3692](https://github.com/craftcms/cms/issues/3692))
- Fixed a bug where syncing Matrix field changes to the project config would result in new changes to the project config. ([#3695](https://github.com/craftcms/cms/issues/3695))
- Fixed an error that occurred when indexing assets in an empty volume.
- Fixed a bug where soft-deleted assets would show up as missing after indexing.
- Fixed a JavaScript error that could occur on the Settings → Plugins page.
- Fixed a bug where `Craft::parseEnv()` was throwing an `InvalidConfigException` if the given string began with `@` but was not an alias. ([#3700](https://github.com/craftcms/cms/issues/3700))

### Security
- URLs are no longer allowed in users’ first or last names.

## 3.1.3 - 2019-01-21

### Added
- Added the `|json_decode` Twig filter.  ([#3678](https://github.com/craftcms/cms/pull/3678))

### Fixed
- Fixed an error that occurred when updating to Craft 3.1 if a plugin or module was calling any soft-deletable records’ `find()` methods.
- Fixed an error that occurred when updating from Craft 2 to Craft 3.1 if there were any RichText fields. ([#3677](https://github.com/craftcms/cms/issues/3677))
- Fixed a bug where it was possible to create duplicate tags by searching for and selecting the same tag name twice in the same Tags field. ([#3676](https://github.com/craftcms/cms/issues/3676))
- Fixed a bug where system messages were getting sent with the message keys (e.g. “forgot_password_subject” and “forgot_password_body”) if Craft didn’t provide a default message translation for the site language, and the message hadn’t been translated for the user’s preferred language. ([#3673](https://github.com/craftcms/cms/issues/3673))
- Fixed a bug where `craft\web\Request::getIsLivePreview()` was returning `false` on Live Preview requests when called from an `yii\base\Controller::EVENT_BEFORE_ACTION` event handler. ([#3680](https://github.com/craftcms/cms/issues/3680))

## 3.1.2.2 - 2019-01-19

### Fixed
- Fixed an error that occurred when updating to Craft 3.1 if a plugin or module was calling any `craft\services\Sections` methods.

## 3.1.2.1 - 2019-01-19

### Fixed
- Fixed an error that occurred when updating to Craft 3.1 if there were any Matrix sub-fields that had their type set to a non-existing class. ([#3662](https://github.com/craftcms/cms/issues/3662))
- Fixed a bug where the project config could be in an unexpected state if a `project.yaml` file existed already when initially updating to Craft 3.1.

## 3.1.2 - 2019-01-18

### Added
- Added the `index-assets <volume>` and `index-assets/all` console commands. ([#3595](https://github.com/craftcms/cms/pull/3595))
- Added `craft\base\FieldTrait::$oldSettings`.
- Added `craft\helpers\Install`.
- Added `craft\services\Fields::prepFieldForSave()`.
- Added `craft\services\Path::getProjectConfigFilePath()`.
- Added `craft\services\ProjectConfig::$muteEvents`.

### Changed
- The installer now checks `project.yaml` when determining the default site name, handle, base URL, and language values. ([#3661](https://github.com/craftcms/cms/issues/3661))
- The Base URL field in the web-based installer now autouggests environment variable names and aliases.
- Craft now creates a `.gitignore` file in the `storage/config-backups/` folder, preventing any other files within it from getting tracked by Git.
- Craft no longer prevents changes in `project.yaml` from being synced if a plugins’ schema version in `project.yaml` doesn’t match up with its installed schema version, if one of them is blank.

### Deprecated
- Deprecated `craft\services\Fields::$ignoreProjectConfigChanges`.
- Deprecated `craft\services\Matrix::$ignoreProjectConfigChanges`.

### Fixed
- Fixed a PHP notice that occurred when updating to Craft 3.1 if there were any plugins installed without settings.
- Fixed a SQL error that occurred when updating to Craft 3.1 if a plugin or module was calling any `craft\services\Fields` methods. ([#3663](https://github.com/craftcms/cms/issues/3663))
- Fixed a bug where element indexes would forget their source settings after updating to Craft 3.1. ([#3659](https://github.com/craftcms/cms/issues/3659))
- Fixed a bug where commercial plugins weren’t installable from the Plugin Store.
- Fixed a bug where Matrix block type fields’ `beforeSave()` methods weren’t getting called.
- Fixed a bug where Matrix fields could forget their content table name if they were created with a non-global context.
- Fixed a bug where links to the Plugin Store from Settings → Plugins were 404ing. ([#3664](https://github.com/craftcms/cms/issues/3664))
- Fixed a bug where soft-deleted sections and entry types were still showing up in the Control Panel. ([#3648](https://github.com/craftcms/cms/issues/3648))
- Fixed a bug where an update to Craft 3.1 would fail with a database error in some scenarios.
- Fixed a bug where Plugin Store’s Try buttons would appear as disabled when they should be enabled. ([#3619](https://github.com/craftcms/cms/issues/3619))
- Fixed an error that occurred when updating to Craft 3.1 if there were any relational fields that were missing some expected settings. ([#3641](https://github.com/craftcms/cms/issues/3641))

### Security
- Fixed two XSS vulnerabilities.

## 3.1.1 - 2019-01-16

### Added
- Added support for the `CRAFT_LOG_PHP_ERRORS` PHP constant. ([#3619](https://github.com/craftcms/cms/issues/3619))
- Added `craft\web\User::generateToken()`.

### Changed
- System error message templates no longer parse exception messages as Markdown.

### Fixed
- Fixed a bug where `craft\services\Volumes::getVolumeByHandle()` wasn’t working. ([#3633](https://github.com/craftcms/cms/pull/3633))
- Fixed a bug where the `clear-caches/cp-resources` command could clear out the wrong directory if the `resourceBasePath` config setting began with `@webroot`. ([#3637](https://github.com/craftcms/cms/issues/3637))
- Fixed a bug where eager loading Matrix blocks would come up empty. ([#3644](https://github.com/craftcms/cms/issues/3644))
- Fixed an error that occurred when updating to Craft 3.1 if there were any Matrix blocks without any sub-fields. ([#3635](https://github.com/craftcms/cms/pull/3635))
- Fixed an error that occurred when updating to Craft 3.1 if there were any Matrix block types left over from a Matrix field that had been converted to something else.
- Fixed an error that occurred when updating to Craft 3.1 if there were any Assets fields that were missing some expected field settings. ([#3641](https://github.com/craftcms/cms/issues/3641))
- Fixed an error that occurred when updating to Craft 3.1 if anything was calling `craft\services\Fields::getLayoutById()` or `getLayoutByType()` before the update was applied.
- Fixed an error that could occur when logging deprecation errors on PostgreSQL. ([#3638](https://github.com/craftcms/cms/issues/3638))
- Fixed a bug where users would get logged out while updating to Craft 3.1, causing a “User is not permitted to perform this action” error.
- Fixed a bug where “JavaScript must be enabled” and “Cookies must be enabled” messages weren’t getting positioned correctly. ([#3639](https://github.com/craftcms/cms/issues/3639))
- Fixed a “Variable "message" does not exist.” error that could occur in the Control Panel.
- Fixed a bug where free plugins weren’t installable from the Plugin Store. ([#3642](https://github.com/craftcms/cms/issues/3642))

### Security
- The Request panel in the Debug Toolbar now redacts any sensitive information. ([#3619](https://github.com/craftcms/cms/issues/3619))
- Fixed two XSS vulnerabilities.

## 3.1.0 - 2019-01-15

> {warning} This is a more complex update than usual, and failed update attempts are not uncommon. Please ensure you have a recent database backup, and we recommend you test the update on a local/staging environment before updating your production server.

### Added
- Added the Project Config, a portable and centralized configuration for system settings. ([#1429](https://github.com/craftcms/cms/issues/1429))
- Category groups, elements, entry types, field layouts, global sets, sections, sites, site groups, structures, tag groups, and volumes are now soft-deleted. ([#867](https://github.com/craftcms/cms/issues/867))
- Entries, categories, and users can now be restored within the Control Panel by selecting “Trashed” from the status menu on element index pages, and clicking the “Restore” button.
- Added the System Messages utility for editing system messages, replacing the Settings → Email → System Messages page. ([#3421](https://github.com/craftcms/cms/issues/3421))
- Some Site settings (Base URL), volume settings (Base URL and File System Path), and email settings (System Email Address, Sender Name, HTML Email Template, Username, Password, and Host Name) can now be set to environment variables using a `$VARIABLE_NAME` syntax. ([#3219](https://github.com/craftcms/cms/issues/3219))
- The installer now checks whether a `project.yaml` file exists and applies any changes in it. ([#3291](https://github.com/craftcms/cms/issues/3291))
- Control Panel settings that support environment variables now autosuggest environment variable names (and aliases when applicable) while typing.
- Control Panel settings that define a template path now autosuggest existing template files.
- Added cross-domain support for Live Preview. ([#1521](https://github.com/craftcms/cms/issues/1521))
- Plugins can now have multiple editions.
- Custom fields can now opt out of being included in elements’ search keywords. ([#2600](https://github.com/craftcms/cms/issues/2600))
- Added the `allowAdminChanges` config setting.
- Added the `softDeleteDuration` config setting.
- Added the `storeUserIps` config setting. ([#3311](https://github.com/craftcms/cms/issues/3311))
- Added the `useProjectConfigFile` config setting.
- Added the `gc` console command, which can be used to run garbage collection tasks.
- Added the `project-config/sync` console command. ([#3510](https://github.com/craftcms/cms/issues/3510))
- Added the `trashed` element query param, which can be used to query for elements that have been soft-deleted.
- Added the `expression()` Twig function, for creating new `yii\db\Expression` objects in templates. ([#3289](https://github.com/craftcms/cms/pull/3289))
- Added the `parseEnv()` Twig function.
- Added the `plugin()` Twig function.
- Added the `_includes/forms/autosuggest.html` include template for the Control Panel.
- Added `Craft::parseEnv()`.
- Added `craft\base\ApplicationTrait::getIsLive()`.
- Added `craft\base\Element::EVENT_AFTER_RESTORE`.
- Added `craft\base\Element::EVENT_BEFORE_RESTORE`.
- Added `craft\base\Element::EVENT_DEFINE_EAGER_LOADING_MAP`.
- Added `craft\base\ElementInterface::afterRestore()`.
- Added `craft\base\ElementInterface::beforeRestore()`.
- Added `craft\base\Field::EVENT_AFTER_ELEMENT_RESTORE`.
- Added `craft\base\Field::EVENT_BEFORE_ELEMENT_RESTORE`.
- Added `craft\base\FieldInterface::afterElementRestore()`.
- Added `craft\base\FieldInterface::beforeElementRestore()`.
- Added `craft\base\Model::EVENT_DEFINE_RULES`.
- Added `craft\base\Plugin::editions()`.
- Added `craft\base\Plugin::is()`.
- Added `craft\base\SavableComponentInterface::beforeApplyDelete()`.
- Added `craft\behaviors\EnvAttributeParserBehavior`.
- Added `craft\controllers\LivePreviewController`.
- Added `craft\db\ActiveRecord::prepareForDb()`.
- Added `craft\db\Command::restore()`.
- Added `craft\db\Command::softDelete()`.
- Added `craft\db\Migration::restore()`.
- Added `craft\db\Migration::softDelete()`.
- Added `craft\db\SoftDeleteTrait`, which can be used by Active Record classes that wish to support soft deletes.
- Added `craft\db\Table`.
- Added `craft\elements\actions\Restore`, which can be included in elements’ `defineActions()` methods to opt into element restoration.
- Added `craft\events\ConfigEvent`.
- Added `craft\events\DeleteElementEvent`, which provides a `$hardDelete` property that can be set to `true` to force an element to be immediately hard-deleted. ([#3403](https://github.com/craftcms/cms/pull/3403))
- Added `craft\helpers\App::editionHandle()`.
- Added `craft\helpers\App::editionIdByHandle()`.
- Added `craft\helpers\App::mailSettings()`.
- Added `craft\helpers\ArrayHelper::firstWhere()`.
- Added `craft\helpers\Db::idByUid()`.
- Added `craft\helpers\Db::idsByUids()`.
- Added `craft\helpers\Db::uidById()`.
- Added `craft\helpers\Db::uidsByIds()`.
- Added `craft\helpers\ProjectConfig`.
- Added `craft\helpers\StringHelper::toWords()`.
- Added `craft\models\FieldLayout::createFromConfig()`.
- Added `craft\models\FieldLayout::getConfig()`.
- Added `craft\models\Section::setEntryTypes()`.
- Added `craft\models\Site::getBaseUrl()`.
- Added `craft\services\AssetTransforms::getTransformByUid()`.
- Added `craft\services\AssetTransforms::EVENT_BEFORE_APPLY_TRANSFORM_DELETE`.
- Added `craft\services\Categories::getGroupByUid()`.
- Added `craft\services\Categories::EVENT_BEFORE_APPLY_GROUP_DELETE`.
- Added `craft\services\Elements::restoreElement()`.
- Added `craft\services\Elements::EVENT_AFTER_RESTORE_ELEMENT`.
- Added `craft\services\Elements::EVENT_BEFORE_RESTORE_ELEMENT`.
- Added `craft\services\Fields::applyFieldDelete()`.
- Added `craft\services\Fields::applyFieldSave()`.
- Added `craft\services\Fields::createFieldConfig()`.
- Added `craft\services\Fields::deleteFieldInternal()`.
- Added `craft\services\Fields::restoreLayoutById()`.
- Added `craft\services\Fields::saveFieldInternal()`.
- Added `craft\services\Fields::EVENT_BEFORE_APPLY_FIELD_DELETE`.
- Added `craft\services\Fields::EVENT_BEFORE_APPLY_GROUP_DELETE`.
- Added `craft\services\Gc` for handling garbage collection tasks.
- Added `craft\services\Path::getConfigBackupPath()`.
- Added `craft\services\ProjectConfig`.
- Added `craft\services\Routes::deleteRouteByUid()`
- Added `craft\services\Sections::getSectionByUid()`.
- Added `craft\services\Sections::EVENT_BEFORE_APPLY_ENTRY_TYPE_DELETE`.
- Added `craft\services\Sections::EVENT_BEFORE_APPLY_SECTION_DELETE`.
- Added `craft\services\Sites::restoreSiteById()`.
- Added `craft\services\Sites::EVENT_BEFORE_APPLY_GROUP_DELETE`.
- Added `craft\services\Sites::EVENT_BEFORE_APPLY_SITE_DELETE`.
- Added `craft\services\Tags::EVENT_BEFORE_APPLY_GROUP_DELETE`.
- Added `craft\services\UserGroups::EVENT_BEFORE_APPLY_GROUP_DELETE`.
- Added `craft\services\Volumes::EVENT_BEFORE_APPLY_VOLUME_DELETE`.
- Added `craft\validators\TemplateValidator`.
- Added `craft\web\Controller::requireCpRequest()`.
- Added `craft\web\Controller::requireSiteRequest()`.
- Added `craft\web\twig\variables\Cp::EVENT_REGISTER_CP_SETTINGS`. ([#3314](https://github.com/craftcms/cms/issues/3314))
- Added `craft\web\twig\variables\Cp::getEnvSuggestions()`.
- Added `craft\web\twig\variables\Cp::getTemplateSuggestions()`.
- Added the ActiveRecord Soft Delete Extension for Yii2.
- Added the Symfony Yaml Component.
- The bundled Vue asset bundle now includes Vue-autosuggest.

### Changed
- The `defaultWeekStartDay` config setting is now set to `1` (Monday) by default, to conform with the ISO 8601 standard.
- Renamed the `isSystemOn` config setting to `isSystemLive`.
- The `app/migrate` web action now applies pending `project.yaml` changes, if the `useProjectConfigFile` config setting is enabled.
- The `svg()` function now strips `<title>`, `<desc>`, and comments from the SVG document as part of its sanitization process.
- The `svg()` function now supports a `class` argument, which will add a class name to the root `<svg>` node. ([#3174](https://github.com/craftcms/cms/issues/3174))
- The `{% redirect %}` tag now supports `with notice` and `with error` params for setting flash messages. ([#3625](https://github.com/craftcms/cms/pull/3625))
- `info` buttons can now also have a `warning` class.
- User permission definitions can now include `info` and/or `warning` keys.
- The old “Administrate users” permission has been renamed to “Moderate users”.
- The old “Change users’ emails” permission has been renamed to “Administrate users”, and now comes with the ability to activate user accounts and reset their passwords. ([#942](https://github.com/craftcms/cms/issues/942))
- All users now have the ability to delete their own user accounts. ([#3013](https://github.com/craftcms/cms/issues/3013))
- System user permissions now reference things by their UIDs rather than IDs (e.g. `editEntries:<UID>` rather than `editEntries:<ID>`).
- Animated GIF thumbnails are no longer animated. ([#3110](https://github.com/craftcms/cms/issues/3110))
- Craft Tokens can now be sent either as a query string param (named after the `tokenParam` config setting) or an `X-Craft-Token` header.
- Element types that support Live Preview must now hash the `previewAction` value for `Craft.LivePreview`.
- Live Preview now loads each new preview into its own `<iframe>` element. ([#3366](https://github.com/craftcms/cms/issues/3366))
- Assets’ default titles now only capitalize the first word extracted from the filename, rather than all the words. ([#2339](https://github.com/craftcms/cms/issues/2339))
- All console commands besides `setup/*` and `install/craft` now output a warning if Craft isn’t installed yet. ([#3620](https://github.com/craftcms/cms/issues/3620))
- All classes that extend `craft\base\Model` now have `EVENT_INIT` and `EVENT_DEFINE_BEHAVIORS` events; not just classes that extend `craft\base\Component`.
- `craft\db\mysql\Schema::findIndexes()` and `craft\db\pgsql\Schema::findIndexes()` now return arrays with `columns` and `unique` keys.
- `craft\helpers\ArrayHelper::filterByValue()` now defaults its `$value` argument to `true`.
- `craft\helpers\MigrationHelper::doesIndexExist()` no longer has a `$foreignKey` argument, and now has an optional `$db` argument.
- `craft\mail\Mailer::send()` now swallows any exceptions that are thrown when attempting to render the email HTML body, and sends the email as plain text only. ([#3443](https://github.com/craftcms/cms/issues/3443))
- `craft\mail\Mailer::send()` now fires an `afterSend` event with `yii\mail\MailEvent::$isSuccessful` set to `false` if any exceptions were thrown when sending the email, and returns `false`. ([#3443](https://github.com/craftcms/cms/issues/3443))
- `craft\services\Routes::saveRoute()` now expects site and route UIDs instead of IDs.
- `craft\services\Routes::updateRouteOrder()` now expects route UIDs instead of IDs.
- The `craft\helpers\Assets::EVENT_SET_FILENAME` event is now fired after sanitizing the filename.

### Removed
- Removed `craft\elements\User::authData()`.
- Removed `craft\fields\Matrix::getOldContentTable()`.
- Removed `craft\services\Routes::deleteRouteById()`

### Deprecated
- Deprecated `craft\base\ApplicationTrait::getIsSystemOn()`. `getIsLive()` should be used instead.
- Deprecated `craft\helpers\MigrationHelper::dropAllIndexesOnTable()`.
- Deprecated `craft\helpers\MigrationHelper::dropAllUniqueIndexesOnTable()`.
- Deprecated `craft\helpers\MigrationHelper::dropIndex()`.
- Deprecated `craft\helpers\MigrationHelper::restoreForeignKey()`.
- Deprecated `craft\helpers\MigrationHelper::restoreIndex()`.
- Deprecated `craft\models\Info::getEdition()`. `Craft::$app->getEdition()` should be used instead.
- Deprecated `craft\models\Info::getName()`. `Craft::$app->projectConfig->get('system.name')` should be used instead.
- Deprecated `craft\models\Info::getOn()`. `Craft::$app->getIsLive()` should be used instead.
- Deprecated `craft\models\Info::getTimezone()`. `Craft::$app->getTimeZone()` should be used instead.
- Deprecated `craft\services\Routes::getDbRoutes()`. `craft\services\Routes::getProjectConfigRoutes()` should be used instead.
- Deprecated `craft\services\SystemSettings`. `craft\services\ProjectConfig` should be used instead.
- Deprecated `craft\validators\UrlValidator::$allowAlias`. `craft\behaviors\EnvAttributeParserBehavior` should be used instead.

### Fixed
- Fixed a bug where the Dashboard could rapidly switch between two column sizes at certain browser sizes. ([#2438](https://github.com/craftcms/cms/issues/2438))
- Fixed a bug where ordered and unordered lists in field instructions didn’t have numbers or bullets.
- Fixed a bug where switching an entry’s type could initially show the wrong field layout tab. ([#3600](https://github.com/craftcms/cms/issues/3600))
- Fixed an error that occurred when updating to Craft 3 if there were any Rich Text fields without any stored settings.
- Fixed a bug where Craft wasn’t saving Dashboard widget sizes properly on PostgreSQL. ([#3609](https://github.com/craftcms/cms/issues/3609))
- Fixed a PHP error that could occur if the primary site didn’t have a base URL. ([#3624](https://github.com/craftcms/cms/issues/3624))
- Fixed a bug where `craft\helpers\MigrationHelper::dropIndexIfExists()` wasn’t working if the index had an unexpected name.
- Fixed an error that could occur if a plugin attempted to register the same Twig extension twice in the same request.

### Security
- The web and CLI installers no longer suggest `@web` for the site URL, and now attempt to save the entered site URL as a `DEFAULT_SITE_URL` environment variable in `.env`. ([#3559](https://github.com/craftcms/cms/issues/3559))
- Craft now destroys all other sessions associated with a user account when a user changes their password.
- It’s no longer possible to spoof Live Preview requests.

## 3.0.41.1 - 2019-03-12

### Changed
- Craft now requires Twig 2.6.

## 3.0.41 - 2019-02-22

### Changed
- System error message templates no longer parse exception messages as Markdown.

### Security
- Database backup/restore exception messages now redact the database password when using PostgreSQL.
- URLs are no longer allowed in users’ first or last names.
- The Request panel in the Debug Toolbar now redacts any sensitive information. ([#3619](https://github.com/craftcms/cms/issues/3619))
- Fixed XSS vulnerabilities.

## 3.0.40.1 - 2019-02-21

### Fixed
- Fixed a bug where Craft wasn’t always aware of plugin licensing issues. ([#3876](https://github.com/craftcms/cms/issues/3876))

## 3.0.40 - 2019-01-31

### Added
- Added `craft\helpers\App::testIniSet()`.

### Changed
- Craft now warns if `ini_set()` is disabled and [memory_limit](http://php.net/manual/en/ini.core.php#ini.memory-limit) is less than `256M` or [max_execution_time](http://php.net/manual/en/info.configuration.php#ini.max-execution-time) is less than `120` before performing Composer operations.
- `craft\helpers\App::maxPowerCaptain()` now attempts to set the `memory_limit` to `1536M` rather than `-1`.

## 3.0.39 - 2019-01-29

### Changed
- It’s now possible to update disabled plugins.

### Fixed
- Fixed an error that could occur if PHP’s `memory_limit` was set to a higher size (in bytes) than `PHP_INT_MAX`. ([#3717](https://github.com/craftcms/cms/issues/3717))

## 3.0.38 - 2019-01-24

### Added
- Added the `update` command, which can be used to [update Craft from the terminal](https://docs.craftcms.com/v3/updating.html#updating-from-the-terminal).
- Craft now warns if PHP is running in Safe Mode with a [max_execution_time](http://php.net/manual/en/info.configuration.php#ini.max-execution-time) of less than 120 seconds, before performing Composer operations.
- Craft now stores backups of `composer.json` and `composer.lock` files in `storage/composer-backups/` before running Composer operations.
- Added `craft\db\Connection::getBackupFilePath()`.
- Added `craft\helpers\App::phpConfigValueInBytes()`.
- Added `craft\helpers\Console::isColorEnabled()`.
- Added `craft\helpers\Console::outputCommand()`.
- Added `craft\helpers\Console::outputWarning()`.
- Added `craft\helpers\FileHelper::cycle()`.
- Added `craft\services\Composer::$maxBackups`.
- Added `craft\services\Path::getComposerBackupsPath()`.

### Changed
- The `migrate/all` console command now supports a `--no-content` argument that can be passed to ignore pending content migrations.
- Craft now attempts to disable PHP’s memory and time limits before running Composer operations.
- Craft no longer respects the `phpMaxMemoryLimit` config setting if PHP’s `memory_limit` setting is already set to `-1` (no limit).
- Craft now respects Composer’s [classmap-authoritative](https://getcomposer.org/doc/06-config.md#classmap-authoritative) config setting.
- Craft now links to the [Troubleshooting Failed Updates](https://craftcms.com/guides/failed-updates) guide when an update fails.
- `craft\services\Composer::install()` can now behave like the `composer install` command, if `$requirements` is `null`.
- `craft\services\Composer::install()` now has a `$whitelist` argument, which can be set to an array of packages to whitelist, or `false` to disable the whitelist.

## 3.0.37 - 2019-01-08

### Added
- Routes defined in the Control Panel can now have a `uid` token, and URL rules defined in `config/routes.php` can now have a `{uid}` token. ([#3583](https://github.com/craftcms/cms/pull/3583))
- Added the `extraFileKinds` config setting. ([#1584](https://github.com/craftcms/cms/issues/1584))
- Added the `clear-caches` console command. ([#3588](https://github.com/craftcms/cms/pull/3588))
- Added `craft\feeds\Feeds::getFeed()`.
- Added `craft\helpers\StringHelper::UUID_PATTERN`.

### Changed
- Pressing the <kbd>Return</kbd> key (or <kbd>Ctrl</kbd>/<kbd>Command</kbd> + <kbd>Return</kbd>) when a textual cell is focused in an editable table will now change the focus to the same cell in the next row (after creating a new row if necessary.) ([#3576](https://github.com/craftcms/cms/issues/3576))
- The Password input in the web-based Craft setup wizard now has a “Show” button like other password inputs.
- The Feed widget now sets the items’ text direction based on the feed’s language.
- Matrix blocks that contain validation errors now have red titles and alert icons, to help them stand out when collapsed. ([#3599](https://github.com/craftcms/cms/issues/3599))

### Fixed
- Fixed a bug where the “Edit” button on asset editor HUDs didn’t launch the Image Editor if the asset was being edited on another element type’s index page. ([#3575](https://github.com/craftcms/cms/issues/3575))
- Fixed an exception that would be thrown when saving a user from a front-end form with a non-empty `email` or `newPassword` param, if the `password` param was missing or empty. ([#3585](https://github.com/craftcms/cms/issues/3585))
- Fixed a bug where global set, Matrix block, tag, and user queries weren’t respecting `fixedOrder` params.
- Fixed a bug where `craft\helpers\MigrationHelper::renameColumn()` was only restoring the last foreign key for each table that had multiple foreign keys referencing the table with the renamed column.
- Fixed a bug where Date/Time fields could output the wrong date in Live Preview requests. ([#3594](https://github.com/craftcms/cms/issues/3594))
- Fixed a few RTL language styling issues.
- Fixed a bug where drap-and-drop uploading would not work for custom asset selector inputs. ([#3590](https://github.com/craftcms/cms/pull/3590))
- Fixed a bug where Number fields weren’t enforcing thein Min Value and Max Value settings if set to 0. ([#3598](https://github.com/craftcms/cms/issues/3598))
- Fixed a SQL error that occurred when uploading assets with filenames that contained emoji characters, if using MySQL. ([#3601](https://github.com/craftcms/cms/issues/3601))

### Security
- Fixed a directory traversal vulnerability.
- Fixed a remote code execution vulnerability.

## 3.0.36 - 2018-12-18

### Added
- Added the `{{ actionInput() }}` global Twig function. ([#3566](https://github.com/craftcms/cms/issues/3566))

### Changed
- Suspended users are no longer shown when viewing pending or locked users. ([#3556](https://github.com/craftcms/cms/issues/3556))
- The Control Panel’s Composer installer now prevents scripts defined in `composer.json` from running. ([#3574](https://github.com/craftcms/cms/issues/3574))

### Fixed
- Fixed a bug where elements that belonged to more than one structure would be returned twice in element queries.

### Security
- Fixed a self-XSS vulnerability in the Recent Entries widget.
- Fixed a self-XSS vulnerability in the Feed widget.

## 3.0.35 - 2018-12-11

### Added
- Added `craft\models\Section::getHasMultiSiteEntries()`.

### Changed
- Field types that extend `craft\fields\BaseRelationField` now pass their `$sortable` property value to the `BaseElementSelectInput` JavaScript class by default. ([#3542](https://github.com/craftcms/cms/pull/3542))

### Fixed
- Fixed a bug where the “Disabled for Site” entry status option was visible for sections where site propagation was disabled. ([#3519](https://github.com/craftcms/cms/issues/3519))
- Fixed a bug where saving an entry that was disabled for a site would retain its site status even if site propagation had been disabled for the section.
- Fixed a SQL error that occurred when saving a field layout with 4-byte characters (like emojis) in a tab name. ([#3532](https://github.com/craftcms/cms/issues/3532))
- Fixed a bug where autogenerated Post Date values could be a few hours off when saving new entries with validation errors. ([#3528](https://github.com/craftcms/cms/issues/3528))
- Fixed a bug where plugins’ minimum version requirements could be enforced even if a development version of a plugin had been installed previously.

## 3.0.34 - 2018-12-04

### Fixed
- Fixed a bug where new Matrix blocks wouldn’t remember that they were supposed to be collapsed if “Save and continue editing” was clicked. ([#3499](https://github.com/craftcms/cms/issues/3499))
- Fixed an error that occurred on the System Report utility if any non-bootstrapped modules were configured with an array or callable rather than a string. ([#3507](https://github.com/craftcms/cms/issues/3507))
- Fixed an error that occurred on pages with date or time inputs, if the user’s preferred language was set to Arabic. ([#3509](https://github.com/craftcms/cms/issues/3509))
- Fixed a bug where new entries within sections where site propagation was disabled would show both “Enabled Globally” and “Enabled for [Site Name]” settings. ([#3519](https://github.com/craftcms/cms/issues/3519))
- Fixed a bug where Craft wasn’t reducing the size of elements’ slugs if the resulting URI was over 255 characters. ([#3514](https://github.com/craftcms/cms/issues/3514))

## 3.0.33 - 2018-11-27

### Changed
- Table fields with a fixed number of rows no longer show Delete buttons or the “Add a row” button. ([#3488](https://github.com/craftcms/cms/issues/3488))
- Table fields that are fixed to a single row no longer show the Reorder button. ([#3488](https://github.com/craftcms/cms/issues/3488))
- Setting `components.security.sensitiveKeywords` in `config/app.php` will now append keywords to the default array `craft\services\Security::$sensitiveKeywords` array, rather than completely overriding it.
- When performing an action that requires an elevated session while impersonating another user, admin must now enter their own password instead of the impersonated user’s. ([#3487](https://github.com/craftcms/cms/issues/3487))
- The System Report utility now lists any custom modules that are installed. ([#3490](https://github.com/craftcms/cms/issues/3490))
- Control Panel charts now give preference to `ar-SA` for Arabic locales, `de-DE` for German locales, `en-US` for English locales, `es-ES` for Spanish locales, or `fr-FR` for French locales, if data for the exact application locale doesn’t exist. ([#3492](https://github.com/craftcms/cms/pull/3492))
- “Create a new child entry” and “Create a new child category” element actions now open an edit page for the same site that was selected on the index page. ([#3496](https://github.com/craftcms/cms/issues/3496))
- The default `allowedFileExtensions` config setting value now includes `webp`.
- The Craft Support widget now sends `composer.json` and `composer.lock` files when contacting Craft Support.
- It’s now possible to create element select inputs that include a site selection menu by passing `showSiteMenu: true` when including the `_includes/forms/elementSelect.html` Control Panel include template. ([#3494](https://github.com/craftcms/cms/pull/3494))

### Fixed
- Fixed a bug where a Matrix fields’ block types and content table could be deleted even if something set `$isValid` to `false` on the `beforeDelete` event.
- Fixed a bug where a global sets’ field layout could be deleted even if something set `$isValid` to `false` on the `beforeDelete` event.
- Fixed a bug where after impersonating another user, the Login page would show the impersonated user’s username rather than the admin’s.
- Fixed a bug where `craft\services\Sections::getAllSections()` could return stale results if a new section had been added recently. ([#3484](https://github.com/craftcms/cms/issues/3484))
- Fixed a bug where “View entry” and “View category” element actions weren’t available when viewing a specific section or category group.
- Fixed a bug where Craft would attempt to index image transforms.
- Fixed a bug where the Asset Indexes utility could report that asset files were missing even though they weren’t. ([#3450](https://github.com/craftcms/cms/issues/3450))

### Security
- Updated jQuery File Upload to 9.28.0.

## 3.0.32 - 2018-11-20

### Added
- The `seq()` Twig function now has a `next` argument, which can be set to `false` to have it return the current number in the sequence without incrementing it. ([#3466](https://github.com/craftcms/cms/issues/3466))
- Added `craft\db\MigrationManager::truncateHistory()`.
- Added `craft\helpers\Sequence::current()`.

### Changed
- Edit Entry pages now show the entry’s site in the revision menu label so long as the section is enabled for multiple sites, even if “Propagate entries across all enabled sites?” isn’t checked. ([#3471](https://github.com/craftcms/cms/issues/3471))
- Exact-match search terms (using `::`) now disable `subLeft` and `subRight` attributes by default, regardless of the `defaultSearchTermOptions` config setting says. ([#3474](https://github.com/craftcms/cms/issues/3474))

### Deprecated
- Deprecated `craft\validators\StringValidator::$trim`. Yii’s `'trim'` validator should be used instead.

### Fixed
- Fixed an error that occurred when querying for Matrix blocks if both the `with` and `indexBy` parameters were set.
- Fixed an error that occurred when running the `migrate/fresh` console command. ([#3472](https://github.com/craftcms/cms/issues/3472))

## 3.0.31 - 2018-11-13

### Added
- Added the `seq()` Twig function, for outputting sequential numbers.
- Added `craft\helpers\Sequence`.

### Changed
- Control Panel templates can now customize `#main-form` HTML attributes by overriding the `mainFormAttributes` block. ([#1665](https://github.com/craftcms/cms/issues/1665))
- The default PostgreSQL backup command no longer includes database owner, privilege or ACL information in the backup.
- Craft now attempts to reset OPcache after installing/uninstalling things with Composer. ([#3460](https://github.com/craftcms/cms/issues/3460))
- Gmail and SMTP mail transport types now trim whitespace off of their Username, Password, and Host Name settings. ([#3459](https://github.com/craftcms/cms/issues/3459))

### Fixed
- Fixed an error that could occur when duplicating an element with a Matrix field with “Manage blocks on a per-site basis” disabled.
- Fixed a bug where Matrix blocks wouldn’t retain their content translations when an entry was duplicated from the Edit Entry page.
- Fixed a bug where system message modals could have the wrong language selected by default. ([#3440](https://github.com/craftcms/cms/issues/3440))
- Fixed a bug where an Internal Server Error would occur if a `users/login` request was missing the `loginName` or `password` parameters. ([#3458](https://github.com/craftcms/cms/issues/3458))
- Fixed a bug where `craft\validators\StringValidator` was trimming whitespace off of strings _after_ performing string length validation.
- Fixed an infinite recursion bug that could occur if `config/general.php` had any deprecated config settings, and the database connection settings were invalid.
- Fixed an error that occurred when saving a new entry or category, if its URI format referenced the `level` attribute. ([#3465](https://github.com/craftcms/cms/issues/3465))

## 3.0.30.2 - 2018-11-08

### Fixed
- Fixed an error that could occur on servers running PHP 7.0.32. ([#3453](https://github.com/craftcms/cms/issues/3453))

## 3.0.30.1 - 2018-11-07

### Fixed
- Fixed an error that occurred when saving an element with a new Matrix block, if the Matrix field was set to manage blocks on a per-site basis. ([#3445](https://github.com/craftcms/cms/issues/3445))

## 3.0.30 - 2018-11-06

### Added
- Added “Duplicate” and “Duplicate (with children)” actions to the Entries and Categories index pages. ([#1291](https://github.com/craftcms/cms/issues/1291))
- Added `craft\base\ElementAction::$elementType`, which element action classes can use to reference their associated element type.
- Added `craft\elements\actions\DeepDuplicate`.
- Added `craft\elements\actions\Duplicate`.
- Added `craft\elements\actions\SetStatus::$allowDisabledForSite`, which can be used by localizable element types to enable a “Disabled for Site” status option.

### Changed
- Entries’ “Enabled” setting is now labeled “Enabled Globally” on multi-site installs. ([#2899](https://github.com/craftcms/cms/issues/2899))
- Entries’ “Enabled for site” setting now includes the site name in its label, and only shows up if the “Enabled Globally” setting is checked. ([#2899](https://github.com/craftcms/cms/issues/2899))
- The Set Status action on the Entries index page now includes a “Disabled for Site” option. ([#2899](https://github.com/craftcms/cms/issues/2899))
- Edit Category pages now have `edit-category` and `site--<SiteHandle>` classes on the `<body>`. ([#3439](https://github.com/craftcms/cms/issues/3439))
- Edit Entry pages now have `edit-entry` and `site--<SiteHandle>` classes on the `<body>`. ([#3439](https://github.com/craftcms/cms/issues/3439))
- Edit Global Set pages now have `edit-global-set` and `site--<SiteHandle>` classes on the `<body>`. ([#3439](https://github.com/craftcms/cms/issues/3439))
- Edit User pages now have an `edit-user` class on the `<body>`. ([#3439](https://github.com/craftcms/cms/issues/3439))

### Fixed
- Fixed a bug where the Edit User page could forget which permissions were selected when saving a user with validation errors, if the Username, First Name, and Last name fields were all blank. ([#3412](https://github.com/craftcms/cms/issues/3412))
- Fixed a bug where the Edit User Group page could forget which permissions were selected when saving a user group with validation errors, if the Name field was blank.
- Fixed a bug where the `{% paginate %}` tag wasn’t factoring the `offset` element query param into its total page calculation. ([#3420](https://github.com/craftcms/cms/issues/3420))

### Security
- Fixed a bug where sensitive info could be displayed in the Craft log files if there was a problem connecting to the email server.

## 3.0.29 - 2018-10-30

### Added
- Email and URL fields now have “Placeholder Text” settings. ([#3397](https://github.com/craftcms/cms/issues/3397))

### Changed
- The default HTML Purifier configuration now allows `download` attributes in `<a>` tags. ([craftcms/redactor#86](https://github.com/craftcms/redactor/issues/86))

### Fixed
- Fixed a bug where the `ContentBehaviour` and `ElementQueryBehavior` classes could be missing some field properties. ([#3400](https://github.com/craftcms/cms/issues/3400))
- Fixed a bug where some fields within Matrix fields could lose their values after enabling the “Manage blocks on a per-site basis” setting. ([verbb/super-table#203](https://github.com/verbb/super-table/issues/203))
- Fixed a bug where HTML Purifier wasn’t being initialized with HTML 5 element support.
- Fixed a bug where it was possible to save Assets fields with the “Restrict allowed file types?” setting enabled, but no specific file types selected. ([#3410](https://github.com/craftcms/cms/issues/3410))

## 3.0.28 - 2018-10-23

### Added
- Structure sections now have the ability to disable entry propagation, like Channel sections. ([#2386](https://github.com/craftcms/cms/issues/2386))

### Changed
- `craft\base\Field::supportedTranslationMethods()` now defaults to only returning `none` if the field type doesn’t have a content column. ([#3385](https://github.com/craftcms/cms/issues/3385))
- Craft.EntryTypeSwitcher now fires a `beforeTypeChange` event before swapping the Edit Entry form tabs. ([#3375](https://github.com/craftcms/cms/pull/3375))
- Craft.MatrixInput now fires an `afterInit` event after initialization. ([#3375](https://github.com/craftcms/cms/pull/3375))
- Craft.MatrixInput now fires an `blockAdded` event after adding a new block. ([#3375](https://github.com/craftcms/cms/pull/3375))
- System messages sent from front-end requests are now sent using the current site’s language. ([#3388](https://github.com/craftcms/cms/issues/3388))

### Fixed
- Fixed an error that could occur when acquiring a lock for a file path, if the `mutex` component was swapped out with `yii\mutex\MysqlMutex`.

## 3.0.27.1 - 2018-10-12

### Fixed
- Fixed an error that occurred when deleting an entry from the Edit Entry page. ([#3372](https://github.com/craftcms/cms/issues/3372))
- Fixed an error that could occur when changing a Channel section to Structure. ([#3373](https://github.com/craftcms/cms/issues/3373))
- Fixed an error that occurred when saving Matrix content from console requests.

## 3.0.27 - 2018-10-11

### Added
- Added `craft\helpers\MigrationHelper::findForeignKey()`.
- Added the `cp.globals.edit` and `cp.globals.edit.content` template hooks to the Edit Global Set page. ([#3356](https://github.com/craftcms/cms/pull/3356))

### Changed
- It’s now possible to load a Create Entry page with a specific user preselected in the Author field, using a new `authorId` query string param. ([#3326](https://github.com/craftcms/cms/pull/3326))
- Matrix fields that are set to manage blocks on a per-site basis will now duplicate Matrix blocks across all of the owner element’s supported sites when the element is first created. ([#3082](https://github.com/craftcms/cms/issues/3082))
- Disabled Matrix blocks are no longer visible when sharing an entry draft or version. ([#3338](https://github.com/craftcms/cms/issues/3338))
- Control Panel tabs that have errors now have alert icons.
- The Debug Toolbar is no longer shown in Live Preview iframes.
- The Plugin Store now requires browsers with ES6 support.
- Updated jQuery Touch Events to 2.0.0.
- Updated Garnish to 0.1.29.

### Fixed
- Fixed a bug where enabling the “Propagate entries across all enabled sites?” setting for an existing Channel section (or converting the section to a Structure) wouldn’t update entries that had been created for the non-primary site.
- Fixed a bug where Craft wasn’t detecting and retrying queue jobs that had timed out.
- Fixed a bug where `Craft::$app->locale` could return the wrong locale during Live Preview requests. ([#3336](https://github.com/craftcms/cms/issues/3336))
- Fixed a SQL error that could occur when upgrading to Craft 3, if a foreign key had an unexpected name.
- Fixed a bug where page titles in the Control Panel could be blank when showing validation errors for things that were missing their name or title. ([#3344](https://github.com/craftcms/cms/issues/3344))
- Fixed an error that could occur if a component’s settings were stored as `null`. ([#3342](https://github.com/craftcms/cms/pull/3342))
- Fixed a bug where details panes weren’t visible on browser windows sized between 999 and 1,223 pixels wide.
- Fixed an error that occurred if a Quick Post widget contained a Matrix field that had Min Blocks set and only had one block type.
- Fixed a bug where disabled Matrix blocks were getting validated as live. ([#3354](https://github.com/craftcms/cms/issues/3354))
- Fixed a bug where the `EVENT_AFTER_ACTIVATE_USER` event wasn’t getting triggered on user registration when email verification isn’t required. ([craftcms/commerce-digital-products#18](https://github.com/craftcms/commerce-digital-products/issues/18))
- Added garbage collection for offline storage of remote assets. ([#3335](https://github.com/craftcms/cms/pull/3335))
- Fixed a bug where Twig could end up in a strange state if an error occurred when preparing to render an object template. ([#3364](https://github.com/craftcms/cms/issues/3364))

### Security
- The `svg()` Twig function no longer sanitizes SVGs or namespaces their IDs or class names by default when a file path (or alias) was passed in. ([#3337](https://github.com/craftcms/cms/issues/3337))

## 3.0.26.1 - 2018-09-29

### Changed
- Changed the `yiisoft/yii2-queue` version requirement to `2.1.0`. ([#3332](https://github.com/craftcms/cms/issues/3332))

## 3.0.26 - 2018-09-29

### Changed
- `ancestors`, `descendants`, `nextSibling`, `parent`, and `prevSibling` are now reserved field handles.
- The `svg()` Twig function namespaces class names in addition to IDs now.
- Changed the `yiisoft/yii2-queue` version requirement to `2.0.1`. ([#3332](https://github.com/craftcms/cms/issues/3332))

### Fixed
- Fixed a validation error that could occur when saving an entry as a new entry if the URI format didn’t contain a `{slug}` tag. ([#3320](https://github.com/craftcms/cms/issues/3320))
- Fixed a SQL error that could occur if a deprecation error occurred when attempting to upgrade a Craft 2 project. ([#3324](https://github.com/craftcms/cms/issues/3324))

## 3.0.25 - 2018-09-18

### Added
- Added `craft\log\FileTarget::$includeUserIp` which determines whether users’ IP addresses should be included in the logs (`false` by default). ([#3310](https://github.com/craftcms/cms/pull/3310))

### Fixed
- Fixed an error that could occur when installing or updating something within the Control Panel if `composer.json` required the `roave/security-advisories` package.
- Fixed a SQL error that could occur when searching elements on PostgreSQL installs.
- Fixed a bug where Craft would ignore the last segment of template paths that ended in `/0`. ([#3304](https://github.com/craftcms/cms/issues/3304))
- Fixed a Twig Template Loading Error that would occur when testing email settings, if a custom email template was used and an error occurred when rendering it. ([#3309](https://github.com/craftcms/cms/issues/3309))

## 3.0.24 - 2018-09-11

### Added
- Added the `extraAppLocales` config setting.

### Changed
- The `defaultCpLanguage` config setting no longer needs to be a language that Craft is translated into, as long as it is a valid locale ID.
- Resave Elements jobs that are queued up after saving an entry type now include the section name in the job description. ([#3290](https://github.com/craftcms/cms/issues/3290))
- Updated Garnish to 0.1.28.

### Fixed
- Fixed a SQL error that could occur when an element query’s `orderBy` parameter was set to `dateCreated` or `dateUpdated`.
- Fixed an error that could occur when updating to v3.0.23+ if multiple Matrix fields existed with the same handle, but they had no content tables, somehow.
- Fixed a bug where links in activation and forgot-password emails weren’t hyperlinked, leaving it up to the mail client to hopefully be smart about it. ([#3288](https://github.com/craftcms/cms/issues/3288))

## 3.0.23.1 - 2018-09-04

### Fixed
- Fixed a bug where Matrix fields would get new content tables each time they were saved.

## 3.0.23 - 2018-09-04

### Changed
- Browser-based form validation is now disabled for page forms. ([#3247](https://github.com/craftcms/cms/issues/3247))
- `craft\base\Model::hasErrors()` now supports passing an attribute name with a `.*` suffix, which will return whether any errors exist for the given attribute or any nested model attributes.
- Added `json` to the default `allowedFileExtensions` config setting value. ([#3254](https://github.com/craftcms/cms/issues/3254))
- Exception call stacks now collapse internal Twig methods by default.
- Twig exception call stacks now show all of the steps leading up to the error.
- Live Preview now reloads the preview pane automatically after an asset is saved from the Image Editor. ([#3265](https://github.com/craftcms/cms/issues/3265))

### Deprecated
- Deprecated `craft\services\Matrix::getContentTableName()`. `craft\fields\Matrix::$contentTable` should be used instead.

### Removed
- Removed `craft\services\Matrix::getParentMatrixField()`.

### Fixed
- Fixed a bug where element selection modals could be initialized without a default source selected, if some of the sources were hidden for not being available on the currently-selected site. ([#3227](https://github.com/craftcms/cms/issues/3227))
- Fixed a bug where edit pages for categories, entries, global sets, and users weren’t revealing which tab(s) had errors on it, if the errors occurred within a Matrix field. ([#3248](https://github.com/craftcms/cms/issues/3248))
- Fixed a SQL error that occurred when saving a Matrix field with new sub-fields on PostgreSQL. ([#3252](https://github.com/craftcms/cms/issues/3252))
- Fixed a bug where custom user fields weren’t showing up on the My Account page when running Craft Solo edition. ([#3228](https://github.com/craftcms/cms/issues/3228))
- Fixed a bug where multiple Matrix fields could share the same content table. ([#3249]())
- Fixed a “cache is corrupted” Twig error that could occur when editing or saving an element if it had an Assets field with an unresolvable subfolder path template. ([#3257](https://github.com/craftcms/cms/issues/3257))
- Fixed a bug where the Dev Mode indicator strip wasn’t visible on Chrome/Windows when using a scaled display. ([#3259](https://github.com/craftcms/cms/issues/3259))
- Fixed a SQL error that could occur when validating an attribute using `craft\validators\UniqueValidator`, if the target record’s `find()` method joined in another table.

## 3.0.22 - 2018-08-28

### Changed
- The “Deleting stale template caches” job now ensures all expired template caches have been deleted before it begins processing the caches.
- Text inputs’ `autocomplete` attributes now get set to `off` by default, and they will only not be added if explicitly set to `null`.
- Improved the error response when Composer is unable to perform an update due to a dependency conflict.
- Email fields in the Control Panel now have `type="email"`.
- `craft\helpers\Db::parseParam()` now has a `$caseInnensitive` argument, which can be set to `true` to force case-insensitive conditions on PostgreSQL installs.
- `craft\validators\UniqueValidator` now has a `$caseInsensitive` property, which can be set to `true` to cause the unique validation to be case-insensitive on PostgreSQL installs.
- The CLI setup wizard now detects common database connection errors that occur with MAMP, and automatically retests with adjusted settings.
- The CLI setup wizard now detects common database authentication errors, and lets the user retry the username and password settings, skipping the others.
- Updated Garnish to 0.1.27.

### Fixed
- Fixed a bug where Craft wasn’t reverting `composer.json` to its original state if something went wrong when running a Composer update.
- Fixed a bug where string casing functions in `craft\helpers\StringHelper` were adding extra hyphens to strings that came in as `Upper-Kebab-Case`.
- Fixed a bug where unique validation for element URIs, usernames, and user email address was not case-insensitive on PostgreSQL installs.
- Fixed a bug where element queries’ `uri` params, and user queries’ `firstName`, `lastName`, `username`, and `email` params, were not case-insensitive on PostgreSQL installs.
- Fixed a bug where the CLI setup wizard was allowing empty database names.
- Fixed a bug where it wasn’t possible to clear template caches if template caching was disabled by the `enableTemplateCaching` config setting. ([#3229](https://github.com/craftcms/cms/issues/3229))
- Fixed a bug where element index toolbars weren’t staying fixed to the top of the content area when scrolling down the page. ([#3233](https://github.com/craftcms/cms/issues/3233))
- Fixed an error that could occur when updating Craft if the system was reliant on the SSL certificate provided by the`composer/ca-bundle` package.

## 3.0.21 - 2018-08-21

### Added
- Most element query parameters can now be set to `['not', 'X', 'Y']`, as a shortcut for `['and', 'not X', 'not Y']`.

### Changed
- The “New Password” input on the My Account page now has a “Show” button, like other password inputs in the Control Panel.
- Plugin settings pages now redirect to the Settings index page after save. ([#3216](https://github.com/craftcms/cms/issues/3216))
- It’s now possible to set [autofill detail tokens](https://html.spec.whatwg.org/multipage/form-control-infrastructure.html#autofill-detail-tokens) on the `autocomplete` variable when including the `_includes/forms/text.html` template (e.g. `'name'`).
- Username and password inputs now have the correct `autocomplete` values, increasing the likelihood that tools like 1Password will handle the form correctly. ([#3207](https://github.com/craftcms/cms/issues/3207))

### Fixed
- Fixed a SQL error that occurred when saving a user if a `craft\elements\User::EVENT_BEFORE_SAVE` event listener was setting `$event->isValid = false`. ([#3206](https://github.com/craftcms/cms/issues/3206))
- Fixed a bug where password inputs’ jQuery data was getting erased when the “Show” button was clicked.
- Fixed an error that could occur when upgrading to Craft 3. ([#3208](https://github.com/craftcms/cms/pull/3208))
- Fixed a bug where non-image assets’ file extension icons could bleed out of the preview area within asset editor HUDs. ([#3209](https://github.com/craftcms/cms/issues/3209))
- Fixed a bug where Craft wasn’t saving a new entry version when reverting an entry to a previous version. ([#3210](https://github.com/craftcms/cms/issues/3210))
- Fixed an error that could occur when a Matrix block was saved by a queue job. ([#3217](https://github.com/craftcms/cms/pull/3217))

### Security
- External links in the Control Panel now set `rel="noopener"`. ([#3201](https://github.com/craftcms/cms/issues/3201))

## 3.0.20 - 2018-08-14

### Added
- Added `craft\services\Fields::refreshFields()`.

### Fixed
- Fixed a bug where `DateTime` model attributes were getting converted to ISO-8601 date strings for `craft\web\View::renderObjectTemplate()`. ([#3185](https://github.com/craftcms/cms/issues/3185))
- Fixed a bug where timepicker menus had a higher z-index than session expiration modal shades. ([#3186](https://github.com/craftcms/cms/issues/3186))
- Fixed a bug where users could not log in after upgrading to Craft 3, if there was a custom field named `owner`.
- Fixed a bug where it was not possible to set non-integer values on asset queries’ `width`, `height`, or `size` params. ([#3195](https://github.com/craftcms/cms/issues/3195))
- Fixed a bug where all Asset folders were being initiated at once, resulting in performance issues.

## 3.0.19 - 2018-08-07

### Added
- Added the `craft.query()` template function, for creating new database queries.
- Added `craft\services\Structures::$mutexTimeout`. ([#3148](https://github.com/craftcms/cms/issues/3148))
- Added `craft\services\Api::getComposerWhitelist()`.

### Removed
- Removed `craft\services\Api::getOptimizedComposerRequirements()`.

### Fixed
- Craft’s console commands now return the correct exit codes. ([#3175](https://github.com/craftcms/cms/issues/3175))
- Fixed the appearance of checkboxes in IE11 on element index pages. ([#3177](https://github.com/craftcms/cms/issues/3177))
- Fixed a bug where `composer.json` could end up with a bunch of extra dependencies in the `require` object after a failed update or plugin installation.
- Fixed an error that could occur when viewing an entry revision, if it had a Matrix field and one of the sub-fields within the Matrix field had been deleted. ([#3183](https://github.com/craftcms/cms/issues/3183))
- Fixed a bug where thumbnails weren’t loading in relational fields when viewing an entry version.

## 3.0.18 - 2018-07-31

### Added
- Added `craft\helpers\App::assetManagerConfig()`.
- Added `craft\helpers\App::cacheConfig()`.
- Added `craft\helpers\App::dbConfig()`.
- Added `craft\helpers\App::mailerConfig()`.
- Added `craft\helpers\App::mutexConfig()`.
- Added `craft\helpers\App::logConfig()`.
- Added `craft\helpers\App::sessionConfig()`.
- Added `craft\helpers\App::userConfig()`.
- Added `craft\helpers\App::viewConfig()`.
- Added `craft\helpers\App::webRequestConfig()`.
- Added `craft\validators\StringValidator::$trim`, which will cause leading/trailing whitespace to be stripped from model attributes.

### Changed
- User verification and password-reset emails now link them back to the same site they were on when the email was sent, if it was sent from a front-end request. ([#3029](https://github.com/craftcms/cms/issues/3029))
- Dynamic app component configs are now defined by methods on `craft\helpers\App`, making it easier to modify them from `config/app.php`. ([#3152](https://github.com/craftcms/cms/issues/3152))
- Structure operations now ensure that no other operations are being performed on the same structure, reducing the risk of corrupting the structure. ([#3148](https://github.com/craftcms/cms/issues/3148))
- The `{% js %}` tag now supports the following position params: `at POS_HEAD`, `at POS_BEGIN`, `at POS_END`, `on POS_READY`, and `on POS_LOAD` (e.g. `{% js at POS_END %}`).
- Craft once again checks for `X-Forwarded-For` headers when determining the user’s IP. ([#3036](https://github.com/craftcms/cms/issues/3036))
- Leading/trailing whitespace characters are now stripped from element titles on save. ([#3020](https://github.com/craftcms/cms/issues/3020))
- Updated svg-sanitizer to 0.9.

### Deprecated
- Deprecated `craft\db\Connection::createFromConfig()`. `craft\helpers\App::dbConfig()` should be used instead.
- Deprecated `craft\helpers\MailerHelper::createMailer()`. `craft\helpers\App::mailerConfig()` should be used instead.

### Fixed
- Fixed a bug where collapsing structure elements would only hide up to 50 of their descendants.
- Fixed a bug where Date/Time fields could lose their value if they were used in an entry type’s Title Format, and the entry’s site’s language was different than the user’s preferred language. ([#3151](https://github.com/craftcms/cms/issues/3151))
- Fixed a bug where Dropdown fields could show an incorrect selected value in limited circumstances.
- Fixed a bug where Dropdown fields on an element index view could show an incorrect selected value in limited circumstances.

## 3.0.17.1 - 2018-07-24

### Fixed
- Really fixed a PHP error that could occur if the PHP’s `set_time_limit()` was added to the php.ini `disable_functions` list.

## 3.0.17 - 2018-07-24

### Added
- The Control Panel is now translated for Norwegian Nynorsk. ([#3135](https://github.com/craftcms/cms/pull/3135))
- Added `craft\elements\db\ElementQuery::anyStatus()`, which can be called when the default `status` and `enabledForSite` filters aren’t desired. ([#3117](https://github.com/craftcms/cms/issues/3117))

### Changed
- The `addTrailingSlashesToUrls` config setting no longer applies to URLs that end with a segment that has a dot (`.`). ([#3123](https://github.com/craftcms/cms/issues/3123))
- Craft now redirects install requests back to the Dashboard if it’s already installed. ([#3143](https://github.com/craftcms/cms/issues/3143))

### Fixed
- Fixed a bug where the Settings → Email → System Messages page would show messages in the current application language rather than the primary site’s language.
- Fixed a bug where system message modals on the Settings → Email → System Messages page would initially show messages in the current application language rather than the primary site’s language, even if the application language wasn’t in use by any sites. ([#3115](https://github.com/craftcms/cms/issues/3115))
- Fixed an error that could occur if `craft\web\View::registerAssetFlashes()` was called on a console request. ([#3124](https://github.com/craftcms/cms/issues/3124))
- Fixed a PHP error that could occur if the PHP’s `set_time_limit()` was added to the php.ini `disable_functions` list.
- Fixed a bug where expanding a disabled element within a structure index view in the Control Panel wouldn’t reveal any descendants. ([#3126](https://github.com/craftcms/cms/issues/3126))
- Fixed a bug thumbnails weren’t loading for element index rows that were revealed after expanding a parent element.
- Fixed an error that occurred if an element’s `getRoute()` method returned a string. ([#3128](https://github.com/craftcms/cms/issues/3128))
- Fixed a bug where the `|without` filter wasn’t working if an object was passed in. ([#3137](https://github.com/craftcms/cms/issues/3137))
- Fixed a bug where users’ Language preference would default to Deutsch if the current application language wasn’t one of the available language options. ([#3142](https://github.com/craftcms/cms/issues/3142))

## 3.0.16.1 - 2018-07-18

### Fixed
- Fixed a bug where the `orderBy` element query param wasn’t being respected when used in conjunction with a `with` param to eager-load elements in a specific order. ([#3109](https://github.com/craftcms/cms/issues/3109))
- Fixed a bug where underscores were getting removed from slugs. ([#3111](https://github.com/craftcms/cms/issues/3111))

## 3.0.16 - 2018-07-17

### Added
- The progress bar on the Asset Indexes utility now shows how many files have been indexed, and how many there are in total. ([#2934](https://github.com/craftcms/cms/issues/2934))
- Added `craft\base\PluginInterface::beforeSaveSettings()`.
- Added `craft\base\PluginInterface::afterSaveSettings()`.
- Added `craft\base\Plugin::EVENT_AFTER_SAVE_SETTINGS`.
- Added `craft\base\Plugin::EVENT_BEFORE_SAVE_SETTINGS`.

### Changed
- Craft no longer relies on ImageMagick or GD to define the image formats that should be considered manipulatable. ([#2408](https://github.com/craftcms/cms/issues/2408))
- Removed the `showBetaUpdates` config setting as it’s no longer being used.
- When uploading a file to an Assets field, Craft will automatically sort the file list to show the latest uploads first. ([#2812](https://github.com/craftcms/cms/issues/2812))
- `dateCreated`, `dateUpdated`, `postDate`, `expiryDate`, `after`, and  `before` element query params can new be set to `DateTime` objects.
- Matrix fields now auto-focus the first text input within newly-created Matrix blocks. ([#3104](https://github.com/craftcms/cms/issues/3104))
- Updated Twig to 2.5.0.
- Updated Garnish to 0.1.26.
- Updated Selectize to 0.12.6.

### Fixed
- Fixed an error that could occur when sending emails to international domains if the Intl extension wasn’t enabled.
- Fixed an exception that was thrown if the `securityKey` config setting was changed and Craft was set to use either the SMTP or Gmail mailer transport type. ([#3083](https://github.com/craftcms/cms/issues/3083))
- Fixed a bug where Asset view was not being refreshed in some cases after using Image Editor. ([#3035](https://github.com/craftcms/cms/issues/3035))
- Fixed a bug where Craft wouldn’t warn before leaving an edit page with unsaved changes, if Live Preview was active. ([#3092](https://github.com/craftcms/cms/issues/3092))
- Fixed a bug where entries, categories, and global sets’ `getCpEditUrl()` methods could omit the site handle on multi-site installs. ([#3089](https://github.com/craftcms/cms/issues/3089))
- Fixed a JavaScript error that occurred when closing Live Preview. ([#3098](https://github.com/craftcms/cms/issues/3098))
- Fixed a bug where Dashboard widgets could be spaced incorrectly if there was only one grid column. ([#3100](https://github.com/craftcms/cms/issues/3100))
- Fixed a bug where modal windows with Field Layout Designers could cause the browser to crash. ([#3096](https://github.com/craftcms/cms/pull/3096))
- Fixed a bug where `craft\services\Fields::getAllGroups()` and `getGroupById()` could return incorrect results. ([#3102](https://github.com/craftcms/cms/issues/3102))

## 3.0.15 - 2018-07-09

### Changed
- It’s now possible to fetch only non-admin users by setting `craft\elements\db\UserQuery::$admin` to `false`.
- `Craft.EntryTypeSwitcher` now triggers a `typeChange` event after switching the entry type. ([#3067](https://github.com/craftcms/cms/pull/3067))
- Reduced the left and right padding in the Control Panel for screens less than 768 pixels wide. ([#3073](https://github.com/craftcms/cms/issues/3073))
- Removed the `useXSendFile` config setting as it’s no longer being used.
- `craft\helpers\StringHelper::toKebabCase()`, `toCamelCase()`, `toPascalCase()`, and `toSnakeCase()` now treat camelCase’d and PascalCale’d strings as multiple words. ([#3090](https://github.com/craftcms/cms/issues/3090))

### Fixed
- Fixed a bug where `craft\i18n\I18N::getPrimarySiteLocale()` and `getPrimarySiteLocaleId()` were returning locale info for the _first_ site, rather than the primary one. ([#3063](https://github.com/craftcms/cms/issues/3063))
- Fixed a bug where element index pages were loading all elements in the view, rather than waiting for the user to scroll to the bottom of the page before loading the next batch. ([#3068](https://github.com/craftcms/cms/issues/3068))
- Fixed a bug where sites listed in the Control Panel weren’t always in the correct sort order. ([#3065](https://github.com/craftcms/cms/issues/3065))
- Fixed an error that occurred when users attempted to create new entries within entry selector modals, for a section they didn’t have permission to publish peer entries in. ([#3069](https://github.com/craftcms/cms/issues/3069))
- Fixed a bug where the “Save as a new asset” button label wasn’t getting translated in the Image Editor. ([#3070](https://github.com/craftcms/cms/pull/3070))
- Fixed a bug where it wasn’t possible to set the filename of assets when uploading them as data strings. ([#2973](https://github.com/craftcms/cms/issues/2973))
- Fixed a bug where the Field Type menu’s options within new Matrix block type settings weren’t getting sorted alphabetically. ([#3072](https://github.com/craftcms/cms/issues/3072))
- Fixed an exception that was thrown when testing email settings if the Template setting was invalid. ([#3074](https://github.com/craftcms/cms/issues/3074))
- Fixed a bug where Dropdown fields’ bottom margin could jump up a bit when an empty option was selected. ([#3075](https://github.com/craftcms/cms/issues/3075))
- Fixed a bug where main content containers in the Control Panel could become too wide in Firefox. ([#3071](https://github.com/craftcms/cms/issues/3071))

## 3.0.14 - 2018-07-03

### Changed
- `craft\events\SiteEvent` now has a `$oldPrimarySiteId` property, which will be set to the previous primary site ID (which may stil be the current site ID, if it didn’t just change).
- `craft\helpers\Search::normalizeKeywords()` now has a `$language` argument, which can be set if the character mappings should be pulled from a different language than the current app language.
- `craft\services\Sites::getEditableSiteIds()` and `getEditableSites()` now return the same things as `getAllSiteIds()` and `getAllSites()` when there’s only one site. ([#3049](https://github.com/craftcms/cms/issues/3049))

### Fixed
- Fixed a bug where user verification links could get mangled when emails were parsed as Markdown, if the verification code contained two or more underscores.
- Fixed a bug where Craft was misinterpreting `X-Forwarded-For` headers as the user’s IP instead of the server’s IP. ([#3036](https://github.com/craftcms/cms/issues/3036))
- Fixed a bug where Craft wasn’t auto-scrolling the content container when dragging items near a window edge. ([#3048](https://github.com/craftcms/cms/issues/3048))
- Fixed a PHP error that occurred when loading a Debug Toolbar panel on a page that contained serialized Checkboxes or Multi-Select field data. ([#3034](https://github.com/craftcms/cms/issues/3034))
- Fixed a bug where elements’ normalized search keywords weren’t always using the correct language-specific character mappings. ([#3046](https://github.com/craftcms/cms/issues/3046))
- Fixed a bug where the `<html lang>` attribute was hard-set to `en-US` rather than the current application language. ([#3053](https://github.com/craftcms/cms/pull/3053))
- Fixed a PHP error that occurred when entering an invalid number into a Number field that was set to have decimal digits. ([#3059](https://github.com/craftcms/cms/issues/3059))

### Security
- Craft no longer shows the installer when it can’t establish a database connection if Dev Mode isn’t enabled.

## 3.0.13.2 - 2018-06-27

### Fixed
- Fixed an error that occurred when deleting users from the Users index page.

## 3.0.13.1 - 2018-06-26

### Fixed
- Fixed a bug where Delete User modals weren’t showing the total number of entries that will be transferred/deleted.

## 3.0.13 - 2018-06-26

### Added
- Craft now includes a summary of the content that will be transferred/deleted in Delete User modals. ([#875](https://github.com/craftcms/cms/issues/875))
- `|date`, `|time`, and `|datetime` filters now support a `locale` argument, for specifying which locale’s formatter should be doing the date/time formatting. ([#3006](https://github.com/craftcms/cms/issues/3006))
- Added `craft\base\ApplicationTrait::getIsInitialized()`.
- Added `craft\base\ClonefixTrait`.
- Added `craft\controllers\AssetsController::actionThumb()`.
- Added `craft\controllers\UsersController::actionUserContentSummary()`.
- Added `craft\controllers\UsersController::EVENT_DEFINE_CONTENT_SUMMARY`.
- Added `craft\helpers\App::backtrace()`.
- Added `craft\queue\jobs\PropagateElements`.
- Added `craft\services\Elements::propagateElement()`.

### Changed
- Editable tables now submit an empty string when they have no rows.
- Reduced the overhead when adding a new site by only resaving existing assets, categories, global sets, and tags once for the newly-created site, rather than for all sites.
- Web-based queue workers now call `craft\helpers\App::maxPowerCaptain()` before running the queue. ([#3011](https://github.com/craftcms/cms/issues/3011))
- The PHP Info utility no longer displays the original values for settings and only the current environment value. ([#2990](https://github.com/craftcms/cms/issues/2990))
- Loosened up most of Craft’s Composer dependency constraints.
- Craft no longer publishes asset thumbnails to the `cpresources/` folder.
- `attributes`, `error`, `errors`, and `scenario` are now reserved field handles. ([#3032](https://github.com/craftcms/cms/issues/3032))
- Improved the look of Control Panel tabs.
- `craft\web\UrlManager::createUrl()`, `createAbsoluteUrl()`, and `getMatchedElement()` now log warnings if they’re called before Craft has been fully initialized. ([#3028](https://github.com/craftcms/cms/issues/3028))

### Deprecated
- Deprecated `craft\controllers\AssetsController::actionGenerateThumb()`.

### Fixed
- Fixed a bug where sidebar meta info on Edit User pages was bleeding over the edge of the page’s content area.
- Fixed a bug where Table fields wouldn’t remember if they had no rows in their Default Values setting. ([#2979](https://github.com/craftcms/cms/issues/2979))
- Fixed a bug where passing `timezone=false` to the `|date`, `|time`, and `|datetime` filters would not preserve the given date’s time zone.
- Fixed a bug where AM/PM strings in formatted dates weren’t respecting the casing specified by the `A`/`a` character in the date format. ([#3007](https://github.com/craftcms/cms/issues/3007))
- Fixed a bug you could get an invalid license warning in cases where web API calls returned a 500 response code.
- Fixed a bug where cloning models and queries would lose any associated behaviors. ([#2857](https://github.com/craftcms/cms/issues/2857))
- Fixed a bug where custom field params were getting forgotten when calling `getNext()` and `getPrev()`, if an element query object was passed in. ([#3019](https://github.com/craftcms/cms/issues/3019))
- Fixed a bug where datepickers were getting scrollbars.
- Fixed a bug where volumes’ field layouts weren’t getting deleted when volumes were deleted. ([#3022](https://github.com/craftcms/cms/pull/3022))
- Fixed a bug where deleting a section or an entry type wouldn’t delete any associated entries that didn’t exist in the primary site. ([#3023](https://github.com/craftcms/cms/issues/3023))
- Fixed a bug where the `svg()` Twig function could convert `id` attributes within the SVG contents to invalid IDs. ([#3025](https://github.com/craftcms/cms/issues/3025))
- Fixed a bug where asset thumbnails wouldn’t load reliably in the Control Panel on load-balanced environments. ([#3026](https://github.com/craftcms/cms/issues/3026))
- Fixed a PHP error that could occur when validating Assets fields if a file was uploaded but no longer exists at the temp location. ([#3033](https://github.com/craftcms/cms/pull/3033))

## 3.0.12 - 2018-06-18

### Added
- Added a `leaves` element query param that limits the selected elements to just the leaves in the structure (elements without children).
- Added `craft\helpers\Db::deleteIfExists()`.
- Added `craft\services\Categories::deleteGroup()`. ([#3000](https://github.com/craftcms/cms/pull/3000))
- Added `craft\services\Tags::deleteTagGroup()`. ([#3000](https://github.com/craftcms/cms/pull/3000))
- Added `craft\services\UserGroups::deleteGroup()`. ([#3000](https://github.com/craftcms/cms/pull/3000))

### Changed
- Improved Control Panel styling. ([#2883](https://github.com/craftcms/cms/issues/2883))

### Removed
- Removed `craft\services\Fields::updateFieldVersionAfterRequest()`.

### Fixed
- Fixed a caching bug where the Fields service could still think a field existed after it had been deleted. ([#2985](https://github.com/craftcms/cms/issues/2985))
- Fixed a bug where Craft would not invalidate the dynamically-generated `craft\behaviors\ContentBehavior` and `craft\behaviors\ElementQueryBehavior` after saving/deleting a custom field, if the request didn’t end normally. ([#2999](https://github.com/craftcms/cms/issues/2999))
- Fixed a PHP error that could occur when saving entries with a URI format that contained certain Twig filters. ([#2995](https://github.com/craftcms/cms/issues/2995))
- Fixed a bug where `{shorthand}` variables in templates rendered by `craft\web\View::renderObjectTemplate()` could end up referencing global variables, if the variable wasn’t a property of the object. ([#3002](https://github.com/craftcms/cms/issues/3002))
- Fixed a bug where the Find and Replace utility wasn’t updating element titles. ([#2996](https://github.com/craftcms/cms/issues/2996))
- Fixed some wonky behavior if one of the custom user profile tabs was called “Account”. ([#2998](https://github.com/craftcms/cms/issues/2998))
- Fixed a bug where dragging a folder on the Assets index page could have unexpected results. ([#2873](https://github.com/craftcms/cms/issues/2873))
- Reduced the likelihood of SQL deadlock errors when saving elements. ([#3003](https://github.com/craftcms/cms/issues/3003))

## 3.0.11 - 2018-06-12

### Changed
- Sort options defined by element types’ `sortOptions()` / `defineSortOptions()` methods can now be specified as sub-arrays with `label`, `orderBy`, and `attribute` keys.
- Entries and categories can now be sorted by their slugs.
- The “Cache remote images?” option in the Asset Indexes utility is now enabled by default. ([#2977](https://github.com/craftcms/cms/issues/2977))

### Fixed
- Fixed a bug where it was not possible to order search results by search score, if the element type didn’t specify any sort options.
- Fixed a bug where clicking on “Date Created” and “Date Updated” column headers on element indexes wouldn’t update the sort order. ([#2975](https://github.com/craftcms/cms/issues/2975))
- Fixed a bug where Edit Entry pages were listing more than the 10 most recent versions. ([#2976](https://github.com/craftcms/cms/issues/2976))
- Fixed a SQL error that occurred when upgrading from Craft 2 to 3 via the terminal. ([#1347](https://github.com/craftcms/cms/issues/1347))
- Fixed the alignment of expand/collapse toggles in asset index sidebars. ([#2981](https://github.com/craftcms/cms/issues/2981))

## 3.0.10.3 - 2018-06-07

### Fixed
- Fixed a bug where the “New Entry” menu on the Entries index page would not contain any options on single-site installs, running MySQL. ([#2961](https://github.com/craftcms/cms/issues/2961))
- Fixed a bug where the `siteName` config setting wasn’t working as expected when set to an array. ([#2968](https://github.com/craftcms/cms/issues/2968))

## 3.0.10.2 - 2018-06-07

### Changed
- Improved the output of `craft\helpers\DateTimeHelper::humanDurationFromInterval()`.
- Updated Garnish to 0.1.24.

### Fixed
- Fixed JavaScript errors that could occur in the Control Panel on pages with Ajax requests. ([#2966](https://github.com/craftcms/cms/issues/2966))
- Fixed a bug where the “New Entry” menu on the Entries index page would not contain any options on single-site installs. ([#2961](https://github.com/craftcms/cms/issues/2961))
- Fixed a bug where JavaScript files registered with `craft\web\View::registerJsFile()` would be ignored if the `depends` option was set. ([#2965](https://github.com/craftcms/cms/issues/2965))

## 3.0.10.1 - 2018-06-06

### Fixed
- Fixed a bug where Craft wasn’t converting empty strings to `null` when saving data to non-textual columns.
- Fixed a bug where Craft would show a Database Connection Error on Install requests, if it couldn’t connect to the database.
- Fixed a bug where Craft wasn’t keeping track of element queries that were executed within `{% cache %}` tags. ([#2959](https://github.com/craftcms/cms/issues/2959))

## 3.0.10 - 2018-06-05

### Added
- Added support for a `CRAFT_LICENSE_KEY` PHP constant, which can be set to the project’s license key, taking precedence over the `license.key` file.
- Added `craft\helpers\Stringy::getLangSpecificCharsArray()`.
- Added `craft\web\View::setRegisteredAssetBundles()`.
- Added `craft\web\View::setRegisteredJsFiles()`.

### Changed
- Generated site URLs now always include full host info, even if the base site URL is root/protocol-relative. ([#2919](https://github.com/craftcms/cms/issues/2919))
- Variables passed into `craft\web\View::renderObjectTemplate()` can now be referenced using the shorthand syntax (e.g. `{foo}`).
- `craft\helpers\StringHelper::asciiCharMap()` now has `$flat` and `$language` arguments.
- Craft no longer saves new versions of entries when absolutely nothing changed about them in the save request. ([#2923](https://github.com/craftcms/cms/issues/2923))
- Craft no longer enforces plugins’ `minVersionRequired` settings if the currently-installed version begins with `dev-`.
- Improved the performance of element queries when a lot of values were passed into a param, such as `id`, by using `IN()` and `NOT IN()` conditions when possible. ([#2937](https://github.com/craftcms/cms/pull/2937))
- The Asset Indexes utility no longer skips files with leading underscores. ([#2943](https://github.com/craftcms/cms/issues/2943))
- Updated Garnish to 0.1.23.

### Deprecated
- Deprecated the `customAsciiCharMappings` config setting. (Any corrections to ASCII char mappings should be submitted to [Stringy](https://github.com/danielstjules/Stringy).)

### Fixed
- Fixed a PHP error that could occur when `craft\fields\Number::normalizeValue()` was called without passing an `$element` argument. ([#2913](https://github.com/craftcms/cms/issues/2913))
- Fixed a bug where it was not possible to fetch Matrix blocks with the `relatedTo` param if a specific custom field was specified.
- Fixed a bug where `craft\helpers\UrlHelper::url()` and `siteUrl()` were not respecting the `$scheme` argument for site URLs.
- Fixed a bug where `{id}` tags within element URI formats weren’t getting parsed correctly on first save. ([#2922](https://github.com/craftcms/cms/issues/2922))
- Fixed a bug where `craft\helpers\MigrationHelper::dropAllForeignKeysToTable()` wasn’t working correctly. ([#2897](https://github.com/craftcms/cms/issues/2897))
- Fixed a “Craft is not defined” JavaScript error that could occur on the Forgot Password page in the Control Panel and Dev Toolbar requests.
- Fixed a bug where rotating the screen on iOS would change how the page was zoomed.
- Fixed a bug where `craft\helpers\StringHelper::toAscii()` and the `Craft.asciiString()` JS method weren’t using language-specific character replacements, or any custom replacements defined by the `customAsciiCharMappings` config setting.
- Fixed a bug where the number `0` would not save in a Plain Text field.
- Fixed a bug where Craft could pick the wrong current site if the primary site had a root-relative or protocol-relative URL, and another site didn’t, but was otherwise an equal match.
- Fixed a bug where Control Panel Ajax requests could cause some asset bundles and JavaScript files to be double-registered in the browser.
- Fixed a bug where the “New entry” menu on the Entries index page was including sections that weren’t available in the selected site, and they weren’t linking to Edit Entry pages for the selected site. ([#2925](https://github.com/craftcms/cms/issues/2925))
- Fixed a bug where the `|date`, `|time`, and `|datetime` filters weren’t respecting their `$timezone` arguments. ([#2926](https://github.com/craftcms/cms/issues/2926))
- Fixed a bug where element queries weren’t respecting the `asArray` param when calling `one()`. ([#2940](https://github.com/craftcms/cms/issues/2940))
- Fixed a bug where the Asset Indexes utility wouldn’t work as expected if all of a volume’s assets had been deleted from the file system. ([#2955](https://github.com/craftcms/cms/issues/2955))
- Fixed a SQL error that could occur when a `{% cache %}` tag had no body. ([#2953](https://github.com/craftcms/cms/issues/2953))

## 3.0.9 - 2018-05-22

### Added
- Added a default plugin icon to plugins without an icon in the Plugin Store.
- Added `craft\helpers\ArrayHelper::without()` and `withoutValue()`.
- Added `craft\base\FieldInterface::modifyElementIndexQuery()`.
- Added `craft\elements\db\ElementQueryInterface::andWith()`.

### Changed
- Fixed a bug where Craft was checking the file system when determining if an asset was a GIF, when it should have just been checking the file extension.
- `craft\base\Plugin` now sets the default `$controllerNamespace` value to the plugin class’ namespace + `\controllers` or `\console\controllers`, depending on whether it’s a web or console request.
- Improved the contrast of success and error notices in the Control Panel to meet WCAG AA requirements. ([#2885](https://github.com/craftcms/cms/issues/2885))
- `fieldValue` is now a protected field handle. ([#2893](https://github.com/craftcms/cms/issues/2893))
- Craft will no longer discard any preloaded elements when setting the `with` param on an element query, fixing a bug where disabled Matrix blocks could show up in Live Preview if any nested fields were getting eager-loaded. ([#1576](https://github.com/craftcms/cms/issues/1576))
- Improved memory usage when using the `{% cache %}` tag. ([#2903](https://github.com/craftcms/cms/issues/2903))

### Fixed
- Fixed a bug where the Plugin Store was listing featured plugins (e.g. “Recently Added”) in alphabetical order rather than the API-defined order. ([pixelandtonic/craftnet#83](https://github.com/pixelandtonic/craftnet/issues/83))
- Fixed a SQL error that occurred when programmatically saving a field layout, if the field’s `required` property wasn’t set.
- Fixed a JavaScript error that could occur when multiple Assets fields were present on the same page.
- Fixed an error that could occur when running the `setup` command on some environments.
- Fixed a PHP error that could occur when calling `craft\elements\db\ElementQuery::addOrderBy()` if `$columns` normalized to an empty array. ([#2896](https://github.com/craftcms/cms/issues/2896))
- Fixed a bug where it wasn’t possible to access custom field values on Matrix blocks via `matrixblock` reference tags.
- Fixed a bug where relational fields with only disabled elements selected would get empty table cells on element indexes. ([#2910](https://github.com/craftcms/cms/issues/2910))

## 3.0.8 - 2018-05-15

### Added
- Number fields now have a “Default Value” setting. ([#927](https://github.com/craftcms/cms/issues/927))
- Added the `preserveCmykColorspace` config setting, which can be set to `true` to prevent images’ color spaces from getting converted to sRGB on environments running ImageMagick.

### Changed
- Error text is now orange instead of red. ([#2885](https://github.com/craftcms/cms/issues/2885))
- Detail panes now have a lighter, more saturated background color.

### Fixed
- Fixed a bug where Craft’s default MySQL backup command would not respect the `unixSocket` database config setting. ([#2794](https://github.com/craftcms/cms/issues/2794))
- Fixed a bug where some SVG files were not recognized as SVG files.
- Fixed a bug where Table fields could add the wrong number of default rows if the Min Rows setting was set, and the Default Values setting had something other than one row. ([#2864](https://github.com/craftcms/cms/issues/2864))
- Fixed an error that could occur when parsing asset reference tags. ([craftcms/redactor#47](https://github.com/craftcms/redactor/issues/47))
- Fixed a bug where “Try” and “Buy” buttons in the Plugin Store were visible when the `allowUpdates` config setting was disabled. ([#2781](https://github.com/craftcms/cms/issues/2781))
- Fixed a bug where Number fields would forget their Min/Max Value settings if they were set to 0.
- Fixed a bug where entry versions could be displayed in the wrong order if multiple versions had the same creation date. ([#2889](https://github.com/craftcms/cms/issues/2889))
- Fixed an error that occurred when installing Craft on a domain with an active user session.
- Fixed a bug where email verification links weren’t working for publicly-registered users if the registration form contained a Password field and the default user group granted permission to access the Control Panel.

### Security
- Login errors for locked users now factor in whether the `preventUserEnumeration` config setting is enabled.

## 3.0.7 - 2018-05-10

### Added
- Added the `transformGifs` config setting, which can be set to `false` to prevent GIFs from getting transformed or cleansed. ([#2845](https://github.com/craftcms/cms/issues/2845))
- Added `craft\helpers\FileHelper::isGif()`.

### Changed
- Craft no longer logs warnings about missing translation files when Dev Mode isn’t enabled. ([#1531](https://github.com/craftcms/cms/issues/1531))
- Added `craft\services\Deprecator::$logTarget`. ([#2870](https://github.com/craftcms/cms/issues/2870))
- `craft\services\Deprecator::log()` no longer returns anything.

### Fixed
- Fixed a bug where it wasn’t possible to upload new assets to Assets fields using base64-encoded strings. ([#2855](https://github.com/craftcms/cms/issues/2855))
- Fixed a bug where Assets fields would ignore all submitted asset IDs if any new assets were uploaded as well.
- Fixed a bug where SVG files that were using single quotes instead of double quotes would not be recognized as SVGs.
- Fixed a bug where translated versions of the “It looks like someone is currently performing a system update.” message contained an HTML-encoded `<br/>` tag.
- Fixed a bug where changing an entry’s type could skip adding the new entry type’s tabs, if the previous entry type didn’t have any tabs. ([#2859](https://github.com/craftcms/cms/issues/2859))
- Fixed warnings about missing SVG files that were logged by Control Panel requests.
- Fixed a bug where the `|date` filter would ignore date formatting characters that don’t have ICU counterparts. ([#2867](https://github.com/craftcms/cms/issues/2867))
- Fixed a bug where the global `currentUser` Twig variable could be set to `null` and global sets and could be missing some custom field values when a user was logged-in, if a plugin was loading Twig during or immediately after plugin instantiation. ([#2866](https://github.com/craftcms/cms/issues/2866))

## 3.0.6 - 2018-05-08

### Added
- Error messages about missing plugin-supplied field and volume types now show an Install button when possible.
- Added `craft\base\MissingComponentTrait::getPlaceholderHtml()`.
- Added `craft\db\Migration::EVENT_AFTER_UP` and `EVENT_AFTER_DOWN` events.
- Added `craft\elements\Asset::getContents()`.

### Changed
- Edit User pages will now warn editors when leaving the page with unsaved changes. ([#2832](https://github.com/craftcms/cms/issues/2832))
- Modules are once again loaded before plugins, so they have a chance to register Twig initialization events before a plugin initializes Twig. ([#2831](https://github.com/craftcms/cms/issues/2831))
- `craft\helpers\FileHelper::isSvg()` now returns `true` for files with an `image/svg` MIME type (missing the `+xml`). ([#2837](https://github.com/craftcms/cms/pull/2837))
- The `svg()` Twig function now accepts assets to be passed directly into it. ([#2838](https://github.com/craftcms/cms/pull/2838))
- The “Save and add another” save menu option on Edit Entry and Edit Categories pages now maintain the currently-selected site. ([#2844](https://github.com/craftcms/cms/issues/2844))
- PHP date patterns that are *only* a month name or week day name character will now format the date using the stand-alone month/week day name value. (For example, `'F'` will format a date as “Maggio” instead of “maggio”.)
- Servers without the Intl extension will now use location-agnostic locale data as a fallback if locale data for the specific locale isn’t available.
- The `|date` Twig filter always goes through `craft\i18n\Formatter::asDate()` now, unless formatting a `DateInterval` object.
- The Settings → Plugins page now shows “Buy now” buttons for any commercial plugins that don’t have a license key yet.

### Deprecated
- Deprecated `craft\helpers\DateTimeHelper::translateDate()`. `craft\i18n\Formatter::asDate()` should be used instead.

### Removed
- Removed the `translate` argument from the `|date`, `|time`, and `|datetime` Twig filters; the resulting formatted dates will always be translated now. (Use `myDate.format()` to avoid translations.)

### Fixed
- Fixed an error that could occur in the Plugin Store.
- Fixed a bug where `myDate|date('F')` was returning the short “May” translation rather than the full-length one. ([#2848](https://github.com/craftcms/cms/issues/2848))

## 3.0.5 - 2018-05-01

### Changed
- Fields’ translation icons now reveal the chosen Translation Method in their tooltip. ([#2808](https://github.com/craftcms/cms/issues/2808))
- Improved the error messages displayed when an Assets field has an invalid Upload Location setting. ([#2803](https://github.com/craftcms/cms/issues/2803))
- Craft now logs errors that occur when saving and replacing assets. ([#2814](https://github.com/craftcms/cms/issues/2814))
- Single sections’ entry types’ handles are now updated to match their section’s handle whenever the section is saved. ([#2824](https://github.com/craftcms/cms/issues/2824))
- The Control Panel background color was lightened up a bit.

### Fixed
- Fixed an error that would occur on servers without the Phar PHP extension enabled.
- Fixed an error that could occur if a Matrix block was deleted by a queue job. ([#2813](https://github.com/craftcms/cms/issues/2813))
- Fixed a bug where Twig could be configured to output times in UTC rather than the system timezone, if a bootstrapped module was loading Twig. ([#2761](https://github.com/craftcms/cms/issues/2761))
- Fixed a SQL error that could occur when upgrading from Craft 2 to Craft 3 with an active user session.
- Fixed various SQL errors that could occur when upgrading from Craft 2 to Craft 3, if there were any lingering Craft 3 database tables from a previous upgrade attempt.
- Fixed a bug where the Clear Caches tool was deleting the `.gitignore` file inside `web/cpresources/`. ([#2823](https://github.com/craftcms/cms/issues/2823))
- Fixed the vertical positioning of checkboxes in the Control Panel. ([#2825](https://github.com/craftcms/cms/issues/2825))
- Fixed a JavaScript error that could occur if an element type’s class name contained `\u`. ([#2826](https://github.com/craftcms/cms/issues/2826))

## 3.0.4 - 2018-04-24

### Added
- Added the `craft.globalSets()` template function. ([#2790](https://github.com/craftcms/cms/issues/2790))
- Added the `hasDescendants` element query param. ([#2786](https://github.com/craftcms/cms/issues/2786))
- Added `craft\elements\User::$hasDashboard`.

### Changed
- Sections and category groups now ignore posted Template settings for sites that don’t have URI Formats.
- Control Panel resources are once again eager-published. ([#2763](https://github.com/craftcms/cms/issues/2763))
- `entries/save-entries` and `categories/save-category` actions now include the `slug` for responses that accept JSON. ([#2792](https://github.com/craftcms/cms/issues/2792))
- Most `craft\services\Path` methods now have a `$create` argument, which can be set to `false` to prevent the directory from being created if it doesn’t exist yet.
- Craft no longer creates directories when it just needed to clear it. ([#2771](https://github.com/craftcms/cms/issues/2771))
- `craft\services\Config::setDotEnvVar()` now sets the environment variable for the current request, in addition to updating the `.env` file.
- Removed `craft\controllers\AssetsController::actionDownloadTempAsset()`.
- User now must be logged in to use the Asset Preview File functionality.

### Fixed
- Fixed a bug where users would regain all default Dashboard widgets if all widgets were removed. ([#2769](https://github.com/craftcms/cms/issues/2769))
- Fixed a bug where you would get a “not a valid language” error message when creating a new site using certain languages.
- Fixed a bug where database connection settings that were set by the `setup` command weren’t always taking effect in time for the CLI installer. ([#2774](https://github.com/craftcms/cms/issues/2774))
- Fixed a bug where empty Plain Text fields were getting empty string values rather than `null`.
- Fixed a bug where elements within relational fields could have two thumbnails. ([#2785](https://github.com/craftcms/cms/issues/2785))
- Fixed a bug where it was not possible to pass a `--table-prefix` argument to the `setup/db-creds` command. ([#2791](https://github.com/craftcms/cms/pull/2791))
- Fixed an error that occurred for users without permission to perform updates, if available update info wasn’t cached.
- Fixed an error that occurred when `craft\elements\Asset::sources()` was called in a console request. ([#2798](https://github.com/craftcms/cms/issues/2798))
- Fixed JavaScript errors that could occur on the front end after deleting Matrix blocks. ([#2799](https://github.com/craftcms/cms/pull/2799))

## 3.0.3.1 - 2018-04-18

### Fixed
- Fixed an error that occurred when editing an entry if any of the entry’s revisions were created with an entry type that no longer exists.
- Fixed an error that could occur when saving an asset. ([#2764](https://github.com/craftcms/cms/issues/2764))
- Fixed a bug where Craft assumed an asset was missing if there was an error when indexing it. ([#2763](https://github.com/craftcms/cms/issues/2763))

## 3.0.3 - 2018-04-17

### Added
- Added `craft\elements\Entry::updateTitle()`.
- Added `Yii::alias()`.

### Changed
- New sites’ Base URLs now default to `@web/`.
- Textual custom fields now ensure that they don’t contain 4+ byte characters. ([#2725](https://github.com/craftcms/cms/issues/2725))
- It is no longer expected that all of the `defaultSearchTermOptions` config setting options will be set if any of the default option values need to be overridden. ([#2737](https://github.com/craftcms/cms/issues/2737))
- Control Panel panes now have at least 48 pixels of bottom padding. ([#2744](https://github.com/craftcms/cms/issues/2744))
- Craft now intercepts 404-ing resource requests, and publishes the resources on the fly.
- The Clear Caches utility now has a “Control Panel resources” option.
- The Clear Caches utility now sorts the cache options alphabetically.
- When enabling new sites for a section, the new sites’ content is now based on the primary site’s content, if the section was and still is enabled for the primary site. ([#2748](https://github.com/craftcms/cms/issues/2748))
- Improved the responsiveness of element indexes.
- `Craft.BaseElementIndexView` now has a `loadMoreElementsAction` setting. ([#2762](https://github.com/craftcms/cms/pull/2762))

### Fixed
- Fixed a bug where the Clear Caches utility was not deleting template caches. ([#2720](https://github.com/craftcms/cms/issues/2720))
- Fixed a bug where the Plugin Store was not displaying payment errors on checkout.
- Fixed a bug where Control Panel-defined routes that contained special regular expression characters weren’t working. ([#2721](https://github.com/craftcms/cms/issues/2721))
- Fixed a bug where it was not possible to save system messages in some cases.
- Fixed a bug where static translations within dynamic entry title formats were getting translated using the current site’s language, rather than the entry’s language. ([#2722](https://github.com/craftcms/cms/issues/2722))
- Fixed a bug where deprecation errors for some date formatting methods were not escaping backslashes.
- Fixed a bug where plugins’ “Last update” timestamps in the Plugin Store weren’t getting formatted correctly in Safari. ([#2733](https://github.com/craftcms/cms/issues/2733))
- Fixed references to a nonexistent `Craft.eot` file in the Control Panel CSS. ([#2740](https://github.com/craftcms/cms/issues/2740))
- Fixed a bug where the default PostgreSQL database restore command wasn’t setting the `PGPASSWORD` environment variable. ([#2741](https://github.com/craftcms/cms/pull/2741))
- Fixed an error that could occur if the system time zone was not supported by the ICU library, on environments with the Intl extension loaded.
- Fixed a bug where several administrative fields had translatable icons. ([#2742](https://github.com/craftcms/cms/issues/2742))
- Fixed a bug where `craft\controllers\PluginStoreController::actionSavePluginLicenseKeys()` was trying to set a plugin license key for plugins which were not installed.

### Security
- Fixed a bug assets were not getting cleansed on upload. ([#2709](https://github.com/craftcms/cms/issues/2709))

## 3.0.2 - 2018-04-10

### Added
- Added the `EVENT_BEFORE_DELETE_CACHES` and `EVENT_AFTER_DELETE_CACHES` events to `craft\services\TemplateCaches`.
- Added `craft\events\DeleteTemplateCachesEvent`.

### Changed
- Craft now deletes all compiled templates whenever Craft or a plugin is updated. ([#2686](https://github.com/craftcms/cms/issues/2686))
- The Plugin Store now displays commercial plugins’ renewal prices. ([#2690](https://github.com/craftcms/cms/issues/2690))
- The Plugin Store no longer shows the “Upgrade Craft CMS” link if Craft is already running (and licensed to run) the Pro edition. ([#2713](https://github.com/craftcms/cms/issues/2713))
- Matrix fields now set `$propagating` to `true` when saving Matrix blocks, if the owner element is propagating.
- `craft\helpers\ArrayHelper::toArray()` no longer throws a deprecation error when a string without commas is passed to it. ([#2711](https://github.com/craftcms/cms/issues/2711))
- Editable tables now support an `html` column type, which will output cell values directly without encoding HTML entities. ([#2716](https://github.com/craftcms/cms/pull/2716))
- `Craft.EditableTable` instances are now accessible via `.data('editable-table')` on their `<table>` element. ([#2694](https://github.com/craftcms/cms/issues/2694))
- Updated Composer to 1.6.3. ([#2707](https://github.com/craftcms/cms/issues/2707))
- Updated Garnish to 0.1.22. ([#2689](https://github.com/craftcms/cms/issues/2689))

### Fixed
- Fixed an error that could occur in the Control Panel if any plugins with licensing issues were installed. ([#2691](https://github.com/craftcms/cms/pull/2691))
- Fixed a bug on the Plugin Store’s Payment screen where the “Use a new credit card” radio option would not get selected automatically even if it was the only one available.
- Fixed a bug where `craft\web\assets\vue\VueAsset` didn’t respect the `useCompressedJs` config setting.
- Fixed an error that occurred when saving a Single entry over Ajax. ([#2687](https://github.com/craftcms/cms/issues/2687))
- Fixed an error that could occur when disabling a site on a Single section. ([#2695](https://github.com/craftcms/cms/issues/2695))
- Fixed an error that could occur on requests without a content type on the response. ([#2704](https://github.com/craftcms/cms/issues/2704))
- Fixed a bug where the `includeSubfolders` asset query param wasn’t including results in the parent folder. ([#2706](https://github.com/craftcms/cms/issues/2706))
- Fixed an error that could occur when querying for users eager-loaded with their photos, if any of the resulting users didn’t have a photo. ([#2708](https://github.com/craftcms/cms/issues/2708))
- Fixed a bug where relational fields within Matrix fields wouldn’t save relations to elements that didn’t exist on all of the sites the owner element existed on. ([#2683](https://github.com/craftcms/cms/issues/2683))
- Fixed a bug where relational fields were ignoring disabled related elements in various functions, including required field validation and value serialization.
- Fixed an error that would occur if a new custom field was created and added to an element’s field layout, and its value was accessed, all in the same request. ([#2705](https://github.com/craftcms/cms/issues/2705))
- Fixed a bug where the `id` param was ignored when used on an eager-loaded elements’ criteria. ([#2717](https://github.com/craftcms/cms/issues/2717))
- Fixed a bug where the default restore command for MySQL wouldn’t actually restore the database. ([#2714](https://github.com/craftcms/cms/issues/2714))

## 3.0.1 - 2018-04-04

### Deprecated
- Brought back and deprecated the `Craft::Personal` and `Craft::Client` constants.

### Fixed
- Fixed a bug where elements’ `getNext()` and `getPrev()` methods were modifying the element query passed into them. ([#2160](https://github.com/craftcms/cms/issues/2160))
- Fixed a bug where Table fields could be pre-populated with one too many rows. ([#2680](https://github.com/craftcms/cms/pull/2680))

### Security
- Craft no longer sends exception messages to error templates, unless the exception is an instance of `yii\base\UserException`.

## 3.0.0.2 - 2018-04-04

### Fixed
- Fixed a bug where Craft Pro installs were getting identified as Craft Solo in the Control Panel.

## 3.0.0 - 2018-04-04

### Added
- The codebase has been completely rewritten and refactored to improve performance, maintainability, and extensibility.
- Craft can now be [installed](https://docs.craftcms.com/v3/installation.html) via Composer in addition to a zip file. ([#895](https://github.com/craftcms/cms/issues/895))
- Craft’s setup wizard is now available as a CLI tool in addition to the web-based one.
- [Plugins](https://docs.craftcms.com/v3/plugin-intro.html) are now loaded as Composer dependencies, and implemented as extensions of [Yii modules](http://www.yiiframework.com/doc-2.0/guide-structure-modules.html).
- Added [multi-site](https://docs.craftcms.com/v3/sites.html) support.
- Added the Plugin Store, where plugins can be discovered, trialled, and purchased. ([#808](https://github.com/craftcms/cms/issues/808))
- Plugins can now be updated and removed from within the Control Panel.
- Asset sources are now called “volumes”, and plugins can supply their own volume types.
- Added the Image Editor, which can be used to rotate, crop, and flip images, as well as set focal points on them.
- Added asset previews, which can be triggered via a “Preview file” action on the Assets index, or with a <kbd>Shift</kbd> + <kbd>Spacebar</kbd> keyboard shortcut throughout the Control Panel.
- Asset editor HUDs now show image previews. ([#837](https://github.com/craftcms/cms/issues/837))
- Added the “Utilities” section to the Control Panel, replacing the Tools area of the Settings page.
- Added the Debug Toolbar, powered by the [Debug Extension for Yii 2](http://www.yiiframework.com/doc-2.0/guide-tool-debugger.html).
- Added support for [Content Migrations](https://docs.craftcms.com/v3/content-migrations.html).
- Added support for PostgreSQL.

### Changed
- The Control Panel has been redesigned for better usability, readability and responsiveness.
- Renamed all “URL Format” things to “URI Format”, in the Control Panel UI and in the code.
- Added the “Propagate entries across all enabled sites?” section setting. If disabled, entries will only be associated with the site they were created on. ([#2330](https://github.com/craftcms/cms/issues/2330))
- Structure sections and category groups no longer have Nested URL Format settings. (It’s still possible to achieve the same result with a single URI Format setting.)
- When an entry type is updated, Craft now re-saves all entries of that type.
- When a category is deleted, its nested categories are no longer deleted with it.
- Craft no longer re-saves *all* localizable elements after a new site is created; entries and Matrix blocks are skipped, and plugins that supply custom element types must now re-save their elements manually as well.
- The “New entry” and “New category” buttons on Entries and Categories index pages now load the Edit page for the currently-selected site. ([#2236](https://github.com/craftcms/cms/issues/2236))
- Elements now validate that custom field values will fit within their database columns, for fields with textual or numeric column types.
- User photos are now assets. ([#933](https://github.com/craftcms/cms/issues/933))
- Assets now have a “Link” table attribute option.
- Volumes’ “Base URL” settings can now begin with `@web`, which is an alias for the root URL that Craft is running from.
- Local volumes’ “File System Path” settings can now begin with `@webroot`, which is an alias for the path to the directory that `index.php` lives in.
- Global Sets’ field layouts can now have custom tabs.
- Color inputs can now be left blank.
- Color values within Table fields are now represented by `craft\fields\data\ColorData` objects.
- Element titles now get a validation error if they contain any 4+ byte characters (like emoji), on servers running MySQL. ([#2513](https://github.com/craftcms/cms/issues/2513))
- Lightswitch fields that don’t have a value yet will now be assigned the default field value, even for existing elements. ([#2404](https://github.com/craftcms/cms/issues/2404))
- The system installer now sets the initial admin account’s preferred language to the site language selected in the installation wizard. ([#2480](https://github.com/craftcms/cms/issues/2480))
- Table fields now have “Min Rows”, “Max Rows”, and “Add Row Label” settings. ([#2372](https://github.com/craftcms/cms/issues/2372))
- Table fields now have “Date”, “Time”, “Lightswitch”, and “Color” column type options.
- Color fields now return a `craft\fields\data\ColorData` object, with `hex`, `rgb`, `red`, `green`, `blue`, `r`, `g`, `b`, and `luma` properties.
- Matrix fields now have “Manage blocks on a per-site basis”, “Min Blocks”, and “Max Blocks” settings.
- Matrix fields with only one block type, and equal values for the Min Blocks and Max Blocks settings, now hide the UI for adding and deleting blocks.
- Matrix fields with only one block type will now auto-create the minimum number of blocks required by the field, per the Min Blocks setting, for new elements. ([#850](https://github.com/craftcms/cms/issues/850))
- The `migrate/up` console command will now update the appropriate schema version in the database after successfully completing all migrations. ([#1907](https://github.com/craftcms/cms/issues/1907))
- Users can now set their preferred language to any supported application language. ([#847](https://github.com/craftcms/cms/issues/847))
- Users are no longer logged out when verifying a new email address on their own account. ([#1421](https://github.com/craftcms/cms/issues/1421))
- Users no longer get an exception or error message if they click on an invalid/expired email verification link and are already logged in. Instead they’ll be redirected to wherever they would normally be taken immediately after logging in. ([#1422](https://github.com/craftcms/cms/issues/1422))
- If anything prevents a user from being deleted, any changes that were made in preparation for deleting the user are now rolled back.
- Added `webp` as a web-safe image format.
- Craft now checks if the current installation can manipulate an image instead of checking against a predefined list. ([#1648](https://github.com/craftcms/cms/issues/1648), [#1545](https://github.com/craftcms/cms/issues/1545))
- The `getCsrfInput()` global function has been renamed to `csrfInput()`. (getCsrfInput() still works but produces a deprecation error.)
- The `{% cache %}` tag no longer includes the query string when storing the cache URL.
- Added the `|timestamp` Twig filter, for formatting a date as a user-friendly timestamp.
- Added the `|datetime` Twig filter, for formatting a date with a localized date+time format.
- Added the `|time` Twig filter, for formatting a date with a localized time format.
- Added the `|multisort` Twig filter, which duplicates an array and sorts it with [craft\helpers\ArrayHelper::multisort()](http://www.yiiframework.com/doc-2.0/yii-helpers-basearrayhelper.html#multisort()-detail).
- Added the `|atom` and `|rss` Twig filters, for formatting dates in Atom and RSS date formats, respectively.
- Added the `|column` Twig filter, for capturing the key/property values of a series of arrays/objects.
- Added the `|index` Twig filter, for indexing an array of arrays/objects by one of their keys/values.
- Added the `|filterByValue` Twig filter.
- Added the `|duration` Twig filter, which converts a `DateInterval` object into a human-readable duration.
- The `t` filter now always defaults to translating the given string using the `site` category unless it is otherwise specified (e.g. `myString|t('pluginhandle')`).
- The `|date` filter can be passed `'short'`, `'medium'`, `'long'`, and `'full'`, which will format the date with a localized date format.
- It is now possibly to customize the SQL of [element queries](https://docs.craftcms.com/v3/element-queries.html), and there are more choices on how the data should be returned.
- Element queries are no longer limited to 100 results by default.
- The “Failed” message in the queue HUD in the Control Panel now shows the full error message as alt text. ([#855](https://github.com/craftcms/cms/issues/855))
- Added the `convertFilenamesToAscii` config setting.
- Added the `preserveExifData` config setting, `false` by default and requires Imagick. ([#2034](https://github.com/craftcms/cms/issues/2034))
- Added the `aliases` config setting, providing an easy way to define custom [aliases](http://www.yiiframework.com/doc-2.0/guide-concept-aliases.html).
- Removed support for automatically determining the values for the `omitScriptNameInUrls` and `usePathInfo` config settings.
- It’s now possible to override Craft’s application config via `config/app.php`.
- It’s now possible to override volume settings via `config/volumes.php`.
- It’s now possible to override all plugins’ settings via `config/<plugin-handle>.php`.
- Renamed the `runTasksAutomatically` config setting to `runQueueAutomatically`.
- The `translationDebugOutput` config setting will now wrap strings with `@` characters if the category is `app`, `$` if the category is `site`, and `%` for anything else.
- All user-defined strings in the Control Panel (e.g. section names) are now translated using the `site` category, to prevent translation conflicts with Craft’s own Control Panel translations.
- Routes can now be stored on a per-site basis, rather than per-locale.
- Web requests are now logged to `storage/logs/web.log`.
- Web requests that result in 404 errors are now logged to `storage/logs/web-404s.log`.
- Console requests are now logged to `storage/logs/console.log`.
- Queue requests are now logged to `storage/logs/queue.log`.
- Craft 3 now requires PHP 7.0.0 or later.
- Craft 3 now requires MySQL 5.5+ or PostgreSQL 9.5+.
- Craft now takes advantage of the [PHP Intl extension](http://php.net/manual/en/book.intl.php) when available.
- Craft now uses Stringy for better string processing support.
- Craft now uses Flysystem for better asset volume support.
- Craft now uses Swiftmailer for better email sending support.
- Craft now uses the [Yii 2 Queue Extension](https://github.com/yiisoft/yii2-queue) for managing background tasks.
- Craft now uses the Zend Feed library for better RSS and Atom processing support.
- Updated Yii to 2.0.15.1.
- Updated Twig to 2.4.
- Updated Guzzle to 6.3.

### Deprecated
- Many things have been deprecated. See [Changes in Craft 3](https://docs.craftcms.com/v3/changes-in-craft-3.html) for a complete list.

### Fixed
- Fixed a bug where a PHP session would be started on every template rendering request whether it was needed or not. ([#1765](https://github.com/craftcms/cms/issues/1765))

### Security
- Craft uses OpenSSL for encryption rather than mcrypt, which is far more secure and well-maintained.<|MERGE_RESOLUTION|>--- conflicted
+++ resolved
@@ -5,23 +5,17 @@
 ### Added
 - Assets fields now have an “Upload files” button, which will upload files to the field’s default upload location, just like files uploaded via drag-n-drop. ([#2778](https://github.com/craftcms/cms/issues/2778))
 - Added `craft\elements\db\EagerLoadPlan::$all`.
-<<<<<<< HEAD
+- Added `craft\elements\db\EagerLoadPlan::$when`.
 - Added `craft\errors\InvalidFieldException`.
 
 ### Changed
 - Element editor HUDs will now close when clicked out of, or if the <kbd>Esc</kbd> key is pressed. If any content has changed, a confirmation dialog will be shown first. ([#6877](https://github.com/craftcms/cms/issues/6877))
-- It’s now possible to specify eager-loading plans as hashes with `path`, `criteria`, and `count` keys.
+- It’s now possible to specify eager-loading plans as hashes with `path`, `criteria`, `count`, and `when` keys.
 - The `users/save-user` action now includes a `csrfTokenValue` key in its JSON responses, if the user’s password was changed. ([#6283](https://github.com/craftcms/cms/issues/6283))
+- `craft\gql\ElementQueryConditionBuilder::extractQueryConditions()` now returns EagerLoadPlans instead of hashes. ([#6874](https://github.com/craftcms/cms/issues/6874), [#6811](https://github.com/craftcms/cms/issues/6811), 
 
 ### Deprecated
 - Deprecated `craft\errors\FieldNotFoundException`.
-=======
-- Added `craft\elements\db\EagerLoadPlan::$when`.
-
-### Changed
-- It’s now possible to specify eager-loading plans as hashes with `path`, `criteria`, `count`, and `when` keys.
-- `craft\gql\ElementQueryConditionBuilder::extractQueryConditions()` now returns EagerLoadPlans instead of hashes. ([#6874](https://github.com/craftcms/cms/issues/6874), [#6811](https://github.com/craftcms/cms/issues/6811), 
->>>>>>> 76d0b43a
 
 ### Fixed
 - Fixed a bug where `craft\services\Config::setDotEnvVar()` wasn’t surrounding values with quotes if they contained a `#` character. ([#6867](https://github.com/craftcms/cms/issues/6867))
