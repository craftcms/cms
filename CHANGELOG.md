# Release Notes for Craft CMS 5

<<<<<<< HEAD
## 5.2.6 - 2024-07-11
=======
## Unreleased

- `craft\helpers\UrlHelper::actionUrl()` now returns URLs based on the primary site’s base URL (if it has one), for console requests if the `@web` alias wasn’t explicitly defined.

## 4.10.5 - 2024-07-11
>>>>>>> 8e69802d

> [!NOTE]
> Craft now sends no-cache headers for requests that generate/retrieve a CSRF token. If your Craft install is behind a static caching service like Cloudflare, enable the [asyncCsrfInputs](https://craftcms.com/docs/5.x/reference/config/general.html#asynccsrfinputs) config setting to avoid a significant cache hit reduction. ([#15293](https://github.com/craftcms/cms/pull/15293), [#15281](https://github.com/craftcms/cms/pull/15281))

- Craft now sends no-cache headers for any request that calls `craft\web\Request::getCsrfToken()`. ([#15293](https://github.com/craftcms/cms/pull/15293), [#15281](https://github.com/craftcms/cms/pull/15281))
- Fixed a bug where structures’ Max Levels settings weren’t being enforced when dragging elements with collapsed descendants. ([#15310](https://github.com/craftcms/cms/issues/15310))
- Fixed a bug where `craft\helpers\ElementHelper::isDraft()`, `isRevision()`, and `isDraftOrRevision()` weren’t returning `true` if a nested draft/revision element was passed in, but the root element was canonical. ([#15303](https://github.com/craftcms/cms/issues/15303))
- Fixed a bug where focus could be trapped within slideout sidebars. ([#15314](https://github.com/craftcms/cms/issues/15314))
- Fixed a bug where element slideout sidebars were included in the focus order when hidden. ([#15332](https://github.com/craftcms/cms/pull/15332))
- Fixed a bug where field status indicators weren’t visible on mobile viewports.
- Fixed a bug where sorting elements by custom field within element indexes wasn’t always working. ([#15297](https://github.com/craftcms/cms/issues/15297))
- Fixed a bug where asset bulk element actions were available when folders were selected. ([#15301](https://github.com/craftcms/cms/issues/15301))
- Fixed a bug where element thumbnails weren’t always getting loaded. ([#15299](https://github.com/craftcms/cms/issues/15299))
- Fixed an error that occurred when attempting to save a user via the <kbd>Command</kbd>/<kbd>Ctrl</kbd> + <kbd>S</kbd> keyboard shortcut within a slideout. ([#15307](https://github.com/craftcms/cms/issues/15307))
- Fixed a bug where “Delete heading” buttons within Customize Sources modals were getting text cursors. ([#15317](https://github.com/craftcms/cms/issues/15317))
- Fixed a bug where disclosure hint text wasn’t legible on hover. ([#15316](https://github.com/craftcms/cms/issues/15316))
- Fixed an error that occurred if the System Name was set to a nonexistent environment variable.
- Fixed a bug where custom table columns within element indexes weren’t getting updated automatically when table rows were refreshed.
- Fixed a bug where nested element indexes weren’t passing the `ownerId` param, when refreshing elements’ table rows.
- Fixed a bug where it wasn’t possible to tell if an element had been edited, if it was displayed within a nested element index table without a header column.
- Fixed an error that could occur if a field was removed from a field layout, if another field had been conditional based on it. ([#15328](https://github.com/craftcms/cms/issues/15328))

## 5.2.5 - 2024-07-02

- Craft now sends no-cache headers for any request that generates a CSRF token. ([#15281](https://github.com/craftcms/cms/pull/15281), [verbb/formie#1963](https://github.com/verbb/formie/issues/1963))
- Fixed a JavaScript error that occurred when creating a new custom element source, preventing the Default Sort and Default Table Columns fields from showing up.
- Fixed a bug where the control panel was getting asynchronous CSRF inputs if the `asyncCsrfInputs` config setting was enabled.
- Fixed a bug where Craft’s Twig implementation wasn’t respecting sandboxing rules for object properties. ([#15278](https://github.com/craftcms/cms/issues/15278))
- Fixed a bug where assets that the user wasn’t permitted to view could have a “Show in folder” action.
- Fixed focus management with element select inputs after elements were added or removed.
- Fixed a bug where it wasn’t possible to set `title` values on nested Matrix entries, when saving section entries via GraphQL. ([#15270](https://github.com/craftcms/cms/issues/15270))
- Fixed a SQL error that could occur if a `DECIMAL()` expression was passed into a query’s `select()` or `groupBy()` methods. ([#15271](https://github.com/craftcms/cms/issues/15271))
- Fixed a bug where the “Delete (with descendants)” element action wasn’t deleting descendants. ([#15273](https://github.com/craftcms/cms/issues/15273))
- Fixed an error that could occur when upgrading to Craft 5 if the database user didn’t have permission to disable foreign key constraints. ([#15262](https://github.com/craftcms/cms/issues/15262))

## 5.2.4.1 - 2024-06-27

- Fixed a JavaScript error. ([#15266](https://github.com/craftcms/cms/issues/15266))

## 5.2.4 - 2024-06-27

- Improved the styling of inactive users’ status indicators. ([#15195](https://github.com/craftcms/cms/issues/15195))
- Added `Garnish.once()` and `Garnish.Base::once()`, for registering event handlers that should only be triggered one time.
- Fixed a bug where Ajax requests stopped working after a user session expired and then was reauthenticated.
- Fixed an error that occurred if an element select input was initialized without a `name` value.
- Fixed a bug where Selectize inputs could be immediately focused and marked as dirty when opening an element editor slideout, if they were the first focusable element in the field layout. ([#15245](https://github.com/craftcms/cms/issues/15245))
- Fixed a bug where other author indicators weren’t shown for Craft Team.
- Fixed a bug where the Recent Entries widget wasn’t showing authors’ usernames for Craft Team.
- Fixed a bug where asset edit page URLs contained spaces if the asset filename contained spaces. ([#15236](https://github.com/craftcms/cms/issues/15236))
- Fixed a bug where element select inputs with `single` set to `true` would set existing elements’ input names ending in `[]`.
- Fixed a bug where element indexes could display “Nothing yet” at the bottom of populated table views. ([#15241](https://github.com/craftcms/cms/issues/15241))
- Fixed a bug where element edit pages initially showed the canonical element’s chip in the crumb bar, for provisional drafts. ([#15244](https://github.com/craftcms/cms/issues/15244))
- Fixed an error that occurred when opening an element’s editor slideout via its “Edit” action menu item, if the element had provisional changes. ([#15248](https://github.com/craftcms/cms/pull/15248))
- Fixed a bug where recursively-nested Matrix entries could be lost if multiple of them were edited, and not immediately saved. ([#15256](https://github.com/craftcms/cms/issues/15256))
- Fixed an error that could occur when upgrading to Craft 5 if the database user didn’t have permission to disable foreign key constraints. ([#15262](https://github.com/craftcms/cms/issues/15262))
- Fixed a bug where expanded sidebar navigations could overlap the main content on small screens. ([#15253](https://github.com/craftcms/cms/issues/15253))

## 5.2.3 - 2024-06-20

- Fixed MariaDB support. ([#15232](https://github.com/craftcms/cms/issues/15232))
- Fixed a potential vulnerability with TOTP authentication.
- Deprecated `craft\helpers\Db::prepareForJsonColumn()`.

## 5.2.2 - 2024-06-18

- Added `craft\base\conditions\BaseNumberConditionRule::$step`.
- Added `craft\helpers\Db::parseColumnPrecisionAndScale()`.
- Added `Garnish.muteResizeEvents()`.
- Fixed a JavaScript performance degradation bug. ([#14510](https://github.com/craftcms/cms/issues/14510))
- Fixed a bug where scalar element queries weren’t working if `distinct`, `groupBy`, `having,` or `union` params were set on them during query preparation. ([#15001](https://github.com/craftcms/cms/issues/15001))
- Fixed a bug where Edit Asset screens would warn about losing unsaved changes when navigating away, if the file was replaced but nothing else had changed.
- Fixed a bug where Edit Asset screens would show a notification with a “Reload” button after the file was replaced.
- Fixed a bug where Number fields’ condition rules weren’t allowing decimal values. ([#15222](https://github.com/craftcms/cms/issues/15222))
- Fixed a bug where Number field element query params didn’t respect decimal values. ([#15222](https://github.com/craftcms/cms/issues/15222))
- Fixed a bug where asset thumbnails weren’t getting updated after using the “Replace file” action. ([#15217](https://github.com/craftcms/cms/issues/15217))

## 5.2.1 - 2024-06-17

- Element index table views now show provisional drafts’ canonical elements’ values for the “Ancestors”, “Parent”, “Link”, “URI”, “Revision Notes”, “Last Edited By”, and “Drafts” columns.
- Improved the styling of disabled status indicators. ([#15195](https://github.com/craftcms/cms/issues/15195), [#15206](https://github.com/craftcms/cms/pull/15206))
- Added `craft\web\View::getModifiedDeltaNames()`.
- `craft\web\View::registerDeltaName()` now has a `$forceModified` argument.
- Fixed a bug where changed field values could be forgotten within Matrix fields, if a validation error occurred. ([#15190](https://github.com/craftcms/cms/issues/15190))
- Fixed a bug where the `graphql/create-token` command was prompting for the schema name, when it meant the token name. ([#15205](https://github.com/craftcms/cms/pull/15205))
- Fixed a bug where keyboard shortcuts weren’t getting registered properly for modals and slideouts opened via a disclosure menu. ([#15209](https://github.com/craftcms/cms/issues/15209))
- Fixed a styling issue with the global sidebar when collapsed. ([#15186](https://github.com/craftcms/cms/issues/15186))
- Fixed a bug where it wasn’t possible to query for authors via GraphQL on the Team edition. ([#15187](https://github.com/craftcms/cms/issues/15187))
- Fixed a bug where it wasn’t possible to close elevated session modals. ([#15202](https://github.com/craftcms/cms/issues/15202))
- Fixed a bug where element chips and cards were displaying provisional draft data even if the current user didn’t create the draft. ([#15208](https://github.com/craftcms/cms/issues/15208))
- Fixed a bug where element indexes weren’t displaying structured elements correctly if they had a provisional draft. ([#15214](https://github.com/craftcms/cms/issues/15214))

## 5.2.0 - 2024-06-12

### Content Management
- Live Preview now supports tabs, UI elements, and tab/field conditions. ([#15112](https://github.com/craftcms/cms/pull/15112))
- Live Preview now has a dedicated “Save” button. ([#15112](https://github.com/craftcms/cms/pull/15112))
- It’s now possible to edit assets’ alternative text from the Assets index page. ([#14893](https://github.com/craftcms/cms/discussions/14893))
- Double-clicking anywhere within a table row on an element index page will now open the element’s editor slideout. ([#14379](https://github.com/craftcms/cms/discussions/14379))
- Element index checkboxes no longer have a lag when deselected, except within element selection modals. ([#14896](https://github.com/craftcms/cms/issues/14896))
- Relational field condition rules no longer factor in the target elements’ statuses or sites. ([#14989](https://github.com/craftcms/cms/issues/14989))
- Element cards now display provisional changes, with an “Edited” label. ([#14975](https://github.com/craftcms/cms/pull/14975))
- Improved mobile styling. ([#14910](https://github.com/craftcms/cms/pull/14910))
- Improved the look of slideouts.
- Table views within element index pages are no longer scrolled directly. ([#14927](https://github.com/craftcms/cms/pull/14927))
- Improved the look of user gradicons when selected.
- “Save and continue editing” actions now restore the page’s scroll position on reload.
- “Remove” element actions within relational fields will now remove all selected elements, if the target element is selected. ([#15078](https://github.com/craftcms/cms/issues/15078))
- Action menus are now displayed within the page toolbar, rather than in the breadcrumbs. ([#14913](https://github.com/craftcms/cms/discussions/14913), [#15070](https://github.com/craftcms/cms/pull/15070))
- Site menus within element selector modals now filter out sites that don’t have any sources. ([#15091](https://github.com/craftcms/cms/discussions/15091))
- The meta sidebar toggle has been moved into the gutter between the content pane and meta sidebar. ([#15117](https://github.com/craftcms/cms/pull/15117))
- Element indexes will now show a confirmation dialog when cancelling a bulk inline edit. ([#15139](https://github.com/craftcms/cms/issues/15139), [#15142](https://github.com/craftcms/cms/pull/15142))
- Matrix fields in cards view and Addresses fields now show which nested entries/addresses contain validation errors. ([#15161](https://github.com/craftcms/cms/issues/15161))
- Nested entry edit pages now redirect to their owner element’s edit page. ([#15169](https://github.com/craftcms/cms/issues/15169))

### Accessibility
- Added the “Status” column option to category, entry, and user indexes. ([#14968](https://github.com/craftcms/cms/pull/14968))
- Element cards now display a textual status label rather than just the indicator. ([#14968](https://github.com/craftcms/cms/pull/14968))
- Darkened the color of page sidebar toggle icons to meet the minimum contrast for UI components.
- Darkened the color of context labels to meet the minimum contrast for text.
- Darkened the color of footer links to meet the minimum contrast for text.
- Set the language of the Craft edition in the footer, to improve screen reader pronunciation for non-English languages.
- The accessible name of “Select site” buttons is now translated to the current language.
- Improved the accessibility of two-step verification steps on the control panel login screen. ([#15145](https://github.com/craftcms/cms/pull/15145))
- Improved the accessibility of global nav items with subnavs. ([#15006](https://github.com/craftcms/cms/issues/15006))
- The secondary nav is now kept open during source selection for mobile viewports, preventing focus from being dropped. ([#14946](https://github.com/craftcms/cms/pull/14946))
- User edit screens’ document titles have been updated to describe the page purpose. ([#14946](https://github.com/craftcms/cms/pull/14946))
- Improved the styling of selected global nav items. ([#15061](https://github.com/craftcms/cms/pull/15061))

### Administration
- Added the `--format` option to the `db/backup` and `db/restore` commands for PostgreSQL installs. ([#14931](https://github.com/craftcms/cms/pull/14931))
- The `db/restore` command now autodetects the backup format for PostgreSQL installs, if `--format` isn’t passed. ([#14931](https://github.com/craftcms/cms/pull/14931))
- The `install` command and web-based installer now validate the existing project config files at the outset, and abort installation if there are any issues.
- The `resave/entries` command now has an `--all-sections` flag.
- The web-based installer now displays the error message when installation fails.
- Edit Entry Type pages now have a “Delete” action. ([#14983](https://github.com/craftcms/cms/discussions/14983))
- After creating a new field, field layout designers now set their search value to the new field’s name. ([#15080](https://github.com/craftcms/cms/discussions/15080))
- GraphQL schema edit pages now have a “Save and continue editing” alternate action.
- Volumes’ “Subpath” and “Transform Subpath” settings can now be set to environment variables. ([#15087](https://github.com/craftcms/cms/discussions/15087))
- The system edition can now be defined by a `CRAFT_EDITION` environment variable. ([#15094](https://github.com/craftcms/cms/discussions/15094))
- The rebrand assets path can now be defined by a `CRAFT_REBRAND_PATH` environment variable. ([#15110](https://github.com/craftcms/cms/pull/15110))

### Development
- Added the `{% expires %}` tag, which simplifies setting cache headers on the response. ([#14969](https://github.com/craftcms/cms/pull/14969))
- Added the `withCustomFields` element query param. ([#15003](https://github.com/craftcms/cms/pull/15003))
- Entry queries now support passing `*` to the `section` param, to filter the results to all section entries. ([#14978](https://github.com/craftcms/cms/discussions/14978))
- Element queries now support passing an element instance, or an array of element instances/IDs, to the `draftOf` param.
- Added `craft\elements\ElementCollection::find()`, which can return an element or elements in the collection based on a given element or ID. ([#15023](https://github.com/craftcms/cms/discussions/15023))
- Added `craft\elements\ElementCollection::fresh()`, which reloads each of the collection elements from the database. ([#15023](https://github.com/craftcms/cms/discussions/15023))
- The `collect()` Twig function now returns a `craft\elements\ElementCollection` instance if all of the items are elements.
- `craft\elements\ElementCollection::contains()` now returns `true` if an element is passed in and the collection contains an element with the same ID and site ID; or if an integer is passed in and the collection contains an element with the same ID. ([#15023](https://github.com/craftcms/cms/discussions/15023))
- `craft\elements\ElementCollection::countBy()`, `collapse()`, `flatten()`, `keys()`, `pad()`, `pluck()`, and `zip()` now return an `Illuminate\Support\Collection` object. ([#15023](https://github.com/craftcms/cms/discussions/15023))
- `craft\elements\ElementCollection::diff()` and `intersect()` now compare the passed-in elements to the collection elements by their IDs and site IDs. ([#15023](https://github.com/craftcms/cms/discussions/15023))
- `craft\elements\ElementCollection::flip()` now throws an exception, as element objects can’t be used as array keys. ([#15023](https://github.com/craftcms/cms/discussions/15023))
- `craft\elements\ElementCollection::map()` and `mapWithKeys()` now return an `Illuminate\Support\Collection` object, if any of the mapped values aren’t elements. ([#15023](https://github.com/craftcms/cms/discussions/15023))
- `craft\elements\ElementCollection::merge()` now replaces any elements in the collection with passed-in elements, if their ID and site ID matches. ([#15023](https://github.com/craftcms/cms/discussions/15023))
- `craft\elements\ElementCollection::only()` and `except()` now compare the passed-in values to the collection elements by their IDs, if an integer or array of integers is passed in. ([#15023](https://github.com/craftcms/cms/discussions/15023))
- `craft\elements\ElementCollection::unique()` now returns all elements with unique IDs, if no key is passed in. ([#15023](https://github.com/craftcms/cms/discussions/15023))

### Extensibility
- Improved type definitions for `craft\db\Query`, element queries, and `craft\elements\ElementCollection`.
- Added `craft\base\NestedElementTrait::$updateSearchIndexForOwner`.
- Added `craft\db\getBackupFormat()`.
- Added `craft\db\getRestoreFormat()`.
- Added `craft\db\setBackupFormat()`.
- Added `craft\db\setRestoreFormat()`.
- Added `craft\enums\Color::tryFromStatus()`.
- Added `craft\events\InvalidateElementcachesEvent::$element`.
- Added `craft\fields\BaseRelationField::existsQueryCondition()`.
- Added `craft\helpers\Cp::componentStatusIndicatorHtml()`.
- Added `craft\helpers\Cp::componentStatusLabelHtml()`.
- Added `craft\helpers\Cp::statusLabelHtml()`.
- Added `craft\helpers\DateTimeHelper::relativeTimeStatement()`.
- Added `craft\helpers\DateTimeHelper::relativeTimeToSeconds()`.
- Added `craft\helpers\ElementHelper::postEditUrl()`.
- Added `craft\helpers\ElementHelper::swapInProvisionalDrafts()`.
- Added `craft\helpers\StringHelper::indent()`.
- Added `craft\models\Volume::getTransformSubpath()`.
- Added `craft\models\Volume::setTransformSubpath()`.
- Added `craft\queue\Queue::getJobId()`.
- Added `craft\web\twig\SafeHtml`, which can be implemented by classes whose `__toString()` method should be considered HTML-safe by Twig.
- `craft\base\Element::defineTableAttributes()` now returns common attribute definitions used by most element types.
- `craft\elements\ElementCollection::with()` now supports collections made up of multiple element types.
- `craft\models\Volume::getSubpath()` now has a `$parse` argument.
- `craft\services\Drafts::applyDraft()` now has a `$newAttributes` argument.
- Added the `reloadOnBroadcastSave` setting to `Craft.ElementEditor`. ([#14814](https://github.com/craftcms/cms/issues/14814))
- Added the `waitForDoubleClicks` setting to `Garnish.Select`, `Craft.BaseElementIndex`, and `Craft.BaseElementIndexView`.

### System
- Improved overall system performance. ([#15003](https://github.com/craftcms/cms/pull/15003))
- Improved the performance of `exists()` element queries.
- Improved the performance of `craft\base\Element::toArray()`.
- The Debug Toolbar now pre-serializes objects stored as request parameters, fixing a bug where closures could prevent the entire Request panel from showing up. ([#14982](https://github.com/craftcms/cms/discussions/14982))
- Batched queue jobs now verify that they are still reserved before each step, and before spawning additional batch jobs. ([#14986](https://github.com/craftcms/cms/discussions/14986))
- The search keyword index is now updated for owner elements, when a nested element is saved directly which belongs to a searchable custom field. 
- Updated Yii to 2.0.50. ([#15124](https://github.com/craftcms/cms/issues/15124))
- Updated inputmask to 5.0.9.
- Fixed a bug where the `users/login` action wasn’t checking if someone was already logged in. ([#15168](https://github.com/craftcms/cms/issues/15168))
- Fixed a bug where exceptions due to missing templates weren’t being thrown when rendering an element partial. ([#15176](https://github.com/craftcms/cms/issues/15176))

## 5.1.10 - 2024-06-07

- Fixed an error that could occur if a Local filesystem wasn’t configured with a base path.
- Fixed a bug where some entries could be missing content after upgrading to Craft 5. ([#15150](https://github.com/craftcms/cms/issues/15150))
- Fixed a bug where it wasn’t always possible to add new entries to Matrix fields in inline-editable blocks view, if the field’s Max Entries setting had been reached before page load. ([#15158](https://github.com/craftcms/cms/issues/15158))
- Fixed an error that could occur when rendering the “My Drafts” widget. ([#14749](https://github.com/craftcms/cms/issues/14749))

## 5.1.9 - 2024-06-05

- Fixed a bug where the `db/backup` command could fail on Windows. ([#15090](https://github.com/craftcms/cms/issues/15090))
- Fixed an error that could occur when applying project config changes if a site was deleted. ([#14373](https://github.com/craftcms/cms/issues/14373))
- Fixed an error that could occur when creating an entry via a slideout, if the slideout was submitted before the entry was autosaved. ([#15134](https://github.com/craftcms/cms/pull/15134))
- Fixed a bug where upgrading from Craft CMS 4.4 was allowed even though the migrations assumed 4.5 or later was installed. ([#15133](https://github.com/craftcms/cms/issues/15133))
- Fixed an error that occurred when bulk inline editing an unpublished draft. ([#15138](https://github.com/craftcms/cms/issues/15138))

## 5.1.8 - 2024-06-03

- Added `craft\helpers\Gql::isIntrospectionQuery()`.
- `craft\helpers\Html::id()` now allows IDs to begin with numbers. ([#15066](https://github.com/craftcms/cms/issues/15066))
- Fixed a bug where some condition rules weren’t getting added when applying project config changes, if they depended on another component which hadn’t been added yet. ([#15037](https://github.com/craftcms/cms/issues/15037))
- Fixed a bug where entry type condition rules prefixed their option labels with section names. ([#15075](https://github.com/craftcms/cms/issues/15075))
- Fixed a bug where GraphQL queries could be misidentified as introspection queries. ([#15100](https://github.com/craftcms/cms/issues/15100))
- Fixed an error that could occur when calling `craft\base\FieldLayoutComponent::getAttributes()` if the `$elementType` property wasn’t set yet. ([#15074](https://github.com/craftcms/cms/issues/15074))
- Fixed a bug where nested entry titles weren’t getting included in the owner element’s search keywords. ([#15025](https://github.com/craftcms/cms/issues/15025))
- Fixed a bug where `craft\elements\Address::toArray()` would include a `saveOwnership` key in its response array.
- Fixed a bug where nested entry and address edit pages could have a “Delete for site” action.
- Fixed a bug where field layout designers weren’t displaying native fields in the library pane when a tab was removed that contained them. ([#15064](https://github.com/craftcms/cms/issues/15064))
- Fixed a bug where recent textual changes could be lost when creating a new inline-editable Matrix block, if the block was created before the autosave had a chance to initiate. ([#15069](https://github.com/craftcms/cms/issues/15069))
- Fixed a bug where the `users/create` command would fail without explaining why, when the maximum number of users had already been reached.
- Fixed a validation error that could occur when saving an entry on Craft Solo. ([#15082](https://github.com/craftcms/cms/issues/15082))
- Fixed an error that could occur on an element edit page, if a Matrix field’s Propagation Method was set to “Custom…”, but its Propagation Key Format wasn’t filled in.
- Fixed a bug where Matrix block invalidation errors weren’t getting grouped by block when set on the parent element, for blocks that didn’t have `uid` values. ([#15103](https://github.com/craftcms/cms/discussions/15103))
- Fixed a bug where auto-generated entry titles weren’t getting validated to ensure they weren’t too long. ([#15102](https://github.com/craftcms/cms/issues/15102))
- Fixed a bug where field conditions weren’t working reliably for nested entries within Matrix fields set to the inline-editable blocks view mode. ([#15104](https://github.com/craftcms/cms/issues/15104))
- Fixed a bug where the `serve` command could hang. ([#14977](https://github.com/craftcms/cms/issues/14977))
- Fixed a bug where nested entry edit pages would always redirect to the Entries index, even if they were nested under a different element type. ([#15101](https://github.com/craftcms/cms/issues/15101))
- Fixed an error that occurred when attempting to delete a global set without a field layout. ([#15123](https://github.com/craftcms/cms/issues/15123))

## 5.1.7 - 2024-05-25

- Scalar element queries no longer set their `$select` property to the scalar expression, fixing an error that could occur when executing scalar queries for relation fields. ([#15071](https://github.com/craftcms/cms/issues/15071))
- Fixed an error that occurred when upgrading to Craft 5 if a Matrix block type didn’t have any fields.
- Fixed an error that occurred when upgrading to Craft 5 if any Matrix block rows had invalid `primaryOwnerId` values. ([#15063](https://github.com/craftcms/cms/issues/15063))

## 5.1.6 - 2024-05-23

- Added `craft\services\Fields::getRelationalFieldTypes()`.
- Fixed a bug where `craft\helpers\Typecast::properties()` wasn’t typecasting numeric strings to ints for `int|string|null` properties. ([#14618](https://github.com/craftcms/cms/issues/14618))
- Fixed a bug where “Related To” conditions weren’t allowing entries to be selected. ([#15058](https://github.com/craftcms/cms/issues/15058))

## 5.1.5 - 2024-05-22

- Scalar element queries now set `$select` to the scalar expression, and `$orderBy`, `$limit`, and `$offset` to `null`, on the element query. ([#15001](https://github.com/craftcms/cms/issues/15001))
- Added `craft\fieldlayoutelements\TextareaField::inputTemplateVariables()`.
- Fixed a bug where `craft\helpers\Assets::prepareAssetName()` wasn’t sanitizing filenames if `$preventPluginModifications` was `true`.
- Fixed a bug where element queries’ `count()` methods were factoring in the `limit` param when searching with `orderBy` set to `score`. ([#15001](https://github.com/craftcms/cms/issues/15001))
- Fixed a bug where soft-deleted structure data associated with elements that belonged to a revision could be deleted by garbage collection. ([#14995](https://github.com/craftcms/cms/pull/14995))
- Fixed a bug where element edit pages’ scroll positions weren’t always retained when automatically refreshed.
- Fixed a bug where the `up` command could remove component name comments from the project config YAML files, for newly-added components. ([#15012](https://github.com/craftcms/cms/issues/15012))
- Fixed a bug where assets’ Alternative Text fields didn’t expand to match the content height. ([#15026](https://github.com/craftcms/cms/issues/15026))
- Fixed a bug where `craft\helpers\UrlHelper::isAbsoluteUrl()` was returning `true` for Windows file paths. ([#15043](https://github.com/craftcms/cms/issues/15043))
- Fixed an error that occurred on the current user’s Profile screen if they didn’t have permission to access the primary site. ([#15022](https://github.com/craftcms/cms/issues/15022))
- Fixed a bug where non-localizable elements’ edit screens were displaying a site breadcrumb.
- Fixed a bug where entry GraphQL queries weren’t available if only nested entry field queries were selected in the schema.
- Fixed a bug where chip labels could wrap unnecessarily. ([#15000](https://github.com/craftcms/cms/issues/15000), [#15017](https://github.com/craftcms/cms/pull/15017))
- Fixed a bug where date/time clear buttons could bleed out of their container. ([#15017](https://github.com/craftcms/cms/pull/15017))
- Fixed an error that occurred when editing an element, if any field layout conditions referenced a custom field that was no longer included in the layout. ([#14838](https://github.com/craftcms/cms/issues/14838))
- Fixed a “User not authorized to create this element.” error that could occur when creating a new entry within a Matrix field, if the field had Max Entries set. ([#15015](https://github.com/craftcms/cms/issues/15015))
- Fixed a bug where nested entries weren’t showing up within Matrix fields set to the element index view mode, when viewing entry revisions. ([#15038](https://github.com/craftcms/cms/pull/15038))
- Fixed the styling of element chips displayed within an element card. ([#15044](https://github.com/craftcms/cms/issues/15044))
- Fixed styling issues with inline-editing within element indexes. ([#15040](https://github.com/craftcms/cms/issues/15040), [#15049](https://github.com/craftcms/cms/pull/15049))
- Fixed a bug where sticky scrollbars could stop working when switching between element index sources. ([#15047](https://github.com/craftcms/cms/issues/15047))

## 5.1.4 - 2024-05-17

- Improved the performance of element indexes that contained asset thumbnails. ([#14760](https://github.com/craftcms/cms/issues/14760))
- Table views within element index pages are no longer scrolled directly. ([#14927](https://github.com/craftcms/cms/pull/14927), [#15010](https://github.com/craftcms/cms/pull/15010))
- Fixed a bug where `craft\elements\db\ElementQuery::exists()` would return `true` if `setCachedResult()` had been called, even if an empty array was passed.
- Fixed an infinite recursion bug that could occur when `craft\web\Response::redirect()` was called. ([#15014](https://github.com/craftcms/cms/pull/15014))
- Fixed a bug where `eagerly()` wasn’t working when a custom alias was passed in.
- Fixed an error that occurred on users’ Addresses screens. ([#15018](https://github.com/craftcms/cms/pull/15018))
- Fixed a bug where asset chips’ content wasn’t spanning the full width for Assets fields in large thumbnail mode. ([#14993](https://github.com/craftcms/cms/issues/14993))
- Fixed infinite scrolling on Structure element sources. ([#14992](https://github.com/craftcms/cms/issues/14992))
- Fixed right-to-left styling issues. ([#15019](https://github.com/craftcms/cms/pull/15019))

## 5.1.3 - 2024-05-14

- Fixed a SQL error that could occur when applying or rebuilding the project config.
- Fixed a bug where adjacent selected table rows were getting extra spacing in Firefox.
- Fixed a SQL error that could occur when creating revisions after garbage collection was run. ([#14309](https://github.com/craftcms/cms/issues/14309))
- Fixed a bug where the `serve` command wasn’t serving paths with non-ASCII characters. ([#14977](https://github.com/craftcms/cms/issues/14977))
- Fixed a bug where `craft\helpers\Html::explodeStyle()` and `normalizeTagAttributes()` weren’t handling styles with encoded images via `url()` properly. ([#14964](https://github.com/craftcms/cms/issues/14964))
- Fixed a bug where the `db/backup` command would fail if the destination path contained a space.
- Fixed a bug where entry selection modals could list all entries when no sources were available for the selected site. ([#14956](https://github.com/craftcms/cms/issues/14956))
- Fixed a bug where element cards could get duplicate status indicators. ([#14958](https://github.com/craftcms/cms/issues/14958))
- Fixed a bug where element chips could overflow their containers. ([#14924](https://github.com/craftcms/cms/issues/14924))
- Fixed a bug where soft-deleted elements that belonged to a revision could be deleted by garbage collection. ([#14967](https://github.com/craftcms/cms/pull/14967))
- Fixed a bug where disabled entries weren’t being displayed within Matrix fields in card view. ([#14973](https://github.com/craftcms/cms/issues/14973))
- Fixed a bug where users’ Permissions screen was inaccessible for the Team edition. ([#14976](https://github.com/craftcms/cms/issues/14976))
- Fixed a SQL error that could occur when attempting to update to Craft 5 for the second time. ([#14987](https://github.com/craftcms/cms/issues/14987))

## 5.1.2 - 2024-05-07

- Fixed a bug where the `db/backup` command would prompt for password input on PostgreSQL. ([#14945](https://github.com/craftcms/cms/issues/14945))
- Fixed a bug where pressing <kbd>Shift</kbd> + <kbd>Spacebar</kbd> wasn’t reliably opening the asset preview modal on the Assets index page. ([#14943](https://github.com/craftcms/cms/issues/14943))
- Fixed a bug where pressing <kbd>Shift</kbd> + <kbd>Spacebar</kbd> within an asset preview modal wasn’t closing the modal.
- Fixed a bug where pressing arrow keys within asset preview modals wasn’t retargeting the preview modal to adjacent assets. ([#14943](https://github.com/craftcms/cms/issues/14943))
- Fixed a bug where entry selection modals could have a “New entry” button even if there weren’t any sections enabled for the selected site. ([#14923](https://github.com/craftcms/cms/issues/14923))
- Fixed a bug where element autosaves weren’t always working if a Matrix field needed to automatically create a nested entry. ([#14947](https://github.com/craftcms/cms/issues/14947))
- Fixed a JavaScript warning. ([#14952](https://github.com/craftcms/cms/pull/14952))
- Fixed XSS vulnerabilities.

## 5.1.1 - 2024-05-02

- Fixed a bug where disclosure menus weren’t releasing their `scroll` and `resize` event listeners on hide. ([#14911](https://github.com/craftcms/cms/pull/14911), [#14510](https://github.com/craftcms/cms/issues/14510))
- Fixed a bug where it was possible to delete entries from Matrix fields which were configured to display nested entries statically. ([#14904](https://github.com/craftcms/cms/issues/14904), [#14915](https://github.com/craftcms/cms/pull/14915))
- Fixed an error that could occur when creating a nested entry in a Matrix field. ([#14915](https://github.com/craftcms/cms/pull/14915))
- Fixed a bug where Matrix fields’ “Max Entries” settings were taking the total number of nested entries across all sites into account, rather than just the nested entries for the current site. ([#14932](https://github.com/craftcms/cms/issues/14932))
- Fixed a bug where nested entry draft data could get corrupted when a draft was created for the owner element.
- Fixed a bug where Matrix and Addresses fields could show drafts of their nested elements when in card view.
- Fixed a bug where nested elements’ breadcrumbs could include the draft label, styled like it was part of the element’s title.
- Fixed a bug where action buttons might not work for nested entries in Matrix fields set to card view. ([#14915](https://github.com/craftcms/cms/pull/14915))
- Fixed the styling of tag chips within Tags fields. ([#14916](https://github.com/craftcms/cms/issues/14916))
- Fixed a bug where field layout component settings slideouts’ footers had extra padding.
- Fixed a bug where MySQL backups weren’t restorable on certain environments. ([#14925](https://github.com/craftcms/cms/pull/14925))
- Fixed a bug where `app/resource-js` requests weren’t working for guest requests. ([#14908](https://github.com/craftcms/cms/issues/14908))
- Fixed a JavaScript error that occurred after creating a new field within a field layout designer. ([#14933](https://github.com/craftcms/cms/issues/14933))

## 5.1.0 - 2024-04-30

### Content Management
- Sort options are now sorted alphabetically within element indexes, and custom fields’ options are now listed in a “Fields” group. ([#14725](https://github.com/craftcms/cms/issues/14725))
- Unselected table column options are now sorted alphabetically within element indexes.
- Table views within element index pages are now scrolled directly, so that their horizontal scrollbars are always visible without scrolling to the bottom of the page. ([#14765](https://github.com/craftcms/cms/issues/14765))
- Element tooltips now appear after a half-second delay. ([#14836](https://github.com/craftcms/cms/issues/14836))
- Thumbnails within element cards are slightly larger.
- Improved element editor page styling on mobile. ([#14898](https://github.com/craftcms/cms/pull/14898), [#14885](https://github.com/craftcms/cms/issues/14885))

### User Management
- Team edition users are no longer required to be admins.
- Added the “User Permissions” settings page for managing the permissions of non-admin Team edition users. ([#14768](https://github.com/craftcms/cms/discussions/14768))

### Administration
- Element conditions within field layout designers’ component settings now only list custom fields present in the current field layout. ([#14787](https://github.com/craftcms/cms/issues/14787))
- Improved the behavior of the URI input within Edit Route modals. ([#14884](https://github.com/craftcms/cms/issues/14884))
- The “Upgrade Craft CMS” page in the Plugin Store no longer lists unsupported editions.
- Added the `asyncCsrfInputs` config setting. ([#14625](https://github.com/craftcms/cms/pull/14625))
- Added the `backupCommandFormat` config setting. ([#14897](https://github.com/craftcms/cms/pull/14897))
- The `backupCommand` config setting can now be set to a closure, which will be passed a `mikehaertl\shellcommand\Command` object. ([#14897](https://github.com/craftcms/cms/pull/14897))
- Added the `safeMode` config setting. ([#14734](https://github.com/craftcms/cms/pull/14734))
- `resave` commands now support an `--if-invalid` option. ([#14731](https://github.com/craftcms/cms/issues/14731))
- Improved the styling of conditional tabs and UI elements within field layout designers.

### Extensibility
- Added `craft\conditions\ConditionInterface::getBuilderConfig()`.
- Added `craft\controllers\EditUserTrait`. ([#14789](https://github.com/craftcms/cms/pull/14789))
- Added `craft\controllers\UsersController::EVENT_DEFINE_EDIT_SCREENS`. ([#14789](https://github.com/craftcms/cms/pull/14789))
- Added `craft\elements\conditions\ElementConditionInterface::setFieldLayouts()`.
- Added `craft\events\DefineEditUserScreensEvent`. ([#14789](https://github.com/craftcms/cms/pull/14789))
- Added `craft\helpers\Cp::parseTimestampParam()`.
- Added `craft\models\FieldLayoutTab::labelHtml()`.
- Added `craft\services\ProjectConfig::getAppliedChanges()`. ([#14851](https://github.com/craftcms/cms/discussions/14851))
- Added `craft\web\Request::getBearerToken()`. ([#14784](https://github.com/craftcms/cms/pull/14784))
- Added `craft\db\CoalesceColumnsExpression`.
- Added `craft\db\ExpressionBuilder`.
- Added `craft\db\ExpressionInterface`.
- `craft\base\NameTrait::prepareNamesForSave()` no longer updates the name properties if `fullName`, `firstName`, and `lastName` are already set. ([#14665](https://github.com/craftcms/cms/issues/14665))
- `craft\helpers\Typecast::properties()` now typecasts numeric strings to integers, for `int|string` properties. ([#14618](https://github.com/craftcms/cms/issues/14618))
- Added `Craft.MatrixInput.Entry`. ([#14730](https://github.com/craftcms/cms/pull/14730))

### System
- Batched queue jobs now set their progress based on the total progress across all batches, rather than just the current batch. ([#14817](https://github.com/craftcms/cms/pull/14817))
- Fixed a bug where ordering by a custom field would only partially work, if the custom field was included in multiple field layouts for the resulting elements. ([#14821](https://github.com/craftcms/cms/issues/14821))
- Fixed a bug where element conditions within field layout designers’ component settings weren’t listing custom fields which were just added to the layout. ([#14787](https://github.com/craftcms/cms/issues/14787))
- Fixed a bug where asset thumbnails within element cards were blurry. ([#14866](https://github.com/craftcms/cms/issues/14866))
- Fixed a styling issue with Categories and Entries fields when “Maintain Hierarchy” was enabled.
- Fixed a bug where Delete actions weren’t working in admin tables. ([craftcms/commerce#3444](https://github.com/craftcms/commerce/issues/3444))

## 5.0.6 - 2024-04-29

- Fixed a bug where element caches weren’t getting invalidated when an element was moved within a structure. ([#14846](https://github.com/craftcms/cms/issues/14846))
- Fixed a bug where CSV’s header rows weren’t using the configured delimiter. ([#14855](https://github.com/craftcms/cms/issues/14855))
- Fixed a bug where editable table cell text styling could change after initial focus. ([#14857](https://github.com/craftcms/cms/issues/14857))
- Fixed a bug where conditions could list rules with duplicate labels.
- Fixed a bug where admin tables weren’t displaying disabled statuses. ([#14861](https://github.com/craftcms/cms/issues/14861))
- Fixed a bug where clicking on drag handles within element index tables could select the element. ([#14669](https://github.com/craftcms/cms/issues/14669))
- Fixed a bug where nested related categories and entries weren’t directly removable, and could be unintentionally overwritten, when the Categories/Entries field’s “Maintain hierarchy” setting was enabled. ([#14843](https://github.com/craftcms/cms/issues/14843), [#14872](https://github.com/craftcms/cms/issues/14872))
- Fixed a SQL error that could occur on PostgreSQL. ([#14860](https://github.com/craftcms/cms/pull/14870))
- Fixed a bug where field layout designers were showing redundant field indicators, for fields with hidden labels. ([#14859](https://github.com/craftcms/cms/issues/14859))
- Fixed a bug where field type names weren’t sorted alphabetically when editing an existing field. ([#14858](https://github.com/craftcms/cms/issues/14858))
- Fixed a JavaScript error that could occur when removing elements from an element select input. ([#14873](https://github.com/craftcms/cms/pull/14873))
- Fixed a bug where queue jobs’ progress indicators in the control panel sidebar weren’t fully cleaned up when jobs were finished. ([#14856](https://github.com/craftcms/cms/issues/14856))
- Fixed a bug where errors weren’t getting logged. ([#14863](https://github.com/craftcms/cms/issues/14863))
- Fixed a bug where asset thumbnails could have the wrong aspect ratio. ([#14866](https://github.com/craftcms/cms/issues/14866))
- Fixed an infinite recursion bug that occurred when selecting elements, if no sources were enabled for the selected site. ([#14882](https://github.com/craftcms/cms/issues/14882))

## 5.0.5 - 2024-04-23

- Fixed a bug where the Database Backup utility was present when the `backupCommand` config setting was set to `false`.
- Fixed an error that occurred when running the `db/convert-charset` command, if any tables contained `char` or `varchar` foreign key columns. ([#14815](https://github.com/craftcms/cms/issues/14815))
- Fixed a bug where parsed first/last names could have different casing than the full name that was submitted. ([#14723](https://github.com/craftcms/cms/issues/14723))
- Fixed a bug where `craft\helpers\UrlHelper::isAbsoluteUrl()` was returning `false` for URLs with schemes other than `http` or `https`, such as `mailto` and `tel`. ([#14830](https://github.com/craftcms/cms/issues/14830))
- Fixed a JavaScript error that occurred when opening Live Preview, if an Assets field’s “Upload files” button had been pressed. ([#14832](https://github.com/craftcms/cms/issues/14832))
- Fixed a bug where Twig’s spread operator (`...`) wasn’t working with attribute accessors. ([#14827](https://github.com/craftcms/cms/issues/14827))
- Fixed a bug where element selection modals were only showing the first 100 elements. ([#14790](https://github.com/craftcms/cms/issues/14790))
- Fixed a PHP error that could occur on the Dashboard if any Quick Post widgets hadn’t been saved since before Craft 1.2. ([#14794](https://github.com/craftcms/cms/issues/14794))
- Fixed a bug where double-clicking on an inline Matrix block tab would cause it to expand/collapse. ([#14791](https://github.com/craftcms/cms/issues/14791))
- Fixed a bug where site breadcrumbs weren’t getting hyperlinked for installs with multiple site groups. ([#14802](https://github.com/craftcms/cms/issues/14802))
- Fixed a bug where element conditions were allowing custom field condition rules to be selected multiple times. ([#14809](https://github.com/craftcms/cms/issues/14809))
- Fixed a bug where relational fields within nested Matrix entries weren’t getting loaded via GraphQL. ([#14819](https://github.com/craftcms/cms/issues/14819))
- Fixed an error that occurred when creating an address within an Addresses field on a secondary site. ([#14829](https://github.com/craftcms/cms/issues/14829))
- Fixed a bug where SVG element icons weren’t visible in Safari. ([#14833](https://github.com/craftcms/cms/issues/14833))
- Fixed a bug where element sources were getting text cursors on hover in Safari. ([#14833](https://github.com/craftcms/cms/issues/14833))
- Fixed a bug where “Delete custom source” buttons within Customize Sources modals were getting text cursors on hover.
- Fixed a bug where Matrix fields that weren’t set to show cards in a grid were still getting a grid view when nested entries were created for the first time. ([#14840](https://github.com/craftcms/cms/issues/14840))
- Fixed a bug where related categories and entries weren’t removable when the Categories/Entries field’s “Maintain hierarchy” setting was enabled. ([#14843](https://github.com/craftcms/cms/issues/14843))
- Fixed a bug where Categories and Entries fields were showing the “View Mode” setting when “Maintain hierarchy” was enabled, despite it having no effect. ([#14847](https://github.com/craftcms/cms/pull/14847))

## 5.0.4 - 2024-04-10

- Fixed a bug where element queries with the `relatedTo` param set to a list of element IDs were overly complex.
- Fixed a bug where redundant Matrix block revisions were getting created.
- Fixed a bug where Twig’s spread operator (`...`) wasn’t working when the `preloadSingles` config setting was enabled. ([#14783](https://github.com/craftcms/cms/issues/14783))
- Fixed a bug where Live Preview wasn’t retaining the scroll position properly. ([#14218](https://github.com/craftcms/cms/issues/14218))

## 5.0.3 - 2024-04-09

- Fixed a bug where LTR and RTL characters weren’t getting stripped from sanitized asset filenames. ([#14711](https://github.com/craftcms/cms/issues/14711))
- Fixed a bug where admin table row reordering wasn’t working in Safari. ([#14752](https://github.com/craftcms/cms/issues/14752))
- Fixed a bug where the `utils/fix-field-layout-uids` command wasn’t looking at field layouts defined with a `fieldLayout` key in the project config.
- Fixed a bug where element indexes’ View menus could show the “Sort by” field when the structure view was selected. ([#14780](https://github.com/craftcms/cms/issues/14780))
- Fixed a bug where fields with overridden handles weren’t editable from element indexes. ([#14767](https://github.com/craftcms/cms/issues/14767))
- Fixed a bug where element chips within element cards were getting action menus and drag handles within relation fields. ([#14778](https://github.com/craftcms/cms/issues/14778))
- Fixed a bug where elements could display the wrong nested field value, if the field’s handle was overridden. ([#14767](https://github.com/craftcms/cms/issues/14767))
- Fixed a bug where entries’ Title fields weren’t showing a required indicator. ([#14773](https://github.com/craftcms/cms/issues/14773))

## 5.0.2 - 2024-04-05

- Fixed a bug where `craft\helpers\ElementHelper::siteStatusesForElement()` wasn’t working for soft-deleted elements. ([#14753](https://github.com/craftcms/cms/issues/14753))
- Fixed a bug where the Queue Manager was listing delayed jobs before others. ([#14755](https://github.com/craftcms/cms/discussions/14755))
- Fixed an error that occurred when editing elements without any preview targets. ([#14754](https://github.com/craftcms/cms/issues/14754))
- Fixed a bug where it wasn’t possible to delete global sets when the CKEditor plugin was installed. ([#14757](https://github.com/craftcms/cms/issues/14757))
- Fixed a SQL error that occurred when querying for elements ordered by search score on PostgreSQL. ([#14761](https://github.com/craftcms/cms/issues/14761))

## 5.0.1 - 2024-04-03

- Fixed a “Double-instantiating a checkbox select on an element” JavaScript warning. ([#14707](https://github.com/craftcms/cms/issues/14707))
- Fixed a bug where `craft\cache\DbCache` was attempting to store values beyond the `cache.data` column’s storage capacity.
- Fixed a bug where the Updates utility could include submit buttons without labels for abandoned plugins.
- Fixed a bug where “Admin” rules were available to user conditions in Solo and Team editions.
- Fixed a bug where entries’ “View in a new tab” breadcrumb actions were linking to the canonical entry URL when editing a draft or viewing a revision. ([#14705](https://github.com/craftcms/cms/issues/14705))
- Fixed a bug where Matrix blocks without labels had extra spacing above them in Live Preview. ([#14703](https://github.com/craftcms/cms/issues/14703))
- Fixed an error that occurred if the `collation` database connection setting was set to `utf8_*` on MySQL. ([#14332](https://github.com/craftcms/cms/issues/14332))
- Fixed a bug where element cards could overflow their containers within Live Preview. ([#14710](https://github.com/craftcms/cms/issues/14710))
- Fixed a bug where links within the Queue Manager utility weren’t styled like links. ([#14716](https://github.com/craftcms/cms/issues/14716))
- Fixed a bug where tooltips within element labels caused the element title to be read twice by screen readers.
- Fixed a styling issue when editing an entry without any meta fields. ([#14721](https://github.com/craftcms/cms/issues/14721))
- Fixed a bug where the `_includes/nav.twig` template wasn’t marking nested nav items as selected. ([#14735](https://github.com/craftcms/cms/pull/14735))
- Fixed issues with menu options’ hover styles.
- Fixed a bug where double-clicking on an element’s linked label or action button would cause its slideout to open, in addition to the link/button being activated. ([#14736](https://github.com/craftcms/cms/issues/14736))
- Fixed a bug where system icons whose names ended in numbers weren’t displaying. ([#14740](https://github.com/craftcms/cms/issues/14740))
- Fixed an error that could occur when creating a passkey. ([#14745](https://github.com/craftcms/cms/issues/14745))
- Fixed a bug where the “Utilities” global nav item could get two badge counts.
- Fixed a bug where custom fields whose previous types were missing would lose their values when updating to Craft 5.
- Fixed a bug where Dropdown fields could be marked as invalid on save, if the saved value was invalid and they were initially marked as changed (to the default value) on page load. ([#14738](https://github.com/craftcms/cms/pull/14738))
- Fixed a bug where double-clicking on an element’s label within an element selection modal wasn’t selecting the element. ([#14751](https://github.com/craftcms/cms/issues/14751))

## 5.0.0 - 2024-03-26

### Content Management
- Improved global sidebar styling. ([#14281](https://github.com/craftcms/cms/pull/14281))
- The global sidebar is now collapsible. ([#14281](https://github.com/craftcms/cms/pull/14281))
- It’s now possible to expand and collapse global sidebar items without navigating to them. ([#14313](https://github.com/craftcms/cms/issues/14313), [#14321](https://github.com/craftcms/cms/pull/14321))
- Redesigned the global breadcrumb bar to include quick links to other areas of the control panel, page context menus, and action menus. ([#13902](https://github.com/craftcms/cms/pull/13902))
- All elements can now have thumbnails, provided by Assets fields. ([#12484](https://github.com/craftcms/cms/discussions/12484), [#12706](https://github.com/craftcms/cms/discussions/12706))
- Element indexes and relational fields now have the option to use card views. ([#6024](https://github.com/craftcms/cms/pull/6024))
- Element indexes now support inline editing for some custom field values.
- Asset chips with large thumbnails now truncate long titles, and make the full title visible via a tooltip on hover/focus. ([#14462](https://github.com/craftcms/cms/discussions/14462), [#14502](https://github.com/craftcms/cms/pull/14502))
- Table columns now set a max with to force long lines to be truncated or wrap. ([#14514](https://github.com/craftcms/cms/issues/14514))
- Added the “Show in folder” asset index action, available when searching across subfolders. ([#14227](https://github.com/craftcms/cms/discussions/14227))
- The view states for nested element sources are now managed independently.
- Element chips and cards now include quick action menus. ([#13902](https://github.com/craftcms/cms/pull/13902))
- Entry edit pages now include quick links to other sections’ index sources.
- Asset edit pages now include quick links to other volumes’ index sources.
- Assets’ Alternative Text fields are now translatable. ([#11576](https://github.com/craftcms/cms/issues/11576))
- Entries can now have multiple authors. ([#12380](https://github.com/craftcms/cms/pull/12380))
- Entry chips, cards, and blocks are now tinted according to their entry type’s color. ([#14187](https://github.com/craftcms/cms/pull/14187))
- Quick Post widgets now create entries via slideouts. ([#14228](https://github.com/craftcms/cms/pull/14228))
- Slideout sidebars are now always toggleable; not just when the slideout is too narrow to show the sidebar alongside the content. ([#14418](https://github.com/craftcms/cms/pull/14418))
- Element slideouts now show validation summaries at the top of each tab. ([#14436](https://github.com/craftcms/cms/pull/14436))
- Element slideouts’ “Cancel” buttons now get relabelled as “Close” when editing a provisional draft.
- The “Save as a new entry” action is now available to all users with the “Create entries” permission, and will create a new unpublished draft rather than a fully-saved entry. ([#9577](https://github.com/craftcms/cms/issues/9577), [#10244](https://github.com/craftcms/cms/discussions/10244))
- Entry conditions can now have a “Matrix field” rule. ([#13794](https://github.com/craftcms/cms/discussions/13794))
- Money field condition rules now use money inputs. ([#14148](https://github.com/craftcms/cms/pull/14148))
- Inline-editable Matrix blocks now support multiple tabs. ([#8500](https://github.com/craftcms/cms/discussions/8500), [#14139](https://github.com/craftcms/cms/issues/14139))
- Inline-editable Matrix blocks have been redesigned to be visually lighter. ([#14187](https://github.com/craftcms/cms/pull/14187))
- Inline-editable Matrix blocks now include “Open in a new tab” action items.
- Matrix fields set to the inline-editable blocks view mode no longer show inline entry-creation buttons unless there’s a single entry type. ([#14187](https://github.com/craftcms/cms/pull/14187))
- Selected elements within relational fields now include a dedicated drag handle.
- Selected assets within Assets fields no longer open the file preview modal when their thumbnail is clicked on. The “Preview file” quick action, or the <kbd>Shift</kbd> + <kbd>Spacebar</kbd> keyboard shortcut, can be used instead.
- Improved the styling of element chips.
- Improved checkbox-style deselection behavior for control panel items, to account for double-clicks.
- Table views are no longer available for element indexes on mobile.
- Added the “Address Line 3” address field. ([#14318](https://github.com/craftcms/cms/discussions/14318))
- Address conditions now have “Address Line 1”, “Address Line 2”, “Address Line 3”, “Administrative Area”, “Country”, “Dependent Locality”, “First Name”, “Full Name”, “Last Name”, “Locality”, “Organization Tax ID”, “Organization”, “Postal Code”, and “Sorting Code” rules.
- Added live conditional field support to user edit pages and inline-editable Matrix blocks. ([#14115](https://github.com/craftcms/cms/pull/14115), [#14223](https://github.com/craftcms/cms/pull/14223))
- Earth icons are now localized based on the system time zone.

### User Management
- Added two-step verification support, with built-in “Authenticator App” (TOTP) and “Recovery Codes” methods. Additional methods can be provided by plugins.
- Added a “Require Two-Step Verification” system setting, which can be set to “All users”, “Admins”, and individual user groups.
- Added passkey support (authentication via fingerprint or facial recognition).
- User account settings are now split into “Profile”, “Addresses”, and “Permissions” pages, plus “Password & Verification” and “Passkeys” pages when editing one’s own account.
- Users’ “Username”, “Full Name”, “Photo”, and “Email” native fields can now be managed via the user field layout, and now show up alongside custom fields within user slideouts.
- Users with more than 50 addresses will now display them as a paginated element index.
- New users are now created in an unpublished draft state, so adding a user photo, addresses, and permissions can each be done before the user is fully saved.
- The login page now includes a “Sign in with a passkey” button.
- The login modal and elevated session modal have been redesigned to be consistent with the login page.
- User sessions are now treated as elevated immediately after login, per the `elevatedSessionDuration` config setting.

### Accessibility
- Added the “Disable autofocus” user accessibility preference. ([#12921](https://github.com/craftcms/cms/discussions/12921))
- Improved source item navigation for screen readers. ([#12054](https://github.com/craftcms/cms/pull/12054))
- Content tab menus are now implemented as disclosure menus. ([#12963](https://github.com/craftcms/cms/pull/12963))
- Element selection modals now show checkboxes for selectable elements.
- Elements within relational fields are no longer focusable at the container level.
- Relational fields now use the proper list semantics.
- Improved the accessibility of the login page, login modal, and elevated session modal.
- Improved the accessibility of element indexes. ([#14120](https://github.com/craftcms/cms/pull/14120), [#12286](https://github.com/craftcms/cms/pull/12286))
- Selected elements within relational fields now include “Move up/down” or “Move forward/backward” in their action menus.
- Improved the accessibility of time zone fields.
- Improved the accessibility of form alternative action menus.
- Improved the accessibility of Matrix fields with the “inline-editable blocks” view mode. ([#14187](https://github.com/craftcms/cms/pull/14187))
- Improved the accessibility of the global nav. ([#14240](https://github.com/craftcms/cms/pull/14240))Improved the accessibility of the global nav. ([#14240](https://github.com/craftcms/cms/pull/14240))
- Improved the accessibility of layout tabs. ([#14215](https://github.com/craftcms/cms/pull/14215))
- Improved the accessibility of overflow tab menus. ([#14214](https://github.com/craftcms/cms/pull/14214))
- Increased the hit area for range select options.
- Improved the accessibility of the global sidebar. ([#14335](https://github.com/craftcms/cms/pull/14335))

### Administration
- Added the Team edition.
- Added the “Color” entry type setting. ([#14187](https://github.com/craftcms/cms/pull/14187))
- Added the “Icon” entry type setting. ([#14169](https://github.com/craftcms/cms/pull/14169))
- Added the “Addresses” field type. ([#11438](https://github.com/craftcms/cms/discussions/11438))
- Added the “Icon” field type. ([#14169](https://github.com/craftcms/cms/pull/14169))
- Field layouts can now designate an Assets field as the source for elements’ thumbnails. ([#12484](https://github.com/craftcms/cms/discussions/12484), [#12706](https://github.com/craftcms/cms/discussions/12706))
- Field layouts can now choose to include previewable fields’ content in element cards. ([#12484](https://github.com/craftcms/cms/discussions/12484), [#6024](https://github.com/craftcms/cms/pull/6024))
- Field layouts can now override custom fields’ handles.
- Field Layout Designers now hide the component library sidebar in favor of “Add” disclosure menus, when they’re too narrow to show the sidebar alongside configured tabs. ([#14411](https://github.com/craftcms/cms/pull/14411))
- Most custom fields can now be included multiple times within the same field layout. ([#8497](https://github.com/craftcms/cms/discussions/8497))
- Sections now have a “Max Authors” setting. ([#12380](https://github.com/craftcms/cms/pull/12380))
- Entry types are now managed independently of sections.
- Entry types are no longer required to have a Title Format, if the Title field isn’t shown.
- Entry types now have a “Show the Slug field” setting. ([#13799](https://github.com/craftcms/cms/discussions/13799))
- Entry type and field edit pages now list their usages. ([#14397](https://github.com/craftcms/cms/pull/14397))
- Sites’ Language settings can now be set to environment variables. ([#14235](https://github.com/craftcms/cms/pull/14235), [#14135](https://github.com/craftcms/cms/discussions/14135))
- Matrix fields now manage nested entries, rather than Matrix blocks. During the upgrade, existing Matrix block types will be converted to entry types; their nested fields will be made global; and Matrix blocks will be converted to entries.
- Matrix fields now have “Entry URI Format” and “Template” settings for each site.
- Matrix fields now have a “View Mode” setting, giving admins the choice to display nested entries as cards, inline-editable blocks, or an embedded element index.
- Matrix fields now require the owner element to be saved before they can be edited.
- Matrix fields now have a “‘New’ Button Label” setting. ([#14573](https://github.com/craftcms/cms/issues/14573))
- Relational fields’ “Selection Label” setting has been relabelled as “‘Add’ Button Label”.
- Added support for inline field creation and editing within field layout designers. ([#14260](https://github.com/craftcms/cms/pull/14260))
- Layout elements within field layout designers now have action menus. ([#14260](https://github.com/craftcms/cms/pull/14260))
- The Fields and Entry Types index pages now have a search bar. ([#13961](https://github.com/craftcms/cms/discussions/13961), [#14126](https://github.com/craftcms/cms/pull/14126))
- Field types now have icons. ([#14267](https://github.com/craftcms/cms/pull/14267))
- The address field layout is now accessed via **Settings** → **Addresses**.
- Volumes now have a “Subpath” setting, and can reuse filesystems so long as the subpaths don’t overlap. ([#11044](https://github.com/craftcms/cms/discussions/11044))
- Volumes now have an “Alternative Text Translation Method” setting. ([#11576](https://github.com/craftcms/cms/issues/11576))
- Added support for defining custom locale aliases, via a new `localeAliases` config setting. ([#12705](https://github.com/craftcms/cms/pull/12705))
- Added support for element partial templates. ([#14284](https://github.com/craftcms/cms/pull/14284))
- Added the `partialTemplatesPath` config setting. ([#14284](https://github.com/craftcms/cms/pull/14284))
- Added the `tempAssetUploadFs` config setting. ([#13957](https://github.com/craftcms/cms/pull/13957))
- Removed the concept of field groups.
- Removed the “Temp Uploads Location” asset setting. ([#13957](https://github.com/craftcms/cms/pull/13957))
- Added the `utils/prune-orphaned-entries` command. ([#14154](https://github.com/craftcms/cms/pull/14154))
- `entrify/*` commands now ask if an entry type already exists for the section.
- The `resave/entries` command now accepts a `--field` option.
- The `up`, `migrate/up`, and `migrate/all` commands no longer overwrite pending project config YAML changes, if new project config changes were made by migrations.
- Removed the `--force` option from the `up` command. `--isolated=0` should be used instead. ([#14270](https://github.com/craftcms/cms/pull/14270))
- Removed the `resave/matrix-blocks` command.

### Development
- Entry type names and handles must now be unique globally, rather than just within a single section. Existing entry type names and handles will be renamed automatically where needed, to ensure uniqueness.
- Assets, categories, entries, and tags now support eager-loading paths prefixed with a field layout provider’s handle (e.g. `myEntryType:myField`).
- Element queries now have an `eagerly` param, which can be used to lazily eager-load the resulting elements for all peer elements, when `all()`, `collect()`, `one()`, `nth()`, or `count()` is called.
- Element queries now have an `inBulkOp` param, which limits the results to elements which were involved in a bulk operation. ([#14032](https://github.com/craftcms/cms/pull/14032))
- Address queries now have `addressLine1`, `addressLine2`, `addressLine3`, `administrativeArea`, `countryCode`, `dependentLocality`, `firstName`, `fullName`, `lastName`, `locality`, `organizationTaxId`, `organization`, `postalCode`, and `sortingCode` params.
- Entry queries now have `field`, `fieldId`, `primaryOwner`, `primaryOwnerId`, `owner`, `ownerId`, `allowOwnerDrafts`, and `allowOwnerRevisions` params.
- Entry queries’ `authorId` params now support passing multiple IDs prefixed with `and`, to fetch entries with multiple listed authors.
- User queries now have an `authorOf` param.
- Nested addresses are now cached by their field ID, and address queries now register cache tags based on their `field` and `fieldId` params.
- Nested entries are now cached by their field ID, and entry queries now register cache tags based on their `field` and `fieldId` params.
- GraphQL schemas can now include queries and mutations for nested entries (e.g. within Matrix or CKEditor fields) directly. ([#14366](https://github.com/craftcms/cms/pull/14366))
- Added the `fieldId`, `fieldHandle`, `ownerId`, and `sortOrder` entry GraphQL fields. ([#14366](https://github.com/craftcms/cms/pull/14366))
- Entries’ GraphQL type names are now formatted as `<entryTypeHandle>_Entry`, and are no longer prefixed with their section’s handle. (That goes for Matrix-nested entries as well.)
- Entries now have `author` and `authorIds` GraphQL field.
- Matrix fields’ GraphQL mutation types now expect nested entries to be defined by an `entries` field rather than `blocks`.
- Added the `entryType()` and `fieldValueSql()` Twig functions. ([#14557](https://github.com/craftcms/cms/discussions/14557))
- Added the `|firstWhere` and `|flatten` Twig filters.
- Removed the `craft.matrixBlocks()` Twig function. `craft.entries()` should be used instead.
- Controller actions which require a `POST` request will now respond with a 405 error code if another request method is used. ([#13397](https://github.com/craftcms/cms/discussions/13397))

### Extensibility
- Elements now store their content in an `elements_sites.content` column as JSON, rather than across multiple columns in a `content` table. ([#2009](https://github.com/craftcms/cms/issues/2009), [#4308](https://github.com/craftcms/cms/issues/4308), [#7221](https://github.com/craftcms/cms/issues/7221), [#7750](https://github.com/craftcms/cms/issues/7750), [#12954](https://github.com/craftcms/cms/issues/12954))
- Slugs are no longer required on elements that don’t have a URI format.
- Element types’ `fieldLayouts()` and `defineFieldLayouts()` methods’ `$source` arguments must now accept `null` values.
- All element types can now support eager-loading paths prefixed with a field layout provider’s handle (e.g. `myEntryType:myField`), by implementing `craft\base\FieldLayoutProviderInterface` on the field layout provider class, and ensuring that `defineFieldLayouts()` is returning field layouts via their providers.
- All core element query param methods now return `static` instead of `self`. ([#11868](https://github.com/craftcms/cms/pull/11868))
- Migrations that modify the project config no longer need to worry about whether the same changes were already applied to the incoming project config YAML files.
- Selectize menus no longer apply special styling to options with the value `new`. The `_includes/forms/selectize.twig` control panel template should be used instead (or `craft\helpers\Cp::selectizeHtml()`/`selectizeFieldHtml()`), which will append an styled “Add” option when `addOptionFn` and `addOptionLabel` settings are passed. ([#11946](https://github.com/craftcms/cms/issues/11946))
- Added the `chip()`, `customSelect()`, `disclosureMenu()`, `elementCard()`, `elementChip()`, `elementIndex()`, `iconSvg()`, and `siteMenuItems()` global functions for control panel templates.
- Added the `colorSelect`, `colorSelectField`, `customSelect`, `customSelectField`, `languageMenu`, and `languageMenuField` form macros.
- The `assets/move-asset` and `assets/move-folder` actions no longer include `success` keys in responses. ([#12159](https://github.com/craftcms/cms/pull/12159))
- The `assets/upload` controller action now includes `errors` object in failure responses. ([#12159](https://github.com/craftcms/cms/pull/12159))
- Element action triggers’ `validateSelection()` and `activate()` methods are now passed an `elementIndex` argument, with a reference to the trigger’s corresponding element index.
- Element search scores set on `craft\events\SearchEvent::$scores` by `craft\services\Search::EVENT_AFTER_SEARCH` or `EVENT_BEFORE_SCORE_RESULTS` now must be indexed by element ID and site ID (e.g. `'100-1'`).
- Added `craft\auth\methods\AuthMethodInterface`.
- Added `craft\auth\methods\BaseAuthMethod`.
- Added `craft\auth\methods\RecoveryCodes`.
- Added `craft\auth\methods\TOTP`.
- Added `craft\auth\passkeys\CredentialRepository`.
- Added `craft\base\Actionable`. ([#14169](https://github.com/craftcms/cms/pull/14169))
- Added `craft\base\ApplicationTrait::$edition`.
- Added `craft\base\ApplicationTrait::getAuth()`.
- Added `craft\base\Chippable`. ([#14169](https://github.com/craftcms/cms/pull/14169))
- Added `craft\base\Colorable`. ([#14187](https://github.com/craftcms/cms/pull/14187))
- Added `craft\base\CpEditable`.
- Added `craft\base\Element::EVENT_DEFINE_ACTION_MENU_ITEMS`.
- Added `craft\base\Element::EVENT_DEFINE_INLINE_ATTRIBUTE_INPUT_HTML`.
- Added `craft\base\Element::crumbs()`.
- Added `craft\base\Element::destructiveActionMenuItems()`.
- Added `craft\base\Element::inlineAttributeInputHtml()`.
- Added `craft\base\Element::render()`. ([#14284](https://github.com/craftcms/cms/pull/14284))
- Added `craft\base\Element::safeActionMenuItems()`.
- Added `craft\base\Element::shouldValidateTitle()`.
- Added `craft\base\ElementContainerFieldInterface`, which should be implemented by fields which contain nested elements, such as Matrix.
- Added `craft\base\ElementInterface::canDuplicateAsDraft()`.
- Added `craft\base\ElementInterface::getActionMenuItems()`.
- Added `craft\base\ElementInterface::getCardBodyHtml()`.
- Added `craft\base\ElementInterface::getChipLabelHtml()`.
- Added `craft\base\ElementInterface::getCrumbs()`.
- Added `craft\base\ElementInterface::getInlineAttributeInputHtml()`.
- Added `craft\base\ElementInterface::hasDrafts()`.
- Added `craft\base\ElementInterface::hasThumbs()`.
- Added `craft\base\ElementInterface::setAttributesFromRequest()`.
- Added `craft\base\ElementInterface::setAttributesFromRequest()`.
- Added `craft\base\ElementInterface::setLazyEagerLoadedElements()`.
- Added `craft\base\ElementTrait::$deletedWithOwner`.
- Added `craft\base\ElementTrait::$eagerLoadInfo`.
- Added `craft\base\ElementTrait::$elementQueryResult`.
- Added `craft\base\ElementTrait::$forceSave`.
- Added `craft\base\ElementTrait::$propagatingFrom`.
- Added `craft\base\Field::valueSql()`.
- Added `craft\base\FieldInterface::dbType()`, which defines the type(s) of values the field will store in the `elements_sites.content` column (if any).
- Added `craft\base\FieldInterface::getValueSql()`.
- Added `craft\base\FieldInterface::icon()`.
- Added `craft\base\FieldInterface::isMultiInstance()`.
- Added `craft\base\FieldInterface::queryCondition()`, which accepts an element query param value and returns the corresponding query condition.
- Added `craft\base\FieldLayoutComponent::hasSettings()`.
- Added `craft\base\FieldLayoutElement::isMultiInstance()`.
- Added `craft\base\FieldLayoutProviderInterface::getHandle()`.
- Added `craft\base\FieldTrait::$layoutElement`.
- Added `craft\base\Iconic`. ([#14169](https://github.com/craftcms/cms/pull/14169))
- Added `craft\base\Identifiable`. ([#14169](https://github.com/craftcms/cms/pull/14169))
- Added `craft\base\InlineEditableFieldInterface`.
- Added `craft\base\NestedElementInterface`, which should be implemented by element types which could be nested by other elements.
- Added `craft\base\NestedElementTrait`.
- Added `craft\base\Statusable`. ([#14169](https://github.com/craftcms/cms/pull/14169))
- Added `craft\base\ThumbableFieldInterface`.
- Added `craft\base\Thumbable`. ([#14169](https://github.com/craftcms/cms/pull/14169))
- Added `craft\base\conditions\ConditionInterface::createConditionRule()`.
- Added `craft\behaviors\EventBehavior`.
- Added `craft\controllers\EntryTypesController`.
- Added `craft\db\CallbackExpressionBuilder`.
- Added `craft\db\CallbackExpression`.
- Added `craft\db\Connection::getIsMaria()`.
- Added `craft\db\QueryParam`.
- Added `craft\db\Table::ELEMENTS_OWNERS`.
- Added `craft\db\Table::SECTIONS_ENTRYTYPES`.
- Added `craft\db\mysql\ColumnSchema::$collation`.
- Added `craft\db\mysql\QueryBuilder::jsonContains()`.
- Added `craft\db\mysql\QueryBuilder::jsonExtract()`.
- Added `craft\db\mysql\Schema::supportsMb4()`.
- Added `craft\db\pgsql\QueryBuilder::jsonContains()`.
- Added `craft\db\pgsql\QueryBuilder::jsonExtract()`.
- Added `craft\db\pgsql\Schema::supportsMb4()`.
- Added `craft\elements\Address::GQL_TYPE_NAME`.
- Added `craft\elements\Asset::gqlTypeName()`.
- Added `craft\elements\Category::gqlTypeName()`.
- Added `craft\elements\ElementCollection::render()`. ([#14284](https://github.com/craftcms/cms/pull/14284))
- Added `craft\elements\Entry::$collapsed`.
- Added `craft\elements\Entry::$dirty`.
- Added `craft\elements\Entry::gqlTypeName()`.
- Added `craft\elements\Entry::setOwner()`.
- Added `craft\elements\NestedElementManager`.
- Added `craft\elements\Tag::gqlTypeName()`.
- Added `craft\elements\User::GQL_TYPE_NAME`.
- Added `craft\elements\User::authenticateWithPasskey()`.
- Added `craft\elements\User::canRegisterUsers()`.
- Added `craft\elements\conditions\ElementConditionInterface::getFieldLayouts()`.
- Added `craft\elements\conditions\addresses\AddressLine1ConditionRule`.
- Added `craft\elements\conditions\addresses\AddressLine2ConditionRule`.
- Added `craft\elements\conditions\addresses\AddressLine3ConditionRule`.
- Added `craft\elements\conditions\addresses\AdministrativeAreaConditionRule`.
- Added `craft\elements\conditions\addresses\CountryConditionRule`.
- Added `craft\elements\conditions\addresses\DependentLocalityConditionRule`.
- Added `craft\elements\conditions\addresses\FullNameConditionRule`.
- Added `craft\elements\conditions\addresses\LocalityConditionRule`.
- Added `craft\elements\conditions\addresses\OrganizationConditionRule`.
- Added `craft\elements\conditions\addresses\OrganizationTaxIdConditionRule`.
- Added `craft\elements\conditions\addresses\PostalCodeConditionRule`.
- Added `craft\elements\conditions\addresses\SortingCodeConditionRule`.
- Added `craft\elements\conditions\entries\MatrixFieldConditionRule`.
- Added `craft\elements\db\EagerLoadInfo`.
- Added `craft\elements\db\EagerLoadPlan::$lazy`.
- Added `craft\elements\db\ElementQuery::$eagerLoadAlias`.
- Added `craft\elements\db\ElementQuery::$eagerLoadHandle`.
- Added `craft\elements\db\ElementQueryInterface::eagerly()`.
- Added `craft\elements\db\ElementQueryInterface::fieldLayouts()`.
- Added `craft\elements\db\ElementQueryInterface::prepForEagerLoading()`.
- Added `craft\elements\db\ElementQueryInterface::wasCountEagerLoaded()`.
- Added `craft\elements\db\ElementQueryInterface::wasEagerLoaded()`.
- Added `craft\enums\AttributeStatus`.
- Added `craft\enums\CmsEdition`.
- Added `craft\enums\Color`. ([#14187](https://github.com/craftcms/cms/pull/14187))
- Added `craft\enums\ElementIndexViewMode`.
- Added `craft\enums\PropagationMethod`.
- Added `craft\enums\TimePeriod`.
- Added `craft\events\BulkElementsEvent`.
- Added `craft\events\BulkOpEvent`. ([#14032](https://github.com/craftcms/cms/pull/14032))
- Added `craft\events\DefineEntryTypesForFieldEvent`.
- Added `craft\events\DefineFieldHtmlEvent::$inline`.
- Added `craft\events\DuplicateNestedElementsEvent`.
- Added `craft\events\SetEagerLoadedElementsEvent::$plan`.
- Added `craft\fieldlayoutelements\BaseField::$includeInCards`.
- Added `craft\fieldlayoutelements\BaseField::$providesThumbs`.
- Added `craft\fieldlayoutelements\BaseField::previewHtml()`.
- Added `craft\fieldlayoutelements\BaseField::previewable()`.
- Added `craft\fieldlayoutelements\BaseField::selectorIcon()`.
- Added `craft\fieldlayoutelements\BaseField::thumbHtml()`.
- Added `craft\fieldlayoutelements\BaseField::thumbable()`.
- Added `craft\fieldlayoutelements\CustomField::$handle`.
- Added `craft\fieldlayoutelements\CustomField::getOriginalHandle()`.
- Added `craft\fieldlayoutelements\TextField::inputAttributes()`.
- Added `craft\fieldlayoutelements\users\EmailField`.
- Added `craft\fieldlayoutelements\users\FullNameField`.
- Added `craft\fieldlayoutelements\users\PhotoField`.
- Added `craft\fieldlayoutelements\users\UsernameField`.
- Added `craft\fields\Addresses`.
- Added `craft\fields\Matrix::EVENT_DEFINE_ENTRY_TYPES`.
- Added `craft\fields\Matrix::getEntryTypes()`.
- Added `craft\fields\Matrix::getEntryTypesForField()`.
- Added `craft\fields\Matrix::getSupportedSitesForElement()`.
- Added `craft\fields\Matrix::setEntryTypes()`.
- Added `craft\fields\Matrix::supportedSiteIds()`.
- Added `craft\fields\Money::currencyLabel()`.
- Added `craft\fields\Money::currencyLabel()`.
- Added `craft\fields\Money::subunits()`.
- Added `craft\fields\Money::subunits()`.
- Added `craft\fields\conditions\FieldConditionRuleTrait::fieldInstances()`.
- Added `craft\fields\conditions\FieldConditionRuleTrait::setLayoutElementUid()`.
- Added `craft\fields\conditions\MoneyFieldConditionRule`.
- Added `craft\fields\conditions\MoneyFieldConditionRule`.
- Added `craft\helpers\App::isWindows()`.
- Added `craft\helpers\App::silence()`.
- Added `craft\helpers\ArrayHelper::lastValue()`.
- Added `craft\helpers\Cp::CHIP_SIZE_LARGE`.
- Added `craft\helpers\Cp::CHIP_SIZE_SMALL`.
- Added `craft\helpers\Cp::checkboxGroupFieldHtml()`.
- Added `craft\helpers\Cp::checkboxGroupHtml()`.
- Added `craft\helpers\Cp::chipHtml()`.
- Added `craft\helpers\Cp::colorSelectFieldHtml()`.
- Added `craft\helpers\Cp::customSelectFieldHtml()`. ([#14169](https://github.com/craftcms/cms/pull/14169))
- Added `craft\helpers\Cp::customSelectHtml()`. ([#14169](https://github.com/craftcms/cms/pull/14169))
- Added `craft\helpers\Cp::disclosureMenu()`.
- Added `craft\helpers\Cp::earthIcon()`. ([#14169](https://github.com/craftcms/cms/pull/14169))
- Added `craft\helpers\Cp::elementCardHtml()`.
- Added `craft\helpers\Cp::elementChipHtml()`.
- Added `craft\helpers\Cp::elementIndexHtml()`.
- Added `craft\helpers\Cp::entryTypeSelectFieldHtml()`. ([#14169](https://github.com/craftcms/cms/pull/14169))
- Added `craft\helpers\Cp::entryTypeSelectHtml()`. ([#14169](https://github.com/craftcms/cms/pull/14169))
- Added `craft\helpers\Cp::fallbackIconSvg()`. ([#14169](https://github.com/craftcms/cms/pull/14169))
- Added `craft\helpers\Cp::iconPickerFieldHtml()`. ([#14169](https://github.com/craftcms/cms/pull/14169))
- Added `craft\helpers\Cp::iconPickerHtml()`. ([#14169](https://github.com/craftcms/cms/pull/14169))
- Added `craft\helpers\Cp::iconSvg()`. ([#14169](https://github.com/craftcms/cms/pull/14169))
- Added `craft\helpers\Cp::layoutElementSelectorHtml()`.
- Added `craft\helpers\Cp::menuItem()`. ([#14169](https://github.com/craftcms/cms/pull/14169))
- Added `craft\helpers\Cp::moneyFieldHtml()`.
- Added `craft\helpers\Cp::moneyInputHtml()`.
- Added `craft\helpers\Cp::normalizeMenuItems()`.
- Added `craft\helpers\Cp::siteMenuItems()`.
- Added `craft\helpers\Db::defaultCollation()`.
- Added `craft\helpers\Db::prepareForJsonColumn()`.
- Added `craft\helpers\ElementHelper::actionConfig()`.
- Added `craft\helpers\ElementHelper::addElementEditorUrlParams()`.
- Added `craft\helpers\ElementHelper::elementEditorUrl()`.
- Added `craft\helpers\ElementHelper::renderElements()`. ([#14284](https://github.com/craftcms/cms/pull/14284))
- Added `craft\helpers\ElementHelper::rootElementIfCanonical()`.
- Added `craft\helpers\Gql::getSchemaContainedSections()`.
- Added `craft\helpers\Json::detectIndent()`.
- Added `craft\helpers\Json::encodeToFile()`.
- Added `craft\helpers\ProjectConfig::ensureAllEntryTypesProcessed()`.
- Added `craft\i18n\Locale::$aliasOf`.
- Added `craft\i18n\Locale::setDisplayName()`.
- Added `craft\log\Dispatcher::getDefaultTarget()`. ([#14283](https://github.com/craftcms/cms/pull/14283))
- Added `craft\migrations\BaseContentRefactorMigration`.
- Added `craft\models\EntryType::$color`.
- Added `craft\models\EntryType::findUsages()`.
- Added `craft\models\FieldLayout::getCardBodyFields()`.
- Added `craft\models\FieldLayout::getElementByUid()`.
- Added `craft\models\FieldLayout::getFieldById()`.
- Added `craft\models\FieldLayout::getFieldByUid()`.
- Added `craft\models\FieldLayout::getThumbField()`.
- Added `craft\models\FsListing::getAdjustedUri()`.
- Added `craft\models\Section::getCpEditUrl()`.
- Added `craft\models\Site::getLanguage()`.
- Added `craft\models\Site::setLanguage()`.
- Added `craft\models\Volume::$altTranslationKeyFormat`.
- Added `craft\models\Volume::$altTranslationMethod`.
- Added `craft\models\Volume::getSubpath()`.
- Added `craft\models\Volume::setSubpath()`.
- Added `craft\queue\BaseBatchedElementJob`. ([#14032](https://github.com/craftcms/cms/pull/14032))
- Added `craft\queue\BaseBatchedJob::after()`.
- Added `craft\queue\BaseBatchedJob::afterBatch()`.
- Added `craft\queue\BaseBatchedJob::before()`.
- Added `craft\queue\BaseBatchedJob::beforeBatch()`.
- Added `craft\services\Auth`.
- Added `craft\services\Elements::EVENT_AUTHORIZE_DUPLICATE_AS_DRAFT`.
- Added `craft\services\Elements::canDuplicateAsDraft()`.
- Added `craft\services\Entries::deleteEntryType()`.
- Added `craft\services\Entries::deleteEntryTypeById()`.
- Added `craft\services\Entries::deleteSection()`.
- Added `craft\services\Entries::deleteSectionById()`.
- Added `craft\services\Entries::getAllEntryTypes()`.
- Added `craft\services\Entries::getAllSectionIds()`.
- Added `craft\services\Entries::getAllSections()`.
- Added `craft\services\Entries::getEditableSectionIds()`.
- Added `craft\services\Entries::getEditableSections()`.
- Added `craft\services\Entries::getEntryTypeByHandle()`.
- Added `craft\services\Entries::getEntryTypeById()`.
- Added `craft\services\Entries::getEntryTypesBySectionId()`.
- Added `craft\services\Entries::getSectionByHandle()`.
- Added `craft\services\Entries::getSectionById()`.
- Added `craft\services\Entries::getSectionByUid()`.
- Added `craft\services\Entries::getSectionsByType()`.
- Added `craft\services\Entries::getTotalEditableSections()`.
- Added `craft\services\Entries::getTotalSections()`.
- Added `craft\services\Entries::refreshEntryTypes()`.
- Added `craft\services\Entries::saveSection()`.
- Added `craft\services\Fields::$fieldContext`, which replaces `craft\services\Content::$fieldContext`.
- Added `craft\services\Fields::EVENT_REGISTER_NESTED_ENTRY_FIELD_TYPES`.
- Added `craft\services\Fields::findFieldUsages()`.
- Added `craft\services\Fields::getAllLayouts()`.
- Added `craft\services\Fields::getNestedEntryFieldTypes()`.
- Added `craft\services\Gql::defineContentArgumentsForFieldLayouts()`.
- Added `craft\services\Gql::defineContentArgumentsForFields()`.
- Added `craft\services\Gql::getOrSetContentArguments()`.
- Added `craft\services\ProjectConfig::find()`.
- Added `craft\services\ProjectConfig::flush()`.
- Added `craft\services\ProjectConfig::writeYamlFiles()`.
- Added `craft\services\Sites::$maxSites`. ([#14307](https://github.com/craftcms/cms/pull/14307))
- Added `craft\services\Sites::getRemainingSites()`. ([#14307](https://github.com/craftcms/cms/pull/14307))
- Added `craft\servics\Users::canCreateUsers()`.
- Added `craft\web\Controller::asCpModal()`.
- Added `craft\web\CpModalResponseBehavior`.
- Added `craft\web\CpModalResponseFormatter`.
- Added `craft\web\CpScreenResponseBehavior::$actionMenuItems`.
- Added `craft\web\CpScreenResponseBehavior::$contextMenuItems`.
- Added `craft\web\CpScreenResponseBehavior::$selectableSites`.
- Added `craft\web\CpScreenResponseBehavior::$site`.
- Added `craft\web\CpScreenResponseBehavior::actionMenuItems()`.
- Added `craft\web\CpScreenResponseBehavior::contextMenuItems()`.
- Added `craft\web\CpScreenResponseBehavior::selectableSites()`.
- Added `craft\web\CpScreenResponseBehavior::site()`.
- Added `craft\web\Request::getQueryParamsWithoutPath()`.
- Added `craft\web\twig\variables\Cp::getEntryTypeOptions()`.
- Added `craft\base\PluginTrait::$minCmsEdition`.
- Renamed `craft\base\BlockElementInterface` to `NestedElementInterface`, and added the `getField()`, `getSortOrder()`, and `setOwner()` methods to it.
- Renamed `craft\base\Element::EVENT_SET_TABLE_ATTRIBUTE_HTML` to `EVENT_DEFINE_ATTRIBUTE_HTML`.
- Renamed `craft\base\Element::getHasCheckeredThumb()` to `hasCheckeredThumb()` and made it protected.
- Renamed `craft\base\Element::getHasRoundedThumb()` to `hasRoundedThumb()` and made it protected.
- Renamed `craft\base\Element::getThumbAlt()` to `thumbAlt()` and made it protected.
- Renamed `craft\base\Element::getThumbUrl()` to `thumbUrl()` and made it protected.
- Renamed `craft\base\Element::tableAttributeHtml()` to `attributeHtml()`.
- Renamed `craft\base\ElementInterface::getTableAttributeHtml()` to `getAttributeHtml()`.
- Renamed `craft\base\FieldInterface::valueType()` to `phpType()`.
- Renamed `craft\base\PreviewableFieldInterface::getTableAttributeHtml()` to `getPreviewHtml()`.
- Renamed `craft\base\UtilityInterface::iconPath()` to `icon()`, which can now return a system icon name. ([#14169](https://github.com/craftcms/cms/pull/14169))
- Renamed `craft\base\conditions\BaseCondition::EVENT_REGISTER_CONDITION_RULE_TYPES` to `EVENT_REGISTER_CONDITION_RULES`.
- Renamed `craft\base\conditions\BaseCondition::conditionRuleTypes()` to `selectableConditionRules()`.
- Renamed `craft\events\BatchElementActionEvent` to `MultiElementActionEvent`.
- Renamed `craft\events\RegisterConditionRuleTypesEvent` to `RegisterConditionRulesEvent`, and its `$conditionRuleTypes` property has been renamed to `$conditionRules`.
- Renamed `craft\events\SetElementTableAttributeHtmlEvent` to `DefineAttributeHtmlEvent`.
- Renamed `craft\fields\BaseRelationField::tableAttributeHtml()` to `previewHtml()`, and it now accepts an `ElementCollection` argument, rather than `Collection`.
- Renamed `craft\fields\Matrix::$maxBlocks` to `$maxEntries`.
- Renamed `craft\fields\Matrix::$minBlocks` to `$minEntries`.
- Renamed `craft\helpers\MailerHelper\EVENT_REGISTER_MAILER_TRANSPORT_TYPES` to `EVENT_REGISTER_MAILER_TRANSPORTS`.
- Renamed `craft\log\Dispatcher::getTargets()` to `getDefaultTargets()`. ([#14283](https://github.com/craftcms/cms/pull/14283))
- Renamed `craft\services\Addresses::getLayout()` to `getFieldLayout()`.
- Renamed `craft\services\Addresses::saveLayout()` to `saveFieldLayout()`.
- Renamed `craft\services\Utilities::EVENT_REGISTER_UTILITY_TYPES` to `EVENT_REGISTER_UTILITIES`.
- Renamed `craft\web\CpScreenResponseBehavior::$additionalButtons()` and `additionalButtons()` to `$additionalButtonsHtml` and `additionalButtonsHtml()`. ([#13037](https://github.com/craftcms/cms/pull/13037))
- Renamed `craft\web\CpScreenResponseBehavior::$content()` and `content()` to `$contentHtml` and `contentHtml()`. ([#13037](https://github.com/craftcms/cms/pull/13037))
- Renamed `craft\web\CpScreenResponseBehavior::$contextMenu()` and `contextMenu()` to `$contextMenuHtml` and `contextMenuHtml()`. ([#13037](https://github.com/craftcms/cms/pull/13037))
- Renamed `craft\web\CpScreenResponseBehavior::$notice()` and `notice()` to `$noticeHtml` and `noticeHtml()`. ([#13037](https://github.com/craftcms/cms/pull/13037))
- Renamed `craft\web\CpScreenResponseBehavior::$pageSidebar()` and `pageSidebar()` to `$pageSidebarHtml` and `pageSidebarHtml()`. ([#13037](https://github.com/craftcms/cms/pull/13037))
- Renamed `craft\web\CpScreenResponseBehavior::$sidebar()` and `sidebar()` to `$metaSidebarHtml` and `metaSidebarHtml()`. ([#13037](https://github.com/craftcms/cms/pull/13037))
- `craft\base\ApplicationTrait::getLicensedEdition()` now returns a `craft\enums\CmsEdition` case or `null`.
- `craft\base\ApplicationTrait::requireEdition()` now accepts a `craft\enums\CmsEdition` case or an integer.
- `craft\base\ApplicationTrait::setEdition()` now accepts a `craft\enums\CmsEdition` case or an integer.
- `craft\base\BaseFsInterface::renameFile()` and `copyFile()` now have a `$config` argument. ([#14147](https://github.com/craftcms/cms/pull/14147))
- `craft\base\ConfigurableComponent::getSettings()` now converts backed enum cases to their values.
- `craft\base\Element::getCpEditUrl()` now returns a URL to `edit/<ID>` if `cpEditUrl()` returns `null`.
- `craft\base\ElementInterface::findSource()` no longer needs to specify a default value for the `context` argument.
- `craft\base\ElementInterface::getAncestors()`, `getDescendants()`, `getChildren()`, and `getSiblings()` now have `ElementQueryInterface|ElementCollection` return types, rather than `ElementQueryInterface|Collection`.
- `craft\base\ElementInterface::getEagerLoadedElementCount()` can now return `null` for counts that haven’t been eager-loaded yet.
- `craft\base\ElementInterface::getEagerLoadedElements` now has an `ElementCollection|null` return type, rather than `Collection|null`.
- `craft\base\ElementInterface::indexHtml()`’ `$showCheckboxes` argument is now `$selectable`, and it now has a `$sortable` argument.
- `craft\base\ElementInterface::modifyCustomSource()` can now set `disabled` to `true` on the source config to hide it.
- `craft\base\ElementInterface::setEagerLoadedElements()` now has a `$plan` argument, which will be set to the eager-loading plan.
- `craft\base\ElementInterface::setParent()` no longer needs to specify a default value for the `parent` argument.
- `craft\base\ElementInterface::setRevisionCreatorId()` no longer needs to specify a default value for the `creatorId` argument.
- `craft\base\ElementInterface::setRevisionNotes()` no longer needs to specify a default value for the `notes` argument.
- `craft\base\Field::inputHtml()` now has an `$inline` argument.
- `craft\base\FieldInterface::getIsTranslatable()`, `getTranslationDescription()`, `getInputHtml()`, `normalizeValue()`, `normalizeValueFromRequest()`, and `serializeValue()` no longer need to specify a default value for the `$element` argument.
- `craft\base\WidgetInterface::icon()` can now return a system icon name. ([#14169](https://github.com/craftcms/cms/pull/14169))
- `craft\behaviors\SessionBehavior::setSuccess()` and `getSuccess()` use the `success` flash key now, rather than `notice`. ([#14345](https://github.com/craftcms/cms/pull/14345))
- `craft\db\Connection::getSupportsMb4()` is now dynamic for MySQL installs, based on whether the `elements_sites` table has an `mb4` charset.
- `craft\elemens\db\ElementQueryInterface::collect()` now has an `ElementCollection` return type, rather than `Collection`.
- `craft\elements\Entry::getSection()` can now return `null`, for nested entries.
- `craft\elements\User::getAddresses()` now returns a collection.
- `craft\elements\db\ElementQuery::__toString()` now returns the class name. ([#14498](https://github.com/craftcms/cms/issues/14498))
- `craft\enums\LicenseKeyStatus` is now an enum.
- `craft\events\AuthenticateUserEvent::$password` can now be null, if the user is being authenticated with a passkey.
- `craft\fields\BaseOptionsField::$multi` and `$optgroups` properties are now static.
- `craft\fields\Matrix::$propagationMethod` now has a type of `craft\enums\PropagationMethod`.
- `craft\fields\fieldlayoutelements\BaseUiElement::selectorIcon()` can now return a system icon name. ([#14169](https://github.com/craftcms/cms/pull/14169))
- `craft\gql\mutations\Entry::createSaveMutations()` now accepts a `$section` argument.
- `craft\helpers\App::parseEnv()` now returns `null` when a missing environment variable name is passed to it. ([#14253](https://github.com/craftcms/cms/pull/14253))
- `craft\helpers\Assets::generateUrl()` no longer has an `$fs` argument. ([#14353](https://github.com/craftcms/cms/pull/14353))
- `craft\helpers\Cp::fieldHtml()` now supports a `labelExtra` config value.
- `craft\helpers\Db::parseParam()`, `parseDateParam()`, `parseMoneyParam()`, and `parseNumericParam()` now return `null` instead of an empty string if no condition should be applied.
- `craft\helpers\Html::id()` and `Craft.formatInputId()` now retain colons and periods, and ensure the string begins with a letter.
- `craft\helpers\Html::normalizeTagAttributes()` now supports a `removeClass` key.
- `craft\helpers\Html::svg()` now has a `$throwException` argument.
- `craft\helpers\Html::tag()` and `beginTag()` now ensure that the passed-in attributes are normalized.
- `craft\helpers\StringHelper::toString()` now supports backed enums.
- `craft\i18n\I18N::getPrimarySiteLocale()` is now deprecated. `craft\models\Site::getLocale()` should be used instead.
- `craft\i18n\I18N::getPrimarySiteLocaleId()` is now deprecated. `craft\models\Site::$language` should be used instead.
- `craft\models\FieldLayout::getField()` and `isFieldIncluded()` now now have a `$filter` argument rather than `$attribute`, and it can be set to a callable.
- `craft\models\Section::$propagationMethod` now has a type of `craft\enums\PropagationMethod`.
- `craft\services\AssetIndexer::indexFileByListing()` now has a `$volume` argument in place of `$volumeId`.
- `craft\services\AssetIndexer::indexFolderByListing()` now has a `$volume` argument in place of `$volumeId`.
- `craft\services\AssetIndexer::storeIndexList()` now has a `$volume` argument in place of `$volumeId`.
- `craft\services\Elements::duplicateElement()` now has an `$asUnpublishedDraft` argument, and no longer has a `$trackDuplication` argument.
- `craft\services\Elements::saveElement()` now has a `$saveContent` argument.
- `craft\services\Plugins::getPluginLicenseKeyStatus()` now returns a `craft\enums\LicenseKeyStatus` case.
- `craft\services\ProjectConfig::saveModifiedConfigData()` no longer has a `$writeExternalConfig` argument, and no longer writes out updated project config YAML files.
- `craft\services\Users::activateUser()` now has a `void` return type, and throws an `InvalidElementException` in case of failure.
- `craft\services\Users::deactivateUser()` now has a `void` return type, and throws an `InvalidElementException` in case of failure.
- `craft\services\Users::removeCredentials()` now has a `void` return type, and throws an `InvalidElementException` in case of failure.
- `craft\services\Users::shunMessageForUser()` now has a `void` return type, and throws an `InvalidElementException` in case of failure.
- `craft\services\Users::suspendUser()` now has a `void` return type, and throws an `InvalidElementException` in case of failure.
- `craft\services\Users::unlockUser()` now has a `void` return type, and throws an `InvalidElementException` in case of failure.
- `craft\services\Users::unshunMessageForUser()` now has a `void` return type, and throws an `InvalidElementException` in case of failure.
- `craft\services\Users::unsuspendUser()` now has a `void` return type, and throws an `InvalidElementException` in case of failure.
- `craft\services\Users::verifyEmailForUser()` now has a `void` return type, and throws an `InvalidElementException` in case of failure.
- `craft\web\Controller::asModelSuccess()` now includes a `modelClass` key in the response data (and `modelId` if the model implements `craft\base\Identifiable`).
- Colors defined by elements’ `statuses()` methods can now be a `craft\enums\Color` instance.
- Exception response data no longer includes an `error` key with the exception message. `message` should be used instead. ([#14346](https://github.com/craftcms/cms/pull/14346))
- Deprecated `Craft::Pro`. `craft\enums\CmsEdition::Pro` should be used instead.
- Deprecated `Craft::Solo`. `craft\enums\CmsEdition::Solo` should be used instead.
- Deprecated `craft\base\ApplicationTrait::getEdition()`. `$edition` should be used instead.
- Deprecated `craft\base\ApplicationTrait::getEditionHandle()`. `$edition` should be used instead.
- Deprecated `craft\base\ApplicationTrait::getEditionName()`. `$edition` should be used instead.
- Deprecated `craft\base\ApplicationTrait::getLicensedEditionName()`. `getLicensedEdition()` should be used instead.
- Deprecated `craft\events\DefineElementInnerHtmlEvent`.
- Deprecated `craft\events\SearchEvent::$siteId`.
- Deprecated `craft\helpers\App::editionHandle()`. `craft\enums\CmsEdition::handle()` should be used instead.
- Deprecated `craft\helpers\App::editionIdByHandle()`. `craft\enums\CmsEdition::fromHandle()` should be used instead.
- Deprecated `craft\helpers\App::editionName()`. `craft\enums\CmsEdition::name` should be used instead.
- Deprecated `craft\helpers\App::editions()`. `craft\enums\CmsEdition::cases()` should be used instead.
- Deprecated `craft\helpers\App::isValidEdition()`. `craft\enums\CmsEdition::tryFrom()` should be used instead.
- Deprecated `craft\helpers\Component::iconSvg()`. `craft\helpers\Cp::iconSvg()` and `fallbackIconSvg()` should be used instead. ([#14169](https://github.com/craftcms/cms/pull/14169))
- Deprecated `craft\helpers\Cp::ELEMENT_SIZE_LARGE`. `CHIP_SIZE_LARGE` should be used instead.
- Deprecated `craft\helpers\Cp::ELEMENT_SIZE_SMALL`. `CHIP_SIZE_SMALL` should be used instead.
- Deprecated `craft\helpers\Cp::elementHtml()`. `elementChipHtml()` or `elementCardHtml()` should be used instead.
- Deprecated the `_elements/element.twig` control panel template. `elementChip()` or `elementCard()` should be used instead.
- Deprecated the `cp.elements.element` control panel template hook.
- Removed the `_includes/revisionmenu.twig` control panel template.
- Removed `\craft\mail\transportadapters\Gmail::$timeout`.
- Removed `\craft\mail\transportadapters\Smtp::$encryptionMethod`.
- Removed `\craft\mail\transportadapters\Smtp::$timeout`.
- Removed `craft\base\ApplicationTrait::getMatrix()`.
- Removed `craft\base\Element::$contentId`.
- Removed `craft\base\Element::ATTR_STATUS_MODIFIED`. `craft\enums\AttributeStatus::Modified` should be used instead.
- Removed `craft\base\Element::ATTR_STATUS_OUTDATED`. `craft\enums\AttributeStatus::Outdated` should be used instead.
- Removed `craft\base\ElementInterface::getContentTable()`.
- Removed `craft\base\ElementInterface::getFieldColumnPrefix()`.
- Removed `craft\base\ElementInterface::gqlMutationNameByContext()`.
- Removed `craft\base\ElementInterface::gqlTypeNameByContext()`.
- Removed `craft\base\ElementInterface::hasContent()`.
- Removed `craft\base\FieldInterface::getContentColumnType()`. `dbType()` should be implemented instead.
- Removed `craft\base\FieldInterface::getGroup()`.
- Removed `craft\base\FieldInterface::hasContentColumn()`. Fields that don’t need to store values in the `elements_sites.content` column should return `null` from `dbType()`.
- Removed `craft\base\FieldInterface::modifyElementsQuery()`. Fields can customize how their element query params are handled by implementing `queryCondition()`.
- Removed `craft\base\FieldTrait::$groupId`.
- Removed `craft\base\FieldTrait::$layoutId`.
- Removed `craft\base\FieldTrait::$sortOrder`.
- Removed `craft\base\FieldTrait::$tabId`.
- Removed `craft\base\conditions\ConditionInterface::getConditionRuleTypes()`.
- Removed `craft\controllers\Sections::actionDeleteEntryType()`.
- Removed `craft\controllers\Sections::actionEditEntryType()`.
- Removed `craft\controllers\Sections::actionEntryTypesIndex()`.
- Removed `craft\controllers\Sections::actionReorderEntryTypes()`.
- Removed `craft\controllers\Sections::actionSaveEntryType()`.
- Removed `craft\controllers\UsersController::EVENT_REGISTER_USER_ACTIONS`. `craft\base\Element::EVENT_DEFINE_ACTION_MENU_ITEMS` should be used instead.
- Removed `craft\db\Table::FIELDGROUPS`.
- Removed `craft\elements\MatrixBlock`.
- Removed `craft\elements\db\ElementQuery::$contentTable`.
- Removed `craft\elements\db\MatrixBlockQuery`.
- Removed `craft\enums\PatchManifestFileAction`.
- Removed `craft\enums\PeriodType`.
- Removed `craft\enums\PluginUpdateStatus`.
- Removed `craft\enums\VersionUpdateStatus`.
- Removed `craft\errors\MatrixBlockTypeNotFoundException`.
- Removed `craft\events\BlockTypesEvent`.
- Removed `craft\events\FieldGroupEvent`.
- Removed `craft\events\RegisterUserActionsEvent`.
- Removed `craft\fieldlayoutelements\users\AddressesField`.
- Removed `craft\fields\Matrix::EVENT_SET_FIELD_BLOCK_TYPES`.
- Removed `craft\fields\Matrix::PROPAGATION_METHOD_ALL`. `craft\enums\PropagationMethod::All` should be used instead.
- Removed `craft\fields\Matrix::PROPAGATION_METHOD_CUSTOM`. `craft\enums\PropagationMethod::Custom` should be used instead.
- Removed `craft\fields\Matrix::PROPAGATION_METHOD_LANGUAGE`. `craft\enums\PropagationMethod::Language` should be used instead.
- Removed `craft\fields\Matrix::PROPAGATION_METHOD_NONE`. `craft\enums\PropagationMethod::None` should be used instead.
- Removed `craft\fields\Matrix::PROPAGATION_METHOD_SITE_GROUP`. `craft\enums\PropagationMethod::SiteGroup` should be used instead.
- Removed `craft\fields\Matrix::contentTable`.
- Removed `craft\fields\Matrix::getBlockTypeFields()`.
- Removed `craft\fields\Matrix::getBlockTypes()`.
- Removed `craft\fields\Matrix::setBlockTypes()`.
- Removed `craft\gql\arguments\elements\MatrixBlock`.
- Removed `craft\gql\interfaces\elements\MatrixBlock`.
- Removed `craft\gql\resolvers\elements\MatrixBlock`.
- Removed `craft\gql\types\elements\MatrixBlock`.
- Removed `craft\gql\types\generators\MatrixBlockType`.
- Removed `craft\helpers\Db::GLUE_AND`, `GLUE_OR`, and `GLUE_NOT`. `craft\db\QueryParam::AND`, `OR`, and `NOT` can be used instead.
- Removed `craft\helpers\Db::extractGlue()`. `craft\db\QueryParam::extractOperator()` can be used instead.
- Removed `craft\helpers\ElementHelper::fieldColumn()`.
- Removed `craft\helpers\ElementHelper::fieldColumnFromField()`.
- Removed `craft\helpers\FieldHelper`.
- Removed `craft\helpers\Gql::canMutateEntries()`.
- Removed `craft\models\EntryType::$sectionId`.
- Removed `craft\models\EntryType::$sortOrder`.
- Removed `craft\models\EntryType::getSection()`.
- Removed `craft\models\FieldGroup`.
- Removed `craft\models\MatrixBlockType`.
- Removed `craft\models\Section::PROPAGATION_METHOD_ALL`. `craft\enums\PropagationMethod::All` should be used instead.
- Removed `craft\models\Section::PROPAGATION_METHOD_CUSTOM`. `craft\enums\PropagationMethod::Custom` should be used instead.
- Removed `craft\models\Section::PROPAGATION_METHOD_LANGUAGE`. `craft\enums\PropagationMethod::Language` should be used instead.
- Removed `craft\models\Section::PROPAGATION_METHOD_NONE`. `craft\enums\PropagationMethod::None` should be used instead.
- Removed `craft\models\Section::PROPAGATION_METHOD_SITE_GROUP`. `craft\enums\PropagationMethod::SiteGroup` should be used instead.
- Removed `craft\records\EntryType::getSection()`.
- Removed `craft\records\Field::getGroup()`.
- Removed `craft\records\Field::getOldColumnSuffix()`.
- Removed `craft\records\FieldGroup`.
- Removed `craft\records\FieldLayout::getFields()`.
- Removed `craft\records\FieldLayout::getTabs()`.
- Removed `craft\records\FieldLayoutField`.
- Removed `craft\records\FieldLayoutTab`.
- Removed `craft\records\MatrixBlockType`.
- Removed `craft\records\MatrixBlock`.
- Removed `craft\services\Content`.
- Removed `craft\services\Elements::$duplicatedElementIds`.
- Removed `craft\services\Elements::$duplicatedElementSourceIds`.
- Removed `craft\services\Fields::EVENT_AFTER_DELETE_FIELD_GROUP`.
- Removed `craft\services\Fields::EVENT_AFTER_SAVE_FIELD_GROUP`.
- Removed `craft\services\Fields::EVENT_BEFORE_APPLY_GROUP_DELETE`.
- Removed `craft\services\Fields::EVENT_BEFORE_DELETE_FIELD_GROUP`.
- Removed `craft\services\Fields::EVENT_BEFORE_SAVE_FIELD_GROUP`.
- Removed `craft\services\Fields::deleteGroup()`.
- Removed `craft\services\Fields::deleteGroupById()`.
- Removed `craft\services\Fields::getAllGroups()`.
- Removed `craft\services\Fields::getFieldIdsByLayoutIds()`.
- Removed `craft\services\Fields::getFieldsByGroupId()`.
- Removed `craft\services\Fields::getGroupById()`.
- Removed `craft\services\Fields::getGroupByUid()`.
- Removed `craft\services\Fields::getLayoutTabsById()`.
- Removed `craft\services\Fields::handleChangedGroup()`.
- Removed `craft\services\Fields::handleDeletedGroup()`.
- Removed `craft\services\Fields::saveGroup()`.
- Removed `craft\services\Fields::updateColumn()`.
- Removed `craft\services\Matrix`.
- Removed `craft\services\Plugins::setPluginLicenseKeyStatus()`.
- Removed `craft\services\ProjectConfig::PATH_MATRIX_BLOCK_TYPES`.
- Removed `craft\services\ProjectConfig::PATH_MATRIX_BLOCK_TYPES`.
- Removed `craft\services\ProjectConfig::PATH_MATRIX_BLOCK_TYPES`.
- Removed `craft\services\ProjectConfig::updateStoredConfigAfterRequest()`.
- Removed `craft\services\Sections`. Most of its methods have been moved to `craft\services\Entries`.
- Removed `craft\web\CpScreenResponseBehavior::$contextMenuHtml`. `$contextMenuItems` should be used instead.
- Removed `craft\web\CpScreenResponseBehavior::contextMenuHtml()`. `contextMenuItems()` should be used instead.
- Removed `craft\web\CpScreenResponseBehavior::contextMenuTemplate()`. `contextMenuItems()` should be used instead.
- Removed `craft\web\User::startElevatedSession()`. `login()` should be used instead.
- Removed `craft\web\twig\variables\Cp::getEntryTypeOptions()`.
- Admin tables now support client-side searching when not running in API mode. ([#14126](https://github.com/craftcms/cms/pull/14126))
- Admin tables now support appending `bodyHtml` and `headHtml` when running in API mode.
- Added `Craft.BaseElementSelectInput::defineElementActions()`.
- Added `Craft.CP::setSiteCrumbMenuItemStatus()`.
- Added `Craft.CP::showSiteCrumbMenuItem()`.
- Added `Craft.CP::updateContext()`.
- Added `Craft.CpModal`.
- Added `Craft.ElementEditor::markDeltaNameAsModified()`.
- Added `Craft.ElementEditor::setFormValue()`.
- Added `Garnish.DisclosureMenu::addGroup()`.
- Added `Garnish.DisclosureMenu::addHr()`.
- Added `Garnish.DisclosureMenu::addItem()`.
- Added `Garnish.DisclosureMenu::createItem()`.
- Added `Garnish.DisclosureMenu::getFirstDestructiveGroup()`.
- Added `Garnish.DisclosureMenu::isPadded()`.
- `Craft.appendBodyHtml()` and `appendHeadHtml()` are now promise-based, and load JavaScript resources over Ajax.

### System
- Craft now requires PHP 8.2+.
- Craft now requires MySQL 8.0.17+, MariaDB 10.4.6+, or PostgreSQL 13+.
- Craft now requires the Symfony Filesystem component directly.
- Craft now requires `bacon/bacon-qr-code`.
- Craft now requires `composer/semver` directly.
- Craft now requires `pragmarx/google2fa`.
- Craft now requires `pragmarx/recovery`.
- Craft now requires `web-auth/webauthn-lib`.
- Updated `commerceguys/addressing` to v2. ([#14318](https://github.com/craftcms/cms/discussions/14318))
- Updated `illuminate/collections` to v10.
- Updated `yiisoft/yii2-symfonymailer` to v4.
- Craft no longer requires `composer/composer`.
- New database tables now default to the `utf8mb4` charset, and the `utf8mb4_0900_ai_ci` or `utf8mb4_unicode_ci` collation, on MySQL. Existing installs should run `db/convert-charset` after upgrading, to ensure all tables have consistent charsets and collations. ([#11823](https://github.com/craftcms/cms/discussions/11823))
- The `deprecationerrors.traces`, `fieldlayouts.config`, `gqlschemas.scope`, `sections.previewTargets`, `userpreferences.preferences`, and `widgets.settings` columns are now of type `JSON` for MySQL and PostgreSQL. ([#14300](https://github.com/craftcms/cms/pull/14300))
- The `defaultTemplateExtensions` config setting now lists `twig` before `html` by default. ([#11809](https://github.com/craftcms/cms/discussions/11809))
- Improved the initial page load performance for element edit screens that contain Matrix fields.
- Improved the performance of control panel screens that include field layout designers.
- Improved the performance of autosaves for elements with newly-created Matrix entries.
- Slugs are no longer required for elements that don’t have a URI format that contains `slug`.
- Garbage collection now deletes orphaned nested entries.
- Craft now has a default limit of 100 sites, which can be increased via `craft\ervices\Sites::$maxSites` at your own peril. ([#14307](https://github.com/craftcms/cms/pull/14307))
- Fixed a bug where multi-site element queries weren’t scoring elements on a per-site basis. ([#13801](https://github.com/craftcms/cms/discussions/13801))
- Fixed an error that could occur if eager-loading aliases conflicted with native eager-loading handles, such as `author`. ([#14057](https://github.com/craftcms/cms/issues/14057))
- Fixed a bug where layout components provided by disabled plugins weren’t getting omitted. ([#14219](https://github.com/craftcms/cms/pull/14219))
- Fixed a bug where element thumbnails within hidden tabs weren’t always getting loaded when their tab was selected.
- Added an SVG icon set based on Font Awesome 6.5.1. ([#14169](https://github.com/craftcms/cms/pull/14169))
- Updated Monolog to v3.
- Updated Axios to 1.6.5.
- Updated D3 to 7.8.5.
- Updated Punycode to 2.0.1.
- Updated XRegExp to 5.1.1.<|MERGE_RESOLUTION|>--- conflicted
+++ resolved
@@ -1,14 +1,10 @@
 # Release Notes for Craft CMS 5
 
-<<<<<<< HEAD
+## Unreleased
+
+- `craft\helpers\UrlHelper::actionUrl()` now returns URLs based on the primary site’s base URL (if it has one), for console requests if the `@web` alias wasn’t explicitly defined.
+
 ## 5.2.6 - 2024-07-11
-=======
-## Unreleased
-
-- `craft\helpers\UrlHelper::actionUrl()` now returns URLs based on the primary site’s base URL (if it has one), for console requests if the `@web` alias wasn’t explicitly defined.
-
-## 4.10.5 - 2024-07-11
->>>>>>> 8e69802d
 
 > [!NOTE]
 > Craft now sends no-cache headers for requests that generate/retrieve a CSRF token. If your Craft install is behind a static caching service like Cloudflare, enable the [asyncCsrfInputs](https://craftcms.com/docs/5.x/reference/config/general.html#asynccsrfinputs) config setting to avoid a significant cache hit reduction. ([#15293](https://github.com/craftcms/cms/pull/15293), [#15281](https://github.com/craftcms/cms/pull/15281))
