--- conflicted
+++ resolved
@@ -1,15 +1,8 @@
 # Release Notes for Craft CMS 4
 
-<<<<<<< HEAD
-## Unreleased (4.10)
+## Unreleased
 
 - The `collect()` Twig function now returns a `craft\elements\ElementCollection` instance if all of the items are elements.
-
-## Unreleased
-=======
-## 4.9.7 - 2024-06-05
->>>>>>> 10ec8893
-
 - Fixed a bug where the `db/backup` command could fail on Windows. ([#15090](https://github.com/craftcms/cms/issues/15090))
 - Fixed an error that could occur when applying project config changes if a site was deleted. ([#14373](https://github.com/craftcms/cms/issues/14373))
 
@@ -63,6 +56,11 @@
 - Updated Yii to 2.0.50. ([#15124](https://github.com/craftcms/cms/issues/15124))
 - Updated inputmask to 5.0.9.
 - Updated punycode to 2.3.1.
+
+## 4.9.7 - 2024-06-05
+
+- Fixed a bug where the `db/backup` command could fail on Windows. ([#15090](https://github.com/craftcms/cms/issues/15090))
+- Fixed an error that could occur when applying project config changes if a site was deleted. ([#14373](https://github.com/craftcms/cms/issues/14373))
 
 ## 4.9.6 - 2024-06-03
 
