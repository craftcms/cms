--- conflicted
+++ resolved
@@ -3,14 +3,11 @@
 ## Unreleased
 
 - Updated Twig to 3.14. ([#15704](https://github.com/craftcms/cms/issues/15704))
-<<<<<<< HEAD
+- Fixed a bug where soft-deleted structures weren’t getting hard-deleted via garbage collection. ([#15705](https://github.com/craftcms/cms/pull/15705))
 - Fixed a bug where address’ Label fields were being marked as translatable. ([#15702](https://github.com/craftcms/cms/pull/15702))
 - Fixed an error that could occur when saving an entry with a Matrix field, if the nested entries didn’t have slugs.
 - Fixed a bug where relation fields weren’t merging uploaded asset IDs with the existing field values. ([#15707](https://github.com/craftcms/cms/issues/15707))
 - Fixed a styling issue with inline-editable Matrix block tabs. ([#15703](https://github.com/craftcms/cms/issues/15703))
-=======
-- Fixed a bug where soft-deleted structures weren’t getting hard-deleted via garbage collection. ([#15705](https://github.com/craftcms/cms/pull/15705))
->>>>>>> 41686b55
 - Fixed an RCE vulnerability.
 - Fixed an XSS vulnerability.
 
