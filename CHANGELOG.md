# Release Notes for Craft CMS 5

## Unreleased

- Fixed a bug where entries’ `deletedWithEntryType` values in the `entries` table weren’t getting set back to `null` after being restored.
<<<<<<< HEAD
- Fixed an error that could occur when restoring a soft-deleted entry type and section, if any entries had been soft-deleted alongside the entry type. ([#15787](https://github.com/craftcms/cms/issues/15787))
- Fixed a bug where Tags fields weren’t working properly when their label was hidden. ([#15800](https://github.com/craftcms/cms/issues/15800))
=======
- Fixed a bug where it wasn’t possible to discard changes for related elements via slideouts, if they didn’t exist in the primary site. ([#15798](https://github.com/craftcms/cms/issues/15798))
>>>>>>> 1d7640bb
- Fixed an information disclosure vulnerability.
- Improved relational fields’ drag-n-drop responsiveness in Safari. ([#15728](https://github.com/craftcms/cms/issues/15728))

## 5.4.5.1 - 2024-09-24

- Fixed a JavaScript error. ([#15784](https://github.com/craftcms/cms/issues/15784))

## 5.4.5 - 2024-09-23

- Element conditions now show rules for fields with the same name but unique handles, if the “Show field handles in edit forms” user preference is enabled. ([#15764](https://github.com/craftcms/cms/issues/15764))
- Auto-generated handles, slugs, etc. now update immediately when the source input is changed. ([#15754](https://github.com/craftcms/cms/issues/15754))
- Fixed a bug where Table fields’ Default Values table could lose existing rows if they only consisted of Dropdown columns without configured options.
- Fixed a bug where custom fields’ `required` properties were always `false`. ([#15752](https://github.com/craftcms/cms/issues/15752))
- Fixed a bug where `craft\helpers\StringHelper::toHandle()` was allowing non-alphanumeric/underscore characters through. ([#15772](https://github.com/craftcms/cms/pull/15772))
- Fixed a bug where entries were getting auto-saved while dragging elements within element select inputs.
- Fixed a bug where the `maxBackups` config setting wasn’t working. ([#15780](https://github.com/craftcms/cms/issues/15780))
- Fixed a bug where it wasn’t possible to save nested entries via the `entries/save-entry` controller action. ([#15737](https://github.com/craftcms/cms/issues/15737))
- Fixed a bug where hyperlinks in Link field inputs could wrap unnecessarily. ([#15738](https://github.com/craftcms/cms/issues/15738))
- Fixed an error that occurred when running the `entrify/global-set` command. ([#15746](https://github.com/craftcms/cms/issues/15746))
- Fixed a bug where users’ `username` values weren’t getting updated based on email address changes when `useEmailAsUsername` was enabled. ([#15758](https://github.com/craftcms/cms/issues/15758))
- Fixed a bug where the `hasAlt` asset query param wasn’t working properly. ([#15762](https://github.com/craftcms/cms/issues/15762))
- Fixed a bug where relational fields could show related elements for other field instances within element indexes. ([#15777](https://github.com/craftcms/cms/issues/15777))
- Fixed a bug where it wasn’t possible to upload files to Assets fields with dynamic subpaths. ([#15775](https://github.com/craftcms/cms/issues/15775))

## 5.4.4 - 2024-09-14

> [!IMPORTANT]  
> This update fixes a critical data deletion bug for PostgreSQL installs.

- Fixed a data deletion bug that occurred during garbage collection on PostgreSQL. ([#14891](https://github.com/craftcms/cms/issues/14891))
- Fixed a bug where image constraint labels weren’t translated within the Image Editor.
- Fixed a bug where image orientation labels weren’t getting translated for screen readers within the Image Editor.
- Fixed a PHP error. ([#14635](https://github.com/craftcms/cms/issues/14635))
- Fixed a bug where elements’ default field values weren’t getting populated on creation. ([#15706](https://github.com/craftcms/cms/issues/15706))
- Fixed a bug where URL field previews could bleed out of their container. ([#15722](https://github.com/craftcms/cms/issues/15722))

## 5.4.3 - 2024-09-11

- Updated Twig to 3.14. ([#15704](https://github.com/craftcms/cms/issues/15704))
- Fixed a bug where soft-deleted structures weren’t getting hard-deleted via garbage collection. ([#15705](https://github.com/craftcms/cms/pull/15705))
- Fixed a bug where address’ Label fields were being marked as translatable. ([#15702](https://github.com/craftcms/cms/pull/15702))
- Fixed an error that could occur when saving an entry with a Matrix field, if the nested entries didn’t have slugs.
- Fixed a bug where relation fields weren’t merging uploaded asset IDs with the existing field values. ([#15707](https://github.com/craftcms/cms/issues/15707))
- Fixed a styling issue with inline-editable Matrix block tabs. ([#15703](https://github.com/craftcms/cms/issues/15703))
- Fixed a bug where the control panel layout could shift briefly when removing an element from an element select input. ([#15712](https://github.com/craftcms/cms/issues/15712))
- Fixed an RCE vulnerability.
- Fixed an XSS vulnerability.

## 5.4.2 - 2024-09-06

- Added `craft\services\Security::isSystemDir()`.
- Fixed a bug where `craft\helpers\StringHelper::lines()` was returning an array of `Stringy\Stringy` objects, rather than strings.
- Fixed styling issues with Template field layout UI elements’ selector labels.
- Fixed a validation error that could occur when saving a relational field, if the “Maintain hierarchy” setting had been enabled but was no longer applicable. ([#15666](https://github.com/craftcms/cms/issues/15666))
- Fixed a bug where formatted addresses weren’t using the application locale consistently. ([#15668](https://github.com/craftcms/cms/issues/15668))
- Fixed a bug where Tip and Warning field layout UI elements would display in field layouts even if they had no content. ([#15681](https://github.com/craftcms/cms/issues/15681))
- Fixed an error that could occur when reverting an element’s content from a revision, if the element had been added to additional sites since the time the revision was created. ([#15679](https://github.com/craftcms/cms/issues/15679))
- Fixed a PHP error that occurred when running PHP 8.2 or 8.3.
- Fixed a bug where disabled entries became enabled when edited within Live Preview. ([#15670](https://github.com/craftcms/cms/issues/15670))
- Fixed a bug where new nested entries could get incremented slugs even if there were no elements with conflicting URIs. ([#15672](https://github.com/craftcms/cms/issues/15672))
- Fixed a bug where users’ Addresses screens were displaying addresses that belonged to the user via a custom Addresses field. ([#15678](https://github.com/craftcms/cms/issues/15678))
- Fixed a bug where Addresses fields weren’t always returning data in GraphQL.
- Fixed a bug where partial addresses weren’t getting garbage collected.
- Fixed a bug where orphaned nested addresses weren’t getting garbage collected. ([#15678](https://github.com/craftcms/cms/issues/15678))
- Fixed a bug where orphaned nested entries weren’t getting garbage collected after their field had been hard-deleted. ([#15678](https://github.com/craftcms/cms/issues/15678))
- Fixed a JavaScript error that could occur when bulk-editing elements. ([#15694](https://github.com/craftcms/cms/issues/15694))
- Fixed an information disclosure vulnerability.

## 5.4.1 - 2024-09-04

- Fixed a bug where element chips within thumbnail views weren’t getting light gray backgrounds. ([#15649](https://github.com/craftcms/cms/issues/15649))
- Fixed a bug where Link fields didn’t fully support inline editing. ([#15653](https://github.com/craftcms/cms/issues/15653))
- Fixed the loading spinner styling on element indexes. ([#15634](https://github.com/craftcms/cms/issues/15634))
- Fixed an error that could occur when saving an element. ([#15656](https://github.com/craftcms/cms/issues/15656))
- Fixed the styling of column sort indicators. ([#15655](https://github.com/craftcms/cms/issues/15655))

## 5.4.0.1 - 2024-09-03

- Fixed a PHP error that could occur on element indexes. ([#15648](https://github.com/craftcms/cms/issues/15648))

## 5.4.0 - 2024-09-03

### Content Management
- Element conditions can now have a “Not Related To” rule. ([#15496](https://github.com/craftcms/cms/pull/15496))
- Element conditions can now have a “Site Group” rule, if there are two or more site groups. ([#15625](https://github.com/craftcms/cms/discussions/15625))
- Asset chips and cards no longer include the “Replace file” action. ([#15498](https://github.com/craftcms/cms/issues/15498))
- Category slugs are now inline-editable from the Categories index page. ([#15560](https://github.com/craftcms/cms/pull/15560))
- Entry post dates, expiry dates, slugs, and authors are now inline-editable from the Entries index page. ([#15560](https://github.com/craftcms/cms/pull/15560))
- Improved Addresses field validation to be more consistent with Matrix fields.
- Entry chips and cards no longer include status indicators, if their entry type’s “Show thet Status field” setting is disabled. ([#15636](https://github.com/craftcms/cms/discussions/15636))
- Matrix and Addresses fields now show newly-created elements on first edit, rather than after they’ve been fully saved. ([#15641](https://github.com/craftcms/cms/issues/15641)) 

### Accessibility
- Improved the accessibility of Tags fields.

### Administration
- Link fields now have “Allow root-relative URLs” and “Allow anchors” settings. ([#15579](https://github.com/craftcms/cms/issues/15579))
- Custom field selectors within field layouts now display a pencil icon if their name, instructions, or handle have been overridden. ([#15597](https://github.com/craftcms/cms/discussions/15597))
- Custom field settings within field layouts now display a chip for the associated global field. ([#15619](https://github.com/craftcms/cms/pull/15619), [#15597](https://github.com/craftcms/cms/discussions/15597))
- Field layouts can now define tips and warnings that should be displayed for fields. ([#15632](https://github.com/craftcms/cms/discussions/15632))
- The Fields index page now has a “Used by” column that shows how many field layouts each field is used by. ([#14984](https://github.com/craftcms/cms/discussions/14984))
- The Entry Types index page now has a “Used by” column that lists the sections and custom fields that each entry type is used by. ([#14984](https://github.com/craftcms/cms/discussions/14984))
- Single sections can now have multiple entry types. ([#15630](https://github.com/craftcms/cms/discussions/15630))
- Increased the text size for handle buttons within admin tables.

### Development
- Added the `notRelatedTo` and `andNotRelatedTo` element query params. ([#15496](https://github.com/craftcms/cms/pull/15496))
- Added the `notRelatedTo` GraphQL element query argument. ([#15496](https://github.com/craftcms/cms/pull/15496))
- `relatedToAssets`, `relatedToCategories`, `relatedToEntries`, `relatedToTags`, and `relatedToUsers` GraphQL arguments now support passing `relatedViaField` and `relatedViaSite` keys to their criteria objects. ([#15508](https://github.com/craftcms/cms/pull/15508))
- Country field values and `craft\elements\Address::getCountry()` now return the country in the current application locale.

### Extensibility
- Added `craft\base\ApplicationTrait::getEnvId()`. ([#15313](https://github.com/craftcms/cms/issues/15313))
- Added `craft\base\ElementInterface::getRootOwner()`. ([#15534](https://github.com/craftcms/cms/discussions/15534))
- Added `craft\base\ElementInterface::showStatusIndicator()`.
- Added `craft\elements\conditions\NotRelatedToConditionRule`.
- Added `craft\elements\conditions\SiteGroupConditionRule`.
- Added `craft\gql\arguments\RelationCriteria`.
- Added `craft\gql\types\input\criteria\AssetRelation`.
- Added `craft\gql\types\input\criteria\CategoryRelation`.
- Added `craft\gql\types\input\criteria\EntryRelation`.
- Added `craft\gql\types\input\criteria\TagRelation`.
- Added `craft\gql\types\input\criteria\UserRelation`.
- Added `craft\helpers\Cp::componentPreviewHtml()`.
- Added `craft\helpers\Inflector`.
- Added `craft\helpers\Session::close()`.
- Added `craft\services\Sites::getEditableSitesByGroupId()`.
- `craft\helpers\Cp::chipHtml()` now supports a `hyperlink` option.
- `craft\helpers\Session` methods are now safe to call on console requests.
- `craft\services\Elements::saveElement()` now saves dirty fields’ content even if `$saveContent` is `false`. ([#15393](https://github.com/craftcms/cms/pull/15393))
- Deprecated `craft\db\mysql\Schema::quoteDatabaseName()`.
- Deprecated `craft\db\pgqsl\Schema::quoteDatabaseName()`.
- Deprecated `craft\helpers\ElementHelper::rootElement()`. `craft\base\ElementInterface::getRootOwner()` should be used instead.
- Added `Craft.cp.announce()`, simplifying live region announcements for screen readers. ([#15569](https://github.com/craftcms/cms/pull/15569))
- Element action menu items returned by `craft\base\Element::safeActionMenuItems()` and `destructiveActionMenuItems()` can now include a `showInChips` key to explicitly opt into/out of being shown within element chips and cards.
- Element select inputs now support `allowAdd` and `allowRemove` settings. ([#15639](https://github.com/craftcms/cms/discussions/15639))
- Control panel CSS selectors that take orientation into account now use logical properties. ([#15522](https://github.com/craftcms/cms/pull/15522))

### System
- MySQL mutex locks and PHP session names are now namespaced using the application ID combined with the environment name. ([#15313](https://github.com/craftcms/cms/issues/15313))
- Added support for “City/Town” address locality labels. ([#15585](https://github.com/craftcms/cms/pull/15585))
- Craft now sends `X-Robots-Tag: none` headers for preview requests. ([#15612](https://github.com/craftcms/cms/pull/15612), [#15586](https://github.com/craftcms/cms/issues/15586))
- `x-craft-preview` and `x-craft-live-preview` params are now hashed, and `craft\web\Request::getIsPreview()` will only return `true` if the param validates. ([#15605](https://github.com/craftcms/cms/discussions/15605))
- Generated URLs no longer include `x-craft-preview` or `x-craft-live-preview` query string params based on the requested URL, if either were set to an unverified string. ([#15605](https://github.com/craftcms/cms/discussions/15605))
- The PHP session is now closed before making API requests. ([#15643](https://github.com/craftcms/cms/issues/15643))
- Updated Twig to 3.12. ([#15568](https://github.com/craftcms/cms/discussions/15568))
- Fixed a SQL error that occurred when running the `db/convert-charset` command if there were any custom database views or sequences. ([#15598](https://github.com/craftcms/cms/issues/15598))
- Fixed a bug where `craft\helpers\Db::supportsTimeZones()` could return `false` on databases that supported time zone conversion. ([#15592](https://github.com/craftcms/cms/issues/15592))
- Fixed a bug where `null` values within associative arrays were ignored when applying project config data. ([#10512](https://github.com/craftcms/cms/issues/10512))
- Fixed a bug where tabs within field layout designers weren’t always getting positioned correctly when wrapped. ([#15590](https://github.com/craftcms/cms/issues/15590))
- Fixed a bug where editable table rows’ action buttons were misaligned for newly-created rows. ([#15602](https://github.com/craftcms/cms/issues/15602))
- Fixed a bug where relational fields’ element query results weren’t limited to the selected relations if the `id` param was overridden. ([#15570](https://github.com/craftcms/cms/issues/15570))
- Fixed a bug where ordering element queries by textual custom fields would factor in character marks. ([#15609](https://github.com/craftcms/cms/issues/15609))
- Fixed a bug where Money fields’ condition rules could display incorrect values based on a user’s formatting locale.
- Fixed an error that occurred when eager-loading user addresses. ([#15629](https://github.com/craftcms/cms/pull/15629))
- Fixed styling issues with classic Live Preview. ([#15640](https://github.com/craftcms/cms/issues/15640))
- Fixed a bug where fields were bleeding out of the content pane on smaller viewports.
- Fixed a bug where Link fields didn’t allow URLs with TLDs longer than six characters.
- Fixed a bug where hard-deleting an element wasn’t hard-deleting any nested elements as well. ([#15645](https://github.com/craftcms/cms/pull/15645))
- Fixed a bug where it wasn’t possible to hard-delete nested elements from embedded element index views. ([#15645](https://github.com/craftcms/cms/pull/15645))
- Fixed an error that occurred when calling the `users/delete-user-photo` or `users/upload-user-photo` from the front end. ([#15487](https://github.com/craftcms/cms/pull/15487))
- Fixed styling issues. ([#15537](https://github.com/craftcms/cms/pull/15537))

## 5.3.6 - 2024-08-26

- Fixed a bug where it wasn’t possible to override named transforms in GraphQL queries. ([#15572](https://github.com/craftcms/cms/issues/15572))
- Fixed a bug where address subdivision fields could be incorrectly labelled and/or populated with the wrong options. ([#15551](https://github.com/craftcms/cms/issues/15551), [#15584](https://github.com/craftcms/cms/pull/15584))
- Fixed an error that occurred if Country tables were included within element index tables or cards. ([#15583](https://github.com/craftcms/cms/issues/15583))
- Fixed a bug where `{% cache %}` tags were caching content for Live Preview requests. ([#15586](https://github.com/craftcms/cms/issues/15586))
- Fixed a bug where it wasn’t possible to remove nested entries in Matrix fields if the Min Entries setting had been reached. ([#15575](https://github.com/craftcms/cms/issues/15575))
- Fixed a bug where Matrix and Addresses fields weren’t displaying or validating unpublished drafts. ([#15536](https://github.com/craftcms/cms/issues/15536))
- Fixed a bug where element selector modals within Link fields didn’t have site selector menus. ([#15594](https://github.com/craftcms/cms/issues/15594))

## 5.3.5 - 2024-08-21

- Updated jQuery UI to 1.14.0. ([#15558](https://github.com/craftcms/cms/issues/15558))
- Fixed a bug where `craft\helpers\App::env()` and `normalizeValue()` could return incorrect results for values that looked like floats. ([#15533](https://github.com/craftcms/cms/issues/15533))
- Fixed a bug where the `users/set-password` action wasn’t respecting `redirect` params. ([#15538](https://github.com/craftcms/cms/issues/15538))
- Fixed a bug where the “Default Values” Table field setting wasn’t escaping column headings. ([#15552](https://github.com/craftcms/cms/issues/15552))
- Fixed a bug where Craft couldn’t be installed with existing project config files, if any plugins specified their schema version via `composer.json`. ([#15559](https://github.com/craftcms/cms/issues/15559))
- Fixed a bug where Money fields’ min, max, and default values weren’t being set to the correct currency. ([#15565](https://github.com/craftcms/cms/issues/15565), [#15566](https://github.com/craftcms/cms/pull/15566))
- Fixed a bug where Money fields weren’t handling negative values correctly. ([#15565](https://github.com/craftcms/cms/issues/15565), [#15567](https://github.com/craftcms/cms/pull/15567))
- Fixed a bug where PHP-originated Craft Console API requests weren’t timing out if the API was down. ([#15571](https://github.com/craftcms/cms/pull/15571))
- Fixed a bug where admin tables weren’t displaying disabled statuses. ([#15540](https://github.com/craftcms/cms/pull/15540))
- Fixed a JavaScript error that occurred when adding a row to an editable table that didn’t allow reordering rows. ([#15543](https://github.com/craftcms/cms/issues/15543))
- Fixed an error that occurred when editing an element with a Link field previously set to a URL value, if the field no longer allows URLs. ([#15542](https://github.com/craftcms/cms/issues/15542))
- Fixed an error that could occur when upgrading to Craft 5. ([#15539](https://github.com/craftcms/cms/issues/15539), [#15555](https://github.com/craftcms/cms/issues/15555))

## 5.3.4 - 2024-08-13

- Fixed a bug where the system name in the control panel’s global sidebar was getting hyperlinked even if the primary site didn’t have a URL. ([#15525](https://github.com/craftcms/cms/issues/15525))
- Fixed a bug where site crumbs on global set edit pages were including sites the user didn’t have permission to access. ([#15524](https://github.com/craftcms/cms/issues/15524))
- Fixed a bug where multi-instance relation fields could get combined field values. ([#15526](https://github.com/craftcms/cms/issues/15526))
- Fixed styling issues.

## 5.3.3 - 2024-08-12

- Fixed an error that could occur if a new element was saved recursively. ([#15517](https://github.com/craftcms/cms/issues/15517))
- Fixed a bug where plugins were being instantiated at the beginning of Craft installation requests, rather than after Craft was installed. ([#15506](https://github.com/craftcms/cms/issues/15506))
- Fixed a bug where an unhelpful error message was output when `config/general.php` returned an array with unsupported config settings. ([#15514](https://github.com/craftcms/cms/discussions/15514))

## 5.3.2 - 2024-08-10

- Added `craft\db\afterDown()`.
- Added `craft\db\afterUp()`.
- Improved the appearance of some system settings icons.
- Fixed a bug where Link fields weren’t allowing category groups to be selected, if they didn’t have a URI format for the primary site.
- Fixed an error that occurred when installing Craft in PostgreSQL. ([#15504](https://github.com/craftcms/cms/issues/15504))
- Fixed a bug where Matrix fields weren’t retaining the sort order for disabled nested entries. ([#15505](https://github.com/craftcms/cms/issues/15505))
- Fixed a bug where Link fields weren’t displaying their input if they only had one type selected, and it wasn’t URL. ([#15512](https://github.com/craftcms/cms/issues/15512))
- Fixed a bug where elements’ `searchScore` values were `null` when ordering an element query by `score`. ([#15513](https://github.com/craftcms/cms/issues/15513))
- Fixed a bug where Assets fields weren’t storing files that were uploaded to them directly on element save requests. ([#15511](https://github.com/craftcms/cms/issues/15511))

## 5.3.1 - 2024-08-07

- Fixed a bug where `craft\filters\Headers` and `craft\filters\Cors` were applied to control panel requests rather than site requests. ([#15495](https://github.com/craftcms/cms/issues/15495))
- Fixed a bug where Link fields weren’t retaining their link type-specific settings. ([#15491](https://github.com/craftcms/cms/issues/15491))

## 5.3.0.3 - 2024-08-06

- Fixed a PHP error that could occur when editing Addresses fields set to the element index view mode. ([#15486](https://github.com/craftcms/cms/issues/15486))

## 5.3.0.2 - 2024-08-06

- Fixed an error that could occur on console requests.

## 5.3.0.1 - 2024-08-06

- Fixed an error that occurred when accessing custom config settings defined in `config/custom.php`. ([#15481](https://github.com/craftcms/cms/issues/15481))
- Fixed a PHP error that could occur when editing Addresses fields. ([#15485](https://github.com/craftcms/cms/issues/15485))

## 5.3.0 - 2024-08-06

### Content Management
- Added the “Link” field type, which replaces “URL”, and can store URLs, `mailto` and `tel` URIs, and entry/asset/category relations. ([#15251](https://github.com/craftcms/cms/pull/15251), [#15400](https://github.com/craftcms/cms/pull/15400))
- Added the ability to move entries between sections that allow the same entry type, via a new “Move to…” bulk action. ([#8153](https://github.com/craftcms/cms/discussions/8153), [#14541](https://github.com/craftcms/cms/pull/14541))
- Entry and category conditions now have a “Has Descendants” rule. ([#15276](https://github.com/craftcms/cms/discussions/15276))
- “Replace file” actions now display success notices on complete. ([#15217](https://github.com/craftcms/cms/issues/15217))
- Double-clicking on folders within asset indexes and folder selection modals now navigates the index/modal into the folder. ([#15238](https://github.com/craftcms/cms/discussions/15238))
- When propagating an element to a new site, relation fields no longer copy relations for target elements that wouldn’t have been selectable from the propagated site based on the field’s “Related elements from a specific site?” and “Show the site menu” settings. ([#15459](https://github.com/craftcms/cms/issues/15459))
- Matrix fields now show validation errors when nested entries don’t validate. ([#15161](https://github.com/craftcms/cms/issues/15161), [#15165](https://github.com/craftcms/cms/pull/15165))
- Matrix fields set to inline-editable blocks view now support selecting all blocks by pressing <kbd>Command</kbd>/<kbd>Ctrl</kbd> + <kbd>A</kbd> when a checkbox is focused. ([#15326](https://github.com/craftcms/cms/issues/15326))
- Users’ Permissions, Preferences, and Password & Verification screens now have “Save and continue editing” actions, as well as support for <kbd>Command</kbd>/<kbd>Ctrl</kbd> + <kbd>S</kbd> keyboard shortcuts.
- User profile screens now have a “Create and set permissions” button for new users, if the current user has access to edit user permissions. ([#15356](https://github.com/craftcms/cms/pull/15356))
- User permission screens now have a “Save and send activation email” button for inactive users, if the current user has the “Administrate users” permission. ([#15356](https://github.com/craftcms/cms/pull/15356))
- Single section entries without a title are now labelled by their section’s name in the control panel.
- Double-clicking on element index rows no longer opens the element editor slideout, when inline editing is active. ([#15441](https://github.com/craftcms/cms/discussions/15441))

### Accessibility
- Improved the accessibility of two-step verification setup. ([#15229](https://github.com/craftcms/cms/pull/15229))
- The notification heading is no longer read to screen readers when no notifications are active. ([#15294](https://github.com/craftcms/cms/pull/15294))
- The login modal that appears once a user’s session has ended now has a `lang` attribute, in case it differs from the user’s preferred language.
- Improved the focus ring styling for dark buttons. ([#15364](https://github.com/craftcms/cms/pull/15364))
- Single-select element selection modals now assign `role="radio"` to listed elements’ checkboxes.
- Sortable editable table rows now have “Move up” and “Move down” disclosure menu actions. ([#15385](https://github.com/craftcms/cms/pull/15385))
- Improved the Customize Sources modal for screen readers. ([#15395](https://github.com/craftcms/cms/pull/15395))
- Improved the accessibility of icon fields. ([#15479](https://github.com/craftcms/cms/pull/15479))

### Administration
- Relation fields are now multi-instance. ([#15400](https://github.com/craftcms/cms/pull/15400))
- Relation fields now have Translation Method settings with all the usual options, replacing “Manage relations on a per-site basis” settings. ([#15400](https://github.com/craftcms/cms/pull/15400))
- Entry types are no longer required to have unique names. ([#14774](https://github.com/craftcms/cms/issues/14774), [#15438](https://github.com/craftcms/cms/pull/15438))
- Entry type selects within section and Matrix/CKEditor field settings now display entry types’ handles in addition to their names, to avoid ambiguity. ([#15438](https://github.com/craftcms/cms/pull/15438))
- The Entry Types index page now displays entry type chips in place of plain text labels, so their custom colors are shown. ([#15432](https://github.com/craftcms/cms/discussions/15432))
- The Entry Types index table can now be sorted by Name and Handle.
- The Fields index table can now be sorted by Name, Handle, and Type.
- Icon fields now have an “Include Pro icons” setting, which determines whether Font Awesome Pro icon should be selectable. ([#15242](https://github.com/craftcms/cms/issues/15242))
- New sites’ Base URL settings now default to an environment variable name based on the site name. ([#15347](https://github.com/craftcms/cms/pull/15347))
- Craft now warns against using the `@web` alias for URL settings, regardless of whether it was explicitly defined. ([#15347](https://github.com/craftcms/cms/pull/15347))
- Entry types created from Matrix block types no longer show the Slug field by default, after upgrading to Craft 5. ([#15379](https://github.com/craftcms/cms/issues/15379))
- Global sets listed within fields’ “Used by” lists now link to their settings page, rather than their edit page. ([#15423](https://github.com/craftcms/cms/discussions/15423))
- Added the `entry-types/merge` command. ([#15444](https://github.com/craftcms/cms/pull/15444))
- Added the `fields/auto-merge` command. ([#15472](https://github.com/craftcms/cms/pull/15472))`
- Added the `fields/merge` command. ([#15454](https://github.com/craftcms/cms/pull/15454))

### Development
- Added support for application-type based `general` and `db` configs (e.g. `config/general.web.php`). ([#15346](https://github.com/craftcms/cms/pull/15346))
- `general` and `db` config files can now return a callable that modifies an existing config object. ([#15346](https://github.com/craftcms/cms/pull/15346))
- Added the `lazyGqlTypes` config setting. ([#15429](https://github.com/craftcms/cms/issues/15429))
- Added the `env`, `env/set`, and `env/remove` commands. ([#15431](https://github.com/craftcms/cms/pull/15431))
- Color, Country, Email, Icon, Link, Plain Text, and Table fields’ element query params now support passing in an array with `value` and `caseInsensitive` keys. ([#15404](https://github.com/craftcms/cms/pull/15404))
- GraphQL mutations for saving drafts of nested entries are now named with `Field` after the Matrix/CKEditor field handle. ([#15269](https://github.com/craftcms/cms/issues/15269))
- The `allowedGraphqlOrigins` config setting is now deprecated. `craft\filters\Cors` should be used instead. ([#15397](https://github.com/craftcms/cms/pull/15397))
- The `permissionsPolicyHeader` config settings is now deprecated. `craft\filters\Headers` should be used instead. ([#15397](https://github.com/craftcms/cms/pull/15397))
- `{% cache %}` tags now cache any asset bundles registered within them.
- Country field values are now set to `CommerceGuys\Addressing\Country\Country` objects. ([#15455](https://github.com/craftcms/cms/issues/15455), [#15463](https://github.com/craftcms/cms/pull/15463))
- Auto-populated section and category group Template settings are now suffixed with `.twig`.
- `x-craft-preview`/`x-craft-live-preview` URL query string params are now added to generated URLs for Live Preview requests, so `craft\web\Request::getIsPreview()` continues to return `true` on subsequent pages loaded within the iframe. ([#15447](https://github.com/craftcms/cms/discussions/15447)) 

### Extensibility
- Added `craft\base\ApplicationTrait::getDb2()`. ([#15384](https://github.com/craftcms/cms/pull/15384))
- Added `craft\base\ElementInterface::addInvalidNestedElementIds()`.
- Added `craft\base\ElementInterface::getInvalidNestedElementIds()`.
- Added `craft\base\Field::EVENT_AFTER_MERGE_FROM`.
- Added `craft\base\Field::EVENT_AFTER_MERGE_INTO`.
- Added `craft\base\Field::afterMergeFrom()`. ([#15454](https://github.com/craftcms/cms/pull/15454))
- Added `craft\base\Field::afterMergeInto()`. ([#15454](https://github.com/craftcms/cms/pull/15454))
- Added `craft\base\Field::canMergeFrom()`. ([#15454](https://github.com/craftcms/cms/pull/15454))
- Added `craft\base\Field::canMergeInto()`. ([#15454](https://github.com/craftcms/cms/pull/15454))
- Added `craft\base\FieldLayoutComponent::EVENT_DEFINE_SHOW_IN_FORM`. ([#15260](https://github.com/craftcms/cms/issues/15260))
- Added `craft\base\FieldLayoutElement::$dateAdded`.
- Added `craft\base\FieldTrait::$dateDeleted`.
- Added `craft\base\Grippable`.
- Added `craft\base\MergeableFieldInterface`. ([#15454](https://github.com/craftcms/cms/pull/15454))
- Added `craft\base\RelationFieldInterface`. ([#15400](https://github.com/craftcms/cms/pull/15400))
- Added `craft\base\RelationFieldTrait`. ([#15400](https://github.com/craftcms/cms/pull/15400))
- Added `craft\config\GeneralConfig::addAlias()`. ([#15346](https://github.com/craftcms/cms/pull/15346))
- Added `craft\elements\Address::getCountry()`. ([#15463](https://github.com/craftcms/cms/pull/15463))
- Added `craft\elements\Asset::$sanitizeOnUpload`. ([#15430](https://github.com/craftcms/cms/discussions/15430))
- Added `craft\elements\Entry::isEntryTypeCompatible()`.
- Added `craft\elements\actions\MoveToSection`.
- Added `craft\enums\CmsEdition::Enterprise`.
- Added `craft\events\DefineShowFieldLayoutComponentInFormEvent`. ([#15260](https://github.com/craftcms/cms/issues/15260))
- Added `craft\events\MoveEntryEvent`.
- Added `craft\fields\Link`.
- Added `craft\fields\data\LinkData`.
- Added `craft\fields\linktypes\Asset`.
- Added `craft\fields\linktypes\BaseElementLinkType`.
- Added `craft\fields\linktypes\BaseLinkType`.
- Added `craft\fields\linktypes\BaseTextLinkType`.
- Added `craft\fields\linktypes\Category`.
- Added `craft\fields\linktypes\Email`.
- Added `craft\fields\linktypes\Phone`.
- Added `craft\fields\linktypes\Url`.
- Added `craft\filters\Cors`. ([#15397](https://github.com/craftcms/cms/pull/15397))
- Added `craft\filters\Headers`. ([#15397](https://github.com/craftcms/cms/pull/15397))
- Added `craft\helpers\App::configure()`.
- Added `craft\models\FieldLayout::getAllElements()`.
- Added `craft\models\ImageTransform::$indexId`.
- Added `craft\services\Elements::ensureBulkOp()`.
- Added `craft\services\Entries::EVENT_AFTER_MOVE_TO_SECTION`.
- Added `craft\services\Entries::EVENT_BEFORE_MOVE_TO_SECTION`.
- Added `craft\services\Entries::moveEntryToSection()`.
- Added `craft\services\Fields::areFieldTypesCompatible()`.
- Added `craft\web\View::clearAssetBundleBuffer()`.
- Added `craft\web\View::startAssetBundleBuffer()`.
- `craft\helpers\DateTimeHelper::toIso8601()` now has a `$setToUtc` argument.
- `craft\helpers\UrlHelper::cpUrl()` now returns URLs based on the primary site’s base URL (if it has one), for console requests if the `baseCpUrl` config setting isn’t set, and the `@web` alias wasn’t explicitly defined. ([#15374](https://github.com/craftcms/cms/issues/15374))
- `craft\services\Config::setDotEnvVar()` now accepts `false` for its `value` argument, which removes the environment variable from the `.env` file.
- Deprecated `craft\fields\BaseRelationField::$localizeRelations`.
- Deprecated `craft\fields\Url`, which is now an alias for `craft\fields\Link`.
- Deprecated `craft\services\Relations`.
- Deprecated `craft\web\assets\elementresizedetector\ElementResizeDetectorAsset`.
- Added `Craft.EnvVarGenerator`.
- Added `Craft.endsWith()`.
- Added `Craft.removeLeft()`.
- Added `Craft.removeRight()`.
- Added `Craft.ui.addAttributes()`.
- `Craft.ElementEditor` now triggers a `checkActivity` event each time author activity is fetched. ([#15237](https://github.com/craftcms/cms/discussions/15237))
- `Craft.NestedElementManager` now triggers an `afterInit` event after initialization. ([#15470](https://github.com/craftcms/cms/issues/15470))
- `Craft.ensureEndsWith()` now has a `caseInsensitive` argument.
- `Craft.ensureStartsWith()` now has a `caseInsensitive` argument.
- `Craft.startsWith()` is no longer deprecated, and now has a `caseInsensitive` argument.
- Added `Garnish.once()`, for handling a class-level event only once.
- Checkbox selects now support passing a `targetPrefix` setting.
- Component chips now support passing a `showHandle` setting.
- Component selects now support passing a `showHandles` setting.

### System
- Added core support for SSO (Enterprise only).
- The control panel now displays Ajax response-defined error messages when provided, rather than a generic “server error” message. ([#15292](https://github.com/craftcms/cms/issues/15292))
- Craft no longer sets the `Permissions-Policy` header on control panel responses. ([#15348](https://github.com/craftcms/cms/issues/15348))
- Control panel `resize` events now use ResizeObserver.
- Twig templates no longer attempt to preload singles for global variable names. ([#15468](https://github.com/craftcms/cms/pull/15468))
- Craft no longer ensures that the `cpresources` folder is writable.
- Front-end queue runner scripts are now injected before the `</body>` tag, rather than at the end of the response HTML.
- Nested entries created for Matrix fields set to inline-editable block mode now begin life as unpublished drafts. ([#15418](https://github.com/craftcms/cms/issues/15418))
- Custom fields are now soft-deleted initially.
- `graphql/api` requests no longer update the schema’s `lastUsed` timestamp if it was already updated within the last minute. ([#15464](https://github.com/craftcms/cms/issues/15464))
- Updated Yii to 2.0.51.
- Updated yii2-debug to 2.1.25.
- Updated svg-sanitizer to 0.19.
- Fixed a bug where error messages returned by the `users/send-password-reset-email` action weren’t accounting for the `useEmailAsUsername` config setting. ([#15425](https://github.com/craftcms/cms/issues/15425))
- Fixed a bug where `$element->isNewForSite` was always `false` from fields’ `normalizeValue()` methods when propagating an element to a new site.
- Fixed a bug where `assets/generate-transforms` requests could generate the wrong transform, if another transform index with the same parameters existed. ([#15402](https://github.com/craftcms/cms/pull/15402), [#15477](https://github.com/craftcms/cms/pull/15477))
- Fixed a bug where element operations could cause deadlocks when multiple authors were working simultaneously. ([#15329](https://github.com/craftcms/cms/issues/15329))
- Fixed a bug where newly-created Matrix blocks could lose their disabled status if the owner element had validation errors and `autosaveDrafts` was disabled. ([#15418](https://github.com/craftcms/cms/issues/15418))
- Fixed a bug where customized settings for assets’ Temporary Uploads source were only being retained for the current user. ([#15424](https://github.com/craftcms/cms/issues/15424))
- Fixed a bug where it wasn’t possible to render element partial templates for assets, categories, or tags. ([#15426](https://github.com/craftcms/cms/issues/15426))

## 5.2.10 - 2024-08-05

- Fixed a bug where it wasn’t possible to render element partial templates for assets, categories, or tags. ([#15426](https://github.com/craftcms/cms/issues/15426))
- Fixed an error that could occur when deleting a nested element, if its owner wasn’t saved for the same site. ([#15290](https://github.com/craftcms/cms/issues/15290))
- Fixed a PHP error that could occur when running Codeception tests. ([#15445](https://github.com/craftcms/cms/issues/15445))
- Fixed a bug where `deleteAsset`, `deleteCategory`, `deleteEntry`, and `deleteTag` GraphQL mutations were returning `null` rather than `true` or `false`. ([#15465](https://github.com/craftcms/cms/issues/15465))
- Fixed a styling issue. ([#15473](https://github.com/craftcms/cms/issues/15473))
- Fixed a bug where `exists()` element queries weren’t working if `distinct`, `groupBy`, `having,` or `union` params were set on them during query preparation. ([#15001](https://github.com/craftcms/cms/issues/15001), [#15223](https://github.com/craftcms/cms/pull/15223))
- Fixed a bug where users’ `username` properties weren’t getting set if `useEmailAsUsername` was enabled. ([#15475](https://github.com/craftcms/cms/issues/15475))
- Fixed a bug where columns added to element queries via `EVENT_BEFORE_PREPARE` were getting overridden for all core element types except entries. ([#15446](https://github.com/craftcms/cms/pull/15446))
- Fixed a bug where the “Sign in as” user action would redirect to the control panel even if the user didn’t have permission to access the control panel. ([#15449](https://github.com/craftcms/cms/issues/15449))
- Fixed a bug where the `utils/prune-orphaned-entries` command was deleting top-level entries. ([#15458](https://github.com/craftcms/cms/issues/15458))

## 5.2.9 - 2024-07-29

- Added `craft\helpers\Money::normalizeString()`.
- Updated web-auth/webauthn-lib to 4.9. ([#15377](https://github.com/craftcms/cms/issues/15377))
- Fixed a PHP error that occurred when making a field layout component conditional on a Time or CKEditor field. ([craftcms/ckeditor#267](https://github.com/craftcms/ckeditor/issues/267))
- Fixed an error that occurred when editing a user, if the current user didn’t have permission to edit the primary site. ([#15408](https://github.com/craftcms/cms/issues/15408))
- Fixed a bug where editable tables with single-select checkbox columns weren’t deselecting the selected option automatically. ([#15415](https://github.com/craftcms/cms/issues/15415))
- Fixed a styling issue. ([#15422](https://github.com/craftcms/cms/issues/15422))
- Fixed a bug where category groups’ Template settings weren’t being auto-populated for new groups.
- Fixed a bug where content changes created via `craft\base\Element::EVENT_AFTER_SAVE` weren’t getting saved, when an element was getting fully saved from an unsaved draft state. ([#15369](https://github.com/craftcms/cms/issues/15369))
- Fixed a bug where element exports were only including the first 100 results when no elements were selected. ([#15389](https://github.com/craftcms/cms/issues/15389))
- Fixed a stying bug. ([#15405](https://github.com/craftcms/cms/issues/15405))
- Fixed a bug where custom element sources’ Sites settings were getting cleared out. ([#15406](https://github.com/craftcms/cms/issues/15406))
- Fixed an error that occurred if a custom element source wasn’t enabled for any sites. ([#15406](https://github.com/craftcms/cms/issues/15406))
- Fixed a bug where custom sources that weren’t enabled for any sites would be shown for all sites.
- Fixed a SQL error that could occur when upgrading to Craft 5. ([#15407](https://github.com/craftcms/cms/pull/15407))
- Fixed a bug where user edit forms included a Username field if had been saved to the user field layout before `useEmailAsUsername` was enabled. ([#15401](https://github.com/craftcms/cms/issues/15401))
- Fixed a bug where Assets field buttons weren’t wrapping for narrow containers. ([#15419](https://github.com/craftcms/cms/issues/15419))
- Fixed a PHP error that could occur after converting a custom field to a Money field. ([#15413](https://github.com/craftcms/cms/issues/15413))
- Fixed a bug where temp assets had a “Show in folder” action.
- Fixed a bug where edit pages didn’t have headings if the element didn’t have a title.
- Fixed a bug where tooltips for truncated element chips in the breadcrumbs were also getting truncated.
- Fixed a bug where it wasn’t possible to sort elements by custom field values in descending order. ([#15434](https://github.com/craftcms/cms/issues/15434))
- Fixed a PHP error that could occur when rendering an element partial template. ([#15426](https://github.com/craftcms/cms/issues/15426))
- Fixed a bug where scalar/single-column queries weren’t returning any results if they originated from a relation field’s value, and the field’s “Maintain hierarchy” setting was enabled. ([#15414](https://github.com/craftcms/cms/issues/15414))

## 5.2.8 - 2024-07-17

- Fixed a bug where element index result counts weren’t getting updated when the element list was refreshed but pagination was preserved. ([#15367](https://github.com/craftcms/cms/issues/15367))
- Fixed a SQL error that could occur when sorting by custom fields on MariaDB.
- Fixed a bug where embedded element indexes could include table columns for all custom fields associated with the element type. ([#15373](https://github.com/craftcms/cms/issues/15373))

## 5.2.7 - 2024-07-16

- `craft\helpers\UrlHelper::actionUrl()` now returns URLs based on the primary site’s base URL (if it has one), for console requests if the `@web` alias wasn’t explicitly defined.
- An exception is now thrown when attempting to save an entry that’s missing `sectionId` or `fieldId` + `ownerId` values. ([#15345](https://github.com/craftcms/cms/discussions/15345))
- Fixed a bug where it wasn’t possible to expand/collapse descendants of disabled table rows within element select modals. ([#15337](https://github.com/craftcms/cms/issues/15337))
- Fixed a bug where PhpStorm autocomplete wasn’t working when chaining custom field methods defined by `CustomFieldBehavior`. ([#15336](https://github.com/craftcms/cms/issues/15336))
- Fixed a bug where new nested entries created on newly-created elements weren’t getting duplicated to all other sites for the owner element. ([#15321](https://github.com/craftcms/cms/issues/15321))
- Fixed a bug where focus could jump unexpectedly when a slideout was opened. ([#15314](https://github.com/craftcms/cms/issues/15314))
- Fixed a bug where addresses were getting truncated within address cards. ([#15338](https://github.com/craftcms/cms/issues/15338))
- Fixed a bug where TOTP setup keys included an extra space at the end. ([#15349](https://github.com/craftcms/cms/issues/15349))
- Fixed a bug where input focus could automatically jump to slideout sidebars shortly after they were shown. ([#15314](https://github.com/craftcms/cms/issues/15314))
- Fixed an error that occurred if the SMTP mailer transport type was used, and the Hostname value was blank. ([#15342](https://github.com/craftcms/cms/discussions/15342))
- Fixed a bug where database DML changes weren’t getting rolled back after tests were run if the Codeception config had `transaction: true`. ([#7615](https://github.com/craftcms/cms/issues/7615))
- Fixed an error that could occur when saving recursively-nested elements. ([#15362](https://github.com/craftcms/cms/issues/15362))
- Fixed a styling issue. ([#15315](https://github.com/craftcms/cms/issues/15315))
- Fixed a bug where field status indicators within Matrix fields weren’t positioned correctly.
- Fixed a bug where Matrix changes could be lost if the `autosaveDrafts` config setting was set to `false`. ([#15353](https://github.com/craftcms/cms/issues/15353))

## 5.2.6 - 2024-07-11

> [!NOTE]
> Craft now sends no-cache headers for requests that generate/retrieve a CSRF token. If your Craft install is behind a static caching service like Cloudflare, enable the [asyncCsrfInputs](https://craftcms.com/docs/5.x/reference/config/general.html#asynccsrfinputs) config setting to avoid a significant cache hit reduction. ([#15293](https://github.com/craftcms/cms/pull/15293), [#15281](https://github.com/craftcms/cms/pull/15281))

- Craft now sends no-cache headers for any request that calls `craft\web\Request::getCsrfToken()`. ([#15293](https://github.com/craftcms/cms/pull/15293), [#15281](https://github.com/craftcms/cms/pull/15281))
- Fixed a bug where structures’ Max Levels settings weren’t being enforced when dragging elements with collapsed descendants. ([#15310](https://github.com/craftcms/cms/issues/15310))
- Fixed a bug where `craft\helpers\ElementHelper::isDraft()`, `isRevision()`, and `isDraftOrRevision()` weren’t returning `true` if a nested draft/revision element was passed in, but the root element was canonical. ([#15303](https://github.com/craftcms/cms/issues/15303))
- Fixed a bug where focus could be trapped within slideout sidebars. ([#15314](https://github.com/craftcms/cms/issues/15314))
- Fixed a bug where element slideout sidebars were included in the focus order when hidden. ([#15332](https://github.com/craftcms/cms/pull/15332))
- Fixed a bug where field status indicators weren’t visible on mobile viewports.
- Fixed a bug where sorting elements by custom field within element indexes wasn’t always working. ([#15297](https://github.com/craftcms/cms/issues/15297))
- Fixed a bug where asset bulk element actions were available when folders were selected. ([#15301](https://github.com/craftcms/cms/issues/15301))
- Fixed a bug where element thumbnails weren’t always getting loaded. ([#15299](https://github.com/craftcms/cms/issues/15299))
- Fixed an error that occurred when attempting to save a user via the <kbd>Command</kbd>/<kbd>Ctrl</kbd> + <kbd>S</kbd> keyboard shortcut within a slideout. ([#15307](https://github.com/craftcms/cms/issues/15307))
- Fixed a bug where “Delete heading” buttons within Customize Sources modals were getting text cursors. ([#15317](https://github.com/craftcms/cms/issues/15317))
- Fixed a bug where disclosure hint text wasn’t legible on hover. ([#15316](https://github.com/craftcms/cms/issues/15316))
- Fixed an error that occurred if the System Name was set to a nonexistent environment variable.
- Fixed a bug where custom table columns within element indexes weren’t getting updated automatically when table rows were refreshed.
- Fixed a bug where nested element indexes weren’t passing the `ownerId` param, when refreshing elements’ table rows.
- Fixed a bug where it wasn’t possible to tell if an element had been edited, if it was displayed within a nested element index table without a header column.
- Fixed an error that could occur if a field was removed from a field layout, if another field had been conditional based on it. ([#15328](https://github.com/craftcms/cms/issues/15328))

## 5.2.5 - 2024-07-02

- Craft now sends no-cache headers for any request that generates a CSRF token. ([#15281](https://github.com/craftcms/cms/pull/15281), [verbb/formie#1963](https://github.com/verbb/formie/issues/1963))
- Fixed a JavaScript error that occurred when creating a new custom element source, preventing the Default Sort and Default Table Columns fields from showing up.
- Fixed a bug where the control panel was getting asynchronous CSRF inputs if the `asyncCsrfInputs` config setting was enabled.
- Fixed a bug where Craft’s Twig implementation wasn’t respecting sandboxing rules for object properties. ([#15278](https://github.com/craftcms/cms/issues/15278))
- Fixed a bug where assets that the user wasn’t permitted to view could have a “Show in folder” action.
- Fixed focus management with element select inputs after elements were added or removed.
- Fixed a bug where it wasn’t possible to set `title` values on nested Matrix entries, when saving section entries via GraphQL. ([#15270](https://github.com/craftcms/cms/issues/15270))
- Fixed a SQL error that could occur if a `DECIMAL()` expression was passed into a query’s `select()` or `groupBy()` methods. ([#15271](https://github.com/craftcms/cms/issues/15271))
- Fixed a bug where the “Delete (with descendants)” element action wasn’t deleting descendants. ([#15273](https://github.com/craftcms/cms/issues/15273))
- Fixed an error that could occur when upgrading to Craft 5 if the database user didn’t have permission to disable foreign key constraints. ([#15262](https://github.com/craftcms/cms/issues/15262))

## 5.2.4.1 - 2024-06-27

- Fixed a JavaScript error. ([#15266](https://github.com/craftcms/cms/issues/15266))

## 5.2.4 - 2024-06-27

- Improved the styling of inactive users’ status indicators. ([#15195](https://github.com/craftcms/cms/issues/15195))
- Added `Garnish.once()` and `Garnish.Base::once()`, for registering event handlers that should only be triggered one time.
- Fixed a bug where Ajax requests stopped working after a user session expired and then was reauthenticated.
- Fixed an error that occurred if an element select input was initialized without a `name` value.
- Fixed a bug where Selectize inputs could be immediately focused and marked as dirty when opening an element editor slideout, if they were the first focusable element in the field layout. ([#15245](https://github.com/craftcms/cms/issues/15245))
- Fixed a bug where other author indicators weren’t shown for Craft Team.
- Fixed a bug where the Recent Entries widget wasn’t showing authors’ usernames for Craft Team.
- Fixed a bug where asset edit page URLs contained spaces if the asset filename contained spaces. ([#15236](https://github.com/craftcms/cms/issues/15236))
- Fixed a bug where element select inputs with `single` set to `true` would set existing elements’ input names ending in `[]`.
- Fixed a bug where element indexes could display “Nothing yet” at the bottom of populated table views. ([#15241](https://github.com/craftcms/cms/issues/15241))
- Fixed a bug where element edit pages initially showed the canonical element’s chip in the crumb bar, for provisional drafts. ([#15244](https://github.com/craftcms/cms/issues/15244))
- Fixed an error that occurred when opening an element’s editor slideout via its “Edit” action menu item, if the element had provisional changes. ([#15248](https://github.com/craftcms/cms/pull/15248))
- Fixed a bug where recursively-nested Matrix entries could be lost if multiple of them were edited, and not immediately saved. ([#15256](https://github.com/craftcms/cms/issues/15256))
- Fixed an error that could occur when upgrading to Craft 5 if the database user didn’t have permission to disable foreign key constraints. ([#15262](https://github.com/craftcms/cms/issues/15262))
- Fixed a bug where expanded sidebar navigations could overlap the main content on small screens. ([#15253](https://github.com/craftcms/cms/issues/15253))

## 5.2.3 - 2024-06-20

- Fixed MariaDB support. ([#15232](https://github.com/craftcms/cms/issues/15232))
- Fixed a potential vulnerability with TOTP authentication.
- Deprecated `craft\helpers\Db::prepareForJsonColumn()`.

## 5.2.2 - 2024-06-18

- Added `craft\base\conditions\BaseNumberConditionRule::$step`.
- Added `craft\helpers\Db::parseColumnPrecisionAndScale()`.
- Added `Garnish.muteResizeEvents()`.
- Fixed a JavaScript performance degradation bug. ([#14510](https://github.com/craftcms/cms/issues/14510))
- Fixed a bug where scalar element queries weren’t working if `distinct`, `groupBy`, `having,` or `union` params were set on them during query preparation. ([#15001](https://github.com/craftcms/cms/issues/15001))
- Fixed a bug where Edit Asset screens would warn about losing unsaved changes when navigating away, if the file was replaced but nothing else had changed.
- Fixed a bug where Edit Asset screens would show a notification with a “Reload” button after the file was replaced.
- Fixed a bug where Number fields’ condition rules weren’t allowing decimal values. ([#15222](https://github.com/craftcms/cms/issues/15222))
- Fixed a bug where Number field element query params didn’t respect decimal values. ([#15222](https://github.com/craftcms/cms/issues/15222))
- Fixed a bug where asset thumbnails weren’t getting updated after using the “Replace file” action. ([#15217](https://github.com/craftcms/cms/issues/15217))

## 5.2.1 - 2024-06-17

- Element index table views now show provisional drafts’ canonical elements’ values for the “Ancestors”, “Parent”, “Link”, “URI”, “Revision Notes”, “Last Edited By”, and “Drafts” columns.
- Improved the styling of disabled status indicators. ([#15195](https://github.com/craftcms/cms/issues/15195), [#15206](https://github.com/craftcms/cms/pull/15206))
- Added `craft\web\View::getModifiedDeltaNames()`.
- `craft\web\View::registerDeltaName()` now has a `$forceModified` argument.
- Fixed a bug where changed field values could be forgotten within Matrix fields, if a validation error occurred. ([#15190](https://github.com/craftcms/cms/issues/15190))
- Fixed a bug where the `graphql/create-token` command was prompting for the schema name, when it meant the token name. ([#15205](https://github.com/craftcms/cms/pull/15205))
- Fixed a bug where keyboard shortcuts weren’t getting registered properly for modals and slideouts opened via a disclosure menu. ([#15209](https://github.com/craftcms/cms/issues/15209))
- Fixed a styling issue with the global sidebar when collapsed. ([#15186](https://github.com/craftcms/cms/issues/15186))
- Fixed a bug where it wasn’t possible to query for authors via GraphQL on the Team edition. ([#15187](https://github.com/craftcms/cms/issues/15187))
- Fixed a bug where it wasn’t possible to close elevated session modals. ([#15202](https://github.com/craftcms/cms/issues/15202))
- Fixed a bug where element chips and cards were displaying provisional draft data even if the current user didn’t create the draft. ([#15208](https://github.com/craftcms/cms/issues/15208))
- Fixed a bug where element indexes weren’t displaying structured elements correctly if they had a provisional draft. ([#15214](https://github.com/craftcms/cms/issues/15214))

## 5.2.0 - 2024-06-12

### Content Management
- Live Preview now supports tabs, UI elements, and tab/field conditions. ([#15112](https://github.com/craftcms/cms/pull/15112))
- Live Preview now has a dedicated “Save” button. ([#15112](https://github.com/craftcms/cms/pull/15112))
- It’s now possible to edit assets’ alternative text from the Assets index page. ([#14893](https://github.com/craftcms/cms/discussions/14893))
- Double-clicking anywhere within a table row on an element index page will now open the element’s editor slideout. ([#14379](https://github.com/craftcms/cms/discussions/14379))
- Element index checkboxes no longer have a lag when deselected, except within element selection modals. ([#14896](https://github.com/craftcms/cms/issues/14896))
- Relational field condition rules no longer factor in the target elements’ statuses or sites. ([#14989](https://github.com/craftcms/cms/issues/14989))
- Element cards now display provisional changes, with an “Edited” label. ([#14975](https://github.com/craftcms/cms/pull/14975))
- Improved mobile styling. ([#14910](https://github.com/craftcms/cms/pull/14910))
- Improved the look of slideouts.
- Table views within element index pages are no longer scrolled directly. ([#14927](https://github.com/craftcms/cms/pull/14927))
- Improved the look of user gradicons when selected.
- “Save and continue editing” actions now restore the page’s scroll position on reload.
- “Remove” element actions within relational fields will now remove all selected elements, if the target element is selected. ([#15078](https://github.com/craftcms/cms/issues/15078))
- Action menus are now displayed within the page toolbar, rather than in the breadcrumbs. ([#14913](https://github.com/craftcms/cms/discussions/14913), [#15070](https://github.com/craftcms/cms/pull/15070))
- Site menus within element selector modals now filter out sites that don’t have any sources. ([#15091](https://github.com/craftcms/cms/discussions/15091))
- The meta sidebar toggle has been moved into the gutter between the content pane and meta sidebar. ([#15117](https://github.com/craftcms/cms/pull/15117))
- Element indexes will now show a confirmation dialog when cancelling a bulk inline edit. ([#15139](https://github.com/craftcms/cms/issues/15139), [#15142](https://github.com/craftcms/cms/pull/15142))
- Matrix fields in cards view and Addresses fields now show which nested entries/addresses contain validation errors. ([#15161](https://github.com/craftcms/cms/issues/15161))
- Nested entry edit pages now redirect to their owner element’s edit page. ([#15169](https://github.com/craftcms/cms/issues/15169))

### Accessibility
- Added the “Status” column option to category, entry, and user indexes. ([#14968](https://github.com/craftcms/cms/pull/14968))
- Element cards now display a textual status label rather than just the indicator. ([#14968](https://github.com/craftcms/cms/pull/14968))
- Darkened the color of page sidebar toggle icons to meet the minimum contrast for UI components.
- Darkened the color of context labels to meet the minimum contrast for text.
- Darkened the color of footer links to meet the minimum contrast for text.
- Set the language of the Craft edition in the footer, to improve screen reader pronunciation for non-English languages.
- The accessible name of “Select site” buttons is now translated to the current language.
- Improved the accessibility of two-step verification steps on the control panel login screen. ([#15145](https://github.com/craftcms/cms/pull/15145))
- Improved the accessibility of global nav items with subnavs. ([#15006](https://github.com/craftcms/cms/issues/15006))
- The secondary nav is now kept open during source selection for mobile viewports, preventing focus from being dropped. ([#14946](https://github.com/craftcms/cms/pull/14946))
- User edit screens’ document titles have been updated to describe the page purpose. ([#14946](https://github.com/craftcms/cms/pull/14946))
- Improved the styling of selected global nav items. ([#15061](https://github.com/craftcms/cms/pull/15061))

### Administration
- Added the `--format` option to the `db/backup` and `db/restore` commands for PostgreSQL installs. ([#14931](https://github.com/craftcms/cms/pull/14931))
- The `db/restore` command now autodetects the backup format for PostgreSQL installs, if `--format` isn’t passed. ([#14931](https://github.com/craftcms/cms/pull/14931))
- The `install` command and web-based installer now validate the existing project config files at the outset, and abort installation if there are any issues.
- The `resave/entries` command now has an `--all-sections` flag.
- The web-based installer now displays the error message when installation fails.
- Edit Entry Type pages now have a “Delete” action. ([#14983](https://github.com/craftcms/cms/discussions/14983))
- After creating a new field, field layout designers now set their search value to the new field’s name. ([#15080](https://github.com/craftcms/cms/discussions/15080))
- GraphQL schema edit pages now have a “Save and continue editing” alternate action.
- Volumes’ “Subpath” and “Transform Subpath” settings can now be set to environment variables. ([#15087](https://github.com/craftcms/cms/discussions/15087))
- The system edition can now be defined by a `CRAFT_EDITION` environment variable. ([#15094](https://github.com/craftcms/cms/discussions/15094))
- The rebrand assets path can now be defined by a `CRAFT_REBRAND_PATH` environment variable. ([#15110](https://github.com/craftcms/cms/pull/15110))

### Development
- Added the `{% expires %}` tag, which simplifies setting cache headers on the response. ([#14969](https://github.com/craftcms/cms/pull/14969))
- Added the `withCustomFields` element query param. ([#15003](https://github.com/craftcms/cms/pull/15003))
- Entry queries now support passing `*` to the `section` param, to filter the results to all section entries. ([#14978](https://github.com/craftcms/cms/discussions/14978))
- Element queries now support passing an element instance, or an array of element instances/IDs, to the `draftOf` param.
- Added `craft\elements\ElementCollection::find()`, which can return an element or elements in the collection based on a given element or ID. ([#15023](https://github.com/craftcms/cms/discussions/15023))
- Added `craft\elements\ElementCollection::fresh()`, which reloads each of the collection elements from the database. ([#15023](https://github.com/craftcms/cms/discussions/15023))
- The `collect()` Twig function now returns a `craft\elements\ElementCollection` instance if all of the items are elements.
- `craft\elements\ElementCollection::contains()` now returns `true` if an element is passed in and the collection contains an element with the same ID and site ID; or if an integer is passed in and the collection contains an element with the same ID. ([#15023](https://github.com/craftcms/cms/discussions/15023))
- `craft\elements\ElementCollection::countBy()`, `collapse()`, `flatten()`, `keys()`, `pad()`, `pluck()`, and `zip()` now return an `Illuminate\Support\Collection` object. ([#15023](https://github.com/craftcms/cms/discussions/15023))
- `craft\elements\ElementCollection::diff()` and `intersect()` now compare the passed-in elements to the collection elements by their IDs and site IDs. ([#15023](https://github.com/craftcms/cms/discussions/15023))
- `craft\elements\ElementCollection::flip()` now throws an exception, as element objects can’t be used as array keys. ([#15023](https://github.com/craftcms/cms/discussions/15023))
- `craft\elements\ElementCollection::map()` and `mapWithKeys()` now return an `Illuminate\Support\Collection` object, if any of the mapped values aren’t elements. ([#15023](https://github.com/craftcms/cms/discussions/15023))
- `craft\elements\ElementCollection::merge()` now replaces any elements in the collection with passed-in elements, if their ID and site ID matches. ([#15023](https://github.com/craftcms/cms/discussions/15023))
- `craft\elements\ElementCollection::only()` and `except()` now compare the passed-in values to the collection elements by their IDs, if an integer or array of integers is passed in. ([#15023](https://github.com/craftcms/cms/discussions/15023))
- `craft\elements\ElementCollection::unique()` now returns all elements with unique IDs, if no key is passed in. ([#15023](https://github.com/craftcms/cms/discussions/15023))

### Extensibility
- Improved type definitions for `craft\db\Query`, element queries, and `craft\elements\ElementCollection`.
- Added `craft\base\NestedElementTrait::$updateSearchIndexForOwner`.
- Added `craft\db\getBackupFormat()`.
- Added `craft\db\getRestoreFormat()`.
- Added `craft\db\setBackupFormat()`.
- Added `craft\db\setRestoreFormat()`.
- Added `craft\enums\Color::tryFromStatus()`.
- Added `craft\events\InvalidateElementcachesEvent::$element`.
- Added `craft\fields\BaseRelationField::existsQueryCondition()`.
- Added `craft\helpers\Cp::componentStatusIndicatorHtml()`.
- Added `craft\helpers\Cp::componentStatusLabelHtml()`.
- Added `craft\helpers\Cp::statusLabelHtml()`.
- Added `craft\helpers\DateTimeHelper::relativeTimeStatement()`.
- Added `craft\helpers\DateTimeHelper::relativeTimeToSeconds()`.
- Added `craft\helpers\ElementHelper::postEditUrl()`.
- Added `craft\helpers\ElementHelper::swapInProvisionalDrafts()`.
- Added `craft\helpers\StringHelper::indent()`.
- Added `craft\models\Volume::getTransformSubpath()`.
- Added `craft\models\Volume::setTransformSubpath()`.
- Added `craft\queue\Queue::getJobId()`.
- Added `craft\web\twig\SafeHtml`, which can be implemented by classes whose `__toString()` method should be considered HTML-safe by Twig.
- `craft\base\Element::defineTableAttributes()` now returns common attribute definitions used by most element types.
- `craft\elements\ElementCollection::with()` now supports collections made up of multiple element types.
- `craft\models\Volume::getSubpath()` now has a `$parse` argument.
- `craft\services\Drafts::applyDraft()` now has a `$newAttributes` argument.
- Added the `reloadOnBroadcastSave` setting to `Craft.ElementEditor`. ([#14814](https://github.com/craftcms/cms/issues/14814))
- Added the `waitForDoubleClicks` setting to `Garnish.Select`, `Craft.BaseElementIndex`, and `Craft.BaseElementIndexView`.

### System
- Improved overall system performance. ([#15003](https://github.com/craftcms/cms/pull/15003))
- Improved the performance of `exists()` element queries.
- Improved the performance of `craft\base\Element::toArray()`.
- The Debug Toolbar now pre-serializes objects stored as request parameters, fixing a bug where closures could prevent the entire Request panel from showing up. ([#14982](https://github.com/craftcms/cms/discussions/14982))
- Batched queue jobs now verify that they are still reserved before each step, and before spawning additional batch jobs. ([#14986](https://github.com/craftcms/cms/discussions/14986))
- The search keyword index is now updated for owner elements, when a nested element is saved directly which belongs to a searchable custom field. 
- Updated Yii to 2.0.50. ([#15124](https://github.com/craftcms/cms/issues/15124))
- Updated inputmask to 5.0.9.
- Fixed a bug where the `users/login` action wasn’t checking if someone was already logged in. ([#15168](https://github.com/craftcms/cms/issues/15168))
- Fixed a bug where exceptions due to missing templates weren’t being thrown when rendering an element partial. ([#15176](https://github.com/craftcms/cms/issues/15176))

## 5.1.10 - 2024-06-07

- Fixed an error that could occur if a Local filesystem wasn’t configured with a base path.
- Fixed a bug where some entries could be missing content after upgrading to Craft 5. ([#15150](https://github.com/craftcms/cms/issues/15150))
- Fixed a bug where it wasn’t always possible to add new entries to Matrix fields in inline-editable blocks view, if the field’s Max Entries setting had been reached before page load. ([#15158](https://github.com/craftcms/cms/issues/15158))
- Fixed an error that could occur when rendering the “My Drafts” widget. ([#14749](https://github.com/craftcms/cms/issues/14749))

## 5.1.9 - 2024-06-05

- Fixed a bug where the `db/backup` command could fail on Windows. ([#15090](https://github.com/craftcms/cms/issues/15090))
- Fixed an error that could occur when applying project config changes if a site was deleted. ([#14373](https://github.com/craftcms/cms/issues/14373))
- Fixed an error that could occur when creating an entry via a slideout, if the slideout was submitted before the entry was autosaved. ([#15134](https://github.com/craftcms/cms/pull/15134))
- Fixed a bug where upgrading from Craft CMS 4.4 was allowed even though the migrations assumed 4.5 or later was installed. ([#15133](https://github.com/craftcms/cms/issues/15133))
- Fixed an error that occurred when bulk inline editing an unpublished draft. ([#15138](https://github.com/craftcms/cms/issues/15138))

## 5.1.8 - 2024-06-03

- Added `craft\helpers\Gql::isIntrospectionQuery()`.
- `craft\helpers\Html::id()` now allows IDs to begin with numbers. ([#15066](https://github.com/craftcms/cms/issues/15066))
- Fixed a bug where some condition rules weren’t getting added when applying project config changes, if they depended on another component which hadn’t been added yet. ([#15037](https://github.com/craftcms/cms/issues/15037))
- Fixed a bug where entry type condition rules prefixed their option labels with section names. ([#15075](https://github.com/craftcms/cms/issues/15075))
- Fixed a bug where GraphQL queries could be misidentified as introspection queries. ([#15100](https://github.com/craftcms/cms/issues/15100))
- Fixed an error that could occur when calling `craft\base\FieldLayoutComponent::getAttributes()` if the `$elementType` property wasn’t set yet. ([#15074](https://github.com/craftcms/cms/issues/15074))
- Fixed a bug where nested entry titles weren’t getting included in the owner element’s search keywords. ([#15025](https://github.com/craftcms/cms/issues/15025))
- Fixed a bug where `craft\elements\Address::toArray()` would include a `saveOwnership` key in its response array.
- Fixed a bug where nested entry and address edit pages could have a “Delete for site” action.
- Fixed a bug where field layout designers weren’t displaying native fields in the library pane when a tab was removed that contained them. ([#15064](https://github.com/craftcms/cms/issues/15064))
- Fixed a bug where recent textual changes could be lost when creating a new inline-editable Matrix block, if the block was created before the autosave had a chance to initiate. ([#15069](https://github.com/craftcms/cms/issues/15069))
- Fixed a bug where the `users/create` command would fail without explaining why, when the maximum number of users had already been reached.
- Fixed a validation error that could occur when saving an entry on Craft Solo. ([#15082](https://github.com/craftcms/cms/issues/15082))
- Fixed an error that could occur on an element edit page, if a Matrix field’s Propagation Method was set to “Custom…”, but its Propagation Key Format wasn’t filled in.
- Fixed a bug where Matrix block invalidation errors weren’t getting grouped by block when set on the parent element, for blocks that didn’t have `uid` values. ([#15103](https://github.com/craftcms/cms/discussions/15103))
- Fixed a bug where auto-generated entry titles weren’t getting validated to ensure they weren’t too long. ([#15102](https://github.com/craftcms/cms/issues/15102))
- Fixed a bug where field conditions weren’t working reliably for nested entries within Matrix fields set to the inline-editable blocks view mode. ([#15104](https://github.com/craftcms/cms/issues/15104))
- Fixed a bug where the `serve` command could hang. ([#14977](https://github.com/craftcms/cms/issues/14977))
- Fixed a bug where nested entry edit pages would always redirect to the Entries index, even if they were nested under a different element type. ([#15101](https://github.com/craftcms/cms/issues/15101))
- Fixed an error that occurred when attempting to delete a global set without a field layout. ([#15123](https://github.com/craftcms/cms/issues/15123))

## 5.1.7 - 2024-05-25

- Scalar element queries no longer set their `$select` property to the scalar expression, fixing an error that could occur when executing scalar queries for relation fields. ([#15071](https://github.com/craftcms/cms/issues/15071))
- Fixed an error that occurred when upgrading to Craft 5 if a Matrix block type didn’t have any fields.
- Fixed an error that occurred when upgrading to Craft 5 if any Matrix block rows had invalid `primaryOwnerId` values. ([#15063](https://github.com/craftcms/cms/issues/15063))

## 5.1.6 - 2024-05-23

- Added `craft\services\Fields::getRelationalFieldTypes()`.
- Fixed a bug where `craft\helpers\Typecast::properties()` wasn’t typecasting numeric strings to ints for `int|string|null` properties. ([#14618](https://github.com/craftcms/cms/issues/14618))
- Fixed a bug where “Related To” conditions weren’t allowing entries to be selected. ([#15058](https://github.com/craftcms/cms/issues/15058))

## 5.1.5 - 2024-05-22

- Scalar element queries now set `$select` to the scalar expression, and `$orderBy`, `$limit`, and `$offset` to `null`, on the element query. ([#15001](https://github.com/craftcms/cms/issues/15001))
- Added `craft\fieldlayoutelements\TextareaField::inputTemplateVariables()`.
- Fixed a bug where `craft\helpers\Assets::prepareAssetName()` wasn’t sanitizing filenames if `$preventPluginModifications` was `true`.
- Fixed a bug where element queries’ `count()` methods were factoring in the `limit` param when searching with `orderBy` set to `score`. ([#15001](https://github.com/craftcms/cms/issues/15001))
- Fixed a bug where soft-deleted structure data associated with elements that belonged to a revision could be deleted by garbage collection. ([#14995](https://github.com/craftcms/cms/pull/14995))
- Fixed a bug where element edit pages’ scroll positions weren’t always retained when automatically refreshed.
- Fixed a bug where the `up` command could remove component name comments from the project config YAML files, for newly-added components. ([#15012](https://github.com/craftcms/cms/issues/15012))
- Fixed a bug where assets’ Alternative Text fields didn’t expand to match the content height. ([#15026](https://github.com/craftcms/cms/issues/15026))
- Fixed a bug where `craft\helpers\UrlHelper::isAbsoluteUrl()` was returning `true` for Windows file paths. ([#15043](https://github.com/craftcms/cms/issues/15043))
- Fixed an error that occurred on the current user’s Profile screen if they didn’t have permission to access the primary site. ([#15022](https://github.com/craftcms/cms/issues/15022))
- Fixed a bug where non-localizable elements’ edit screens were displaying a site breadcrumb.
- Fixed a bug where entry GraphQL queries weren’t available if only nested entry field queries were selected in the schema.
- Fixed a bug where chip labels could wrap unnecessarily. ([#15000](https://github.com/craftcms/cms/issues/15000), [#15017](https://github.com/craftcms/cms/pull/15017))
- Fixed a bug where date/time clear buttons could bleed out of their container. ([#15017](https://github.com/craftcms/cms/pull/15017))
- Fixed an error that occurred when editing an element, if any field layout conditions referenced a custom field that was no longer included in the layout. ([#14838](https://github.com/craftcms/cms/issues/14838))
- Fixed a “User not authorized to create this element.” error that could occur when creating a new entry within a Matrix field, if the field had Max Entries set. ([#15015](https://github.com/craftcms/cms/issues/15015))
- Fixed a bug where nested entries weren’t showing up within Matrix fields set to the element index view mode, when viewing entry revisions. ([#15038](https://github.com/craftcms/cms/pull/15038))
- Fixed the styling of element chips displayed within an element card. ([#15044](https://github.com/craftcms/cms/issues/15044))
- Fixed styling issues with inline-editing within element indexes. ([#15040](https://github.com/craftcms/cms/issues/15040), [#15049](https://github.com/craftcms/cms/pull/15049))
- Fixed a bug where sticky scrollbars could stop working when switching between element index sources. ([#15047](https://github.com/craftcms/cms/issues/15047))

## 5.1.4 - 2024-05-17

- Improved the performance of element indexes that contained asset thumbnails. ([#14760](https://github.com/craftcms/cms/issues/14760))
- Table views within element index pages are no longer scrolled directly. ([#14927](https://github.com/craftcms/cms/pull/14927), [#15010](https://github.com/craftcms/cms/pull/15010))
- Fixed a bug where `craft\elements\db\ElementQuery::exists()` would return `true` if `setCachedResult()` had been called, even if an empty array was passed.
- Fixed an infinite recursion bug that could occur when `craft\web\Response::redirect()` was called. ([#15014](https://github.com/craftcms/cms/pull/15014))
- Fixed a bug where `eagerly()` wasn’t working when a custom alias was passed in.
- Fixed an error that occurred on users’ Addresses screens. ([#15018](https://github.com/craftcms/cms/pull/15018))
- Fixed a bug where asset chips’ content wasn’t spanning the full width for Assets fields in large thumbnail mode. ([#14993](https://github.com/craftcms/cms/issues/14993))
- Fixed infinite scrolling on Structure element sources. ([#14992](https://github.com/craftcms/cms/issues/14992))
- Fixed right-to-left styling issues. ([#15019](https://github.com/craftcms/cms/pull/15019))

## 5.1.3 - 2024-05-14

- Fixed a SQL error that could occur when applying or rebuilding the project config.
- Fixed a bug where adjacent selected table rows were getting extra spacing in Firefox.
- Fixed a SQL error that could occur when creating revisions after garbage collection was run. ([#14309](https://github.com/craftcms/cms/issues/14309))
- Fixed a bug where the `serve` command wasn’t serving paths with non-ASCII characters. ([#14977](https://github.com/craftcms/cms/issues/14977))
- Fixed a bug where `craft\helpers\Html::explodeStyle()` and `normalizeTagAttributes()` weren’t handling styles with encoded images via `url()` properly. ([#14964](https://github.com/craftcms/cms/issues/14964))
- Fixed a bug where the `db/backup` command would fail if the destination path contained a space.
- Fixed a bug where entry selection modals could list all entries when no sources were available for the selected site. ([#14956](https://github.com/craftcms/cms/issues/14956))
- Fixed a bug where element cards could get duplicate status indicators. ([#14958](https://github.com/craftcms/cms/issues/14958))
- Fixed a bug where element chips could overflow their containers. ([#14924](https://github.com/craftcms/cms/issues/14924))
- Fixed a bug where soft-deleted elements that belonged to a revision could be deleted by garbage collection. ([#14967](https://github.com/craftcms/cms/pull/14967))
- Fixed a bug where disabled entries weren’t being displayed within Matrix fields in card view. ([#14973](https://github.com/craftcms/cms/issues/14973))
- Fixed a bug where users’ Permissions screen was inaccessible for the Team edition. ([#14976](https://github.com/craftcms/cms/issues/14976))
- Fixed a SQL error that could occur when attempting to update to Craft 5 for the second time. ([#14987](https://github.com/craftcms/cms/issues/14987))

## 5.1.2 - 2024-05-07

- Fixed a bug where the `db/backup` command would prompt for password input on PostgreSQL. ([#14945](https://github.com/craftcms/cms/issues/14945))
- Fixed a bug where pressing <kbd>Shift</kbd> + <kbd>Spacebar</kbd> wasn’t reliably opening the asset preview modal on the Assets index page. ([#14943](https://github.com/craftcms/cms/issues/14943))
- Fixed a bug where pressing <kbd>Shift</kbd> + <kbd>Spacebar</kbd> within an asset preview modal wasn’t closing the modal.
- Fixed a bug where pressing arrow keys within asset preview modals wasn’t retargeting the preview modal to adjacent assets. ([#14943](https://github.com/craftcms/cms/issues/14943))
- Fixed a bug where entry selection modals could have a “New entry” button even if there weren’t any sections enabled for the selected site. ([#14923](https://github.com/craftcms/cms/issues/14923))
- Fixed a bug where element autosaves weren’t always working if a Matrix field needed to automatically create a nested entry. ([#14947](https://github.com/craftcms/cms/issues/14947))
- Fixed a JavaScript warning. ([#14952](https://github.com/craftcms/cms/pull/14952))
- Fixed XSS vulnerabilities.

## 5.1.1 - 2024-05-02

- Fixed a bug where disclosure menus weren’t releasing their `scroll` and `resize` event listeners on hide. ([#14911](https://github.com/craftcms/cms/pull/14911), [#14510](https://github.com/craftcms/cms/issues/14510))
- Fixed a bug where it was possible to delete entries from Matrix fields which were configured to display nested entries statically. ([#14904](https://github.com/craftcms/cms/issues/14904), [#14915](https://github.com/craftcms/cms/pull/14915))
- Fixed an error that could occur when creating a nested entry in a Matrix field. ([#14915](https://github.com/craftcms/cms/pull/14915))
- Fixed a bug where Matrix fields’ “Max Entries” settings were taking the total number of nested entries across all sites into account, rather than just the nested entries for the current site. ([#14932](https://github.com/craftcms/cms/issues/14932))
- Fixed a bug where nested entry draft data could get corrupted when a draft was created for the owner element.
- Fixed a bug where Matrix and Addresses fields could show drafts of their nested elements when in card view.
- Fixed a bug where nested elements’ breadcrumbs could include the draft label, styled like it was part of the element’s title.
- Fixed a bug where action buttons might not work for nested entries in Matrix fields set to card view. ([#14915](https://github.com/craftcms/cms/pull/14915))
- Fixed the styling of tag chips within Tags fields. ([#14916](https://github.com/craftcms/cms/issues/14916))
- Fixed a bug where field layout component settings slideouts’ footers had extra padding.
- Fixed a bug where MySQL backups weren’t restorable on certain environments. ([#14925](https://github.com/craftcms/cms/pull/14925))
- Fixed a bug where `app/resource-js` requests weren’t working for guest requests. ([#14908](https://github.com/craftcms/cms/issues/14908))
- Fixed a JavaScript error that occurred after creating a new field within a field layout designer. ([#14933](https://github.com/craftcms/cms/issues/14933))

## 5.1.0 - 2024-04-30

### Content Management
- Sort options are now sorted alphabetically within element indexes, and custom fields’ options are now listed in a “Fields” group. ([#14725](https://github.com/craftcms/cms/issues/14725))
- Unselected table column options are now sorted alphabetically within element indexes.
- Table views within element index pages are now scrolled directly, so that their horizontal scrollbars are always visible without scrolling to the bottom of the page. ([#14765](https://github.com/craftcms/cms/issues/14765))
- Element tooltips now appear after a half-second delay. ([#14836](https://github.com/craftcms/cms/issues/14836))
- Thumbnails within element cards are slightly larger.
- Improved element editor page styling on mobile. ([#14898](https://github.com/craftcms/cms/pull/14898), [#14885](https://github.com/craftcms/cms/issues/14885))

### User Management
- Team edition users are no longer required to be admins.
- Added the “User Permissions” settings page for managing the permissions of non-admin Team edition users. ([#14768](https://github.com/craftcms/cms/discussions/14768))

### Administration
- Element conditions within field layout designers’ component settings now only list custom fields present in the current field layout. ([#14787](https://github.com/craftcms/cms/issues/14787))
- Improved the behavior of the URI input within Edit Route modals. ([#14884](https://github.com/craftcms/cms/issues/14884))
- The “Upgrade Craft CMS” page in the Plugin Store no longer lists unsupported editions.
- Added the `asyncCsrfInputs` config setting. ([#14625](https://github.com/craftcms/cms/pull/14625))
- Added the `backupCommandFormat` config setting. ([#14897](https://github.com/craftcms/cms/pull/14897))
- The `backupCommand` config setting can now be set to a closure, which will be passed a `mikehaertl\shellcommand\Command` object. ([#14897](https://github.com/craftcms/cms/pull/14897))
- Added the `safeMode` config setting. ([#14734](https://github.com/craftcms/cms/pull/14734))
- `resave` commands now support an `--if-invalid` option. ([#14731](https://github.com/craftcms/cms/issues/14731))
- Improved the styling of conditional tabs and UI elements within field layout designers.

### Extensibility
- Added `craft\conditions\ConditionInterface::getBuilderConfig()`.
- Added `craft\controllers\EditUserTrait`. ([#14789](https://github.com/craftcms/cms/pull/14789))
- Added `craft\controllers\UsersController::EVENT_DEFINE_EDIT_SCREENS`. ([#14789](https://github.com/craftcms/cms/pull/14789))
- Added `craft\elements\conditions\ElementConditionInterface::setFieldLayouts()`.
- Added `craft\events\DefineEditUserScreensEvent`. ([#14789](https://github.com/craftcms/cms/pull/14789))
- Added `craft\helpers\Cp::parseTimestampParam()`.
- Added `craft\models\FieldLayoutTab::labelHtml()`.
- Added `craft\services\ProjectConfig::getAppliedChanges()`. ([#14851](https://github.com/craftcms/cms/discussions/14851))
- Added `craft\web\Request::getBearerToken()`. ([#14784](https://github.com/craftcms/cms/pull/14784))
- Added `craft\db\CoalesceColumnsExpression`.
- Added `craft\db\ExpressionBuilder`.
- Added `craft\db\ExpressionInterface`.
- `craft\base\NameTrait::prepareNamesForSave()` no longer updates the name properties if `fullName`, `firstName`, and `lastName` are already set. ([#14665](https://github.com/craftcms/cms/issues/14665))
- `craft\helpers\Typecast::properties()` now typecasts numeric strings to integers, for `int|string` properties. ([#14618](https://github.com/craftcms/cms/issues/14618))
- Added `Craft.MatrixInput.Entry`. ([#14730](https://github.com/craftcms/cms/pull/14730))

### System
- Batched queue jobs now set their progress based on the total progress across all batches, rather than just the current batch. ([#14817](https://github.com/craftcms/cms/pull/14817))
- Fixed a bug where ordering by a custom field would only partially work, if the custom field was included in multiple field layouts for the resulting elements. ([#14821](https://github.com/craftcms/cms/issues/14821))
- Fixed a bug where element conditions within field layout designers’ component settings weren’t listing custom fields which were just added to the layout. ([#14787](https://github.com/craftcms/cms/issues/14787))
- Fixed a bug where asset thumbnails within element cards were blurry. ([#14866](https://github.com/craftcms/cms/issues/14866))
- Fixed a styling issue with Categories and Entries fields when “Maintain Hierarchy” was enabled.
- Fixed a bug where Delete actions weren’t working in admin tables. ([craftcms/commerce#3444](https://github.com/craftcms/commerce/issues/3444))

## 5.0.6 - 2024-04-29

- Fixed a bug where element caches weren’t getting invalidated when an element was moved within a structure. ([#14846](https://github.com/craftcms/cms/issues/14846))
- Fixed a bug where CSV’s header rows weren’t using the configured delimiter. ([#14855](https://github.com/craftcms/cms/issues/14855))
- Fixed a bug where editable table cell text styling could change after initial focus. ([#14857](https://github.com/craftcms/cms/issues/14857))
- Fixed a bug where conditions could list rules with duplicate labels.
- Fixed a bug where admin tables weren’t displaying disabled statuses. ([#14861](https://github.com/craftcms/cms/issues/14861))
- Fixed a bug where clicking on drag handles within element index tables could select the element. ([#14669](https://github.com/craftcms/cms/issues/14669))
- Fixed a bug where nested related categories and entries weren’t directly removable, and could be unintentionally overwritten, when the Categories/Entries field’s “Maintain hierarchy” setting was enabled. ([#14843](https://github.com/craftcms/cms/issues/14843), [#14872](https://github.com/craftcms/cms/issues/14872))
- Fixed a SQL error that could occur on PostgreSQL. ([#14860](https://github.com/craftcms/cms/pull/14870))
- Fixed a bug where field layout designers were showing redundant field indicators, for fields with hidden labels. ([#14859](https://github.com/craftcms/cms/issues/14859))
- Fixed a bug where field type names weren’t sorted alphabetically when editing an existing field. ([#14858](https://github.com/craftcms/cms/issues/14858))
- Fixed a JavaScript error that could occur when removing elements from an element select input. ([#14873](https://github.com/craftcms/cms/pull/14873))
- Fixed a bug where queue jobs’ progress indicators in the control panel sidebar weren’t fully cleaned up when jobs were finished. ([#14856](https://github.com/craftcms/cms/issues/14856))
- Fixed a bug where errors weren’t getting logged. ([#14863](https://github.com/craftcms/cms/issues/14863))
- Fixed a bug where asset thumbnails could have the wrong aspect ratio. ([#14866](https://github.com/craftcms/cms/issues/14866))
- Fixed an infinite recursion bug that occurred when selecting elements, if no sources were enabled for the selected site. ([#14882](https://github.com/craftcms/cms/issues/14882))

## 5.0.5 - 2024-04-23

- Fixed a bug where the Database Backup utility was present when the `backupCommand` config setting was set to `false`.
- Fixed an error that occurred when running the `db/convert-charset` command, if any tables contained `char` or `varchar` foreign key columns. ([#14815](https://github.com/craftcms/cms/issues/14815))
- Fixed a bug where parsed first/last names could have different casing than the full name that was submitted. ([#14723](https://github.com/craftcms/cms/issues/14723))
- Fixed a bug where `craft\helpers\UrlHelper::isAbsoluteUrl()` was returning `false` for URLs with schemes other than `http` or `https`, such as `mailto` and `tel`. ([#14830](https://github.com/craftcms/cms/issues/14830))
- Fixed a JavaScript error that occurred when opening Live Preview, if an Assets field’s “Upload files” button had been pressed. ([#14832](https://github.com/craftcms/cms/issues/14832))
- Fixed a bug where Twig’s spread operator (`...`) wasn’t working with attribute accessors. ([#14827](https://github.com/craftcms/cms/issues/14827))
- Fixed a bug where element selection modals were only showing the first 100 elements. ([#14790](https://github.com/craftcms/cms/issues/14790))
- Fixed a PHP error that could occur on the Dashboard if any Quick Post widgets hadn’t been saved since before Craft 1.2. ([#14794](https://github.com/craftcms/cms/issues/14794))
- Fixed a bug where double-clicking on an inline Matrix block tab would cause it to expand/collapse. ([#14791](https://github.com/craftcms/cms/issues/14791))
- Fixed a bug where site breadcrumbs weren’t getting hyperlinked for installs with multiple site groups. ([#14802](https://github.com/craftcms/cms/issues/14802))
- Fixed a bug where element conditions were allowing custom field condition rules to be selected multiple times. ([#14809](https://github.com/craftcms/cms/issues/14809))
- Fixed a bug where relational fields within nested Matrix entries weren’t getting loaded via GraphQL. ([#14819](https://github.com/craftcms/cms/issues/14819))
- Fixed an error that occurred when creating an address within an Addresses field on a secondary site. ([#14829](https://github.com/craftcms/cms/issues/14829))
- Fixed a bug where SVG element icons weren’t visible in Safari. ([#14833](https://github.com/craftcms/cms/issues/14833))
- Fixed a bug where element sources were getting text cursors on hover in Safari. ([#14833](https://github.com/craftcms/cms/issues/14833))
- Fixed a bug where “Delete custom source” buttons within Customize Sources modals were getting text cursors on hover.
- Fixed a bug where Matrix fields that weren’t set to show cards in a grid were still getting a grid view when nested entries were created for the first time. ([#14840](https://github.com/craftcms/cms/issues/14840))
- Fixed a bug where related categories and entries weren’t removable when the Categories/Entries field’s “Maintain hierarchy” setting was enabled. ([#14843](https://github.com/craftcms/cms/issues/14843))
- Fixed a bug where Categories and Entries fields were showing the “View Mode” setting when “Maintain hierarchy” was enabled, despite it having no effect. ([#14847](https://github.com/craftcms/cms/pull/14847))

## 5.0.4 - 2024-04-10

- Fixed a bug where element queries with the `relatedTo` param set to a list of element IDs were overly complex.
- Fixed a bug where redundant Matrix block revisions were getting created.
- Fixed a bug where Twig’s spread operator (`...`) wasn’t working when the `preloadSingles` config setting was enabled. ([#14783](https://github.com/craftcms/cms/issues/14783))
- Fixed a bug where Live Preview wasn’t retaining the scroll position properly. ([#14218](https://github.com/craftcms/cms/issues/14218))

## 5.0.3 - 2024-04-09

- Fixed a bug where LTR and RTL characters weren’t getting stripped from sanitized asset filenames. ([#14711](https://github.com/craftcms/cms/issues/14711))
- Fixed a bug where admin table row reordering wasn’t working in Safari. ([#14752](https://github.com/craftcms/cms/issues/14752))
- Fixed a bug where the `utils/fix-field-layout-uids` command wasn’t looking at field layouts defined with a `fieldLayout` key in the project config.
- Fixed a bug where element indexes’ View menus could show the “Sort by” field when the structure view was selected. ([#14780](https://github.com/craftcms/cms/issues/14780))
- Fixed a bug where fields with overridden handles weren’t editable from element indexes. ([#14767](https://github.com/craftcms/cms/issues/14767))
- Fixed a bug where element chips within element cards were getting action menus and drag handles within relation fields. ([#14778](https://github.com/craftcms/cms/issues/14778))
- Fixed a bug where elements could display the wrong nested field value, if the field’s handle was overridden. ([#14767](https://github.com/craftcms/cms/issues/14767))
- Fixed a bug where entries’ Title fields weren’t showing a required indicator. ([#14773](https://github.com/craftcms/cms/issues/14773))

## 5.0.2 - 2024-04-05

- Fixed a bug where `craft\helpers\ElementHelper::siteStatusesForElement()` wasn’t working for soft-deleted elements. ([#14753](https://github.com/craftcms/cms/issues/14753))
- Fixed a bug where the Queue Manager was listing delayed jobs before others. ([#14755](https://github.com/craftcms/cms/discussions/14755))
- Fixed an error that occurred when editing elements without any preview targets. ([#14754](https://github.com/craftcms/cms/issues/14754))
- Fixed a bug where it wasn’t possible to delete global sets when the CKEditor plugin was installed. ([#14757](https://github.com/craftcms/cms/issues/14757))
- Fixed a SQL error that occurred when querying for elements ordered by search score on PostgreSQL. ([#14761](https://github.com/craftcms/cms/issues/14761))

## 5.0.1 - 2024-04-03

- Fixed a “Double-instantiating a checkbox select on an element” JavaScript warning. ([#14707](https://github.com/craftcms/cms/issues/14707))
- Fixed a bug where `craft\cache\DbCache` was attempting to store values beyond the `cache.data` column’s storage capacity.
- Fixed a bug where the Updates utility could include submit buttons without labels for abandoned plugins.
- Fixed a bug where “Admin” rules were available to user conditions in Solo and Team editions.
- Fixed a bug where entries’ “View in a new tab” breadcrumb actions were linking to the canonical entry URL when editing a draft or viewing a revision. ([#14705](https://github.com/craftcms/cms/issues/14705))
- Fixed a bug where Matrix blocks without labels had extra spacing above them in Live Preview. ([#14703](https://github.com/craftcms/cms/issues/14703))
- Fixed an error that occurred if the `collation` database connection setting was set to `utf8_*` on MySQL. ([#14332](https://github.com/craftcms/cms/issues/14332))
- Fixed a bug where element cards could overflow their containers within Live Preview. ([#14710](https://github.com/craftcms/cms/issues/14710))
- Fixed a bug where links within the Queue Manager utility weren’t styled like links. ([#14716](https://github.com/craftcms/cms/issues/14716))
- Fixed a bug where tooltips within element labels caused the element title to be read twice by screen readers.
- Fixed a styling issue when editing an entry without any meta fields. ([#14721](https://github.com/craftcms/cms/issues/14721))
- Fixed a bug where the `_includes/nav.twig` template wasn’t marking nested nav items as selected. ([#14735](https://github.com/craftcms/cms/pull/14735))
- Fixed issues with menu options’ hover styles.
- Fixed a bug where double-clicking on an element’s linked label or action button would cause its slideout to open, in addition to the link/button being activated. ([#14736](https://github.com/craftcms/cms/issues/14736))
- Fixed a bug where system icons whose names ended in numbers weren’t displaying. ([#14740](https://github.com/craftcms/cms/issues/14740))
- Fixed an error that could occur when creating a passkey. ([#14745](https://github.com/craftcms/cms/issues/14745))
- Fixed a bug where the “Utilities” global nav item could get two badge counts.
- Fixed a bug where custom fields whose previous types were missing would lose their values when updating to Craft 5.
- Fixed a bug where Dropdown fields could be marked as invalid on save, if the saved value was invalid and they were initially marked as changed (to the default value) on page load. ([#14738](https://github.com/craftcms/cms/pull/14738))
- Fixed a bug where double-clicking on an element’s label within an element selection modal wasn’t selecting the element. ([#14751](https://github.com/craftcms/cms/issues/14751))

## 5.0.0 - 2024-03-26

### Content Management
- Improved global sidebar styling. ([#14281](https://github.com/craftcms/cms/pull/14281))
- The global sidebar is now collapsible. ([#14281](https://github.com/craftcms/cms/pull/14281))
- It’s now possible to expand and collapse global sidebar items without navigating to them. ([#14313](https://github.com/craftcms/cms/issues/14313), [#14321](https://github.com/craftcms/cms/pull/14321))
- Redesigned the global breadcrumb bar to include quick links to other areas of the control panel, page context menus, and action menus. ([#13902](https://github.com/craftcms/cms/pull/13902))
- All elements can now have thumbnails, provided by Assets fields. ([#12484](https://github.com/craftcms/cms/discussions/12484), [#12706](https://github.com/craftcms/cms/discussions/12706))
- Element indexes and relational fields now have the option to use card views. ([#6024](https://github.com/craftcms/cms/pull/6024))
- Element indexes now support inline editing for some custom field values.
- Asset chips with large thumbnails now truncate long titles, and make the full title visible via a tooltip on hover/focus. ([#14462](https://github.com/craftcms/cms/discussions/14462), [#14502](https://github.com/craftcms/cms/pull/14502))
- Table columns now set a max with to force long lines to be truncated or wrap. ([#14514](https://github.com/craftcms/cms/issues/14514))
- Added the “Show in folder” asset index action, available when searching across subfolders. ([#14227](https://github.com/craftcms/cms/discussions/14227))
- The view states for nested element sources are now managed independently.
- Element chips and cards now include quick action menus. ([#13902](https://github.com/craftcms/cms/pull/13902))
- Entry edit pages now include quick links to other sections’ index sources.
- Asset edit pages now include quick links to other volumes’ index sources.
- Assets’ Alternative Text fields are now translatable. ([#11576](https://github.com/craftcms/cms/issues/11576))
- Entries can now have multiple authors. ([#12380](https://github.com/craftcms/cms/pull/12380))
- Entry chips, cards, and blocks are now tinted according to their entry type’s color. ([#14187](https://github.com/craftcms/cms/pull/14187))
- Quick Post widgets now create entries via slideouts. ([#14228](https://github.com/craftcms/cms/pull/14228))
- Slideout sidebars are now always toggleable; not just when the slideout is too narrow to show the sidebar alongside the content. ([#14418](https://github.com/craftcms/cms/pull/14418))
- Element slideouts now show validation summaries at the top of each tab. ([#14436](https://github.com/craftcms/cms/pull/14436))
- Element slideouts’ “Cancel” buttons now get relabelled as “Close” when editing a provisional draft.
- The “Save as a new entry” action is now available to all users with the “Create entries” permission, and will create a new unpublished draft rather than a fully-saved entry. ([#9577](https://github.com/craftcms/cms/issues/9577), [#10244](https://github.com/craftcms/cms/discussions/10244))
- Entry conditions can now have a “Matrix field” rule. ([#13794](https://github.com/craftcms/cms/discussions/13794))
- Money field condition rules now use money inputs. ([#14148](https://github.com/craftcms/cms/pull/14148))
- Inline-editable Matrix blocks now support multiple tabs. ([#8500](https://github.com/craftcms/cms/discussions/8500), [#14139](https://github.com/craftcms/cms/issues/14139))
- Inline-editable Matrix blocks have been redesigned to be visually lighter. ([#14187](https://github.com/craftcms/cms/pull/14187))
- Inline-editable Matrix blocks now include “Open in a new tab” action items.
- Matrix fields set to the inline-editable blocks view mode no longer show inline entry-creation buttons unless there’s a single entry type. ([#14187](https://github.com/craftcms/cms/pull/14187))
- Selected elements within relational fields now include a dedicated drag handle.
- Selected assets within Assets fields no longer open the file preview modal when their thumbnail is clicked on. The “Preview file” quick action, or the <kbd>Shift</kbd> + <kbd>Spacebar</kbd> keyboard shortcut, can be used instead.
- Improved the styling of element chips.
- Improved checkbox-style deselection behavior for control panel items, to account for double-clicks.
- Table views are no longer available for element indexes on mobile.
- Added the “Address Line 3” address field. ([#14318](https://github.com/craftcms/cms/discussions/14318))
- Address conditions now have “Address Line 1”, “Address Line 2”, “Address Line 3”, “Administrative Area”, “Country”, “Dependent Locality”, “First Name”, “Full Name”, “Last Name”, “Locality”, “Organization Tax ID”, “Organization”, “Postal Code”, and “Sorting Code” rules.
- Added live conditional field support to user edit pages and inline-editable Matrix blocks. ([#14115](https://github.com/craftcms/cms/pull/14115), [#14223](https://github.com/craftcms/cms/pull/14223))
- Earth icons are now localized based on the system time zone.

### User Management
- Added two-step verification support, with built-in “Authenticator App” (TOTP) and “Recovery Codes” methods. Additional methods can be provided by plugins.
- Added a “Require Two-Step Verification” system setting, which can be set to “All users”, “Admins”, and individual user groups.
- Added passkey support (authentication via fingerprint or facial recognition).
- User account settings are now split into “Profile”, “Addresses”, and “Permissions” pages, plus “Password & Verification” and “Passkeys” pages when editing one’s own account.
- Users’ “Username”, “Full Name”, “Photo”, and “Email” native fields can now be managed via the user field layout, and now show up alongside custom fields within user slideouts.
- Users with more than 50 addresses will now display them as a paginated element index.
- New users are now created in an unpublished draft state, so adding a user photo, addresses, and permissions can each be done before the user is fully saved.
- The login page now includes a “Sign in with a passkey” button.
- The login modal and elevated session modal have been redesigned to be consistent with the login page.
- User sessions are now treated as elevated immediately after login, per the `elevatedSessionDuration` config setting.

### Accessibility
- Added the “Disable autofocus” user accessibility preference. ([#12921](https://github.com/craftcms/cms/discussions/12921))
- Improved source item navigation for screen readers. ([#12054](https://github.com/craftcms/cms/pull/12054))
- Content tab menus are now implemented as disclosure menus. ([#12963](https://github.com/craftcms/cms/pull/12963))
- Element selection modals now show checkboxes for selectable elements.
- Elements within relational fields are no longer focusable at the container level.
- Relational fields now use the proper list semantics.
- Improved the accessibility of the login page, login modal, and elevated session modal.
- Improved the accessibility of element indexes. ([#14120](https://github.com/craftcms/cms/pull/14120), [#12286](https://github.com/craftcms/cms/pull/12286))
- Selected elements within relational fields now include “Move up/down” or “Move forward/backward” in their action menus.
- Improved the accessibility of time zone fields.
- Improved the accessibility of form alternative action menus.
- Improved the accessibility of Matrix fields with the “inline-editable blocks” view mode. ([#14187](https://github.com/craftcms/cms/pull/14187))
- Improved the accessibility of the global nav. ([#14240](https://github.com/craftcms/cms/pull/14240))Improved the accessibility of the global nav. ([#14240](https://github.com/craftcms/cms/pull/14240))
- Improved the accessibility of layout tabs. ([#14215](https://github.com/craftcms/cms/pull/14215))
- Improved the accessibility of overflow tab menus. ([#14214](https://github.com/craftcms/cms/pull/14214))
- Increased the hit area for range select options.
- Improved the accessibility of the global sidebar. ([#14335](https://github.com/craftcms/cms/pull/14335))

### Administration
- Added the Team edition.
- Added the “Color” entry type setting. ([#14187](https://github.com/craftcms/cms/pull/14187))
- Added the “Icon” entry type setting. ([#14169](https://github.com/craftcms/cms/pull/14169))
- Added the “Addresses” field type. ([#11438](https://github.com/craftcms/cms/discussions/11438))
- Added the “Icon” field type. ([#14169](https://github.com/craftcms/cms/pull/14169))
- Field layouts can now designate an Assets field as the source for elements’ thumbnails. ([#12484](https://github.com/craftcms/cms/discussions/12484), [#12706](https://github.com/craftcms/cms/discussions/12706))
- Field layouts can now choose to include previewable fields’ content in element cards. ([#12484](https://github.com/craftcms/cms/discussions/12484), [#6024](https://github.com/craftcms/cms/pull/6024))
- Field layouts can now override custom fields’ handles.
- Field Layout Designers now hide the component library sidebar in favor of “Add” disclosure menus, when they’re too narrow to show the sidebar alongside configured tabs. ([#14411](https://github.com/craftcms/cms/pull/14411))
- Most custom fields can now be included multiple times within the same field layout. ([#8497](https://github.com/craftcms/cms/discussions/8497))
- Sections now have a “Max Authors” setting. ([#12380](https://github.com/craftcms/cms/pull/12380))
- Entry types are now managed independently of sections.
- Entry types are no longer required to have a Title Format, if the Title field isn’t shown.
- Entry types now have a “Show the Slug field” setting. ([#13799](https://github.com/craftcms/cms/discussions/13799))
- Entry type and field edit pages now list their usages. ([#14397](https://github.com/craftcms/cms/pull/14397))
- Sites’ Language settings can now be set to environment variables. ([#14235](https://github.com/craftcms/cms/pull/14235), [#14135](https://github.com/craftcms/cms/discussions/14135))
- Matrix fields now manage nested entries, rather than Matrix blocks. During the upgrade, existing Matrix block types will be converted to entry types; their nested fields will be made global; and Matrix blocks will be converted to entries.
- Matrix fields now have “Entry URI Format” and “Template” settings for each site.
- Matrix fields now have a “View Mode” setting, giving admins the choice to display nested entries as cards, inline-editable blocks, or an embedded element index.
- Matrix fields now require the owner element to be saved before they can be edited.
- Matrix fields now have a “‘New’ Button Label” setting. ([#14573](https://github.com/craftcms/cms/issues/14573))
- Relational fields’ “Selection Label” setting has been relabelled as “‘Add’ Button Label”.
- Added support for inline field creation and editing within field layout designers. ([#14260](https://github.com/craftcms/cms/pull/14260))
- Layout elements within field layout designers now have action menus. ([#14260](https://github.com/craftcms/cms/pull/14260))
- The Fields and Entry Types index pages now have a search bar. ([#13961](https://github.com/craftcms/cms/discussions/13961), [#14126](https://github.com/craftcms/cms/pull/14126))
- Field types now have icons. ([#14267](https://github.com/craftcms/cms/pull/14267))
- The address field layout is now accessed via **Settings** → **Addresses**.
- Volumes now have a “Subpath” setting, and can reuse filesystems so long as the subpaths don’t overlap. ([#11044](https://github.com/craftcms/cms/discussions/11044))
- Volumes now have an “Alternative Text Translation Method” setting. ([#11576](https://github.com/craftcms/cms/issues/11576))
- Added support for defining custom locale aliases, via a new `localeAliases` config setting. ([#12705](https://github.com/craftcms/cms/pull/12705))
- Added support for element partial templates. ([#14284](https://github.com/craftcms/cms/pull/14284))
- Added the `partialTemplatesPath` config setting. ([#14284](https://github.com/craftcms/cms/pull/14284))
- Added the `tempAssetUploadFs` config setting. ([#13957](https://github.com/craftcms/cms/pull/13957))
- Removed the concept of field groups.
- Removed the “Temp Uploads Location” asset setting. ([#13957](https://github.com/craftcms/cms/pull/13957))
- Added the `utils/prune-orphaned-entries` command. ([#14154](https://github.com/craftcms/cms/pull/14154))
- `entrify/*` commands now ask if an entry type already exists for the section.
- The `resave/entries` command now accepts a `--field` option.
- The `up`, `migrate/up`, and `migrate/all` commands no longer overwrite pending project config YAML changes, if new project config changes were made by migrations.
- Removed the `--force` option from the `up` command. `--isolated=0` should be used instead. ([#14270](https://github.com/craftcms/cms/pull/14270))
- Removed the `resave/matrix-blocks` command.

### Development
- Entry type names and handles must now be unique globally, rather than just within a single section. Existing entry type names and handles will be renamed automatically where needed, to ensure uniqueness.
- Assets, categories, entries, and tags now support eager-loading paths prefixed with a field layout provider’s handle (e.g. `myEntryType:myField`).
- Element queries now have an `eagerly` param, which can be used to lazily eager-load the resulting elements for all peer elements, when `all()`, `collect()`, `one()`, `nth()`, or `count()` is called.
- Element queries now have an `inBulkOp` param, which limits the results to elements which were involved in a bulk operation. ([#14032](https://github.com/craftcms/cms/pull/14032))
- Address queries now have `addressLine1`, `addressLine2`, `addressLine3`, `administrativeArea`, `countryCode`, `dependentLocality`, `firstName`, `fullName`, `lastName`, `locality`, `organizationTaxId`, `organization`, `postalCode`, and `sortingCode` params.
- Entry queries now have `field`, `fieldId`, `primaryOwner`, `primaryOwnerId`, `owner`, `ownerId`, `allowOwnerDrafts`, and `allowOwnerRevisions` params.
- Entry queries’ `authorId` params now support passing multiple IDs prefixed with `and`, to fetch entries with multiple listed authors.
- User queries now have an `authorOf` param.
- Nested addresses are now cached by their field ID, and address queries now register cache tags based on their `field` and `fieldId` params.
- Nested entries are now cached by their field ID, and entry queries now register cache tags based on their `field` and `fieldId` params.
- GraphQL schemas can now include queries and mutations for nested entries (e.g. within Matrix or CKEditor fields) directly. ([#14366](https://github.com/craftcms/cms/pull/14366))
- Added the `fieldId`, `fieldHandle`, `ownerId`, and `sortOrder` entry GraphQL fields. ([#14366](https://github.com/craftcms/cms/pull/14366))
- Entries’ GraphQL type names are now formatted as `<entryTypeHandle>_Entry`, and are no longer prefixed with their section’s handle. (That goes for Matrix-nested entries as well.)
- Entries now have `author` and `authorIds` GraphQL field.
- Matrix fields’ GraphQL mutation types now expect nested entries to be defined by an `entries` field rather than `blocks`.
- Added the `entryType()` and `fieldValueSql()` Twig functions. ([#14557](https://github.com/craftcms/cms/discussions/14557))
- Added the `|firstWhere` and `|flatten` Twig filters.
- Removed the `craft.matrixBlocks()` Twig function. `craft.entries()` should be used instead.
- Controller actions which require a `POST` request will now respond with a 405 error code if another request method is used. ([#13397](https://github.com/craftcms/cms/discussions/13397))

### Extensibility
- Elements now store their content in an `elements_sites.content` column as JSON, rather than across multiple columns in a `content` table. ([#2009](https://github.com/craftcms/cms/issues/2009), [#4308](https://github.com/craftcms/cms/issues/4308), [#7221](https://github.com/craftcms/cms/issues/7221), [#7750](https://github.com/craftcms/cms/issues/7750), [#12954](https://github.com/craftcms/cms/issues/12954))
- Slugs are no longer required on elements that don’t have a URI format.
- Element types’ `fieldLayouts()` and `defineFieldLayouts()` methods’ `$source` arguments must now accept `null` values.
- All element types can now support eager-loading paths prefixed with a field layout provider’s handle (e.g. `myEntryType:myField`), by implementing `craft\base\FieldLayoutProviderInterface` on the field layout provider class, and ensuring that `defineFieldLayouts()` is returning field layouts via their providers.
- All core element query param methods now return `static` instead of `self`. ([#11868](https://github.com/craftcms/cms/pull/11868))
- Migrations that modify the project config no longer need to worry about whether the same changes were already applied to the incoming project config YAML files.
- Selectize menus no longer apply special styling to options with the value `new`. The `_includes/forms/selectize.twig` control panel template should be used instead (or `craft\helpers\Cp::selectizeHtml()`/`selectizeFieldHtml()`), which will append an styled “Add” option when `addOptionFn` and `addOptionLabel` settings are passed. ([#11946](https://github.com/craftcms/cms/issues/11946))
- Added the `chip()`, `customSelect()`, `disclosureMenu()`, `elementCard()`, `elementChip()`, `elementIndex()`, `iconSvg()`, and `siteMenuItems()` global functions for control panel templates.
- Added the `colorSelect`, `colorSelectField`, `customSelect`, `customSelectField`, `languageMenu`, and `languageMenuField` form macros.
- The `assets/move-asset` and `assets/move-folder` actions no longer include `success` keys in responses. ([#12159](https://github.com/craftcms/cms/pull/12159))
- The `assets/upload` controller action now includes `errors` object in failure responses. ([#12159](https://github.com/craftcms/cms/pull/12159))
- Element action triggers’ `validateSelection()` and `activate()` methods are now passed an `elementIndex` argument, with a reference to the trigger’s corresponding element index.
- Element search scores set on `craft\events\SearchEvent::$scores` by `craft\services\Search::EVENT_AFTER_SEARCH` or `EVENT_BEFORE_SCORE_RESULTS` now must be indexed by element ID and site ID (e.g. `'100-1'`).
- Added `craft\auth\methods\AuthMethodInterface`.
- Added `craft\auth\methods\BaseAuthMethod`.
- Added `craft\auth\methods\RecoveryCodes`.
- Added `craft\auth\methods\TOTP`.
- Added `craft\auth\passkeys\CredentialRepository`.
- Added `craft\base\Actionable`. ([#14169](https://github.com/craftcms/cms/pull/14169))
- Added `craft\base\ApplicationTrait::$edition`.
- Added `craft\base\ApplicationTrait::getAuth()`.
- Added `craft\base\Chippable`. ([#14169](https://github.com/craftcms/cms/pull/14169))
- Added `craft\base\Colorable`. ([#14187](https://github.com/craftcms/cms/pull/14187))
- Added `craft\base\CpEditable`.
- Added `craft\base\Element::EVENT_DEFINE_ACTION_MENU_ITEMS`.
- Added `craft\base\Element::EVENT_DEFINE_INLINE_ATTRIBUTE_INPUT_HTML`.
- Added `craft\base\Element::crumbs()`.
- Added `craft\base\Element::destructiveActionMenuItems()`.
- Added `craft\base\Element::inlineAttributeInputHtml()`.
- Added `craft\base\Element::render()`. ([#14284](https://github.com/craftcms/cms/pull/14284))
- Added `craft\base\Element::safeActionMenuItems()`.
- Added `craft\base\Element::shouldValidateTitle()`.
- Added `craft\base\ElementContainerFieldInterface`, which should be implemented by fields which contain nested elements, such as Matrix.
- Added `craft\base\ElementInterface::canDuplicateAsDraft()`.
- Added `craft\base\ElementInterface::getActionMenuItems()`.
- Added `craft\base\ElementInterface::getCardBodyHtml()`.
- Added `craft\base\ElementInterface::getChipLabelHtml()`.
- Added `craft\base\ElementInterface::getCrumbs()`.
- Added `craft\base\ElementInterface::getInlineAttributeInputHtml()`.
- Added `craft\base\ElementInterface::hasDrafts()`.
- Added `craft\base\ElementInterface::hasThumbs()`.
- Added `craft\base\ElementInterface::setAttributesFromRequest()`.
- Added `craft\base\ElementInterface::setAttributesFromRequest()`.
- Added `craft\base\ElementInterface::setLazyEagerLoadedElements()`.
- Added `craft\base\ElementTrait::$deletedWithOwner`.
- Added `craft\base\ElementTrait::$eagerLoadInfo`.
- Added `craft\base\ElementTrait::$elementQueryResult`.
- Added `craft\base\ElementTrait::$forceSave`.
- Added `craft\base\ElementTrait::$propagatingFrom`.
- Added `craft\base\Field::valueSql()`.
- Added `craft\base\FieldInterface::dbType()`, which defines the type(s) of values the field will store in the `elements_sites.content` column (if any).
- Added `craft\base\FieldInterface::getValueSql()`.
- Added `craft\base\FieldInterface::icon()`.
- Added `craft\base\FieldInterface::isMultiInstance()`.
- Added `craft\base\FieldInterface::queryCondition()`, which accepts an element query param value and returns the corresponding query condition.
- Added `craft\base\FieldLayoutComponent::hasSettings()`.
- Added `craft\base\FieldLayoutElement::isMultiInstance()`.
- Added `craft\base\FieldLayoutProviderInterface::getHandle()`.
- Added `craft\base\FieldTrait::$layoutElement`.
- Added `craft\base\Iconic`. ([#14169](https://github.com/craftcms/cms/pull/14169))
- Added `craft\base\Identifiable`. ([#14169](https://github.com/craftcms/cms/pull/14169))
- Added `craft\base\InlineEditableFieldInterface`.
- Added `craft\base\NestedElementInterface`, which should be implemented by element types which could be nested by other elements.
- Added `craft\base\NestedElementTrait`.
- Added `craft\base\Statusable`. ([#14169](https://github.com/craftcms/cms/pull/14169))
- Added `craft\base\ThumbableFieldInterface`.
- Added `craft\base\Thumbable`. ([#14169](https://github.com/craftcms/cms/pull/14169))
- Added `craft\base\conditions\ConditionInterface::createConditionRule()`.
- Added `craft\behaviors\EventBehavior`.
- Added `craft\controllers\EntryTypesController`.
- Added `craft\db\CallbackExpressionBuilder`.
- Added `craft\db\CallbackExpression`.
- Added `craft\db\Connection::getIsMaria()`.
- Added `craft\db\QueryParam`.
- Added `craft\db\Table::ELEMENTS_OWNERS`.
- Added `craft\db\Table::SECTIONS_ENTRYTYPES`.
- Added `craft\db\mysql\ColumnSchema::$collation`.
- Added `craft\db\mysql\QueryBuilder::jsonContains()`.
- Added `craft\db\mysql\QueryBuilder::jsonExtract()`.
- Added `craft\db\mysql\Schema::supportsMb4()`.
- Added `craft\db\pgsql\QueryBuilder::jsonContains()`.
- Added `craft\db\pgsql\QueryBuilder::jsonExtract()`.
- Added `craft\db\pgsql\Schema::supportsMb4()`.
- Added `craft\elements\Address::GQL_TYPE_NAME`.
- Added `craft\elements\Asset::gqlTypeName()`.
- Added `craft\elements\Category::gqlTypeName()`.
- Added `craft\elements\ElementCollection::render()`. ([#14284](https://github.com/craftcms/cms/pull/14284))
- Added `craft\elements\Entry::$collapsed`.
- Added `craft\elements\Entry::$dirty`.
- Added `craft\elements\Entry::gqlTypeName()`.
- Added `craft\elements\Entry::setOwner()`.
- Added `craft\elements\NestedElementManager`.
- Added `craft\elements\Tag::gqlTypeName()`.
- Added `craft\elements\User::GQL_TYPE_NAME`.
- Added `craft\elements\User::authenticateWithPasskey()`.
- Added `craft\elements\User::canRegisterUsers()`.
- Added `craft\elements\conditions\ElementConditionInterface::getFieldLayouts()`.
- Added `craft\elements\conditions\addresses\AddressLine1ConditionRule`.
- Added `craft\elements\conditions\addresses\AddressLine2ConditionRule`.
- Added `craft\elements\conditions\addresses\AddressLine3ConditionRule`.
- Added `craft\elements\conditions\addresses\AdministrativeAreaConditionRule`.
- Added `craft\elements\conditions\addresses\CountryConditionRule`.
- Added `craft\elements\conditions\addresses\DependentLocalityConditionRule`.
- Added `craft\elements\conditions\addresses\FullNameConditionRule`.
- Added `craft\elements\conditions\addresses\LocalityConditionRule`.
- Added `craft\elements\conditions\addresses\OrganizationConditionRule`.
- Added `craft\elements\conditions\addresses\OrganizationTaxIdConditionRule`.
- Added `craft\elements\conditions\addresses\PostalCodeConditionRule`.
- Added `craft\elements\conditions\addresses\SortingCodeConditionRule`.
- Added `craft\elements\conditions\entries\MatrixFieldConditionRule`.
- Added `craft\elements\db\EagerLoadInfo`.
- Added `craft\elements\db\EagerLoadPlan::$lazy`.
- Added `craft\elements\db\ElementQuery::$eagerLoadAlias`.
- Added `craft\elements\db\ElementQuery::$eagerLoadHandle`.
- Added `craft\elements\db\ElementQueryInterface::eagerly()`.
- Added `craft\elements\db\ElementQueryInterface::fieldLayouts()`.
- Added `craft\elements\db\ElementQueryInterface::prepForEagerLoading()`.
- Added `craft\elements\db\ElementQueryInterface::wasCountEagerLoaded()`.
- Added `craft\elements\db\ElementQueryInterface::wasEagerLoaded()`.
- Added `craft\enums\AttributeStatus`.
- Added `craft\enums\CmsEdition`.
- Added `craft\enums\Color`. ([#14187](https://github.com/craftcms/cms/pull/14187))
- Added `craft\enums\ElementIndexViewMode`.
- Added `craft\enums\PropagationMethod`.
- Added `craft\enums\TimePeriod`.
- Added `craft\events\BulkElementsEvent`.
- Added `craft\events\BulkOpEvent`. ([#14032](https://github.com/craftcms/cms/pull/14032))
- Added `craft\events\DefineEntryTypesForFieldEvent`.
- Added `craft\events\DefineFieldHtmlEvent::$inline`.
- Added `craft\events\DuplicateNestedElementsEvent`.
- Added `craft\events\SetEagerLoadedElementsEvent::$plan`.
- Added `craft\fieldlayoutelements\BaseField::$includeInCards`.
- Added `craft\fieldlayoutelements\BaseField::$providesThumbs`.
- Added `craft\fieldlayoutelements\BaseField::previewHtml()`.
- Added `craft\fieldlayoutelements\BaseField::previewable()`.
- Added `craft\fieldlayoutelements\BaseField::selectorIcon()`.
- Added `craft\fieldlayoutelements\BaseField::thumbHtml()`.
- Added `craft\fieldlayoutelements\BaseField::thumbable()`.
- Added `craft\fieldlayoutelements\CustomField::$handle`.
- Added `craft\fieldlayoutelements\CustomField::getOriginalHandle()`.
- Added `craft\fieldlayoutelements\TextField::inputAttributes()`.
- Added `craft\fieldlayoutelements\users\EmailField`.
- Added `craft\fieldlayoutelements\users\FullNameField`.
- Added `craft\fieldlayoutelements\users\PhotoField`.
- Added `craft\fieldlayoutelements\users\UsernameField`.
- Added `craft\fields\Addresses`.
- Added `craft\fields\Matrix::EVENT_DEFINE_ENTRY_TYPES`.
- Added `craft\fields\Matrix::getEntryTypes()`.
- Added `craft\fields\Matrix::getEntryTypesForField()`.
- Added `craft\fields\Matrix::getSupportedSitesForElement()`.
- Added `craft\fields\Matrix::setEntryTypes()`.
- Added `craft\fields\Matrix::supportedSiteIds()`.
- Added `craft\fields\Money::currencyLabel()`.
- Added `craft\fields\Money::currencyLabel()`.
- Added `craft\fields\Money::subunits()`.
- Added `craft\fields\Money::subunits()`.
- Added `craft\fields\conditions\FieldConditionRuleTrait::fieldInstances()`.
- Added `craft\fields\conditions\FieldConditionRuleTrait::setLayoutElementUid()`.
- Added `craft\fields\conditions\MoneyFieldConditionRule`.
- Added `craft\fields\conditions\MoneyFieldConditionRule`.
- Added `craft\helpers\App::isWindows()`.
- Added `craft\helpers\App::silence()`.
- Added `craft\helpers\ArrayHelper::lastValue()`.
- Added `craft\helpers\Cp::CHIP_SIZE_LARGE`.
- Added `craft\helpers\Cp::CHIP_SIZE_SMALL`.
- Added `craft\helpers\Cp::checkboxGroupFieldHtml()`.
- Added `craft\helpers\Cp::checkboxGroupHtml()`.
- Added `craft\helpers\Cp::chipHtml()`.
- Added `craft\helpers\Cp::colorSelectFieldHtml()`.
- Added `craft\helpers\Cp::customSelectFieldHtml()`. ([#14169](https://github.com/craftcms/cms/pull/14169))
- Added `craft\helpers\Cp::customSelectHtml()`. ([#14169](https://github.com/craftcms/cms/pull/14169))
- Added `craft\helpers\Cp::disclosureMenu()`.
- Added `craft\helpers\Cp::earthIcon()`. ([#14169](https://github.com/craftcms/cms/pull/14169))
- Added `craft\helpers\Cp::elementCardHtml()`.
- Added `craft\helpers\Cp::elementChipHtml()`.
- Added `craft\helpers\Cp::elementIndexHtml()`.
- Added `craft\helpers\Cp::entryTypeSelectFieldHtml()`. ([#14169](https://github.com/craftcms/cms/pull/14169))
- Added `craft\helpers\Cp::entryTypeSelectHtml()`. ([#14169](https://github.com/craftcms/cms/pull/14169))
- Added `craft\helpers\Cp::fallbackIconSvg()`. ([#14169](https://github.com/craftcms/cms/pull/14169))
- Added `craft\helpers\Cp::iconPickerFieldHtml()`. ([#14169](https://github.com/craftcms/cms/pull/14169))
- Added `craft\helpers\Cp::iconPickerHtml()`. ([#14169](https://github.com/craftcms/cms/pull/14169))
- Added `craft\helpers\Cp::iconSvg()`. ([#14169](https://github.com/craftcms/cms/pull/14169))
- Added `craft\helpers\Cp::layoutElementSelectorHtml()`.
- Added `craft\helpers\Cp::menuItem()`. ([#14169](https://github.com/craftcms/cms/pull/14169))
- Added `craft\helpers\Cp::moneyFieldHtml()`.
- Added `craft\helpers\Cp::moneyInputHtml()`.
- Added `craft\helpers\Cp::normalizeMenuItems()`.
- Added `craft\helpers\Cp::siteMenuItems()`.
- Added `craft\helpers\Db::defaultCollation()`.
- Added `craft\helpers\Db::prepareForJsonColumn()`.
- Added `craft\helpers\ElementHelper::actionConfig()`.
- Added `craft\helpers\ElementHelper::addElementEditorUrlParams()`.
- Added `craft\helpers\ElementHelper::elementEditorUrl()`.
- Added `craft\helpers\ElementHelper::renderElements()`. ([#14284](https://github.com/craftcms/cms/pull/14284))
- Added `craft\helpers\ElementHelper::rootElementIfCanonical()`.
- Added `craft\helpers\Gql::getSchemaContainedSections()`.
- Added `craft\helpers\Json::detectIndent()`.
- Added `craft\helpers\Json::encodeToFile()`.
- Added `craft\helpers\ProjectConfig::ensureAllEntryTypesProcessed()`.
- Added `craft\i18n\Locale::$aliasOf`.
- Added `craft\i18n\Locale::setDisplayName()`.
- Added `craft\log\Dispatcher::getDefaultTarget()`. ([#14283](https://github.com/craftcms/cms/pull/14283))
- Added `craft\migrations\BaseContentRefactorMigration`.
- Added `craft\models\EntryType::$color`.
- Added `craft\models\EntryType::findUsages()`.
- Added `craft\models\FieldLayout::getCardBodyFields()`.
- Added `craft\models\FieldLayout::getElementByUid()`.
- Added `craft\models\FieldLayout::getFieldById()`.
- Added `craft\models\FieldLayout::getFieldByUid()`.
- Added `craft\models\FieldLayout::getThumbField()`.
- Added `craft\models\FsListing::getAdjustedUri()`.
- Added `craft\models\Section::getCpEditUrl()`.
- Added `craft\models\Site::getLanguage()`.
- Added `craft\models\Site::setLanguage()`.
- Added `craft\models\Volume::$altTranslationKeyFormat`.
- Added `craft\models\Volume::$altTranslationMethod`.
- Added `craft\models\Volume::getSubpath()`.
- Added `craft\models\Volume::setSubpath()`.
- Added `craft\queue\BaseBatchedElementJob`. ([#14032](https://github.com/craftcms/cms/pull/14032))
- Added `craft\queue\BaseBatchedJob::after()`.
- Added `craft\queue\BaseBatchedJob::afterBatch()`.
- Added `craft\queue\BaseBatchedJob::before()`.
- Added `craft\queue\BaseBatchedJob::beforeBatch()`.
- Added `craft\services\Auth`.
- Added `craft\services\Elements::EVENT_AUTHORIZE_DUPLICATE_AS_DRAFT`.
- Added `craft\services\Elements::canDuplicateAsDraft()`.
- Added `craft\services\Entries::deleteEntryType()`.
- Added `craft\services\Entries::deleteEntryTypeById()`.
- Added `craft\services\Entries::deleteSection()`.
- Added `craft\services\Entries::deleteSectionById()`.
- Added `craft\services\Entries::getAllEntryTypes()`.
- Added `craft\services\Entries::getAllSectionIds()`.
- Added `craft\services\Entries::getAllSections()`.
- Added `craft\services\Entries::getEditableSectionIds()`.
- Added `craft\services\Entries::getEditableSections()`.
- Added `craft\services\Entries::getEntryTypeByHandle()`.
- Added `craft\services\Entries::getEntryTypeById()`.
- Added `craft\services\Entries::getEntryTypesBySectionId()`.
- Added `craft\services\Entries::getSectionByHandle()`.
- Added `craft\services\Entries::getSectionById()`.
- Added `craft\services\Entries::getSectionByUid()`.
- Added `craft\services\Entries::getSectionsByType()`.
- Added `craft\services\Entries::getTotalEditableSections()`.
- Added `craft\services\Entries::getTotalSections()`.
- Added `craft\services\Entries::refreshEntryTypes()`.
- Added `craft\services\Entries::saveSection()`.
- Added `craft\services\Fields::$fieldContext`, which replaces `craft\services\Content::$fieldContext`.
- Added `craft\services\Fields::EVENT_REGISTER_NESTED_ENTRY_FIELD_TYPES`.
- Added `craft\services\Fields::findFieldUsages()`.
- Added `craft\services\Fields::getAllLayouts()`.
- Added `craft\services\Fields::getNestedEntryFieldTypes()`.
- Added `craft\services\Gql::defineContentArgumentsForFieldLayouts()`.
- Added `craft\services\Gql::defineContentArgumentsForFields()`.
- Added `craft\services\Gql::getOrSetContentArguments()`.
- Added `craft\services\ProjectConfig::find()`.
- Added `craft\services\ProjectConfig::flush()`.
- Added `craft\services\ProjectConfig::writeYamlFiles()`.
- Added `craft\services\Sites::$maxSites`. ([#14307](https://github.com/craftcms/cms/pull/14307))
- Added `craft\services\Sites::getRemainingSites()`. ([#14307](https://github.com/craftcms/cms/pull/14307))
- Added `craft\servics\Users::canCreateUsers()`.
- Added `craft\web\Controller::asCpModal()`.
- Added `craft\web\CpModalResponseBehavior`.
- Added `craft\web\CpModalResponseFormatter`.
- Added `craft\web\CpScreenResponseBehavior::$actionMenuItems`.
- Added `craft\web\CpScreenResponseBehavior::$contextMenuItems`.
- Added `craft\web\CpScreenResponseBehavior::$selectableSites`.
- Added `craft\web\CpScreenResponseBehavior::$site`.
- Added `craft\web\CpScreenResponseBehavior::actionMenuItems()`.
- Added `craft\web\CpScreenResponseBehavior::contextMenuItems()`.
- Added `craft\web\CpScreenResponseBehavior::selectableSites()`.
- Added `craft\web\CpScreenResponseBehavior::site()`.
- Added `craft\web\Request::getQueryParamsWithoutPath()`.
- Added `craft\web\twig\variables\Cp::getEntryTypeOptions()`.
- Added `craft\base\PluginTrait::$minCmsEdition`.
- Renamed `craft\base\BlockElementInterface` to `NestedElementInterface`, and added the `getField()`, `getSortOrder()`, and `setOwner()` methods to it.
- Renamed `craft\base\Element::EVENT_SET_TABLE_ATTRIBUTE_HTML` to `EVENT_DEFINE_ATTRIBUTE_HTML`.
- Renamed `craft\base\Element::getHasCheckeredThumb()` to `hasCheckeredThumb()` and made it protected.
- Renamed `craft\base\Element::getHasRoundedThumb()` to `hasRoundedThumb()` and made it protected.
- Renamed `craft\base\Element::getThumbAlt()` to `thumbAlt()` and made it protected.
- Renamed `craft\base\Element::getThumbUrl()` to `thumbUrl()` and made it protected.
- Renamed `craft\base\Element::tableAttributeHtml()` to `attributeHtml()`.
- Renamed `craft\base\ElementInterface::getTableAttributeHtml()` to `getAttributeHtml()`.
- Renamed `craft\base\FieldInterface::valueType()` to `phpType()`.
- Renamed `craft\base\PreviewableFieldInterface::getTableAttributeHtml()` to `getPreviewHtml()`.
- Renamed `craft\base\UtilityInterface::iconPath()` to `icon()`, which can now return a system icon name. ([#14169](https://github.com/craftcms/cms/pull/14169))
- Renamed `craft\base\conditions\BaseCondition::EVENT_REGISTER_CONDITION_RULE_TYPES` to `EVENT_REGISTER_CONDITION_RULES`.
- Renamed `craft\base\conditions\BaseCondition::conditionRuleTypes()` to `selectableConditionRules()`.
- Renamed `craft\events\BatchElementActionEvent` to `MultiElementActionEvent`.
- Renamed `craft\events\RegisterConditionRuleTypesEvent` to `RegisterConditionRulesEvent`, and its `$conditionRuleTypes` property has been renamed to `$conditionRules`.
- Renamed `craft\events\SetElementTableAttributeHtmlEvent` to `DefineAttributeHtmlEvent`.
- Renamed `craft\fields\BaseRelationField::tableAttributeHtml()` to `previewHtml()`, and it now accepts an `ElementCollection` argument, rather than `Collection`.
- Renamed `craft\fields\Matrix::$maxBlocks` to `$maxEntries`.
- Renamed `craft\fields\Matrix::$minBlocks` to `$minEntries`.
- Renamed `craft\helpers\MailerHelper\EVENT_REGISTER_MAILER_TRANSPORT_TYPES` to `EVENT_REGISTER_MAILER_TRANSPORTS`.
- Renamed `craft\log\Dispatcher::getTargets()` to `getDefaultTargets()`. ([#14283](https://github.com/craftcms/cms/pull/14283))
- Renamed `craft\services\Addresses::getLayout()` to `getFieldLayout()`.
- Renamed `craft\services\Addresses::saveLayout()` to `saveFieldLayout()`.
- Renamed `craft\services\Utilities::EVENT_REGISTER_UTILITY_TYPES` to `EVENT_REGISTER_UTILITIES`.
- Renamed `craft\web\CpScreenResponseBehavior::$additionalButtons()` and `additionalButtons()` to `$additionalButtonsHtml` and `additionalButtonsHtml()`. ([#13037](https://github.com/craftcms/cms/pull/13037))
- Renamed `craft\web\CpScreenResponseBehavior::$content()` and `content()` to `$contentHtml` and `contentHtml()`. ([#13037](https://github.com/craftcms/cms/pull/13037))
- Renamed `craft\web\CpScreenResponseBehavior::$contextMenu()` and `contextMenu()` to `$contextMenuHtml` and `contextMenuHtml()`. ([#13037](https://github.com/craftcms/cms/pull/13037))
- Renamed `craft\web\CpScreenResponseBehavior::$notice()` and `notice()` to `$noticeHtml` and `noticeHtml()`. ([#13037](https://github.com/craftcms/cms/pull/13037))
- Renamed `craft\web\CpScreenResponseBehavior::$pageSidebar()` and `pageSidebar()` to `$pageSidebarHtml` and `pageSidebarHtml()`. ([#13037](https://github.com/craftcms/cms/pull/13037))
- Renamed `craft\web\CpScreenResponseBehavior::$sidebar()` and `sidebar()` to `$metaSidebarHtml` and `metaSidebarHtml()`. ([#13037](https://github.com/craftcms/cms/pull/13037))
- `craft\base\ApplicationTrait::getLicensedEdition()` now returns a `craft\enums\CmsEdition` case or `null`.
- `craft\base\ApplicationTrait::requireEdition()` now accepts a `craft\enums\CmsEdition` case or an integer.
- `craft\base\ApplicationTrait::setEdition()` now accepts a `craft\enums\CmsEdition` case or an integer.
- `craft\base\BaseFsInterface::renameFile()` and `copyFile()` now have a `$config` argument. ([#14147](https://github.com/craftcms/cms/pull/14147))
- `craft\base\ConfigurableComponent::getSettings()` now converts backed enum cases to their values.
- `craft\base\Element::getCpEditUrl()` now returns a URL to `edit/<ID>` if `cpEditUrl()` returns `null`.
- `craft\base\ElementInterface::findSource()` no longer needs to specify a default value for the `context` argument.
- `craft\base\ElementInterface::getAncestors()`, `getDescendants()`, `getChildren()`, and `getSiblings()` now have `ElementQueryInterface|ElementCollection` return types, rather than `ElementQueryInterface|Collection`.
- `craft\base\ElementInterface::getEagerLoadedElementCount()` can now return `null` for counts that haven’t been eager-loaded yet.
- `craft\base\ElementInterface::getEagerLoadedElements` now has an `ElementCollection|null` return type, rather than `Collection|null`.
- `craft\base\ElementInterface::indexHtml()`’ `$showCheckboxes` argument is now `$selectable`, and it now has a `$sortable` argument.
- `craft\base\ElementInterface::modifyCustomSource()` can now set `disabled` to `true` on the source config to hide it.
- `craft\base\ElementInterface::setEagerLoadedElements()` now has a `$plan` argument, which will be set to the eager-loading plan.
- `craft\base\ElementInterface::setParent()` no longer needs to specify a default value for the `parent` argument.
- `craft\base\ElementInterface::setRevisionCreatorId()` no longer needs to specify a default value for the `creatorId` argument.
- `craft\base\ElementInterface::setRevisionNotes()` no longer needs to specify a default value for the `notes` argument.
- `craft\base\Field::inputHtml()` now has an `$inline` argument.
- `craft\base\FieldInterface::getIsTranslatable()`, `getTranslationDescription()`, `getInputHtml()`, `normalizeValue()`, `normalizeValueFromRequest()`, and `serializeValue()` no longer need to specify a default value for the `$element` argument.
- `craft\base\WidgetInterface::icon()` can now return a system icon name. ([#14169](https://github.com/craftcms/cms/pull/14169))
- `craft\behaviors\SessionBehavior::setSuccess()` and `getSuccess()` use the `success` flash key now, rather than `notice`. ([#14345](https://github.com/craftcms/cms/pull/14345))
- `craft\db\Connection::getSupportsMb4()` is now dynamic for MySQL installs, based on whether the `elements_sites` table has an `mb4` charset.
- `craft\elemens\db\ElementQueryInterface::collect()` now has an `ElementCollection` return type, rather than `Collection`.
- `craft\elements\Entry::getSection()` can now return `null`, for nested entries.
- `craft\elements\User::getAddresses()` now returns a collection.
- `craft\elements\db\ElementQuery::__toString()` now returns the class name. ([#14498](https://github.com/craftcms/cms/issues/14498))
- `craft\enums\LicenseKeyStatus` is now an enum.
- `craft\events\AuthenticateUserEvent::$password` can now be null, if the user is being authenticated with a passkey.
- `craft\fields\BaseOptionsField::$multi` and `$optgroups` properties are now static.
- `craft\fields\Matrix::$propagationMethod` now has a type of `craft\enums\PropagationMethod`.
- `craft\fields\fieldlayoutelements\BaseUiElement::selectorIcon()` can now return a system icon name. ([#14169](https://github.com/craftcms/cms/pull/14169))
- `craft\gql\mutations\Entry::createSaveMutations()` now accepts a `$section` argument.
- `craft\helpers\App::parseEnv()` now returns `null` when a missing environment variable name is passed to it. ([#14253](https://github.com/craftcms/cms/pull/14253))
- `craft\helpers\Assets::generateUrl()` no longer has an `$fs` argument. ([#14353](https://github.com/craftcms/cms/pull/14353))
- `craft\helpers\Cp::fieldHtml()` now supports a `labelExtra` config value.
- `craft\helpers\Db::parseParam()`, `parseDateParam()`, `parseMoneyParam()`, and `parseNumericParam()` now return `null` instead of an empty string if no condition should be applied.
- `craft\helpers\Html::id()` and `Craft.formatInputId()` now retain colons and periods, and ensure the string begins with a letter.
- `craft\helpers\Html::normalizeTagAttributes()` now supports a `removeClass` key.
- `craft\helpers\Html::svg()` now has a `$throwException` argument.
- `craft\helpers\Html::tag()` and `beginTag()` now ensure that the passed-in attributes are normalized.
- `craft\helpers\StringHelper::toString()` now supports backed enums.
- `craft\i18n\I18N::getPrimarySiteLocale()` is now deprecated. `craft\models\Site::getLocale()` should be used instead.
- `craft\i18n\I18N::getPrimarySiteLocaleId()` is now deprecated. `craft\models\Site::$language` should be used instead.
- `craft\models\FieldLayout::getField()` and `isFieldIncluded()` now now have a `$filter` argument rather than `$attribute`, and it can be set to a callable.
- `craft\models\Section::$propagationMethod` now has a type of `craft\enums\PropagationMethod`.
- `craft\services\AssetIndexer::indexFileByListing()` now has a `$volume` argument in place of `$volumeId`.
- `craft\services\AssetIndexer::indexFolderByListing()` now has a `$volume` argument in place of `$volumeId`.
- `craft\services\AssetIndexer::storeIndexList()` now has a `$volume` argument in place of `$volumeId`.
- `craft\services\Elements::duplicateElement()` now has an `$asUnpublishedDraft` argument, and no longer has a `$trackDuplication` argument.
- `craft\services\Elements::saveElement()` now has a `$saveContent` argument.
- `craft\services\Plugins::getPluginLicenseKeyStatus()` now returns a `craft\enums\LicenseKeyStatus` case.
- `craft\services\ProjectConfig::saveModifiedConfigData()` no longer has a `$writeExternalConfig` argument, and no longer writes out updated project config YAML files.
- `craft\services\Users::activateUser()` now has a `void` return type, and throws an `InvalidElementException` in case of failure.
- `craft\services\Users::deactivateUser()` now has a `void` return type, and throws an `InvalidElementException` in case of failure.
- `craft\services\Users::removeCredentials()` now has a `void` return type, and throws an `InvalidElementException` in case of failure.
- `craft\services\Users::shunMessageForUser()` now has a `void` return type, and throws an `InvalidElementException` in case of failure.
- `craft\services\Users::suspendUser()` now has a `void` return type, and throws an `InvalidElementException` in case of failure.
- `craft\services\Users::unlockUser()` now has a `void` return type, and throws an `InvalidElementException` in case of failure.
- `craft\services\Users::unshunMessageForUser()` now has a `void` return type, and throws an `InvalidElementException` in case of failure.
- `craft\services\Users::unsuspendUser()` now has a `void` return type, and throws an `InvalidElementException` in case of failure.
- `craft\services\Users::verifyEmailForUser()` now has a `void` return type, and throws an `InvalidElementException` in case of failure.
- `craft\web\Controller::asModelSuccess()` now includes a `modelClass` key in the response data (and `modelId` if the model implements `craft\base\Identifiable`).
- Colors defined by elements’ `statuses()` methods can now be a `craft\enums\Color` instance.
- Exception response data no longer includes an `error` key with the exception message. `message` should be used instead. ([#14346](https://github.com/craftcms/cms/pull/14346))
- Deprecated `Craft::Pro`. `craft\enums\CmsEdition::Pro` should be used instead.
- Deprecated `Craft::Solo`. `craft\enums\CmsEdition::Solo` should be used instead.
- Deprecated `craft\base\ApplicationTrait::getEdition()`. `$edition` should be used instead.
- Deprecated `craft\base\ApplicationTrait::getEditionHandle()`. `$edition` should be used instead.
- Deprecated `craft\base\ApplicationTrait::getEditionName()`. `$edition` should be used instead.
- Deprecated `craft\base\ApplicationTrait::getLicensedEditionName()`. `getLicensedEdition()` should be used instead.
- Deprecated `craft\events\DefineElementInnerHtmlEvent`.
- Deprecated `craft\events\SearchEvent::$siteId`.
- Deprecated `craft\helpers\App::editionHandle()`. `craft\enums\CmsEdition::handle()` should be used instead.
- Deprecated `craft\helpers\App::editionIdByHandle()`. `craft\enums\CmsEdition::fromHandle()` should be used instead.
- Deprecated `craft\helpers\App::editionName()`. `craft\enums\CmsEdition::name` should be used instead.
- Deprecated `craft\helpers\App::editions()`. `craft\enums\CmsEdition::cases()` should be used instead.
- Deprecated `craft\helpers\App::isValidEdition()`. `craft\enums\CmsEdition::tryFrom()` should be used instead.
- Deprecated `craft\helpers\Component::iconSvg()`. `craft\helpers\Cp::iconSvg()` and `fallbackIconSvg()` should be used instead. ([#14169](https://github.com/craftcms/cms/pull/14169))
- Deprecated `craft\helpers\Cp::ELEMENT_SIZE_LARGE`. `CHIP_SIZE_LARGE` should be used instead.
- Deprecated `craft\helpers\Cp::ELEMENT_SIZE_SMALL`. `CHIP_SIZE_SMALL` should be used instead.
- Deprecated `craft\helpers\Cp::elementHtml()`. `elementChipHtml()` or `elementCardHtml()` should be used instead.
- Deprecated the `_elements/element.twig` control panel template. `elementChip()` or `elementCard()` should be used instead.
- Deprecated the `cp.elements.element` control panel template hook.
- Removed the `_includes/revisionmenu.twig` control panel template.
- Removed `\craft\mail\transportadapters\Gmail::$timeout`.
- Removed `\craft\mail\transportadapters\Smtp::$encryptionMethod`.
- Removed `\craft\mail\transportadapters\Smtp::$timeout`.
- Removed `craft\base\ApplicationTrait::getMatrix()`.
- Removed `craft\base\Element::$contentId`.
- Removed `craft\base\Element::ATTR_STATUS_MODIFIED`. `craft\enums\AttributeStatus::Modified` should be used instead.
- Removed `craft\base\Element::ATTR_STATUS_OUTDATED`. `craft\enums\AttributeStatus::Outdated` should be used instead.
- Removed `craft\base\ElementInterface::getContentTable()`.
- Removed `craft\base\ElementInterface::getFieldColumnPrefix()`.
- Removed `craft\base\ElementInterface::gqlMutationNameByContext()`.
- Removed `craft\base\ElementInterface::gqlTypeNameByContext()`.
- Removed `craft\base\ElementInterface::hasContent()`.
- Removed `craft\base\FieldInterface::getContentColumnType()`. `dbType()` should be implemented instead.
- Removed `craft\base\FieldInterface::getGroup()`.
- Removed `craft\base\FieldInterface::hasContentColumn()`. Fields that don’t need to store values in the `elements_sites.content` column should return `null` from `dbType()`.
- Removed `craft\base\FieldInterface::modifyElementsQuery()`. Fields can customize how their element query params are handled by implementing `queryCondition()`.
- Removed `craft\base\FieldTrait::$groupId`.
- Removed `craft\base\FieldTrait::$layoutId`.
- Removed `craft\base\FieldTrait::$sortOrder`.
- Removed `craft\base\FieldTrait::$tabId`.
- Removed `craft\base\conditions\ConditionInterface::getConditionRuleTypes()`.
- Removed `craft\controllers\Sections::actionDeleteEntryType()`.
- Removed `craft\controllers\Sections::actionEditEntryType()`.
- Removed `craft\controllers\Sections::actionEntryTypesIndex()`.
- Removed `craft\controllers\Sections::actionReorderEntryTypes()`.
- Removed `craft\controllers\Sections::actionSaveEntryType()`.
- Removed `craft\controllers\UsersController::EVENT_REGISTER_USER_ACTIONS`. `craft\base\Element::EVENT_DEFINE_ACTION_MENU_ITEMS` should be used instead.
- Removed `craft\db\Table::FIELDGROUPS`.
- Removed `craft\elements\MatrixBlock`.
- Removed `craft\elements\db\ElementQuery::$contentTable`.
- Removed `craft\elements\db\MatrixBlockQuery`.
- Removed `craft\enums\PatchManifestFileAction`.
- Removed `craft\enums\PeriodType`.
- Removed `craft\enums\PluginUpdateStatus`.
- Removed `craft\enums\VersionUpdateStatus`.
- Removed `craft\errors\MatrixBlockTypeNotFoundException`.
- Removed `craft\events\BlockTypesEvent`.
- Removed `craft\events\FieldGroupEvent`.
- Removed `craft\events\RegisterUserActionsEvent`.
- Removed `craft\fieldlayoutelements\users\AddressesField`.
- Removed `craft\fields\Matrix::EVENT_SET_FIELD_BLOCK_TYPES`.
- Removed `craft\fields\Matrix::PROPAGATION_METHOD_ALL`. `craft\enums\PropagationMethod::All` should be used instead.
- Removed `craft\fields\Matrix::PROPAGATION_METHOD_CUSTOM`. `craft\enums\PropagationMethod::Custom` should be used instead.
- Removed `craft\fields\Matrix::PROPAGATION_METHOD_LANGUAGE`. `craft\enums\PropagationMethod::Language` should be used instead.
- Removed `craft\fields\Matrix::PROPAGATION_METHOD_NONE`. `craft\enums\PropagationMethod::None` should be used instead.
- Removed `craft\fields\Matrix::PROPAGATION_METHOD_SITE_GROUP`. `craft\enums\PropagationMethod::SiteGroup` should be used instead.
- Removed `craft\fields\Matrix::contentTable`.
- Removed `craft\fields\Matrix::getBlockTypeFields()`.
- Removed `craft\fields\Matrix::getBlockTypes()`.
- Removed `craft\fields\Matrix::setBlockTypes()`.
- Removed `craft\gql\arguments\elements\MatrixBlock`.
- Removed `craft\gql\interfaces\elements\MatrixBlock`.
- Removed `craft\gql\resolvers\elements\MatrixBlock`.
- Removed `craft\gql\types\elements\MatrixBlock`.
- Removed `craft\gql\types\generators\MatrixBlockType`.
- Removed `craft\helpers\Db::GLUE_AND`, `GLUE_OR`, and `GLUE_NOT`. `craft\db\QueryParam::AND`, `OR`, and `NOT` can be used instead.
- Removed `craft\helpers\Db::extractGlue()`. `craft\db\QueryParam::extractOperator()` can be used instead.
- Removed `craft\helpers\ElementHelper::fieldColumn()`.
- Removed `craft\helpers\ElementHelper::fieldColumnFromField()`.
- Removed `craft\helpers\FieldHelper`.
- Removed `craft\helpers\Gql::canMutateEntries()`.
- Removed `craft\models\EntryType::$sectionId`.
- Removed `craft\models\EntryType::$sortOrder`.
- Removed `craft\models\EntryType::getSection()`.
- Removed `craft\models\FieldGroup`.
- Removed `craft\models\MatrixBlockType`.
- Removed `craft\models\Section::PROPAGATION_METHOD_ALL`. `craft\enums\PropagationMethod::All` should be used instead.
- Removed `craft\models\Section::PROPAGATION_METHOD_CUSTOM`. `craft\enums\PropagationMethod::Custom` should be used instead.
- Removed `craft\models\Section::PROPAGATION_METHOD_LANGUAGE`. `craft\enums\PropagationMethod::Language` should be used instead.
- Removed `craft\models\Section::PROPAGATION_METHOD_NONE`. `craft\enums\PropagationMethod::None` should be used instead.
- Removed `craft\models\Section::PROPAGATION_METHOD_SITE_GROUP`. `craft\enums\PropagationMethod::SiteGroup` should be used instead.
- Removed `craft\records\EntryType::getSection()`.
- Removed `craft\records\Field::getGroup()`.
- Removed `craft\records\Field::getOldColumnSuffix()`.
- Removed `craft\records\FieldGroup`.
- Removed `craft\records\FieldLayout::getFields()`.
- Removed `craft\records\FieldLayout::getTabs()`.
- Removed `craft\records\FieldLayoutField`.
- Removed `craft\records\FieldLayoutTab`.
- Removed `craft\records\MatrixBlockType`.
- Removed `craft\records\MatrixBlock`.
- Removed `craft\services\Content`.
- Removed `craft\services\Elements::$duplicatedElementIds`.
- Removed `craft\services\Elements::$duplicatedElementSourceIds`.
- Removed `craft\services\Fields::EVENT_AFTER_DELETE_FIELD_GROUP`.
- Removed `craft\services\Fields::EVENT_AFTER_SAVE_FIELD_GROUP`.
- Removed `craft\services\Fields::EVENT_BEFORE_APPLY_GROUP_DELETE`.
- Removed `craft\services\Fields::EVENT_BEFORE_DELETE_FIELD_GROUP`.
- Removed `craft\services\Fields::EVENT_BEFORE_SAVE_FIELD_GROUP`.
- Removed `craft\services\Fields::deleteGroup()`.
- Removed `craft\services\Fields::deleteGroupById()`.
- Removed `craft\services\Fields::getAllGroups()`.
- Removed `craft\services\Fields::getFieldIdsByLayoutIds()`.
- Removed `craft\services\Fields::getFieldsByGroupId()`.
- Removed `craft\services\Fields::getGroupById()`.
- Removed `craft\services\Fields::getGroupByUid()`.
- Removed `craft\services\Fields::getLayoutTabsById()`.
- Removed `craft\services\Fields::handleChangedGroup()`.
- Removed `craft\services\Fields::handleDeletedGroup()`.
- Removed `craft\services\Fields::saveGroup()`.
- Removed `craft\services\Fields::updateColumn()`.
- Removed `craft\services\Matrix`.
- Removed `craft\services\Plugins::setPluginLicenseKeyStatus()`.
- Removed `craft\services\ProjectConfig::PATH_MATRIX_BLOCK_TYPES`.
- Removed `craft\services\ProjectConfig::PATH_MATRIX_BLOCK_TYPES`.
- Removed `craft\services\ProjectConfig::PATH_MATRIX_BLOCK_TYPES`.
- Removed `craft\services\ProjectConfig::updateStoredConfigAfterRequest()`.
- Removed `craft\services\Sections`. Most of its methods have been moved to `craft\services\Entries`.
- Removed `craft\web\CpScreenResponseBehavior::$contextMenuHtml`. `$contextMenuItems` should be used instead.
- Removed `craft\web\CpScreenResponseBehavior::contextMenuHtml()`. `contextMenuItems()` should be used instead.
- Removed `craft\web\CpScreenResponseBehavior::contextMenuTemplate()`. `contextMenuItems()` should be used instead.
- Removed `craft\web\User::startElevatedSession()`. `login()` should be used instead.
- Removed `craft\web\twig\variables\Cp::getEntryTypeOptions()`.
- Admin tables now support client-side searching when not running in API mode. ([#14126](https://github.com/craftcms/cms/pull/14126))
- Admin tables now support appending `bodyHtml` and `headHtml` when running in API mode.
- Added `Craft.BaseElementSelectInput::defineElementActions()`.
- Added `Craft.CP::setSiteCrumbMenuItemStatus()`.
- Added `Craft.CP::showSiteCrumbMenuItem()`.
- Added `Craft.CP::updateContext()`.
- Added `Craft.CpModal`.
- Added `Craft.ElementEditor::markDeltaNameAsModified()`.
- Added `Craft.ElementEditor::setFormValue()`.
- Added `Garnish.DisclosureMenu::addGroup()`.
- Added `Garnish.DisclosureMenu::addHr()`.
- Added `Garnish.DisclosureMenu::addItem()`.
- Added `Garnish.DisclosureMenu::createItem()`.
- Added `Garnish.DisclosureMenu::getFirstDestructiveGroup()`.
- Added `Garnish.DisclosureMenu::isPadded()`.
- `Craft.appendBodyHtml()` and `appendHeadHtml()` are now promise-based, and load JavaScript resources over Ajax.

### System
- Craft now requires PHP 8.2+.
- Craft now requires MySQL 8.0.17+, MariaDB 10.4.6+, or PostgreSQL 13+.
- Craft now requires the Symfony Filesystem component directly.
- Craft now requires `bacon/bacon-qr-code`.
- Craft now requires `composer/semver` directly.
- Craft now requires `pragmarx/google2fa`.
- Craft now requires `pragmarx/recovery`.
- Craft now requires `web-auth/webauthn-lib`.
- Updated `commerceguys/addressing` to v2. ([#14318](https://github.com/craftcms/cms/discussions/14318))
- Updated `illuminate/collections` to v10.
- Updated `yiisoft/yii2-symfonymailer` to v4.
- Craft no longer requires `composer/composer`.
- New database tables now default to the `utf8mb4` charset, and the `utf8mb4_0900_ai_ci` or `utf8mb4_unicode_ci` collation, on MySQL. Existing installs should run `db/convert-charset` after upgrading, to ensure all tables have consistent charsets and collations. ([#11823](https://github.com/craftcms/cms/discussions/11823))
- The `deprecationerrors.traces`, `fieldlayouts.config`, `gqlschemas.scope`, `sections.previewTargets`, `userpreferences.preferences`, and `widgets.settings` columns are now of type `JSON` for MySQL and PostgreSQL. ([#14300](https://github.com/craftcms/cms/pull/14300))
- The `defaultTemplateExtensions` config setting now lists `twig` before `html` by default. ([#11809](https://github.com/craftcms/cms/discussions/11809))
- Improved the initial page load performance for element edit screens that contain Matrix fields.
- Improved the performance of control panel screens that include field layout designers.
- Improved the performance of autosaves for elements with newly-created Matrix entries.
- Slugs are no longer required for elements that don’t have a URI format that contains `slug`.
- Garbage collection now deletes orphaned nested entries.
- Craft now has a default limit of 100 sites, which can be increased via `craft\ervices\Sites::$maxSites` at your own peril. ([#14307](https://github.com/craftcms/cms/pull/14307))
- Fixed a bug where multi-site element queries weren’t scoring elements on a per-site basis. ([#13801](https://github.com/craftcms/cms/discussions/13801))
- Fixed an error that could occur if eager-loading aliases conflicted with native eager-loading handles, such as `author`. ([#14057](https://github.com/craftcms/cms/issues/14057))
- Fixed a bug where layout components provided by disabled plugins weren’t getting omitted. ([#14219](https://github.com/craftcms/cms/pull/14219))
- Fixed a bug where element thumbnails within hidden tabs weren’t always getting loaded when their tab was selected.
- Added an SVG icon set based on Font Awesome 6.5.1. ([#14169](https://github.com/craftcms/cms/pull/14169))
- Updated Monolog to v3.
- Updated Axios to 1.6.5.
- Updated D3 to 7.8.5.
- Updated Punycode to 2.0.1.
- Updated XRegExp to 5.1.1.<|MERGE_RESOLUTION|>--- conflicted
+++ resolved
@@ -3,12 +3,9 @@
 ## Unreleased
 
 - Fixed a bug where entries’ `deletedWithEntryType` values in the `entries` table weren’t getting set back to `null` after being restored.
-<<<<<<< HEAD
+- Fixed a bug where it wasn’t possible to discard changes for related elements via slideouts, if they didn’t exist in the primary site. ([#15798](https://github.com/craftcms/cms/issues/15798))
 - Fixed an error that could occur when restoring a soft-deleted entry type and section, if any entries had been soft-deleted alongside the entry type. ([#15787](https://github.com/craftcms/cms/issues/15787))
 - Fixed a bug where Tags fields weren’t working properly when their label was hidden. ([#15800](https://github.com/craftcms/cms/issues/15800))
-=======
-- Fixed a bug where it wasn’t possible to discard changes for related elements via slideouts, if they didn’t exist in the primary site. ([#15798](https://github.com/craftcms/cms/issues/15798))
->>>>>>> 1d7640bb
 - Fixed an information disclosure vulnerability.
 - Improved relational fields’ drag-n-drop responsiveness in Safari. ([#15728](https://github.com/craftcms/cms/issues/15728))
 
