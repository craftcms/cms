# Release Notes for Craft CMS 5

## Unreleased

<<<<<<< HEAD
- Fixed an error that could occur when restoring a soft-deleted entry type and section, if any entries had been soft-deleted alongside the entry type. ([#15787](https://github.com/craftcms/cms/issues/15787))

## 5.4.5.1 - 2024-09-24
=======
- Fixed a bug where entries’ `deletedWithEntryType` values in the `entries` table weren’t getting set back to `null` after being restored.

## 4.12.4.1 - 2024-09-24
>>>>>>> 259816c0

- Fixed a JavaScript error. ([#15784](https://github.com/craftcms/cms/issues/15784))

## 5.4.5 - 2024-09-23

- Element conditions now show rules for fields with the same name but unique handles, if the “Show field handles in edit forms” user preference is enabled. ([#15764](https://github.com/craftcms/cms/issues/15764))
- Auto-generated handles, slugs, etc. now update immediately when the source input is changed. ([#15754](https://github.com/craftcms/cms/issues/15754))
- Fixed a bug where Table fields’ Default Values table could lose existing rows if they only consisted of Dropdown columns without configured options.
- Fixed a bug where custom fields’ `required` properties were always `false`. ([#15752](https://github.com/craftcms/cms/issues/15752))
- Fixed a bug where `craft\helpers\StringHelper::toHandle()` was allowing non-alphanumeric/underscore characters through. ([#15772](https://github.com/craftcms/cms/pull/15772))
- Fixed a bug where entries were getting auto-saved while dragging elements within element select inputs.
- Fixed a bug where the `maxBackups` config setting wasn’t working. ([#15780](https://github.com/craftcms/cms/issues/15780))
- Fixed a bug where it wasn’t possible to save nested entries via the `entries/save-entry` controller action. ([#15737](https://github.com/craftcms/cms/issues/15737))
- Fixed a bug where hyperlinks in Link field inputs could wrap unnecessarily. ([#15738](https://github.com/craftcms/cms/issues/15738))
- Fixed an error that occurred when running the `entrify/global-set` command. ([#15746](https://github.com/craftcms/cms/issues/15746))
- Fixed a bug where users’ `username` values weren’t getting updated based on email address changes when `useEmailAsUsername` was enabled. ([#15758](https://github.com/craftcms/cms/issues/15758))
- Fixed a bug where the `hasAlt` asset query param wasn’t working properly. ([#15762](https://github.com/craftcms/cms/issues/15762))
- Fixed a bug where relational fields could show related elements for other field instances within element indexes. ([#15777](https://github.com/craftcms/cms/issues/15777))
- Fixed a bug where it wasn’t possible to upload files to Assets fields with dynamic subpaths. ([#15775](https://github.com/craftcms/cms/issues/15775))

## 5.4.4 - 2024-09-14

> [!IMPORTANT]  
> This update fixes a critical data deletion bug for PostgreSQL installs.

- Fixed a data deletion bug that occurred during garbage collection on PostgreSQL. ([#14891](https://github.com/craftcms/cms/issues/14891))
- Fixed a bug where image constraint labels weren’t translated within the Image Editor.
- Fixed a bug where image orientation labels weren’t getting translated for screen readers within the Image Editor.
- Fixed a PHP error. ([#14635](https://github.com/craftcms/cms/issues/14635))
- Fixed a bug where elements’ default field values weren’t getting populated on creation. ([#15706](https://github.com/craftcms/cms/issues/15706))
- Fixed a bug where URL field previews could bleed out of their container. ([#15722](https://github.com/craftcms/cms/issues/15722))

## 5.4.3 - 2024-09-11

- Updated Twig to 3.14. ([#15704](https://github.com/craftcms/cms/issues/15704))
- Fixed a bug where soft-deleted structures weren’t getting hard-deleted via garbage collection. ([#15705](https://github.com/craftcms/cms/pull/15705))
- Fixed a bug where address’ Label fields were being marked as translatable. ([#15702](https://github.com/craftcms/cms/pull/15702))
- Fixed an error that could occur when saving an entry with a Matrix field, if the nested entries didn’t have slugs.
- Fixed a bug where relation fields weren’t merging uploaded asset IDs with the existing field values. ([#15707](https://github.com/craftcms/cms/issues/15707))
- Fixed a styling issue with inline-editable Matrix block tabs. ([#15703](https://github.com/craftcms/cms/issues/15703))
- Fixed a bug where the control panel layout could shift briefly when removing an element from an element select input. ([#15712](https://github.com/craftcms/cms/issues/15712))
- Fixed an RCE vulnerability.
- Fixed an XSS vulnerability.

## 5.4.2 - 2024-09-06

- Added `craft\services\Security::isSystemDir()`.
- Fixed a bug where `craft\helpers\StringHelper::lines()` was returning an array of `Stringy\Stringy` objects, rather than strings.
- Fixed styling issues with Template field layout UI elements’ selector labels.
- Fixed a validation error that could occur when saving a relational field, if the “Maintain hierarchy” setting had been enabled but was no longer applicable. ([#15666](https://github.com/craftcms/cms/issues/15666))
- Fixed a bug where formatted addresses weren’t using the application locale consistently. ([#15668](https://github.com/craftcms/cms/issues/15668))
- Fixed a bug where Tip and Warning field layout UI elements would display in field layouts even if they had no content. ([#15681](https://github.com/craftcms/cms/issues/15681))
- Fixed an error that could occur when reverting an element’s content from a revision, if the element had been added to additional sites since the time the revision was created. ([#15679](https://github.com/craftcms/cms/issues/15679))
- Fixed a PHP error that occurred when running PHP 8.2 or 8.3.
- Fixed a bug where disabled entries became enabled when edited within Live Preview. ([#15670](https://github.com/craftcms/cms/issues/15670))
- Fixed a bug where new nested entries could get incremented slugs even if there were no elements with conflicting URIs. ([#15672](https://github.com/craftcms/cms/issues/15672))
- Fixed a bug where users’ Addresses screens were displaying addresses that belonged to the user via a custom Addresses field. ([#15678](https://github.com/craftcms/cms/issues/15678))
- Fixed a bug where Addresses fields weren’t always returning data in GraphQL.
- Fixed a bug where partial addresses weren’t getting garbage collected.
- Fixed a bug where orphaned nested addresses weren’t getting garbage collected. ([#15678](https://github.com/craftcms/cms/issues/15678))
- Fixed a bug where orphaned nested entries weren’t getting garbage collected after their field had been hard-deleted. ([#15678](https://github.com/craftcms/cms/issues/15678))
- Fixed a JavaScript error that could occur when bulk-editing elements. ([#15694](https://github.com/craftcms/cms/issues/15694))
- Fixed an information disclosure vulnerability.

## 5.4.1 - 2024-09-04

- Fixed a bug where element chips within thumbnail views weren’t getting light gray backgrounds. ([#15649](https://github.com/craftcms/cms/issues/15649))
- Fixed a bug where Link fields didn’t fully support inline editing. ([#15653](https://github.com/craftcms/cms/issues/15653))
- Fixed the loading spinner styling on element indexes. ([#15634](https://github.com/craftcms/cms/issues/15634))
- Fixed an error that could occur when saving an element. ([#15656](https://github.com/craftcms/cms/issues/15656))
- Fixed the styling of column sort indicators. ([#15655](https://github.com/craftcms/cms/issues/15655))

## 5.4.0.1 - 2024-09-03

- Fixed a PHP error that could occur on element indexes. ([#15648](https://github.com/craftcms/cms/issues/15648))

## 5.4.0 - 2024-09-03

### Content Management
- Element conditions can now have a “Not Related To” rule. ([#15496](https://github.com/craftcms/cms/pull/15496))
- Element conditions can now have a “Site Group” rule, if there are two or more site groups. ([#15625](https://github.com/craftcms/cms/discussions/15625))
- Asset chips and cards no longer include the “Replace file” action. ([#15498](https://github.com/craftcms/cms/issues/15498))
- Category slugs are now inline-editable from the Categories index page. ([#15560](https://github.com/craftcms/cms/pull/15560))
- Entry post dates, expiry dates, slugs, and authors are now inline-editable from the Entries index page. ([#15560](https://github.com/craftcms/cms/pull/15560))
- Improved Addresses field validation to be more consistent with Matrix fields.
- Entry chips and cards no longer include status indicators, if their entry type’s “Show thet Status field” setting is disabled. ([#15636](https://github.com/craftcms/cms/discussions/15636))
- Matrix and Addresses fields now show newly-created elements on first edit, rather than after they’ve been fully saved. ([#15641](https://github.com/craftcms/cms/issues/15641)) 

### Accessibility
- Improved the accessibility of Tags fields.

### Administration
- Link fields now have “Allow root-relative URLs” and “Allow anchors” settings. ([#15579](https://github.com/craftcms/cms/issues/15579))
- Custom field selectors within field layouts now display a pencil icon if their name, instructions, or handle have been overridden. ([#15597](https://github.com/craftcms/cms/discussions/15597))
- Custom field settings within field layouts now display a chip for the associated global field. ([#15619](https://github.com/craftcms/cms/pull/15619), [#15597](https://github.com/craftcms/cms/discussions/15597))
- Field layouts can now define tips and warnings that should be displayed for fields. ([#15632](https://github.com/craftcms/cms/discussions/15632))
- The Fields index page now has a “Used by” column that shows how many field layouts each field is used by. ([#14984](https://github.com/craftcms/cms/discussions/14984))
- The Entry Types index page now has a “Used by” column that lists the sections and custom fields that each entry type is used by. ([#14984](https://github.com/craftcms/cms/discussions/14984))
- Single sections can now have multiple entry types. ([#15630](https://github.com/craftcms/cms/discussions/15630))
- Increased the text size for handle buttons within admin tables.

### Development
- Added the `notRelatedTo` and `andNotRelatedTo` element query params. ([#15496](https://github.com/craftcms/cms/pull/15496))
- Added the `notRelatedTo` GraphQL element query argument. ([#15496](https://github.com/craftcms/cms/pull/15496))
- `relatedToAssets`, `relatedToCategories`, `relatedToEntries`, `relatedToTags`, and `relatedToUsers` GraphQL arguments now support passing `relatedViaField` and `relatedViaSite` keys to their criteria objects. ([#15508](https://github.com/craftcms/cms/pull/15508))
- Country field values and `craft\elements\Address::getCountry()` now return the country in the current application locale.

### Extensibility
- Added `craft\base\ApplicationTrait::getEnvId()`. ([#15313](https://github.com/craftcms/cms/issues/15313))
- Added `craft\base\ElementInterface::getRootOwner()`. ([#15534](https://github.com/craftcms/cms/discussions/15534))
- Added `craft\base\ElementInterface::showStatusIndicator()`.
- Added `craft\elements\conditions\NotRelatedToConditionRule`.
- Added `craft\elements\conditions\SiteGroupConditionRule`.
- Added `craft\gql\arguments\RelationCriteria`.
- Added `craft\gql\types\input\criteria\AssetRelation`.
- Added `craft\gql\types\input\criteria\CategoryRelation`.
- Added `craft\gql\types\input\criteria\EntryRelation`.
- Added `craft\gql\types\input\criteria\TagRelation`.
- Added `craft\gql\types\input\criteria\UserRelation`.
- Added `craft\helpers\Cp::componentPreviewHtml()`.
- Added `craft\helpers\Inflector`.
- Added `craft\helpers\Session::close()`.
- Added `craft\services\Sites::getEditableSitesByGroupId()`.
- `craft\helpers\Cp::chipHtml()` now supports a `hyperlink` option.
- `craft\helpers\Session` methods are now safe to call on console requests.
- `craft\services\Elements::saveElement()` now saves dirty fields’ content even if `$saveContent` is `false`. ([#15393](https://github.com/craftcms/cms/pull/15393))
- Deprecated `craft\db\mysql\Schema::quoteDatabaseName()`.
- Deprecated `craft\db\pgqsl\Schema::quoteDatabaseName()`.
- Deprecated `craft\helpers\ElementHelper::rootElement()`. `craft\base\ElementInterface::getRootOwner()` should be used instead.
- Added `Craft.cp.announce()`, simplifying live region announcements for screen readers. ([#15569](https://github.com/craftcms/cms/pull/15569))
- Element action menu items returned by `craft\base\Element::safeActionMenuItems()` and `destructiveActionMenuItems()` can now include a `showInChips` key to explicitly opt into/out of being shown within element chips and cards.
- Element select inputs now support `allowAdd` and `allowRemove` settings. ([#15639](https://github.com/craftcms/cms/discussions/15639))
- Control panel CSS selectors that take orientation into account now use logical properties. ([#15522](https://github.com/craftcms/cms/pull/15522))

### System
- MySQL mutex locks and PHP session names are now namespaced using the application ID combined with the environment name. ([#15313](https://github.com/craftcms/cms/issues/15313))
- Added support for “City/Town” address locality labels. ([#15585](https://github.com/craftcms/cms/pull/15585))
- Craft now sends `X-Robots-Tag: none` headers for preview requests. ([#15612](https://github.com/craftcms/cms/pull/15612), [#15586](https://github.com/craftcms/cms/issues/15586))
- `x-craft-preview` and `x-craft-live-preview` params are now hashed, and `craft\web\Request::getIsPreview()` will only return `true` if the param validates. ([#15605](https://github.com/craftcms/cms/discussions/15605))
- Generated URLs no longer include `x-craft-preview` or `x-craft-live-preview` query string params based on the requested URL, if either were set to an unverified string. ([#15605](https://github.com/craftcms/cms/discussions/15605))
- The PHP session is now closed before making API requests. ([#15643](https://github.com/craftcms/cms/issues/15643))
- Updated Twig to 3.12. ([#15568](https://github.com/craftcms/cms/discussions/15568))
- Fixed a SQL error that occurred when running the `db/convert-charset` command if there were any custom database views or sequences. ([#15598](https://github.com/craftcms/cms/issues/15598))
- Fixed a bug where `craft\helpers\Db::supportsTimeZones()` could return `false` on databases that supported time zone conversion. ([#15592](https://github.com/craftcms/cms/issues/15592))
- Fixed a bug where `null` values within associative arrays were ignored when applying project config data. ([#10512](https://github.com/craftcms/cms/issues/10512))
- Fixed a bug where tabs within field layout designers weren’t always getting positioned correctly when wrapped. ([#15590](https://github.com/craftcms/cms/issues/15590))
- Fixed a bug where editable table rows’ action buttons were misaligned for newly-created rows. ([#15602](https://github.com/craftcms/cms/issues/15602))
- Fixed a bug where relational fields’ element query results weren’t limited to the selected relations if the `id` param was overridden. ([#15570](https://github.com/craftcms/cms/issues/15570))
- Fixed a bug where ordering element queries by textual custom fields would factor in character marks. ([#15609](https://github.com/craftcms/cms/issues/15609))
- Fixed a bug where Money fields’ condition rules could display incorrect values based on a user’s formatting locale.
- Fixed an error that occurred when eager-loading user addresses. ([#15629](https://github.com/craftcms/cms/pull/15629))
- Fixed styling issues with classic Live Preview. ([#15640](https://github.com/craftcms/cms/issues/15640))
- Fixed a bug where fields were bleeding out of the content pane on smaller viewports.
- Fixed a bug where Link fields didn’t allow URLs with TLDs longer than six characters.
- Fixed a bug where hard-deleting an element wasn’t hard-deleting any nested elements as well. ([#15645](https://github.com/craftcms/cms/pull/15645))
- Fixed a bug where it wasn’t possible to hard-delete nested elements from embedded element index views. ([#15645](https://github.com/craftcms/cms/pull/15645))
- Fixed an error that occurred when calling the `users/delete-user-photo` or `users/upload-user-photo` from the front end. ([#15487](https://github.com/craftcms/cms/pull/15487))
- Fixed styling issues. ([#15537](https://github.com/craftcms/cms/pull/15537))

## 5.3.6 - 2024-08-26

- Fixed a bug where it wasn’t possible to override named transforms in GraphQL queries. ([#15572](https://github.com/craftcms/cms/issues/15572))
- Fixed a bug where address subdivision fields could be incorrectly labelled and/or populated with the wrong options. ([#15551](https://github.com/craftcms/cms/issues/15551), [#15584](https://github.com/craftcms/cms/pull/15584))
- Fixed an error that occurred if Country tables were included within element index tables or cards. ([#15583](https://github.com/craftcms/cms/issues/15583))
- Fixed a bug where `{% cache %}` tags were caching content for Live Preview requests. ([#15586](https://github.com/craftcms/cms/issues/15586))
- Fixed a bug where it wasn’t possible to remove nested entries in Matrix fields if the Min Entries setting had been reached. ([#15575](https://github.com/craftcms/cms/issues/15575))
- Fixed a bug where Matrix and Addresses fields weren’t displaying or validating unpublished drafts. ([#15536](https://github.com/craftcms/cms/issues/15536))
- Fixed a bug where element selector modals within Link fields didn’t have site selector menus. ([#15594](https://github.com/craftcms/cms/issues/15594))

## 5.3.5 - 2024-08-21

- Updated jQuery UI to 1.14.0. ([#15558](https://github.com/craftcms/cms/issues/15558))
- Fixed a bug where `craft\helpers\App::env()` and `normalizeValue()` could return incorrect results for values that looked like floats. ([#15533](https://github.com/craftcms/cms/issues/15533))
- Fixed a bug where the `users/set-password` action wasn’t respecting `redirect` params. ([#15538](https://github.com/craftcms/cms/issues/15538))
- Fixed a bug where the “Default Values” Table field setting wasn’t escaping column headings. ([#15552](https://github.com/craftcms/cms/issues/15552))
- Fixed a bug where Craft couldn’t be installed with existing project config files, if any plugins specified their schema version via `composer.json`. ([#15559](https://github.com/craftcms/cms/issues/15559))
- Fixed a bug where Money fields’ min, max, and default values weren’t being set to the correct currency. ([#15565](https://github.com/craftcms/cms/issues/15565), [#15566](https://github.com/craftcms/cms/pull/15566))
- Fixed a bug where Money fields weren’t handling negative values correctly. ([#15565](https://github.com/craftcms/cms/issues/15565), [#15567](https://github.com/craftcms/cms/pull/15567))
- Fixed a bug where PHP-originated Craft Console API requests weren’t timing out if the API was down. ([#15571](https://github.com/craftcms/cms/pull/15571))
- Fixed a bug where admin tables weren’t displaying disabled statuses. ([#15540](https://github.com/craftcms/cms/pull/15540))
- Fixed a JavaScript error that occurred when adding a row to an editable table that didn’t allow reordering rows. ([#15543](https://github.com/craftcms/cms/issues/15543))
- Fixed an error that occurred when editing an element with a Link field previously set to a URL value, if the field no longer allows URLs. ([#15542](https://github.com/craftcms/cms/issues/15542))
- Fixed an error that could occur when upgrading to Craft 5. ([#15539](https://github.com/craftcms/cms/issues/15539), [#15555](https://github.com/craftcms/cms/issues/15555))

## 5.3.4 - 2024-08-13

- Fixed a bug where the system name in the control panel’s global sidebar was getting hyperlinked even if the primary site didn’t have a URL. ([#15525](https://github.com/craftcms/cms/issues/15525))
- Fixed a bug where site crumbs on global set edit pages were including sites the user didn’t have permission to access. ([#15524](https://github.com/craftcms/cms/issues/15524))
- Fixed a bug where multi-instance relation fields could get combined field values. ([#15526](https://github.com/craftcms/cms/issues/15526))
- Fixed styling issues.

## 5.3.3 - 2024-08-12

- Fixed an error that could occur if a new element was saved recursively. ([#15517](https://github.com/craftcms/cms/issues/15517))
- Fixed a bug where plugins were being instantiated at the beginning of Craft installation requests, rather than after Craft was installed. ([#15506](https://github.com/craftcms/cms/issues/15506))
- Fixed a bug where an unhelpful error message was output when `config/general.php` returned an array with unsupported config settings. ([#15514](https://github.com/craftcms/cms/discussions/15514))

## 5.3.2 - 2024-08-10

- Added `craft\db\afterDown()`.
- Added `craft\db\afterUp()`.
- Improved the appearance of some system settings icons.
- Fixed a bug where Link fields weren’t allowing category groups to be selected, if they didn’t have a URI format for the primary site.
- Fixed an error that occurred when installing Craft in PostgreSQL. ([#15504](https://github.com/craftcms/cms/issues/15504))
- Fixed a bug where Matrix fields weren’t retaining the sort order for disabled nested entries. ([#15505](https://github.com/craftcms/cms/issues/15505))
- Fixed a bug where Link fields weren’t displaying their input if they only had one type selected, and it wasn’t URL. ([#15512](https://github.com/craftcms/cms/issues/15512))
- Fixed a bug where elements’ `searchScore` values were `null` when ordering an element query by `score`. ([#15513](https://github.com/craftcms/cms/issues/15513))
- Fixed a bug where Assets fields weren’t storing files that were uploaded to them directly on element save requests. ([#15511](https://github.com/craftcms/cms/issues/15511))

## 5.3.1 - 2024-08-07

- Fixed a bug where `craft\filters\Headers` and `craft\filters\Cors` were applied to control panel requests rather than site requests. ([#15495](https://github.com/craftcms/cms/issues/15495))
- Fixed a bug where Link fields weren’t retaining their link type-specific settings. ([#15491](https://github.com/craftcms/cms/issues/15491))

## 5.3.0.3 - 2024-08-06

- Fixed a PHP error that could occur when editing Addresses fields set to the element index view mode. ([#15486](https://github.com/craftcms/cms/issues/15486))

## 5.3.0.2 - 2024-08-06

- Fixed an error that could occur on console requests.

## 5.3.0.1 - 2024-08-06

- Fixed an error that occurred when accessing custom config settings defined in `config/custom.php`. ([#15481](https://github.com/craftcms/cms/issues/15481))
- Fixed a PHP error that could occur when editing Addresses fields. ([#15485](https://github.com/craftcms/cms/issues/15485))

## 5.3.0 - 2024-08-06

### Content Management
- Added the “Link” field type, which replaces “URL”, and can store URLs, `mailto` and `tel` URIs, and entry/asset/category relations. ([#15251](https://github.com/craftcms/cms/pull/15251), [#15400](https://github.com/craftcms/cms/pull/15400))
- Added the ability to move entries between sections that allow the same entry type, via a new “Move to…” bulk action. ([#8153](https://github.com/craftcms/cms/discussions/8153), [#14541](https://github.com/craftcms/cms/pull/14541))
- Entry and category conditions now have a “Has Descendants” rule. ([#15276](https://github.com/craftcms/cms/discussions/15276))
- “Replace file” actions now display success notices on complete. ([#15217](https://github.com/craftcms/cms/issues/15217))
- Double-clicking on folders within asset indexes and folder selection modals now navigates the index/modal into the folder. ([#15238](https://github.com/craftcms/cms/discussions/15238))
- When propagating an element to a new site, relation fields no longer copy relations for target elements that wouldn’t have been selectable from the propagated site based on the field’s “Related elements from a specific site?” and “Show the site menu” settings. ([#15459](https://github.com/craftcms/cms/issues/15459))
- Matrix fields now show validation errors when nested entries don’t validate. ([#15161](https://github.com/craftcms/cms/issues/15161), [#15165](https://github.com/craftcms/cms/pull/15165))
- Matrix fields set to inline-editable blocks view now support selecting all blocks by pressing <kbd>Command</kbd>/<kbd>Ctrl</kbd> + <kbd>A</kbd> when a checkbox is focused. ([#15326](https://github.com/craftcms/cms/issues/15326))
- Users’ Permissions, Preferences, and Password & Verification screens now have “Save and continue editing” actions, as well as support for <kbd>Command</kbd>/<kbd>Ctrl</kbd> + <kbd>S</kbd> keyboard shortcuts.
- User profile screens now have a “Create and set permissions” button for new users, if the current user has access to edit user permissions. ([#15356](https://github.com/craftcms/cms/pull/15356))
- User permission screens now have a “Save and send activation email” button for inactive users, if the current user has the “Administrate users” permission. ([#15356](https://github.com/craftcms/cms/pull/15356))
- Single section entries without a title are now labelled by their section’s name in the control panel.
- Double-clicking on element index rows no longer opens the element editor slideout, when inline editing is active. ([#15441](https://github.com/craftcms/cms/discussions/15441))

### Accessibility
- Improved the accessibility of two-step verification setup. ([#15229](https://github.com/craftcms/cms/pull/15229))
- The notification heading is no longer read to screen readers when no notifications are active. ([#15294](https://github.com/craftcms/cms/pull/15294))
- The login modal that appears once a user’s session has ended now has a `lang` attribute, in case it differs from the user’s preferred language.
- Improved the focus ring styling for dark buttons. ([#15364](https://github.com/craftcms/cms/pull/15364))
- Single-select element selection modals now assign `role="radio"` to listed elements’ checkboxes.
- Sortable editable table rows now have “Move up” and “Move down” disclosure menu actions. ([#15385](https://github.com/craftcms/cms/pull/15385))
- Improved the Customize Sources modal for screen readers. ([#15395](https://github.com/craftcms/cms/pull/15395))
- Improved the accessibility of icon fields. ([#15479](https://github.com/craftcms/cms/pull/15479))

### Administration
- Relation fields are now multi-instance. ([#15400](https://github.com/craftcms/cms/pull/15400))
- Relation fields now have Translation Method settings with all the usual options, replacing “Manage relations on a per-site basis” settings. ([#15400](https://github.com/craftcms/cms/pull/15400))
- Entry types are no longer required to have unique names. ([#14774](https://github.com/craftcms/cms/issues/14774), [#15438](https://github.com/craftcms/cms/pull/15438))
- Entry type selects within section and Matrix/CKEditor field settings now display entry types’ handles in addition to their names, to avoid ambiguity. ([#15438](https://github.com/craftcms/cms/pull/15438))
- The Entry Types index page now displays entry type chips in place of plain text labels, so their custom colors are shown. ([#15432](https://github.com/craftcms/cms/discussions/15432))
- The Entry Types index table can now be sorted by Name and Handle.
- The Fields index table can now be sorted by Name, Handle, and Type.
- Icon fields now have an “Include Pro icons” setting, which determines whether Font Awesome Pro icon should be selectable. ([#15242](https://github.com/craftcms/cms/issues/15242))
- New sites’ Base URL settings now default to an environment variable name based on the site name. ([#15347](https://github.com/craftcms/cms/pull/15347))
- Craft now warns against using the `@web` alias for URL settings, regardless of whether it was explicitly defined. ([#15347](https://github.com/craftcms/cms/pull/15347))
- Entry types created from Matrix block types no longer show the Slug field by default, after upgrading to Craft 5. ([#15379](https://github.com/craftcms/cms/issues/15379))
- Global sets listed within fields’ “Used by” lists now link to their settings page, rather than their edit page. ([#15423](https://github.com/craftcms/cms/discussions/15423))
- Added the `entry-types/merge` command. ([#15444](https://github.com/craftcms/cms/pull/15444))
- Added the `fields/auto-merge` command. ([#15472](https://github.com/craftcms/cms/pull/15472))`
- Added the `fields/merge` command. ([#15454](https://github.com/craftcms/cms/pull/15454))

### Development
- Added support for application-type based `general` and `db` configs (e.g. `config/general.web.php`). ([#15346](https://github.com/craftcms/cms/pull/15346))
- `general` and `db` config files can now return a callable that modifies an existing config object. ([#15346](https://github.com/craftcms/cms/pull/15346))
- Added the `lazyGqlTypes` config setting. ([#15429](https://github.com/craftcms/cms/issues/15429))
- Added the `env`, `env/set`, and `env/remove` commands. ([#15431](https://github.com/craftcms/cms/pull/15431))
- Color, Country, Email, Icon, Link, Plain Text, and Table fields’ element query params now support passing in an array with `value` and `caseInsensitive` keys. ([#15404](https://github.com/craftcms/cms/pull/15404))
- GraphQL mutations for saving drafts of nested entries are now named with `Field` after the Matrix/CKEditor field handle. ([#15269](https://github.com/craftcms/cms/issues/15269))
- The `allowedGraphqlOrigins` config setting is now deprecated. `craft\filters\Cors` should be used instead. ([#15397](https://github.com/craftcms/cms/pull/15397))
- The `permissionsPolicyHeader` config settings is now deprecated. `craft\filters\Headers` should be used instead. ([#15397](https://github.com/craftcms/cms/pull/15397))
- `{% cache %}` tags now cache any asset bundles registered within them.
- Country field values are now set to `CommerceGuys\Addressing\Country\Country` objects. ([#15455](https://github.com/craftcms/cms/issues/15455), [#15463](https://github.com/craftcms/cms/pull/15463))
- Auto-populated section and category group Template settings are now suffixed with `.twig`.
- `x-craft-preview`/`x-craft-live-preview` URL query string params are now added to generated URLs for Live Preview requests, so `craft\web\Request::getIsPreview()` continues to return `true` on subsequent pages loaded within the iframe. ([#15447](https://github.com/craftcms/cms/discussions/15447)) 

### Extensibility
- Added `craft\base\ApplicationTrait::getDb2()`. ([#15384](https://github.com/craftcms/cms/pull/15384))
- Added `craft\base\ElementInterface::addInvalidNestedElementIds()`.
- Added `craft\base\ElementInterface::getInvalidNestedElementIds()`.
- Added `craft\base\Field::EVENT_AFTER_MERGE_FROM`.
- Added `craft\base\Field::EVENT_AFTER_MERGE_INTO`.
- Added `craft\base\Field::afterMergeFrom()`. ([#15454](https://github.com/craftcms/cms/pull/15454))
- Added `craft\base\Field::afterMergeInto()`. ([#15454](https://github.com/craftcms/cms/pull/15454))
- Added `craft\base\Field::canMergeFrom()`. ([#15454](https://github.com/craftcms/cms/pull/15454))
- Added `craft\base\Field::canMergeInto()`. ([#15454](https://github.com/craftcms/cms/pull/15454))
- Added `craft\base\FieldLayoutComponent::EVENT_DEFINE_SHOW_IN_FORM`. ([#15260](https://github.com/craftcms/cms/issues/15260))
- Added `craft\base\FieldLayoutElement::$dateAdded`.
- Added `craft\base\FieldTrait::$dateDeleted`.
- Added `craft\base\Grippable`.
- Added `craft\base\MergeableFieldInterface`. ([#15454](https://github.com/craftcms/cms/pull/15454))
- Added `craft\base\RelationFieldInterface`. ([#15400](https://github.com/craftcms/cms/pull/15400))
- Added `craft\base\RelationFieldTrait`. ([#15400](https://github.com/craftcms/cms/pull/15400))
- Added `craft\config\GeneralConfig::addAlias()`. ([#15346](https://github.com/craftcms/cms/pull/15346))
- Added `craft\elements\Address::getCountry()`. ([#15463](https://github.com/craftcms/cms/pull/15463))
- Added `craft\elements\Asset::$sanitizeOnUpload`. ([#15430](https://github.com/craftcms/cms/discussions/15430))
- Added `craft\elements\Entry::isEntryTypeCompatible()`.
- Added `craft\elements\actions\MoveToSection`.
- Added `craft\enums\CmsEdition::Enterprise`.
- Added `craft\events\DefineShowFieldLayoutComponentInFormEvent`. ([#15260](https://github.com/craftcms/cms/issues/15260))
- Added `craft\events\MoveEntryEvent`.
- Added `craft\fields\Link`.
- Added `craft\fields\data\LinkData`.
- Added `craft\fields\linktypes\Asset`.
- Added `craft\fields\linktypes\BaseElementLinkType`.
- Added `craft\fields\linktypes\BaseLinkType`.
- Added `craft\fields\linktypes\BaseTextLinkType`.
- Added `craft\fields\linktypes\Category`.
- Added `craft\fields\linktypes\Email`.
- Added `craft\fields\linktypes\Phone`.
- Added `craft\fields\linktypes\Url`.
- Added `craft\filters\Cors`. ([#15397](https://github.com/craftcms/cms/pull/15397))
- Added `craft\filters\Headers`. ([#15397](https://github.com/craftcms/cms/pull/15397))
- Added `craft\helpers\App::configure()`.
- Added `craft\models\FieldLayout::getAllElements()`.
- Added `craft\models\ImageTransform::$indexId`.
- Added `craft\services\Elements::ensureBulkOp()`.
- Added `craft\services\Entries::EVENT_AFTER_MOVE_TO_SECTION`.
- Added `craft\services\Entries::EVENT_BEFORE_MOVE_TO_SECTION`.
- Added `craft\services\Entries::moveEntryToSection()`.
- Added `craft\services\Fields::areFieldTypesCompatible()`.
- Added `craft\web\View::clearAssetBundleBuffer()`.
- Added `craft\web\View::startAssetBundleBuffer()`.
- `craft\helpers\DateTimeHelper::toIso8601()` now has a `$setToUtc` argument.
- `craft\helpers\UrlHelper::cpUrl()` now returns URLs based on the primary site’s base URL (if it has one), for console requests if the `baseCpUrl` config setting isn’t set, and the `@web` alias wasn’t explicitly defined. ([#15374](https://github.com/craftcms/cms/issues/15374))
- `craft\services\Config::setDotEnvVar()` now accepts `false` for its `value` argument, which removes the environment variable from the `.env` file.
- Deprecated `craft\fields\BaseRelationField::$localizeRelations`.
- Deprecated `craft\fields\Url`, which is now an alias for `craft\fields\Link`.
- Deprecated `craft\services\Relations`.
- Deprecated `craft\web\assets\elementresizedetector\ElementResizeDetectorAsset`.
- Added `Craft.EnvVarGenerator`.
- Added `Craft.endsWith()`.
- Added `Craft.removeLeft()`.
- Added `Craft.removeRight()`.
- Added `Craft.ui.addAttributes()`.
- `Craft.ElementEditor` now triggers a `checkActivity` event each time author activity is fetched. ([#15237](https://github.com/craftcms/cms/discussions/15237))
- `Craft.NestedElementManager` now triggers an `afterInit` event after initialization. ([#15470](https://github.com/craftcms/cms/issues/15470))
- `Craft.ensureEndsWith()` now has a `caseInsensitive` argument.
- `Craft.ensureStartsWith()` now has a `caseInsensitive` argument.
- `Craft.startsWith()` is no longer deprecated, and now has a `caseInsensitive` argument.
- Added `Garnish.once()`, for handling a class-level event only once.
- Checkbox selects now support passing a `targetPrefix` setting.
- Component chips now support passing a `showHandle` setting.
- Component selects now support passing a `showHandles` setting.

### System
- Added core support for SSO (Enterprise only).
- The control panel now displays Ajax response-defined error messages when provided, rather than a generic “server error” message. ([#15292](https://github.com/craftcms/cms/issues/15292))
- Craft no longer sets the `Permissions-Policy` header on control panel responses. ([#15348](https://github.com/craftcms/cms/issues/15348))
- Control panel `resize` events now use ResizeObserver.
- Twig templates no longer attempt to preload singles for global variable names. ([#15468](https://github.com/craftcms/cms/pull/15468))
- Craft no longer ensures that the `cpresources` folder is writable.
- Front-end queue runner scripts are now injected before the `</body>` tag, rather than at the end of the response HTML.
- Nested entries created for Matrix fields set to inline-editable block mode now begin life as unpublished drafts. ([#15418](https://github.com/craftcms/cms/issues/15418))
- Custom fields are now soft-deleted initially.
- `graphql/api` requests no longer update the schema’s `lastUsed` timestamp if it was already updated within the last minute. ([#15464](https://github.com/craftcms/cms/issues/15464))
- Updated Yii to 2.0.51.
- Updated yii2-debug to 2.1.25.
- Updated svg-sanitizer to 0.19.
- Fixed a bug where error messages returned by the `users/send-password-reset-email` action weren’t accounting for the `useEmailAsUsername` config setting. ([#15425](https://github.com/craftcms/cms/issues/15425))
- Fixed a bug where `$element->isNewForSite` was always `false` from fields’ `normalizeValue()` methods when propagating an element to a new site.
- Fixed a bug where `assets/generate-transforms` requests could generate the wrong transform, if another transform index with the same parameters existed. ([#15402](https://github.com/craftcms/cms/pull/15402), [#15477](https://github.com/craftcms/cms/pull/15477))
- Fixed a bug where element operations could cause deadlocks when multiple authors were working simultaneously. ([#15329](https://github.com/craftcms/cms/issues/15329))
- Fixed a bug where newly-created Matrix blocks could lose their disabled status if the owner element had validation errors and `autosaveDrafts` was disabled. ([#15418](https://github.com/craftcms/cms/issues/15418))
- Fixed a bug where customized settings for assets’ Temporary Uploads source were only being retained for the current user. ([#15424](https://github.com/craftcms/cms/issues/15424))
- Fixed a bug where it wasn’t possible to render element partial templates for assets, categories, or tags. ([#15426](https://github.com/craftcms/cms/issues/15426))

## 5.2.10 - 2024-08-05

- Fixed a bug where it wasn’t possible to render element partial templates for assets, categories, or tags. ([#15426](https://github.com/craftcms/cms/issues/15426))
- Fixed an error that could occur when deleting a nested element, if its owner wasn’t saved for the same site. ([#15290](https://github.com/craftcms/cms/issues/15290))
- Fixed a PHP error that could occur when running Codeception tests. ([#15445](https://github.com/craftcms/cms/issues/15445))
- Fixed a bug where `deleteAsset`, `deleteCategory`, `deleteEntry`, and `deleteTag` GraphQL mutations were returning `null` rather than `true` or `false`. ([#15465](https://github.com/craftcms/cms/issues/15465))
- Fixed a styling issue. ([#15473](https://github.com/craftcms/cms/issues/15473))
- Fixed a bug where `exists()` element queries weren’t working if `distinct`, `groupBy`, `having,` or `union` params were set on them during query preparation. ([#15001](https://github.com/craftcms/cms/issues/15001), [#15223](https://github.com/craftcms/cms/pull/15223))
- Fixed a bug where users’ `username` properties weren’t getting set if `useEmailAsUsername` was enabled. ([#15475](https://github.com/craftcms/cms/issues/15475))
- Fixed a bug where columns added to element queries via `EVENT_BEFORE_PREPARE` were getting overridden for all core element types except entries. ([#15446](https://github.com/craftcms/cms/pull/15446))
- Fixed a bug where the “Sign in as” user action would redirect to the control panel even if the user didn’t have permission to access the control panel. ([#15449](https://github.com/craftcms/cms/issues/15449))
- Fixed a bug where the `utils/prune-orphaned-entries` command was deleting top-level entries. ([#15458](https://github.com/craftcms/cms/issues/15458))

## 5.2.9 - 2024-07-29

- Added `craft\helpers\Money::normalizeString()`.
- Updated web-auth/webauthn-lib to 4.9. ([#15377](https://github.com/craftcms/cms/issues/15377))
- Fixed a PHP error that occurred when making a field layout component conditional on a Time or CKEditor field. ([craftcms/ckeditor#267](https://github.com/craftcms/ckeditor/issues/267))
- Fixed an error that occurred when editing a user, if the current user didn’t have permission to edit the primary site. ([#15408](https://github.com/craftcms/cms/issues/15408))
- Fixed a bug where editable tables with single-select checkbox columns weren’t deselecting the selected option automatically. ([#15415](https://github.com/craftcms/cms/issues/15415))
- Fixed a styling issue. ([#15422](https://github.com/craftcms/cms/issues/15422))
- Fixed a bug where category groups’ Template settings weren’t being auto-populated for new groups.
- Fixed a bug where content changes created via `craft\base\Element::EVENT_AFTER_SAVE` weren’t getting saved, when an element was getting fully saved from an unsaved draft state. ([#15369](https://github.com/craftcms/cms/issues/15369))
- Fixed a bug where element exports were only including the first 100 results when no elements were selected. ([#15389](https://github.com/craftcms/cms/issues/15389))
- Fixed a stying bug. ([#15405](https://github.com/craftcms/cms/issues/15405))
- Fixed a bug where custom element sources’ Sites settings were getting cleared out. ([#15406](https://github.com/craftcms/cms/issues/15406))
- Fixed an error that occurred if a custom element source wasn’t enabled for any sites. ([#15406](https://github.com/craftcms/cms/issues/15406))
- Fixed a bug where custom sources that weren’t enabled for any sites would be shown for all sites.
- Fixed a SQL error that could occur when upgrading to Craft 5. ([#15407](https://github.com/craftcms/cms/pull/15407))
- Fixed a bug where user edit forms included a Username field if had been saved to the user field layout before `useEmailAsUsername` was enabled. ([#15401](https://github.com/craftcms/cms/issues/15401))
- Fixed a bug where Assets field buttons weren’t wrapping for narrow containers. ([#15419](https://github.com/craftcms/cms/issues/15419))
- Fixed a PHP error that could occur after converting a custom field to a Money field. ([#15413](https://github.com/craftcms/cms/issues/15413))
- Fixed a bug where temp assets had a “Show in folder” action.
- Fixed a bug where edit pages didn’t have headings if the element didn’t have a title.
- Fixed a bug where tooltips for truncated element chips in the breadcrumbs were also getting truncated.
- Fixed a bug where it wasn’t possible to sort elements by custom field values in descending order. ([#15434](https://github.com/craftcms/cms/issues/15434))
- Fixed a PHP error that could occur when rendering an element partial template. ([#15426](https://github.com/craftcms/cms/issues/15426))
- Fixed a bug where scalar/single-column queries weren’t returning any results if they originated from a relation field’s value, and the field’s “Maintain hierarchy” setting was enabled. ([#15414](https://github.com/craftcms/cms/issues/15414))

## 5.2.8 - 2024-07-17

- Fixed a bug where element index result counts weren’t getting updated when the element list was refreshed but pagination was preserved. ([#15367](https://github.com/craftcms/cms/issues/15367))
- Fixed a SQL error that could occur when sorting by custom fields on MariaDB.
- Fixed a bug where embedded element indexes could include table columns for all custom fields associated with the element type. ([#15373](https://github.com/craftcms/cms/issues/15373))

## 5.2.7 - 2024-07-16

- `craft\helpers\UrlHelper::actionUrl()` now returns URLs based on the primary site’s base URL (if it has one), for console requests if the `@web` alias wasn’t explicitly defined.
- An exception is now thrown when attempting to save an entry that’s missing `sectionId` or `fieldId` + `ownerId` values. ([#15345](https://github.com/craftcms/cms/discussions/15345))
- Fixed a bug where it wasn’t possible to expand/collapse descendants of disabled table rows within element select modals. ([#15337](https://github.com/craftcms/cms/issues/15337))
- Fixed a bug where PhpStorm autocomplete wasn’t working when chaining custom field methods defined by `CustomFieldBehavior`. ([#15336](https://github.com/craftcms/cms/issues/15336))
- Fixed a bug where new nested entries created on newly-created elements weren’t getting duplicated to all other sites for the owner element. ([#15321](https://github.com/craftcms/cms/issues/15321))
- Fixed a bug where focus could jump unexpectedly when a slideout was opened. ([#15314](https://github.com/craftcms/cms/issues/15314))
- Fixed a bug where addresses were getting truncated within address cards. ([#15338](https://github.com/craftcms/cms/issues/15338))
- Fixed a bug where TOTP setup keys included an extra space at the end. ([#15349](https://github.com/craftcms/cms/issues/15349))
- Fixed a bug where input focus could automatically jump to slideout sidebars shortly after they were shown. ([#15314](https://github.com/craftcms/cms/issues/15314))
- Fixed an error that occurred if the SMTP mailer transport type was used, and the Hostname value was blank. ([#15342](https://github.com/craftcms/cms/discussions/15342))
- Fixed a bug where database DML changes weren’t getting rolled back after tests were run if the Codeception config had `transaction: true`. ([#7615](https://github.com/craftcms/cms/issues/7615))
- Fixed an error that could occur when saving recursively-nested elements. ([#15362](https://github.com/craftcms/cms/issues/15362))
- Fixed a styling issue. ([#15315](https://github.com/craftcms/cms/issues/15315))
- Fixed a bug where field status indicators within Matrix fields weren’t positioned correctly.
- Fixed a bug where Matrix changes could be lost if the `autosaveDrafts` config setting was set to `false`. ([#15353](https://github.com/craftcms/cms/issues/15353))

## 5.2.6 - 2024-07-11

> [!NOTE]
> Craft now sends no-cache headers for requests that generate/retrieve a CSRF token. If your Craft install is behind a static caching service like Cloudflare, enable the [asyncCsrfInputs](https://craftcms.com/docs/5.x/reference/config/general.html#asynccsrfinputs) config setting to avoid a significant cache hit reduction. ([#15293](https://github.com/craftcms/cms/pull/15293), [#15281](https://github.com/craftcms/cms/pull/15281))

- Craft now sends no-cache headers for any request that calls `craft\web\Request::getCsrfToken()`. ([#15293](https://github.com/craftcms/cms/pull/15293), [#15281](https://github.com/craftcms/cms/pull/15281))
- Fixed a bug where structures’ Max Levels settings weren’t being enforced when dragging elements with collapsed descendants. ([#15310](https://github.com/craftcms/cms/issues/15310))
- Fixed a bug where `craft\helpers\ElementHelper::isDraft()`, `isRevision()`, and `isDraftOrRevision()` weren’t returning `true` if a nested draft/revision element was passed in, but the root element was canonical. ([#15303](https://github.com/craftcms/cms/issues/15303))
- Fixed a bug where focus could be trapped within slideout sidebars. ([#15314](https://github.com/craftcms/cms/issues/15314))
- Fixed a bug where element slideout sidebars were included in the focus order when hidden. ([#15332](https://github.com/craftcms/cms/pull/15332))
- Fixed a bug where field status indicators weren’t visible on mobile viewports.
- Fixed a bug where sorting elements by custom field within element indexes wasn’t always working. ([#15297](https://github.com/craftcms/cms/issues/15297))
- Fixed a bug where asset bulk element actions were available when folders were selected. ([#15301](https://github.com/craftcms/cms/issues/15301))
- Fixed a bug where element thumbnails weren’t always getting loaded. ([#15299](https://github.com/craftcms/cms/issues/15299))
- Fixed an error that occurred when attempting to save a user via the <kbd>Command</kbd>/<kbd>Ctrl</kbd> + <kbd>S</kbd> keyboard shortcut within a slideout. ([#15307](https://github.com/craftcms/cms/issues/15307))
- Fixed a bug where “Delete heading” buttons within Customize Sources modals were getting text cursors. ([#15317](https://github.com/craftcms/cms/issues/15317))
- Fixed a bug where disclosure hint text wasn’t legible on hover. ([#15316](https://github.com/craftcms/cms/issues/15316))
- Fixed an error that occurred if the System Name was set to a nonexistent environment variable.
- Fixed a bug where custom table columns within element indexes weren’t getting updated automatically when table rows were refreshed.
- Fixed a bug where nested element indexes weren’t passing the `ownerId` param, when refreshing elements’ table rows.
- Fixed a bug where it wasn’t possible to tell if an element had been edited, if it was displayed within a nested element index table without a header column.
- Fixed an error that could occur if a field was removed from a field layout, if another field had been conditional based on it. ([#15328](https://github.com/craftcms/cms/issues/15328))

## 5.2.5 - 2024-07-02

- Craft now sends no-cache headers for any request that generates a CSRF token. ([#15281](https://github.com/craftcms/cms/pull/15281), [verbb/formie#1963](https://github.com/verbb/formie/issues/1963))
- Fixed a JavaScript error that occurred when creating a new custom element source, preventing the Default Sort and Default Table Columns fields from showing up.
- Fixed a bug where the control panel was getting asynchronous CSRF inputs if the `asyncCsrfInputs` config setting was enabled.
- Fixed a bug where Craft’s Twig implementation wasn’t respecting sandboxing rules for object properties. ([#15278](https://github.com/craftcms/cms/issues/15278))
- Fixed a bug where assets that the user wasn’t permitted to view could have a “Show in folder” action.
- Fixed focus management with element select inputs after elements were added or removed.
- Fixed a bug where it wasn’t possible to set `title` values on nested Matrix entries, when saving section entries via GraphQL. ([#15270](https://github.com/craftcms/cms/issues/15270))
- Fixed a SQL error that could occur if a `DECIMAL()` expression was passed into a query’s `select()` or `groupBy()` methods. ([#15271](https://github.com/craftcms/cms/issues/15271))
- Fixed a bug where the “Delete (with descendants)” element action wasn’t deleting descendants. ([#15273](https://github.com/craftcms/cms/issues/15273))
- Fixed an error that could occur when upgrading to Craft 5 if the database user didn’t have permission to disable foreign key constraints. ([#15262](https://github.com/craftcms/cms/issues/15262))

## 5.2.4.1 - 2024-06-27

- Fixed a JavaScript error. ([#15266](https://github.com/craftcms/cms/issues/15266))

## 5.2.4 - 2024-06-27

- Improved the styling of inactive users’ status indicators. ([#15195](https://github.com/craftcms/cms/issues/15195))
- Added `Garnish.once()` and `Garnish.Base::once()`, for registering event handlers that should only be triggered one time.
- Fixed a bug where Ajax requests stopped working after a user session expired and then was reauthenticated.
- Fixed an error that occurred if an element select input was initialized without a `name` value.
- Fixed a bug where Selectize inputs could be immediately focused and marked as dirty when opening an element editor slideout, if they were the first focusable element in the field layout. ([#15245](https://github.com/craftcms/cms/issues/15245))
- Fixed a bug where other author indicators weren’t shown for Craft Team.
- Fixed a bug where the Recent Entries widget wasn’t showing authors’ usernames for Craft Team.
- Fixed a bug where asset edit page URLs contained spaces if the asset filename contained spaces. ([#15236](https://github.com/craftcms/cms/issues/15236))
- Fixed a bug where element select inputs with `single` set to `true` would set existing elements’ input names ending in `[]`.
- Fixed a bug where element indexes could display “Nothing yet” at the bottom of populated table views. ([#15241](https://github.com/craftcms/cms/issues/15241))
- Fixed a bug where element edit pages initially showed the canonical element’s chip in the crumb bar, for provisional drafts. ([#15244](https://github.com/craftcms/cms/issues/15244))
- Fixed an error that occurred when opening an element’s editor slideout via its “Edit” action menu item, if the element had provisional changes. ([#15248](https://github.com/craftcms/cms/pull/15248))
- Fixed a bug where recursively-nested Matrix entries could be lost if multiple of them were edited, and not immediately saved. ([#15256](https://github.com/craftcms/cms/issues/15256))
- Fixed an error that could occur when upgrading to Craft 5 if the database user didn’t have permission to disable foreign key constraints. ([#15262](https://github.com/craftcms/cms/issues/15262))
- Fixed a bug where expanded sidebar navigations could overlap the main content on small screens. ([#15253](https://github.com/craftcms/cms/issues/15253))

## 5.2.3 - 2024-06-20

- Fixed MariaDB support. ([#15232](https://github.com/craftcms/cms/issues/15232))
- Fixed a potential vulnerability with TOTP authentication.
- Deprecated `craft\helpers\Db::prepareForJsonColumn()`.

## 5.2.2 - 2024-06-18

- Added `craft\base\conditions\BaseNumberConditionRule::$step`.
- Added `craft\helpers\Db::parseColumnPrecisionAndScale()`.
- Added `Garnish.muteResizeEvents()`.
- Fixed a JavaScript performance degradation bug. ([#14510](https://github.com/craftcms/cms/issues/14510))
- Fixed a bug where scalar element queries weren’t working if `distinct`, `groupBy`, `having,` or `union` params were set on them during query preparation. ([#15001](https://github.com/craftcms/cms/issues/15001))
- Fixed a bug where Edit Asset screens would warn about losing unsaved changes when navigating away, if the file was replaced but nothing else had changed.
- Fixed a bug where Edit Asset screens would show a notification with a “Reload” button after the file was replaced.
- Fixed a bug where Number fields’ condition rules weren’t allowing decimal values. ([#15222](https://github.com/craftcms/cms/issues/15222))
- Fixed a bug where Number field element query params didn’t respect decimal values. ([#15222](https://github.com/craftcms/cms/issues/15222))
- Fixed a bug where asset thumbnails weren’t getting updated after using the “Replace file” action. ([#15217](https://github.com/craftcms/cms/issues/15217))

## 5.2.1 - 2024-06-17

- Element index table views now show provisional drafts’ canonical elements’ values for the “Ancestors”, “Parent”, “Link”, “URI”, “Revision Notes”, “Last Edited By”, and “Drafts” columns.
- Improved the styling of disabled status indicators. ([#15195](https://github.com/craftcms/cms/issues/15195), [#15206](https://github.com/craftcms/cms/pull/15206))
- Added `craft\web\View::getModifiedDeltaNames()`.
- `craft\web\View::registerDeltaName()` now has a `$forceModified` argument.
- Fixed a bug where changed field values could be forgotten within Matrix fields, if a validation error occurred. ([#15190](https://github.com/craftcms/cms/issues/15190))
- Fixed a bug where the `graphql/create-token` command was prompting for the schema name, when it meant the token name. ([#15205](https://github.com/craftcms/cms/pull/15205))
- Fixed a bug where keyboard shortcuts weren’t getting registered properly for modals and slideouts opened via a disclosure menu. ([#15209](https://github.com/craftcms/cms/issues/15209))
- Fixed a styling issue with the global sidebar when collapsed. ([#15186](https://github.com/craftcms/cms/issues/15186))
- Fixed a bug where it wasn’t possible to query for authors via GraphQL on the Team edition. ([#15187](https://github.com/craftcms/cms/issues/15187))
- Fixed a bug where it wasn’t possible to close elevated session modals. ([#15202](https://github.com/craftcms/cms/issues/15202))
- Fixed a bug where element chips and cards were displaying provisional draft data even if the current user didn’t create the draft. ([#15208](https://github.com/craftcms/cms/issues/15208))
- Fixed a bug where element indexes weren’t displaying structured elements correctly if they had a provisional draft. ([#15214](https://github.com/craftcms/cms/issues/15214))

## 5.2.0 - 2024-06-12

### Content Management
- Live Preview now supports tabs, UI elements, and tab/field conditions. ([#15112](https://github.com/craftcms/cms/pull/15112))
- Live Preview now has a dedicated “Save” button. ([#15112](https://github.com/craftcms/cms/pull/15112))
- It’s now possible to edit assets’ alternative text from the Assets index page. ([#14893](https://github.com/craftcms/cms/discussions/14893))
- Double-clicking anywhere within a table row on an element index page will now open the element’s editor slideout. ([#14379](https://github.com/craftcms/cms/discussions/14379))
- Element index checkboxes no longer have a lag when deselected, except within element selection modals. ([#14896](https://github.com/craftcms/cms/issues/14896))
- Relational field condition rules no longer factor in the target elements’ statuses or sites. ([#14989](https://github.com/craftcms/cms/issues/14989))
- Element cards now display provisional changes, with an “Edited” label. ([#14975](https://github.com/craftcms/cms/pull/14975))
- Improved mobile styling. ([#14910](https://github.com/craftcms/cms/pull/14910))
- Improved the look of slideouts.
- Table views within element index pages are no longer scrolled directly. ([#14927](https://github.com/craftcms/cms/pull/14927))
- Improved the look of user gradicons when selected.
- “Save and continue editing” actions now restore the page’s scroll position on reload.
- “Remove” element actions within relational fields will now remove all selected elements, if the target element is selected. ([#15078](https://github.com/craftcms/cms/issues/15078))
- Action menus are now displayed within the page toolbar, rather than in the breadcrumbs. ([#14913](https://github.com/craftcms/cms/discussions/14913), [#15070](https://github.com/craftcms/cms/pull/15070))
- Site menus within element selector modals now filter out sites that don’t have any sources. ([#15091](https://github.com/craftcms/cms/discussions/15091))
- The meta sidebar toggle has been moved into the gutter between the content pane and meta sidebar. ([#15117](https://github.com/craftcms/cms/pull/15117))
- Element indexes will now show a confirmation dialog when cancelling a bulk inline edit. ([#15139](https://github.com/craftcms/cms/issues/15139), [#15142](https://github.com/craftcms/cms/pull/15142))
- Matrix fields in cards view and Addresses fields now show which nested entries/addresses contain validation errors. ([#15161](https://github.com/craftcms/cms/issues/15161))
- Nested entry edit pages now redirect to their owner element’s edit page. ([#15169](https://github.com/craftcms/cms/issues/15169))

### Accessibility
- Added the “Status” column option to category, entry, and user indexes. ([#14968](https://github.com/craftcms/cms/pull/14968))
- Element cards now display a textual status label rather than just the indicator. ([#14968](https://github.com/craftcms/cms/pull/14968))
- Darkened the color of page sidebar toggle icons to meet the minimum contrast for UI components.
- Darkened the color of context labels to meet the minimum contrast for text.
- Darkened the color of footer links to meet the minimum contrast for text.
- Set the language of the Craft edition in the footer, to improve screen reader pronunciation for non-English languages.
- The accessible name of “Select site” buttons is now translated to the current language.
- Improved the accessibility of two-step verification steps on the control panel login screen. ([#15145](https://github.com/craftcms/cms/pull/15145))
- Improved the accessibility of global nav items with subnavs. ([#15006](https://github.com/craftcms/cms/issues/15006))
- The secondary nav is now kept open during source selection for mobile viewports, preventing focus from being dropped. ([#14946](https://github.com/craftcms/cms/pull/14946))
- User edit screens’ document titles have been updated to describe the page purpose. ([#14946](https://github.com/craftcms/cms/pull/14946))
- Improved the styling of selected global nav items. ([#15061](https://github.com/craftcms/cms/pull/15061))

### Administration
- Added the `--format` option to the `db/backup` and `db/restore` commands for PostgreSQL installs. ([#14931](https://github.com/craftcms/cms/pull/14931))
- The `db/restore` command now autodetects the backup format for PostgreSQL installs, if `--format` isn’t passed. ([#14931](https://github.com/craftcms/cms/pull/14931))
- The `install` command and web-based installer now validate the existing project config files at the outset, and abort installation if there are any issues.
- The `resave/entries` command now has an `--all-sections` flag.
- The web-based installer now displays the error message when installation fails.
- Edit Entry Type pages now have a “Delete” action. ([#14983](https://github.com/craftcms/cms/discussions/14983))
- After creating a new field, field layout designers now set their search value to the new field’s name. ([#15080](https://github.com/craftcms/cms/discussions/15080))
- GraphQL schema edit pages now have a “Save and continue editing” alternate action.
- Volumes’ “Subpath” and “Transform Subpath” settings can now be set to environment variables. ([#15087](https://github.com/craftcms/cms/discussions/15087))
- The system edition can now be defined by a `CRAFT_EDITION` environment variable. ([#15094](https://github.com/craftcms/cms/discussions/15094))
- The rebrand assets path can now be defined by a `CRAFT_REBRAND_PATH` environment variable. ([#15110](https://github.com/craftcms/cms/pull/15110))

### Development
- Added the `{% expires %}` tag, which simplifies setting cache headers on the response. ([#14969](https://github.com/craftcms/cms/pull/14969))
- Added the `withCustomFields` element query param. ([#15003](https://github.com/craftcms/cms/pull/15003))
- Entry queries now support passing `*` to the `section` param, to filter the results to all section entries. ([#14978](https://github.com/craftcms/cms/discussions/14978))
- Element queries now support passing an element instance, or an array of element instances/IDs, to the `draftOf` param.
- Added `craft\elements\ElementCollection::find()`, which can return an element or elements in the collection based on a given element or ID. ([#15023](https://github.com/craftcms/cms/discussions/15023))
- Added `craft\elements\ElementCollection::fresh()`, which reloads each of the collection elements from the database. ([#15023](https://github.com/craftcms/cms/discussions/15023))
- The `collect()` Twig function now returns a `craft\elements\ElementCollection` instance if all of the items are elements.
- `craft\elements\ElementCollection::contains()` now returns `true` if an element is passed in and the collection contains an element with the same ID and site ID; or if an integer is passed in and the collection contains an element with the same ID. ([#15023](https://github.com/craftcms/cms/discussions/15023))
- `craft\elements\ElementCollection::countBy()`, `collapse()`, `flatten()`, `keys()`, `pad()`, `pluck()`, and `zip()` now return an `Illuminate\Support\Collection` object. ([#15023](https://github.com/craftcms/cms/discussions/15023))
- `craft\elements\ElementCollection::diff()` and `intersect()` now compare the passed-in elements to the collection elements by their IDs and site IDs. ([#15023](https://github.com/craftcms/cms/discussions/15023))
- `craft\elements\ElementCollection::flip()` now throws an exception, as element objects can’t be used as array keys. ([#15023](https://github.com/craftcms/cms/discussions/15023))
- `craft\elements\ElementCollection::map()` and `mapWithKeys()` now return an `Illuminate\Support\Collection` object, if any of the mapped values aren’t elements. ([#15023](https://github.com/craftcms/cms/discussions/15023))
- `craft\elements\ElementCollection::merge()` now replaces any elements in the collection with passed-in elements, if their ID and site ID matches. ([#15023](https://github.com/craftcms/cms/discussions/15023))
- `craft\elements\ElementCollection::only()` and `except()` now compare the passed-in values to the collection elements by their IDs, if an integer or array of integers is passed in. ([#15023](https://github.com/craftcms/cms/discussions/15023))
- `craft\elements\ElementCollection::unique()` now returns all elements with unique IDs, if no key is passed in. ([#15023](https://github.com/craftcms/cms/discussions/15023))

### Extensibility
- Improved type definitions for `craft\db\Query`, element queries, and `craft\elements\ElementCollection`.
- Added `craft\base\NestedElementTrait::$updateSearchIndexForOwner`.
- Added `craft\db\getBackupFormat()`.
- Added `craft\db\getRestoreFormat()`.
- Added `craft\db\setBackupFormat()`.
- Added `craft\db\setRestoreFormat()`.
- Added `craft\enums\Color::tryFromStatus()`.
- Added `craft\events\InvalidateElementcachesEvent::$element`.
- Added `craft\fields\BaseRelationField::existsQueryCondition()`.
- Added `craft\helpers\Cp::componentStatusIndicatorHtml()`.
- Added `craft\helpers\Cp::componentStatusLabelHtml()`.
- Added `craft\helpers\Cp::statusLabelHtml()`.
- Added `craft\helpers\DateTimeHelper::relativeTimeStatement()`.
- Added `craft\helpers\DateTimeHelper::relativeTimeToSeconds()`.
- Added `craft\helpers\ElementHelper::postEditUrl()`.
- Added `craft\helpers\ElementHelper::swapInProvisionalDrafts()`.
- Added `craft\helpers\StringHelper::indent()`.
- Added `craft\models\Volume::getTransformSubpath()`.
- Added `craft\models\Volume::setTransformSubpath()`.
- Added `craft\queue\Queue::getJobId()`.
- Added `craft\web\twig\SafeHtml`, which can be implemented by classes whose `__toString()` method should be considered HTML-safe by Twig.
- `craft\base\Element::defineTableAttributes()` now returns common attribute definitions used by most element types.
- `craft\elements\ElementCollection::with()` now supports collections made up of multiple element types.
- `craft\models\Volume::getSubpath()` now has a `$parse` argument.
- `craft\services\Drafts::applyDraft()` now has a `$newAttributes` argument.
- Added the `reloadOnBroadcastSave` setting to `Craft.ElementEditor`. ([#14814](https://github.com/craftcms/cms/issues/14814))
- Added the `waitForDoubleClicks` setting to `Garnish.Select`, `Craft.BaseElementIndex`, and `Craft.BaseElementIndexView`.

### System
- Improved overall system performance. ([#15003](https://github.com/craftcms/cms/pull/15003))
- Improved the performance of `exists()` element queries.
- Improved the performance of `craft\base\Element::toArray()`.
- The Debug Toolbar now pre-serializes objects stored as request parameters, fixing a bug where closures could prevent the entire Request panel from showing up. ([#14982](https://github.com/craftcms/cms/discussions/14982))
- Batched queue jobs now verify that they are still reserved before each step, and before spawning additional batch jobs. ([#14986](https://github.com/craftcms/cms/discussions/14986))
- The search keyword index is now updated for owner elements, when a nested element is saved directly which belongs to a searchable custom field. 
- Updated Yii to 2.0.50. ([#15124](https://github.com/craftcms/cms/issues/15124))
- Updated inputmask to 5.0.9.
- Fixed a bug where the `users/login` action wasn’t checking if someone was already logged in. ([#15168](https://github.com/craftcms/cms/issues/15168))
- Fixed a bug where exceptions due to missing templates weren’t being thrown when rendering an element partial. ([#15176](https://github.com/craftcms/cms/issues/15176))

## 5.1.10 - 2024-06-07

- Fixed an error that could occur if a Local filesystem wasn’t configured with a base path.
- Fixed a bug where some entries could be missing content after upgrading to Craft 5. ([#15150](https://github.com/craftcms/cms/issues/15150))
- Fixed a bug where it wasn’t always possible to add new entries to Matrix fields in inline-editable blocks view, if the field’s Max Entries setting had been reached before page load. ([#15158](https://github.com/craftcms/cms/issues/15158))
- Fixed an error that could occur when rendering the “My Drafts” widget. ([#14749](https://github.com/craftcms/cms/issues/14749))

## 5.1.9 - 2024-06-05

- Fixed a bug where the `db/backup` command could fail on Windows. ([#15090](https://github.com/craftcms/cms/issues/15090))
- Fixed an error that could occur when applying project config changes if a site was deleted. ([#14373](https://github.com/craftcms/cms/issues/14373))
- Fixed an error that could occur when creating an entry via a slideout, if the slideout was submitted before the entry was autosaved. ([#15134](https://github.com/craftcms/cms/pull/15134))
- Fixed a bug where upgrading from Craft CMS 4.4 was allowed even though the migrations assumed 4.5 or later was installed. ([#15133](https://github.com/craftcms/cms/issues/15133))
- Fixed an error that occurred when bulk inline editing an unpublished draft. ([#15138](https://github.com/craftcms/cms/issues/15138))

## 5.1.8 - 2024-06-03

- Added `craft\helpers\Gql::isIntrospectionQuery()`.
- `craft\helpers\Html::id()` now allows IDs to begin with numbers. ([#15066](https://github.com/craftcms/cms/issues/15066))
- Fixed a bug where some condition rules weren’t getting added when applying project config changes, if they depended on another component which hadn’t been added yet. ([#15037](https://github.com/craftcms/cms/issues/15037))
- Fixed a bug where entry type condition rules prefixed their option labels with section names. ([#15075](https://github.com/craftcms/cms/issues/15075))
- Fixed a bug where GraphQL queries could be misidentified as introspection queries. ([#15100](https://github.com/craftcms/cms/issues/15100))
- Fixed an error that could occur when calling `craft\base\FieldLayoutComponent::getAttributes()` if the `$elementType` property wasn’t set yet. ([#15074](https://github.com/craftcms/cms/issues/15074))
- Fixed a bug where nested entry titles weren’t getting included in the owner element’s search keywords. ([#15025](https://github.com/craftcms/cms/issues/15025))
- Fixed a bug where `craft\elements\Address::toArray()` would include a `saveOwnership` key in its response array.
- Fixed a bug where nested entry and address edit pages could have a “Delete for site” action.
- Fixed a bug where field layout designers weren’t displaying native fields in the library pane when a tab was removed that contained them. ([#15064](https://github.com/craftcms/cms/issues/15064))
- Fixed a bug where recent textual changes could be lost when creating a new inline-editable Matrix block, if the block was created before the autosave had a chance to initiate. ([#15069](https://github.com/craftcms/cms/issues/15069))
- Fixed a bug where the `users/create` command would fail without explaining why, when the maximum number of users had already been reached.
- Fixed a validation error that could occur when saving an entry on Craft Solo. ([#15082](https://github.com/craftcms/cms/issues/15082))
- Fixed an error that could occur on an element edit page, if a Matrix field’s Propagation Method was set to “Custom…”, but its Propagation Key Format wasn’t filled in.
- Fixed a bug where Matrix block invalidation errors weren’t getting grouped by block when set on the parent element, for blocks that didn’t have `uid` values. ([#15103](https://github.com/craftcms/cms/discussions/15103))
- Fixed a bug where auto-generated entry titles weren’t getting validated to ensure they weren’t too long. ([#15102](https://github.com/craftcms/cms/issues/15102))
- Fixed a bug where field conditions weren’t working reliably for nested entries within Matrix fields set to the inline-editable blocks view mode. ([#15104](https://github.com/craftcms/cms/issues/15104))
- Fixed a bug where the `serve` command could hang. ([#14977](https://github.com/craftcms/cms/issues/14977))
- Fixed a bug where nested entry edit pages would always redirect to the Entries index, even if they were nested under a different element type. ([#15101](https://github.com/craftcms/cms/issues/15101))
- Fixed an error that occurred when attempting to delete a global set without a field layout. ([#15123](https://github.com/craftcms/cms/issues/15123))

## 5.1.7 - 2024-05-25

- Scalar element queries no longer set their `$select` property to the scalar expression, fixing an error that could occur when executing scalar queries for relation fields. ([#15071](https://github.com/craftcms/cms/issues/15071))
- Fixed an error that occurred when upgrading to Craft 5 if a Matrix block type didn’t have any fields.
- Fixed an error that occurred when upgrading to Craft 5 if any Matrix block rows had invalid `primaryOwnerId` values. ([#15063](https://github.com/craftcms/cms/issues/15063))

## 5.1.6 - 2024-05-23

- Added `craft\services\Fields::getRelationalFieldTypes()`.
- Fixed a bug where `craft\helpers\Typecast::properties()` wasn’t typecasting numeric strings to ints for `int|string|null` properties. ([#14618](https://github.com/craftcms/cms/issues/14618))
- Fixed a bug where “Related To” conditions weren’t allowing entries to be selected. ([#15058](https://github.com/craftcms/cms/issues/15058))

## 5.1.5 - 2024-05-22

- Scalar element queries now set `$select` to the scalar expression, and `$orderBy`, `$limit`, and `$offset` to `null`, on the element query. ([#15001](https://github.com/craftcms/cms/issues/15001))
- Added `craft\fieldlayoutelements\TextareaField::inputTemplateVariables()`.
- Fixed a bug where `craft\helpers\Assets::prepareAssetName()` wasn’t sanitizing filenames if `$preventPluginModifications` was `true`.
- Fixed a bug where element queries’ `count()` methods were factoring in the `limit` param when searching with `orderBy` set to `score`. ([#15001](https://github.com/craftcms/cms/issues/15001))
- Fixed a bug where soft-deleted structure data associated with elements that belonged to a revision could be deleted by garbage collection. ([#14995](https://github.com/craftcms/cms/pull/14995))
- Fixed a bug where element edit pages’ scroll positions weren’t always retained when automatically refreshed.
- Fixed a bug where the `up` command could remove component name comments from the project config YAML files, for newly-added components. ([#15012](https://github.com/craftcms/cms/issues/15012))
- Fixed a bug where assets’ Alternative Text fields didn’t expand to match the content height. ([#15026](https://github.com/craftcms/cms/issues/15026))
- Fixed a bug where `craft\helpers\UrlHelper::isAbsoluteUrl()` was returning `true` for Windows file paths. ([#15043](https://github.com/craftcms/cms/issues/15043))
- Fixed an error that occurred on the current user’s Profile screen if they didn’t have permission to access the primary site. ([#15022](https://github.com/craftcms/cms/issues/15022))
- Fixed a bug where non-localizable elements’ edit screens were displaying a site breadcrumb.
- Fixed a bug where entry GraphQL queries weren’t available if only nested entry field queries were selected in the schema.
- Fixed a bug where chip labels could wrap unnecessarily. ([#15000](https://github.com/craftcms/cms/issues/15000), [#15017](https://github.com/craftcms/cms/pull/15017))
- Fixed a bug where date/time clear buttons could bleed out of their container. ([#15017](https://github.com/craftcms/cms/pull/15017))
- Fixed an error that occurred when editing an element, if any field layout conditions referenced a custom field that was no longer included in the layout. ([#14838](https://github.com/craftcms/cms/issues/14838))
- Fixed a “User not authorized to create this element.” error that could occur when creating a new entry within a Matrix field, if the field had Max Entries set. ([#15015](https://github.com/craftcms/cms/issues/15015))
- Fixed a bug where nested entries weren’t showing up within Matrix fields set to the element index view mode, when viewing entry revisions. ([#15038](https://github.com/craftcms/cms/pull/15038))
- Fixed the styling of element chips displayed within an element card. ([#15044](https://github.com/craftcms/cms/issues/15044))
- Fixed styling issues with inline-editing within element indexes. ([#15040](https://github.com/craftcms/cms/issues/15040), [#15049](https://github.com/craftcms/cms/pull/15049))
- Fixed a bug where sticky scrollbars could stop working when switching between element index sources. ([#15047](https://github.com/craftcms/cms/issues/15047))

## 5.1.4 - 2024-05-17

- Improved the performance of element indexes that contained asset thumbnails. ([#14760](https://github.com/craftcms/cms/issues/14760))
- Table views within element index pages are no longer scrolled directly. ([#14927](https://github.com/craftcms/cms/pull/14927), [#15010](https://github.com/craftcms/cms/pull/15010))
- Fixed a bug where `craft\elements\db\ElementQuery::exists()` would return `true` if `setCachedResult()` had been called, even if an empty array was passed.
- Fixed an infinite recursion bug that could occur when `craft\web\Response::redirect()` was called. ([#15014](https://github.com/craftcms/cms/pull/15014))
- Fixed a bug where `eagerly()` wasn’t working when a custom alias was passed in.
- Fixed an error that occurred on users’ Addresses screens. ([#15018](https://github.com/craftcms/cms/pull/15018))
- Fixed a bug where asset chips’ content wasn’t spanning the full width for Assets fields in large thumbnail mode. ([#14993](https://github.com/craftcms/cms/issues/14993))
- Fixed infinite scrolling on Structure element sources. ([#14992](https://github.com/craftcms/cms/issues/14992))
- Fixed right-to-left styling issues. ([#15019](https://github.com/craftcms/cms/pull/15019))

## 5.1.3 - 2024-05-14

- Fixed a SQL error that could occur when applying or rebuilding the project config.
- Fixed a bug where adjacent selected table rows were getting extra spacing in Firefox.
- Fixed a SQL error that could occur when creating revisions after garbage collection was run. ([#14309](https://github.com/craftcms/cms/issues/14309))
- Fixed a bug where the `serve` command wasn’t serving paths with non-ASCII characters. ([#14977](https://github.com/craftcms/cms/issues/14977))
- Fixed a bug where `craft\helpers\Html::explodeStyle()` and `normalizeTagAttributes()` weren’t handling styles with encoded images via `url()` properly. ([#14964](https://github.com/craftcms/cms/issues/14964))
- Fixed a bug where the `db/backup` command would fail if the destination path contained a space.
- Fixed a bug where entry selection modals could list all entries when no sources were available for the selected site. ([#14956](https://github.com/craftcms/cms/issues/14956))
- Fixed a bug where element cards could get duplicate status indicators. ([#14958](https://github.com/craftcms/cms/issues/14958))
- Fixed a bug where element chips could overflow their containers. ([#14924](https://github.com/craftcms/cms/issues/14924))
- Fixed a bug where soft-deleted elements that belonged to a revision could be deleted by garbage collection. ([#14967](https://github.com/craftcms/cms/pull/14967))
- Fixed a bug where disabled entries weren’t being displayed within Matrix fields in card view. ([#14973](https://github.com/craftcms/cms/issues/14973))
- Fixed a bug where users’ Permissions screen was inaccessible for the Team edition. ([#14976](https://github.com/craftcms/cms/issues/14976))
- Fixed a SQL error that could occur when attempting to update to Craft 5 for the second time. ([#14987](https://github.com/craftcms/cms/issues/14987))

## 5.1.2 - 2024-05-07

- Fixed a bug where the `db/backup` command would prompt for password input on PostgreSQL. ([#14945](https://github.com/craftcms/cms/issues/14945))
- Fixed a bug where pressing <kbd>Shift</kbd> + <kbd>Spacebar</kbd> wasn’t reliably opening the asset preview modal on the Assets index page. ([#14943](https://github.com/craftcms/cms/issues/14943))
- Fixed a bug where pressing <kbd>Shift</kbd> + <kbd>Spacebar</kbd> within an asset preview modal wasn’t closing the modal.
- Fixed a bug where pressing arrow keys within asset preview modals wasn’t retargeting the preview modal to adjacent assets. ([#14943](https://github.com/craftcms/cms/issues/14943))
- Fixed a bug where entry selection modals could have a “New entry” button even if there weren’t any sections enabled for the selected site. ([#14923](https://github.com/craftcms/cms/issues/14923))
- Fixed a bug where element autosaves weren’t always working if a Matrix field needed to automatically create a nested entry. ([#14947](https://github.com/craftcms/cms/issues/14947))
- Fixed a JavaScript warning. ([#14952](https://github.com/craftcms/cms/pull/14952))
- Fixed XSS vulnerabilities.

## 5.1.1 - 2024-05-02

- Fixed a bug where disclosure menus weren’t releasing their `scroll` and `resize` event listeners on hide. ([#14911](https://github.com/craftcms/cms/pull/14911), [#14510](https://github.com/craftcms/cms/issues/14510))
- Fixed a bug where it was possible to delete entries from Matrix fields which were configured to display nested entries statically. ([#14904](https://github.com/craftcms/cms/issues/14904), [#14915](https://github.com/craftcms/cms/pull/14915))
- Fixed an error that could occur when creating a nested entry in a Matrix field. ([#14915](https://github.com/craftcms/cms/pull/14915))
- Fixed a bug where Matrix fields’ “Max Entries” settings were taking the total number of nested entries across all sites into account, rather than just the nested entries for the current site. ([#14932](https://github.com/craftcms/cms/issues/14932))
- Fixed a bug where nested entry draft data could get corrupted when a draft was created for the owner element.
- Fixed a bug where Matrix and Addresses fields could show drafts of their nested elements when in card view.
- Fixed a bug where nested elements’ breadcrumbs could include the draft label, styled like it was part of the element’s title.
- Fixed a bug where action buttons might not work for nested entries in Matrix fields set to card view. ([#14915](https://github.com/craftcms/cms/pull/14915))
- Fixed the styling of tag chips within Tags fields. ([#14916](https://github.com/craftcms/cms/issues/14916))
- Fixed a bug where field layout component settings slideouts’ footers had extra padding.
- Fixed a bug where MySQL backups weren’t restorable on certain environments. ([#14925](https://github.com/craftcms/cms/pull/14925))
- Fixed a bug where `app/resource-js` requests weren’t working for guest requests. ([#14908](https://github.com/craftcms/cms/issues/14908))
- Fixed a JavaScript error that occurred after creating a new field within a field layout designer. ([#14933](https://github.com/craftcms/cms/issues/14933))

## 5.1.0 - 2024-04-30

### Content Management
- Sort options are now sorted alphabetically within element indexes, and custom fields’ options are now listed in a “Fields” group. ([#14725](https://github.com/craftcms/cms/issues/14725))
- Unselected table column options are now sorted alphabetically within element indexes.
- Table views within element index pages are now scrolled directly, so that their horizontal scrollbars are always visible without scrolling to the bottom of the page. ([#14765](https://github.com/craftcms/cms/issues/14765))
- Element tooltips now appear after a half-second delay. ([#14836](https://github.com/craftcms/cms/issues/14836))
- Thumbnails within element cards are slightly larger.
- Improved element editor page styling on mobile. ([#14898](https://github.com/craftcms/cms/pull/14898), [#14885](https://github.com/craftcms/cms/issues/14885))

### User Management
- Team edition users are no longer required to be admins.
- Added the “User Permissions” settings page for managing the permissions of non-admin Team edition users. ([#14768](https://github.com/craftcms/cms/discussions/14768))

### Administration
- Element conditions within field layout designers’ component settings now only list custom fields present in the current field layout. ([#14787](https://github.com/craftcms/cms/issues/14787))
- Improved the behavior of the URI input within Edit Route modals. ([#14884](https://github.com/craftcms/cms/issues/14884))
- The “Upgrade Craft CMS” page in the Plugin Store no longer lists unsupported editions.
- Added the `asyncCsrfInputs` config setting. ([#14625](https://github.com/craftcms/cms/pull/14625))
- Added the `backupCommandFormat` config setting. ([#14897](https://github.com/craftcms/cms/pull/14897))
- The `backupCommand` config setting can now be set to a closure, which will be passed a `mikehaertl\shellcommand\Command` object. ([#14897](https://github.com/craftcms/cms/pull/14897))
- Added the `safeMode` config setting. ([#14734](https://github.com/craftcms/cms/pull/14734))
- `resave` commands now support an `--if-invalid` option. ([#14731](https://github.com/craftcms/cms/issues/14731))
- Improved the styling of conditional tabs and UI elements within field layout designers.

### Extensibility
- Added `craft\conditions\ConditionInterface::getBuilderConfig()`.
- Added `craft\controllers\EditUserTrait`. ([#14789](https://github.com/craftcms/cms/pull/14789))
- Added `craft\controllers\UsersController::EVENT_DEFINE_EDIT_SCREENS`. ([#14789](https://github.com/craftcms/cms/pull/14789))
- Added `craft\elements\conditions\ElementConditionInterface::setFieldLayouts()`.
- Added `craft\events\DefineEditUserScreensEvent`. ([#14789](https://github.com/craftcms/cms/pull/14789))
- Added `craft\helpers\Cp::parseTimestampParam()`.
- Added `craft\models\FieldLayoutTab::labelHtml()`.
- Added `craft\services\ProjectConfig::getAppliedChanges()`. ([#14851](https://github.com/craftcms/cms/discussions/14851))
- Added `craft\web\Request::getBearerToken()`. ([#14784](https://github.com/craftcms/cms/pull/14784))
- Added `craft\db\CoalesceColumnsExpression`.
- Added `craft\db\ExpressionBuilder`.
- Added `craft\db\ExpressionInterface`.
- `craft\base\NameTrait::prepareNamesForSave()` no longer updates the name properties if `fullName`, `firstName`, and `lastName` are already set. ([#14665](https://github.com/craftcms/cms/issues/14665))
- `craft\helpers\Typecast::properties()` now typecasts numeric strings to integers, for `int|string` properties. ([#14618](https://github.com/craftcms/cms/issues/14618))
- Added `Craft.MatrixInput.Entry`. ([#14730](https://github.com/craftcms/cms/pull/14730))

### System
- Batched queue jobs now set their progress based on the total progress across all batches, rather than just the current batch. ([#14817](https://github.com/craftcms/cms/pull/14817))
- Fixed a bug where ordering by a custom field would only partially work, if the custom field was included in multiple field layouts for the resulting elements. ([#14821](https://github.com/craftcms/cms/issues/14821))
- Fixed a bug where element conditions within field layout designers’ component settings weren’t listing custom fields which were just added to the layout. ([#14787](https://github.com/craftcms/cms/issues/14787))
- Fixed a bug where asset thumbnails within element cards were blurry. ([#14866](https://github.com/craftcms/cms/issues/14866))
- Fixed a styling issue with Categories and Entries fields when “Maintain Hierarchy” was enabled.
- Fixed a bug where Delete actions weren’t working in admin tables. ([craftcms/commerce#3444](https://github.com/craftcms/commerce/issues/3444))

## 5.0.6 - 2024-04-29

- Fixed a bug where element caches weren’t getting invalidated when an element was moved within a structure. ([#14846](https://github.com/craftcms/cms/issues/14846))
- Fixed a bug where CSV’s header rows weren’t using the configured delimiter. ([#14855](https://github.com/craftcms/cms/issues/14855))
- Fixed a bug where editable table cell text styling could change after initial focus. ([#14857](https://github.com/craftcms/cms/issues/14857))
- Fixed a bug where conditions could list rules with duplicate labels.
- Fixed a bug where admin tables weren’t displaying disabled statuses. ([#14861](https://github.com/craftcms/cms/issues/14861))
- Fixed a bug where clicking on drag handles within element index tables could select the element. ([#14669](https://github.com/craftcms/cms/issues/14669))
- Fixed a bug where nested related categories and entries weren’t directly removable, and could be unintentionally overwritten, when the Categories/Entries field’s “Maintain hierarchy” setting was enabled. ([#14843](https://github.com/craftcms/cms/issues/14843), [#14872](https://github.com/craftcms/cms/issues/14872))
- Fixed a SQL error that could occur on PostgreSQL. ([#14860](https://github.com/craftcms/cms/pull/14870))
- Fixed a bug where field layout designers were showing redundant field indicators, for fields with hidden labels. ([#14859](https://github.com/craftcms/cms/issues/14859))
- Fixed a bug where field type names weren’t sorted alphabetically when editing an existing field. ([#14858](https://github.com/craftcms/cms/issues/14858))
- Fixed a JavaScript error that could occur when removing elements from an element select input. ([#14873](https://github.com/craftcms/cms/pull/14873))
- Fixed a bug where queue jobs’ progress indicators in the control panel sidebar weren’t fully cleaned up when jobs were finished. ([#14856](https://github.com/craftcms/cms/issues/14856))
- Fixed a bug where errors weren’t getting logged. ([#14863](https://github.com/craftcms/cms/issues/14863))
- Fixed a bug where asset thumbnails could have the wrong aspect ratio. ([#14866](https://github.com/craftcms/cms/issues/14866))
- Fixed an infinite recursion bug that occurred when selecting elements, if no sources were enabled for the selected site. ([#14882](https://github.com/craftcms/cms/issues/14882))

## 5.0.5 - 2024-04-23

- Fixed a bug where the Database Backup utility was present when the `backupCommand` config setting was set to `false`.
- Fixed an error that occurred when running the `db/convert-charset` command, if any tables contained `char` or `varchar` foreign key columns. ([#14815](https://github.com/craftcms/cms/issues/14815))
- Fixed a bug where parsed first/last names could have different casing than the full name that was submitted. ([#14723](https://github.com/craftcms/cms/issues/14723))
- Fixed a bug where `craft\helpers\UrlHelper::isAbsoluteUrl()` was returning `false` for URLs with schemes other than `http` or `https`, such as `mailto` and `tel`. ([#14830](https://github.com/craftcms/cms/issues/14830))
- Fixed a JavaScript error that occurred when opening Live Preview, if an Assets field’s “Upload files” button had been pressed. ([#14832](https://github.com/craftcms/cms/issues/14832))
- Fixed a bug where Twig’s spread operator (`...`) wasn’t working with attribute accessors. ([#14827](https://github.com/craftcms/cms/issues/14827))
- Fixed a bug where element selection modals were only showing the first 100 elements. ([#14790](https://github.com/craftcms/cms/issues/14790))
- Fixed a PHP error that could occur on the Dashboard if any Quick Post widgets hadn’t been saved since before Craft 1.2. ([#14794](https://github.com/craftcms/cms/issues/14794))
- Fixed a bug where double-clicking on an inline Matrix block tab would cause it to expand/collapse. ([#14791](https://github.com/craftcms/cms/issues/14791))
- Fixed a bug where site breadcrumbs weren’t getting hyperlinked for installs with multiple site groups. ([#14802](https://github.com/craftcms/cms/issues/14802))
- Fixed a bug where element conditions were allowing custom field condition rules to be selected multiple times. ([#14809](https://github.com/craftcms/cms/issues/14809))
- Fixed a bug where relational fields within nested Matrix entries weren’t getting loaded via GraphQL. ([#14819](https://github.com/craftcms/cms/issues/14819))
- Fixed an error that occurred when creating an address within an Addresses field on a secondary site. ([#14829](https://github.com/craftcms/cms/issues/14829))
- Fixed a bug where SVG element icons weren’t visible in Safari. ([#14833](https://github.com/craftcms/cms/issues/14833))
- Fixed a bug where element sources were getting text cursors on hover in Safari. ([#14833](https://github.com/craftcms/cms/issues/14833))
- Fixed a bug where “Delete custom source” buttons within Customize Sources modals were getting text cursors on hover.
- Fixed a bug where Matrix fields that weren’t set to show cards in a grid were still getting a grid view when nested entries were created for the first time. ([#14840](https://github.com/craftcms/cms/issues/14840))
- Fixed a bug where related categories and entries weren’t removable when the Categories/Entries field’s “Maintain hierarchy” setting was enabled. ([#14843](https://github.com/craftcms/cms/issues/14843))
- Fixed a bug where Categories and Entries fields were showing the “View Mode” setting when “Maintain hierarchy” was enabled, despite it having no effect. ([#14847](https://github.com/craftcms/cms/pull/14847))

## 5.0.4 - 2024-04-10

- Fixed a bug where element queries with the `relatedTo` param set to a list of element IDs were overly complex.
- Fixed a bug where redundant Matrix block revisions were getting created.
- Fixed a bug where Twig’s spread operator (`...`) wasn’t working when the `preloadSingles` config setting was enabled. ([#14783](https://github.com/craftcms/cms/issues/14783))
- Fixed a bug where Live Preview wasn’t retaining the scroll position properly. ([#14218](https://github.com/craftcms/cms/issues/14218))

## 5.0.3 - 2024-04-09

- Fixed a bug where LTR and RTL characters weren’t getting stripped from sanitized asset filenames. ([#14711](https://github.com/craftcms/cms/issues/14711))
- Fixed a bug where admin table row reordering wasn’t working in Safari. ([#14752](https://github.com/craftcms/cms/issues/14752))
- Fixed a bug where the `utils/fix-field-layout-uids` command wasn’t looking at field layouts defined with a `fieldLayout` key in the project config.
- Fixed a bug where element indexes’ View menus could show the “Sort by” field when the structure view was selected. ([#14780](https://github.com/craftcms/cms/issues/14780))
- Fixed a bug where fields with overridden handles weren’t editable from element indexes. ([#14767](https://github.com/craftcms/cms/issues/14767))
- Fixed a bug where element chips within element cards were getting action menus and drag handles within relation fields. ([#14778](https://github.com/craftcms/cms/issues/14778))
- Fixed a bug where elements could display the wrong nested field value, if the field’s handle was overridden. ([#14767](https://github.com/craftcms/cms/issues/14767))
- Fixed a bug where entries’ Title fields weren’t showing a required indicator. ([#14773](https://github.com/craftcms/cms/issues/14773))

## 5.0.2 - 2024-04-05

- Fixed a bug where `craft\helpers\ElementHelper::siteStatusesForElement()` wasn’t working for soft-deleted elements. ([#14753](https://github.com/craftcms/cms/issues/14753))
- Fixed a bug where the Queue Manager was listing delayed jobs before others. ([#14755](https://github.com/craftcms/cms/discussions/14755))
- Fixed an error that occurred when editing elements without any preview targets. ([#14754](https://github.com/craftcms/cms/issues/14754))
- Fixed a bug where it wasn’t possible to delete global sets when the CKEditor plugin was installed. ([#14757](https://github.com/craftcms/cms/issues/14757))
- Fixed a SQL error that occurred when querying for elements ordered by search score on PostgreSQL. ([#14761](https://github.com/craftcms/cms/issues/14761))

## 5.0.1 - 2024-04-03

- Fixed a “Double-instantiating a checkbox select on an element” JavaScript warning. ([#14707](https://github.com/craftcms/cms/issues/14707))
- Fixed a bug where `craft\cache\DbCache` was attempting to store values beyond the `cache.data` column’s storage capacity.
- Fixed a bug where the Updates utility could include submit buttons without labels for abandoned plugins.
- Fixed a bug where “Admin” rules were available to user conditions in Solo and Team editions.
- Fixed a bug where entries’ “View in a new tab” breadcrumb actions were linking to the canonical entry URL when editing a draft or viewing a revision. ([#14705](https://github.com/craftcms/cms/issues/14705))
- Fixed a bug where Matrix blocks without labels had extra spacing above them in Live Preview. ([#14703](https://github.com/craftcms/cms/issues/14703))
- Fixed an error that occurred if the `collation` database connection setting was set to `utf8_*` on MySQL. ([#14332](https://github.com/craftcms/cms/issues/14332))
- Fixed a bug where element cards could overflow their containers within Live Preview. ([#14710](https://github.com/craftcms/cms/issues/14710))
- Fixed a bug where links within the Queue Manager utility weren’t styled like links. ([#14716](https://github.com/craftcms/cms/issues/14716))
- Fixed a bug where tooltips within element labels caused the element title to be read twice by screen readers.
- Fixed a styling issue when editing an entry without any meta fields. ([#14721](https://github.com/craftcms/cms/issues/14721))
- Fixed a bug where the `_includes/nav.twig` template wasn’t marking nested nav items as selected. ([#14735](https://github.com/craftcms/cms/pull/14735))
- Fixed issues with menu options’ hover styles.
- Fixed a bug where double-clicking on an element’s linked label or action button would cause its slideout to open, in addition to the link/button being activated. ([#14736](https://github.com/craftcms/cms/issues/14736))
- Fixed a bug where system icons whose names ended in numbers weren’t displaying. ([#14740](https://github.com/craftcms/cms/issues/14740))
- Fixed an error that could occur when creating a passkey. ([#14745](https://github.com/craftcms/cms/issues/14745))
- Fixed a bug where the “Utilities” global nav item could get two badge counts.
- Fixed a bug where custom fields whose previous types were missing would lose their values when updating to Craft 5.
- Fixed a bug where Dropdown fields could be marked as invalid on save, if the saved value was invalid and they were initially marked as changed (to the default value) on page load. ([#14738](https://github.com/craftcms/cms/pull/14738))
- Fixed a bug where double-clicking on an element’s label within an element selection modal wasn’t selecting the element. ([#14751](https://github.com/craftcms/cms/issues/14751))

## 5.0.0 - 2024-03-26

### Content Management
- Improved global sidebar styling. ([#14281](https://github.com/craftcms/cms/pull/14281))
- The global sidebar is now collapsible. ([#14281](https://github.com/craftcms/cms/pull/14281))
- It’s now possible to expand and collapse global sidebar items without navigating to them. ([#14313](https://github.com/craftcms/cms/issues/14313), [#14321](https://github.com/craftcms/cms/pull/14321))
- Redesigned the global breadcrumb bar to include quick links to other areas of the control panel, page context menus, and action menus. ([#13902](https://github.com/craftcms/cms/pull/13902))
- All elements can now have thumbnails, provided by Assets fields. ([#12484](https://github.com/craftcms/cms/discussions/12484), [#12706](https://github.com/craftcms/cms/discussions/12706))
- Element indexes and relational fields now have the option to use card views. ([#6024](https://github.com/craftcms/cms/pull/6024))
- Element indexes now support inline editing for some custom field values.
- Asset chips with large thumbnails now truncate long titles, and make the full title visible via a tooltip on hover/focus. ([#14462](https://github.com/craftcms/cms/discussions/14462), [#14502](https://github.com/craftcms/cms/pull/14502))
- Table columns now set a max with to force long lines to be truncated or wrap. ([#14514](https://github.com/craftcms/cms/issues/14514))
- Added the “Show in folder” asset index action, available when searching across subfolders. ([#14227](https://github.com/craftcms/cms/discussions/14227))
- The view states for nested element sources are now managed independently.
- Element chips and cards now include quick action menus. ([#13902](https://github.com/craftcms/cms/pull/13902))
- Entry edit pages now include quick links to other sections’ index sources.
- Asset edit pages now include quick links to other volumes’ index sources.
- Assets’ Alternative Text fields are now translatable. ([#11576](https://github.com/craftcms/cms/issues/11576))
- Entries can now have multiple authors. ([#12380](https://github.com/craftcms/cms/pull/12380))
- Entry chips, cards, and blocks are now tinted according to their entry type’s color. ([#14187](https://github.com/craftcms/cms/pull/14187))
- Quick Post widgets now create entries via slideouts. ([#14228](https://github.com/craftcms/cms/pull/14228))
- Slideout sidebars are now always toggleable; not just when the slideout is too narrow to show the sidebar alongside the content. ([#14418](https://github.com/craftcms/cms/pull/14418))
- Element slideouts now show validation summaries at the top of each tab. ([#14436](https://github.com/craftcms/cms/pull/14436))
- Element slideouts’ “Cancel” buttons now get relabelled as “Close” when editing a provisional draft.
- The “Save as a new entry” action is now available to all users with the “Create entries” permission, and will create a new unpublished draft rather than a fully-saved entry. ([#9577](https://github.com/craftcms/cms/issues/9577), [#10244](https://github.com/craftcms/cms/discussions/10244))
- Entry conditions can now have a “Matrix field” rule. ([#13794](https://github.com/craftcms/cms/discussions/13794))
- Money field condition rules now use money inputs. ([#14148](https://github.com/craftcms/cms/pull/14148))
- Inline-editable Matrix blocks now support multiple tabs. ([#8500](https://github.com/craftcms/cms/discussions/8500), [#14139](https://github.com/craftcms/cms/issues/14139))
- Inline-editable Matrix blocks have been redesigned to be visually lighter. ([#14187](https://github.com/craftcms/cms/pull/14187))
- Inline-editable Matrix blocks now include “Open in a new tab” action items.
- Matrix fields set to the inline-editable blocks view mode no longer show inline entry-creation buttons unless there’s a single entry type. ([#14187](https://github.com/craftcms/cms/pull/14187))
- Selected elements within relational fields now include a dedicated drag handle.
- Selected assets within Assets fields no longer open the file preview modal when their thumbnail is clicked on. The “Preview file” quick action, or the <kbd>Shift</kbd> + <kbd>Spacebar</kbd> keyboard shortcut, can be used instead.
- Improved the styling of element chips.
- Improved checkbox-style deselection behavior for control panel items, to account for double-clicks.
- Table views are no longer available for element indexes on mobile.
- Added the “Address Line 3” address field. ([#14318](https://github.com/craftcms/cms/discussions/14318))
- Address conditions now have “Address Line 1”, “Address Line 2”, “Address Line 3”, “Administrative Area”, “Country”, “Dependent Locality”, “First Name”, “Full Name”, “Last Name”, “Locality”, “Organization Tax ID”, “Organization”, “Postal Code”, and “Sorting Code” rules.
- Added live conditional field support to user edit pages and inline-editable Matrix blocks. ([#14115](https://github.com/craftcms/cms/pull/14115), [#14223](https://github.com/craftcms/cms/pull/14223))
- Earth icons are now localized based on the system time zone.

### User Management
- Added two-step verification support, with built-in “Authenticator App” (TOTP) and “Recovery Codes” methods. Additional methods can be provided by plugins.
- Added a “Require Two-Step Verification” system setting, which can be set to “All users”, “Admins”, and individual user groups.
- Added passkey support (authentication via fingerprint or facial recognition).
- User account settings are now split into “Profile”, “Addresses”, and “Permissions” pages, plus “Password & Verification” and “Passkeys” pages when editing one’s own account.
- Users’ “Username”, “Full Name”, “Photo”, and “Email” native fields can now be managed via the user field layout, and now show up alongside custom fields within user slideouts.
- Users with more than 50 addresses will now display them as a paginated element index.
- New users are now created in an unpublished draft state, so adding a user photo, addresses, and permissions can each be done before the user is fully saved.
- The login page now includes a “Sign in with a passkey” button.
- The login modal and elevated session modal have been redesigned to be consistent with the login page.
- User sessions are now treated as elevated immediately after login, per the `elevatedSessionDuration` config setting.

### Accessibility
- Added the “Disable autofocus” user accessibility preference. ([#12921](https://github.com/craftcms/cms/discussions/12921))
- Improved source item navigation for screen readers. ([#12054](https://github.com/craftcms/cms/pull/12054))
- Content tab menus are now implemented as disclosure menus. ([#12963](https://github.com/craftcms/cms/pull/12963))
- Element selection modals now show checkboxes for selectable elements.
- Elements within relational fields are no longer focusable at the container level.
- Relational fields now use the proper list semantics.
- Improved the accessibility of the login page, login modal, and elevated session modal.
- Improved the accessibility of element indexes. ([#14120](https://github.com/craftcms/cms/pull/14120), [#12286](https://github.com/craftcms/cms/pull/12286))
- Selected elements within relational fields now include “Move up/down” or “Move forward/backward” in their action menus.
- Improved the accessibility of time zone fields.
- Improved the accessibility of form alternative action menus.
- Improved the accessibility of Matrix fields with the “inline-editable blocks” view mode. ([#14187](https://github.com/craftcms/cms/pull/14187))
- Improved the accessibility of the global nav. ([#14240](https://github.com/craftcms/cms/pull/14240))Improved the accessibility of the global nav. ([#14240](https://github.com/craftcms/cms/pull/14240))
- Improved the accessibility of layout tabs. ([#14215](https://github.com/craftcms/cms/pull/14215))
- Improved the accessibility of overflow tab menus. ([#14214](https://github.com/craftcms/cms/pull/14214))
- Increased the hit area for range select options.
- Improved the accessibility of the global sidebar. ([#14335](https://github.com/craftcms/cms/pull/14335))

### Administration
- Added the Team edition.
- Added the “Color” entry type setting. ([#14187](https://github.com/craftcms/cms/pull/14187))
- Added the “Icon” entry type setting. ([#14169](https://github.com/craftcms/cms/pull/14169))
- Added the “Addresses” field type. ([#11438](https://github.com/craftcms/cms/discussions/11438))
- Added the “Icon” field type. ([#14169](https://github.com/craftcms/cms/pull/14169))
- Field layouts can now designate an Assets field as the source for elements’ thumbnails. ([#12484](https://github.com/craftcms/cms/discussions/12484), [#12706](https://github.com/craftcms/cms/discussions/12706))
- Field layouts can now choose to include previewable fields’ content in element cards. ([#12484](https://github.com/craftcms/cms/discussions/12484), [#6024](https://github.com/craftcms/cms/pull/6024))
- Field layouts can now override custom fields’ handles.
- Field Layout Designers now hide the component library sidebar in favor of “Add” disclosure menus, when they’re too narrow to show the sidebar alongside configured tabs. ([#14411](https://github.com/craftcms/cms/pull/14411))
- Most custom fields can now be included multiple times within the same field layout. ([#8497](https://github.com/craftcms/cms/discussions/8497))
- Sections now have a “Max Authors” setting. ([#12380](https://github.com/craftcms/cms/pull/12380))
- Entry types are now managed independently of sections.
- Entry types are no longer required to have a Title Format, if the Title field isn’t shown.
- Entry types now have a “Show the Slug field” setting. ([#13799](https://github.com/craftcms/cms/discussions/13799))
- Entry type and field edit pages now list their usages. ([#14397](https://github.com/craftcms/cms/pull/14397))
- Sites’ Language settings can now be set to environment variables. ([#14235](https://github.com/craftcms/cms/pull/14235), [#14135](https://github.com/craftcms/cms/discussions/14135))
- Matrix fields now manage nested entries, rather than Matrix blocks. During the upgrade, existing Matrix block types will be converted to entry types; their nested fields will be made global; and Matrix blocks will be converted to entries.
- Matrix fields now have “Entry URI Format” and “Template” settings for each site.
- Matrix fields now have a “View Mode” setting, giving admins the choice to display nested entries as cards, inline-editable blocks, or an embedded element index.
- Matrix fields now require the owner element to be saved before they can be edited.
- Matrix fields now have a “‘New’ Button Label” setting. ([#14573](https://github.com/craftcms/cms/issues/14573))
- Relational fields’ “Selection Label” setting has been relabelled as “‘Add’ Button Label”.
- Added support for inline field creation and editing within field layout designers. ([#14260](https://github.com/craftcms/cms/pull/14260))
- Layout elements within field layout designers now have action menus. ([#14260](https://github.com/craftcms/cms/pull/14260))
- The Fields and Entry Types index pages now have a search bar. ([#13961](https://github.com/craftcms/cms/discussions/13961), [#14126](https://github.com/craftcms/cms/pull/14126))
- Field types now have icons. ([#14267](https://github.com/craftcms/cms/pull/14267))
- The address field layout is now accessed via **Settings** → **Addresses**.
- Volumes now have a “Subpath” setting, and can reuse filesystems so long as the subpaths don’t overlap. ([#11044](https://github.com/craftcms/cms/discussions/11044))
- Volumes now have an “Alternative Text Translation Method” setting. ([#11576](https://github.com/craftcms/cms/issues/11576))
- Added support for defining custom locale aliases, via a new `localeAliases` config setting. ([#12705](https://github.com/craftcms/cms/pull/12705))
- Added support for element partial templates. ([#14284](https://github.com/craftcms/cms/pull/14284))
- Added the `partialTemplatesPath` config setting. ([#14284](https://github.com/craftcms/cms/pull/14284))
- Added the `tempAssetUploadFs` config setting. ([#13957](https://github.com/craftcms/cms/pull/13957))
- Removed the concept of field groups.
- Removed the “Temp Uploads Location” asset setting. ([#13957](https://github.com/craftcms/cms/pull/13957))
- Added the `utils/prune-orphaned-entries` command. ([#14154](https://github.com/craftcms/cms/pull/14154))
- `entrify/*` commands now ask if an entry type already exists for the section.
- The `resave/entries` command now accepts a `--field` option.
- The `up`, `migrate/up`, and `migrate/all` commands no longer overwrite pending project config YAML changes, if new project config changes were made by migrations.
- Removed the `--force` option from the `up` command. `--isolated=0` should be used instead. ([#14270](https://github.com/craftcms/cms/pull/14270))
- Removed the `resave/matrix-blocks` command.

### Development
- Entry type names and handles must now be unique globally, rather than just within a single section. Existing entry type names and handles will be renamed automatically where needed, to ensure uniqueness.
- Assets, categories, entries, and tags now support eager-loading paths prefixed with a field layout provider’s handle (e.g. `myEntryType:myField`).
- Element queries now have an `eagerly` param, which can be used to lazily eager-load the resulting elements for all peer elements, when `all()`, `collect()`, `one()`, `nth()`, or `count()` is called.
- Element queries now have an `inBulkOp` param, which limits the results to elements which were involved in a bulk operation. ([#14032](https://github.com/craftcms/cms/pull/14032))
- Address queries now have `addressLine1`, `addressLine2`, `addressLine3`, `administrativeArea`, `countryCode`, `dependentLocality`, `firstName`, `fullName`, `lastName`, `locality`, `organizationTaxId`, `organization`, `postalCode`, and `sortingCode` params.
- Entry queries now have `field`, `fieldId`, `primaryOwner`, `primaryOwnerId`, `owner`, `ownerId`, `allowOwnerDrafts`, and `allowOwnerRevisions` params.
- Entry queries’ `authorId` params now support passing multiple IDs prefixed with `and`, to fetch entries with multiple listed authors.
- User queries now have an `authorOf` param.
- Nested addresses are now cached by their field ID, and address queries now register cache tags based on their `field` and `fieldId` params.
- Nested entries are now cached by their field ID, and entry queries now register cache tags based on their `field` and `fieldId` params.
- GraphQL schemas can now include queries and mutations for nested entries (e.g. within Matrix or CKEditor fields) directly. ([#14366](https://github.com/craftcms/cms/pull/14366))
- Added the `fieldId`, `fieldHandle`, `ownerId`, and `sortOrder` entry GraphQL fields. ([#14366](https://github.com/craftcms/cms/pull/14366))
- Entries’ GraphQL type names are now formatted as `<entryTypeHandle>_Entry`, and are no longer prefixed with their section’s handle. (That goes for Matrix-nested entries as well.)
- Entries now have `author` and `authorIds` GraphQL field.
- Matrix fields’ GraphQL mutation types now expect nested entries to be defined by an `entries` field rather than `blocks`.
- Added the `entryType()` and `fieldValueSql()` Twig functions. ([#14557](https://github.com/craftcms/cms/discussions/14557))
- Added the `|firstWhere` and `|flatten` Twig filters.
- Removed the `craft.matrixBlocks()` Twig function. `craft.entries()` should be used instead.
- Controller actions which require a `POST` request will now respond with a 405 error code if another request method is used. ([#13397](https://github.com/craftcms/cms/discussions/13397))

### Extensibility
- Elements now store their content in an `elements_sites.content` column as JSON, rather than across multiple columns in a `content` table. ([#2009](https://github.com/craftcms/cms/issues/2009), [#4308](https://github.com/craftcms/cms/issues/4308), [#7221](https://github.com/craftcms/cms/issues/7221), [#7750](https://github.com/craftcms/cms/issues/7750), [#12954](https://github.com/craftcms/cms/issues/12954))
- Slugs are no longer required on elements that don’t have a URI format.
- Element types’ `fieldLayouts()` and `defineFieldLayouts()` methods’ `$source` arguments must now accept `null` values.
- All element types can now support eager-loading paths prefixed with a field layout provider’s handle (e.g. `myEntryType:myField`), by implementing `craft\base\FieldLayoutProviderInterface` on the field layout provider class, and ensuring that `defineFieldLayouts()` is returning field layouts via their providers.
- All core element query param methods now return `static` instead of `self`. ([#11868](https://github.com/craftcms/cms/pull/11868))
- Migrations that modify the project config no longer need to worry about whether the same changes were already applied to the incoming project config YAML files.
- Selectize menus no longer apply special styling to options with the value `new`. The `_includes/forms/selectize.twig` control panel template should be used instead (or `craft\helpers\Cp::selectizeHtml()`/`selectizeFieldHtml()`), which will append an styled “Add” option when `addOptionFn` and `addOptionLabel` settings are passed. ([#11946](https://github.com/craftcms/cms/issues/11946))
- Added the `chip()`, `customSelect()`, `disclosureMenu()`, `elementCard()`, `elementChip()`, `elementIndex()`, `iconSvg()`, and `siteMenuItems()` global functions for control panel templates.
- Added the `colorSelect`, `colorSelectField`, `customSelect`, `customSelectField`, `languageMenu`, and `languageMenuField` form macros.
- The `assets/move-asset` and `assets/move-folder` actions no longer include `success` keys in responses. ([#12159](https://github.com/craftcms/cms/pull/12159))
- The `assets/upload` controller action now includes `errors` object in failure responses. ([#12159](https://github.com/craftcms/cms/pull/12159))
- Element action triggers’ `validateSelection()` and `activate()` methods are now passed an `elementIndex` argument, with a reference to the trigger’s corresponding element index.
- Element search scores set on `craft\events\SearchEvent::$scores` by `craft\services\Search::EVENT_AFTER_SEARCH` or `EVENT_BEFORE_SCORE_RESULTS` now must be indexed by element ID and site ID (e.g. `'100-1'`).
- Added `craft\auth\methods\AuthMethodInterface`.
- Added `craft\auth\methods\BaseAuthMethod`.
- Added `craft\auth\methods\RecoveryCodes`.
- Added `craft\auth\methods\TOTP`.
- Added `craft\auth\passkeys\CredentialRepository`.
- Added `craft\base\Actionable`. ([#14169](https://github.com/craftcms/cms/pull/14169))
- Added `craft\base\ApplicationTrait::$edition`.
- Added `craft\base\ApplicationTrait::getAuth()`.
- Added `craft\base\Chippable`. ([#14169](https://github.com/craftcms/cms/pull/14169))
- Added `craft\base\Colorable`. ([#14187](https://github.com/craftcms/cms/pull/14187))
- Added `craft\base\CpEditable`.
- Added `craft\base\Element::EVENT_DEFINE_ACTION_MENU_ITEMS`.
- Added `craft\base\Element::EVENT_DEFINE_INLINE_ATTRIBUTE_INPUT_HTML`.
- Added `craft\base\Element::crumbs()`.
- Added `craft\base\Element::destructiveActionMenuItems()`.
- Added `craft\base\Element::inlineAttributeInputHtml()`.
- Added `craft\base\Element::render()`. ([#14284](https://github.com/craftcms/cms/pull/14284))
- Added `craft\base\Element::safeActionMenuItems()`.
- Added `craft\base\Element::shouldValidateTitle()`.
- Added `craft\base\ElementContainerFieldInterface`, which should be implemented by fields which contain nested elements, such as Matrix.
- Added `craft\base\ElementInterface::canDuplicateAsDraft()`.
- Added `craft\base\ElementInterface::getActionMenuItems()`.
- Added `craft\base\ElementInterface::getCardBodyHtml()`.
- Added `craft\base\ElementInterface::getChipLabelHtml()`.
- Added `craft\base\ElementInterface::getCrumbs()`.
- Added `craft\base\ElementInterface::getInlineAttributeInputHtml()`.
- Added `craft\base\ElementInterface::hasDrafts()`.
- Added `craft\base\ElementInterface::hasThumbs()`.
- Added `craft\base\ElementInterface::setAttributesFromRequest()`.
- Added `craft\base\ElementInterface::setAttributesFromRequest()`.
- Added `craft\base\ElementInterface::setLazyEagerLoadedElements()`.
- Added `craft\base\ElementTrait::$deletedWithOwner`.
- Added `craft\base\ElementTrait::$eagerLoadInfo`.
- Added `craft\base\ElementTrait::$elementQueryResult`.
- Added `craft\base\ElementTrait::$forceSave`.
- Added `craft\base\ElementTrait::$propagatingFrom`.
- Added `craft\base\Field::valueSql()`.
- Added `craft\base\FieldInterface::dbType()`, which defines the type(s) of values the field will store in the `elements_sites.content` column (if any).
- Added `craft\base\FieldInterface::getValueSql()`.
- Added `craft\base\FieldInterface::icon()`.
- Added `craft\base\FieldInterface::isMultiInstance()`.
- Added `craft\base\FieldInterface::queryCondition()`, which accepts an element query param value and returns the corresponding query condition.
- Added `craft\base\FieldLayoutComponent::hasSettings()`.
- Added `craft\base\FieldLayoutElement::isMultiInstance()`.
- Added `craft\base\FieldLayoutProviderInterface::getHandle()`.
- Added `craft\base\FieldTrait::$layoutElement`.
- Added `craft\base\Iconic`. ([#14169](https://github.com/craftcms/cms/pull/14169))
- Added `craft\base\Identifiable`. ([#14169](https://github.com/craftcms/cms/pull/14169))
- Added `craft\base\InlineEditableFieldInterface`.
- Added `craft\base\NestedElementInterface`, which should be implemented by element types which could be nested by other elements.
- Added `craft\base\NestedElementTrait`.
- Added `craft\base\Statusable`. ([#14169](https://github.com/craftcms/cms/pull/14169))
- Added `craft\base\ThumbableFieldInterface`.
- Added `craft\base\Thumbable`. ([#14169](https://github.com/craftcms/cms/pull/14169))
- Added `craft\base\conditions\ConditionInterface::createConditionRule()`.
- Added `craft\behaviors\EventBehavior`.
- Added `craft\controllers\EntryTypesController`.
- Added `craft\db\CallbackExpressionBuilder`.
- Added `craft\db\CallbackExpression`.
- Added `craft\db\Connection::getIsMaria()`.
- Added `craft\db\QueryParam`.
- Added `craft\db\Table::ELEMENTS_OWNERS`.
- Added `craft\db\Table::SECTIONS_ENTRYTYPES`.
- Added `craft\db\mysql\ColumnSchema::$collation`.
- Added `craft\db\mysql\QueryBuilder::jsonContains()`.
- Added `craft\db\mysql\QueryBuilder::jsonExtract()`.
- Added `craft\db\mysql\Schema::supportsMb4()`.
- Added `craft\db\pgsql\QueryBuilder::jsonContains()`.
- Added `craft\db\pgsql\QueryBuilder::jsonExtract()`.
- Added `craft\db\pgsql\Schema::supportsMb4()`.
- Added `craft\elements\Address::GQL_TYPE_NAME`.
- Added `craft\elements\Asset::gqlTypeName()`.
- Added `craft\elements\Category::gqlTypeName()`.
- Added `craft\elements\ElementCollection::render()`. ([#14284](https://github.com/craftcms/cms/pull/14284))
- Added `craft\elements\Entry::$collapsed`.
- Added `craft\elements\Entry::$dirty`.
- Added `craft\elements\Entry::gqlTypeName()`.
- Added `craft\elements\Entry::setOwner()`.
- Added `craft\elements\NestedElementManager`.
- Added `craft\elements\Tag::gqlTypeName()`.
- Added `craft\elements\User::GQL_TYPE_NAME`.
- Added `craft\elements\User::authenticateWithPasskey()`.
- Added `craft\elements\User::canRegisterUsers()`.
- Added `craft\elements\conditions\ElementConditionInterface::getFieldLayouts()`.
- Added `craft\elements\conditions\addresses\AddressLine1ConditionRule`.
- Added `craft\elements\conditions\addresses\AddressLine2ConditionRule`.
- Added `craft\elements\conditions\addresses\AddressLine3ConditionRule`.
- Added `craft\elements\conditions\addresses\AdministrativeAreaConditionRule`.
- Added `craft\elements\conditions\addresses\CountryConditionRule`.
- Added `craft\elements\conditions\addresses\DependentLocalityConditionRule`.
- Added `craft\elements\conditions\addresses\FullNameConditionRule`.
- Added `craft\elements\conditions\addresses\LocalityConditionRule`.
- Added `craft\elements\conditions\addresses\OrganizationConditionRule`.
- Added `craft\elements\conditions\addresses\OrganizationTaxIdConditionRule`.
- Added `craft\elements\conditions\addresses\PostalCodeConditionRule`.
- Added `craft\elements\conditions\addresses\SortingCodeConditionRule`.
- Added `craft\elements\conditions\entries\MatrixFieldConditionRule`.
- Added `craft\elements\db\EagerLoadInfo`.
- Added `craft\elements\db\EagerLoadPlan::$lazy`.
- Added `craft\elements\db\ElementQuery::$eagerLoadAlias`.
- Added `craft\elements\db\ElementQuery::$eagerLoadHandle`.
- Added `craft\elements\db\ElementQueryInterface::eagerly()`.
- Added `craft\elements\db\ElementQueryInterface::fieldLayouts()`.
- Added `craft\elements\db\ElementQueryInterface::prepForEagerLoading()`.
- Added `craft\elements\db\ElementQueryInterface::wasCountEagerLoaded()`.
- Added `craft\elements\db\ElementQueryInterface::wasEagerLoaded()`.
- Added `craft\enums\AttributeStatus`.
- Added `craft\enums\CmsEdition`.
- Added `craft\enums\Color`. ([#14187](https://github.com/craftcms/cms/pull/14187))
- Added `craft\enums\ElementIndexViewMode`.
- Added `craft\enums\PropagationMethod`.
- Added `craft\enums\TimePeriod`.
- Added `craft\events\BulkElementsEvent`.
- Added `craft\events\BulkOpEvent`. ([#14032](https://github.com/craftcms/cms/pull/14032))
- Added `craft\events\DefineEntryTypesForFieldEvent`.
- Added `craft\events\DefineFieldHtmlEvent::$inline`.
- Added `craft\events\DuplicateNestedElementsEvent`.
- Added `craft\events\SetEagerLoadedElementsEvent::$plan`.
- Added `craft\fieldlayoutelements\BaseField::$includeInCards`.
- Added `craft\fieldlayoutelements\BaseField::$providesThumbs`.
- Added `craft\fieldlayoutelements\BaseField::previewHtml()`.
- Added `craft\fieldlayoutelements\BaseField::previewable()`.
- Added `craft\fieldlayoutelements\BaseField::selectorIcon()`.
- Added `craft\fieldlayoutelements\BaseField::thumbHtml()`.
- Added `craft\fieldlayoutelements\BaseField::thumbable()`.
- Added `craft\fieldlayoutelements\CustomField::$handle`.
- Added `craft\fieldlayoutelements\CustomField::getOriginalHandle()`.
- Added `craft\fieldlayoutelements\TextField::inputAttributes()`.
- Added `craft\fieldlayoutelements\users\EmailField`.
- Added `craft\fieldlayoutelements\users\FullNameField`.
- Added `craft\fieldlayoutelements\users\PhotoField`.
- Added `craft\fieldlayoutelements\users\UsernameField`.
- Added `craft\fields\Addresses`.
- Added `craft\fields\Matrix::EVENT_DEFINE_ENTRY_TYPES`.
- Added `craft\fields\Matrix::getEntryTypes()`.
- Added `craft\fields\Matrix::getEntryTypesForField()`.
- Added `craft\fields\Matrix::getSupportedSitesForElement()`.
- Added `craft\fields\Matrix::setEntryTypes()`.
- Added `craft\fields\Matrix::supportedSiteIds()`.
- Added `craft\fields\Money::currencyLabel()`.
- Added `craft\fields\Money::currencyLabel()`.
- Added `craft\fields\Money::subunits()`.
- Added `craft\fields\Money::subunits()`.
- Added `craft\fields\conditions\FieldConditionRuleTrait::fieldInstances()`.
- Added `craft\fields\conditions\FieldConditionRuleTrait::setLayoutElementUid()`.
- Added `craft\fields\conditions\MoneyFieldConditionRule`.
- Added `craft\fields\conditions\MoneyFieldConditionRule`.
- Added `craft\helpers\App::isWindows()`.
- Added `craft\helpers\App::silence()`.
- Added `craft\helpers\ArrayHelper::lastValue()`.
- Added `craft\helpers\Cp::CHIP_SIZE_LARGE`.
- Added `craft\helpers\Cp::CHIP_SIZE_SMALL`.
- Added `craft\helpers\Cp::checkboxGroupFieldHtml()`.
- Added `craft\helpers\Cp::checkboxGroupHtml()`.
- Added `craft\helpers\Cp::chipHtml()`.
- Added `craft\helpers\Cp::colorSelectFieldHtml()`.
- Added `craft\helpers\Cp::customSelectFieldHtml()`. ([#14169](https://github.com/craftcms/cms/pull/14169))
- Added `craft\helpers\Cp::customSelectHtml()`. ([#14169](https://github.com/craftcms/cms/pull/14169))
- Added `craft\helpers\Cp::disclosureMenu()`.
- Added `craft\helpers\Cp::earthIcon()`. ([#14169](https://github.com/craftcms/cms/pull/14169))
- Added `craft\helpers\Cp::elementCardHtml()`.
- Added `craft\helpers\Cp::elementChipHtml()`.
- Added `craft\helpers\Cp::elementIndexHtml()`.
- Added `craft\helpers\Cp::entryTypeSelectFieldHtml()`. ([#14169](https://github.com/craftcms/cms/pull/14169))
- Added `craft\helpers\Cp::entryTypeSelectHtml()`. ([#14169](https://github.com/craftcms/cms/pull/14169))
- Added `craft\helpers\Cp::fallbackIconSvg()`. ([#14169](https://github.com/craftcms/cms/pull/14169))
- Added `craft\helpers\Cp::iconPickerFieldHtml()`. ([#14169](https://github.com/craftcms/cms/pull/14169))
- Added `craft\helpers\Cp::iconPickerHtml()`. ([#14169](https://github.com/craftcms/cms/pull/14169))
- Added `craft\helpers\Cp::iconSvg()`. ([#14169](https://github.com/craftcms/cms/pull/14169))
- Added `craft\helpers\Cp::layoutElementSelectorHtml()`.
- Added `craft\helpers\Cp::menuItem()`. ([#14169](https://github.com/craftcms/cms/pull/14169))
- Added `craft\helpers\Cp::moneyFieldHtml()`.
- Added `craft\helpers\Cp::moneyInputHtml()`.
- Added `craft\helpers\Cp::normalizeMenuItems()`.
- Added `craft\helpers\Cp::siteMenuItems()`.
- Added `craft\helpers\Db::defaultCollation()`.
- Added `craft\helpers\Db::prepareForJsonColumn()`.
- Added `craft\helpers\ElementHelper::actionConfig()`.
- Added `craft\helpers\ElementHelper::addElementEditorUrlParams()`.
- Added `craft\helpers\ElementHelper::elementEditorUrl()`.
- Added `craft\helpers\ElementHelper::renderElements()`. ([#14284](https://github.com/craftcms/cms/pull/14284))
- Added `craft\helpers\ElementHelper::rootElementIfCanonical()`.
- Added `craft\helpers\Gql::getSchemaContainedSections()`.
- Added `craft\helpers\Json::detectIndent()`.
- Added `craft\helpers\Json::encodeToFile()`.
- Added `craft\helpers\ProjectConfig::ensureAllEntryTypesProcessed()`.
- Added `craft\i18n\Locale::$aliasOf`.
- Added `craft\i18n\Locale::setDisplayName()`.
- Added `craft\log\Dispatcher::getDefaultTarget()`. ([#14283](https://github.com/craftcms/cms/pull/14283))
- Added `craft\migrations\BaseContentRefactorMigration`.
- Added `craft\models\EntryType::$color`.
- Added `craft\models\EntryType::findUsages()`.
- Added `craft\models\FieldLayout::getCardBodyFields()`.
- Added `craft\models\FieldLayout::getElementByUid()`.
- Added `craft\models\FieldLayout::getFieldById()`.
- Added `craft\models\FieldLayout::getFieldByUid()`.
- Added `craft\models\FieldLayout::getThumbField()`.
- Added `craft\models\FsListing::getAdjustedUri()`.
- Added `craft\models\Section::getCpEditUrl()`.
- Added `craft\models\Site::getLanguage()`.
- Added `craft\models\Site::setLanguage()`.
- Added `craft\models\Volume::$altTranslationKeyFormat`.
- Added `craft\models\Volume::$altTranslationMethod`.
- Added `craft\models\Volume::getSubpath()`.
- Added `craft\models\Volume::setSubpath()`.
- Added `craft\queue\BaseBatchedElementJob`. ([#14032](https://github.com/craftcms/cms/pull/14032))
- Added `craft\queue\BaseBatchedJob::after()`.
- Added `craft\queue\BaseBatchedJob::afterBatch()`.
- Added `craft\queue\BaseBatchedJob::before()`.
- Added `craft\queue\BaseBatchedJob::beforeBatch()`.
- Added `craft\services\Auth`.
- Added `craft\services\Elements::EVENT_AUTHORIZE_DUPLICATE_AS_DRAFT`.
- Added `craft\services\Elements::canDuplicateAsDraft()`.
- Added `craft\services\Entries::deleteEntryType()`.
- Added `craft\services\Entries::deleteEntryTypeById()`.
- Added `craft\services\Entries::deleteSection()`.
- Added `craft\services\Entries::deleteSectionById()`.
- Added `craft\services\Entries::getAllEntryTypes()`.
- Added `craft\services\Entries::getAllSectionIds()`.
- Added `craft\services\Entries::getAllSections()`.
- Added `craft\services\Entries::getEditableSectionIds()`.
- Added `craft\services\Entries::getEditableSections()`.
- Added `craft\services\Entries::getEntryTypeByHandle()`.
- Added `craft\services\Entries::getEntryTypeById()`.
- Added `craft\services\Entries::getEntryTypesBySectionId()`.
- Added `craft\services\Entries::getSectionByHandle()`.
- Added `craft\services\Entries::getSectionById()`.
- Added `craft\services\Entries::getSectionByUid()`.
- Added `craft\services\Entries::getSectionsByType()`.
- Added `craft\services\Entries::getTotalEditableSections()`.
- Added `craft\services\Entries::getTotalSections()`.
- Added `craft\services\Entries::refreshEntryTypes()`.
- Added `craft\services\Entries::saveSection()`.
- Added `craft\services\Fields::$fieldContext`, which replaces `craft\services\Content::$fieldContext`.
- Added `craft\services\Fields::EVENT_REGISTER_NESTED_ENTRY_FIELD_TYPES`.
- Added `craft\services\Fields::findFieldUsages()`.
- Added `craft\services\Fields::getAllLayouts()`.
- Added `craft\services\Fields::getNestedEntryFieldTypes()`.
- Added `craft\services\Gql::defineContentArgumentsForFieldLayouts()`.
- Added `craft\services\Gql::defineContentArgumentsForFields()`.
- Added `craft\services\Gql::getOrSetContentArguments()`.
- Added `craft\services\ProjectConfig::find()`.
- Added `craft\services\ProjectConfig::flush()`.
- Added `craft\services\ProjectConfig::writeYamlFiles()`.
- Added `craft\services\Sites::$maxSites`. ([#14307](https://github.com/craftcms/cms/pull/14307))
- Added `craft\services\Sites::getRemainingSites()`. ([#14307](https://github.com/craftcms/cms/pull/14307))
- Added `craft\servics\Users::canCreateUsers()`.
- Added `craft\web\Controller::asCpModal()`.
- Added `craft\web\CpModalResponseBehavior`.
- Added `craft\web\CpModalResponseFormatter`.
- Added `craft\web\CpScreenResponseBehavior::$actionMenuItems`.
- Added `craft\web\CpScreenResponseBehavior::$contextMenuItems`.
- Added `craft\web\CpScreenResponseBehavior::$selectableSites`.
- Added `craft\web\CpScreenResponseBehavior::$site`.
- Added `craft\web\CpScreenResponseBehavior::actionMenuItems()`.
- Added `craft\web\CpScreenResponseBehavior::contextMenuItems()`.
- Added `craft\web\CpScreenResponseBehavior::selectableSites()`.
- Added `craft\web\CpScreenResponseBehavior::site()`.
- Added `craft\web\Request::getQueryParamsWithoutPath()`.
- Added `craft\web\twig\variables\Cp::getEntryTypeOptions()`.
- Added `craft\base\PluginTrait::$minCmsEdition`.
- Renamed `craft\base\BlockElementInterface` to `NestedElementInterface`, and added the `getField()`, `getSortOrder()`, and `setOwner()` methods to it.
- Renamed `craft\base\Element::EVENT_SET_TABLE_ATTRIBUTE_HTML` to `EVENT_DEFINE_ATTRIBUTE_HTML`.
- Renamed `craft\base\Element::getHasCheckeredThumb()` to `hasCheckeredThumb()` and made it protected.
- Renamed `craft\base\Element::getHasRoundedThumb()` to `hasRoundedThumb()` and made it protected.
- Renamed `craft\base\Element::getThumbAlt()` to `thumbAlt()` and made it protected.
- Renamed `craft\base\Element::getThumbUrl()` to `thumbUrl()` and made it protected.
- Renamed `craft\base\Element::tableAttributeHtml()` to `attributeHtml()`.
- Renamed `craft\base\ElementInterface::getTableAttributeHtml()` to `getAttributeHtml()`.
- Renamed `craft\base\FieldInterface::valueType()` to `phpType()`.
- Renamed `craft\base\PreviewableFieldInterface::getTableAttributeHtml()` to `getPreviewHtml()`.
- Renamed `craft\base\UtilityInterface::iconPath()` to `icon()`, which can now return a system icon name. ([#14169](https://github.com/craftcms/cms/pull/14169))
- Renamed `craft\base\conditions\BaseCondition::EVENT_REGISTER_CONDITION_RULE_TYPES` to `EVENT_REGISTER_CONDITION_RULES`.
- Renamed `craft\base\conditions\BaseCondition::conditionRuleTypes()` to `selectableConditionRules()`.
- Renamed `craft\events\BatchElementActionEvent` to `MultiElementActionEvent`.
- Renamed `craft\events\RegisterConditionRuleTypesEvent` to `RegisterConditionRulesEvent`, and its `$conditionRuleTypes` property has been renamed to `$conditionRules`.
- Renamed `craft\events\SetElementTableAttributeHtmlEvent` to `DefineAttributeHtmlEvent`.
- Renamed `craft\fields\BaseRelationField::tableAttributeHtml()` to `previewHtml()`, and it now accepts an `ElementCollection` argument, rather than `Collection`.
- Renamed `craft\fields\Matrix::$maxBlocks` to `$maxEntries`.
- Renamed `craft\fields\Matrix::$minBlocks` to `$minEntries`.
- Renamed `craft\helpers\MailerHelper\EVENT_REGISTER_MAILER_TRANSPORT_TYPES` to `EVENT_REGISTER_MAILER_TRANSPORTS`.
- Renamed `craft\log\Dispatcher::getTargets()` to `getDefaultTargets()`. ([#14283](https://github.com/craftcms/cms/pull/14283))
- Renamed `craft\services\Addresses::getLayout()` to `getFieldLayout()`.
- Renamed `craft\services\Addresses::saveLayout()` to `saveFieldLayout()`.
- Renamed `craft\services\Utilities::EVENT_REGISTER_UTILITY_TYPES` to `EVENT_REGISTER_UTILITIES`.
- Renamed `craft\web\CpScreenResponseBehavior::$additionalButtons()` and `additionalButtons()` to `$additionalButtonsHtml` and `additionalButtonsHtml()`. ([#13037](https://github.com/craftcms/cms/pull/13037))
- Renamed `craft\web\CpScreenResponseBehavior::$content()` and `content()` to `$contentHtml` and `contentHtml()`. ([#13037](https://github.com/craftcms/cms/pull/13037))
- Renamed `craft\web\CpScreenResponseBehavior::$contextMenu()` and `contextMenu()` to `$contextMenuHtml` and `contextMenuHtml()`. ([#13037](https://github.com/craftcms/cms/pull/13037))
- Renamed `craft\web\CpScreenResponseBehavior::$notice()` and `notice()` to `$noticeHtml` and `noticeHtml()`. ([#13037](https://github.com/craftcms/cms/pull/13037))
- Renamed `craft\web\CpScreenResponseBehavior::$pageSidebar()` and `pageSidebar()` to `$pageSidebarHtml` and `pageSidebarHtml()`. ([#13037](https://github.com/craftcms/cms/pull/13037))
- Renamed `craft\web\CpScreenResponseBehavior::$sidebar()` and `sidebar()` to `$metaSidebarHtml` and `metaSidebarHtml()`. ([#13037](https://github.com/craftcms/cms/pull/13037))
- `craft\base\ApplicationTrait::getLicensedEdition()` now returns a `craft\enums\CmsEdition` case or `null`.
- `craft\base\ApplicationTrait::requireEdition()` now accepts a `craft\enums\CmsEdition` case or an integer.
- `craft\base\ApplicationTrait::setEdition()` now accepts a `craft\enums\CmsEdition` case or an integer.
- `craft\base\BaseFsInterface::renameFile()` and `copyFile()` now have a `$config` argument. ([#14147](https://github.com/craftcms/cms/pull/14147))
- `craft\base\ConfigurableComponent::getSettings()` now converts backed enum cases to their values.
- `craft\base\Element::getCpEditUrl()` now returns a URL to `edit/<ID>` if `cpEditUrl()` returns `null`.
- `craft\base\ElementInterface::findSource()` no longer needs to specify a default value for the `context` argument.
- `craft\base\ElementInterface::getAncestors()`, `getDescendants()`, `getChildren()`, and `getSiblings()` now have `ElementQueryInterface|ElementCollection` return types, rather than `ElementQueryInterface|Collection`.
- `craft\base\ElementInterface::getEagerLoadedElementCount()` can now return `null` for counts that haven’t been eager-loaded yet.
- `craft\base\ElementInterface::getEagerLoadedElements` now has an `ElementCollection|null` return type, rather than `Collection|null`.
- `craft\base\ElementInterface::indexHtml()`’ `$showCheckboxes` argument is now `$selectable`, and it now has a `$sortable` argument.
- `craft\base\ElementInterface::modifyCustomSource()` can now set `disabled` to `true` on the source config to hide it.
- `craft\base\ElementInterface::setEagerLoadedElements()` now has a `$plan` argument, which will be set to the eager-loading plan.
- `craft\base\ElementInterface::setParent()` no longer needs to specify a default value for the `parent` argument.
- `craft\base\ElementInterface::setRevisionCreatorId()` no longer needs to specify a default value for the `creatorId` argument.
- `craft\base\ElementInterface::setRevisionNotes()` no longer needs to specify a default value for the `notes` argument.
- `craft\base\Field::inputHtml()` now has an `$inline` argument.
- `craft\base\FieldInterface::getIsTranslatable()`, `getTranslationDescription()`, `getInputHtml()`, `normalizeValue()`, `normalizeValueFromRequest()`, and `serializeValue()` no longer need to specify a default value for the `$element` argument.
- `craft\base\WidgetInterface::icon()` can now return a system icon name. ([#14169](https://github.com/craftcms/cms/pull/14169))
- `craft\behaviors\SessionBehavior::setSuccess()` and `getSuccess()` use the `success` flash key now, rather than `notice`. ([#14345](https://github.com/craftcms/cms/pull/14345))
- `craft\db\Connection::getSupportsMb4()` is now dynamic for MySQL installs, based on whether the `elements_sites` table has an `mb4` charset.
- `craft\elemens\db\ElementQueryInterface::collect()` now has an `ElementCollection` return type, rather than `Collection`.
- `craft\elements\Entry::getSection()` can now return `null`, for nested entries.
- `craft\elements\User::getAddresses()` now returns a collection.
- `craft\elements\db\ElementQuery::__toString()` now returns the class name. ([#14498](https://github.com/craftcms/cms/issues/14498))
- `craft\enums\LicenseKeyStatus` is now an enum.
- `craft\events\AuthenticateUserEvent::$password` can now be null, if the user is being authenticated with a passkey.
- `craft\fields\BaseOptionsField::$multi` and `$optgroups` properties are now static.
- `craft\fields\Matrix::$propagationMethod` now has a type of `craft\enums\PropagationMethod`.
- `craft\fields\fieldlayoutelements\BaseUiElement::selectorIcon()` can now return a system icon name. ([#14169](https://github.com/craftcms/cms/pull/14169))
- `craft\gql\mutations\Entry::createSaveMutations()` now accepts a `$section` argument.
- `craft\helpers\App::parseEnv()` now returns `null` when a missing environment variable name is passed to it. ([#14253](https://github.com/craftcms/cms/pull/14253))
- `craft\helpers\Assets::generateUrl()` no longer has an `$fs` argument. ([#14353](https://github.com/craftcms/cms/pull/14353))
- `craft\helpers\Cp::fieldHtml()` now supports a `labelExtra` config value.
- `craft\helpers\Db::parseParam()`, `parseDateParam()`, `parseMoneyParam()`, and `parseNumericParam()` now return `null` instead of an empty string if no condition should be applied.
- `craft\helpers\Html::id()` and `Craft.formatInputId()` now retain colons and periods, and ensure the string begins with a letter.
- `craft\helpers\Html::normalizeTagAttributes()` now supports a `removeClass` key.
- `craft\helpers\Html::svg()` now has a `$throwException` argument.
- `craft\helpers\Html::tag()` and `beginTag()` now ensure that the passed-in attributes are normalized.
- `craft\helpers\StringHelper::toString()` now supports backed enums.
- `craft\i18n\I18N::getPrimarySiteLocale()` is now deprecated. `craft\models\Site::getLocale()` should be used instead.
- `craft\i18n\I18N::getPrimarySiteLocaleId()` is now deprecated. `craft\models\Site::$language` should be used instead.
- `craft\models\FieldLayout::getField()` and `isFieldIncluded()` now now have a `$filter` argument rather than `$attribute`, and it can be set to a callable.
- `craft\models\Section::$propagationMethod` now has a type of `craft\enums\PropagationMethod`.
- `craft\services\AssetIndexer::indexFileByListing()` now has a `$volume` argument in place of `$volumeId`.
- `craft\services\AssetIndexer::indexFolderByListing()` now has a `$volume` argument in place of `$volumeId`.
- `craft\services\AssetIndexer::storeIndexList()` now has a `$volume` argument in place of `$volumeId`.
- `craft\services\Elements::duplicateElement()` now has an `$asUnpublishedDraft` argument, and no longer has a `$trackDuplication` argument.
- `craft\services\Elements::saveElement()` now has a `$saveContent` argument.
- `craft\services\Plugins::getPluginLicenseKeyStatus()` now returns a `craft\enums\LicenseKeyStatus` case.
- `craft\services\ProjectConfig::saveModifiedConfigData()` no longer has a `$writeExternalConfig` argument, and no longer writes out updated project config YAML files.
- `craft\services\Users::activateUser()` now has a `void` return type, and throws an `InvalidElementException` in case of failure.
- `craft\services\Users::deactivateUser()` now has a `void` return type, and throws an `InvalidElementException` in case of failure.
- `craft\services\Users::removeCredentials()` now has a `void` return type, and throws an `InvalidElementException` in case of failure.
- `craft\services\Users::shunMessageForUser()` now has a `void` return type, and throws an `InvalidElementException` in case of failure.
- `craft\services\Users::suspendUser()` now has a `void` return type, and throws an `InvalidElementException` in case of failure.
- `craft\services\Users::unlockUser()` now has a `void` return type, and throws an `InvalidElementException` in case of failure.
- `craft\services\Users::unshunMessageForUser()` now has a `void` return type, and throws an `InvalidElementException` in case of failure.
- `craft\services\Users::unsuspendUser()` now has a `void` return type, and throws an `InvalidElementException` in case of failure.
- `craft\services\Users::verifyEmailForUser()` now has a `void` return type, and throws an `InvalidElementException` in case of failure.
- `craft\web\Controller::asModelSuccess()` now includes a `modelClass` key in the response data (and `modelId` if the model implements `craft\base\Identifiable`).
- Colors defined by elements’ `statuses()` methods can now be a `craft\enums\Color` instance.
- Exception response data no longer includes an `error` key with the exception message. `message` should be used instead. ([#14346](https://github.com/craftcms/cms/pull/14346))
- Deprecated `Craft::Pro`. `craft\enums\CmsEdition::Pro` should be used instead.
- Deprecated `Craft::Solo`. `craft\enums\CmsEdition::Solo` should be used instead.
- Deprecated `craft\base\ApplicationTrait::getEdition()`. `$edition` should be used instead.
- Deprecated `craft\base\ApplicationTrait::getEditionHandle()`. `$edition` should be used instead.
- Deprecated `craft\base\ApplicationTrait::getEditionName()`. `$edition` should be used instead.
- Deprecated `craft\base\ApplicationTrait::getLicensedEditionName()`. `getLicensedEdition()` should be used instead.
- Deprecated `craft\events\DefineElementInnerHtmlEvent`.
- Deprecated `craft\events\SearchEvent::$siteId`.
- Deprecated `craft\helpers\App::editionHandle()`. `craft\enums\CmsEdition::handle()` should be used instead.
- Deprecated `craft\helpers\App::editionIdByHandle()`. `craft\enums\CmsEdition::fromHandle()` should be used instead.
- Deprecated `craft\helpers\App::editionName()`. `craft\enums\CmsEdition::name` should be used instead.
- Deprecated `craft\helpers\App::editions()`. `craft\enums\CmsEdition::cases()` should be used instead.
- Deprecated `craft\helpers\App::isValidEdition()`. `craft\enums\CmsEdition::tryFrom()` should be used instead.
- Deprecated `craft\helpers\Component::iconSvg()`. `craft\helpers\Cp::iconSvg()` and `fallbackIconSvg()` should be used instead. ([#14169](https://github.com/craftcms/cms/pull/14169))
- Deprecated `craft\helpers\Cp::ELEMENT_SIZE_LARGE`. `CHIP_SIZE_LARGE` should be used instead.
- Deprecated `craft\helpers\Cp::ELEMENT_SIZE_SMALL`. `CHIP_SIZE_SMALL` should be used instead.
- Deprecated `craft\helpers\Cp::elementHtml()`. `elementChipHtml()` or `elementCardHtml()` should be used instead.
- Deprecated the `_elements/element.twig` control panel template. `elementChip()` or `elementCard()` should be used instead.
- Deprecated the `cp.elements.element` control panel template hook.
- Removed the `_includes/revisionmenu.twig` control panel template.
- Removed `\craft\mail\transportadapters\Gmail::$timeout`.
- Removed `\craft\mail\transportadapters\Smtp::$encryptionMethod`.
- Removed `\craft\mail\transportadapters\Smtp::$timeout`.
- Removed `craft\base\ApplicationTrait::getMatrix()`.
- Removed `craft\base\Element::$contentId`.
- Removed `craft\base\Element::ATTR_STATUS_MODIFIED`. `craft\enums\AttributeStatus::Modified` should be used instead.
- Removed `craft\base\Element::ATTR_STATUS_OUTDATED`. `craft\enums\AttributeStatus::Outdated` should be used instead.
- Removed `craft\base\ElementInterface::getContentTable()`.
- Removed `craft\base\ElementInterface::getFieldColumnPrefix()`.
- Removed `craft\base\ElementInterface::gqlMutationNameByContext()`.
- Removed `craft\base\ElementInterface::gqlTypeNameByContext()`.
- Removed `craft\base\ElementInterface::hasContent()`.
- Removed `craft\base\FieldInterface::getContentColumnType()`. `dbType()` should be implemented instead.
- Removed `craft\base\FieldInterface::getGroup()`.
- Removed `craft\base\FieldInterface::hasContentColumn()`. Fields that don’t need to store values in the `elements_sites.content` column should return `null` from `dbType()`.
- Removed `craft\base\FieldInterface::modifyElementsQuery()`. Fields can customize how their element query params are handled by implementing `queryCondition()`.
- Removed `craft\base\FieldTrait::$groupId`.
- Removed `craft\base\FieldTrait::$layoutId`.
- Removed `craft\base\FieldTrait::$sortOrder`.
- Removed `craft\base\FieldTrait::$tabId`.
- Removed `craft\base\conditions\ConditionInterface::getConditionRuleTypes()`.
- Removed `craft\controllers\Sections::actionDeleteEntryType()`.
- Removed `craft\controllers\Sections::actionEditEntryType()`.
- Removed `craft\controllers\Sections::actionEntryTypesIndex()`.
- Removed `craft\controllers\Sections::actionReorderEntryTypes()`.
- Removed `craft\controllers\Sections::actionSaveEntryType()`.
- Removed `craft\controllers\UsersController::EVENT_REGISTER_USER_ACTIONS`. `craft\base\Element::EVENT_DEFINE_ACTION_MENU_ITEMS` should be used instead.
- Removed `craft\db\Table::FIELDGROUPS`.
- Removed `craft\elements\MatrixBlock`.
- Removed `craft\elements\db\ElementQuery::$contentTable`.
- Removed `craft\elements\db\MatrixBlockQuery`.
- Removed `craft\enums\PatchManifestFileAction`.
- Removed `craft\enums\PeriodType`.
- Removed `craft\enums\PluginUpdateStatus`.
- Removed `craft\enums\VersionUpdateStatus`.
- Removed `craft\errors\MatrixBlockTypeNotFoundException`.
- Removed `craft\events\BlockTypesEvent`.
- Removed `craft\events\FieldGroupEvent`.
- Removed `craft\events\RegisterUserActionsEvent`.
- Removed `craft\fieldlayoutelements\users\AddressesField`.
- Removed `craft\fields\Matrix::EVENT_SET_FIELD_BLOCK_TYPES`.
- Removed `craft\fields\Matrix::PROPAGATION_METHOD_ALL`. `craft\enums\PropagationMethod::All` should be used instead.
- Removed `craft\fields\Matrix::PROPAGATION_METHOD_CUSTOM`. `craft\enums\PropagationMethod::Custom` should be used instead.
- Removed `craft\fields\Matrix::PROPAGATION_METHOD_LANGUAGE`. `craft\enums\PropagationMethod::Language` should be used instead.
- Removed `craft\fields\Matrix::PROPAGATION_METHOD_NONE`. `craft\enums\PropagationMethod::None` should be used instead.
- Removed `craft\fields\Matrix::PROPAGATION_METHOD_SITE_GROUP`. `craft\enums\PropagationMethod::SiteGroup` should be used instead.
- Removed `craft\fields\Matrix::contentTable`.
- Removed `craft\fields\Matrix::getBlockTypeFields()`.
- Removed `craft\fields\Matrix::getBlockTypes()`.
- Removed `craft\fields\Matrix::setBlockTypes()`.
- Removed `craft\gql\arguments\elements\MatrixBlock`.
- Removed `craft\gql\interfaces\elements\MatrixBlock`.
- Removed `craft\gql\resolvers\elements\MatrixBlock`.
- Removed `craft\gql\types\elements\MatrixBlock`.
- Removed `craft\gql\types\generators\MatrixBlockType`.
- Removed `craft\helpers\Db::GLUE_AND`, `GLUE_OR`, and `GLUE_NOT`. `craft\db\QueryParam::AND`, `OR`, and `NOT` can be used instead.
- Removed `craft\helpers\Db::extractGlue()`. `craft\db\QueryParam::extractOperator()` can be used instead.
- Removed `craft\helpers\ElementHelper::fieldColumn()`.
- Removed `craft\helpers\ElementHelper::fieldColumnFromField()`.
- Removed `craft\helpers\FieldHelper`.
- Removed `craft\helpers\Gql::canMutateEntries()`.
- Removed `craft\models\EntryType::$sectionId`.
- Removed `craft\models\EntryType::$sortOrder`.
- Removed `craft\models\EntryType::getSection()`.
- Removed `craft\models\FieldGroup`.
- Removed `craft\models\MatrixBlockType`.
- Removed `craft\models\Section::PROPAGATION_METHOD_ALL`. `craft\enums\PropagationMethod::All` should be used instead.
- Removed `craft\models\Section::PROPAGATION_METHOD_CUSTOM`. `craft\enums\PropagationMethod::Custom` should be used instead.
- Removed `craft\models\Section::PROPAGATION_METHOD_LANGUAGE`. `craft\enums\PropagationMethod::Language` should be used instead.
- Removed `craft\models\Section::PROPAGATION_METHOD_NONE`. `craft\enums\PropagationMethod::None` should be used instead.
- Removed `craft\models\Section::PROPAGATION_METHOD_SITE_GROUP`. `craft\enums\PropagationMethod::SiteGroup` should be used instead.
- Removed `craft\records\EntryType::getSection()`.
- Removed `craft\records\Field::getGroup()`.
- Removed `craft\records\Field::getOldColumnSuffix()`.
- Removed `craft\records\FieldGroup`.
- Removed `craft\records\FieldLayout::getFields()`.
- Removed `craft\records\FieldLayout::getTabs()`.
- Removed `craft\records\FieldLayoutField`.
- Removed `craft\records\FieldLayoutTab`.
- Removed `craft\records\MatrixBlockType`.
- Removed `craft\records\MatrixBlock`.
- Removed `craft\services\Content`.
- Removed `craft\services\Elements::$duplicatedElementIds`.
- Removed `craft\services\Elements::$duplicatedElementSourceIds`.
- Removed `craft\services\Fields::EVENT_AFTER_DELETE_FIELD_GROUP`.
- Removed `craft\services\Fields::EVENT_AFTER_SAVE_FIELD_GROUP`.
- Removed `craft\services\Fields::EVENT_BEFORE_APPLY_GROUP_DELETE`.
- Removed `craft\services\Fields::EVENT_BEFORE_DELETE_FIELD_GROUP`.
- Removed `craft\services\Fields::EVENT_BEFORE_SAVE_FIELD_GROUP`.
- Removed `craft\services\Fields::deleteGroup()`.
- Removed `craft\services\Fields::deleteGroupById()`.
- Removed `craft\services\Fields::getAllGroups()`.
- Removed `craft\services\Fields::getFieldIdsByLayoutIds()`.
- Removed `craft\services\Fields::getFieldsByGroupId()`.
- Removed `craft\services\Fields::getGroupById()`.
- Removed `craft\services\Fields::getGroupByUid()`.
- Removed `craft\services\Fields::getLayoutTabsById()`.
- Removed `craft\services\Fields::handleChangedGroup()`.
- Removed `craft\services\Fields::handleDeletedGroup()`.
- Removed `craft\services\Fields::saveGroup()`.
- Removed `craft\services\Fields::updateColumn()`.
- Removed `craft\services\Matrix`.
- Removed `craft\services\Plugins::setPluginLicenseKeyStatus()`.
- Removed `craft\services\ProjectConfig::PATH_MATRIX_BLOCK_TYPES`.
- Removed `craft\services\ProjectConfig::PATH_MATRIX_BLOCK_TYPES`.
- Removed `craft\services\ProjectConfig::PATH_MATRIX_BLOCK_TYPES`.
- Removed `craft\services\ProjectConfig::updateStoredConfigAfterRequest()`.
- Removed `craft\services\Sections`. Most of its methods have been moved to `craft\services\Entries`.
- Removed `craft\web\CpScreenResponseBehavior::$contextMenuHtml`. `$contextMenuItems` should be used instead.
- Removed `craft\web\CpScreenResponseBehavior::contextMenuHtml()`. `contextMenuItems()` should be used instead.
- Removed `craft\web\CpScreenResponseBehavior::contextMenuTemplate()`. `contextMenuItems()` should be used instead.
- Removed `craft\web\User::startElevatedSession()`. `login()` should be used instead.
- Removed `craft\web\twig\variables\Cp::getEntryTypeOptions()`.
- Admin tables now support client-side searching when not running in API mode. ([#14126](https://github.com/craftcms/cms/pull/14126))
- Admin tables now support appending `bodyHtml` and `headHtml` when running in API mode.
- Added `Craft.BaseElementSelectInput::defineElementActions()`.
- Added `Craft.CP::setSiteCrumbMenuItemStatus()`.
- Added `Craft.CP::showSiteCrumbMenuItem()`.
- Added `Craft.CP::updateContext()`.
- Added `Craft.CpModal`.
- Added `Craft.ElementEditor::markDeltaNameAsModified()`.
- Added `Craft.ElementEditor::setFormValue()`.
- Added `Garnish.DisclosureMenu::addGroup()`.
- Added `Garnish.DisclosureMenu::addHr()`.
- Added `Garnish.DisclosureMenu::addItem()`.
- Added `Garnish.DisclosureMenu::createItem()`.
- Added `Garnish.DisclosureMenu::getFirstDestructiveGroup()`.
- Added `Garnish.DisclosureMenu::isPadded()`.
- `Craft.appendBodyHtml()` and `appendHeadHtml()` are now promise-based, and load JavaScript resources over Ajax.

### System
- Craft now requires PHP 8.2+.
- Craft now requires MySQL 8.0.17+, MariaDB 10.4.6+, or PostgreSQL 13+.
- Craft now requires the Symfony Filesystem component directly.
- Craft now requires `bacon/bacon-qr-code`.
- Craft now requires `composer/semver` directly.
- Craft now requires `pragmarx/google2fa`.
- Craft now requires `pragmarx/recovery`.
- Craft now requires `web-auth/webauthn-lib`.
- Updated `commerceguys/addressing` to v2. ([#14318](https://github.com/craftcms/cms/discussions/14318))
- Updated `illuminate/collections` to v10.
- Updated `yiisoft/yii2-symfonymailer` to v4.
- Craft no longer requires `composer/composer`.
- New database tables now default to the `utf8mb4` charset, and the `utf8mb4_0900_ai_ci` or `utf8mb4_unicode_ci` collation, on MySQL. Existing installs should run `db/convert-charset` after upgrading, to ensure all tables have consistent charsets and collations. ([#11823](https://github.com/craftcms/cms/discussions/11823))
- The `deprecationerrors.traces`, `fieldlayouts.config`, `gqlschemas.scope`, `sections.previewTargets`, `userpreferences.preferences`, and `widgets.settings` columns are now of type `JSON` for MySQL and PostgreSQL. ([#14300](https://github.com/craftcms/cms/pull/14300))
- The `defaultTemplateExtensions` config setting now lists `twig` before `html` by default. ([#11809](https://github.com/craftcms/cms/discussions/11809))
- Improved the initial page load performance for element edit screens that contain Matrix fields.
- Improved the performance of control panel screens that include field layout designers.
- Improved the performance of autosaves for elements with newly-created Matrix entries.
- Slugs are no longer required for elements that don’t have a URI format that contains `slug`.
- Garbage collection now deletes orphaned nested entries.
- Craft now has a default limit of 100 sites, which can be increased via `craft\ervices\Sites::$maxSites` at your own peril. ([#14307](https://github.com/craftcms/cms/pull/14307))
- Fixed a bug where multi-site element queries weren’t scoring elements on a per-site basis. ([#13801](https://github.com/craftcms/cms/discussions/13801))
- Fixed an error that could occur if eager-loading aliases conflicted with native eager-loading handles, such as `author`. ([#14057](https://github.com/craftcms/cms/issues/14057))
- Fixed a bug where layout components provided by disabled plugins weren’t getting omitted. ([#14219](https://github.com/craftcms/cms/pull/14219))
- Fixed a bug where element thumbnails within hidden tabs weren’t always getting loaded when their tab was selected.
- Added an SVG icon set based on Font Awesome 6.5.1. ([#14169](https://github.com/craftcms/cms/pull/14169))
- Updated Monolog to v3.
- Updated Axios to 1.6.5.
- Updated D3 to 7.8.5.
- Updated Punycode to 2.0.1.
- Updated XRegExp to 5.1.1.<|MERGE_RESOLUTION|>--- conflicted
+++ resolved
@@ -2,15 +2,10 @@
 
 ## Unreleased
 
-<<<<<<< HEAD
+- Fixed a bug where entries’ `deletedWithEntryType` values in the `entries` table weren’t getting set back to `null` after being restored.
 - Fixed an error that could occur when restoring a soft-deleted entry type and section, if any entries had been soft-deleted alongside the entry type. ([#15787](https://github.com/craftcms/cms/issues/15787))
 
 ## 5.4.5.1 - 2024-09-24
-=======
-- Fixed a bug where entries’ `deletedWithEntryType` values in the `entries` table weren’t getting set back to `null` after being restored.
-
-## 4.12.4.1 - 2024-09-24
->>>>>>> 259816c0
 
 - Fixed a JavaScript error. ([#15784](https://github.com/craftcms/cms/issues/15784))
 
