--- conflicted
+++ resolved
@@ -8,7 +8,7 @@
 - Fixed a validation error that could occur when saving a relational field, if the “Maintain hierarchy” setting had been enabled but was no longer applicable. ([#15666](https://github.com/craftcms/cms/issues/15666))
 - Fixed a bug where formatted addresses weren’t using the application locale consistently. ([#15668](https://github.com/craftcms/cms/issues/15668))
 - Fixed a bug where Tip and Warning field layout UI elements would display in field layouts even if they had no content. ([#15681](https://github.com/craftcms/cms/issues/15681))
-<<<<<<< HEAD
+- Fixed an error that could occur when reverting an element’s content from a revision, if the element had been added to additional sites since the time the revision was created. ([#15679](https://github.com/craftcms/cms/issues/15679))
 - Fixed a PHP error that occurred when running PHP 8.2 or 8.3.
 - Fixed a bug where disabled entries became enabled when edited within Live Preview. ([#15670](https://github.com/craftcms/cms/issues/15670))
 - Fixed a bug where new nested entries could get incremented slugs even if there were no elements with conflicting URIs. ([#15672](https://github.com/craftcms/cms/issues/15672))
@@ -17,9 +17,6 @@
 - Fixed a bug where partial addresses weren’t getting garbage collected.
 - Fixed a bug where orphaned nested addresses weren’t getting garbage collected. ([#15678](https://github.com/craftcms/cms/issues/15678))
 - Fixed a bug where orphaned nested entries weren’t getting garbage collected after their field had been hard-deleted. ([#15678](https://github.com/craftcms/cms/issues/15678))
-=======
-- Fixed an error that could occur when reverting an element’s content from a revision, if the element had been added to additional sites since the time the revision was created. ([#15679](https://github.com/craftcms/cms/issues/15679))
->>>>>>> e7800204
 - Fixed an information disclosure vulnerability.
 
 ## 5.4.1 - 2024-09-04
