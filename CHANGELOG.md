--- conflicted
+++ resolved
@@ -12,13 +12,10 @@
 - Fixed a bug where image transform dimensions could be calculated incorrectly when `upscaleImages` was `false`. ([#11837](https://github.com/craftcms/cms/issues/11837))
 - Fixed an error that occurred when parsing an image transform string that was missing an interlace type. ([#11834](https://github.com/craftcms/cms/pull/11834))
 - Fixed a bug where element caches weren’t being invalidated during garbage collection, so hard-deleted elements could appear to still exist.
-<<<<<<< HEAD
-- Adjusted asset uploading process to ensure the index is updated even when an error is thrown on the last asset being uploaded. ([#11866](https://github.com/craftcms/cms/issues/11866))
-=======
 - Fixed a bug where image transforms were always getting saved with `dateIndexed` set to `null`. ([#11863](https://github.com/craftcms/cms/pull/11863))
 - Fixed an error that could occur when rendering front-end templates if there was a problem connecting to the database. ([#11855](https://github.com/craftcms/cms/issues/11855))
 - Fixed a bug where Edit Asset pages were showing the “View” button for assets in volumes without public URLs. ([#11860](https://github.com/craftcms/cms/issues/11860))
->>>>>>> 67f37178
+- Adjusted asset uploading process to ensure the index is updated even when an error is thrown on the last asset being uploaded. ([#11866](https://github.com/craftcms/cms/issues/11866))
 
 ## 4.2.3 - 2022-08-26
 
