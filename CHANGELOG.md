--- conflicted
+++ resolved
@@ -1,6 +1,5 @@
 # Release Notes for Craft CMS 3.x
 
-<<<<<<< HEAD
 ## Unreleased (3.6)
 
 ### Added
@@ -199,10 +198,7 @@
 - Removed Minify and jsmin-php.
 - Removed `craft\services\Api::getComposerWhitelist()`.
 
-## Unreleased (3.5)
-=======
 ## 3.5.17 - 2020-12-15
->>>>>>> 75b9fb61
 
 ### Added
 - Edit Section and Edit Entry Type pages now have a “Save and continue editing” Save menu option, and the <kbd>Ctrl</kbd>/<kbd>Command</kbd> + <kbd>S</kbd> keyboard shortcut is now assigned to that. ([#2872](https://github.com/craftcms/cms/issues/2872))
